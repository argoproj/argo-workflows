--- conflicted
+++ resolved
@@ -43,11 +43,8 @@
           - artifact-repository-ref.md
           - resource-duration.md
           - estimated-duration.md
-<<<<<<< HEAD
           - workflow-pod-security-context.md
-=======
           - progress.md
->>>>>>> 4c423453
           - workflow-creator.md
           - synchronization.md
           - workflow-of-workflows.md

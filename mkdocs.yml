--- conflicted
+++ resolved
@@ -41,11 +41,8 @@
           - enhanced-depends-logic.md
           - artifact-repository-ref.md
           - resource-duration.md
-<<<<<<< HEAD
+          - estimated-duration.md
           - progress.md
-=======
-          - estimated-duration.md
->>>>>>> 9319c074
           - workflow-creator.md
           - synchronization.md
           - workflow-of-workflows.md

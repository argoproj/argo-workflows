--- conflicted
+++ resolved
@@ -80,11 +80,8 @@
           - workflow-inputs.md
           - key-only-artifacts.md
           - artifact-repository-ref.md
+          - artifact-gc.md
           - conditional-artifacts-parameters.md
-<<<<<<< HEAD
-          - artifact-gc.md
-          - intermediate-inputs.md
-=======
       - Access Control:
           - service-accounts.md
           - workflow-rbac.md
@@ -99,7 +96,8 @@
           - enhanced-depends-logic.md
           - node-field-selector.md
       - Status:
->>>>>>> ed351ff0
+          - artifact-gc.md
+          - intermediate-inputs.md
           - resource-duration.md
           - estimated-duration.md
           - progress.md
@@ -108,7 +106,6 @@
           - empty-dir.md
           - cron-backfill.md
           - workflow-of-workflows.md
-<<<<<<< HEAD
           - memoization.md
           - artifact-visualization.md
           - tolerating-pod-deletion.md
@@ -117,8 +114,6 @@
       # all other topics, including API access
       - Advanced:
           - workflow-restrictions.md
-=======
->>>>>>> ed351ff0
           - workflow-notifications.md
       - UI Features:
           - artifact-visualization.md

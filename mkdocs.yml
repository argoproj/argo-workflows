--- conflicted
+++ resolved
@@ -119,16 +119,8 @@
           - webhooks.md
           - workflow-submitting-workflow.md
           - async-pattern.md
-<<<<<<< HEAD
-          - running-at-massive-scale.md
-          - debug-pause.md
-          - multi-cluster.md
-          - multi-cluster-workflows.md
-          - multi-cluster-server.md
-=======
           - client-libraries.md
           - swagger.md
->>>>>>> c0cd1f85
       - Plugins:
           - plugins.md
           - executor_plugins.md
@@ -161,8 +153,6 @@
           - argo archive retry: cli/argo_archive_retry.md
           - argo auth: cli/argo_auth.md
           - argo auth token: cli/argo_auth_token.md
-          - argo cluster: cli/argo_cluster.md
-          - argo cluster get-profile: cli/argo_cluster_get-profile.md
           - argo cluster-template: cli/argo_cluster-template.md
           - argo cluster-template create: cli/argo_cluster-template_create.md
           - argo cluster-template delete: cli/argo_cluster-template_delete.md

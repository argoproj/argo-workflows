--- conflicted
+++ resolved
@@ -86,11 +86,7 @@
 			ctx, cancel := context.WithCancel(context.Background())
 			defer cancel()
 
-<<<<<<< HEAD
-			go wfController.Run(ctx, workflowWorkers, podWorkers, podCleanupWorkers)
-=======
-			go wfController.Run(ctx, workflowWorkers, workflowTTLWorkers, podWorkers)
->>>>>>> 625e3ce2
+			go wfController.Run(ctx, workflowWorkers, workflowTTLWorkers, podWorkers, podCleanupWorkers)
 
 			// Wait forever
 			select {}

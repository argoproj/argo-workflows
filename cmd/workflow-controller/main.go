--- conflicted
+++ resolved
@@ -7,11 +7,8 @@
 	"time"
 
 	log "github.com/sirupsen/logrus"
-<<<<<<< HEAD
-=======
 
 	"github.com/argoproj/argo/workflow/cron"
->>>>>>> dd704dd6
 
 	"github.com/argoproj/pkg/cli"
 	kubecli "github.com/argoproj/pkg/kube/cli"
@@ -26,7 +23,6 @@
 	wfclientset "github.com/argoproj/argo/pkg/client/clientset/versioned"
 	cmdutil "github.com/argoproj/argo/util/cmd"
 	"github.com/argoproj/argo/workflow/controller"
-	"github.com/argoproj/argo/workflow/cron"
 )
 
 const (
@@ -81,17 +77,6 @@
 				managedNamespace = namespace
 			}
 
-<<<<<<< HEAD
-			log.WithFields(log.Fields{
-				"executorImage":           executorImage,
-				"executorImagePullPolicy": executorImagePullPolicy,
-				"namespace":               namespace,
-				"namespaced":              namespaced,
-				"managedNamespace":        managedNamespace,
-			}).Info()
-
-=======
->>>>>>> dd704dd6
 			// start a controller on instances of our custom resource
 			wfController := controller.NewWorkflowController(config, kubeclientset, wfclientset, namespace, managedNamespace, executorImage, executorImagePullPolicy, configMap)
 			err = wfController.ResyncConfig()

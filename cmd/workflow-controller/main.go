--- conflicted
+++ resolved
@@ -118,13 +118,9 @@
 			if leaderElectionOff == "true" {
 				log.Info("Leader election is turned off. Running in single-instance mode")
 				log.WithField("id", "single-instance").Info("starting leading")
-<<<<<<< HEAD
+
 				go wfController.Run(ctx, workflowWorkers, workflowTTLWorkers, podCleanupWorkers, cronWorkflowWorkers, workflowArchiveWorkers)
-				go wfController.RunMetricsServer(ctx, false)
-=======
-				go wfController.Run(ctx, workflowWorkers, workflowTTLWorkers, podCleanupWorkers, cronWorkflowWorkers)
 				go wfController.RunPrometheusServer(ctx, false)
->>>>>>> 9756babd
 			} else {
 				nodeID, ok := os.LookupEnv("LEADER_ELECTION_IDENTITY")
 				if !ok {
@@ -153,13 +149,8 @@
 					Callbacks: leaderelection.LeaderCallbacks{
 						OnStartedLeading: func(ctx context.Context) {
 							dummyCancel()
-<<<<<<< HEAD
 							go wfController.Run(ctx, workflowWorkers, workflowTTLWorkers, podCleanupWorkers, cronWorkflowWorkers, workflowArchiveWorkers)
-							go wfController.RunMetricsServer(ctx, false)
-=======
-							go wfController.Run(ctx, workflowWorkers, workflowTTLWorkers, podCleanupWorkers, cronWorkflowWorkers)
 							go wfController.RunPrometheusServer(ctx, false)
->>>>>>> 9756babd
 						},
 						OnStoppedLeading: func() {
 							log.WithField("id", nodeID).Info("stopped leading")

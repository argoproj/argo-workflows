package workflow

import (
	"encoding/json"
	"errors"
	"fmt"
	"github.com/argoproj/argo/workflow/common"
	"github.com/argoproj/argo/workflow/templateresolution"

	log "github.com/sirupsen/logrus"
	"golang.org/x/net/context"
	"google.golang.org/grpc/metadata"
	"k8s.io/client-go/kubernetes"
	"k8s.io/client-go/rest"

	apisrvcmn "github.com/argoproj/argo/cmd/server/common"
	"github.com/argoproj/argo/persist/sqldb"
	"github.com/argoproj/argo/pkg/apis/workflow/v1alpha1"
	"github.com/argoproj/argo/pkg/client/clientset/versioned"
	wfclientset "github.com/argoproj/argo/pkg/client/clientset/versioned"
	"github.com/argoproj/argo/workflow/config"
	"github.com/argoproj/argo/workflow/util"
	"github.com/argoproj/argo/workflow/validate"
)

type workflowServer struct {
	Namespace        string
	WfClientset      versioned.Interface
	KubeClientset    kubernetes.Interface
	EnableClientAuth bool
	Config           *config.WorkflowControllerConfig
	WfDBService      *DBService
	WfKubeService    *kubeService
}

func NewWorkflowServer(namespace string, wfClientset versioned.Interface, kubeClientSet kubernetes.Interface, config *config.WorkflowControllerConfig, enableClientAuth bool) *workflowServer {
	wfServer := workflowServer{Namespace: namespace, WfClientset: wfClientset, KubeClientset: kubeClientSet, EnableClientAuth: enableClientAuth}
	if config != nil && config.Persistence != nil {
		var err error
		wfServer.WfDBService, err = NewDBService(kubeClientSet, namespace, config.Persistence)
		if err != nil {
			wfServer.WfDBService = nil
			log.Errorf("Error Creating DB Context. %v", err)
		} else {
			log.Infof("DB Context created successfully")
		}
	}

	return &wfServer
}

func (s *workflowServer) CreatePersistenceContext(namespace string, kubeClientSet *kubernetes.Clientset, config *config.PersistConfig) (*sqldb.WorkflowDBContext, error) {
	var wfDBCtx sqldb.WorkflowDBContext
	var err error
	wfDBCtx.NodeStatusOffload = config.NodeStatusOffload
	wfDBCtx.Session, wfDBCtx.TableName, err = sqldb.CreateDBSession(kubeClientSet, namespace, config)

	if err != nil {
		log.Errorf("Error in createPersistenceContext: %s", err)
		return nil, err
	}

	return &wfDBCtx, nil
}

func (s *workflowServer) GetWFClient(ctx context.Context) (versioned.Interface, kubernetes.Interface, error) {
	md, _ := metadata.FromIncomingContext(ctx)

	if !s.EnableClientAuth {
		return s.WfClientset, s.KubeClientset, nil
	}

	var restConfigStr, bearerToken string
	if len(md.Get(apisrvcmn.CLIENT_REST_CONFIG)) == 0 {
		return nil, nil, errors.New("Client kubeconfig is not found")
	}
	restConfigStr = md.Get(apisrvcmn.CLIENT_REST_CONFIG)[0]

	if len(md.Get(apisrvcmn.AUTH_TOKEN)) > 0 {
		bearerToken = md.Get(apisrvcmn.AUTH_TOKEN)[0]
	}

	restConfig := rest.Config{}

	err := json.Unmarshal([]byte(restConfigStr), &restConfig)
	if err != nil {
		return nil, nil, err
	}

	restConfig.BearerToken = bearerToken

	wfClientset, err := wfclientset.NewForConfig(&restConfig)
	if err != nil {
		log.Errorf("Failure to create WfClientset with ClientConfig '%+v': %s", restConfig, err)
		return nil, nil, err
	}

	clientset, err := kubernetes.NewForConfig(&restConfig)
	if err != nil {
		log.Errorf("Failure to create KubeClientset with ClientConfig '%+v': %s", restConfig, err)
		return nil, nil, err
	}

	return wfClientset, clientset, nil
}

func (s *workflowServer) CreateWorkflow(ctx context.Context, wfReq *WorkflowCreateRequest) (*v1alpha1.Workflow, error) {
	wfClient, _, err := s.GetWFClient(ctx)

	if err != nil {
		return nil, err
	}
	if wfReq.Workflow == nil {
		return nil, fmt.Errorf("workflow body not specified")
	}

	if wfReq.Workflow.Namespace == "" {
		wfReq.Workflow.Namespace = wfReq.Namespace
	}
	labels := wfReq.Workflow.GetLabels()
	if labels == nil {
		labels = make(map[string]string)
	}

	if wfReq.InstanceID != "" {
		labels := wfReq.Workflow.GetLabels()
		if labels == nil {
			labels = make(map[string]string)
		}
		labels[common.LabelKeyControllerInstanceID] = wfReq.InstanceID
		wfReq.Workflow.SetLabels(labels)
	}


	wftmplGetter := templateresolution.WrapWorkflowTemplateInterface(wfClient.ArgoprojV1alpha1().WorkflowTemplates(wfReq.Namespace))

	err = validate.ValidateWorkflow(wftmplGetter, wfReq.Workflow, validate.ValidateOpts{})
	if err != nil {
		return nil, err
	}

	if wfReq.ServerDryRun {
		return util.CreateServerDryRun(wfReq.Workflow, wfClient)
	}

	wf, err := s.WfKubeService.Create(wfClient, wfReq.Namespace, wfReq.Workflow)

	if err != nil {
		log.Errorf("Create request is failed. Error: %s", err)
		return nil, err

	}
	return wf, nil
}

func (s *workflowServer) GetWorkflow(ctx context.Context, wfReq *WorkflowGetRequest) (*v1alpha1.Workflow, error) {
	wfClient, _, err := s.GetWFClient(ctx)
	if err != nil {
		return nil, err
	}

	var wf *v1alpha1.Workflow

	if s.WfDBService != nil {
		wf, err = s.WfDBService.Get(wfReq.WorkflowName, wfReq.Namespace)
	} else {
<<<<<<< HEAD

		wf, err = s.WfKubeService.Get(wfClient, wfReq.Namespace, wfReq.WorkflowName, wfReq.GetOptions)
		//wfClient.ArgoprojV1alpha1().Workflows(namespace).Get(wfReq.WorkflowName, v1.GetOptions{})
=======
		wf, err = wfClient.ArgoprojV1alpha1().Workflows(namespace).Get(wfReq.WorkflowName, v1.GetOptions{})
>>>>>>> d3a23807
	}
	if err != nil {
		return nil, err
	}

	return wf, err
}

func (s *workflowServer) ListWorkflows(ctx context.Context, wfReq *WorkflowListRequest) (*v1alpha1.WorkflowList, error) {
	wfClient, _, err := s.GetWFClient(ctx)
	if err != nil {
		return nil, err
	}

	var wfList *v1alpha1.WorkflowList

	if s.WfDBService != nil {
		var pagesize uint = 0
		if wfReq.ListOptions != nil {
			pagesize = uint(wfReq.ListOptions.Limit)
		}

		wfList, err = s.WfDBService.List(wfReq.Namespace, pagesize, "")
	} else {
		wfList, err = s.WfKubeService.List(wfClient, wfReq.Namespace, wfReq)
	}
	if err != nil {
		return nil, err
	}

	return wfList, nil
}

func (s *workflowServer) DeleteWorkflow(ctx context.Context, wfReq *WorkflowDeleteRequest) (*WorkflowDeleteResponse, error) {
	wfClient, _, err := s.GetWFClient(ctx)
	if err != nil {
		return nil, err
	}

	if s.WfDBService != nil {
		err = s.WfDBService.Delete(wfReq.WorkflowName, wfReq.Namespace)
		if err != nil {
			return nil, err
		}
	}

	wfDelRes, err := s.WfKubeService.Delete(wfClient, wfReq.Namespace, wfReq)
	if err != nil {
		return nil, err
	}

	return wfDelRes, nil
}

func (s *workflowServer) RetryWorkflow(ctx context.Context, wfReq *WorkflowUpdateRequest) (*v1alpha1.Workflow, error) {

	wfClient, kubeClient, err := s.GetWFClient(ctx)

	if err != nil {
		return nil, err
	}
	return s.WfKubeService.Retry(wfClient, kubeClient, wfReq.Namespace, wfReq)

}

func (s *workflowServer) ResubmitWorkflow(ctx context.Context, wfReq *WorkflowUpdateRequest) (*v1alpha1.Workflow, error) {
	wfClient, _, err := s.GetWFClient(ctx)

	if err != nil {
		return nil, err
	}

	return s.WfKubeService.Resubmit(wfClient, wfReq.Namespace, wfReq)
}

func (s *workflowServer) ResumeWorkflow(ctx context.Context, wfReq *WorkflowUpdateRequest) (*v1alpha1.Workflow, error) {
	wfClient, _, err := s.GetWFClient(ctx)
	if err != nil {
		return nil, err
	}

	return s.WfKubeService.Resubmit(wfClient, wfReq.Namespace, wfReq)

}

func (s *workflowServer) SuspendWorkflow(ctx context.Context, wfReq *WorkflowUpdateRequest) (*v1alpha1.Workflow, error) {
	wfClient, _, err := s.GetWFClient(ctx)
	if err != nil {
		return nil, err
	}

	return s.WfKubeService.Suspend(wfClient, wfReq.Namespace, wfReq)
}

func (s *workflowServer) TerminateWorkflow(ctx context.Context, wfReq *WorkflowUpdateRequest) (*v1alpha1.Workflow, error) {
	wfClient, _, err := s.GetWFClient(ctx)
	if err != nil {
		return nil, err
	}

	return s.WfKubeService.Terminate(wfClient, wfReq.Namespace, wfReq)

}

func (s *workflowServer) LintWorkflow(ctx context.Context, wfReq *WorkflowCreateRequest) (*v1alpha1.Workflow, error) {
	wfClient, _, err := s.GetWFClient(ctx)
	if err != nil {
		return nil, err
	}

	wftmplGetter := templateresolution.WrapWorkflowTemplateInterface(wfClient.ArgoprojV1alpha1().WorkflowTemplates(wfReq.Namespace))

	err = validate.ValidateWorkflow(wftmplGetter, wfReq.Workflow, validate.ValidateOpts{})
	if err != nil {
		return nil, err
	}

	return wfReq.Workflow, nil
}

func (s *workflowServer) WatchWorkflow(wfReq *WorkflowGetRequest, ws WorkflowService_WatchWorkflowServer) error {
	wfClient, _, err := s.GetWFClient(ws.Context())
	if err != nil {
		return err
	}
	return s.WfKubeService.WatchWorkflow(wfClient, wfReq, ws)
}

func (s *workflowServer) PodLogs(wfReq *WorkflowLogRequest, log WorkflowService_PodLogsServer) error {
	_, kubeClient, err := s.GetWFClient(log.Context())
	if err != nil {
		return err
	}

	return s.WfKubeService.PodLogs(kubeClient, wfReq, log)
}
<|MERGE_RESOLUTION|>--- conflicted
+++ resolved
@@ -164,13 +164,7 @@
 	if s.WfDBService != nil {
 		wf, err = s.WfDBService.Get(wfReq.WorkflowName, wfReq.Namespace)
 	} else {
-<<<<<<< HEAD
-
 		wf, err = s.WfKubeService.Get(wfClient, wfReq.Namespace, wfReq.WorkflowName, wfReq.GetOptions)
-		//wfClient.ArgoprojV1alpha1().Workflows(namespace).Get(wfReq.WorkflowName, v1.GetOptions{})
-=======
-		wf, err = wfClient.ArgoprojV1alpha1().Workflows(namespace).Get(wfReq.WorkflowName, v1.GetOptions{})
->>>>>>> d3a23807
 	}
 	if err != nil {
 		return nil, err

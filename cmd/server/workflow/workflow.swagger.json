{
  "swagger": "2.0",
  "info": {
    "title": "Workflow Service",
    "description": "Workflow Service API performs CRUD actions against application resources",
    "version": "version not set"
  },
  "schemes": [
    "http",
    "https"
  ],
  "consumes": [
    "application/json"
  ],
  "produces": [
    "application/json"
  ],
  "paths": {
    "/api/v1/stream/workflows/{namespace}/{workflowName}": {
      "get": {
        "summary": "Watch returns stream of application change events.",
        "operationId": "WatchWorkflow",
        "responses": {
          "200": {
            "description": "A successful response.(streaming responses)",
            "schema": {
              "$ref": "#/x-stream-definitions/v1alpha1Workflow"
            }
          }
        },
        "parameters": [
          {
            "name": "namespace",
            "in": "path",
            "required": true,
            "type": "string"
          },
          {
            "name": "workflowName",
            "in": "path",
            "required": true,
            "type": "string"
          },
          {
            "name": "getOptions.resourceVersion",
            "description": "When specified:\n- if unset, then the result is returned from remote storage based on quorum-read flag;\n- if it's 0, then we simply return what we currently have in cache, no guarantee;\n- if set to non zero, then the result is at least as fresh as given rv.",
            "in": "query",
            "required": false,
            "type": "string"
          }
        ],
        "tags": [
          "WorkflowService"
        ]
      }
    },
    "/api/v1/workflow/{namespace}/{workflowName}/pods/{podName}/logs": {
      "get": {
        "summary": "PodLogs returns stream of log entries for the specified pod. Pod",
        "operationId": "PodLogs",
        "responses": {
          "200": {
            "description": "A successful response.(streaming responses)",
            "schema": {
              "$ref": "#/x-stream-definitions/workflowLogEntry"
            }
          }
        },
        "parameters": [
          {
            "name": "namespace",
            "in": "path",
            "required": true,
            "type": "string"
          },
          {
            "name": "workflowName",
            "in": "path",
            "required": true,
            "type": "string"
          },
          {
            "name": "podName",
            "in": "path",
            "required": true,
            "type": "string"
          },
          {
            "name": "container",
            "in": "query",
            "required": false,
            "type": "string"
          },
          {
            "name": "logOptions.container",
            "description": "The container for which to stream logs. Defaults to only container if there is one container in the pod.\n+optional.",
            "in": "query",
            "required": false,
            "type": "string"
          },
          {
            "name": "logOptions.follow",
            "description": "Follow the log stream of the pod. Defaults to false.\n+optional.",
            "in": "query",
            "required": false,
            "type": "boolean",
            "format": "boolean"
          },
          {
            "name": "logOptions.previous",
            "description": "Return previous terminated container logs. Defaults to false.\n+optional.",
            "in": "query",
            "required": false,
            "type": "boolean",
            "format": "boolean"
          },
          {
            "name": "logOptions.sinceSeconds",
            "description": "A relative time in seconds before the current time from which to show logs. If this value\nprecedes the time a pod was started, only logs since the pod start will be returned.\nIf this value is in the future, no logs will be returned.\nOnly one of sinceSeconds or sinceTime may be specified.\n+optional.",
            "in": "query",
            "required": false,
            "type": "string",
            "format": "int64"
          },
          {
            "name": "logOptions.sinceTime.seconds",
            "description": "Represents seconds of UTC time since Unix epoch\n1970-01-01T00:00:00Z. Must be from 0001-01-01T00:00:00Z to\n9999-12-31T23:59:59Z inclusive.",
            "in": "query",
            "required": false,
            "type": "string",
            "format": "int64"
          },
          {
            "name": "logOptions.sinceTime.nanos",
            "description": "Non-negative fractions of a second at nanosecond resolution. Negative\nsecond values with fractions must still have non-negative nanos values\nthat count forward in time. Must be from 0 to 999,999,999\ninclusive. This field may be limited in precision depending on context.",
            "in": "query",
            "required": false,
            "type": "integer",
            "format": "int32"
          },
          {
            "name": "logOptions.timestamps",
            "description": "If true, add an RFC3339 or RFC3339Nano timestamp at the beginning of every line\nof log output. Defaults to false.\n+optional.",
            "in": "query",
            "required": false,
            "type": "boolean",
            "format": "boolean"
          },
          {
            "name": "logOptions.tailLines",
            "description": "If set, the number of lines from the end of the logs to show. If not specified,\nlogs are shown from the creation of the container or sinceSeconds or sinceTime\n+optional.",
            "in": "query",
            "required": false,
            "type": "string",
            "format": "int64"
          },
          {
            "name": "logOptions.limitBytes",
            "description": "If set, the number of bytes to read from the server before terminating the\nlog output. This may not display a complete final line of logging, and may return\nslightly more or slightly less than the specified limit.\n+optional.",
            "in": "query",
            "required": false,
            "type": "string",
            "format": "int64"
          }
        ],
        "tags": [
          "WorkflowService"
        ]
      }
    },
    "/api/v1/workflows/{namespace}": {
      "get": {
        "operationId": "ListWorkflows",
        "responses": {
          "200": {
            "description": "A successful response.",
            "schema": {
              "$ref": "#/definitions/v1alpha1WorkflowList"
            }
          }
        },
        "parameters": [
          {
            "name": "namespace",
            "in": "path",
            "required": true,
            "type": "string"
          },
          {
            "name": "listOptions.labelSelector",
            "description": "A selector to restrict the list of returned objects by their labels.\nDefaults to everything.\n+optional.",
            "in": "query",
            "required": false,
            "type": "string"
          },
          {
            "name": "listOptions.fieldSelector",
            "description": "A selector to restrict the list of returned objects by their fields.\nDefaults to everything.\n+optional.",
            "in": "query",
            "required": false,
            "type": "string"
          },
          {
            "name": "listOptions.watch",
            "description": "Watch for changes to the described resources and return them as a stream of\nadd, update, and remove notifications. Specify resourceVersion.\n+optional.",
            "in": "query",
            "required": false,
            "type": "boolean",
            "format": "boolean"
          },
          {
            "name": "listOptions.allowWatchBookmarks",
            "description": "allowWatchBookmarks requests watch events with type \"BOOKMARK\".\nServers that do not implement bookmarks may ignore this flag and\nbookmarks are sent at the server's discretion. Clients should not\nassume bookmarks are returned at any specific interval, nor may they\nassume the server will send any BOOKMARK event during a session.\nIf this is not a watch, this field is ignored.\nIf the feature gate WatchBookmarks is not enabled in apiserver,\nthis field is ignored.\n\nThis field is beta.\n\n+optional",
            "in": "query",
            "required": false,
            "type": "boolean",
            "format": "boolean"
          },
          {
            "name": "listOptions.resourceVersion",
            "description": "When specified with a watch call, shows changes that occur after that particular version of a resource.\nDefaults to changes from the beginning of history.\nWhen specified for list:\n- if unset, then the result is returned from remote storage based on quorum-read flag;\n- if it's 0, then we simply return what we currently have in cache, no guarantee;\n- if set to non zero, then the result is at least as fresh as given rv.\n+optional.",
            "in": "query",
            "required": false,
            "type": "string"
          },
          {
            "name": "listOptions.timeoutSeconds",
            "description": "Timeout for the list/watch call.\nThis limits the duration of the call, regardless of any activity or inactivity.\n+optional.",
            "in": "query",
            "required": false,
            "type": "string",
            "format": "int64"
          },
          {
            "name": "listOptions.limit",
            "description": "limit is a maximum number of responses to return for a list call. If more items exist, the\nserver will set the `continue` field on the list metadata to a value that can be used with the\nsame initial query to retrieve the next set of results. Setting a limit may return fewer than\nthe requested amount of items (up to zero items) in the event all requested objects are\nfiltered out and clients should only use the presence of the continue field to determine whether\nmore results are available. Servers may choose not to support the limit argument and will return\nall of the available results. If limit is specified and the continue field is empty, clients may\nassume that no more results are available. This field is not supported if watch is true.\n\nThe server guarantees that the objects returned when using continue will be identical to issuing\na single list call without a limit - that is, no objects created, modified, or deleted after the\nfirst request is issued will be included in any subsequent continued requests. This is sometimes\nreferred to as a consistent snapshot, and ensures that a client that is using limit to receive\nsmaller chunks of a very large result can ensure they see all possible objects. If objects are\nupdated during a chunked list the version of the object that was present at the time the first list\nresult was calculated is returned.",
            "in": "query",
            "required": false,
            "type": "string",
            "format": "int64"
          },
          {
            "name": "listOptions.continue",
            "description": "The continue option should be set when retrieving more results from the server. Since this value is\nserver defined, clients may only use the continue value from a previous query result with identical\nquery parameters (except for the value of continue) and the server may reject a continue value it\ndoes not recognize. If the specified continue value is no longer valid whether due to expiration\n(generally five to fifteen minutes) or a configuration change on the server, the server will\nrespond with a 410 ResourceExpired error together with a continue token. If the client needs a\nconsistent list, it must restart their list without the continue field. Otherwise, the client may\nsend another list request with the token received with the 410 error, the server will respond with\na list starting from the next key, but from the latest snapshot, which is inconsistent from the\nprevious list results - objects that are created, modified, or deleted after the first list request\nwill be included in the response, as long as their keys are after the \"next key\".\n\nThis field is not supported when watch is true. Clients may start a watch from the last\nresourceVersion value returned by the server and not miss any modifications.",
            "in": "query",
            "required": false,
            "type": "string"
          }
        ],
        "tags": [
          "WorkflowService"
        ]
      },
      "post": {
<<<<<<< HEAD
        "operationId": "CreateWorkflow",
=======
        "operationId": "Create",
>>>>>>> 1d94529c
        "responses": {
          "200": {
            "description": "A successful response.",
            "schema": {
              "$ref": "#/definitions/v1alpha1Workflow"
            }
          }
        },
        "parameters": [
          {
            "name": "namespace",
            "in": "path",
            "required": true,
            "type": "string"
          },
          {
            "name": "body",
            "in": "body",
            "required": true,
            "schema": {
              "$ref": "#/definitions/workflowWorkflowCreateRequest"
            }
          }
        ],
        "tags": [
          "WorkflowService"
        ]
      }
    },
    "/api/v1/workflows/{namespace}/lint": {
      "post": {
        "operationId": "LintWorkflow",
        "responses": {
          "200": {
            "description": "A successful response.",
            "schema": {
              "$ref": "#/definitions/v1alpha1Workflow"
            }
          }
        },
        "parameters": [
          {
            "name": "namespace",
            "in": "path",
            "required": true,
            "type": "string"
          },
          {
            "name": "body",
            "in": "body",
            "required": true,
            "schema": {
              "$ref": "#/definitions/workflowWorkflowCreateRequest"
            }
          }
        ],
        "tags": [
          "WorkflowService"
        ]
      }
    },
    "/api/v1/workflows/{namespace}/{workflowName}": {
      "get": {
        "operationId": "GetWorkflow",
        "responses": {
          "200": {
            "description": "A successful response.",
            "schema": {
              "$ref": "#/definitions/v1alpha1Workflow"
            }
          }
        },
        "parameters": [
          {
            "name": "namespace",
            "in": "path",
            "required": true,
            "type": "string"
          },
          {
            "name": "workflowName",
            "in": "path",
            "required": true,
            "type": "string"
          },
          {
            "name": "getOptions.resourceVersion",
            "description": "When specified:\n- if unset, then the result is returned from remote storage based on quorum-read flag;\n- if it's 0, then we simply return what we currently have in cache, no guarantee;\n- if set to non zero, then the result is at least as fresh as given rv.",
            "in": "query",
            "required": false,
            "type": "string"
          }
        ],
        "tags": [
          "WorkflowService"
        ]
      },
      "delete": {
        "operationId": "DeleteWorkflow",
        "responses": {
          "200": {
            "description": "A successful response.",
            "schema": {
              "$ref": "#/definitions/workflowWorkflowDeleteResponse"
            }
          }
        },
        "parameters": [
          {
            "name": "namespace",
            "in": "path",
            "required": true,
            "type": "string"
          },
          {
            "name": "workflowName",
            "in": "path",
            "required": true,
            "type": "string"
          },
          {
            "name": "deleteOptions.gracePeriodSeconds",
            "description": "The duration in seconds before the object should be deleted. Value must be non-negative integer.\nThe value zero indicates delete immediately. If this value is nil, the default grace period for the\nspecified type will be used.\nDefaults to a per object value if not specified. zero means delete immediately.\n+optional.",
            "in": "query",
            "required": false,
            "type": "string",
            "format": "int64"
          },
          {
            "name": "deleteOptions.preconditions.uid",
            "description": "Specifies the target UID.\n+optional.",
            "in": "query",
            "required": false,
            "type": "string"
          },
          {
            "name": "deleteOptions.preconditions.resourceVersion",
            "description": "Specifies the target ResourceVersion\n+optional.",
            "in": "query",
            "required": false,
            "type": "string"
          },
          {
            "name": "deleteOptions.orphanDependents",
            "description": "Deprecated: please use the PropagationPolicy, this field will be deprecated in 1.7.\nShould the dependent objects be orphaned. If true/false, the \"orphan\"\nfinalizer will be added to/removed from the object's finalizers list.\nEither this field or PropagationPolicy may be set, but not both.\n+optional.",
            "in": "query",
            "required": false,
            "type": "boolean",
            "format": "boolean"
          },
          {
            "name": "deleteOptions.propagationPolicy",
            "description": "Whether and how garbage collection will be performed.\nEither this field or OrphanDependents may be set, but not both.\nThe default policy is decided by the existing finalizer set in the\nmetadata.finalizers and the resource-specific default policy.\nAcceptable values are: 'Orphan' - orphan the dependents; 'Background' -\nallow the garbage collector to delete the dependents in the background;\n'Foreground' - a cascading policy that deletes all dependents in the\nforeground.\n+optional.",
            "in": "query",
            "required": false,
            "type": "string"
          },
          {
            "name": "deleteOptions.dryRun",
            "description": "When present, indicates that modifications should not be\npersisted. An invalid or unrecognized dryRun directive will\nresult in an error response and no further processing of the\nrequest. Valid values are:\n- All: all dry run stages will be processed\n+optional.",
            "in": "query",
            "required": false,
            "type": "array",
            "items": {
              "type": "string"
            },
            "collectionFormat": "multi"
          }
        ],
        "tags": [
          "WorkflowService"
        ]
      }
    },
    "/api/v1/workflows/{namespace}/{workflowName}/resubmit": {
      "put": {
        "operationId": "ResubmitWorkflow",
        "responses": {
          "200": {
            "description": "A successful response.",
            "schema": {
              "$ref": "#/definitions/v1alpha1Workflow"
            }
          }
        },
        "parameters": [
          {
            "name": "namespace",
            "in": "path",
            "required": true,
            "type": "string"
          },
          {
            "name": "workflowName",
            "in": "path",
            "required": true,
            "type": "string"
          },
          {
            "name": "body",
            "in": "body",
            "required": true,
            "schema": {
              "$ref": "#/definitions/workflowWorkflowUpdateRequest"
            }
          }
        ],
        "tags": [
          "WorkflowService"
        ]
      }
    },
    "/api/v1/workflows/{namespace}/{workflowName}/resume": {
      "put": {
        "operationId": "ResumeWorkflow",
        "responses": {
          "200": {
            "description": "A successful response.",
            "schema": {
              "$ref": "#/definitions/v1alpha1Workflow"
            }
          }
        },
        "parameters": [
          {
            "name": "namespace",
            "in": "path",
            "required": true,
            "type": "string"
          },
          {
            "name": "workflowName",
            "in": "path",
            "required": true,
            "type": "string"
          },
          {
            "name": "body",
            "in": "body",
            "required": true,
            "schema": {
              "$ref": "#/definitions/workflowWorkflowUpdateRequest"
            }
          }
        ],
        "tags": [
          "WorkflowService"
        ]
      }
    },
    "/api/v1/workflows/{namespace}/{workflowName}/retry": {
      "put": {
        "operationId": "RetryWorkflow",
        "responses": {
          "200": {
            "description": "A successful response.",
            "schema": {
              "$ref": "#/definitions/v1alpha1Workflow"
            }
          }
        },
        "parameters": [
          {
            "name": "namespace",
            "in": "path",
            "required": true,
            "type": "string"
          },
          {
            "name": "workflowName",
            "in": "path",
            "required": true,
            "type": "string"
          },
          {
            "name": "body",
            "in": "body",
            "required": true,
            "schema": {
              "$ref": "#/definitions/workflowWorkflowUpdateRequest"
            }
          }
        ],
        "tags": [
          "WorkflowService"
        ]
      }
    },
    "/api/v1/workflows/{namespace}/{workflowName}/suspend": {
      "put": {
        "operationId": "SuspendWorkflow",
        "responses": {
          "200": {
            "description": "A successful response.",
            "schema": {
              "$ref": "#/definitions/v1alpha1Workflow"
            }
          }
        },
        "parameters": [
          {
            "name": "namespace",
            "in": "path",
            "required": true,
            "type": "string"
          },
          {
            "name": "workflowName",
            "in": "path",
            "required": true,
            "type": "string"
          },
          {
            "name": "body",
            "in": "body",
            "required": true,
            "schema": {
              "$ref": "#/definitions/workflowWorkflowUpdateRequest"
            }
          }
        ],
        "tags": [
          "WorkflowService"
        ]
      }
    },
    "/api/v1/workflows/{namespace}/{workflowName}/terminate": {
      "put": {
        "operationId": "TerminateWorkflow",
        "responses": {
          "200": {
            "description": "A successful response.",
            "schema": {
              "$ref": "#/definitions/v1alpha1Workflow"
            }
          }
        },
        "parameters": [
          {
            "name": "namespace",
            "in": "path",
            "required": true,
            "type": "string"
          },
          {
            "name": "workflowName",
            "in": "path",
            "required": true,
            "type": "string"
          },
          {
            "name": "body",
            "in": "body",
            "required": true,
            "schema": {
              "$ref": "#/definitions/workflowWorkflowUpdateRequest"
            }
          }
        ],
        "tags": [
          "WorkflowService"
        ]
      }
    }
  },
  "definitions": {
    "apismetav1Preconditions": {
      "type": "object",
      "properties": {
        "uid": {
          "type": "string",
          "title": "Specifies the target UID.\n+optional"
        },
        "resourceVersion": {
          "type": "string",
          "title": "Specifies the target ResourceVersion\n+optional"
        }
      },
      "description": "Preconditions must be fulfilled before an operation (update, delete, etc.) is carried out."
    },
    "intstrIntOrString": {
      "type": "object",
      "properties": {
        "type": {
          "type": "string",
          "format": "int64"
        },
        "intVal": {
          "type": "integer",
          "format": "int32"
        },
        "strVal": {
          "type": "string"
        }
      },
      "description": "+protobuf=true\n+protobuf.options.(gogoproto.goproto_stringer)=false\n+k8s:openapi-gen=true",
      "title": "IntOrString is a type that can hold an int32 or a string.  When used in\nJSON or YAML marshalling and unmarshalling, it produces or consumes the\ninner type.  This allows you to have, for example, a JSON field that can\naccept a name or number.\nTODO: Rename to Int32OrString"
    },
    "protobufAny": {
      "type": "object",
      "properties": {
        "type_url": {
          "type": "string"
        },
        "value": {
          "type": "string",
          "format": "byte"
        }
      }
    },
    "resourceQuantity": {
      "type": "object",
      "properties": {
        "string": {
          "type": "string"
        }
      },
      "description": "Quantity is a fixed-point representation of a number.\nIt provides convenient marshaling/unmarshaling in JSON and YAML,\nin addition to String() and AsInt64() accessors.\n\nThe serialization format is:\n\n\u003cquantity\u003e        ::= \u003csignedNumber\u003e\u003csuffix\u003e\n  (Note that \u003csuffix\u003e may be empty, from the \"\" case in \u003cdecimalSI\u003e.)\n\u003cdigit\u003e           ::= 0 | 1 | ... | 9\n\u003cdigits\u003e          ::= \u003cdigit\u003e | \u003cdigit\u003e\u003cdigits\u003e\n\u003cnumber\u003e          ::= \u003cdigits\u003e | \u003cdigits\u003e.\u003cdigits\u003e | \u003cdigits\u003e. | .\u003cdigits\u003e\n\u003csign\u003e            ::= \"+\" | \"-\"\n\u003csignedNumber\u003e    ::= \u003cnumber\u003e | \u003csign\u003e\u003cnumber\u003e\n\u003csuffix\u003e          ::= \u003cbinarySI\u003e | \u003cdecimalExponent\u003e | \u003cdecimalSI\u003e\n\u003cbinarySI\u003e        ::= Ki | Mi | Gi | Ti | Pi | Ei\n  (International System of units; See: http://physics.nist.gov/cuu/Units/binary.html)\n\u003cdecimalSI\u003e       ::= m | \"\" | k | M | G | T | P | E\n  (Note that 1024 = 1Ki but 1000 = 1k; I didn't choose the capitalization.)\n\u003cdecimalExponent\u003e ::= \"e\" \u003csignedNumber\u003e | \"E\" \u003csignedNumber\u003e\n\nNo matter which of the three exponent forms is used, no quantity may represent\na number greater than 2^63-1 in magnitude, nor may it have more than 3 decimal\nplaces. Numbers larger or more precise will be capped or rounded up.\n(E.g.: 0.1m will rounded up to 1m.)\nThis may be extended in the future if we require larger or smaller quantities.\n\nWhen a Quantity is parsed from a string, it will remember the type of suffix\nit had, and will use the same type again when it is serialized.\n\nBefore serializing, Quantity will be put in \"canonical form\".\nThis means that Exponent/suffix will be adjusted up or down (with a\ncorresponding increase or decrease in Mantissa) such that:\n  a. No precision is lost\n  b. No fractional digits will be emitted\n  c. The exponent (or suffix) is as large as possible.\nThe sign will be omitted unless the number is negative.\n\nExamples:\n  1.5 will be serialized as \"1500m\"\n  1.5Gi will be serialized as \"1536Mi\"\n\nNote that the quantity will NEVER be internally represented by a\nfloating point number. That is the whole point of this exercise.\n\nNon-canonical values will still parse as long as they are well formed,\nbut will be re-emitted in their canonical form. (So always use canonical\nform, or don't diff.)\n\nThis format is intended to make it difficult to use these numbers without\nwriting some sort of special handling code in the hopes that that will\ncause implementors to also use a fixed point implementation.\n\n+protobuf=true\n+protobuf.embed=string\n+protobuf.options.marshal=false\n+protobuf.options.(gogoproto.goproto_stringer)=false\n+k8s:deepcopy-gen=true\n+k8s:openapi-gen=true"
    },
    "runtimeStreamError": {
      "type": "object",
      "properties": {
        "grpc_code": {
          "type": "integer",
          "format": "int32"
        },
        "http_code": {
          "type": "integer",
          "format": "int32"
        },
        "message": {
          "type": "string"
        },
        "http_status": {
          "type": "string"
        },
        "details": {
          "type": "array",
          "items": {
            "$ref": "#/definitions/protobufAny"
          }
        }
      }
    },
    "v1AWSElasticBlockStoreVolumeSource": {
      "type": "object",
      "properties": {
        "volumeID": {
          "type": "string",
          "title": "Unique ID of the persistent disk resource in AWS (Amazon EBS volume).\nMore info: https://kubernetes.io/docs/concepts/storage/volumes#awselasticblockstore"
        },
        "fsType": {
          "type": "string",
          "title": "Filesystem type of the volume that you want to mount.\nTip: Ensure that the filesystem type is supported by the host operating system.\nExamples: \"ext4\", \"xfs\", \"ntfs\". Implicitly inferred to be \"ext4\" if unspecified.\nMore info: https://kubernetes.io/docs/concepts/storage/volumes#awselasticblockstore\nTODO: how do we prevent errors in the filesystem from compromising the machine\n+optional"
        },
        "partition": {
          "type": "integer",
          "format": "int32",
          "title": "The partition in the volume that you want to mount.\nIf omitted, the default is to mount by volume name.\nExamples: For volume /dev/sda1, you specify the partition as \"1\".\nSimilarly, the volume partition for /dev/sda is \"0\" (or you can leave the property empty).\n+optional"
        },
        "readOnly": {
          "type": "boolean",
          "format": "boolean",
          "title": "Specify \"true\" to force and set the ReadOnly property in VolumeMounts to \"true\".\nIf omitted, the default is \"false\".\nMore info: https://kubernetes.io/docs/concepts/storage/volumes#awselasticblockstore\n+optional"
        }
      },
      "description": "Represents a Persistent Disk resource in AWS.\n\nAn AWS EBS disk must exist before mounting to a container. The disk\nmust also be in the same AWS zone as the kubelet. An AWS EBS disk\ncan only be mounted as read/write once. AWS EBS volumes support\nownership management and SELinux relabeling."
    },
    "v1Affinity": {
      "type": "object",
      "properties": {
        "nodeAffinity": {
          "$ref": "#/definitions/v1NodeAffinity",
          "title": "Describes node affinity scheduling rules for the pod.\n+optional"
        },
        "podAffinity": {
          "$ref": "#/definitions/v1PodAffinity",
          "title": "Describes pod affinity scheduling rules (e.g. co-locate this pod in the same node, zone, etc. as some other pod(s)).\n+optional"
        },
        "podAntiAffinity": {
          "$ref": "#/definitions/v1PodAntiAffinity",
          "title": "Describes pod anti-affinity scheduling rules (e.g. avoid putting this pod in the same node, zone, etc. as some other pod(s)).\n+optional"
        }
      },
      "description": "Affinity is a group of affinity scheduling rules."
    },
    "v1AzureDiskVolumeSource": {
      "type": "object",
      "properties": {
        "diskName": {
          "type": "string",
          "title": "The Name of the data disk in the blob storage"
        },
        "diskURI": {
          "type": "string",
          "title": "The URI the data disk in the blob storage"
        },
        "cachingMode": {
          "type": "string",
          "title": "Host Caching mode: None, Read Only, Read Write.\n+optional"
        },
        "fsType": {
          "type": "string",
          "title": "Filesystem type to mount.\nMust be a filesystem type supported by the host operating system.\nEx. \"ext4\", \"xfs\", \"ntfs\". Implicitly inferred to be \"ext4\" if unspecified.\n+optional"
        },
        "readOnly": {
          "type": "boolean",
          "format": "boolean",
          "title": "Defaults to false (read/write). ReadOnly here will force\nthe ReadOnly setting in VolumeMounts.\n+optional"
        },
        "kind": {
          "type": "string",
          "title": "Expected values Shared: multiple blob disks per storage account  Dedicated: single blob disk per storage account  Managed: azure managed data disk (only in managed availability set). defaults to shared"
        }
      },
      "description": "AzureDisk represents an Azure Data Disk mount on the host and bind mount to the pod."
    },
    "v1AzureFileVolumeSource": {
      "type": "object",
      "properties": {
        "secretName": {
          "type": "string",
          "title": "the name of secret that contains Azure Storage Account Name and Key"
        },
        "shareName": {
          "type": "string",
          "title": "Share Name"
        },
        "readOnly": {
          "type": "boolean",
          "format": "boolean",
          "title": "Defaults to false (read/write). ReadOnly here will force\nthe ReadOnly setting in VolumeMounts.\n+optional"
        }
      },
      "description": "AzureFile represents an Azure File Service mount on the host and bind mount to the pod."
    },
    "v1CSIVolumeSource": {
      "type": "object",
      "properties": {
        "driver": {
          "type": "string",
          "description": "Driver is the name of the CSI driver that handles this volume.\nConsult with your admin for the correct name as registered in the cluster."
        },
        "readOnly": {
          "type": "boolean",
          "format": "boolean",
          "title": "Specifies a read-only configuration for the volume.\nDefaults to false (read/write).\n+optional"
        },
        "fsType": {
          "type": "string",
          "title": "Filesystem type to mount. Ex. \"ext4\", \"xfs\", \"ntfs\".\nIf not provided, the empty value is passed to the associated CSI driver\nwhich will determine the default filesystem to apply.\n+optional"
        },
        "volumeAttributes": {
          "type": "object",
          "additionalProperties": {
            "type": "string"
          },
          "title": "VolumeAttributes stores driver-specific properties that are passed to the CSI\ndriver. Consult your driver's documentation for supported values.\n+optional"
        },
        "nodePublishSecretRef": {
          "$ref": "#/definitions/v1LocalObjectReference",
          "title": "NodePublishSecretRef is a reference to the secret object containing\nsensitive information to pass to the CSI driver to complete the CSI\nNodePublishVolume and NodeUnpublishVolume calls.\nThis field is optional, and  may be empty if no secret is required. If the\nsecret object contains more than one secret, all secret references are passed.\n+optional"
        }
      },
      "title": "Represents a source location of a volume to mount, managed by an external CSI driver"
    },
    "v1Capabilities": {
      "type": "object",
      "properties": {
        "add": {
          "type": "array",
          "items": {
            "type": "string"
          },
          "title": "Added capabilities\n+optional"
        },
        "drop": {
          "type": "array",
          "items": {
            "type": "string"
          },
          "title": "Removed capabilities\n+optional"
        }
      },
      "description": "Adds and removes POSIX capabilities from running containers."
    },
    "v1CephFSVolumeSource": {
      "type": "object",
      "properties": {
        "monitors": {
          "type": "array",
          "items": {
            "type": "string"
          },
          "title": "Required: Monitors is a collection of Ceph monitors\nMore info: https://examples.k8s.io/volumes/cephfs/README.md#how-to-use-it"
        },
        "path": {
          "type": "string",
          "title": "Optional: Used as the mounted root, rather than the full Ceph tree, default is /\n+optional"
        },
        "user": {
          "type": "string",
          "title": "Optional: User is the rados user name, default is admin\nMore info: https://examples.k8s.io/volumes/cephfs/README.md#how-to-use-it\n+optional"
        },
        "secretFile": {
          "type": "string",
          "title": "Optional: SecretFile is the path to key ring for User, default is /etc/ceph/user.secret\nMore info: https://examples.k8s.io/volumes/cephfs/README.md#how-to-use-it\n+optional"
        },
        "secretRef": {
          "$ref": "#/definitions/v1LocalObjectReference",
          "title": "Optional: SecretRef is reference to the authentication secret for User, default is empty.\nMore info: https://examples.k8s.io/volumes/cephfs/README.md#how-to-use-it\n+optional"
        },
        "readOnly": {
          "type": "boolean",
          "format": "boolean",
          "title": "Optional: Defaults to false (read/write). ReadOnly here will force\nthe ReadOnly setting in VolumeMounts.\nMore info: https://examples.k8s.io/volumes/cephfs/README.md#how-to-use-it\n+optional"
        }
      },
      "description": "Represents a Ceph Filesystem mount that lasts the lifetime of a pod\nCephfs volumes do not support ownership management or SELinux relabeling."
    },
    "v1CinderVolumeSource": {
      "type": "object",
      "properties": {
        "volumeID": {
          "type": "string",
          "title": "volume id used to identify the volume in cinder.\nMore info: https://examples.k8s.io/mysql-cinder-pd/README.md"
        },
        "fsType": {
          "type": "string",
          "title": "Filesystem type to mount.\nMust be a filesystem type supported by the host operating system.\nExamples: \"ext4\", \"xfs\", \"ntfs\". Implicitly inferred to be \"ext4\" if unspecified.\nMore info: https://examples.k8s.io/mysql-cinder-pd/README.md\n+optional"
        },
        "readOnly": {
          "type": "boolean",
          "format": "boolean",
          "title": "Optional: Defaults to false (read/write). ReadOnly here will force\nthe ReadOnly setting in VolumeMounts.\nMore info: https://examples.k8s.io/mysql-cinder-pd/README.md\n+optional"
        },
        "secretRef": {
          "$ref": "#/definitions/v1LocalObjectReference",
          "title": "Optional: points to a secret object containing parameters used to connect\nto OpenStack.\n+optional"
        }
      },
      "description": "Represents a cinder volume resource in Openstack.\nA Cinder volume must exist before mounting to a container.\nThe volume must also be in the same region as the kubelet.\nCinder volumes support ownership management and SELinux relabeling."
    },
    "v1ConfigMapEnvSource": {
      "type": "object",
      "properties": {
        "localObjectReference": {
          "$ref": "#/definitions/v1LocalObjectReference",
          "description": "The ConfigMap to select from."
        },
        "optional": {
          "type": "boolean",
          "format": "boolean",
          "title": "Specify whether the ConfigMap must be defined\n+optional"
        }
      },
      "description": "ConfigMapEnvSource selects a ConfigMap to populate the environment\nvariables with.\n\nThe contents of the target ConfigMap's Data field will represent the\nkey-value pairs as environment variables."
    },
    "v1ConfigMapKeySelector": {
      "type": "object",
      "properties": {
        "localObjectReference": {
          "$ref": "#/definitions/v1LocalObjectReference",
          "description": "The ConfigMap to select from."
        },
        "key": {
          "type": "string",
          "description": "The key to select."
        },
        "optional": {
          "type": "boolean",
          "format": "boolean",
          "title": "Specify whether the ConfigMap or its key must be defined\n+optional"
        }
      },
      "description": "Selects a key from a ConfigMap."
    },
    "v1ConfigMapProjection": {
      "type": "object",
      "properties": {
        "localObjectReference": {
          "$ref": "#/definitions/v1LocalObjectReference"
        },
        "items": {
          "type": "array",
          "items": {
            "$ref": "#/definitions/v1KeyToPath"
          },
          "title": "If unspecified, each key-value pair in the Data field of the referenced\nConfigMap will be projected into the volume as a file whose name is the\nkey and content is the value. If specified, the listed keys will be\nprojected into the specified paths, and unlisted keys will not be\npresent. If a key is specified which is not present in the ConfigMap,\nthe volume setup will error unless it is marked optional. Paths must be\nrelative and may not contain the '..' path or start with '..'.\n+optional"
        },
        "optional": {
          "type": "boolean",
          "format": "boolean",
          "title": "Specify whether the ConfigMap or its keys must be defined\n+optional"
        }
      },
      "description": "Adapts a ConfigMap into a projected volume.\n\nThe contents of the target ConfigMap's Data field will be presented in a\nprojected volume as files using the keys in the Data field as the file names,\nunless the items element is populated with specific mappings of keys to paths.\nNote that this is identical to a configmap volume source without the default\nmode."
    },
    "v1ConfigMapVolumeSource": {
      "type": "object",
      "properties": {
        "localObjectReference": {
          "$ref": "#/definitions/v1LocalObjectReference"
        },
        "items": {
          "type": "array",
          "items": {
            "$ref": "#/definitions/v1KeyToPath"
          },
          "title": "If unspecified, each key-value pair in the Data field of the referenced\nConfigMap will be projected into the volume as a file whose name is the\nkey and content is the value. If specified, the listed keys will be\nprojected into the specified paths, and unlisted keys will not be\npresent. If a key is specified which is not present in the ConfigMap,\nthe volume setup will error unless it is marked optional. Paths must be\nrelative and may not contain the '..' path or start with '..'.\n+optional"
        },
        "defaultMode": {
          "type": "integer",
          "format": "int32",
          "title": "Optional: mode bits to use on created files by default. Must be a\nvalue between 0 and 0777. Defaults to 0644.\nDirectories within the path are not affected by this setting.\nThis might be in conflict with other options that affect the file\nmode, like fsGroup, and the result can be other mode bits set.\n+optional"
        },
        "optional": {
          "type": "boolean",
          "format": "boolean",
          "title": "Specify whether the ConfigMap or its keys must be defined\n+optional"
        }
      },
      "description": "Adapts a ConfigMap into a volume.\n\nThe contents of the target ConfigMap's Data field will be presented in a\nvolume as files using the keys in the Data field as the file names, unless\nthe items element is populated with specific mappings of keys to paths.\nConfigMap volumes support ownership management and SELinux relabeling."
    },
    "v1Container": {
      "type": "object",
      "properties": {
        "name": {
          "type": "string",
          "description": "Name of the container specified as a DNS_LABEL.\nEach container in a pod must have a unique name (DNS_LABEL).\nCannot be updated."
        },
        "image": {
          "type": "string",
          "title": "Docker image name.\nMore info: https://kubernetes.io/docs/concepts/containers/images\nThis field is optional to allow higher level config management to default or override\ncontainer images in workload controllers like Deployments and StatefulSets.\n+optional"
        },
        "command": {
          "type": "array",
          "items": {
            "type": "string"
          },
          "title": "Entrypoint array. Not executed within a shell.\nThe docker image's ENTRYPOINT is used if this is not provided.\nVariable references $(VAR_NAME) are expanded using the container's environment. If a variable\ncannot be resolved, the reference in the input string will be unchanged. The $(VAR_NAME) syntax\ncan be escaped with a double $$, ie: $$(VAR_NAME). Escaped references will never be expanded,\nregardless of whether the variable exists or not.\nCannot be updated.\nMore info: https://kubernetes.io/docs/tasks/inject-data-application/define-command-argument-container/#running-a-command-in-a-shell\n+optional"
        },
        "args": {
          "type": "array",
          "items": {
            "type": "string"
          },
          "title": "Arguments to the entrypoint.\nThe docker image's CMD is used if this is not provided.\nVariable references $(VAR_NAME) are expanded using the container's environment. If a variable\ncannot be resolved, the reference in the input string will be unchanged. The $(VAR_NAME) syntax\ncan be escaped with a double $$, ie: $$(VAR_NAME). Escaped references will never be expanded,\nregardless of whether the variable exists or not.\nCannot be updated.\nMore info: https://kubernetes.io/docs/tasks/inject-data-application/define-command-argument-container/#running-a-command-in-a-shell\n+optional"
        },
        "workingDir": {
          "type": "string",
          "title": "Container's working directory.\nIf not specified, the container runtime's default will be used, which\nmight be configured in the container image.\nCannot be updated.\n+optional"
        },
        "ports": {
          "type": "array",
          "items": {
            "$ref": "#/definitions/v1ContainerPort"
          },
          "title": "List of ports to expose from the container. Exposing a port here gives\nthe system additional information about the network connections a\ncontainer uses, but is primarily informational. Not specifying a port here\nDOES NOT prevent that port from being exposed. Any port which is\nlistening on the default \"0.0.0.0\" address inside a container will be\naccessible from the network.\nCannot be updated.\n+optional\n+patchMergeKey=containerPort\n+patchStrategy=merge\n+listType=map\n+listMapKey=containerPort\n+listMapKey=protocol"
        },
        "envFrom": {
          "type": "array",
          "items": {
            "$ref": "#/definitions/v1EnvFromSource"
          },
          "title": "List of sources to populate environment variables in the container.\nThe keys defined within a source must be a C_IDENTIFIER. All invalid keys\nwill be reported as an event when the container is starting. When a key exists in multiple\nsources, the value associated with the last source will take precedence.\nValues defined by an Env with a duplicate key will take precedence.\nCannot be updated.\n+optional"
        },
        "env": {
          "type": "array",
          "items": {
            "$ref": "#/definitions/v1EnvVar"
          },
          "title": "List of environment variables to set in the container.\nCannot be updated.\n+optional\n+patchMergeKey=name\n+patchStrategy=merge"
        },
        "resources": {
          "$ref": "#/definitions/v1ResourceRequirements",
          "title": "Compute Resources required by this container.\nCannot be updated.\nMore info: https://kubernetes.io/docs/concepts/configuration/manage-compute-resources-container/\n+optional"
        },
        "volumeMounts": {
          "type": "array",
          "items": {
            "$ref": "#/definitions/v1VolumeMount"
          },
          "title": "Pod volumes to mount into the container's filesystem.\nCannot be updated.\n+optional\n+patchMergeKey=mountPath\n+patchStrategy=merge"
        },
        "volumeDevices": {
          "type": "array",
          "items": {
            "$ref": "#/definitions/v1VolumeDevice"
          },
          "title": "volumeDevices is the list of block devices to be used by the container.\nThis is a beta feature.\n+patchMergeKey=devicePath\n+patchStrategy=merge\n+optional"
        },
        "livenessProbe": {
          "$ref": "#/definitions/v1Probe",
          "title": "Periodic probe of container liveness.\nContainer will be restarted if the probe fails.\nCannot be updated.\nMore info: https://kubernetes.io/docs/concepts/workloads/pods/pod-lifecycle#container-probes\n+optional"
        },
        "readinessProbe": {
          "$ref": "#/definitions/v1Probe",
          "title": "Periodic probe of container service readiness.\nContainer will be removed from service endpoints if the probe fails.\nCannot be updated.\nMore info: https://kubernetes.io/docs/concepts/workloads/pods/pod-lifecycle#container-probes\n+optional"
        },
        "startupProbe": {
          "$ref": "#/definitions/v1Probe",
          "title": "StartupProbe indicates that the Pod has successfully initialized.\nIf specified, no other probes are executed until this completes successfully.\nIf this probe fails, the Pod will be restarted, just as if the livenessProbe failed.\nThis can be used to provide different probe parameters at the beginning of a Pod's lifecycle,\nwhen it might take a long time to load data or warm a cache, than during steady-state operation.\nThis cannot be updated.\nThis is an alpha feature enabled by the StartupProbe feature flag.\nMore info: https://kubernetes.io/docs/concepts/workloads/pods/pod-lifecycle#container-probes\n+optional"
        },
        "lifecycle": {
          "$ref": "#/definitions/v1Lifecycle",
          "title": "Actions that the management system should take in response to container lifecycle events.\nCannot be updated.\n+optional"
        },
        "terminationMessagePath": {
          "type": "string",
          "title": "Optional: Path at which the file to which the container's termination message\nwill be written is mounted into the container's filesystem.\nMessage written is intended to be brief final status, such as an assertion failure message.\nWill be truncated by the node if greater than 4096 bytes. The total message length across\nall containers will be limited to 12kb.\nDefaults to /dev/termination-log.\nCannot be updated.\n+optional"
        },
        "terminationMessagePolicy": {
          "type": "string",
          "title": "Indicate how the termination message should be populated. File will use the contents of\nterminationMessagePath to populate the container status message on both success and failure.\nFallbackToLogsOnError will use the last chunk of container log output if the termination\nmessage file is empty and the container exited with an error.\nThe log output is limited to 2048 bytes or 80 lines, whichever is smaller.\nDefaults to File.\nCannot be updated.\n+optional"
        },
        "imagePullPolicy": {
          "type": "string",
          "title": "Image pull policy.\nOne of Always, Never, IfNotPresent.\nDefaults to Always if :latest tag is specified, or IfNotPresent otherwise.\nCannot be updated.\nMore info: https://kubernetes.io/docs/concepts/containers/images#updating-images\n+optional"
        },
        "securityContext": {
          "$ref": "#/definitions/v1SecurityContext",
          "title": "Security options the pod should run with.\nMore info: https://kubernetes.io/docs/concepts/policy/security-context/\nMore info: https://kubernetes.io/docs/tasks/configure-pod-container/security-context/\n+optional"
        },
        "stdin": {
          "type": "boolean",
          "format": "boolean",
          "title": "Whether this container should allocate a buffer for stdin in the container runtime. If this\nis not set, reads from stdin in the container will always result in EOF.\nDefault is false.\n+optional"
        },
        "stdinOnce": {
          "type": "boolean",
          "format": "boolean",
          "title": "Whether the container runtime should close the stdin channel after it has been opened by\na single attach. When stdin is true the stdin stream will remain open across multiple attach\nsessions. If stdinOnce is set to true, stdin is opened on container start, is empty until the\nfirst client attaches to stdin, and then remains open and accepts data until the client disconnects,\nat which time stdin is closed and remains closed until the container is restarted. If this\nflag is false, a container processes that reads from stdin will never receive an EOF.\nDefault is false\n+optional"
        },
        "tty": {
          "type": "boolean",
          "format": "boolean",
          "title": "Whether this container should allocate a TTY for itself, also requires 'stdin' to be true.\nDefault is false.\n+optional"
        }
      },
      "description": "A single application container that you want to run within a pod."
    },
    "v1ContainerPort": {
      "type": "object",
      "properties": {
        "name": {
          "type": "string",
          "title": "If specified, this must be an IANA_SVC_NAME and unique within the pod. Each\nnamed port in a pod must have a unique name. Name for the port that can be\nreferred to by services.\n+optional"
        },
        "hostPort": {
          "type": "integer",
          "format": "int32",
          "title": "Number of port to expose on the host.\nIf specified, this must be a valid port number, 0 \u003c x \u003c 65536.\nIf HostNetwork is specified, this must match ContainerPort.\nMost containers do not need this.\n+optional"
        },
        "containerPort": {
          "type": "integer",
          "format": "int32",
          "description": "Number of port to expose on the pod's IP address.\nThis must be a valid port number, 0 \u003c x \u003c 65536."
        },
        "protocol": {
          "type": "string",
          "title": "Protocol for port. Must be UDP, TCP, or SCTP.\nDefaults to \"TCP\".\n+optional"
        },
        "hostIP": {
          "type": "string",
          "title": "What host IP to bind the external port to.\n+optional"
        }
      },
      "description": "ContainerPort represents a network port in a single container."
    },
    "v1CreateOptions": {
      "type": "object",
      "properties": {
        "dryRun": {
          "type": "array",
          "items": {
            "type": "string"
          },
          "title": "When present, indicates that modifications should not be\npersisted. An invalid or unrecognized dryRun directive will\nresult in an error response and no further processing of the\nrequest. Valid values are:\n- All: all dry run stages will be processed\n+optional"
        },
        "fieldManager": {
          "type": "string",
          "title": "fieldManager is a name associated with the actor or entity\nthat is making these changes. The value must be less than or\n128 characters long, and only contain printable characters,\nas defined by https://golang.org/pkg/unicode/#IsPrint.\n+optional"
        }
      },
      "description": "CreateOptions may be provided when creating an API object."
    },
    "v1DeleteOptions": {
      "type": "object",
      "properties": {
        "gracePeriodSeconds": {
          "type": "string",
          "format": "int64",
          "title": "The duration in seconds before the object should be deleted. Value must be non-negative integer.\nThe value zero indicates delete immediately. If this value is nil, the default grace period for the\nspecified type will be used.\nDefaults to a per object value if not specified. zero means delete immediately.\n+optional"
        },
        "preconditions": {
          "$ref": "#/definitions/apismetav1Preconditions",
          "title": "Must be fulfilled before a deletion is carried out. If not possible, a 409 Conflict status will be\nreturned.\n+optional"
        },
        "orphanDependents": {
          "type": "boolean",
          "format": "boolean",
          "title": "Deprecated: please use the PropagationPolicy, this field will be deprecated in 1.7.\nShould the dependent objects be orphaned. If true/false, the \"orphan\"\nfinalizer will be added to/removed from the object's finalizers list.\nEither this field or PropagationPolicy may be set, but not both.\n+optional"
        },
        "propagationPolicy": {
          "type": "string",
          "title": "Whether and how garbage collection will be performed.\nEither this field or OrphanDependents may be set, but not both.\nThe default policy is decided by the existing finalizer set in the\nmetadata.finalizers and the resource-specific default policy.\nAcceptable values are: 'Orphan' - orphan the dependents; 'Background' -\nallow the garbage collector to delete the dependents in the background;\n'Foreground' - a cascading policy that deletes all dependents in the\nforeground.\n+optional"
        },
        "dryRun": {
          "type": "array",
          "items": {
            "type": "string"
          },
          "title": "When present, indicates that modifications should not be\npersisted. An invalid or unrecognized dryRun directive will\nresult in an error response and no further processing of the\nrequest. Valid values are:\n- All: all dry run stages will be processed\n+optional"
        }
      },
      "description": "DeleteOptions may be provided when deleting an API object."
    },
    "v1DownwardAPIProjection": {
      "type": "object",
      "properties": {
        "items": {
          "type": "array",
          "items": {
            "$ref": "#/definitions/v1DownwardAPIVolumeFile"
          },
          "title": "Items is a list of DownwardAPIVolume file\n+optional"
        }
      },
      "description": "Represents downward API info for projecting into a projected volume.\nNote that this is identical to a downwardAPI volume source without the default\nmode."
    },
    "v1DownwardAPIVolumeFile": {
      "type": "object",
      "properties": {
        "path": {
          "type": "string",
          "title": "Required: Path is  the relative path name of the file to be created. Must not be absolute or contain the '..' path. Must be utf-8 encoded. The first item of the relative path must not start with '..'"
        },
        "fieldRef": {
          "$ref": "#/definitions/v1ObjectFieldSelector",
          "title": "Required: Selects a field of the pod: only annotations, labels, name and namespace are supported.\n+optional"
        },
        "resourceFieldRef": {
          "$ref": "#/definitions/v1ResourceFieldSelector",
          "title": "Selects a resource of the container: only resources limits and requests\n(limits.cpu, limits.memory, requests.cpu and requests.memory) are currently supported.\n+optional"
        },
        "mode": {
          "type": "integer",
          "format": "int32",
          "title": "Optional: mode bits to use on this file, must be a value between 0\nand 0777. If not specified, the volume defaultMode will be used.\nThis might be in conflict with other options that affect the file\nmode, like fsGroup, and the result can be other mode bits set.\n+optional"
        }
      },
      "title": "DownwardAPIVolumeFile represents information to create the file containing the pod field"
    },
    "v1DownwardAPIVolumeSource": {
      "type": "object",
      "properties": {
        "items": {
          "type": "array",
          "items": {
            "$ref": "#/definitions/v1DownwardAPIVolumeFile"
          },
          "title": "Items is a list of downward API volume file\n+optional"
        },
        "defaultMode": {
          "type": "integer",
          "format": "int32",
          "title": "Optional: mode bits to use on created files by default. Must be a\nvalue between 0 and 0777. Defaults to 0644.\nDirectories within the path are not affected by this setting.\nThis might be in conflict with other options that affect the file\nmode, like fsGroup, and the result can be other mode bits set.\n+optional"
        }
      },
      "description": "DownwardAPIVolumeSource represents a volume containing downward API info.\nDownward API volumes support ownership management and SELinux relabeling."
    },
    "v1EmptyDirVolumeSource": {
      "type": "object",
      "properties": {
        "medium": {
          "type": "string",
          "title": "What type of storage medium should back this directory.\nThe default is \"\" which means to use the node's default medium.\nMust be an empty string (default) or Memory.\nMore info: https://kubernetes.io/docs/concepts/storage/volumes#emptydir\n+optional"
        },
        "sizeLimit": {
          "$ref": "#/definitions/resourceQuantity",
          "title": "Total amount of local storage required for this EmptyDir volume.\nThe size limit is also applicable for memory medium.\nThe maximum usage on memory medium EmptyDir would be the minimum value between\nthe SizeLimit specified here and the sum of memory limits of all containers in a pod.\nThe default is nil which means that the limit is undefined.\nMore info: http://kubernetes.io/docs/user-guide/volumes#emptydir\n+optional"
        }
      },
      "description": "Represents an empty directory for a pod.\nEmpty directory volumes support ownership management and SELinux relabeling."
    },
    "v1EnvFromSource": {
      "type": "object",
      "properties": {
        "prefix": {
          "type": "string",
          "title": "An optional identifier to prepend to each key in the ConfigMap. Must be a C_IDENTIFIER.\n+optional"
        },
        "configMapRef": {
          "$ref": "#/definitions/v1ConfigMapEnvSource",
          "title": "The ConfigMap to select from\n+optional"
        },
        "secretRef": {
          "$ref": "#/definitions/v1SecretEnvSource",
          "title": "The Secret to select from\n+optional"
        }
      },
      "title": "EnvFromSource represents the source of a set of ConfigMaps"
    },
    "v1EnvVar": {
      "type": "object",
      "properties": {
        "name": {
          "type": "string",
          "description": "Name of the environment variable. Must be a C_IDENTIFIER."
        },
        "value": {
          "type": "string",
          "title": "Variable references $(VAR_NAME) are expanded\nusing the previous defined environment variables in the container and\nany service environment variables. If a variable cannot be resolved,\nthe reference in the input string will be unchanged. The $(VAR_NAME)\nsyntax can be escaped with a double $$, ie: $$(VAR_NAME). Escaped\nreferences will never be expanded, regardless of whether the variable\nexists or not.\nDefaults to \"\".\n+optional"
        },
        "valueFrom": {
          "$ref": "#/definitions/v1EnvVarSource",
          "title": "Source for the environment variable's value. Cannot be used if value is not empty.\n+optional"
        }
      },
      "description": "EnvVar represents an environment variable present in a Container."
    },
    "v1EnvVarSource": {
      "type": "object",
      "properties": {
        "fieldRef": {
          "$ref": "#/definitions/v1ObjectFieldSelector",
          "title": "Selects a field of the pod: supports metadata.name, metadata.namespace, metadata.labels, metadata.annotations,\nspec.nodeName, spec.serviceAccountName, status.hostIP, status.podIP.\n+optional"
        },
        "resourceFieldRef": {
          "$ref": "#/definitions/v1ResourceFieldSelector",
          "title": "Selects a resource of the container: only resources limits and requests\n(limits.cpu, limits.memory, limits.ephemeral-storage, requests.cpu, requests.memory and requests.ephemeral-storage) are currently supported.\n+optional"
        },
        "configMapKeyRef": {
          "$ref": "#/definitions/v1ConfigMapKeySelector",
          "title": "Selects a key of a ConfigMap.\n+optional"
        },
        "secretKeyRef": {
          "$ref": "#/definitions/v1SecretKeySelector",
          "title": "Selects a key of a secret in the pod's namespace\n+optional"
        }
      },
      "description": "EnvVarSource represents a source for the value of an EnvVar."
    },
    "v1ExecAction": {
      "type": "object",
      "properties": {
        "command": {
          "type": "array",
          "items": {
            "type": "string"
          },
          "title": "Command is the command line to execute inside the container, the working directory for the\ncommand  is root ('/') in the container's filesystem. The command is simply exec'd, it is\nnot run inside a shell, so traditional shell instructions ('|', etc) won't work. To use\na shell, you need to explicitly call out to that shell.\nExit status of 0 is treated as live/healthy and non-zero is unhealthy.\n+optional"
        }
      },
      "description": "ExecAction describes a \"run in container\" action."
    },
    "v1FCVolumeSource": {
      "type": "object",
      "properties": {
        "targetWWNs": {
          "type": "array",
          "items": {
            "type": "string"
          },
          "title": "Optional: FC target worldwide names (WWNs)\n+optional"
        },
        "lun": {
          "type": "integer",
          "format": "int32",
          "title": "Optional: FC target lun number\n+optional"
        },
        "fsType": {
          "type": "string",
          "title": "Filesystem type to mount.\nMust be a filesystem type supported by the host operating system.\nEx. \"ext4\", \"xfs\", \"ntfs\". Implicitly inferred to be \"ext4\" if unspecified.\nTODO: how do we prevent errors in the filesystem from compromising the machine\n+optional"
        },
        "readOnly": {
          "type": "boolean",
          "format": "boolean",
          "title": "Optional: Defaults to false (read/write). ReadOnly here will force\nthe ReadOnly setting in VolumeMounts.\n+optional"
        },
        "wwids": {
          "type": "array",
          "items": {
            "type": "string"
          },
          "title": "Optional: FC volume world wide identifiers (wwids)\nEither wwids or combination of targetWWNs and lun must be set, but not both simultaneously.\n+optional"
        }
      },
      "description": "Represents a Fibre Channel volume.\nFibre Channel volumes can only be mounted as read/write once.\nFibre Channel volumes support ownership management and SELinux relabeling."
    },
    "v1FieldsV1": {
      "type": "object",
      "properties": {
        "Raw": {
          "type": "string",
          "format": "byte",
          "description": "Raw is the underlying serialization of this object."
        }
      },
      "description": "FieldsV1 stores a set of fields in a data structure like a Trie, in JSON format.\n\nEach key is either a '.' representing the field itself, and will always map to an empty set,\nor a string representing a sub-field or item. The string will follow one of these four formats:\n'f:\u003cname\u003e', where \u003cname\u003e is the name of a field in a struct, or key in a map\n'v:\u003cvalue\u003e', where \u003cvalue\u003e is the exact json formatted value of a list item\n'i:\u003cindex\u003e', where \u003cindex\u003e is position of a item in a list\n'k:\u003ckeys\u003e', where \u003ckeys\u003e is a map of  a list item's key fields to their unique values\nIf a key maps to an empty Fields value, the field that key represents is part of the set.\n\nThe exact format is defined in sigs.k8s.io/structured-merge-diff"
    },
    "v1FlexVolumeSource": {
      "type": "object",
      "properties": {
        "driver": {
          "type": "string",
          "description": "Driver is the name of the driver to use for this volume."
        },
        "fsType": {
          "type": "string",
          "title": "Filesystem type to mount.\nMust be a filesystem type supported by the host operating system.\nEx. \"ext4\", \"xfs\", \"ntfs\". The default filesystem depends on FlexVolume script.\n+optional"
        },
        "secretRef": {
          "$ref": "#/definitions/v1LocalObjectReference",
          "title": "Optional: SecretRef is reference to the secret object containing\nsensitive information to pass to the plugin scripts. This may be\nempty if no secret object is specified. If the secret object\ncontains more than one secret, all secrets are passed to the plugin\nscripts.\n+optional"
        },
        "readOnly": {
          "type": "boolean",
          "format": "boolean",
          "title": "Optional: Defaults to false (read/write). ReadOnly here will force\nthe ReadOnly setting in VolumeMounts.\n+optional"
        },
        "options": {
          "type": "object",
          "additionalProperties": {
            "type": "string"
          },
          "title": "Optional: Extra command options if any.\n+optional"
        }
      },
      "description": "FlexVolume represents a generic volume resource that is\nprovisioned/attached using an exec based plugin."
    },
    "v1FlockerVolumeSource": {
      "type": "object",
      "properties": {
        "datasetName": {
          "type": "string",
          "title": "Name of the dataset stored as metadata -\u003e name on the dataset for Flocker\nshould be considered as deprecated\n+optional"
        },
        "datasetUUID": {
          "type": "string",
          "title": "UUID of the dataset. This is unique identifier of a Flocker dataset\n+optional"
        }
      },
      "description": "Represents a Flocker volume mounted by the Flocker agent.\nOne and only one of datasetName and datasetUUID should be set.\nFlocker volumes do not support ownership management or SELinux relabeling."
    },
    "v1GCEPersistentDiskVolumeSource": {
      "type": "object",
      "properties": {
        "pdName": {
          "type": "string",
          "title": "Unique name of the PD resource in GCE. Used to identify the disk in GCE.\nMore info: https://kubernetes.io/docs/concepts/storage/volumes#gcepersistentdisk"
        },
        "fsType": {
          "type": "string",
          "title": "Filesystem type of the volume that you want to mount.\nTip: Ensure that the filesystem type is supported by the host operating system.\nExamples: \"ext4\", \"xfs\", \"ntfs\". Implicitly inferred to be \"ext4\" if unspecified.\nMore info: https://kubernetes.io/docs/concepts/storage/volumes#gcepersistentdisk\nTODO: how do we prevent errors in the filesystem from compromising the machine\n+optional"
        },
        "partition": {
          "type": "integer",
          "format": "int32",
          "title": "The partition in the volume that you want to mount.\nIf omitted, the default is to mount by volume name.\nExamples: For volume /dev/sda1, you specify the partition as \"1\".\nSimilarly, the volume partition for /dev/sda is \"0\" (or you can leave the property empty).\nMore info: https://kubernetes.io/docs/concepts/storage/volumes#gcepersistentdisk\n+optional"
        },
        "readOnly": {
          "type": "boolean",
          "format": "boolean",
          "title": "ReadOnly here will force the ReadOnly setting in VolumeMounts.\nDefaults to false.\nMore info: https://kubernetes.io/docs/concepts/storage/volumes#gcepersistentdisk\n+optional"
        }
      },
      "description": "Represents a Persistent Disk resource in Google Compute Engine.\n\nA GCE PD must exist before mounting to a container. The disk must\nalso be in the same GCE project and zone as the kubelet. A GCE PD\ncan only be mounted as read/write once or read-only many times. GCE\nPDs support ownership management and SELinux relabeling."
    },
    "v1GetOptions": {
      "type": "object",
      "properties": {
        "resourceVersion": {
          "type": "string",
          "description": "When specified:\n- if unset, then the result is returned from remote storage based on quorum-read flag;\n- if it's 0, then we simply return what we currently have in cache, no guarantee;\n- if set to non zero, then the result is at least as fresh as given rv."
        }
      },
      "description": "GetOptions is the standard query options to the standard REST get call."
    },
    "v1GitRepoVolumeSource": {
      "type": "object",
      "properties": {
        "repository": {
          "type": "string",
          "title": "Repository URL"
        },
        "revision": {
          "type": "string",
          "title": "Commit hash for the specified revision.\n+optional"
        },
        "directory": {
          "type": "string",
          "title": "Target directory name.\nMust not contain or start with '..'.  If '.' is supplied, the volume directory will be the\ngit repository.  Otherwise, if specified, the volume will contain the git repository in\nthe subdirectory with the given name.\n+optional"
        }
      },
      "description": "Represents a volume that is populated with the contents of a git repository.\nGit repo volumes do not support ownership management.\nGit repo volumes support SELinux relabeling.\n\nDEPRECATED: GitRepo is deprecated. To provision a container with a git repo, mount an\nEmptyDir into an InitContainer that clones the repo using git, then mount the EmptyDir\ninto the Pod's container."
    },
    "v1GlusterfsVolumeSource": {
      "type": "object",
      "properties": {
        "endpoints": {
          "type": "string",
          "title": "EndpointsName is the endpoint name that details Glusterfs topology.\nMore info: https://examples.k8s.io/volumes/glusterfs/README.md#create-a-pod"
        },
        "path": {
          "type": "string",
          "title": "Path is the Glusterfs volume path.\nMore info: https://examples.k8s.io/volumes/glusterfs/README.md#create-a-pod"
        },
        "readOnly": {
          "type": "boolean",
          "format": "boolean",
          "title": "ReadOnly here will force the Glusterfs volume to be mounted with read-only permissions.\nDefaults to false.\nMore info: https://examples.k8s.io/volumes/glusterfs/README.md#create-a-pod\n+optional"
        }
      },
      "description": "Represents a Glusterfs mount that lasts the lifetime of a pod.\nGlusterfs volumes do not support ownership management or SELinux relabeling."
    },
    "v1HTTPGetAction": {
      "type": "object",
      "properties": {
        "path": {
          "type": "string",
          "title": "Path to access on the HTTP server.\n+optional"
        },
        "port": {
          "$ref": "#/definitions/intstrIntOrString",
          "description": "Name or number of the port to access on the container.\nNumber must be in the range 1 to 65535.\nName must be an IANA_SVC_NAME."
        },
        "host": {
          "type": "string",
          "title": "Host name to connect to, defaults to the pod IP. You probably want to set\n\"Host\" in httpHeaders instead.\n+optional"
        },
        "scheme": {
          "type": "string",
          "title": "Scheme to use for connecting to the host.\nDefaults to HTTP.\n+optional"
        },
        "httpHeaders": {
          "type": "array",
          "items": {
            "$ref": "#/definitions/v1HTTPHeader"
          },
          "title": "Custom headers to set in the request. HTTP allows repeated headers.\n+optional"
        }
      },
      "description": "HTTPGetAction describes an action based on HTTP Get requests."
    },
    "v1HTTPHeader": {
      "type": "object",
      "properties": {
        "name": {
          "type": "string",
          "title": "The header field name"
        },
        "value": {
          "type": "string",
          "title": "The header field value"
        }
      },
      "title": "HTTPHeader describes a custom header to be used in HTTP probes"
    },
    "v1Handler": {
      "type": "object",
      "properties": {
        "exec": {
          "$ref": "#/definitions/v1ExecAction",
          "title": "One and only one of the following should be specified.\nExec specifies the action to take.\n+optional"
        },
        "httpGet": {
          "$ref": "#/definitions/v1HTTPGetAction",
          "title": "HTTPGet specifies the http request to perform.\n+optional"
        },
        "tcpSocket": {
          "$ref": "#/definitions/v1TCPSocketAction",
          "title": "TCPSocket specifies an action involving a TCP port.\nTCP hooks not yet supported\nTODO: implement a realistic TCP lifecycle hook\n+optional"
        }
      },
      "description": "Handler defines a specific action that should be taken\nTODO: pass structured data to these actions, and document that data here."
    },
    "v1HostAlias": {
      "type": "object",
      "properties": {
        "ip": {
          "type": "string",
          "description": "IP address of the host file entry."
        },
        "hostnames": {
          "type": "array",
          "items": {
            "type": "string"
          },
          "description": "Hostnames for the above IP address."
        }
      },
      "description": "HostAlias holds the mapping between IP and hostnames that will be injected as an entry in the\npod's hosts file."
    },
    "v1HostPathVolumeSource": {
      "type": "object",
      "properties": {
        "path": {
          "type": "string",
          "title": "Path of the directory on the host.\nIf the path is a symlink, it will follow the link to the real path.\nMore info: https://kubernetes.io/docs/concepts/storage/volumes#hostpath"
        },
        "type": {
          "type": "string",
          "title": "Type for HostPath Volume\nDefaults to \"\"\nMore info: https://kubernetes.io/docs/concepts/storage/volumes#hostpath\n+optional"
        }
      },
      "description": "Represents a host path mapped into a pod.\nHost path volumes do not support ownership management or SELinux relabeling."
    },
    "v1ISCSIVolumeSource": {
      "type": "object",
      "properties": {
        "targetPortal": {
          "type": "string",
          "description": "iSCSI Target Portal. The Portal is either an IP or ip_addr:port if the port\nis other than default (typically TCP ports 860 and 3260)."
        },
        "iqn": {
          "type": "string",
          "description": "Target iSCSI Qualified Name."
        },
        "lun": {
          "type": "integer",
          "format": "int32",
          "description": "iSCSI Target Lun number."
        },
        "iscsiInterface": {
          "type": "string",
          "title": "iSCSI Interface Name that uses an iSCSI transport.\nDefaults to 'default' (tcp).\n+optional"
        },
        "fsType": {
          "type": "string",
          "title": "Filesystem type of the volume that you want to mount.\nTip: Ensure that the filesystem type is supported by the host operating system.\nExamples: \"ext4\", \"xfs\", \"ntfs\". Implicitly inferred to be \"ext4\" if unspecified.\nMore info: https://kubernetes.io/docs/concepts/storage/volumes#iscsi\nTODO: how do we prevent errors in the filesystem from compromising the machine\n+optional"
        },
        "readOnly": {
          "type": "boolean",
          "format": "boolean",
          "title": "ReadOnly here will force the ReadOnly setting in VolumeMounts.\nDefaults to false.\n+optional"
        },
        "portals": {
          "type": "array",
          "items": {
            "type": "string"
          },
          "title": "iSCSI Target Portal List. The portal is either an IP or ip_addr:port if the port\nis other than default (typically TCP ports 860 and 3260).\n+optional"
        },
        "chapAuthDiscovery": {
          "type": "boolean",
          "format": "boolean",
          "title": "whether support iSCSI Discovery CHAP authentication\n+optional"
        },
        "chapAuthSession": {
          "type": "boolean",
          "format": "boolean",
          "title": "whether support iSCSI Session CHAP authentication\n+optional"
        },
        "secretRef": {
          "$ref": "#/definitions/v1LocalObjectReference",
          "title": "CHAP Secret for iSCSI target and initiator authentication\n+optional"
        },
        "initiatorName": {
          "type": "string",
          "title": "Custom iSCSI Initiator Name.\nIf initiatorName is specified with iscsiInterface simultaneously, new iSCSI interface\n\u003ctarget portal\u003e:\u003cvolume name\u003e will be created for the connection.\n+optional"
        }
      },
      "description": "Represents an ISCSI disk.\nISCSI volumes can only be mounted as read/write once.\nISCSI volumes support ownership management and SELinux relabeling."
    },
    "v1KeyToPath": {
      "type": "object",
      "properties": {
        "key": {
          "type": "string",
          "description": "The key to project."
        },
        "path": {
          "type": "string",
          "description": "The relative path of the file to map the key to.\nMay not be an absolute path.\nMay not contain the path element '..'.\nMay not start with the string '..'."
        },
        "mode": {
          "type": "integer",
          "format": "int32",
          "title": "Optional: mode bits to use on this file, must be a value between 0\nand 0777. If not specified, the volume defaultMode will be used.\nThis might be in conflict with other options that affect the file\nmode, like fsGroup, and the result can be other mode bits set.\n+optional"
        }
      },
      "description": "Maps a string key to a path within a volume."
    },
    "v1LabelSelector": {
      "type": "object",
      "properties": {
        "matchLabels": {
          "type": "object",
          "additionalProperties": {
            "type": "string"
          },
          "title": "matchLabels is a map of {key,value} pairs. A single {key,value} in the matchLabels\nmap is equivalent to an element of matchExpressions, whose key field is \"key\", the\noperator is \"In\", and the values array contains only \"value\". The requirements are ANDed.\n+optional"
        },
        "matchExpressions": {
          "type": "array",
          "items": {
            "$ref": "#/definitions/v1LabelSelectorRequirement"
          },
          "title": "matchExpressions is a list of label selector requirements. The requirements are ANDed.\n+optional"
        }
      },
      "description": "A label selector is a label query over a set of resources. The result of matchLabels and\nmatchExpressions are ANDed. An empty label selector matches all objects. A null\nlabel selector matches no objects."
    },
    "v1LabelSelectorRequirement": {
      "type": "object",
      "properties": {
        "key": {
          "type": "string",
          "title": "key is the label key that the selector applies to.\n+patchMergeKey=key\n+patchStrategy=merge"
        },
        "operator": {
          "type": "string",
          "description": "operator represents a key's relationship to a set of values.\nValid operators are In, NotIn, Exists and DoesNotExist."
        },
        "values": {
          "type": "array",
          "items": {
            "type": "string"
          },
          "title": "values is an array of string values. If the operator is In or NotIn,\nthe values array must be non-empty. If the operator is Exists or DoesNotExist,\nthe values array must be empty. This array is replaced during a strategic\nmerge patch.\n+optional"
        }
      },
      "description": "A label selector requirement is a selector that contains values, a key, and an operator that\nrelates the key and values."
    },
    "v1Lifecycle": {
      "type": "object",
      "properties": {
        "postStart": {
          "$ref": "#/definitions/v1Handler",
          "title": "PostStart is called immediately after a container is created. If the handler fails,\nthe container is terminated and restarted according to its restart policy.\nOther management of the container blocks until the hook completes.\nMore info: https://kubernetes.io/docs/concepts/containers/container-lifecycle-hooks/#container-hooks\n+optional"
        },
        "preStop": {
          "$ref": "#/definitions/v1Handler",
          "title": "PreStop is called immediately before a container is terminated due to an\nAPI request or management event such as liveness/startup probe failure,\npreemption, resource contention, etc. The handler is not called if the\ncontainer crashes or exits. The reason for termination is passed to the\nhandler. The Pod's termination grace period countdown begins before the\nPreStop hooked is executed. Regardless of the outcome of the handler, the\ncontainer will eventually terminate within the Pod's termination grace\nperiod. Other management of the container blocks until the hook completes\nor until the termination grace period is reached.\nMore info: https://kubernetes.io/docs/concepts/containers/container-lifecycle-hooks/#container-hooks\n+optional"
        }
      },
      "description": "Lifecycle describes actions that the management system should take in response to container lifecycle\nevents. For the PostStart and PreStop lifecycle handlers, management of the container blocks\nuntil the action is complete, unless the container process fails, in which case the handler is aborted."
    },
    "v1ListMeta": {
      "type": "object",
      "properties": {
        "selfLink": {
          "type": "string",
          "description": "selfLink is a URL representing this object.\nPopulated by the system.\nRead-only.\n\nDEPRECATED\nKubernetes will stop propagating this field in 1.20 release and the field is planned\nto be removed in 1.21 release.\n+optional"
        },
        "resourceVersion": {
          "type": "string",
          "title": "String that identifies the server's internal version of this object that\ncan be used by clients to determine when objects have changed.\nValue must be treated as opaque by clients and passed unmodified back to the server.\nPopulated by the system.\nRead-only.\nMore info: https://git.k8s.io/community/contributors/devel/sig-architecture/api-conventions.md#concurrency-control-and-consistency\n+optional"
        },
        "continue": {
          "type": "string",
          "description": "continue may be set if the user set a limit on the number of items returned, and indicates that\nthe server has more data available. The value is opaque and may be used to issue another request\nto the endpoint that served this list to retrieve the next set of available objects. Continuing a\nconsistent list may not be possible if the server configuration has changed or more than a few\nminutes have passed. The resourceVersion field returned when using this continue value will be\nidentical to the value in the first response, unless you have received this token from an error\nmessage."
        },
        "remainingItemCount": {
          "type": "string",
          "format": "int64",
          "title": "remainingItemCount is the number of subsequent items in the list which are not included in this\nlist response. If the list request contained label or field selectors, then the number of\nremaining items is unknown and the field will be left unset and omitted during serialization.\nIf the list is complete (either because it is not chunking or because this is the last chunk),\nthen there are no more remaining items and this field will be left unset and omitted during\nserialization.\nServers older than v1.15 do not set this field.\nThe intended use of the remainingItemCount is *estimating* the size of a collection. Clients\nshould not rely on the remainingItemCount to be set or to be exact.\n+optional"
        }
      },
      "description": "ListMeta describes metadata that synthetic resources must have, including lists and\nvarious status objects. A resource may have only one of {ObjectMeta, ListMeta}."
    },
    "v1ListOptions": {
      "type": "object",
      "properties": {
        "labelSelector": {
          "type": "string",
          "title": "A selector to restrict the list of returned objects by their labels.\nDefaults to everything.\n+optional"
        },
        "fieldSelector": {
          "type": "string",
          "title": "A selector to restrict the list of returned objects by their fields.\nDefaults to everything.\n+optional"
        },
        "watch": {
          "type": "boolean",
          "format": "boolean",
          "title": "Watch for changes to the described resources and return them as a stream of\nadd, update, and remove notifications. Specify resourceVersion.\n+optional"
        },
        "allowWatchBookmarks": {
          "type": "boolean",
          "format": "boolean",
          "description": "allowWatchBookmarks requests watch events with type \"BOOKMARK\".\nServers that do not implement bookmarks may ignore this flag and\nbookmarks are sent at the server's discretion. Clients should not\nassume bookmarks are returned at any specific interval, nor may they\nassume the server will send any BOOKMARK event during a session.\nIf this is not a watch, this field is ignored.\nIf the feature gate WatchBookmarks is not enabled in apiserver,\nthis field is ignored.\n\nThis field is beta.\n\n+optional"
        },
        "resourceVersion": {
          "type": "string",
          "title": "When specified with a watch call, shows changes that occur after that particular version of a resource.\nDefaults to changes from the beginning of history.\nWhen specified for list:\n- if unset, then the result is returned from remote storage based on quorum-read flag;\n- if it's 0, then we simply return what we currently have in cache, no guarantee;\n- if set to non zero, then the result is at least as fresh as given rv.\n+optional"
        },
        "timeoutSeconds": {
          "type": "string",
          "format": "int64",
          "title": "Timeout for the list/watch call.\nThis limits the duration of the call, regardless of any activity or inactivity.\n+optional"
        },
        "limit": {
          "type": "string",
          "format": "int64",
          "description": "limit is a maximum number of responses to return for a list call. If more items exist, the\nserver will set the `continue` field on the list metadata to a value that can be used with the\nsame initial query to retrieve the next set of results. Setting a limit may return fewer than\nthe requested amount of items (up to zero items) in the event all requested objects are\nfiltered out and clients should only use the presence of the continue field to determine whether\nmore results are available. Servers may choose not to support the limit argument and will return\nall of the available results. If limit is specified and the continue field is empty, clients may\nassume that no more results are available. This field is not supported if watch is true.\n\nThe server guarantees that the objects returned when using continue will be identical to issuing\na single list call without a limit - that is, no objects created, modified, or deleted after the\nfirst request is issued will be included in any subsequent continued requests. This is sometimes\nreferred to as a consistent snapshot, and ensures that a client that is using limit to receive\nsmaller chunks of a very large result can ensure they see all possible objects. If objects are\nupdated during a chunked list the version of the object that was present at the time the first list\nresult was calculated is returned."
        },
        "continue": {
          "type": "string",
          "description": "The continue option should be set when retrieving more results from the server. Since this value is\nserver defined, clients may only use the continue value from a previous query result with identical\nquery parameters (except for the value of continue) and the server may reject a continue value it\ndoes not recognize. If the specified continue value is no longer valid whether due to expiration\n(generally five to fifteen minutes) or a configuration change on the server, the server will\nrespond with a 410 ResourceExpired error together with a continue token. If the client needs a\nconsistent list, it must restart their list without the continue field. Otherwise, the client may\nsend another list request with the token received with the 410 error, the server will respond with\na list starting from the next key, but from the latest snapshot, which is inconsistent from the\nprevious list results - objects that are created, modified, or deleted after the first list request\nwill be included in the response, as long as their keys are after the \"next key\".\n\nThis field is not supported when watch is true. Clients may start a watch from the last\nresourceVersion value returned by the server and not miss any modifications."
        }
      },
      "description": "ListOptions is the query options to a standard REST list call."
    },
    "v1LocalObjectReference": {
      "type": "object",
      "properties": {
        "name": {
          "type": "string",
          "title": "Name of the referent.\nMore info: https://kubernetes.io/docs/concepts/overview/working-with-objects/names/#names\nTODO: Add other useful fields. apiVersion, kind, uid?\n+optional"
        }
      },
      "description": "LocalObjectReference contains enough information to let you locate the\nreferenced object inside the same namespace."
    },
    "v1ManagedFieldsEntry": {
      "type": "object",
      "properties": {
        "manager": {
          "type": "string",
          "description": "Manager is an identifier of the workflow managing these fields."
        },
        "operation": {
          "type": "string",
          "description": "Operation is the type of operation which lead to this ManagedFieldsEntry being created.\nThe only valid values for this field are 'Apply' and 'Update'."
        },
        "apiVersion": {
          "type": "string",
          "description": "APIVersion defines the version of this resource that this field set\napplies to. The format is \"group/version\" just like the top-level\nAPIVersion field. It is necessary to track the version of a field\nset because it cannot be automatically converted."
        },
        "time": {
          "$ref": "#/definitions/v1Time",
          "title": "Time is timestamp of when these fields were set. It should always be empty if Operation is 'Apply'\n+optional"
        },
        "fieldsType": {
          "type": "string",
          "title": "FieldsType is the discriminator for the different fields format and version.\nThere is currently only one possible value: \"FieldsV1\""
        },
        "fieldsV1": {
          "$ref": "#/definitions/v1FieldsV1",
          "title": "FieldsV1 holds the first JSON version format as described in the \"FieldsV1\" type.\n+optional"
        }
      },
      "description": "ManagedFieldsEntry is a workflow-id, a FieldSet and the group version of the resource\nthat the fieldset applies to."
    },
    "v1NFSVolumeSource": {
      "type": "object",
      "properties": {
        "server": {
          "type": "string",
          "title": "Server is the hostname or IP address of the NFS server.\nMore info: https://kubernetes.io/docs/concepts/storage/volumes#nfs"
        },
        "path": {
          "type": "string",
          "title": "Path that is exported by the NFS server.\nMore info: https://kubernetes.io/docs/concepts/storage/volumes#nfs"
        },
        "readOnly": {
          "type": "boolean",
          "format": "boolean",
          "title": "ReadOnly here will force\nthe NFS export to be mounted with read-only permissions.\nDefaults to false.\nMore info: https://kubernetes.io/docs/concepts/storage/volumes#nfs\n+optional"
        }
      },
      "description": "Represents an NFS mount that lasts the lifetime of a pod.\nNFS volumes do not support ownership management or SELinux relabeling."
    },
    "v1NodeAffinity": {
      "type": "object",
      "properties": {
        "requiredDuringSchedulingIgnoredDuringExecution": {
          "$ref": "#/definitions/v1NodeSelector",
          "title": "If the affinity requirements specified by this field are not met at\nscheduling time, the pod will not be scheduled onto the node.\nIf the affinity requirements specified by this field cease to be met\nat some point during pod execution (e.g. due to an update), the system\nmay or may not try to eventually evict the pod from its node.\n+optional"
        },
        "preferredDuringSchedulingIgnoredDuringExecution": {
          "type": "array",
          "items": {
            "$ref": "#/definitions/v1PreferredSchedulingTerm"
          },
          "title": "The scheduler will prefer to schedule pods to nodes that satisfy\nthe affinity expressions specified by this field, but it may choose\na node that violates one or more of the expressions. The node that is\nmost preferred is the one with the greatest sum of weights, i.e.\nfor each node that meets all of the scheduling requirements (resource\nrequest, requiredDuringScheduling affinity expressions, etc.),\ncompute a sum by iterating through the elements of this field and adding\n\"weight\" to the sum if the node matches the corresponding matchExpressions; the\nnode(s) with the highest sum are the most preferred.\n+optional"
        }
      },
      "description": "Node affinity is a group of node affinity scheduling rules."
    },
    "v1NodeSelector": {
      "type": "object",
      "properties": {
        "nodeSelectorTerms": {
          "type": "array",
          "items": {
            "$ref": "#/definitions/v1NodeSelectorTerm"
          },
          "description": "Required. A list of node selector terms. The terms are ORed."
        }
      },
      "description": "A node selector represents the union of the results of one or more label queries\nover a set of nodes; that is, it represents the OR of the selectors represented\nby the node selector terms."
    },
    "v1NodeSelectorRequirement": {
      "type": "object",
      "properties": {
        "key": {
          "type": "string",
          "description": "The label key that the selector applies to."
        },
        "operator": {
          "type": "string",
          "description": "Represents a key's relationship to a set of values.\nValid operators are In, NotIn, Exists, DoesNotExist. Gt, and Lt."
        },
        "values": {
          "type": "array",
          "items": {
            "type": "string"
          },
          "title": "An array of string values. If the operator is In or NotIn,\nthe values array must be non-empty. If the operator is Exists or DoesNotExist,\nthe values array must be empty. If the operator is Gt or Lt, the values\narray must have a single element, which will be interpreted as an integer.\nThis array is replaced during a strategic merge patch.\n+optional"
        }
      },
      "description": "A node selector requirement is a selector that contains values, a key, and an operator\nthat relates the key and values."
    },
    "v1NodeSelectorTerm": {
      "type": "object",
      "properties": {
        "matchExpressions": {
          "type": "array",
          "items": {
            "$ref": "#/definitions/v1NodeSelectorRequirement"
          },
          "title": "A list of node selector requirements by node's labels.\n+optional"
        },
        "matchFields": {
          "type": "array",
          "items": {
            "$ref": "#/definitions/v1NodeSelectorRequirement"
          },
          "title": "A list of node selector requirements by node's fields.\n+optional"
        }
      },
      "description": "A null or empty node selector term matches no objects. The requirements of\nthem are ANDed.\nThe TopologySelectorTerm type implements a subset of the NodeSelectorTerm."
    },
    "v1ObjectFieldSelector": {
      "type": "object",
      "properties": {
        "apiVersion": {
          "type": "string",
          "title": "Version of the schema the FieldPath is written in terms of, defaults to \"v1\".\n+optional"
        },
        "fieldPath": {
          "type": "string",
          "description": "Path of the field to select in the specified API version."
        }
      },
      "description": "ObjectFieldSelector selects an APIVersioned field of an object."
    },
    "v1ObjectMeta": {
      "type": "object",
      "properties": {
        "name": {
          "type": "string",
          "title": "Name must be unique within a namespace. Is required when creating resources, although\nsome resources may allow a client to request the generation of an appropriate name\nautomatically. Name is primarily intended for creation idempotence and configuration\ndefinition.\nCannot be updated.\nMore info: http://kubernetes.io/docs/user-guide/identifiers#names\n+optional"
        },
        "generateName": {
          "type": "string",
          "description": "GenerateName is an optional prefix, used by the server, to generate a unique\nname ONLY IF the Name field has not been provided.\nIf this field is used, the name returned to the client will be different\nthan the name passed. This value will also be combined with a unique suffix.\nThe provided value has the same validation rules as the Name field,\nand may be truncated by the length of the suffix required to make the value\nunique on the server.\n\nIf this field is specified and the generated name exists, the server will\nNOT return a 409 - instead, it will either return 201 Created or 500 with Reason\nServerTimeout indicating a unique name could not be found in the time allotted, and the client\nshould retry (optionally after the time indicated in the Retry-After header).\n\nApplied only if Name is not specified.\nMore info: https://git.k8s.io/community/contributors/devel/sig-architecture/api-conventions.md#idempotency\n+optional"
        },
        "namespace": {
          "type": "string",
          "description": "Namespace defines the space within each name must be unique. An empty namespace is\nequivalent to the \"default\" namespace, but \"default\" is the canonical representation.\nNot all objects are required to be scoped to a namespace - the value of this field for\nthose objects will be empty.\n\nMust be a DNS_LABEL.\nCannot be updated.\nMore info: http://kubernetes.io/docs/user-guide/namespaces\n+optional"
        },
        "selfLink": {
          "type": "string",
          "description": "SelfLink is a URL representing this object.\nPopulated by the system.\nRead-only.\n\nDEPRECATED\nKubernetes will stop propagating this field in 1.20 release and the field is planned\nto be removed in 1.21 release.\n+optional"
        },
        "uid": {
          "type": "string",
          "description": "UID is the unique in time and space value for this object. It is typically generated by\nthe server on successful creation of a resource and is not allowed to change on PUT\noperations.\n\nPopulated by the system.\nRead-only.\nMore info: http://kubernetes.io/docs/user-guide/identifiers#uids\n+optional"
        },
        "resourceVersion": {
          "type": "string",
          "description": "An opaque value that represents the internal version of this object that can\nbe used by clients to determine when objects have changed. May be used for optimistic\nconcurrency, change detection, and the watch operation on a resource or set of resources.\nClients must treat these values as opaque and passed unmodified back to the server.\nThey may only be valid for a particular resource or set of resources.\n\nPopulated by the system.\nRead-only.\nValue must be treated as opaque by clients and .\nMore info: https://git.k8s.io/community/contributors/devel/sig-architecture/api-conventions.md#concurrency-control-and-consistency\n+optional"
        },
        "generation": {
          "type": "string",
          "format": "int64",
          "title": "A sequence number representing a specific generation of the desired state.\nPopulated by the system. Read-only.\n+optional"
        },
        "creationTimestamp": {
          "$ref": "#/definitions/v1Time",
          "description": "CreationTimestamp is a timestamp representing the server time when this object was\ncreated. It is not guaranteed to be set in happens-before order across separate operations.\nClients may not set this value. It is represented in RFC3339 form and is in UTC.\n\nPopulated by the system.\nRead-only.\nNull for lists.\nMore info: https://git.k8s.io/community/contributors/devel/sig-architecture/api-conventions.md#metadata\n+optional"
        },
        "deletionTimestamp": {
          "$ref": "#/definitions/v1Time",
          "description": "DeletionTimestamp is RFC 3339 date and time at which this resource will be deleted. This\nfield is set by the server when a graceful deletion is requested by the user, and is not\ndirectly settable by a client. The resource is expected to be deleted (no longer visible\nfrom resource lists, and not reachable by name) after the time in this field, once the\nfinalizers list is empty. As long as the finalizers list contains items, deletion is blocked.\nOnce the deletionTimestamp is set, this value may not be unset or be set further into the\nfuture, although it may be shortened or the resource may be deleted prior to this time.\nFor example, a user may request that a pod is deleted in 30 seconds. The Kubelet will react\nby sending a graceful termination signal to the containers in the pod. After that 30 seconds,\nthe Kubelet will send a hard termination signal (SIGKILL) to the container and after cleanup,\nremove the pod from the API. In the presence of network partitions, this object may still\nexist after this timestamp, until an administrator or automated process can determine the\nresource is fully terminated.\nIf not set, graceful deletion of the object has not been requested.\n\nPopulated by the system when a graceful deletion is requested.\nRead-only.\nMore info: https://git.k8s.io/community/contributors/devel/sig-architecture/api-conventions.md#metadata\n+optional"
        },
        "deletionGracePeriodSeconds": {
          "type": "string",
          "format": "int64",
          "title": "Number of seconds allowed for this object to gracefully terminate before\nit will be removed from the system. Only set when deletionTimestamp is also set.\nMay only be shortened.\nRead-only.\n+optional"
        },
        "labels": {
          "type": "object",
          "additionalProperties": {
            "type": "string"
          },
          "title": "Map of string keys and values that can be used to organize and categorize\n(scope and select) objects. May match selectors of replication controllers\nand services.\nMore info: http://kubernetes.io/docs/user-guide/labels\n+optional"
        },
        "annotations": {
          "type": "object",
          "additionalProperties": {
            "type": "string"
          },
          "title": "Annotations is an unstructured key value map stored with a resource that may be\nset by external tools to store and retrieve arbitrary metadata. They are not\nqueryable and should be preserved when modifying objects.\nMore info: http://kubernetes.io/docs/user-guide/annotations\n+optional"
        },
        "ownerReferences": {
          "type": "array",
          "items": {
            "$ref": "#/definitions/v1OwnerReference"
          },
          "title": "List of objects depended by this object. If ALL objects in the list have\nbeen deleted, this object will be garbage collected. If this object is managed by a controller,\nthen an entry in this list will point to this controller, with the controller field set to true.\nThere cannot be more than one managing controller.\n+optional\n+patchMergeKey=uid\n+patchStrategy=merge"
        },
        "finalizers": {
          "type": "array",
          "items": {
            "type": "string"
          },
          "title": "Must be empty before the object is deleted from the registry. Each entry\nis an identifier for the responsible component that will remove the entry\nfrom the list. If the deletionTimestamp of the object is non-nil, entries\nin this list can only be removed.\n+optional\n+patchStrategy=merge"
        },
        "clusterName": {
          "type": "string",
          "title": "The name of the cluster which the object belongs to.\nThis is used to distinguish resources with same name and namespace in different clusters.\nThis field is not set anywhere right now and apiserver is going to ignore it if set in create or update request.\n+optional"
        },
        "managedFields": {
          "type": "array",
          "items": {
            "$ref": "#/definitions/v1ManagedFieldsEntry"
          },
          "description": "ManagedFields maps workflow-id and version to the set of fields\nthat are managed by that workflow. This is mostly for internal\nhousekeeping, and users typically shouldn't need to set or\nunderstand this field. A workflow can be the user's name, a\ncontroller's name, or the name of a specific apply path like\n\"ci-cd\". The set of fields is always in the version that the\nworkflow used when modifying the object.\n\n+optional"
        }
      },
      "description": "ObjectMeta is metadata that all persisted resources must have, which includes all objects\nusers must create."
    },
    "v1OwnerReference": {
      "type": "object",
      "properties": {
        "apiVersion": {
          "type": "string",
          "description": "API version of the referent."
        },
        "kind": {
          "type": "string",
          "title": "Kind of the referent.\nMore info: https://git.k8s.io/community/contributors/devel/sig-architecture/api-conventions.md#types-kinds"
        },
        "name": {
          "type": "string",
          "title": "Name of the referent.\nMore info: http://kubernetes.io/docs/user-guide/identifiers#names"
        },
        "uid": {
          "type": "string",
          "title": "UID of the referent.\nMore info: http://kubernetes.io/docs/user-guide/identifiers#uids"
        },
        "controller": {
          "type": "boolean",
          "format": "boolean",
          "title": "If true, this reference points to the managing controller.\n+optional"
        },
        "blockOwnerDeletion": {
          "type": "boolean",
          "format": "boolean",
          "title": "If true, AND if the owner has the \"foregroundDeletion\" finalizer, then\nthe owner cannot be deleted from the key-value store until this\nreference is removed.\nDefaults to false.\nTo set this field, a user needs \"delete\" permission of the owner,\notherwise 422 (Unprocessable Entity) will be returned.\n+optional"
        }
      },
      "description": "OwnerReference contains enough information to let you identify an owning\nobject. An owning object must be in the same namespace as the dependent, or\nbe cluster-scoped, so there is no namespace field."
    },
    "v1PersistentVolumeClaim": {
      "type": "object",
      "properties": {
        "metadata": {
          "$ref": "#/definitions/v1ObjectMeta",
          "title": "Standard object's metadata.\nMore info: https://git.k8s.io/community/contributors/devel/sig-architecture/api-conventions.md#metadata\n+optional"
        },
        "spec": {
          "$ref": "#/definitions/v1PersistentVolumeClaimSpec",
          "title": "Spec defines the desired characteristics of a volume requested by a pod author.\nMore info: https://kubernetes.io/docs/concepts/storage/persistent-volumes#persistentvolumeclaims\n+optional"
        },
        "status": {
          "$ref": "#/definitions/v1PersistentVolumeClaimStatus",
          "title": "Status represents the current information/status of a persistent volume claim.\nRead-only.\nMore info: https://kubernetes.io/docs/concepts/storage/persistent-volumes#persistentvolumeclaims\n+optional"
        }
      },
      "title": "PersistentVolumeClaim is a user's request for and claim to a persistent volume"
    },
    "v1PersistentVolumeClaimCondition": {
      "type": "object",
      "properties": {
        "type": {
          "type": "string"
        },
        "status": {
          "type": "string"
        },
        "lastProbeTime": {
          "$ref": "#/definitions/v1Time",
          "title": "Last time we probed the condition.\n+optional"
        },
        "lastTransitionTime": {
          "$ref": "#/definitions/v1Time",
          "title": "Last time the condition transitioned from one status to another.\n+optional"
        },
        "reason": {
          "type": "string",
          "title": "Unique, this should be a short, machine understandable string that gives the reason\nfor condition's last transition. If it reports \"ResizeStarted\" that means the underlying\npersistent volume is being resized.\n+optional"
        },
        "message": {
          "type": "string",
          "title": "Human-readable message indicating details about last transition.\n+optional"
        }
      },
      "title": "PersistentVolumeClaimCondition contails details about state of pvc"
    },
    "v1PersistentVolumeClaimSpec": {
      "type": "object",
      "properties": {
        "accessModes": {
          "type": "array",
          "items": {
            "type": "string"
          },
          "title": "AccessModes contains the desired access modes the volume should have.\nMore info: https://kubernetes.io/docs/concepts/storage/persistent-volumes#access-modes-1\n+optional"
        },
        "selector": {
          "$ref": "#/definitions/v1LabelSelector",
          "title": "A label query over volumes to consider for binding.\n+optional"
        },
        "resources": {
          "$ref": "#/definitions/v1ResourceRequirements",
          "title": "Resources represents the minimum resources the volume should have.\nMore info: https://kubernetes.io/docs/concepts/storage/persistent-volumes#resources\n+optional"
        },
        "volumeName": {
          "type": "string",
          "title": "VolumeName is the binding reference to the PersistentVolume backing this claim.\n+optional"
        },
        "storageClassName": {
          "type": "string",
          "title": "Name of the StorageClass required by the claim.\nMore info: https://kubernetes.io/docs/concepts/storage/persistent-volumes#class-1\n+optional"
        },
        "volumeMode": {
          "type": "string",
          "title": "volumeMode defines what type of volume is required by the claim.\nValue of Filesystem is implied when not included in claim spec.\nThis is a beta feature.\n+optional"
        },
        "dataSource": {
          "$ref": "#/definitions/v1TypedLocalObjectReference",
          "title": "This field requires the VolumeSnapshotDataSource alpha feature gate to be\nenabled and currently VolumeSnapshot is the only supported data source.\nIf the provisioner can support VolumeSnapshot data source, it will create\na new volume and data will be restored to the volume at the same time.\nIf the provisioner does not support VolumeSnapshot data source, volume will\nnot be created and the failure will be reported as an event.\nIn the future, we plan to support more data source types and the behavior\nof the provisioner may change.\n+optional"
        }
      },
      "title": "PersistentVolumeClaimSpec describes the common attributes of storage devices\nand allows a Source for provider-specific attributes"
    },
    "v1PersistentVolumeClaimStatus": {
      "type": "object",
      "properties": {
        "phase": {
          "type": "string",
          "title": "Phase represents the current phase of PersistentVolumeClaim.\n+optional"
        },
        "accessModes": {
          "type": "array",
          "items": {
            "type": "string"
          },
          "title": "AccessModes contains the actual access modes the volume backing the PVC has.\nMore info: https://kubernetes.io/docs/concepts/storage/persistent-volumes#access-modes-1\n+optional"
        },
        "capacity": {
          "type": "object",
          "additionalProperties": {
            "$ref": "#/definitions/resourceQuantity"
          },
          "title": "Represents the actual resources of the underlying volume.\n+optional"
        },
        "conditions": {
          "type": "array",
          "items": {
            "$ref": "#/definitions/v1PersistentVolumeClaimCondition"
          },
          "title": "Current Condition of persistent volume claim. If underlying persistent volume is being\nresized then the Condition will be set to 'ResizeStarted'.\n+optional\n+patchMergeKey=type\n+patchStrategy=merge"
        }
      },
      "description": "PersistentVolumeClaimStatus is the current status of a persistent volume claim."
    },
    "v1PersistentVolumeClaimVolumeSource": {
      "type": "object",
      "properties": {
        "claimName": {
          "type": "string",
          "title": "ClaimName is the name of a PersistentVolumeClaim in the same namespace as the pod using this volume.\nMore info: https://kubernetes.io/docs/concepts/storage/persistent-volumes#persistentvolumeclaims"
        },
        "readOnly": {
          "type": "boolean",
          "format": "boolean",
          "title": "Will force the ReadOnly setting in VolumeMounts.\nDefault false.\n+optional"
        }
      },
      "description": "PersistentVolumeClaimVolumeSource references the user's PVC in the same namespace.\nThis volume finds the bound PV and mounts that volume for the pod. A\nPersistentVolumeClaimVolumeSource is, essentially, a wrapper around another\ntype of volume that is owned by someone else (the system)."
    },
    "v1PhotonPersistentDiskVolumeSource": {
      "type": "object",
      "properties": {
        "pdID": {
          "type": "string",
          "title": "ID that identifies Photon Controller persistent disk"
        },
        "fsType": {
          "type": "string",
          "description": "Filesystem type to mount.\nMust be a filesystem type supported by the host operating system.\nEx. \"ext4\", \"xfs\", \"ntfs\". Implicitly inferred to be \"ext4\" if unspecified."
        }
      },
      "description": "Represents a Photon Controller persistent disk resource."
    },
    "v1PodAffinity": {
      "type": "object",
      "properties": {
        "requiredDuringSchedulingIgnoredDuringExecution": {
          "type": "array",
          "items": {
            "$ref": "#/definitions/v1PodAffinityTerm"
          },
          "title": "If the affinity requirements specified by this field are not met at\nscheduling time, the pod will not be scheduled onto the node.\nIf the affinity requirements specified by this field cease to be met\nat some point during pod execution (e.g. due to a pod label update), the\nsystem may or may not try to eventually evict the pod from its node.\nWhen there are multiple elements, the lists of nodes corresponding to each\npodAffinityTerm are intersected, i.e. all terms must be satisfied.\n+optional"
        },
        "preferredDuringSchedulingIgnoredDuringExecution": {
          "type": "array",
          "items": {
            "$ref": "#/definitions/v1WeightedPodAffinityTerm"
          },
          "title": "The scheduler will prefer to schedule pods to nodes that satisfy\nthe affinity expressions specified by this field, but it may choose\na node that violates one or more of the expressions. The node that is\nmost preferred is the one with the greatest sum of weights, i.e.\nfor each node that meets all of the scheduling requirements (resource\nrequest, requiredDuringScheduling affinity expressions, etc.),\ncompute a sum by iterating through the elements of this field and adding\n\"weight\" to the sum if the node has pods which matches the corresponding podAffinityTerm; the\nnode(s) with the highest sum are the most preferred.\n+optional"
        }
      },
      "description": "Pod affinity is a group of inter pod affinity scheduling rules."
    },
    "v1PodAffinityTerm": {
      "type": "object",
      "properties": {
        "labelSelector": {
          "$ref": "#/definitions/v1LabelSelector",
          "title": "A label query over a set of resources, in this case pods.\n+optional"
        },
        "namespaces": {
          "type": "array",
          "items": {
            "type": "string"
          },
          "title": "namespaces specifies which namespaces the labelSelector applies to (matches against);\nnull or empty list means \"this pod's namespace\"\n+optional"
        },
        "topologyKey": {
          "type": "string",
          "description": "This pod should be co-located (affinity) or not co-located (anti-affinity) with the pods matching\nthe labelSelector in the specified namespaces, where co-located is defined as running on a node\nwhose value of the label with key topologyKey matches that of any node on which any of the\nselected pods is running.\nEmpty topologyKey is not allowed."
        }
      },
      "title": "Defines a set of pods (namely those matching the labelSelector\nrelative to the given namespace(s)) that this pod should be\nco-located (affinity) or not co-located (anti-affinity) with,\nwhere co-located is defined as running on a node whose value of\nthe label with key \u003ctopologyKey\u003e matches that of any node on which\na pod of the set of pods is running"
    },
    "v1PodAntiAffinity": {
      "type": "object",
      "properties": {
        "requiredDuringSchedulingIgnoredDuringExecution": {
          "type": "array",
          "items": {
            "$ref": "#/definitions/v1PodAffinityTerm"
          },
          "title": "If the anti-affinity requirements specified by this field are not met at\nscheduling time, the pod will not be scheduled onto the node.\nIf the anti-affinity requirements specified by this field cease to be met\nat some point during pod execution (e.g. due to a pod label update), the\nsystem may or may not try to eventually evict the pod from its node.\nWhen there are multiple elements, the lists of nodes corresponding to each\npodAffinityTerm are intersected, i.e. all terms must be satisfied.\n+optional"
        },
        "preferredDuringSchedulingIgnoredDuringExecution": {
          "type": "array",
          "items": {
            "$ref": "#/definitions/v1WeightedPodAffinityTerm"
          },
          "title": "The scheduler will prefer to schedule pods to nodes that satisfy\nthe anti-affinity expressions specified by this field, but it may choose\na node that violates one or more of the expressions. The node that is\nmost preferred is the one with the greatest sum of weights, i.e.\nfor each node that meets all of the scheduling requirements (resource\nrequest, requiredDuringScheduling anti-affinity expressions, etc.),\ncompute a sum by iterating through the elements of this field and adding\n\"weight\" to the sum if the node has pods which matches the corresponding podAffinityTerm; the\nnode(s) with the highest sum are the most preferred.\n+optional"
        }
      },
      "description": "Pod anti affinity is a group of inter pod anti affinity scheduling rules."
    },
    "v1PodDNSConfig": {
      "type": "object",
      "properties": {
        "nameservers": {
          "type": "array",
          "items": {
            "type": "string"
          },
          "title": "A list of DNS name server IP addresses.\nThis will be appended to the base nameservers generated from DNSPolicy.\nDuplicated nameservers will be removed.\n+optional"
        },
        "searches": {
          "type": "array",
          "items": {
            "type": "string"
          },
          "title": "A list of DNS search domains for host-name lookup.\nThis will be appended to the base search paths generated from DNSPolicy.\nDuplicated search paths will be removed.\n+optional"
        },
        "options": {
          "type": "array",
          "items": {
            "$ref": "#/definitions/v1PodDNSConfigOption"
          },
          "title": "A list of DNS resolver options.\nThis will be merged with the base options generated from DNSPolicy.\nDuplicated entries will be removed. Resolution options given in Options\nwill override those that appear in the base DNSPolicy.\n+optional"
        }
      },
      "description": "PodDNSConfig defines the DNS parameters of a pod in addition to\nthose generated from DNSPolicy."
    },
    "v1PodDNSConfigOption": {
      "type": "object",
      "properties": {
        "name": {
          "type": "string",
          "description": "Required."
        },
        "value": {
          "type": "string",
          "title": "+optional"
        }
      },
      "description": "PodDNSConfigOption defines DNS resolver options of a pod."
    },
    "v1PodLogOptions": {
      "type": "object",
      "properties": {
        "container": {
          "type": "string",
          "title": "The container for which to stream logs. Defaults to only container if there is one container in the pod.\n+optional"
        },
        "follow": {
          "type": "boolean",
          "format": "boolean",
          "title": "Follow the log stream of the pod. Defaults to false.\n+optional"
        },
        "previous": {
          "type": "boolean",
          "format": "boolean",
          "title": "Return previous terminated container logs. Defaults to false.\n+optional"
        },
        "sinceSeconds": {
          "type": "string",
          "format": "int64",
          "title": "A relative time in seconds before the current time from which to show logs. If this value\nprecedes the time a pod was started, only logs since the pod start will be returned.\nIf this value is in the future, no logs will be returned.\nOnly one of sinceSeconds or sinceTime may be specified.\n+optional"
        },
        "sinceTime": {
          "$ref": "#/definitions/v1Time",
          "title": "An RFC3339 timestamp from which to show logs. If this value\nprecedes the time a pod was started, only logs since the pod start will be returned.\nIf this value is in the future, no logs will be returned.\nOnly one of sinceSeconds or sinceTime may be specified.\n+optional"
        },
        "timestamps": {
          "type": "boolean",
          "format": "boolean",
          "title": "If true, add an RFC3339 or RFC3339Nano timestamp at the beginning of every line\nof log output. Defaults to false.\n+optional"
        },
        "tailLines": {
          "type": "string",
          "format": "int64",
          "title": "If set, the number of lines from the end of the logs to show. If not specified,\nlogs are shown from the creation of the container or sinceSeconds or sinceTime\n+optional"
        },
        "limitBytes": {
          "type": "string",
          "format": "int64",
          "title": "If set, the number of bytes to read from the server before terminating the\nlog output. This may not display a complete final line of logging, and may return\nslightly more or slightly less than the specified limit.\n+optional"
        }
      },
      "description": "PodLogOptions is the query options for a Pod's logs REST call."
    },
    "v1PodSecurityContext": {
      "type": "object",
      "properties": {
        "seLinuxOptions": {
          "$ref": "#/definitions/v1SELinuxOptions",
          "title": "The SELinux context to be applied to all containers.\nIf unspecified, the container runtime will allocate a random SELinux context for each\ncontainer.  May also be set in SecurityContext.  If set in\nboth SecurityContext and PodSecurityContext, the value specified in SecurityContext\ntakes precedence for that container.\n+optional"
        },
        "windowsOptions": {
          "$ref": "#/definitions/v1WindowsSecurityContextOptions",
          "title": "The Windows specific settings applied to all containers.\nIf unspecified, the options within a container's SecurityContext will be used.\nIf set in both SecurityContext and PodSecurityContext, the value specified in SecurityContext takes precedence.\n+optional"
        },
        "runAsUser": {
          "type": "string",
          "format": "int64",
          "title": "The UID to run the entrypoint of the container process.\nDefaults to user specified in image metadata if unspecified.\nMay also be set in SecurityContext.  If set in both SecurityContext and\nPodSecurityContext, the value specified in SecurityContext takes precedence\nfor that container.\n+optional"
        },
        "runAsGroup": {
          "type": "string",
          "format": "int64",
          "title": "The GID to run the entrypoint of the container process.\nUses runtime default if unset.\nMay also be set in SecurityContext.  If set in both SecurityContext and\nPodSecurityContext, the value specified in SecurityContext takes precedence\nfor that container.\n+optional"
        },
        "runAsNonRoot": {
          "type": "boolean",
          "format": "boolean",
          "title": "Indicates that the container must run as a non-root user.\nIf true, the Kubelet will validate the image at runtime to ensure that it\ndoes not run as UID 0 (root) and fail to start the container if it does.\nIf unset or false, no such validation will be performed.\nMay also be set in SecurityContext.  If set in both SecurityContext and\nPodSecurityContext, the value specified in SecurityContext takes precedence.\n+optional"
        },
        "supplementalGroups": {
          "type": "array",
          "items": {
            "type": "string",
            "format": "int64"
          },
          "title": "A list of groups applied to the first process run in each container, in addition\nto the container's primary GID.  If unspecified, no groups will be added to\nany container.\n+optional"
        },
        "fsGroup": {
          "type": "string",
          "format": "int64",
          "description": "1. The owning GID will be the FSGroup\n2. The setgid bit is set (new files created in the volume will be owned by FSGroup)\n3. The permission bits are OR'd with rw-rw----\n\nIf unset, the Kubelet will not modify the ownership and permissions of any volume.\n+optional",
          "title": "A special supplemental group that applies to all containers in a pod.\nSome volume types allow the Kubelet to change the ownership of that volume\nto be owned by the pod:"
        },
        "sysctls": {
          "type": "array",
          "items": {
            "$ref": "#/definitions/v1Sysctl"
          },
          "title": "Sysctls hold a list of namespaced sysctls used for the pod. Pods with unsupported\nsysctls (by the container runtime) might fail to launch.\n+optional"
        }
      },
      "description": "PodSecurityContext holds pod-level security attributes and common container settings.\nSome fields are also present in container.securityContext.  Field values of\ncontainer.securityContext take precedence over field values of PodSecurityContext."
    },
    "v1PortworxVolumeSource": {
      "type": "object",
      "properties": {
        "volumeID": {
          "type": "string",
          "title": "VolumeID uniquely identifies a Portworx volume"
        },
        "fsType": {
          "type": "string",
          "description": "FSType represents the filesystem type to mount\nMust be a filesystem type supported by the host operating system.\nEx. \"ext4\", \"xfs\". Implicitly inferred to be \"ext4\" if unspecified."
        },
        "readOnly": {
          "type": "boolean",
          "format": "boolean",
          "title": "Defaults to false (read/write). ReadOnly here will force\nthe ReadOnly setting in VolumeMounts.\n+optional"
        }
      },
      "description": "PortworxVolumeSource represents a Portworx volume resource."
    },
    "v1PreferredSchedulingTerm": {
      "type": "object",
      "properties": {
        "weight": {
          "type": "integer",
          "format": "int32",
          "description": "Weight associated with matching the corresponding nodeSelectorTerm, in the range 1-100."
        },
        "preference": {
          "$ref": "#/definitions/v1NodeSelectorTerm",
          "description": "A node selector term, associated with the corresponding weight."
        }
      },
      "description": "An empty preferred scheduling term matches all objects with implicit weight 0\n(i.e. it's a no-op). A null preferred scheduling term matches no objects (i.e. is also a no-op)."
    },
    "v1Probe": {
      "type": "object",
      "properties": {
        "handler": {
          "$ref": "#/definitions/v1Handler",
          "title": "The action taken to determine the health of a container"
        },
        "initialDelaySeconds": {
          "type": "integer",
          "format": "int32",
          "title": "Number of seconds after the container has started before liveness probes are initiated.\nMore info: https://kubernetes.io/docs/concepts/workloads/pods/pod-lifecycle#container-probes\n+optional"
        },
        "timeoutSeconds": {
          "type": "integer",
          "format": "int32",
          "title": "Number of seconds after which the probe times out.\nDefaults to 1 second. Minimum value is 1.\nMore info: https://kubernetes.io/docs/concepts/workloads/pods/pod-lifecycle#container-probes\n+optional"
        },
        "periodSeconds": {
          "type": "integer",
          "format": "int32",
          "title": "How often (in seconds) to perform the probe.\nDefault to 10 seconds. Minimum value is 1.\n+optional"
        },
        "successThreshold": {
          "type": "integer",
          "format": "int32",
          "title": "Minimum consecutive successes for the probe to be considered successful after having failed.\nDefaults to 1. Must be 1 for liveness and startup. Minimum value is 1.\n+optional"
        },
        "failureThreshold": {
          "type": "integer",
          "format": "int32",
          "title": "Minimum consecutive failures for the probe to be considered failed after having succeeded.\nDefaults to 3. Minimum value is 1.\n+optional"
        }
      },
      "description": "Probe describes a health check to be performed against a container to determine whether it is\nalive or ready to receive traffic."
    },
    "v1ProjectedVolumeSource": {
      "type": "object",
      "properties": {
        "sources": {
          "type": "array",
          "items": {
            "$ref": "#/definitions/v1VolumeProjection"
          },
          "title": "list of volume projections"
        },
        "defaultMode": {
          "type": "integer",
          "format": "int32",
          "title": "Mode bits to use on created files by default. Must be a value between\n0 and 0777.\nDirectories within the path are not affected by this setting.\nThis might be in conflict with other options that affect the file\nmode, like fsGroup, and the result can be other mode bits set.\n+optional"
        }
      },
      "title": "Represents a projected volume source"
    },
    "v1QuobyteVolumeSource": {
      "type": "object",
      "properties": {
        "registry": {
          "type": "string",
          "title": "Registry represents a single or multiple Quobyte Registry services\nspecified as a string as host:port pair (multiple entries are separated with commas)\nwhich acts as the central registry for volumes"
        },
        "volume": {
          "type": "string",
          "description": "Volume is a string that references an already created Quobyte volume by name."
        },
        "readOnly": {
          "type": "boolean",
          "format": "boolean",
          "title": "ReadOnly here will force the Quobyte volume to be mounted with read-only permissions.\nDefaults to false.\n+optional"
        },
        "user": {
          "type": "string",
          "title": "User to map volume access to\nDefaults to serivceaccount user\n+optional"
        },
        "group": {
          "type": "string",
          "title": "Group to map volume access to\nDefault is no group\n+optional"
        },
        "tenant": {
          "type": "string",
          "title": "Tenant owning the given Quobyte volume in the Backend\nUsed with dynamically provisioned Quobyte volumes, value is set by the plugin\n+optional"
        }
      },
      "description": "Represents a Quobyte mount that lasts the lifetime of a pod.\nQuobyte volumes do not support ownership management or SELinux relabeling."
    },
    "v1RBDVolumeSource": {
      "type": "object",
      "properties": {
        "monitors": {
          "type": "array",
          "items": {
            "type": "string"
          },
          "title": "A collection of Ceph monitors.\nMore info: https://examples.k8s.io/volumes/rbd/README.md#how-to-use-it"
        },
        "image": {
          "type": "string",
          "title": "The rados image name.\nMore info: https://examples.k8s.io/volumes/rbd/README.md#how-to-use-it"
        },
        "fsType": {
          "type": "string",
          "title": "Filesystem type of the volume that you want to mount.\nTip: Ensure that the filesystem type is supported by the host operating system.\nExamples: \"ext4\", \"xfs\", \"ntfs\". Implicitly inferred to be \"ext4\" if unspecified.\nMore info: https://kubernetes.io/docs/concepts/storage/volumes#rbd\nTODO: how do we prevent errors in the filesystem from compromising the machine\n+optional"
        },
        "pool": {
          "type": "string",
          "title": "The rados pool name.\nDefault is rbd.\nMore info: https://examples.k8s.io/volumes/rbd/README.md#how-to-use-it\n+optional"
        },
        "user": {
          "type": "string",
          "title": "The rados user name.\nDefault is admin.\nMore info: https://examples.k8s.io/volumes/rbd/README.md#how-to-use-it\n+optional"
        },
        "keyring": {
          "type": "string",
          "title": "Keyring is the path to key ring for RBDUser.\nDefault is /etc/ceph/keyring.\nMore info: https://examples.k8s.io/volumes/rbd/README.md#how-to-use-it\n+optional"
        },
        "secretRef": {
          "$ref": "#/definitions/v1LocalObjectReference",
          "title": "SecretRef is name of the authentication secret for RBDUser. If provided\noverrides keyring.\nDefault is nil.\nMore info: https://examples.k8s.io/volumes/rbd/README.md#how-to-use-it\n+optional"
        },
        "readOnly": {
          "type": "boolean",
          "format": "boolean",
          "title": "ReadOnly here will force the ReadOnly setting in VolumeMounts.\nDefaults to false.\nMore info: https://examples.k8s.io/volumes/rbd/README.md#how-to-use-it\n+optional"
        }
      },
      "description": "Represents a Rados Block Device mount that lasts the lifetime of a pod.\nRBD volumes support ownership management and SELinux relabeling."
    },
    "v1ResourceFieldSelector": {
      "type": "object",
      "properties": {
        "containerName": {
          "type": "string",
          "title": "Container name: required for volumes, optional for env vars\n+optional"
        },
        "resource": {
          "type": "string",
          "title": "Required: resource to select"
        },
        "divisor": {
          "$ref": "#/definitions/resourceQuantity",
          "title": "Specifies the output format of the exposed resources, defaults to \"1\"\n+optional"
        }
      },
      "title": "ResourceFieldSelector represents container resources (cpu, memory) and their output format"
    },
    "v1ResourceRequirements": {
      "type": "object",
      "properties": {
        "limits": {
          "type": "object",
          "additionalProperties": {
            "$ref": "#/definitions/resourceQuantity"
          },
          "title": "Limits describes the maximum amount of compute resources allowed.\nMore info: https://kubernetes.io/docs/concepts/configuration/manage-compute-resources-container/\n+optional"
        },
        "requests": {
          "type": "object",
          "additionalProperties": {
            "$ref": "#/definitions/resourceQuantity"
          },
          "title": "Requests describes the minimum amount of compute resources required.\nIf Requests is omitted for a container, it defaults to Limits if that is explicitly specified,\notherwise to an implementation-defined value.\nMore info: https://kubernetes.io/docs/concepts/configuration/manage-compute-resources-container/\n+optional"
        }
      },
      "description": "ResourceRequirements describes the compute resource requirements."
    },
    "v1SELinuxOptions": {
      "type": "object",
      "properties": {
        "user": {
          "type": "string",
          "title": "User is a SELinux user label that applies to the container.\n+optional"
        },
        "role": {
          "type": "string",
          "title": "Role is a SELinux role label that applies to the container.\n+optional"
        },
        "type": {
          "type": "string",
          "title": "Type is a SELinux type label that applies to the container.\n+optional"
        },
        "level": {
          "type": "string",
          "title": "Level is SELinux level label that applies to the container.\n+optional"
        }
      },
      "title": "SELinuxOptions are the labels to be applied to the container"
    },
    "v1ScaleIOVolumeSource": {
      "type": "object",
      "properties": {
        "gateway": {
          "type": "string",
          "description": "The host address of the ScaleIO API Gateway."
        },
        "system": {
          "type": "string",
          "description": "The name of the storage system as configured in ScaleIO."
        },
        "secretRef": {
          "$ref": "#/definitions/v1LocalObjectReference",
          "description": "SecretRef references to the secret for ScaleIO user and other\nsensitive information. If this is not provided, Login operation will fail."
        },
        "sslEnabled": {
          "type": "boolean",
          "format": "boolean",
          "title": "Flag to enable/disable SSL communication with Gateway, default false\n+optional"
        },
        "protectionDomain": {
          "type": "string",
          "title": "The name of the ScaleIO Protection Domain for the configured storage.\n+optional"
        },
        "storagePool": {
          "type": "string",
          "title": "The ScaleIO Storage Pool associated with the protection domain.\n+optional"
        },
        "storageMode": {
          "type": "string",
          "title": "Indicates whether the storage for a volume should be ThickProvisioned or ThinProvisioned.\nDefault is ThinProvisioned.\n+optional"
        },
        "volumeName": {
          "type": "string",
          "description": "The name of a volume already created in the ScaleIO system\nthat is associated with this volume source."
        },
        "fsType": {
          "type": "string",
          "title": "Filesystem type to mount.\nMust be a filesystem type supported by the host operating system.\nEx. \"ext4\", \"xfs\", \"ntfs\".\nDefault is \"xfs\".\n+optional"
        },
        "readOnly": {
          "type": "boolean",
          "format": "boolean",
          "title": "Defaults to false (read/write). ReadOnly here will force\nthe ReadOnly setting in VolumeMounts.\n+optional"
        }
      },
      "title": "ScaleIOVolumeSource represents a persistent ScaleIO volume"
    },
    "v1SecretEnvSource": {
      "type": "object",
      "properties": {
        "localObjectReference": {
          "$ref": "#/definitions/v1LocalObjectReference",
          "description": "The Secret to select from."
        },
        "optional": {
          "type": "boolean",
          "format": "boolean",
          "title": "Specify whether the Secret must be defined\n+optional"
        }
      },
      "description": "SecretEnvSource selects a Secret to populate the environment\nvariables with.\n\nThe contents of the target Secret's Data field will represent the\nkey-value pairs as environment variables."
    },
    "v1SecretKeySelector": {
      "type": "object",
      "properties": {
        "localObjectReference": {
          "$ref": "#/definitions/v1LocalObjectReference",
          "description": "The name of the secret in the pod's namespace to select from."
        },
        "key": {
          "type": "string",
          "description": "The key of the secret to select from.  Must be a valid secret key."
        },
        "optional": {
          "type": "boolean",
          "format": "boolean",
          "title": "Specify whether the Secret or its key must be defined\n+optional"
        }
      },
      "description": "SecretKeySelector selects a key of a Secret."
    },
    "v1SecretProjection": {
      "type": "object",
      "properties": {
        "localObjectReference": {
          "$ref": "#/definitions/v1LocalObjectReference"
        },
        "items": {
          "type": "array",
          "items": {
            "$ref": "#/definitions/v1KeyToPath"
          },
          "title": "If unspecified, each key-value pair in the Data field of the referenced\nSecret will be projected into the volume as a file whose name is the\nkey and content is the value. If specified, the listed keys will be\nprojected into the specified paths, and unlisted keys will not be\npresent. If a key is specified which is not present in the Secret,\nthe volume setup will error unless it is marked optional. Paths must be\nrelative and may not contain the '..' path or start with '..'.\n+optional"
        },
        "optional": {
          "type": "boolean",
          "format": "boolean",
          "title": "Specify whether the Secret or its key must be defined\n+optional"
        }
      },
      "description": "Adapts a secret into a projected volume.\n\nThe contents of the target Secret's Data field will be presented in a\nprojected volume as files using the keys in the Data field as the file names.\nNote that this is identical to a secret volume source without the default\nmode."
    },
    "v1SecretVolumeSource": {
      "type": "object",
      "properties": {
        "secretName": {
          "type": "string",
          "title": "Name of the secret in the pod's namespace to use.\nMore info: https://kubernetes.io/docs/concepts/storage/volumes#secret\n+optional"
        },
        "items": {
          "type": "array",
          "items": {
            "$ref": "#/definitions/v1KeyToPath"
          },
          "title": "If unspecified, each key-value pair in the Data field of the referenced\nSecret will be projected into the volume as a file whose name is the\nkey and content is the value. If specified, the listed keys will be\nprojected into the specified paths, and unlisted keys will not be\npresent. If a key is specified which is not present in the Secret,\nthe volume setup will error unless it is marked optional. Paths must be\nrelative and may not contain the '..' path or start with '..'.\n+optional"
        },
        "defaultMode": {
          "type": "integer",
          "format": "int32",
          "title": "Optional: mode bits to use on created files by default. Must be a\nvalue between 0 and 0777. Defaults to 0644.\nDirectories within the path are not affected by this setting.\nThis might be in conflict with other options that affect the file\nmode, like fsGroup, and the result can be other mode bits set.\n+optional"
        },
        "optional": {
          "type": "boolean",
          "format": "boolean",
          "title": "Specify whether the Secret or its keys must be defined\n+optional"
        }
      },
      "description": "Adapts a Secret into a volume.\n\nThe contents of the target Secret's Data field will be presented in a volume\nas files using the keys in the Data field as the file names.\nSecret volumes support ownership management and SELinux relabeling."
    },
    "v1SecurityContext": {
      "type": "object",
      "properties": {
        "capabilities": {
          "$ref": "#/definitions/v1Capabilities",
          "title": "The capabilities to add/drop when running containers.\nDefaults to the default set of capabilities granted by the container runtime.\n+optional"
        },
        "privileged": {
          "type": "boolean",
          "format": "boolean",
          "title": "Run container in privileged mode.\nProcesses in privileged containers are essentially equivalent to root on the host.\nDefaults to false.\n+optional"
        },
        "seLinuxOptions": {
          "$ref": "#/definitions/v1SELinuxOptions",
          "title": "The SELinux context to be applied to the container.\nIf unspecified, the container runtime will allocate a random SELinux context for each\ncontainer.  May also be set in PodSecurityContext.  If set in both SecurityContext and\nPodSecurityContext, the value specified in SecurityContext takes precedence.\n+optional"
        },
        "windowsOptions": {
          "$ref": "#/definitions/v1WindowsSecurityContextOptions",
          "title": "The Windows specific settings applied to all containers.\nIf unspecified, the options from the PodSecurityContext will be used.\nIf set in both SecurityContext and PodSecurityContext, the value specified in SecurityContext takes precedence.\n+optional"
        },
        "runAsUser": {
          "type": "string",
          "format": "int64",
          "title": "The UID to run the entrypoint of the container process.\nDefaults to user specified in image metadata if unspecified.\nMay also be set in PodSecurityContext.  If set in both SecurityContext and\nPodSecurityContext, the value specified in SecurityContext takes precedence.\n+optional"
        },
        "runAsGroup": {
          "type": "string",
          "format": "int64",
          "title": "The GID to run the entrypoint of the container process.\nUses runtime default if unset.\nMay also be set in PodSecurityContext.  If set in both SecurityContext and\nPodSecurityContext, the value specified in SecurityContext takes precedence.\n+optional"
        },
        "runAsNonRoot": {
          "type": "boolean",
          "format": "boolean",
          "title": "Indicates that the container must run as a non-root user.\nIf true, the Kubelet will validate the image at runtime to ensure that it\ndoes not run as UID 0 (root) and fail to start the container if it does.\nIf unset or false, no such validation will be performed.\nMay also be set in PodSecurityContext.  If set in both SecurityContext and\nPodSecurityContext, the value specified in SecurityContext takes precedence.\n+optional"
        },
        "readOnlyRootFilesystem": {
          "type": "boolean",
          "format": "boolean",
          "title": "Whether this container has a read-only root filesystem.\nDefault is false.\n+optional"
        },
        "allowPrivilegeEscalation": {
          "type": "boolean",
          "format": "boolean",
          "title": "AllowPrivilegeEscalation controls whether a process can gain more\nprivileges than its parent process. This bool directly controls if\nthe no_new_privs flag will be set on the container process.\nAllowPrivilegeEscalation is true always when the container is:\n1) run as Privileged\n2) has CAP_SYS_ADMIN\n+optional"
        },
        "procMount": {
          "type": "string",
          "title": "procMount denotes the type of proc mount to use for the containers.\nThe default is DefaultProcMount which uses the container runtime defaults for\nreadonly paths and masked paths.\nThis requires the ProcMountType feature flag to be enabled.\n+optional"
        }
      },
      "description": "SecurityContext holds security configuration that will be applied to a container.\nSome fields are present in both SecurityContext and PodSecurityContext.  When both\nare set, the values in SecurityContext take precedence."
    },
    "v1ServiceAccountTokenProjection": {
      "type": "object",
      "properties": {
        "audience": {
          "type": "string",
          "title": "Audience is the intended audience of the token. A recipient of a token\nmust identify itself with an identifier specified in the audience of the\ntoken, and otherwise should reject the token. The audience defaults to the\nidentifier of the apiserver.\n+optional"
        },
        "expirationSeconds": {
          "type": "string",
          "format": "int64",
          "title": "ExpirationSeconds is the requested duration of validity of the service\naccount token. As the token approaches expiration, the kubelet volume\nplugin will proactively rotate the service account token. The kubelet will\nstart trying to rotate the token if the token is older than 80 percent of\nits time to live or if the token is older than 24 hours.Defaults to 1 hour\nand must be at least 10 minutes.\n+optional"
        },
        "path": {
          "type": "string",
          "description": "Path is the path relative to the mount point of the file to project the\ntoken into."
        }
      },
      "description": "ServiceAccountTokenProjection represents a projected service account token\nvolume. This projection can be used to insert a service account token into\nthe pods runtime filesystem for use against APIs (Kubernetes API Server or\notherwise)."
    },
    "v1StorageOSVolumeSource": {
      "type": "object",
      "properties": {
        "volumeName": {
          "type": "string",
          "description": "VolumeName is the human-readable name of the StorageOS volume.  Volume\nnames are only unique within a namespace."
        },
        "volumeNamespace": {
          "type": "string",
          "title": "VolumeNamespace specifies the scope of the volume within StorageOS.  If no\nnamespace is specified then the Pod's namespace will be used.  This allows the\nKubernetes name scoping to be mirrored within StorageOS for tighter integration.\nSet VolumeName to any name to override the default behaviour.\nSet to \"default\" if you are not using namespaces within StorageOS.\nNamespaces that do not pre-exist within StorageOS will be created.\n+optional"
        },
        "fsType": {
          "type": "string",
          "title": "Filesystem type to mount.\nMust be a filesystem type supported by the host operating system.\nEx. \"ext4\", \"xfs\", \"ntfs\". Implicitly inferred to be \"ext4\" if unspecified.\n+optional"
        },
        "readOnly": {
          "type": "boolean",
          "format": "boolean",
          "title": "Defaults to false (read/write). ReadOnly here will force\nthe ReadOnly setting in VolumeMounts.\n+optional"
        },
        "secretRef": {
          "$ref": "#/definitions/v1LocalObjectReference",
          "title": "SecretRef specifies the secret to use for obtaining the StorageOS API\ncredentials.  If not specified, default values will be attempted.\n+optional"
        }
      },
      "description": "Represents a StorageOS persistent volume resource."
    },
    "v1Sysctl": {
      "type": "object",
      "properties": {
        "name": {
          "type": "string",
          "title": "Name of a property to set"
        },
        "value": {
          "type": "string",
          "title": "Value of a property to set"
        }
      },
      "title": "Sysctl defines a kernel parameter to be set"
    },
    "v1TCPSocketAction": {
      "type": "object",
      "properties": {
        "port": {
          "$ref": "#/definitions/intstrIntOrString",
          "description": "Number or name of the port to access on the container.\nNumber must be in the range 1 to 65535.\nName must be an IANA_SVC_NAME."
        },
        "host": {
          "type": "string",
          "title": "Optional: Host name to connect to, defaults to the pod IP.\n+optional"
        }
      },
      "title": "TCPSocketAction describes an action based on opening a socket"
    },
    "v1Time": {
      "type": "object",
      "properties": {
        "seconds": {
          "type": "string",
          "format": "int64",
          "description": "Represents seconds of UTC time since Unix epoch\n1970-01-01T00:00:00Z. Must be from 0001-01-01T00:00:00Z to\n9999-12-31T23:59:59Z inclusive."
        },
        "nanos": {
          "type": "integer",
          "format": "int32",
          "description": "Non-negative fractions of a second at nanosecond resolution. Negative\nsecond values with fractions must still have non-negative nanos values\nthat count forward in time. Must be from 0 to 999,999,999\ninclusive. This field may be limited in precision depending on context."
        }
      },
      "description": "Time is a wrapper around time.Time which supports correct\nmarshaling to YAML and JSON.  Wrappers are provided for many\nof the factory methods that the time package offers.\n\n+protobuf.options.marshal=false\n+protobuf.as=Timestamp\n+protobuf.options.(gogoproto.goproto_stringer)=false"
    },
    "v1Toleration": {
      "type": "object",
      "properties": {
        "key": {
          "type": "string",
          "title": "Key is the taint key that the toleration applies to. Empty means match all taint keys.\nIf the key is empty, operator must be Exists; this combination means to match all values and all keys.\n+optional"
        },
        "operator": {
          "type": "string",
          "title": "Operator represents a key's relationship to the value.\nValid operators are Exists and Equal. Defaults to Equal.\nExists is equivalent to wildcard for value, so that a pod can\ntolerate all taints of a particular category.\n+optional"
        },
        "value": {
          "type": "string",
          "title": "Value is the taint value the toleration matches to.\nIf the operator is Exists, the value should be empty, otherwise just a regular string.\n+optional"
        },
        "effect": {
          "type": "string",
          "title": "Effect indicates the taint effect to match. Empty means match all taint effects.\nWhen specified, allowed values are NoSchedule, PreferNoSchedule and NoExecute.\n+optional"
        },
        "tolerationSeconds": {
          "type": "string",
          "format": "int64",
          "title": "TolerationSeconds represents the period of time the toleration (which must be\nof effect NoExecute, otherwise this field is ignored) tolerates the taint. By default,\nit is not set, which means tolerate the taint forever (do not evict). Zero and\nnegative values will be treated as 0 (evict immediately) by the system.\n+optional"
        }
      },
      "description": "The pod this Toleration is attached to tolerates any taint that matches\nthe triple \u003ckey,value,effect\u003e using the matching operator \u003coperator\u003e."
    },
    "v1TypedLocalObjectReference": {
      "type": "object",
      "properties": {
        "apiGroup": {
          "type": "string",
          "title": "APIGroup is the group for the resource being referenced.\nIf APIGroup is not specified, the specified Kind must be in the core API group.\nFor any other third-party types, APIGroup is required.\n+optional"
        },
        "kind": {
          "type": "string",
          "title": "Kind is the type of resource being referenced"
        },
        "name": {
          "type": "string",
          "title": "Name is the name of resource being referenced"
        }
      },
      "description": "TypedLocalObjectReference contains enough information to let you locate the\ntyped referenced object inside the same namespace."
    },
    "v1Volume": {
      "type": "object",
      "properties": {
        "name": {
          "type": "string",
          "title": "Volume's name.\nMust be a DNS_LABEL and unique within the pod.\nMore info: https://kubernetes.io/docs/concepts/overview/working-with-objects/names/#names"
        },
        "volumeSource": {
          "$ref": "#/definitions/v1VolumeSource",
          "description": "VolumeSource represents the location and type of the mounted volume.\nIf not specified, the Volume is implied to be an EmptyDir.\nThis implied behavior is deprecated and will be removed in a future version."
        }
      },
      "description": "Volume represents a named volume in a pod that may be accessed by any container in the pod."
    },
    "v1VolumeDevice": {
      "type": "object",
      "properties": {
        "name": {
          "type": "string",
          "title": "name must match the name of a persistentVolumeClaim in the pod"
        },
        "devicePath": {
          "type": "string",
          "description": "devicePath is the path inside of the container that the device will be mapped to."
        }
      },
      "description": "volumeDevice describes a mapping of a raw block device within a container."
    },
    "v1VolumeMount": {
      "type": "object",
      "properties": {
        "name": {
          "type": "string",
          "description": "This must match the Name of a Volume."
        },
        "readOnly": {
          "type": "boolean",
          "format": "boolean",
          "title": "Mounted read-only if true, read-write otherwise (false or unspecified).\nDefaults to false.\n+optional"
        },
        "mountPath": {
          "type": "string",
          "description": "Path within the container at which the volume should be mounted.  Must\nnot contain ':'."
        },
        "subPath": {
          "type": "string",
          "title": "Path within the volume from which the container's volume should be mounted.\nDefaults to \"\" (volume's root).\n+optional"
        },
        "mountPropagation": {
          "type": "string",
          "title": "mountPropagation determines how mounts are propagated from the host\nto container and the other way around.\nWhen not set, MountPropagationNone is used.\nThis field is beta in 1.10.\n+optional"
        },
        "subPathExpr": {
          "type": "string",
          "title": "Expanded path within the volume from which the container's volume should be mounted.\nBehaves similarly to SubPath but environment variable references $(VAR_NAME) are expanded using the container's environment.\nDefaults to \"\" (volume's root).\nSubPathExpr and SubPath are mutually exclusive.\nThis field is beta in 1.15.\n+optional"
        }
      },
      "description": "VolumeMount describes a mounting of a Volume within a container."
    },
    "v1VolumeProjection": {
      "type": "object",
      "properties": {
        "secret": {
          "$ref": "#/definitions/v1SecretProjection",
          "title": "information about the secret data to project\n+optional"
        },
        "downwardAPI": {
          "$ref": "#/definitions/v1DownwardAPIProjection",
          "title": "information about the downwardAPI data to project\n+optional"
        },
        "configMap": {
          "$ref": "#/definitions/v1ConfigMapProjection",
          "title": "information about the configMap data to project\n+optional"
        },
        "serviceAccountToken": {
          "$ref": "#/definitions/v1ServiceAccountTokenProjection",
          "title": "information about the serviceAccountToken data to project\n+optional"
        }
      },
      "title": "Projection that may be projected along with other supported volume types"
    },
    "v1VolumeSource": {
      "type": "object",
      "properties": {
        "hostPath": {
          "$ref": "#/definitions/v1HostPathVolumeSource",
          "title": "HostPath represents a pre-existing file or directory on the host\nmachine that is directly exposed to the container. This is generally\nused for system agents or other privileged things that are allowed\nto see the host machine. Most containers will NOT need this.\nMore info: https://kubernetes.io/docs/concepts/storage/volumes#hostpath\n---\nTODO(jonesdl) We need to restrict who can use host directory mounts and who can/can not\nmount host directories as read/write.\n+optional"
        },
        "emptyDir": {
          "$ref": "#/definitions/v1EmptyDirVolumeSource",
          "title": "EmptyDir represents a temporary directory that shares a pod's lifetime.\nMore info: https://kubernetes.io/docs/concepts/storage/volumes#emptydir\n+optional"
        },
        "gcePersistentDisk": {
          "$ref": "#/definitions/v1GCEPersistentDiskVolumeSource",
          "title": "GCEPersistentDisk represents a GCE Disk resource that is attached to a\nkubelet's host machine and then exposed to the pod.\nMore info: https://kubernetes.io/docs/concepts/storage/volumes#gcepersistentdisk\n+optional"
        },
        "awsElasticBlockStore": {
          "$ref": "#/definitions/v1AWSElasticBlockStoreVolumeSource",
          "title": "AWSElasticBlockStore represents an AWS Disk resource that is attached to a\nkubelet's host machine and then exposed to the pod.\nMore info: https://kubernetes.io/docs/concepts/storage/volumes#awselasticblockstore\n+optional"
        },
        "gitRepo": {
          "$ref": "#/definitions/v1GitRepoVolumeSource",
          "title": "GitRepo represents a git repository at a particular revision.\nDEPRECATED: GitRepo is deprecated. To provision a container with a git repo, mount an\nEmptyDir into an InitContainer that clones the repo using git, then mount the EmptyDir\ninto the Pod's container.\n+optional"
        },
        "secret": {
          "$ref": "#/definitions/v1SecretVolumeSource",
          "title": "Secret represents a secret that should populate this volume.\nMore info: https://kubernetes.io/docs/concepts/storage/volumes#secret\n+optional"
        },
        "nfs": {
          "$ref": "#/definitions/v1NFSVolumeSource",
          "title": "NFS represents an NFS mount on the host that shares a pod's lifetime\nMore info: https://kubernetes.io/docs/concepts/storage/volumes#nfs\n+optional"
        },
        "iscsi": {
          "$ref": "#/definitions/v1ISCSIVolumeSource",
          "title": "ISCSI represents an ISCSI Disk resource that is attached to a\nkubelet's host machine and then exposed to the pod.\nMore info: https://examples.k8s.io/volumes/iscsi/README.md\n+optional"
        },
        "glusterfs": {
          "$ref": "#/definitions/v1GlusterfsVolumeSource",
          "title": "Glusterfs represents a Glusterfs mount on the host that shares a pod's lifetime.\nMore info: https://examples.k8s.io/volumes/glusterfs/README.md\n+optional"
        },
        "persistentVolumeClaim": {
          "$ref": "#/definitions/v1PersistentVolumeClaimVolumeSource",
          "title": "PersistentVolumeClaimVolumeSource represents a reference to a\nPersistentVolumeClaim in the same namespace.\nMore info: https://kubernetes.io/docs/concepts/storage/persistent-volumes#persistentvolumeclaims\n+optional"
        },
        "rbd": {
          "$ref": "#/definitions/v1RBDVolumeSource",
          "title": "RBD represents a Rados Block Device mount on the host that shares a pod's lifetime.\nMore info: https://examples.k8s.io/volumes/rbd/README.md\n+optional"
        },
        "flexVolume": {
          "$ref": "#/definitions/v1FlexVolumeSource",
          "title": "FlexVolume represents a generic volume resource that is\nprovisioned/attached using an exec based plugin.\n+optional"
        },
        "cinder": {
          "$ref": "#/definitions/v1CinderVolumeSource",
          "title": "Cinder represents a cinder volume attached and mounted on kubelets host machine.\nMore info: https://examples.k8s.io/mysql-cinder-pd/README.md\n+optional"
        },
        "cephfs": {
          "$ref": "#/definitions/v1CephFSVolumeSource",
          "title": "CephFS represents a Ceph FS mount on the host that shares a pod's lifetime\n+optional"
        },
        "flocker": {
          "$ref": "#/definitions/v1FlockerVolumeSource",
          "title": "Flocker represents a Flocker volume attached to a kubelet's host machine. This depends on the Flocker control service being running\n+optional"
        },
        "downwardAPI": {
          "$ref": "#/definitions/v1DownwardAPIVolumeSource",
          "title": "DownwardAPI represents downward API about the pod that should populate this volume\n+optional"
        },
        "fc": {
          "$ref": "#/definitions/v1FCVolumeSource",
          "title": "FC represents a Fibre Channel resource that is attached to a kubelet's host machine and then exposed to the pod.\n+optional"
        },
        "azureFile": {
          "$ref": "#/definitions/v1AzureFileVolumeSource",
          "title": "AzureFile represents an Azure File Service mount on the host and bind mount to the pod.\n+optional"
        },
        "configMap": {
          "$ref": "#/definitions/v1ConfigMapVolumeSource",
          "title": "ConfigMap represents a configMap that should populate this volume\n+optional"
        },
        "vsphereVolume": {
          "$ref": "#/definitions/v1VsphereVirtualDiskVolumeSource",
          "title": "VsphereVolume represents a vSphere volume attached and mounted on kubelets host machine\n+optional"
        },
        "quobyte": {
          "$ref": "#/definitions/v1QuobyteVolumeSource",
          "title": "Quobyte represents a Quobyte mount on the host that shares a pod's lifetime\n+optional"
        },
        "azureDisk": {
          "$ref": "#/definitions/v1AzureDiskVolumeSource",
          "title": "AzureDisk represents an Azure Data Disk mount on the host and bind mount to the pod.\n+optional"
        },
        "photonPersistentDisk": {
          "$ref": "#/definitions/v1PhotonPersistentDiskVolumeSource",
          "title": "PhotonPersistentDisk represents a PhotonController persistent disk attached and mounted on kubelets host machine"
        },
        "projected": {
          "$ref": "#/definitions/v1ProjectedVolumeSource",
          "title": "Items for all in one resources secrets, configmaps, and downward API"
        },
        "portworxVolume": {
          "$ref": "#/definitions/v1PortworxVolumeSource",
          "title": "PortworxVolume represents a portworx volume attached and mounted on kubelets host machine\n+optional"
        },
        "scaleIO": {
          "$ref": "#/definitions/v1ScaleIOVolumeSource",
          "title": "ScaleIO represents a ScaleIO persistent volume attached and mounted on Kubernetes nodes.\n+optional"
        },
        "storageos": {
          "$ref": "#/definitions/v1StorageOSVolumeSource",
          "title": "StorageOS represents a StorageOS volume attached and mounted on Kubernetes nodes.\n+optional"
        },
        "csi": {
          "$ref": "#/definitions/v1CSIVolumeSource",
          "title": "CSI (Container Storage Interface) represents storage that is handled by an external CSI driver (Alpha feature).\n+optional"
        }
      },
      "description": "Represents the source of a volume to mount.\nOnly one of its members may be specified."
    },
    "v1VsphereVirtualDiskVolumeSource": {
      "type": "object",
      "properties": {
        "volumePath": {
          "type": "string",
          "title": "Path that identifies vSphere volume vmdk"
        },
        "fsType": {
          "type": "string",
          "title": "Filesystem type to mount.\nMust be a filesystem type supported by the host operating system.\nEx. \"ext4\", \"xfs\", \"ntfs\". Implicitly inferred to be \"ext4\" if unspecified.\n+optional"
        },
        "storagePolicyName": {
          "type": "string",
          "title": "Storage Policy Based Management (SPBM) profile name.\n+optional"
        },
        "storagePolicyID": {
          "type": "string",
          "title": "Storage Policy Based Management (SPBM) profile ID associated with the StoragePolicyName.\n+optional"
        }
      },
      "description": "Represents a vSphere volume resource."
    },
    "v1WeightedPodAffinityTerm": {
      "type": "object",
      "properties": {
        "weight": {
          "type": "integer",
          "format": "int32",
          "description": "weight associated with matching the corresponding podAffinityTerm,\nin the range 1-100."
        },
        "podAffinityTerm": {
          "$ref": "#/definitions/v1PodAffinityTerm",
          "description": "Required. A pod affinity term, associated with the corresponding weight."
        }
      },
      "title": "The weights of all of the matched WeightedPodAffinityTerm fields are added per-node to find the most preferred node(s)"
    },
    "v1WindowsSecurityContextOptions": {
      "type": "object",
      "properties": {
        "gmsaCredentialSpecName": {
          "type": "string",
          "title": "GMSACredentialSpecName is the name of the GMSA credential spec to use.\nThis field is alpha-level and is only honored by servers that enable the WindowsGMSA feature flag.\n+optional"
        },
        "gmsaCredentialSpec": {
          "type": "string",
          "title": "GMSACredentialSpec is where the GMSA admission webhook\n(https://github.com/kubernetes-sigs/windows-gmsa) inlines the contents of the\nGMSA credential spec named by the GMSACredentialSpecName field.\nThis field is alpha-level and is only honored by servers that enable the WindowsGMSA feature flag.\n+optional"
        },
        "runAsUserName": {
          "type": "string",
          "title": "The UserName in Windows to run the entrypoint of the container process.\nDefaults to the user specified in image metadata if unspecified.\nMay also be set in PodSecurityContext. If set in both SecurityContext and\nPodSecurityContext, the value specified in SecurityContext takes precedence.\nThis field is alpha-level and it is only honored by servers that enable the WindowsRunAsUserName feature flag.\n+optional"
        }
      },
      "description": "WindowsSecurityContextOptions contain Windows-specific options and credentials."
    },
    "v1alpha1ArchiveStrategy": {
      "type": "object",
      "properties": {
        "tar": {
          "$ref": "#/definitions/v1alpha1TarStrategy"
        },
        "none": {
          "$ref": "#/definitions/v1alpha1NoneStrategy"
        }
      },
      "title": "ArchiveStrategy describes how to archive files/directory when saving artifacts"
    },
    "v1alpha1Arguments": {
      "type": "object",
      "properties": {
        "parameters": {
          "type": "array",
          "items": {
            "$ref": "#/definitions/v1alpha1Parameter"
          },
          "title": "Parameters is the list of parameters to pass to the template or workflow\n+patchStrategy=merge\n+patchMergeKey=name"
        },
        "artifacts": {
          "type": "array",
          "items": {
            "$ref": "#/definitions/v1alpha1Artifact"
          },
          "title": "Artifacts is the list of artifacts to pass to the template or workflow\n+patchStrategy=merge\n+patchMergeKey=name"
        }
      },
      "title": "Arguments to a template"
    },
    "v1alpha1Artifact": {
      "type": "object",
      "properties": {
        "name": {
          "type": "string",
          "description": "name of the artifact. must be unique within a template's inputs/outputs."
        },
        "path": {
          "type": "string",
          "title": "Path is the container path to the artifact"
        },
        "mode": {
          "type": "integer",
          "format": "int32",
          "description": "mode bits to use on this file, must be a value between 0 and 0777\nset when loading input artifacts."
        },
        "from": {
          "type": "string",
          "title": "From allows an artifact to reference an artifact from a previous step"
        },
        "artifactLocation": {
          "$ref": "#/definitions/v1alpha1ArtifactLocation",
          "title": "ArtifactLocation contains the location of the artifact"
        },
        "globalName": {
          "type": "string",
          "title": "GlobalName exports an output artifact to the global scope, making it available as\n'{{workflow.outputs.artifacts.XXXX}} and in workflow.status.outputs.artifacts"
        },
        "archive": {
          "$ref": "#/definitions/v1alpha1ArchiveStrategy",
          "description": "Archive controls how the artifact will be saved to the artifact repository."
        },
        "optional": {
          "type": "boolean",
          "format": "boolean",
          "title": "Make Artifacts optional, if Artifacts doesn't generate or exist"
        }
      },
      "title": "Artifact indicates an artifact to place at a specified path"
    },
    "v1alpha1ArtifactLocation": {
      "type": "object",
      "properties": {
        "archiveLogs": {
          "type": "boolean",
          "format": "boolean",
          "title": "ArchiveLogs indicates if the container logs should be archived"
        },
        "s3": {
          "$ref": "#/definitions/v1alpha1S3Artifact",
          "title": "S3 contains S3 artifact location details"
        },
        "git": {
          "$ref": "#/definitions/v1alpha1GitArtifact",
          "title": "Git contains git artifact location details"
        },
        "http": {
          "$ref": "#/definitions/v1alpha1HTTPArtifact",
          "title": "HTTP contains HTTP artifact location details"
        },
        "artifactory": {
          "$ref": "#/definitions/v1alpha1ArtifactoryArtifact",
          "title": "Artifactory contains artifactory artifact location details"
        },
        "hdfs": {
          "$ref": "#/definitions/v1alpha1HDFSArtifact",
          "title": "HDFS contains HDFS artifact location details"
        },
        "raw": {
          "$ref": "#/definitions/v1alpha1RawArtifact",
          "title": "Raw contains raw artifact location details"
        }
      },
      "description": "ArtifactLocation describes a location for a single or multiple artifacts.\nIt is used as single artifact in the context of inputs/outputs (e.g. outputs.artifacts.artname).\nIt is also used to describe the location of multiple artifacts such as the archive location\nof a single workflow step, which the executor will use as a default location to store its files."
    },
    "v1alpha1ArtifactRepositoryRef": {
      "type": "object",
      "properties": {
        "configMap": {
          "type": "string"
        },
        "key": {
          "type": "string"
        }
      }
    },
    "v1alpha1ArtifactoryArtifact": {
      "type": "object",
      "properties": {
        "url": {
          "type": "string",
          "title": "URL of the artifact"
        },
        "artifactoryAuth": {
          "$ref": "#/definitions/v1alpha1ArtifactoryAuth"
        }
      },
      "title": "ArtifactoryArtifact is the location of an artifactory artifact"
    },
    "v1alpha1ArtifactoryAuth": {
      "type": "object",
      "properties": {
        "usernameSecret": {
          "$ref": "#/definitions/v1SecretKeySelector",
          "title": "UsernameSecret is the secret selector to the repository username"
        },
        "passwordSecret": {
          "$ref": "#/definitions/v1SecretKeySelector",
          "title": "PasswordSecret is the secret selector to the repository password"
        }
      },
      "title": "ArtifactoryAuth describes the secret selectors required for authenticating to artifactory"
    },
    "v1alpha1Backoff": {
      "type": "object",
      "properties": {
        "duration": {
          "type": "string"
        },
        "factor": {
          "type": "integer",
          "format": "int32"
        },
        "maxDuration": {
          "type": "string"
        }
      }
    },
    "v1alpha1ContinueOn": {
      "type": "object",
      "properties": {
        "error": {
          "type": "boolean",
          "format": "boolean",
          "title": "+optional"
        },
        "failed": {
          "type": "boolean",
          "format": "boolean",
          "title": "+optional"
        }
      },
      "description": "ContinueOn defines if a workflow should continue even if a task or step fails/errors.\nIt can be specified if the workflow should continue when the pod errors, fails or both."
    },
    "v1alpha1DAGTask": {
      "type": "object",
      "properties": {
        "name": {
          "type": "string",
          "title": "Name is the name of the target"
        },
        "template": {
          "type": "string",
          "title": "Name of template to execute"
        },
        "arguments": {
          "$ref": "#/definitions/v1alpha1Arguments",
          "title": "Arguments are the parameter and artifact arguments to the template"
        },
        "templateRef": {
          "$ref": "#/definitions/v1alpha1TemplateRef",
          "description": "TemplateRef is the reference to the template resource to execute."
        },
        "dependencies": {
          "type": "array",
          "items": {
            "type": "string"
          },
          "title": "Dependencies are name of other targets which this depends on"
        },
        "withItems": {
          "type": "array",
          "items": {
            "$ref": "#/definitions/v1alpha1Item"
          },
          "title": "WithItems expands a task into multiple parallel tasks from the items in the list"
        },
        "withParam": {
          "type": "string",
          "description": "WithParam expands a task into multiple parallel tasks from the value in the parameter,\nwhich is expected to be a JSON list."
        },
        "withSequence": {
          "$ref": "#/definitions/v1alpha1Sequence",
          "title": "WithSequence expands a task into a numeric sequence"
        },
        "when": {
          "type": "string",
          "title": "When is an expression in which the task should conditionally execute"
        },
        "continueOn": {
          "$ref": "#/definitions/v1alpha1ContinueOn",
          "title": "ContinueOn makes argo to proceed with the following step even if this step fails.\nErrors and Failed states can be specified"
        }
      },
      "title": "DAGTask represents a node in the graph during DAG execution"
    },
    "v1alpha1DAGTemplate": {
      "type": "object",
      "properties": {
        "target": {
          "type": "string",
          "title": "Target are one or more names of targets to execute in a DAG"
        },
        "tasks": {
          "type": "array",
          "items": {
            "$ref": "#/definitions/v1alpha1DAGTask"
          },
          "title": "Tasks are a list of DAG tasks\n+patchStrategy=merge\n+patchMergeKey=name"
        },
        "failFast": {
          "type": "boolean",
          "format": "boolean",
          "title": "This flag is for DAG logic. The DAG logic has a built-in \"fail fast\" feature to stop scheduling new steps,\nas soon as it detects that one of the DAG nodes is failed. Then it waits until all DAG nodes are completed\nbefore failing the DAG itself.\nThe FailFast flag default is true,  if set to false, it will allow a DAG to run all branches of the DAG to\ncompletion (either success or failure), regardless of the failed outcomes of branches in the DAG.\nMore info and example about this feature at https://github.com/argoproj/argo/issues/1442"
        }
      },
      "title": "DAGTemplate is a template subtype for directed acyclic graph templates"
    },
    "v1alpha1ExecutorConfig": {
      "type": "object",
      "properties": {
        "serviceAccountName": {
          "type": "string",
          "description": "ServiceAccountName specifies the service account name of the executor container."
        }
      },
      "description": "ExecutorConfig holds configurations of an executor container."
    },
    "v1alpha1GitArtifact": {
      "type": "object",
      "properties": {
        "repo": {
          "type": "string",
          "title": "Repo is the git repository"
        },
        "revision": {
          "type": "string",
          "title": "Revision is the git commit, tag, branch to checkout"
        },
        "depth": {
          "type": "string",
          "format": "uint64",
          "title": "Depth specifies clones/fetches should be shallow and include the given\nnumber of commits from the branch tip"
        },
        "fetch": {
          "type": "array",
          "items": {
            "type": "string"
          },
          "title": "Fetch specifies a number of refs that should be fetched before checkout"
        },
        "usernameSecret": {
          "$ref": "#/definitions/v1SecretKeySelector",
          "title": "UsernameSecret is the secret selector to the repository username"
        },
        "passwordSecret": {
          "$ref": "#/definitions/v1SecretKeySelector",
          "title": "PasswordSecret is the secret selector to the repository password"
        },
        "sshPrivateKeySecret": {
          "$ref": "#/definitions/v1SecretKeySelector",
          "title": "SSHPrivateKeySecret is the secret selector to the repository ssh private key"
        },
        "insecureIgnoreHostKey": {
          "type": "boolean",
          "format": "boolean",
          "title": "InsecureIgnoreHostKey disables SSH strict host key checking during git clone"
        }
      },
      "title": "GitArtifact is the location of an git artifact"
    },
    "v1alpha1HDFSArtifact": {
      "type": "object",
      "properties": {
        "hDFSConfig": {
          "$ref": "#/definitions/v1alpha1HDFSConfig"
        },
        "path": {
          "type": "string",
          "title": "Path is a file path in HDFS"
        },
        "force": {
          "type": "boolean",
          "format": "boolean",
          "title": "Force copies a file forcibly even if it exists (default: false)"
        }
      },
      "title": "HDFSArtifact is the location of an HDFS artifact"
    },
    "v1alpha1HDFSConfig": {
      "type": "object",
      "properties": {
        "hDFSKrbConfig": {
          "$ref": "#/definitions/v1alpha1HDFSKrbConfig"
        },
        "addresses": {
          "type": "array",
          "items": {
            "type": "string"
          },
          "title": "Addresses is accessible addresses of HDFS name nodes"
        },
        "hdfsUser": {
          "type": "string",
          "description": "HDFSUser is the user to access HDFS file system.\nIt is ignored if either ccache or keytab is used."
        }
      },
      "title": "HDFSConfig is configurations for HDFS"
    },
    "v1alpha1HDFSKrbConfig": {
      "type": "object",
      "properties": {
        "krbCCacheSecret": {
          "$ref": "#/definitions/v1SecretKeySelector",
          "description": "KrbCCacheSecret is the secret selector for Kerberos ccache\nEither ccache or keytab can be set to use Kerberos."
        },
        "krbKeytabSecret": {
          "$ref": "#/definitions/v1SecretKeySelector",
          "description": "KrbKeytabSecret is the secret selector for Kerberos keytab\nEither ccache or keytab can be set to use Kerberos."
        },
        "krbUsername": {
          "type": "string",
          "description": "KrbUsername is the Kerberos username used with Kerberos keytab\nIt must be set if keytab is used."
        },
        "krbRealm": {
          "type": "string",
          "description": "KrbRealm is the Kerberos realm used with Kerberos keytab\nIt must be set if keytab is used."
        },
        "krbConfigConfigMap": {
          "$ref": "#/definitions/v1ConfigMapKeySelector",
          "description": "KrbConfig is the configmap selector for Kerberos config as string\nIt must be set if either ccache or keytab is used."
        },
        "krbServicePrincipalName": {
          "type": "string",
          "description": "KrbServicePrincipalName is the principal name of Kerberos service\nIt must be set if either ccache or keytab is used."
        }
      },
      "title": "HDFSKrbConfig is auth configurations for Kerberos"
    },
    "v1alpha1HTTPArtifact": {
      "type": "object",
      "properties": {
        "url": {
          "type": "string",
          "title": "URL of the artifact"
        }
      },
      "title": "HTTPArtifact allows an file served on HTTP to be placed as an input artifact in a container"
    },
    "v1alpha1Inputs": {
      "type": "object",
      "properties": {
        "parameters": {
          "type": "array",
          "items": {
            "$ref": "#/definitions/v1alpha1Parameter"
          },
          "title": "Parameters are a list of parameters passed as inputs\n+patchStrategy=merge\n+patchMergeKey=name"
        },
        "artifacts": {
          "type": "array",
          "items": {
            "$ref": "#/definitions/v1alpha1Artifact"
          },
          "title": "Artifact are a list of artifacts passed as inputs\n+patchStrategy=merge\n+patchMergeKey=name"
        }
      },
      "title": "Inputs are the mechanism for passing parameters, artifacts, volumes from one template to another"
    },
    "v1alpha1Item": {
      "type": "object",
      "properties": {
        "type": {
          "type": "string",
          "format": "int64"
        },
        "numVal": {
          "type": "string"
        },
        "boolVal": {
          "type": "boolean",
          "format": "boolean"
        },
        "strVal": {
          "type": "string"
        },
        "mapVal": {
          "type": "object",
          "additionalProperties": {
            "$ref": "#/definitions/v1alpha1ItemValue"
          }
        },
        "listVal": {
          "type": "array",
          "items": {
            "$ref": "#/definitions/v1alpha1ItemValue"
          }
        }
      },
      "description": "+protobuf=true\n+protobuf.options.(gogoproto.goproto_stringer)=false\n+k8s:openapi-gen=true",
      "title": "Item expands a single workflow step into multiple parallel steps\nThe value of Item can be a map, string, bool, or number"
    },
    "v1alpha1ItemValue": {
      "type": "object",
      "properties": {
        "type": {
          "type": "string",
          "format": "int64"
        },
        "numVal": {
          "type": "string"
        },
        "boolVal": {
          "type": "boolean",
          "format": "boolean"
        },
        "strVal": {
          "type": "string"
        },
        "mapVal": {
          "type": "object",
          "additionalProperties": {
            "type": "string"
          }
        },
        "listVal": {
          "type": "array",
          "items": {
            "type": "string",
            "format": "byte"
          }
        }
      },
      "title": "+protobuf=true\n+protobuf.options.(gogoproto.goproto_stringer)=false\n+k8s:openapi-gen=true"
    },
    "v1alpha1Metadata": {
      "type": "object",
      "properties": {
        "annotations": {
          "type": "object",
          "additionalProperties": {
            "type": "string"
          }
        },
        "labels": {
          "type": "object",
          "additionalProperties": {
            "type": "string"
          }
        }
      },
      "title": "Pod metdata"
    },
    "v1alpha1NoneStrategy": {
      "type": "object",
      "description": "NoneStrategy indicates to skip tar process and upload the files or directory tree as independent\nfiles. Note that if the artifact is a directory, the artifact driver must support the ability to\nsave/load the directory appropriately."
    },
    "v1alpha1Outputs": {
      "type": "object",
      "properties": {
        "parameters": {
          "type": "array",
          "items": {
            "$ref": "#/definitions/v1alpha1Parameter"
          },
          "title": "Parameters holds the list of output parameters produced by a step\n+patchStrategy=merge\n+patchMergeKey=name"
        },
        "artifacts": {
          "type": "array",
          "items": {
            "$ref": "#/definitions/v1alpha1Artifact"
          },
          "title": "Artifacts holds the list of output artifacts produced by a step\n+patchStrategy=merge\n+patchMergeKey=name"
        },
        "result": {
          "type": "string",
          "title": "Result holds the result (stdout) of a script template"
        }
      },
      "title": "Outputs hold parameters, artifacts, and results from a step"
    },
    "v1alpha1ParallelSteps": {
      "type": "object",
      "properties": {
        "steps": {
          "type": "array",
          "items": {
            "$ref": "#/definitions/v1alpha1WorkflowStep"
          }
        }
      }
    },
    "v1alpha1Parameter": {
      "type": "object",
      "properties": {
        "name": {
          "type": "string",
          "title": "Name is the parameter name"
        },
        "default": {
          "type": "string",
          "title": "Default is the default value to use for an input parameter if a value was not supplied"
        },
        "value": {
          "type": "string",
          "title": "Value is the literal value to use for the parameter.\nIf specified in the context of an input parameter, the value takes precedence over any passed values"
        },
        "valueFrom": {
          "$ref": "#/definitions/v1alpha1ValueFrom",
          "title": "ValueFrom is the source for the output parameter's value"
        },
        "globalName": {
          "type": "string",
          "title": "GlobalName exports an output parameter to the global scope, making it available as\n'{{workflow.outputs.parameters.XXXX}} and in workflow.status.outputs.parameters"
        }
      },
      "title": "Parameter indicate a passed string parameter to a service template with an optional default value"
    },
    "v1alpha1PodGC": {
      "type": "object",
      "properties": {
        "strategy": {
          "type": "string"
        }
      },
      "title": "PodGC describes how to delete completed pods as they complete"
    },
    "v1alpha1RawArtifact": {
      "type": "object",
      "properties": {
        "data": {
          "type": "string",
          "title": "Data is the string contents of the artifact"
        }
      },
      "title": "RawArtifact allows raw string content to be placed as an artifact in a container"
    },
    "v1alpha1ResourceTemplate": {
      "type": "object",
      "properties": {
        "action": {
          "type": "string",
          "title": "Action is the action to perform to the resource.\nMust be one of: get, create, apply, delete, replace, patch"
        },
        "mergeStrategy": {
          "type": "string",
          "title": "MergeStrategy is the strategy used to merge a patch. It defaults to \"strategic\"\nMust be one of: strategic, merge, json"
        },
        "manifest": {
          "type": "string",
          "title": "Manifest contains the kubernetes manifest"
        },
        "setOwnerReference": {
          "type": "boolean",
          "format": "boolean",
          "description": "SetOwnerReference sets the reference to the workflow on the OwnerReference of generated resource."
        },
        "successCondition": {
          "type": "string",
          "title": "SuccessCondition is a label selector expression which describes the conditions\nof the k8s resource in which it is acceptable to proceed to the following step"
        },
        "failureCondition": {
          "type": "string",
          "title": "FailureCondition is a label selector expression which describes the conditions\nof the k8s resource in which the step was considered failed"
        }
      },
      "title": "ResourceTemplate is a template subtype to manipulate kubernetes resources"
    },
    "v1alpha1RetryStrategy": {
      "type": "object",
      "properties": {
        "limit": {
          "type": "integer",
          "format": "int32",
          "title": "Limit is the maximum number of attempts when retrying a container"
        },
        "retryPolicy": {
          "type": "string",
          "title": "RetryPolicy is a policy of NodePhase statuses that will be retried"
        },
        "backoff": {
          "$ref": "#/definitions/v1alpha1Backoff",
          "title": "Backoff is a backoff strategy"
        }
      },
      "title": "RetryStrategy provides controls on how to retry a workflow step"
    },
    "v1alpha1S3Artifact": {
      "type": "object",
      "properties": {
        "s3Bucket": {
          "$ref": "#/definitions/v1alpha1S3Bucket"
        },
        "key": {
          "type": "string",
          "title": "Key is the key in the bucket where the artifact resides"
        }
      },
      "title": "S3Artifact is the location of an S3 artifact"
    },
    "v1alpha1S3Bucket": {
      "type": "object",
      "properties": {
        "endpoint": {
          "type": "string",
          "title": "Endpoint is the hostname of the bucket endpoint"
        },
        "bucket": {
          "type": "string",
          "title": "Bucket is the name of the bucket"
        },
        "region": {
          "type": "string",
          "title": "Region contains the optional bucket region"
        },
        "insecure": {
          "type": "boolean",
          "format": "boolean",
          "title": "Insecure will connect to the service with TLS"
        },
        "accessKeySecret": {
          "$ref": "#/definitions/v1SecretKeySelector",
          "title": "AccessKeySecret is the secret selector to the bucket's access key"
        },
        "secretKeySecret": {
          "$ref": "#/definitions/v1SecretKeySelector",
          "title": "SecretKeySecret is the secret selector to the bucket's secret key"
        },
        "roleARN": {
          "type": "string",
          "description": "RoleARN is the Amazon Resource Name (ARN) of the role to assume."
        }
      },
      "title": "S3Bucket contains the access information required for interfacing with an S3 bucket"
    },
    "v1alpha1ScriptTemplate": {
      "type": "object",
      "properties": {
        "container": {
          "$ref": "#/definitions/v1Container"
        },
        "source": {
          "type": "string",
          "title": "Source contains the source code of the script to execute"
        }
      },
      "title": "ScriptTemplate is a template subtype to enable scripting through code steps"
    },
    "v1alpha1Sequence": {
      "type": "object",
      "properties": {
        "count": {
          "type": "string",
          "title": "Count is number of elements in the sequence (default: 0). Not to be used with end"
        },
        "start": {
          "type": "string",
          "title": "Number at which to start the sequence (default: 0)"
        },
        "end": {
          "type": "string",
          "title": "Number at which to end the sequence (default: 0). Not to be used with Count"
        },
        "format": {
          "type": "string",
          "title": "Format is a printf format string to format the value in the sequence"
        }
      },
      "title": "Sequence expands a workflow step into numeric range"
    },
    "v1alpha1SuspendTemplate": {
      "type": "object",
      "properties": {
        "duration": {
          "type": "string",
          "title": "Duration is the seconds to wait before automatically resuming a template"
        }
      },
      "title": "SuspendTemplate is a template subtype to suspend a workflow at a predetermined point in time"
    },
    "v1alpha1TarStrategy": {
      "type": "object",
      "title": "TarStrategy will tar and gzip the file or directory when saving"
    },
    "v1alpha1Template": {
      "type": "object",
      "properties": {
        "name": {
          "type": "string",
          "title": "Name is the name of the template"
        },
        "template": {
          "type": "string",
          "description": "Template is the name of the template which is used as the base of this template."
        },
        "arguments": {
          "$ref": "#/definitions/v1alpha1Arguments",
          "description": "Arguments hold arguments to the template."
        },
        "templateRef": {
          "$ref": "#/definitions/v1alpha1TemplateRef",
          "description": "TemplateRef is the reference to the template resource which is used as the base of this template."
        },
        "inputs": {
          "$ref": "#/definitions/v1alpha1Inputs",
          "title": "Inputs describe what inputs parameters and artifacts are supplied to this template"
        },
        "outputs": {
          "$ref": "#/definitions/v1alpha1Outputs",
          "title": "Outputs describe the parameters and artifacts that this template produces"
        },
        "nodeSelector": {
          "type": "object",
          "additionalProperties": {
            "type": "string"
          },
          "description": "NodeSelector is a selector to schedule this step of the workflow to be\nrun on the selected node(s). Overrides the selector set at the workflow level."
        },
        "affinity": {
          "$ref": "#/definitions/v1Affinity",
          "title": "Affinity sets the pod's scheduling constraints\nOverrides the affinity set at the workflow level (if any)"
        },
        "metadata": {
          "$ref": "#/definitions/v1alpha1Metadata",
          "title": "Metdata sets the pods's metadata, i.e. annotations and labels"
        },
        "daemon": {
          "type": "boolean",
          "format": "boolean",
          "title": "Deamon will allow a workflow to proceed to the next step so long as the container reaches readiness"
        },
        "steps": {
          "type": "array",
          "items": {
            "$ref": "#/definitions/v1alpha1ParallelSteps"
          },
          "title": "Steps define a series of sequential/parallel workflow steps"
        },
        "container": {
          "$ref": "#/definitions/v1Container",
          "title": "Container is the main container image to run in the pod"
        },
        "script": {
          "$ref": "#/definitions/v1alpha1ScriptTemplate",
          "title": "Script runs a portion of code against an interpreter"
        },
        "resource": {
          "$ref": "#/definitions/v1alpha1ResourceTemplate",
          "title": "Resource template subtype which can run k8s resources"
        },
        "dag": {
          "$ref": "#/definitions/v1alpha1DAGTemplate",
          "title": "DAG template subtype which runs a DAG"
        },
        "suspend": {
          "$ref": "#/definitions/v1alpha1SuspendTemplate",
          "title": "Suspend template subtype which can suspend a workflow when reaching the step"
        },
        "volumes": {
          "type": "array",
          "items": {
            "$ref": "#/definitions/v1Volume"
          },
          "title": "Volumes is a list of volumes that can be mounted by containers in a template.\n+patchStrategy=merge\n+patchMergeKey=name"
        },
        "initContainers": {
          "type": "array",
          "items": {
            "$ref": "#/definitions/v1alpha1UserContainer"
          },
          "title": "InitContainers is a list of containers which run before the main container.\n+patchStrategy=merge\n+patchMergeKey=name"
        },
        "sidecars": {
          "type": "array",
          "items": {
            "$ref": "#/definitions/v1alpha1UserContainer"
          },
          "title": "Sidecars is a list of containers which run alongside the main container\nSidecars are automatically killed when the main container completes\n+patchStrategy=merge\n+patchMergeKey=name"
        },
        "archiveLocation": {
          "$ref": "#/definitions/v1alpha1ArtifactLocation",
          "description": "Location in which all files related to the step will be stored (logs, artifacts, etc...).\nCan be overridden by individual items in Outputs. If omitted, will use the default\nartifact repository location configured in the controller, appended with the\n\u003cworkflowname\u003e/\u003cnodename\u003e in the key."
        },
        "activeDeadlineSeconds": {
          "type": "string",
          "format": "int64",
          "description": "Optional duration in seconds relative to the StartTime that the pod may be active on a node\nbefore the system actively tries to terminate the pod; value must be positive integer\nThis field is only applicable to container and script templates."
        },
        "retryStrategy": {
          "$ref": "#/definitions/v1alpha1RetryStrategy",
          "title": "RetryStrategy describes how to retry a template when it fails"
        },
        "parallelism": {
          "type": "string",
          "format": "int64",
          "description": "Parallelism limits the max total parallel pods that can execute at the same time within the\nboundaries of this template invocation. If additional steps/dag templates are invoked, the\npods created by those templates will not be counted towards this total."
        },
        "tolerations": {
          "type": "array",
          "items": {
            "$ref": "#/definitions/v1Toleration"
          },
          "title": "Tolerations to apply to workflow pods.\n+patchStrategy=merge\n+patchMergeKey=key"
        },
        "schedulerName": {
          "type": "string",
          "title": "If specified, the pod will be dispatched by specified scheduler.\nOr it will be dispatched by workflow scope scheduler if specified.\nIf neither specified, the pod will be dispatched by default scheduler.\n+optional"
        },
        "priorityClassName": {
          "type": "string",
          "description": "PriorityClassName to apply to workflow pods."
        },
        "priority": {
          "type": "integer",
          "format": "int32",
          "description": "Priority to apply to workflow pods."
        },
        "serviceAccountName": {
          "type": "string",
          "title": "ServiceAccountName to apply to workflow pods"
        },
        "automountServiceAccountToken": {
          "type": "boolean",
          "format": "boolean",
          "description": "AutomountServiceAccountToken indicates whether a service account token should be automatically mounted in pods.\nServiceAccountName of ExecutorConfig must be specified if this value is false."
        },
        "executor": {
          "$ref": "#/definitions/v1alpha1ExecutorConfig",
          "description": "Executor holds configurations of the executor container."
        },
        "hostAliases": {
          "type": "array",
          "items": {
            "$ref": "#/definitions/v1HostAlias"
          },
          "title": "HostAliases is an optional list of hosts and IPs that will be injected into the pod spec\n+patchStrategy=merge\n+patchMergeKey=ip"
        },
        "securityContext": {
          "$ref": "#/definitions/v1PodSecurityContext",
          "title": "SecurityContext holds pod-level security attributes and common container settings.\nOptional: Defaults to empty.  See type description for default values of each field.\n+optional"
        },
        "podSpecPatch": {
          "type": "string",
          "description": "PodSpecPatch holds strategic merge patch to apply against the pod spec. Allows parameterization of\ncontainer fields which are not strings (e.g. resource limits)."
        }
      },
      "title": "Template is a reusable and composable unit of execution in a workflow"
    },
    "v1alpha1TemplateRef": {
      "type": "object",
      "properties": {
        "name": {
          "type": "string",
          "description": "Name is the resource name of the template."
        },
        "template": {
          "type": "string",
          "description": "Template is the name of referred template in the resource."
        },
        "runtimeResolution": {
          "type": "boolean",
          "format": "boolean",
          "description": "RuntimeResolution skips validation at creation time.\nBy enabling this option, you can create the referred workflow template before the actual runtime."
        }
      },
      "description": "TemplateRef is a reference of template resource."
    },
    "v1alpha1UserContainer": {
      "type": "object",
      "properties": {
        "container": {
          "$ref": "#/definitions/v1Container"
        },
        "mirrorVolumeMounts": {
          "type": "boolean",
          "format": "boolean",
          "title": "MirrorVolumeMounts will mount the same volumes specified in the main container\nto the container (including artifacts), at the same mountPaths. This enables\ndind daemon to partially see the same filesystem as the main container in\norder to use features such as docker volume binding"
        }
      },
      "description": "UserContainer is a container specified by a user."
    },
    "v1alpha1ValueFrom": {
      "type": "object",
      "properties": {
        "path": {
          "type": "string",
          "title": "Path in the container to retrieve an output parameter value from in container templates"
        },
        "jsonPath": {
          "type": "string",
          "title": "JSONPath of a resource to retrieve an output parameter value from in resource templates"
        },
        "jqFilter": {
          "type": "string",
          "title": "JQFilter expression against the resource object in resource templates"
        },
        "parameter": {
          "type": "string",
          "title": "Parameter reference to a step or dag task in which to retrieve an output parameter value from\n(e.g. '{{steps.mystep.outputs.myparam}}')"
        }
      },
      "title": "ValueFrom describes a location in which to obtain the value to a parameter"
    },
    "v1alpha1Workflow": {
      "type": "object",
      "properties": {
        "metadata": {
          "$ref": "#/definitions/v1ObjectMeta"
        },
        "spec": {
          "$ref": "#/definitions/v1alpha1WorkflowSpec"
        },
        "status": {
          "$ref": "#/definitions/v1alpha1WorkflowStatus"
        }
      },
      "title": "Workflow is the definition of a workflow resource\n+genclient\n+genclient:noStatus\n+k8s:deepcopy-gen:interfaces=k8s.io/apimachinery/pkg/runtime.Object"
    },
    "v1alpha1WorkflowList": {
      "type": "object",
      "properties": {
        "metadata": {
          "$ref": "#/definitions/v1ListMeta"
        },
        "items": {
          "type": "array",
          "items": {
            "$ref": "#/definitions/v1alpha1Workflow"
          }
        }
      },
      "title": "WorkflowList is list of Workflow resources\n+k8s:deepcopy-gen:interfaces=k8s.io/apimachinery/pkg/runtime.Object"
    },
    "v1alpha1WorkflowSpec": {
      "type": "object",
      "properties": {
        "templates": {
          "type": "array",
          "items": {
            "$ref": "#/definitions/v1alpha1Template"
          },
          "title": "Templates is a list of workflow templates used in a workflow\n+patchStrategy=merge\n+patchMergeKey=name"
        },
        "entrypoint": {
          "type": "string",
          "title": "Entrypoint is a template reference to the starting point of the workflow"
        },
        "arguments": {
          "$ref": "#/definitions/v1alpha1Arguments",
          "title": "Arguments contain the parameters and artifacts sent to the workflow entrypoint\nParameters are referencable globally using the 'workflow' variable prefix.\ne.g. {{workflow.parameters.myparam}}"
        },
        "serviceAccountName": {
          "type": "string",
          "description": "ServiceAccountName is the name of the ServiceAccount to run all pods of the workflow as."
        },
        "automountServiceAccountToken": {
          "type": "boolean",
          "format": "boolean",
          "description": "AutomountServiceAccountToken indicates whether a service account token should be automatically mounted in pods.\nServiceAccountName of ExecutorConfig must be specified if this value is false."
        },
        "executor": {
          "$ref": "#/definitions/v1alpha1ExecutorConfig",
          "description": "Executor holds configurations of executor containers of the workflow."
        },
        "volumes": {
          "type": "array",
          "items": {
            "$ref": "#/definitions/v1Volume"
          },
          "title": "Volumes is a list of volumes that can be mounted by containers in a workflow.\n+patchStrategy=merge\n+patchMergeKey=name"
        },
        "volumeClaimTemplates": {
          "type": "array",
          "items": {
            "$ref": "#/definitions/v1PersistentVolumeClaim"
          },
          "title": "VolumeClaimTemplates is a list of claims that containers are allowed to reference.\nThe Workflow controller will create the claims at the beginning of the workflow\nand delete the claims upon completion of the workflow\n+patchStrategy=merge\n+patchMergeKey=name"
        },
        "parallelism": {
          "type": "string",
          "format": "int64",
          "title": "Parallelism limits the max total parallel pods that can execute at the same time in a workflow"
        },
        "artifactRepositoryRef": {
          "$ref": "#/definitions/v1alpha1ArtifactRepositoryRef",
          "description": "ArtifactRepositoryRef specifies the configMap name and key containing the artifact repository config."
        },
        "suspend": {
          "type": "boolean",
          "format": "boolean",
          "title": "Suspend will suspend the workflow and prevent execution of any future steps in the workflow"
        },
        "nodeSelector": {
          "type": "object",
          "additionalProperties": {
            "type": "string"
          },
          "description": "NodeSelector is a selector which will result in all pods of the workflow\nto be scheduled on the selected node(s). This is able to be overridden by\na nodeSelector specified in the template."
        },
        "affinity": {
          "$ref": "#/definitions/v1Affinity",
          "title": "Affinity sets the scheduling constraints for all pods in the workflow.\nCan be overridden by an affinity specified in the template"
        },
        "tolerations": {
          "type": "array",
          "items": {
            "$ref": "#/definitions/v1Toleration"
          },
          "title": "Tolerations to apply to workflow pods.\n+patchStrategy=merge\n+patchMergeKey=key"
        },
        "imagePullSecrets": {
          "type": "array",
          "items": {
            "$ref": "#/definitions/v1LocalObjectReference"
          },
          "title": "ImagePullSecrets is a list of references to secrets in the same namespace to use for pulling any images\nin pods that reference this ServiceAccount. ImagePullSecrets are distinct from Secrets because Secrets\ncan be mounted in the pod, but ImagePullSecrets are only accessed by the kubelet.\nMore info: https://kubernetes.io/docs/concepts/containers/images/#specifying-imagepullsecrets-on-a-pod\n+patchStrategy=merge\n+patchMergeKey=name"
        },
        "hostNetwork": {
          "type": "boolean",
          "format": "boolean",
          "description": "Host networking requested for this workflow pod. Default to false."
        },
        "dnsPolicy": {
          "type": "string",
          "description": "Set DNS policy for the pod.\nDefaults to \"ClusterFirst\".\nValid values are 'ClusterFirstWithHostNet', 'ClusterFirst', 'Default' or 'None'.\nDNS parameters given in DNSConfig will be merged with the policy selected with DNSPolicy.\nTo have DNS options set along with hostNetwork, you have to specify DNS policy\nexplicitly to 'ClusterFirstWithHostNet'."
        },
        "dnsConfig": {
          "$ref": "#/definitions/v1PodDNSConfig",
          "description": "PodDNSConfig defines the DNS parameters of a pod in addition to\nthose generated from DNSPolicy."
        },
        "onExit": {
          "type": "string",
          "description": "OnExit is a template reference which is invoked at the end of the\nworkflow, irrespective of the success, failure, or error of the\nprimary workflow."
        },
        "ttlSecondsAfterFinished": {
          "type": "integer",
          "format": "int32",
          "description": "TTLSecondsAfterFinished limits the lifetime of a Workflow that has finished execution\n(Succeeded, Failed, Error). If this field is set, once the Workflow finishes, it will be\ndeleted after ttlSecondsAfterFinished expires. If this field is unset,\nttlSecondsAfterFinished will not expire. If this field is set to zero,\nttlSecondsAfterFinished expires immediately after the Workflow finishes."
        },
        "activeDeadlineSeconds": {
          "type": "string",
          "format": "int64",
          "title": "Optional duration in seconds relative to the workflow start time which the workflow is\nallowed to run before the controller terminates the workflow. A value of zero is used to\nterminate a Running workflow"
        },
        "priority": {
          "type": "integer",
          "format": "int32",
          "description": "Priority is used if controller is configured to process limited number of workflows in parallel. Workflows with higher priority are processed first."
        },
        "schedulerName": {
          "type": "string",
          "title": "Set scheduler name for all pods.\nWill be overridden if container/script template's scheduler name is set.\nDefault scheduler will be used if neither specified.\n+optional"
        },
        "podGC": {
          "$ref": "#/definitions/v1alpha1PodGC",
          "title": "PodGC describes the strategy to use when to deleting completed pods"
        },
        "podPriorityClassName": {
          "type": "string",
          "description": "PriorityClassName to apply to workflow pods."
        },
        "podPriority": {
          "type": "integer",
          "format": "int32",
          "description": "Priority to apply to workflow pods."
        },
        "hostAliases": {
          "type": "array",
          "items": {
            "$ref": "#/definitions/v1HostAlias"
          },
          "title": "+patchStrategy=merge\n+patchMergeKey=ip"
        },
        "securityContext": {
          "$ref": "#/definitions/v1PodSecurityContext",
          "title": "SecurityContext holds pod-level security attributes and common container settings.\nOptional: Defaults to empty.  See type description for default values of each field.\n+optional"
        },
        "podSpecPatch": {
          "type": "string",
          "description": "PodSpecPatch holds strategic merge patch to apply against the pod spec. Allows parameterization of\ncontainer fields which are not strings (e.g. resource limits)."
        }
      },
      "description": "WorkflowSpec is the specification of a Workflow."
    },
    "v1alpha1WorkflowStatus": {
      "type": "object",
      "properties": {
        "phase": {
          "type": "string",
          "description": "Phase a simple, high-level summary of where the workflow is in its lifecycle."
        },
        "startedAt": {
          "$ref": "#/definitions/v1Time",
          "title": "Time at which this workflow started"
        },
        "finishedAt": {
          "$ref": "#/definitions/v1Time",
          "title": "Time at which this workflow completed"
        },
        "message": {
          "type": "string",
          "description": "A human readable message indicating details about why the workflow is in this condition."
        },
        "compressedNodes": {
          "type": "string",
          "title": "Compressed and base64 decoded Nodes map"
        },
        "nodes": {
          "type": "object",
          "additionalProperties": {
            "$ref": "#/definitions/workflowv1alpha1NodeStatus"
          },
          "description": "Nodes is a mapping between a node ID and the node's status."
        },
        "storedTemplates": {
          "type": "object",
          "additionalProperties": {
            "$ref": "#/definitions/v1alpha1Template"
          },
          "description": "StoredTemplates is a mapping between a template ref and the node's status."
        },
        "persistentVolumeClaims": {
          "type": "array",
          "items": {
            "$ref": "#/definitions/v1Volume"
          },
          "description": "PersistentVolumeClaims tracks all PVCs that were created as part of the workflow.\nThe contents of this list are drained at the end of the workflow."
        },
        "outputs": {
          "$ref": "#/definitions/v1alpha1Outputs",
          "title": "Outputs captures output values and artifact locations produced by the workflow via global outputs"
        }
      },
      "title": "WorkflowStatus contains overall status information about a workflow"
    },
    "v1alpha1WorkflowStep": {
      "type": "object",
      "properties": {
        "name": {
          "type": "string",
          "title": "Name of the step"
        },
        "template": {
          "type": "string",
          "title": "Template is the name of the template to execute as the step"
        },
        "arguments": {
          "$ref": "#/definitions/v1alpha1Arguments",
          "title": "Arguments hold arguments to the template"
        },
        "templateRef": {
          "$ref": "#/definitions/v1alpha1TemplateRef",
          "description": "TemplateRef is the reference to the template resource to execute as the step."
        },
        "withItems": {
          "type": "array",
          "items": {
            "$ref": "#/definitions/v1alpha1Item"
          },
          "title": "WithItems expands a step into multiple parallel steps from the items in the list"
        },
        "withParam": {
          "type": "string",
          "description": "WithParam expands a step into multiple parallel steps from the value in the parameter,\nwhich is expected to be a JSON list."
        },
        "withSequence": {
          "$ref": "#/definitions/v1alpha1Sequence",
          "title": "WithSequence expands a step into a numeric sequence"
        },
        "when": {
          "type": "string",
          "title": "When is an expression in which the step should conditionally execute"
        },
        "continueOn": {
          "$ref": "#/definitions/v1alpha1ContinueOn",
          "title": "ContinueOn makes argo to proceed with the following step even if this step fails.\nErrors and Failed states can be specified"
        }
      },
      "title": "WorkflowStep is a reference to a template to execute in a series of step"
    },
    "workflowLogEntry": {
      "type": "object",
      "properties": {
        "content": {
          "type": "string"
        },
        "timeStamp": {
          "$ref": "#/definitions/v1Time"
        }
      }
    },
    "workflowWorkflowCreateRequest": {
      "type": "object",
      "properties": {
        "namespace": {
          "type": "string"
        },
        "workflow": {
          "$ref": "#/definitions/v1alpha1Workflow"
        },
        "createOptions": {
          "$ref": "#/definitions/v1CreateOptions"
        }
      }
    },
    "workflowWorkflowDeleteResponse": {
      "type": "object",
      "properties": {
        "workflowName": {
          "type": "string"
        },
        "status": {
          "type": "string"
        }
      }
    },
    "workflowWorkflowUpdateRequest": {
      "type": "object",
      "properties": {
        "workflowName": {
          "type": "string"
        },
        "namespace": {
          "type": "string"
        },
        "memoized": {
          "type": "boolean",
          "format": "boolean"
        }
      }
    },
    "workflowv1alpha1NodeStatus": {
      "type": "object",
      "properties": {
        "id": {
          "type": "string",
          "title": "ID is a unique identifier of a node within the worklow\nIt is implemented as a hash of the node name, which makes the ID deterministic"
        },
        "name": {
          "type": "string",
          "title": "Name is unique name in the node tree used to generate the node ID"
        },
        "displayName": {
          "type": "string",
          "title": "DisplayName is a human readable representation of the node. Unique within a template boundary"
        },
        "type": {
          "type": "string",
          "title": "Type indicates type of node"
        },
        "templateName": {
          "type": "string",
          "title": "TemplateName is the template name which this node corresponds to.\nNot applicable to virtual nodes (e.g. Retry, StepGroup)"
        },
        "templateRef": {
          "$ref": "#/definitions/v1alpha1TemplateRef",
          "title": "TemplateRef is the reference to the template resource which this node corresponds to.\nNot applicable to virtual nodes (e.g. Retry, StepGroup)"
        },
        "storedTemplateID": {
          "type": "string",
          "description": "StoredTemplateID is the ID of stored template.\nDEPRECATED: This value is not used anymore."
        },
        "workflowTemplateName": {
          "type": "string",
          "description": "WorkflowTemplateName is the WorkflowTemplate resource name on which the resolved template of this node is retrieved.\nDEPRECATED: This value is not used anymore."
        },
        "templateScope": {
          "type": "string",
          "description": "TemplateScope is the template scope in which the template of this node was retrieved."
        },
        "phase": {
          "type": "string",
          "description": "Phase a simple, high-level summary of where the node is in its lifecycle.\nCan be used as a state machine."
        },
        "boundaryID": {
          "type": "string",
          "title": "BoundaryID indicates the node ID of the associated template root node in which this node belongs to"
        },
        "message": {
          "type": "string",
          "description": "A human readable message indicating details about why the node is in this condition."
        },
        "startedAt": {
          "$ref": "#/definitions/v1Time",
          "title": "Time at which this node started"
        },
        "finishedAt": {
          "$ref": "#/definitions/v1Time",
          "title": "Time at which this node completed"
        },
        "podIP": {
          "type": "string",
          "title": "PodIP captures the IP of the pod for daemoned steps"
        },
        "daemoned": {
          "type": "boolean",
          "format": "boolean",
          "title": "Daemoned tracks whether or not this node was daemoned and need to be terminated"
        },
        "inputs": {
          "$ref": "#/definitions/v1alpha1Inputs",
          "title": "Inputs captures input parameter values and artifact locations supplied to this template invocation"
        },
        "outputs": {
          "$ref": "#/definitions/v1alpha1Outputs",
          "title": "Outputs captures output parameter values and artifact locations produced by this template invocation"
        },
        "children": {
          "type": "array",
          "items": {
            "type": "string"
          },
          "title": "Children is a list of child node IDs"
        },
        "outboundNodes": {
          "type": "array",
          "items": {
            "type": "string"
          },
          "description": "OutboundNodes tracks the node IDs which are considered \"outbound\" nodes to a template invocation.\nFor every invocation of a template, there are nodes which we considered as \"outbound\". Essentially,\nthese are last nodes in the execution sequence to run, before the template is considered completed.\nThese nodes are then connected as parents to a following step.\n\nIn the case of single pod steps (i.e. container, script, resource templates), this list will be nil\nsince the pod itself is already considered the \"outbound\" node.\nIn the case of DAGs, outbound nodes are the \"target\" tasks (tasks with no children).\nIn the case of steps, outbound nodes are all the containers involved in the last step group.\nNOTE: since templates are composable, the list of outbound nodes are carried upwards when\na DAG/steps template invokes another DAG/steps template. In other words, the outbound nodes of\na template, will be a superset of the outbound nodes of its last children."
        }
      },
      "title": "NodeStatus contains status information about an individual node in the workflow"
    }
  },
  "x-stream-definitions": {
    "v1alpha1Workflow": {
      "type": "object",
      "properties": {
        "result": {
          "$ref": "#/definitions/v1alpha1Workflow"
        },
        "error": {
          "$ref": "#/definitions/runtimeStreamError"
        }
      },
      "title": "Stream result of v1alpha1Workflow"
    },
    "workflowLogEntry": {
      "type": "object",
      "properties": {
        "result": {
          "$ref": "#/definitions/workflowLogEntry"
        },
        "error": {
          "$ref": "#/definitions/runtimeStreamError"
        }
      },
      "title": "Stream result of workflowLogEntry"
    }
  }
}<|MERGE_RESOLUTION|>--- conflicted
+++ resolved
@@ -16,7 +16,7 @@
     "application/json"
   ],
   "paths": {
-    "/api/v1/stream/workflows/{namespace}/{workflowName}": {
+    "/api/v1/stream/workflows/{namespace}/{workflowName}/watch": {
       "get": {
         "summary": "Watch returns stream of application change events.",
         "operationId": "WatchWorkflow",
@@ -54,7 +54,7 @@
         ]
       }
     },
-    "/api/v1/workflow/{namespace}/{workflowName}/pods/{podName}/logs": {
+    "/api/v1/workflow/{namespace}/{workflowName}/{podName}/log": {
       "get": {
         "summary": "PodLogs returns stream of log entries for the specified pod. Pod",
         "operationId": "PodLogs",
@@ -252,11 +252,7 @@
         ]
       },
       "post": {
-<<<<<<< HEAD
         "operationId": "CreateWorkflow",
-=======
-        "operationId": "Create",
->>>>>>> 1d94529c
         "responses": {
           "200": {
             "description": "A successful response.",
@@ -4387,6 +4383,13 @@
         "workflow": {
           "$ref": "#/definitions/v1alpha1Workflow"
         },
+        "instanceID": {
+          "type": "string"
+        },
+        "ServerDryRun": {
+          "type": "boolean",
+          "format": "boolean"
+        },
         "createOptions": {
           "$ref": "#/definitions/v1CreateOptions"
         }

package apiserver

import (
	"crypto/tls"
	"fmt"
	"net"
	"net/http"
	"time"

	golang_proto "github.com/golang/protobuf/proto"
	grpc_middleware "github.com/grpc-ecosystem/go-grpc-middleware"
	grpc_logrus "github.com/grpc-ecosystem/go-grpc-middleware/logging/logrus"
	"github.com/grpc-ecosystem/grpc-gateway/runtime"
	log "github.com/sirupsen/logrus"
	"github.com/soheilhy/cmux"
	"golang.org/x/net/context"
	"google.golang.org/grpc"
	apiv1 "k8s.io/api/core/v1"
	metav1 "k8s.io/apimachinery/pkg/apis/meta/v1"
	"k8s.io/apimachinery/pkg/util/wait"
	"k8s.io/client-go/kubernetes"
	"sigs.k8s.io/yaml"

	"github.com/argoproj/argo/cmd/server/workflow"
	"github.com/argoproj/argo/cmd/server/workflowtemplate"
	"github.com/argoproj/argo/errors"
	"github.com/argoproj/argo/pkg/apiclient"
	"github.com/argoproj/argo/pkg/client/clientset/versioned"
	grpcutil "github.com/argoproj/argo/util/grpc"
	"github.com/argoproj/argo/util/json"
	"github.com/argoproj/argo/workflow/common"
	"github.com/argoproj/argo/workflow/config"
)

<<<<<<< HEAD
type argoServer struct {
	Namespace        string
	KubeClientset    *kubernetes.Clientset
	WfClientSet      *versioned.Clientset
	EnableClientAuth bool
	Config           *config.WorkflowControllerConfig
	ConfigName       string
=======
type ArgoServer struct {
	namespace        string
	kubeClientset    *kubernetes.Clientset
	wfClientSet      *versioned.Clientset
	enableClientAuth bool
	insecure         bool
	configName       string
>>>>>>> 1d94529c
	stopCh           chan struct{}
}

type ArgoServerOpts struct {
	Insecure         bool
	Namespace        string
	KubeClientset    *kubernetes.Clientset
	WfClientSet      *versioned.Clientset
	EnableClientAuth bool
	ConfigName       string
}

<<<<<<< HEAD
func NewArgoServer(opts ArgoServerOpts) *argoServer {
	return &argoServer{
		Namespace:        opts.Namespace,
		WfClientSet:      opts.WfClientSet,
		KubeClientset:    opts.KubeClientset,
		EnableClientAuth: opts.EnableClientAuth,
		ConfigName:       opts.ConfigName,
=======
func NewArgoServer(opts ArgoServerOpts) *ArgoServer {
	return &ArgoServer{
		namespace:        opts.Namespace,
		wfClientSet:      opts.WfClientSet,
		kubeClientset:    opts.KubeClientset,
		enableClientAuth: opts.EnableClientAuth,
		insecure:         opts.Insecure,
		configName:       opts.ConfigName,
>>>>>>> 1d94529c
	}
}

var backoff = wait.Backoff{
	Steps:    5,
	Duration: 500 * time.Millisecond,
	Factor:   1.0,
	Jitter:   0.1,
}

<<<<<<< HEAD
func (as *argoServer) useTLS() bool {
	return false
=======
func (as *ArgoServer) useTLS() bool {
	return !as.insecure
>>>>>>> 1d94529c
}

func (as *argoServer) Run(ctx context.Context, port int) {
	grpcServer := as.newGRPCServer()
	var httpServer *http.Server
	var httpsServer *http.Server
	if as.useTLS() {
		httpServer = newRedirectServer(port)
		httpsServer = as.newHTTPServer(ctx, port)
	} else {
		httpServer = as.newHTTPServer(ctx, port)
	}

	// Start listener
	var conn net.Listener
	var listerErr error
	err := wait.ExponentialBackoff(backoff, func() (bool, error) {
		conn, listerErr = net.Listen("tcp", fmt.Sprintf("localhost:%d", port))
		if listerErr != nil {
			log.Warnf("failed to listen: %v", listerErr)
			return false, nil
		}
		return true, nil
	})
	if err != nil {
		log.Error(err)
		return
	}

	// Cmux is used to support servicing gRPC and HTTP1.1+JSON on the same port
	tcpm := cmux.New(conn)
	var tlsm cmux.CMux
	var grpcL net.Listener
	var httpL net.Listener
	var httpsL net.Listener
	if !as.useTLS() {
		httpL = tcpm.Match(cmux.HTTP1Fast())
		grpcL = tcpm.Match(cmux.Any())
	} else {

		// If not matched, we assume that its TLS.
		tlsl := tcpm.Match(cmux.Any())
		tlsConfig := tls.Config{
			//Certificates: []tls.Certificate{*as.settings.Certificate},
		}

		tlsl = tls.NewListener(tlsl, &tlsConfig)

		// Now, we build another mux recursively to match HTTPS and gRPC.
		tlsm := cmux.New(tlsl)
		httpsL = tlsm.Match(cmux.HTTP1Fast())
		grpcL = tlsm.Match(cmux.Any())
	}

	go func() { as.checkServeErr("grpcServer", grpcServer.Serve(grpcL)) }()
	go func() { as.checkServeErr("httpServer", httpServer.Serve(httpL)) }()
	go func() { as.checkServeErr("tcpm", tcpm.Serve()) }()
	if as.useTLS() {
		go func() { as.checkServeErr("httpsServer", httpsServer.Serve(httpsL)) }()
		go func() { as.checkServeErr("tlsm", tlsm.Serve()) }()
	}
	log.Infof("Argo Server started successfully on port %v", port)
	as.stopCh = make(chan struct{})
	<-as.stopCh
}

<<<<<<< HEAD
func (as *argoServer) newGRPCServer() *grpc.Server {
=======
func (as *ArgoServer) newGRPCServer() *grpc.Server {
	serverLog := log.NewEntry(log.StandardLogger())
>>>>>>> 1d94529c
	sOpts := []grpc.ServerOption{
		// Set both the send and receive the bytes limit to be 100MB
		// The proper way to achieve high performance is to have pagination
		// while we work toward that, we can have high limit first
		grpc.MaxRecvMsgSize(apiclient.MaxGRPCMessageSize),
		grpc.MaxSendMsgSize(apiclient.MaxGRPCMessageSize),
		grpc.ConnectionTimeout(300 * time.Second),
		grpc.UnaryInterceptor(grpc_middleware.ChainUnaryServer(
			grpc_logrus.UnaryServerInterceptor(serverLog),
			grpcutil.PanicLoggerUnaryServerInterceptor(serverLog),
		)),
		grpc.StreamInterceptor(grpc_middleware.ChainStreamServer(
			grpc_logrus.StreamServerInterceptor(serverLog),
			grpcutil.PanicLoggerStreamServerInterceptor(serverLog),
		)),
	}

	grpcServer := grpc.NewServer(sOpts...)
	configMap, err := as.RsyncConfig(as.namespace, as.wfClientSet, as.kubeClientset)
	if err != nil {
		// TODO: this currently returns an error every time
		log.Errorf("Error marshalling config map: %s", err)
	}
	workflowServer := workflow.NewWorkflowServer(as.namespace, as.wfClientSet, as.kubeClientset, configMap, as.enableClientAuth)
	workflow.RegisterWorkflowServiceServer(grpcServer, workflowServer)

	workflowTemplateServer := workflowtemplate.NewWorkflowTemplateServer(as.namespace, as.wfClientSet, as.kubeClientset, configMap, as.enableClientAuth)
	workflowtemplate.RegisterWorkflowTemplateServiceServer(grpcServer, workflowTemplateServer)

	return grpcServer
}

// newHTTPServer returns the HTTP server to serve HTTP/HTTPS requests. This is implemented
// using grpc-gateway as a proxy to the gRPC server.
<<<<<<< HEAD
func (a *argoServer) newHTTPServer(ctx context.Context, port int) *http.Server {
=======
func (as *ArgoServer) newHTTPServer(ctx context.Context, port int) *http.Server {
>>>>>>> 1d94529c
	endpoint := fmt.Sprintf("localhost:%d", port)

	mux := http.NewServeMux()
	httpServer := http.Server{
		Addr:    endpoint,
		Handler: mux,
	}
	var dialOpts []grpc.DialOption
	dialOpts = append(dialOpts, grpc.WithDefaultCallOptions(grpc.MaxCallRecvMsgSize(apiclient.MaxGRPCMessageSize)))
	//dialOpts = append(dialOpts, grpc.WithUserAgent(fmt.Sprintf("%s/%s", common.ArgoCDUserAgentName, argocd.GetVersion().Version)))

	dialOpts = append(dialOpts, grpc.WithInsecure())

	// HTTP 1.1+JSON Server
	// grpc-ecosystem/grpc-gateway is used to proxy HTTP requests to the corresponding gRPC call
	// NOTE: if a marshaller option is not supplied, grpc-gateway will default to the jsonpb from
	// golang/protobuf. Which does not support types such as time.Time. gogo/protobuf does support
	// time.Time, but does not support custom UnmarshalJSON() and MarshalJSON() methods. Therefore
	// we use our own Marshaler
	gwMuxOpts := runtime.WithMarshalerOption(runtime.MIMEWildcard, new(json.JSONMarshaler))
	gwCookieOpts := runtime.WithForwardResponseOption(as.translateGrpcCookieHeader)
	gwmux := runtime.NewServeMux(gwMuxOpts, gwCookieOpts)
	mustRegisterGWHandler(workflow.RegisterWorkflowServiceHandlerFromEndpoint, ctx, gwmux, endpoint, dialOpts)
	mustRegisterGWHandler(workflowtemplate.RegisterWorkflowTemplateServiceHandlerFromEndpoint, ctx, gwmux, endpoint, dialOpts)
	mux.Handle("/api/", gwmux)
	return &httpServer
}

type registerFunc func(ctx context.Context, mux *runtime.ServeMux, endpoint string, opts []grpc.DialOption) error

// mustRegisterGWHandler is a convenience function to register a gateway handler
func mustRegisterGWHandler(register registerFunc, ctx context.Context, mux *runtime.ServeMux, endpoint string, opts []grpc.DialOption) {
	err := register(ctx, mux, endpoint, opts)
	if err != nil {
		panic(err)
	}
}

// newRedirectServer returns an HTTP server which does a 307 redirect to the HTTPS server
func newRedirectServer(port int) *http.Server {
	return &http.Server{
		Addr: fmt.Sprintf("localhost:%d", port),
		Handler: http.HandlerFunc(func(w http.ResponseWriter, req *http.Request) {
			target := "https://" + req.Host + req.URL.Path
			if len(req.URL.RawQuery) > 0 {
				target += "?" + req.URL.RawQuery
			}
			http.Redirect(w, req, target, http.StatusTemporaryRedirect)
		}),
	}
}

// TranslateGrpcCookieHeader conditionally sets a cookie on the response.
<<<<<<< HEAD
func (a *argoServer) translateGrpcCookieHeader(ctx context.Context, w http.ResponseWriter, resp golang_proto.Message) error {

=======
func (as *ArgoServer) translateGrpcCookieHeader(ctx context.Context, w http.ResponseWriter, resp golang_proto.Message) error {
	// TODO - what is the point of this func?
>>>>>>> 1d94529c
	return nil
}

// ResyncConfig reloads the controller config from the configmap
<<<<<<< HEAD
func (a *argoServer) RsyncConfig(namespace string, wfClientset *versioned.Clientset, kubeClientSet *kubernetes.Clientset) (*config.WorkflowControllerConfig, error) {
=======
func (as *ArgoServer) RsyncConfig(namespace string, wfClientset *versioned.Clientset, kubeClientSet *kubernetes.Clientset) (*config.WorkflowControllerConfig, error) {
>>>>>>> 1d94529c
	cmClient := kubeClientSet.CoreV1().ConfigMaps(namespace)
	cm, err := cmClient.Get("workflow-controller-configmap", metav1.GetOptions{})
	if err != nil {
		return nil, errors.InternalWrapError(err)
	}
	return as.UpdateConfig(cm)
}

<<<<<<< HEAD
func (a *argoServer) UpdateConfig(cm *apiv1.ConfigMap) (*config.WorkflowControllerConfig, error) {
=======
func (as *ArgoServer) UpdateConfig(cm *apiv1.ConfigMap) (*config.WorkflowControllerConfig, error) {
>>>>>>> 1d94529c
	configStr, ok := cm.Data[common.WorkflowControllerConfigMapKey]
	if !ok {
		return nil, errors.InternalErrorf("ConfigMap '%s' does not have key '%s'", as.configName, common.WorkflowControllerConfigMapKey)
	}
	var config config.WorkflowControllerConfig
	log.Infof("Config Map: %s", configStr)
	err := yaml.Unmarshal([]byte(configStr), &config)
	if err != nil {
		return nil, errors.InternalWrapError(err)
	}
	return &config, nil
}

// checkServeErr checks the error from a .Serve() call to decide if it was a graceful shutdown
<<<<<<< HEAD
func (a *argoServer) checkServeErr(name string, err error) {
=======
func (as *ArgoServer) checkServeErr(name string, err error) {
>>>>>>> 1d94529c
	if err != nil {
		if as.stopCh == nil {
			// a nil stopCh indicates a graceful shutdown
			log.Infof("graceful shutdown %s: %v", name, err)
		} else {
			log.Fatalf("%s: %v", name, err)
		}
	} else {
		log.Infof("graceful shutdown %s", name)
	}
}<|MERGE_RESOLUTION|>--- conflicted
+++ resolved
@@ -32,23 +32,13 @@
 	"github.com/argoproj/argo/workflow/config"
 )
 
-<<<<<<< HEAD
 type argoServer struct {
-	Namespace        string
-	KubeClientset    *kubernetes.Clientset
-	WfClientSet      *versioned.Clientset
-	EnableClientAuth bool
-	Config           *config.WorkflowControllerConfig
-	ConfigName       string
-=======
-type ArgoServer struct {
 	namespace        string
 	kubeClientset    *kubernetes.Clientset
 	wfClientSet      *versioned.Clientset
 	enableClientAuth bool
 	insecure         bool
 	configName       string
->>>>>>> 1d94529c
 	stopCh           chan struct{}
 }
 
@@ -61,24 +51,14 @@
 	ConfigName       string
 }
 
-<<<<<<< HEAD
 func NewArgoServer(opts ArgoServerOpts) *argoServer {
 	return &argoServer{
-		Namespace:        opts.Namespace,
-		WfClientSet:      opts.WfClientSet,
-		KubeClientset:    opts.KubeClientset,
-		EnableClientAuth: opts.EnableClientAuth,
-		ConfigName:       opts.ConfigName,
-=======
-func NewArgoServer(opts ArgoServerOpts) *ArgoServer {
-	return &ArgoServer{
 		namespace:        opts.Namespace,
 		wfClientSet:      opts.WfClientSet,
 		kubeClientset:    opts.KubeClientset,
 		enableClientAuth: opts.EnableClientAuth,
 		insecure:         opts.Insecure,
 		configName:       opts.ConfigName,
->>>>>>> 1d94529c
 	}
 }
 
@@ -89,13 +69,8 @@
 	Jitter:   0.1,
 }
 
-<<<<<<< HEAD
 func (as *argoServer) useTLS() bool {
 	return false
-=======
-func (as *ArgoServer) useTLS() bool {
-	return !as.insecure
->>>>>>> 1d94529c
 }
 
 func (as *argoServer) Run(ctx context.Context, port int) {
@@ -162,12 +137,10 @@
 	<-as.stopCh
 }
 
-<<<<<<< HEAD
+
 func (as *argoServer) newGRPCServer() *grpc.Server {
-=======
-func (as *ArgoServer) newGRPCServer() *grpc.Server {
 	serverLog := log.NewEntry(log.StandardLogger())
->>>>>>> 1d94529c
+
 	sOpts := []grpc.ServerOption{
 		// Set both the send and receive the bytes limit to be 100MB
 		// The proper way to achieve high performance is to have pagination
@@ -202,11 +175,8 @@
 
 // newHTTPServer returns the HTTP server to serve HTTP/HTTPS requests. This is implemented
 // using grpc-gateway as a proxy to the gRPC server.
-<<<<<<< HEAD
-func (a *argoServer) newHTTPServer(ctx context.Context, port int) *http.Server {
-=======
-func (as *ArgoServer) newHTTPServer(ctx context.Context, port int) *http.Server {
->>>>>>> 1d94529c
+func (as *argoServer) newHTTPServer(ctx context.Context, port int) *http.Server {
+
 	endpoint := fmt.Sprintf("localhost:%d", port)
 
 	mux := http.NewServeMux()
@@ -260,22 +230,13 @@
 }
 
 // TranslateGrpcCookieHeader conditionally sets a cookie on the response.
-<<<<<<< HEAD
-func (a *argoServer) translateGrpcCookieHeader(ctx context.Context, w http.ResponseWriter, resp golang_proto.Message) error {
-
-=======
-func (as *ArgoServer) translateGrpcCookieHeader(ctx context.Context, w http.ResponseWriter, resp golang_proto.Message) error {
+func (as *argoServer) translateGrpcCookieHeader(ctx context.Context, w http.ResponseWriter, resp golang_proto.Message) error {
 	// TODO - what is the point of this func?
->>>>>>> 1d94529c
 	return nil
 }
 
 // ResyncConfig reloads the controller config from the configmap
-<<<<<<< HEAD
-func (a *argoServer) RsyncConfig(namespace string, wfClientset *versioned.Clientset, kubeClientSet *kubernetes.Clientset) (*config.WorkflowControllerConfig, error) {
-=======
-func (as *ArgoServer) RsyncConfig(namespace string, wfClientset *versioned.Clientset, kubeClientSet *kubernetes.Clientset) (*config.WorkflowControllerConfig, error) {
->>>>>>> 1d94529c
+func (as *argoServer) RsyncConfig(namespace string, wfClientset *versioned.Clientset, kubeClientSet *kubernetes.Clientset) (*config.WorkflowControllerConfig, error) {
 	cmClient := kubeClientSet.CoreV1().ConfigMaps(namespace)
 	cm, err := cmClient.Get("workflow-controller-configmap", metav1.GetOptions{})
 	if err != nil {
@@ -284,11 +245,9 @@
 	return as.UpdateConfig(cm)
 }
 
-<<<<<<< HEAD
-func (a *argoServer) UpdateConfig(cm *apiv1.ConfigMap) (*config.WorkflowControllerConfig, error) {
-=======
-func (as *ArgoServer) UpdateConfig(cm *apiv1.ConfigMap) (*config.WorkflowControllerConfig, error) {
->>>>>>> 1d94529c
+
+func (as *argoServer) UpdateConfig(cm *apiv1.ConfigMap) (*config.WorkflowControllerConfig, error) {
+
 	configStr, ok := cm.Data[common.WorkflowControllerConfigMapKey]
 	if !ok {
 		return nil, errors.InternalErrorf("ConfigMap '%s' does not have key '%s'", as.configName, common.WorkflowControllerConfigMapKey)
@@ -303,11 +262,8 @@
 }
 
 // checkServeErr checks the error from a .Serve() call to decide if it was a graceful shutdown
-<<<<<<< HEAD
-func (a *argoServer) checkServeErr(name string, err error) {
-=======
-func (as *ArgoServer) checkServeErr(name string, err error) {
->>>>>>> 1d94529c
+func (as *argoServer) checkServeErr(name string, err error) {
+
 	if err != nil {
 		if as.stopCh == nil {
 			// a nil stopCh indicates a graceful shutdown

--- conflicted
+++ resolved
@@ -4,14 +4,9 @@
 	"fmt"
 	"os"
 
-	_ "k8s.io/client-go/plugin/pkg/client/auth"
-
 	"github.com/argoproj/argo/cmd/argo/commands"
-<<<<<<< HEAD
-=======
 	// load authentication plugin for obtaining credentials from cloud providers.
 	_ "k8s.io/client-go/plugin/pkg/client/auth"
->>>>>>> f037fd2b
 )
 
 func main() {

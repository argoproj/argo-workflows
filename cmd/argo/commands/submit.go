--- conflicted
+++ resolved
@@ -65,30 +65,22 @@
 			if cmd.Flag("priority").Changed {
 				cliSubmitOpts.priority = &priority
 			}
-<<<<<<< HEAD
-=======
 
 			if !cliSubmitOpts.watch && len(cliSubmitOpts.getArgs.status) > 0 {
 				logrus.Warn("--status should only be used with --watch")
 			}
 
-			ctx, apiClient := client.NewAPIClient()
+			apiClient := CLIOpt.client
 			serviceClient := apiClient.NewWorkflowServiceClient()
 			namespace := client.Namespace()
->>>>>>> 8f4945f5
 			if from != "" {
 				if len(args) != 0 {
 					cmd.HelpFunc()(cmd, args)
 					os.Exit(1)
 				}
-<<<<<<< HEAD
-
-				submitWorkflowFromResource(from, &submitOpts, &cliSubmitOpts)
-=======
-				submitWorkflowFromResource(ctx, serviceClient, namespace, from, &submitOpts, &cliSubmitOpts)
->>>>>>> 8f4945f5
+				submitWorkflowFromResource(CLIOpt.ctx, serviceClient, namespace, from, &submitOpts, &cliSubmitOpts)
 			} else {
-				submitWorkflowsFromFile(ctx, serviceClient, namespace, args, &submitOpts, &cliSubmitOpts)
+				submitWorkflowsFromFile(CLIOpt.ctx, serviceClient, namespace, args, &submitOpts, &cliSubmitOpts)
 			}
 		},
 	}
@@ -180,21 +172,12 @@
 	}
 	kind := parts[0]
 	name := parts[1]
-<<<<<<< HEAD
-	
-	namespace := client.Namespace()
-=======
-
->>>>>>> 8f4945f5
+
 	tempwf := wfv1.Workflow{}
 
 	validateOptions([]wfv1.Workflow{tempwf}, submitOpts, cliOpts)
 
-<<<<<<< HEAD
-	created, err := CLIOpt.client.NewWorkflowServiceClient().SubmitFrom(CLIOpt.ctx, &workflowpkg.WorkflowSubmitFromRequest{
-=======
 	created, err := serviceClient.SubmitWorkflow(ctx, &workflowpkg.WorkflowSubmitRequest{
->>>>>>> 8f4945f5
 		Namespace:     namespace,
 		ResourceKind:  kind,
 		ResourceName:  name,
@@ -209,13 +192,7 @@
 	waitWatchOrLog(ctx, serviceClient, namespace, []string{created.Name}, *cliOpts)
 }
 
-<<<<<<< HEAD
-	//ctx, apiClient := client.NewAPIClient()
-	serviceClient := CLIOpt.client.NewWorkflowServiceClient()
-	namespace := client.Namespace()
-=======
 func submitWorkflows(ctx context.Context, serviceClient workflowpkg.WorkflowServiceClient, namespace string, workflows []wfv1.Workflow, submitOpts *wfv1.SubmitOpts, cliOpts *cliSubmitOpts) {
->>>>>>> 8f4945f5
 
 	validateOptions(workflows, submitOpts, cliOpts)
 
@@ -238,7 +215,7 @@
 		if submitOpts.DryRun {
 			options.DryRun = []string{"All"}
 		}
-		created, err := serviceClient.CreateWorkflow(CLIOpt.ctx, &workflowpkg.WorkflowCreateRequest{
+		created, err := serviceClient.CreateWorkflow(ctx, &workflowpkg.WorkflowCreateRequest{
 			Namespace:     wf.Namespace,
 			Workflow:      &wf,
 			ServerDryRun:  submitOpts.ServerDryRun,

--- conflicted
+++ resolved
@@ -184,11 +184,7 @@
 			}
 			wf.Namespace = namespace
 		}
-<<<<<<< HEAD
 		created, err := util.SubmitWorkflow(wfClient, wfClientset, namespace, &wf, submitOpts)
-=======
-		created, err := util.SubmitWorkflow(wfClient, wfClientset, &wf, submitOpts)
->>>>>>> d82de881
 		if err != nil {
 			log.Fatalf("Failed to submit workflow: %v", err)
 		}

--- conflicted
+++ resolved
@@ -22,17 +22,13 @@
 	Parameters    []string // --parameter
 }
 
-<<<<<<< HEAD
 func NewCliSubmitOpts() CliSubmitOpts {
 	return CliSubmitOpts{
 		Output: NewPrintWorkflowOutputValue(""),
 	}
 }
 
-func WaitWatchOrLog(ctx context.Context, serviceClient workflowpkg.WorkflowServiceClient, namespace string, workflowNames []string, cliSubmitOpts CliSubmitOpts) {
-=======
 func WaitWatchOrLog(ctx context.Context, serviceClient workflowpkg.WorkflowServiceClient, namespace string, workflowNames []string, cliSubmitOpts CliSubmitOpts) error {
->>>>>>> 734b5b6e
 	if cliSubmitOpts.Log {
 		for _, workflow := range workflowNames {
 			if err := LogWorkflow(ctx, serviceClient, namespace, workflow, "", "", "", &corev1.PodLogOptions{

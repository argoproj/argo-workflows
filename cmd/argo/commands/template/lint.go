--- conflicted
+++ resolved
@@ -35,11 +35,7 @@
 				DefaultNamespace: client.Namespace(),
 				Printer:          os.Stdout,
 			}
-<<<<<<< HEAD
-			lint.RunLint(ctx, apiClient, []string{wf.WorkflowTemplatePlural}, output.String(), false, opts)
-=======
-			return lint.RunLint(ctx, apiClient, []string{wf.WorkflowTemplatePlural}, output, false, opts)
->>>>>>> 734b5b6e
+			return lint.RunLint(ctx, apiClient, []string{wf.WorkflowTemplatePlural}, output.String(), false, opts)
 		},
 	}
 

package template

import (
	"context"
	"fmt"
	"os"
	"path/filepath"

	log "github.com/sirupsen/logrus"
	"github.com/spf13/cobra"

	"github.com/argoproj/argo/cmd/argo/commands/client"
	cmdcommon "github.com/argoproj/argo/cmd/argo/commands/common"
	workflowtemplatepkg "github.com/argoproj/argo/pkg/apiclient/workflowtemplate"
	wfv1 "github.com/argoproj/argo/pkg/apis/workflow/v1alpha1"
	cmdutil "github.com/argoproj/argo/util/cmd"
	"github.com/argoproj/argo/workflow/validate"
)

func NewLintCommand() *cobra.Command {
	var (
		strict bool
	)
	var command = &cobra.Command{
<<<<<<< HEAD
		Use:          "lint (DIRECTORY | FILE1 FILE2 FILE3...)",
		Short:        "validate a file or directory of workflow template manifests",
		SilenceUsage: true,
		RunE: func(cmd *cobra.Command, args []string) error {
=======
		Use:   "lint (DIRECTORY | FILE1 FILE2 FILE3...)",
		Short: "validate a file or directory of workflow template manifests",
		Run: func(cmd *cobra.Command, args []string) {
			if len(args) == 0 {
				cmd.HelpFunc()(cmd, args)
				os.Exit(1)
			}
>>>>>>> 45fbc951
			err := ServerSideLint(args, strict)
			if err != nil {
				return err
			}
			fmt.Printf("WorkflowTemplate manifests validated\n")
			return nil
		},
	}
	command.Flags().BoolVar(&strict, "strict", true, "perform strict workflow validation")
	return command
}

func ServerSideLint(args []string, strict bool) error {
	validateDir := cmdutil.MustIsDir(args[0])

	ctx, apiClient := cmdcommon.CreateNewAPIClientFunc()
	serviceClient := apiClient.NewWorkflowTemplateServiceClient()

	invalid := false
	if validateDir {
		if len(args) > 1 {
			fmt.Printf("Validation of a single directory supported")
			return cmdcommon.MissingArgumentsError
		}
		walkFunc := func(path string, info os.FileInfo, err error) error {
			if err != nil {
				return err
			}
			if info == nil || info.IsDir() {
				return nil
			}
			fileExt := filepath.Ext(info.Name())
			switch fileExt {
			case ".yaml", ".yml", ".json":
			default:
				return nil
			}
			wfTmpls, err := validate.ParseWfTmplFromFile(path, strict)
			if err != nil {
				log.Error(err)
				invalid = true
			}
			for _, wfTmpl := range wfTmpls {
				if wfTmpl.Namespace == "" {
					wfTmpl.Namespace = client.Namespace()
				}
				err := ServerLintValidation(ctx, serviceClient, wfTmpl, wfTmpl.Namespace)
				if err != nil {
					log.Error(err)
					invalid = true
				}
			}
			return nil
		}
		err := filepath.Walk(args[0], walkFunc)
		if err != nil {
			log.Error(err)
			invalid = true
		}
	} else {
		for _, arg := range args {
			wfTmpls, err := validate.ParseWfTmplFromFile(arg, strict)
			if err != nil {
				log.Error(err)
				invalid = true
			}
			for _, wfTmpl := range wfTmpls {
				if wfTmpl.Namespace == "" {
					wfTmpl.Namespace = client.Namespace()
				}
				err := ServerLintValidation(ctx, serviceClient, wfTmpl, wfTmpl.Namespace)
				if err != nil {
					log.Error(err)
					invalid = true
				}
			}
		}
	}
	if invalid {
		return fmt.Errorf("Errors encountered in validation")
	}
	fmt.Printf("WorkflowTemplate manifests validated\n")
	return nil
}

func ServerLintValidation(ctx context.Context, client workflowtemplatepkg.WorkflowTemplateServiceClient, wfTmpl wfv1.WorkflowTemplate, ns string) error {
	wfTmplReq := workflowtemplatepkg.WorkflowTemplateLintRequest{
		Namespace: ns,
		Template:  &wfTmpl,
	}
	_, err := client.LintWorkflowTemplate(ctx, &wfTmplReq)
	return err
}<|MERGE_RESOLUTION|>--- conflicted
+++ resolved
@@ -22,20 +22,13 @@
 		strict bool
 	)
 	var command = &cobra.Command{
-<<<<<<< HEAD
-		Use:          "lint (DIRECTORY | FILE1 FILE2 FILE3...)",
-		Short:        "validate a file or directory of workflow template manifests",
-		SilenceUsage: true,
-		RunE: func(cmd *cobra.Command, args []string) error {
-=======
 		Use:   "lint (DIRECTORY | FILE1 FILE2 FILE3...)",
 		Short: "validate a file or directory of workflow template manifests",
-		Run: func(cmd *cobra.Command, args []string) {
+		RunE: func(cmd *cobra.Command, args []string) error {
 			if len(args) == 0 {
 				cmd.HelpFunc()(cmd, args)
-				os.Exit(1)
+				return cmdcommon.MissingArgumentsError
 			}
->>>>>>> 45fbc951
 			err := ServerSideLint(args, strict)
 			if err != nil {
 				return err

--- conflicted
+++ resolved
@@ -66,14 +66,10 @@
 		}
 		errors.CheckError(err)
 		wf := event.Object
-<<<<<<< HEAD
 		if wf == nil {
 			break
 		}
 		printWorkflowStatus(wf, getArgs)
-=======
-		printWorkflowStatus(wf)
->>>>>>> 9f86a4e9
 		if !wf.Status.FinishedAt.IsZero() {
 			return
 		}

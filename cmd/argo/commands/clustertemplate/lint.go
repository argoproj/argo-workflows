package clustertemplate

import (
	"os"

	"github.com/spf13/cobra"

	"github.com/argoproj/argo-workflows/v3/cmd/argo/commands/client"
	"github.com/argoproj/argo-workflows/v3/cmd/argo/commands/common"
	"github.com/argoproj/argo-workflows/v3/cmd/argo/lint"
	wf "github.com/argoproj/argo-workflows/v3/pkg/apis/workflow"
)

func NewLintCommand() *cobra.Command {
	var (
		strict bool
		output = common.EnumFlagValue{
			AllowedValues: []string{"pretty", "simple"},
			Value:         "pretty",
		}
	)

	command := &cobra.Command{
		Use:   "lint FILE...",
		Short: "validate files or directories of cluster workflow template manifests",
		Args:  cobra.MinimumNArgs(1),
		RunE: func(cmd *cobra.Command, args []string) error {
			ctx, apiClient, err := client.NewAPIClient(cmd.Context())
			if err != nil {
				return err
			}
			opts := lint.LintOptions{
				Files:            args,
				DefaultNamespace: client.Namespace(),
				Strict:           strict,
				Printer:          os.Stdout,
			}

<<<<<<< HEAD
			lint.RunLint(ctx, apiClient, []string{wf.ClusterWorkflowTemplatePlural}, output.String(), false, opts)
=======
			return lint.RunLint(ctx, apiClient, []string{wf.ClusterWorkflowTemplatePlural}, output, false, opts)
>>>>>>> 734b5b6e
		},
	}

	command.Flags().VarP(&output, "output", "o", "Linting results output format. "+output.Usage())
	command.Flags().BoolVar(&strict, "strict", true, "perform strict workflow validation")
	return command
}<|MERGE_RESOLUTION|>--- conflicted
+++ resolved
@@ -36,11 +36,7 @@
 				Printer:          os.Stdout,
 			}
 
-<<<<<<< HEAD
-			lint.RunLint(ctx, apiClient, []string{wf.ClusterWorkflowTemplatePlural}, output.String(), false, opts)
-=======
-			return lint.RunLint(ctx, apiClient, []string{wf.ClusterWorkflowTemplatePlural}, output, false, opts)
->>>>>>> 734b5b6e
+			return lint.RunLint(ctx, apiClient, []string{wf.ClusterWorkflowTemplatePlural}, output.String(), false, opts)
 		},
 	}
 

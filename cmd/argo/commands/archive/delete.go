package archive

import (
	"fmt"

	"github.com/spf13/cobra"

	client "github.com/argoproj/argo-workflows/v3/cmd/argo/commands/client"
	workflowarchivepkg "github.com/argoproj/argo-workflows/v3/pkg/apiclient/workflowarchive"
)

func NewDeleteCommand() *cobra.Command {
	command := &cobra.Command{
		Use:   "delete UID...",
		Short: "delete a workflow in the archive",
<<<<<<< HEAD
		RunE: func(cmd *cobra.Command, args []string) error {
			ctx, apiClient, err := client.NewAPIClient(cmd.Context())
			if err != nil {
				return err
			}
=======
		Example: `# Delete an archived workflow by its UID:
  argo archive delete abc123-def456-ghi789-jkl012
`,
		Run: func(cmd *cobra.Command, args []string) {
			ctx, apiClient := client.NewAPIClient(cmd.Context())
>>>>>>> 5310c396
			serviceClient, err := apiClient.NewArchivedWorkflowServiceClient()
			if err != nil {
				return err
			}
			for _, uid := range args {
				if _, err = serviceClient.DeleteArchivedWorkflow(ctx, &workflowarchivepkg.DeleteArchivedWorkflowRequest{Uid: uid}); err != nil {
					return err
				}
				fmt.Printf("Archived workflow '%s' deleted\n", uid)
			}
			return nil
		},
	}
	return command
}<|MERGE_RESOLUTION|>--- conflicted
+++ resolved
@@ -13,19 +13,14 @@
 	command := &cobra.Command{
 		Use:   "delete UID...",
 		Short: "delete a workflow in the archive",
-<<<<<<< HEAD
+		Example: `# Delete an archived workflow by its UID:
+  argo archive delete abc123-def456-ghi789-jkl012
+`,
 		RunE: func(cmd *cobra.Command, args []string) error {
 			ctx, apiClient, err := client.NewAPIClient(cmd.Context())
 			if err != nil {
 				return err
 			}
-=======
-		Example: `# Delete an archived workflow by its UID:
-  argo archive delete abc123-def456-ghi789-jkl012
-`,
-		Run: func(cmd *cobra.Command, args []string) {
-			ctx, apiClient := client.NewAPIClient(cmd.Context())
->>>>>>> 5310c396
 			serviceClient, err := apiClient.NewArchivedWorkflowServiceClient()
 			if err != nil {
 				return err

package archive

import (
	"encoding/json"
	"fmt"
	"log"

	"github.com/argoproj/pkg/humanize"
	"github.com/spf13/cobra"
	"sigs.k8s.io/yaml"

	"github.com/argoproj/argo-workflows/v3/cmd/argo/commands/client"
	workflowarchivepkg "github.com/argoproj/argo-workflows/v3/pkg/apiclient/workflowarchive"
	wfv1 "github.com/argoproj/argo-workflows/v3/pkg/apis/workflow/v1alpha1"
)

func NewGetCommand() *cobra.Command {
	var output string
	command := &cobra.Command{
		Use:   "get UID",
		Short: "get a workflow in the archive",
<<<<<<< HEAD
		Args:  cobra.ExactArgs(1),
		RunE: func(cmd *cobra.Command, args []string) error {
=======
		Example: `# Get information about an archived workflow by its UID:
  argo archive get abc123-def456-ghi789-jkl012

# Get information about an archived workflow in YAML format:
  argo archive get abc123-def456-ghi789-jkl012 -o yaml
`,
		Run: func(cmd *cobra.Command, args []string) {
			if len(args) != 1 {
				cmd.HelpFunc()(cmd, args)
				os.Exit(1)
			}
>>>>>>> e7883c4f
			uid := args[0]

			ctx, apiClient, err := client.NewAPIClient(cmd.Context())
			if err != nil {
				return err
			}
			serviceClient, err := apiClient.NewArchivedWorkflowServiceClient()
			if err != nil {
				return err
			}
			wf, err := serviceClient.GetArchivedWorkflow(ctx, &workflowarchivepkg.GetArchivedWorkflowRequest{Uid: uid})
			if err != nil {
				return err
			}
			printWorkflow(wf, output)
			return nil
		},
	}
	command.Flags().StringVarP(&output, "output", "o", "wide", "Output format. One of: json|yaml|wide")
	return command
}

func printWorkflow(wf *wfv1.Workflow, output string) {

	switch output {
	case "json":
		output, err := json.Marshal(wf)
		if err != nil {
			log.Fatal(err)
		}
		fmt.Println(string(output))
	case "yaml":
		output, err := yaml.Marshal(wf)
		if err != nil {
			log.Fatal(err)
		}
		fmt.Println(string(output))
	default:
		const fmtStr = "%-20s %v\n"
		fmt.Printf(fmtStr, "Name:", wf.ObjectMeta.Name)
		fmt.Printf(fmtStr, "Namespace:", wf.ObjectMeta.Namespace)
		serviceAccount := wf.GetExecSpec().ServiceAccountName
		if serviceAccount == "" {
			// if serviceAccountName was not specified in a submitted Workflow, we will
			// use the serviceAccountName provided in Workflow Defaults (if any). If that
			// also isn't set, we will use the 'default' ServiceAccount in the namespace
			// the workflow will run in.
			serviceAccount = "unset (will run with the default ServiceAccount)"
		}
		fmt.Printf(fmtStr, "ServiceAccount:", serviceAccount)
		fmt.Printf(fmtStr, "Status:", wf.Status.Phase)
		if wf.Status.Message != "" {
			fmt.Printf(fmtStr, "Message:", wf.Status.Message)
		}
		fmt.Printf(fmtStr, "Created:", humanize.Timestamp(wf.ObjectMeta.CreationTimestamp.Time))
		if !wf.Status.StartedAt.IsZero() {
			fmt.Printf(fmtStr, "Started:", humanize.Timestamp(wf.Status.StartedAt.Time))
		}
		if !wf.Status.FinishedAt.IsZero() {
			fmt.Printf(fmtStr, "Finished:", humanize.Timestamp(wf.Status.FinishedAt.Time))
		}
		if !wf.Status.StartedAt.IsZero() {
			fmt.Printf(fmtStr, "Duration:", humanize.RelativeDuration(wf.Status.StartedAt.Time, wf.Status.FinishedAt.Time))
		}
	}

}<|MERGE_RESOLUTION|>--- conflicted
+++ resolved
@@ -19,22 +19,14 @@
 	command := &cobra.Command{
 		Use:   "get UID",
 		Short: "get a workflow in the archive",
-<<<<<<< HEAD
 		Args:  cobra.ExactArgs(1),
-		RunE: func(cmd *cobra.Command, args []string) error {
-=======
 		Example: `# Get information about an archived workflow by its UID:
   argo archive get abc123-def456-ghi789-jkl012
 
 # Get information about an archived workflow in YAML format:
   argo archive get abc123-def456-ghi789-jkl012 -o yaml
 `,
-		Run: func(cmd *cobra.Command, args []string) {
-			if len(args) != 1 {
-				cmd.HelpFunc()(cmd, args)
-				os.Exit(1)
-			}
->>>>>>> e7883c4f
+		RunE: func(cmd *cobra.Command, args []string) error {
 			uid := args[0]
 
 			ctx, apiClient, err := client.NewAPIClient(cmd.Context())

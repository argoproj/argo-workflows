package archive

import (
	"context"
	"os"
	"sort"

	log "github.com/sirupsen/logrus"
	"github.com/spf13/cobra"
	metav1 "k8s.io/apimachinery/pkg/apis/meta/v1"

	"github.com/argoproj/argo-workflows/v3/cmd/argo/commands/client"
	workflowarchivepkg "github.com/argoproj/argo-workflows/v3/pkg/apiclient/workflowarchive"
	wfv1 "github.com/argoproj/argo-workflows/v3/pkg/apis/workflow/v1alpha1"
	"github.com/argoproj/argo-workflows/v3/util/printer"
)

func NewListCommand() *cobra.Command {
	var (
		selector  string
		output    string
		chunkSize int64
	)
	command := &cobra.Command{
		Use:   "list",
		Short: "list workflows in the archive",
<<<<<<< HEAD
		RunE: func(cmd *cobra.Command, args []string) error {
			ctx, apiClient, err := client.NewAPIClient(cmd.Context())
			if err != nil {
				return err
			}
=======
		Example: `# List all archived workflows:
  argo archive list

# List all archived workflows fetched in chunks of 100:
  argo archive list --chunk-size 100

# List all archived workflows in YAML format:
  argo archive list -o yaml

# List archived workflows that have both labels:
  argo archive list -l key1=value1,key2=value2
`,
		Run: func(cmd *cobra.Command, args []string) {
			ctx, apiClient := client.NewAPIClient(cmd.Context())
>>>>>>> e7883c4f
			serviceClient, err := apiClient.NewArchivedWorkflowServiceClient()
			if err != nil {
				return err
			}
			namespace := client.Namespace()
			workflows, err := listArchivedWorkflows(ctx, serviceClient, namespace, selector, chunkSize)
			if err != nil {
				return err
			}
			return printer.PrintWorkflows(workflows, os.Stdout, printer.PrintOpts{Output: output, Namespace: true, UID: true})
		},
	}
	command.Flags().StringVarP(&output, "output", "o", "wide", "Output format. One of: json|yaml|wide")
	command.Flags().StringVarP(&selector, "selector", "l", "", "Selector (label query) to filter on, not including uninitialized ones, supports '=', '==', and '!='.(e.g. -l key1=value1,key2=value2)")
	command.Flags().Int64VarP(&chunkSize, "chunk-size", "", 0, "Return large lists in chunks rather than all at once. Pass 0 to disable.")
	return command
}

func listArchivedWorkflows(ctx context.Context, serviceClient workflowarchivepkg.ArchivedWorkflowServiceClient, namespace string, labelSelector string, chunkSize int64) (wfv1.Workflows, error) {
	listOpts := &metav1.ListOptions{
		LabelSelector: labelSelector,
		Limit:         chunkSize,
	}
	var workflows wfv1.Workflows
	for {
		log.WithField("listOpts", listOpts).Debug()
		resp, err := serviceClient.ListArchivedWorkflows(ctx, &workflowarchivepkg.ListArchivedWorkflowsRequest{Namespace: namespace, ListOptions: listOpts})
		if err != nil {
			return nil, err
		}
		workflows = append(workflows, resp.Items...)
		if resp.Continue == "" {
			break
		}
		listOpts.Continue = resp.Continue
	}
	sort.Sort(workflows)

	return workflows, nil
}<|MERGE_RESOLUTION|>--- conflicted
+++ resolved
@@ -24,13 +24,6 @@
 	command := &cobra.Command{
 		Use:   "list",
 		Short: "list workflows in the archive",
-<<<<<<< HEAD
-		RunE: func(cmd *cobra.Command, args []string) error {
-			ctx, apiClient, err := client.NewAPIClient(cmd.Context())
-			if err != nil {
-				return err
-			}
-=======
 		Example: `# List all archived workflows:
   argo archive list
 
@@ -43,9 +36,11 @@
 # List archived workflows that have both labels:
   argo archive list -l key1=value1,key2=value2
 `,
-		Run: func(cmd *cobra.Command, args []string) {
-			ctx, apiClient := client.NewAPIClient(cmd.Context())
->>>>>>> e7883c4f
+		RunE: func(cmd *cobra.Command, args []string) error {
+			ctx, apiClient, err := client.NewAPIClient(cmd.Context())
+			if err != nil {
+				return err
+			}
 			serviceClient, err := apiClient.NewArchivedWorkflowServiceClient()
 			if err != nil {
 				return err

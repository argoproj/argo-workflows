--- conflicted
+++ resolved
@@ -48,16 +48,10 @@
 			}
 			namespace := client.Namespace()
 			workflows, err := listArchivedWorkflows(ctx, serviceClient, namespace, selector, chunkSize)
-<<<<<<< HEAD
-			errors.CheckError(err)
-			err = printer.PrintWorkflows(workflows, os.Stdout, printer.PrintOpts{Output: output.String(), Namespace: true, UID: true})
-			errors.CheckError(err)
-=======
 			if err != nil {
 				return err
 			}
-			return printer.PrintWorkflows(workflows, os.Stdout, printer.PrintOpts{Output: output, Namespace: true, UID: true})
->>>>>>> 734b5b6e
+			return printer.PrintWorkflows(workflows, os.Stdout, printer.PrintOpts{Output: output.String(), Namespace: true, UID: true})
 		},
 	}
 	command.Flags().VarP(&output, "output", "o", "Output format. "+output.Usage())

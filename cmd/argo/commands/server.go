package commands

import (
<<<<<<< HEAD
	"fmt"
=======
	"os"
>>>>>>> 7611b9f6
	"time"

	"github.com/argoproj/pkg/cli"
	"github.com/argoproj/pkg/stats"
	log "github.com/sirupsen/logrus"
	"github.com/spf13/cobra"
	"golang.org/x/net/context"
	"k8s.io/client-go/kubernetes"
	_ "k8s.io/client-go/plugin/pkg/client/auth"

	"github.com/argoproj/argo/cmd/argo/commands/client"
	wfclientset "github.com/argoproj/argo/pkg/client/clientset/versioned"
	"github.com/argoproj/argo/server/apiserver"
	"github.com/argoproj/argo/util/help"
)

func NewServerCommand() *cobra.Command {
	var (
		logLevel         string // --loglevel
		authMode         string
		configMap        string
		port             int
		baseHRef         string
		namespaced       bool   // --namespaced
		managedNamespace string // --managed-namespace
	)

	var command = cobra.Command{
		Use:   "server",
		Short: "Start the Argo Server",
		Example: fmt.Sprintf(`
See %s`, help.ArgoSever),
		RunE: func(c *cobra.Command, args []string) error {
			cli.SetLogLevel(logLevel)
			stats.RegisterStackDumper()
			stats.StartStatsTicker(5 * time.Minute)

			config, err := client.Config.ClientConfig()
			if err != nil {
				return err
			}
			config.Burst = 30
			config.QPS = 20.0

			namespace, _, err := client.Config.Namespace()
			if err != nil {
				return err
			}

			kubeConfig := kubernetes.NewForConfigOrDie(config)
			wflientset := wfclientset.NewForConfigOrDie(config)

			ctx, cancel := context.WithCancel(context.Background())
			defer cancel()

			if !namespaced && managedNamespace != "" {
				log.Warn("ignoring --managed-namespace because --namespaced is false")
				managedNamespace = ""
			}
			if namespaced && managedNamespace == "" {
				managedNamespace = namespace
			}

			log.WithFields(log.Fields{
				"authMode":         authMode,
				"namespace":        namespace,
				"managedNamespace": managedNamespace,
				"baseHRef":         baseHRef}).
				Info()

			opts := apiserver.ArgoServerOpts{
				BaseHRef:         baseHRef,
				Namespace:        namespace,
				WfClientSet:      wflientset,
				KubeClientset:    kubeConfig,
				RestConfig:       config,
				AuthMode:         authMode,
				ManagedNamespace: managedNamespace,
			}
			err = opts.ValidateOpts()
			if err != nil {
				return err
			}
			apiserver.NewArgoServer(opts).Run(ctx, port)
			return nil
		},
	}

	command.Flags().IntVarP(&port, "port", "p", 2746, "Port to listen on")
	baseHref, ok := os.LookupEnv("BASE_HREF")
	if !ok {
		baseHRef = "/"
	}
	command.Flags().StringVar(&baseHRef, "basehref", baseHref, "Value for base href in index.html. Used if the server is running behind reverse proxy under subpath different from /. Defaults to the environment variable BASE_HREF.")
	command.Flags().StringVar(&authMode, "auth-mode", "server", "API server authentication mode. One of: client|server|hybrid")
	command.Flags().StringVar(&configMap, "configmap", "workflow-controller-configmap", "Name of K8s configmap to retrieve workflow controller configuration")
	command.Flags().StringVar(&logLevel, "loglevel", "info", "Set the logging level. One of: debug|info|warn|error")
	command.Flags().BoolVar(&namespaced, "namespaced", false, "run as namespaced mode")
	command.Flags().StringVar(&managedNamespace, "managed-namespace", "", "namespace that watches, default to the installation namespace")
	return &command
}<|MERGE_RESOLUTION|>--- conflicted
+++ resolved
@@ -1,11 +1,8 @@
 package commands
 
 import (
-<<<<<<< HEAD
 	"fmt"
-=======
 	"os"
->>>>>>> 7611b9f6
 	"time"
 
 	"github.com/argoproj/pkg/cli"

package commands

import (
	"context"
	"os"
	"sort"
	"strings"

	"github.com/argoproj/pkg/errors"
	argotime "github.com/argoproj/pkg/time"
	log "github.com/sirupsen/logrus"
	"github.com/spf13/cobra"
	metav1 "k8s.io/apimachinery/pkg/apis/meta/v1"
	"k8s.io/apimachinery/pkg/labels"
	"k8s.io/apimachinery/pkg/selection"

	"github.com/argoproj/argo/cmd/argo/commands/client"
	workflowpkg "github.com/argoproj/argo/pkg/apiclient/workflow"
	wfv1 "github.com/argoproj/argo/pkg/apis/workflow/v1alpha1"
	"github.com/argoproj/argo/util/printer"
	"github.com/argoproj/argo/workflow/common"
)

type listFlags struct {
	namespace     string
	status        []string
	completed     bool
	running       bool
	prefix        string
	output        string
	createdSince  string
	finishedAfter string
	chunkSize     int64
	noHeaders     bool
	labels        string
	fields        string
}

func NewListCommand() *cobra.Command {
	var (
		listArgs      listFlags
		allNamespaces bool
	)
	var command = &cobra.Command{
		Use:   "list",
		Short: "list workflows",
		Run: func(cmd *cobra.Command, args []string) {
<<<<<<< HEAD

			listOpts := metav1.ListOptions{}
			labelSelector := labels.NewSelector()
			if len(listArgs.status) != 0 {
				req, _ := labels.NewRequirement(common.LabelKeyPhase, selection.In, listArgs.status)
				if req != nil {
					labelSelector = labelSelector.Add(*req)
				}
			}
			if listArgs.completed {
				req, _ := labels.NewRequirement(common.LabelKeyCompleted, selection.Equals, []string{"true"})
				labelSelector = labelSelector.Add(*req)
			}
			if listArgs.running {
				req, _ := labels.NewRequirement(common.LabelKeyCompleted, selection.NotEquals, []string{"true"})
				labelSelector = labelSelector.Add(*req)
			}
			listOpts.LabelSelector = labelSelector.String()

			apiClient := CLIOpt.client
=======
			ctx, apiClient := client.NewAPIClient()
>>>>>>> 8f4945f5
			serviceClient := apiClient.NewWorkflowServiceClient()
			if !allNamespaces {
				listArgs.namespace = client.Namespace()
			}
<<<<<<< HEAD

			wfList, err := serviceClient.ListWorkflows(CLIOpt.ctx, &workflowpkg.WorkflowListRequest{
				Namespace:   namespace,
				ListOptions: &listOpts,
			})
			errors.CheckError(err)

			tmpWorkFlows := wfList.Items
			for wfList.ListMeta.Continue != "" {
				listOpts.Continue = wfList.ListMeta.Continue
				wfList, err := serviceClient.ListWorkflows(CLIOpt.ctx, &workflowpkg.WorkflowListRequest{
					Namespace:   namespace,
					ListOptions: &listOpts,
				})
				if err != nil {
					log.Fatal(err)
				}
				tmpWorkFlows = append(tmpWorkFlows, wfList.Items...)
			}

			var tmpWorkFlowsSelected []wfv1.Workflow
			if listArgs.prefix == "" {
				tmpWorkFlowsSelected = tmpWorkFlows
			} else {
				tmpWorkFlowsSelected = make([]wfv1.Workflow, 0)
				for _, wf := range tmpWorkFlows {
					if strings.HasPrefix(wf.ObjectMeta.Name, listArgs.prefix) {
						tmpWorkFlowsSelected = append(tmpWorkFlowsSelected, wf)
					}
				}
			}

			var workflows wfv1.Workflows
			if listArgs.since == "" {
				workflows = tmpWorkFlowsSelected
			} else {
				workflows = make(wfv1.Workflows, 0)
				minTime, err := argotime.ParseSince(listArgs.since)
				if err != nil {
					log.Fatal(err)
				}
				for _, wf := range tmpWorkFlowsSelected {
					if wf.Status.FinishedAt.IsZero() || wf.ObjectMeta.CreationTimestamp.After(*minTime) {
						workflows = append(workflows, wf)
					}
				}
			}
			sort.Sort(workflows)

			if listArgs.chunkSize != 0 {
				idx := int64(math.Min(float64(listArgs.chunkSize), float64(len(workflows))))
				workflows = workflows[0:idx]
			}

			switch listArgs.output {
			case "", "wide":
				printTable(workflows, &listArgs)
			case "name":
				for _, wf := range workflows {
					fmt.Println(wf.ObjectMeta.Name)
				}
			default:
				log.Fatalf("Unknown output mode: %s", listArgs.output)
			}
=======
			workflows, err := listWorkflows(ctx, serviceClient, listArgs)
			errors.CheckError(err)
			err = printer.PrintWorkflows(workflows, os.Stdout, printer.PrintOpts{
				NoHeaders: listArgs.noHeaders,
				Namespace: allNamespaces,
				Output:    listArgs.output,
			})
			errors.CheckError(err)
>>>>>>> 8f4945f5
		},
	}
	command.Flags().BoolVar(&allNamespaces, "all-namespaces", false, "Show workflows from all namespaces")
	command.Flags().StringVar(&listArgs.prefix, "prefix", "", "Filter workflows by prefix")
	command.Flags().StringVar(&listArgs.finishedAfter, "older", "", "List completed workflows finished before the specified duration (e.g. 10m, 3h, 1d)")
	command.Flags().StringSliceVar(&listArgs.status, "status", []string{}, "Filter by status (comma separated)")
	command.Flags().BoolVar(&listArgs.completed, "completed", false, "Show only completed workflows")
	command.Flags().BoolVar(&listArgs.running, "running", false, "Show only running workflows")
	command.Flags().StringVarP(&listArgs.output, "output", "o", "", "Output format. One of: wide|name")
	command.Flags().StringVar(&listArgs.createdSince, "since", "", "Show only workflows created after than a relative duration")
	command.Flags().Int64VarP(&listArgs.chunkSize, "chunk-size", "", 0, "Return large lists in chunks rather than all at once. Pass 0 to disable.")
	command.Flags().BoolVar(&listArgs.noHeaders, "no-headers", false, "Don't print headers (default print headers).")
	command.Flags().StringVarP(&listArgs.labels, "selector", "l", "", "Selector (label query) to filter on, supports '=', '==', and '!='.(e.g. -l key1=value1,key2=value2)")
	command.Flags().StringVar(&listArgs.fields, "field-selector", "", "Selector (field query) to filter on, supports '=', '==', and '!='.(e.g. --field-selectorkey1=value1,key2=value2). The server only supports a limited number of field queries per type.")
	return command
}

func listWorkflows(ctx context.Context, serviceClient workflowpkg.WorkflowServiceClient, flags listFlags) (wfv1.Workflows, error) {
	listOpts := &metav1.ListOptions{
		Limit: flags.chunkSize,
	}
	labelSelector, err := labels.Parse(flags.labels)
	errors.CheckError(err)
	if len(flags.status) != 0 {
		req, _ := labels.NewRequirement(common.LabelKeyPhase, selection.In, flags.status)
		if req != nil {
			labelSelector = labelSelector.Add(*req)
		}
	}
	if flags.completed {
		req, _ := labels.NewRequirement(common.LabelKeyCompleted, selection.Equals, []string{"true"})
		labelSelector = labelSelector.Add(*req)
	}
	if flags.running {
		req, _ := labels.NewRequirement(common.LabelKeyCompleted, selection.NotEquals, []string{"true"})
		labelSelector = labelSelector.Add(*req)
	}
	listOpts.LabelSelector = labelSelector.String()
	listOpts.FieldSelector = flags.fields
	var workflows wfv1.Workflows
	for {
		log.WithField("listOpts", listOpts).Debug()
		wfList, err := serviceClient.ListWorkflows(ctx, &workflowpkg.WorkflowListRequest{Namespace: flags.namespace, ListOptions: listOpts})
		if err != nil {
			return nil, err
		}
		workflows = append(workflows, wfList.Items...)
		if wfList.Continue == "" {
			break
		}
		listOpts.Continue = wfList.Continue
	}
	workflows = workflows.
		Filter(func(wf wfv1.Workflow) bool {
			return strings.HasPrefix(wf.ObjectMeta.Name, flags.prefix)
		})
	if flags.createdSince != "" {
		t, err := argotime.ParseSince(flags.createdSince)
		errors.CheckError(err)
		workflows = workflows.Filter(wfv1.WorkflowCreatedAfter(*t))
	}
	if flags.finishedAfter != "" {
		t, err := argotime.ParseSince(flags.finishedAfter)
		errors.CheckError(err)
		workflows = workflows.Filter(wfv1.WorkflowFinishedBefore(*t))
	}
	sort.Sort(workflows)
	return workflows, nil
}<|MERGE_RESOLUTION|>--- conflicted
+++ resolved
@@ -45,101 +45,12 @@
 		Use:   "list",
 		Short: "list workflows",
 		Run: func(cmd *cobra.Command, args []string) {
-<<<<<<< HEAD
-
-			listOpts := metav1.ListOptions{}
-			labelSelector := labels.NewSelector()
-			if len(listArgs.status) != 0 {
-				req, _ := labels.NewRequirement(common.LabelKeyPhase, selection.In, listArgs.status)
-				if req != nil {
-					labelSelector = labelSelector.Add(*req)
-				}
-			}
-			if listArgs.completed {
-				req, _ := labels.NewRequirement(common.LabelKeyCompleted, selection.Equals, []string{"true"})
-				labelSelector = labelSelector.Add(*req)
-			}
-			if listArgs.running {
-				req, _ := labels.NewRequirement(common.LabelKeyCompleted, selection.NotEquals, []string{"true"})
-				labelSelector = labelSelector.Add(*req)
-			}
-			listOpts.LabelSelector = labelSelector.String()
-
 			apiClient := CLIOpt.client
-=======
-			ctx, apiClient := client.NewAPIClient()
->>>>>>> 8f4945f5
 			serviceClient := apiClient.NewWorkflowServiceClient()
 			if !allNamespaces {
 				listArgs.namespace = client.Namespace()
 			}
-<<<<<<< HEAD
-
-			wfList, err := serviceClient.ListWorkflows(CLIOpt.ctx, &workflowpkg.WorkflowListRequest{
-				Namespace:   namespace,
-				ListOptions: &listOpts,
-			})
-			errors.CheckError(err)
-
-			tmpWorkFlows := wfList.Items
-			for wfList.ListMeta.Continue != "" {
-				listOpts.Continue = wfList.ListMeta.Continue
-				wfList, err := serviceClient.ListWorkflows(CLIOpt.ctx, &workflowpkg.WorkflowListRequest{
-					Namespace:   namespace,
-					ListOptions: &listOpts,
-				})
-				if err != nil {
-					log.Fatal(err)
-				}
-				tmpWorkFlows = append(tmpWorkFlows, wfList.Items...)
-			}
-
-			var tmpWorkFlowsSelected []wfv1.Workflow
-			if listArgs.prefix == "" {
-				tmpWorkFlowsSelected = tmpWorkFlows
-			} else {
-				tmpWorkFlowsSelected = make([]wfv1.Workflow, 0)
-				for _, wf := range tmpWorkFlows {
-					if strings.HasPrefix(wf.ObjectMeta.Name, listArgs.prefix) {
-						tmpWorkFlowsSelected = append(tmpWorkFlowsSelected, wf)
-					}
-				}
-			}
-
-			var workflows wfv1.Workflows
-			if listArgs.since == "" {
-				workflows = tmpWorkFlowsSelected
-			} else {
-				workflows = make(wfv1.Workflows, 0)
-				minTime, err := argotime.ParseSince(listArgs.since)
-				if err != nil {
-					log.Fatal(err)
-				}
-				for _, wf := range tmpWorkFlowsSelected {
-					if wf.Status.FinishedAt.IsZero() || wf.ObjectMeta.CreationTimestamp.After(*minTime) {
-						workflows = append(workflows, wf)
-					}
-				}
-			}
-			sort.Sort(workflows)
-
-			if listArgs.chunkSize != 0 {
-				idx := int64(math.Min(float64(listArgs.chunkSize), float64(len(workflows))))
-				workflows = workflows[0:idx]
-			}
-
-			switch listArgs.output {
-			case "", "wide":
-				printTable(workflows, &listArgs)
-			case "name":
-				for _, wf := range workflows {
-					fmt.Println(wf.ObjectMeta.Name)
-				}
-			default:
-				log.Fatalf("Unknown output mode: %s", listArgs.output)
-			}
-=======
-			workflows, err := listWorkflows(ctx, serviceClient, listArgs)
+			workflows, err := listWorkflows(CLIOpt.ctx, serviceClient, listArgs)
 			errors.CheckError(err)
 			err = printer.PrintWorkflows(workflows, os.Stdout, printer.PrintOpts{
 				NoHeaders: listArgs.noHeaders,
@@ -147,7 +58,6 @@
 				Output:    listArgs.output,
 			})
 			errors.CheckError(err)
->>>>>>> 8f4945f5
 		},
 	}
 	command.Flags().BoolVar(&allNamespaces, "all-namespaces", false, "Show workflows from all namespaces")

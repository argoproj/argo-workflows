package commands

import (
	"context"
	"fmt"
	"log"
	"os"
	"sort"
	"strings"
	"text/tabwriter"
	"time"

	"github.com/argoproj/pkg/humanize"
	argotime "github.com/argoproj/pkg/time"
	"github.com/spf13/cobra"
	apiv1 "k8s.io/api/core/v1"
	metav1 "k8s.io/apimachinery/pkg/apis/meta/v1"
	"k8s.io/apimachinery/pkg/labels"
	"k8s.io/apimachinery/pkg/selection"

	"github.com/argoproj/argo/cmd/argo/commands/client"
	"github.com/argoproj/argo/cmd/server/workflow"
	wfv1 "github.com/argoproj/argo/pkg/apis/workflow/v1alpha1"
	"github.com/argoproj/argo/pkg/client/clientset/versioned/typed/workflow/v1alpha1"
	"github.com/argoproj/argo/workflow/common"
	"github.com/argoproj/argo/workflow/packer"
	"github.com/argoproj/argo/workflow/util"
)

type listFlags struct {
	allNamespaces bool     // --all-namespaces
	status        []string // --status
	completed     bool     // --completed
	running       bool     // --running
	prefix        string   // --prefix
	output        string   // --output
	since         string   // --since
	chunkSize     int64    // --chunk-size
	noHeaders     bool     // --no-headers
}

func NewListCommand() *cobra.Command {
	var (
		listArgs listFlags
	)
	var command = &cobra.Command{
		Use:   "list",
		Short: "list workflows",
		Run: func(cmd *cobra.Command, args []string) {
			var wfClient v1alpha1.WorkflowInterface
			var wfApiClient workflow.WorkflowServiceClient
			var ctx context.Context
			var ns string
<<<<<<< HEAD

			conn, err := GetServerConn(listArgs.serverHost)
			if err != nil {
				panic(err)
			}
			if conn == nil {
=======
			if client.ArgoServer == "" {
>>>>>>> 660eb8d6
				if listArgs.allNamespaces {
					wfClient = InitWorkflowClient(apiv1.NamespaceAll)
				} else {
					wfClient = InitWorkflowClient()
				}
			} else {
<<<<<<< HEAD
=======
				conn := client.GetClientConn()
>>>>>>> 660eb8d6
				defer conn.Close()
				if listArgs.allNamespaces {
					ns = apiv1.NamespaceAll
				} else {
					ns, _, _ = client.Config.Namespace()
				}
				wfApiClient, ctx = GetApiServerGRPCClient(conn)
			}

			listOpts := metav1.ListOptions{}
			labelSelector := labels.NewSelector()
			if len(listArgs.status) != 0 {
				req, _ := labels.NewRequirement(common.LabelKeyPhase, selection.In, listArgs.status)
				if req != nil {
					labelSelector = labelSelector.Add(*req)
				}
			}
			if listArgs.completed {
				req, _ := labels.NewRequirement(common.LabelKeyCompleted, selection.Equals, []string{"true"})
				labelSelector = labelSelector.Add(*req)
			}
			if listArgs.running {
				req, _ := labels.NewRequirement(common.LabelKeyCompleted, selection.NotEquals, []string{"true"})
				labelSelector = labelSelector.Add(*req)
			}
			listOpts.LabelSelector = labelSelector.String()
			if listArgs.chunkSize != 0 {
				listOpts.Limit = listArgs.chunkSize
			}
			var wfList *wfv1.WorkflowList
<<<<<<< HEAD

			if conn == nil {
=======
			var err error
			if client.ArgoServer == "" {
>>>>>>> 660eb8d6
				wfList, err = wfClient.List(listOpts)
				if err != nil {
					log.Fatal(err)
				}
			} else {
				wfReq := workflow.WorkflowListRequest{
					Namespace:   ns,
					ListOptions: &listOpts,
				}
				wfList, err = wfApiClient.ListWorkflows(ctx, &wfReq)
				if err != nil {
					log.Fatal(err)
				}
			}

			tmpWorkFlows := wfList.Items
			for wfList.ListMeta.Continue != "" {
				listOpts.Continue = wfList.ListMeta.Continue
				wfList, err = wfClient.List(listOpts)
				if err != nil {
					log.Fatal(err)
				}
				tmpWorkFlows = append(tmpWorkFlows, wfList.Items...)
			}

			var tmpWorkFlowsSelected []wfv1.Workflow
			if listArgs.prefix == "" {
				tmpWorkFlowsSelected = tmpWorkFlows
			} else {
				tmpWorkFlowsSelected = make([]wfv1.Workflow, 0)
				for _, wf := range tmpWorkFlows {
					if strings.HasPrefix(wf.ObjectMeta.Name, listArgs.prefix) {
						tmpWorkFlowsSelected = append(tmpWorkFlowsSelected, wf)
					}
				}
			}

			var workflows []wfv1.Workflow
			if listArgs.since == "" {
				workflows = tmpWorkFlowsSelected
			} else {
				workflows = make([]wfv1.Workflow, 0)
				minTime, err := argotime.ParseSince(listArgs.since)
				if err != nil {
					log.Fatal(err)
				}
				for _, wf := range tmpWorkFlowsSelected {
					if wf.Status.FinishedAt.IsZero() || wf.ObjectMeta.CreationTimestamp.After(*minTime) {
						workflows = append(workflows, wf)
					}
				}
			}
			sort.Sort(ByFinishedAt(workflows))

			switch listArgs.output {
			case "", "wide":
				printTable(workflows, &listArgs)
			case "name":
				for _, wf := range workflows {
					fmt.Println(wf.ObjectMeta.Name)
				}
			default:
				log.Fatalf("Unknown output mode: %s", listArgs.output)
			}
		},
	}
	command.Flags().BoolVar(&listArgs.allNamespaces, "all-namespaces", false, "Show workflows from all namespaces")
	command.Flags().StringVar(&listArgs.prefix, "prefix", "", "Filter workflows by prefix")
	command.Flags().StringSliceVar(&listArgs.status, "status", []string{}, "Filter by status (comma separated)")
	command.Flags().BoolVar(&listArgs.completed, "completed", false, "Show only completed workflows")
	command.Flags().BoolVar(&listArgs.running, "running", false, "Show only running workflows")
	command.Flags().StringVarP(&listArgs.output, "output", "o", "", "Output format. One of: wide|name")
	command.Flags().StringVar(&listArgs.since, "since", "", "Show only workflows newer than a relative duration")
	command.Flags().Int64VarP(&listArgs.chunkSize, "chunk-size", "", 500, "Return large lists in chunks rather than all at once. Pass 0 to disable.")
	command.Flags().BoolVar(&listArgs.noHeaders, "no-headers", false, "Don't print headers (default print headers).")
	return command
}

func printTable(wfList []wfv1.Workflow, listArgs *listFlags) {
	w := tabwriter.NewWriter(os.Stdout, 0, 0, 3, ' ', 0)
	if !listArgs.noHeaders {
		if listArgs.allNamespaces {
			fmt.Fprint(w, "NAMESPACE\t")
		}
		fmt.Fprint(w, "NAME\tSTATUS\tAGE\tDURATION\tPRIORITY")
		if listArgs.output == "wide" {
			fmt.Fprint(w, "\tP/R/C\tPARAMETERS")
		}
		fmt.Fprint(w, "\n")
	}
	for _, wf := range wfList {
		ageStr := humanize.RelativeDurationShort(wf.ObjectMeta.CreationTimestamp.Time, time.Now())
		durationStr := humanize.RelativeDurationShort(wf.Status.StartedAt.Time, wf.Status.FinishedAt.Time)
		if listArgs.allNamespaces {
			fmt.Fprintf(w, "%s\t", wf.ObjectMeta.Namespace)
		}
		var priority int
		if wf.Spec.Priority != nil {
			priority = int(*wf.Spec.Priority)
		}
		fmt.Fprintf(w, "%s\t%s\t%s\t%s\t%d", wf.ObjectMeta.Name, workflowStatus(&wf), ageStr, durationStr, priority)
		if listArgs.output == "wide" {
			pending, running, completed := countPendingRunningCompleted(&wf)
			fmt.Fprintf(w, "\t%d/%d/%d", pending, running, completed)
			fmt.Fprintf(w, "\t%s", parameterString(wf.Spec.Arguments.Parameters))
		}
		fmt.Fprintf(w, "\n")
	}
	_ = w.Flush()
}

func countPendingRunningCompleted(wf *wfv1.Workflow) (int, int, int) {
	pending := 0
	running := 0
	completed := 0
	err := packer.DecompressWorkflow(wf)
	if err != nil {
		log.Fatal(err)
	}
	for _, node := range wf.Status.Nodes {
		tmpl := wf.GetTemplateByName(node.TemplateName)
		if tmpl == nil || !tmpl.IsPodType() {
			continue
		}
		if node.Completed() {
			completed++
		} else if node.Phase == wfv1.NodeRunning {
			running++
		} else {
			pending++
		}
	}
	return pending, running, completed
}

// parameterString returns a human readable display string of the parameters, truncating if necessary
func parameterString(params []wfv1.Parameter) string {
	truncateString := func(str string, num int) string {
		bnoden := str
		if len(str) > num {
			if num > 3 {
				num -= 3
			}
			bnoden = str[0:num-15] + "..." + str[len(str)-15:]
		}
		return bnoden
	}

	pStrs := make([]string, 0)
	for _, p := range params {
		if p.Value != nil {
			str := fmt.Sprintf("%s=%s", p.Name, truncateString(*p.Value, 50))
			pStrs = append(pStrs, str)
		}
	}
	return strings.Join(pStrs, ",")
}

// ByFinishedAt is a sort interface which sorts running jobs earlier before considering FinishedAt
type ByFinishedAt []wfv1.Workflow

func (f ByFinishedAt) Len() int      { return len(f) }
func (f ByFinishedAt) Swap(i, j int) { f[i], f[j] = f[j], f[i] }
func (f ByFinishedAt) Less(i, j int) bool {
	iStart := f[i].ObjectMeta.CreationTimestamp
	iFinish := f[i].Status.FinishedAt
	jStart := f[j].ObjectMeta.CreationTimestamp
	jFinish := f[j].Status.FinishedAt
	if iFinish.IsZero() && jFinish.IsZero() {
		return !iStart.Before(&jStart)
	}
	if iFinish.IsZero() && !jFinish.IsZero() {
		return true
	}
	if !iFinish.IsZero() && jFinish.IsZero() {
		return false
	}
	return jFinish.Before(&iFinish)
}

// workflowStatus returns a human readable inferred workflow status based on workflow phase and conditions
func workflowStatus(wf *wfv1.Workflow) wfv1.NodePhase {
	switch wf.Status.Phase {
	case wfv1.NodeRunning:
		if util.IsWorkflowSuspended(wf) {
			return "Running (Suspended)"
		}
		return wf.Status.Phase
	case wfv1.NodeFailed:
		if util.IsWorkflowTerminated(wf) {
			return "Failed (Terminated)"
		}
		return wf.Status.Phase
	case "", wfv1.NodePending:
		if !wf.ObjectMeta.CreationTimestamp.IsZero() {
			return wfv1.NodePending
		}
		return "Unknown"
	default:
		return wf.Status.Phase
	}
}<|MERGE_RESOLUTION|>--- conflicted
+++ resolved
@@ -51,26 +51,15 @@
 			var wfApiClient workflow.WorkflowServiceClient
 			var ctx context.Context
 			var ns string
-<<<<<<< HEAD
-
-			conn, err := GetServerConn(listArgs.serverHost)
-			if err != nil {
-				panic(err)
-			}
-			if conn == nil {
-=======
+
 			if client.ArgoServer == "" {
->>>>>>> 660eb8d6
 				if listArgs.allNamespaces {
 					wfClient = InitWorkflowClient(apiv1.NamespaceAll)
 				} else {
 					wfClient = InitWorkflowClient()
 				}
 			} else {
-<<<<<<< HEAD
-=======
 				conn := client.GetClientConn()
->>>>>>> 660eb8d6
 				defer conn.Close()
 				if listArgs.allNamespaces {
 					ns = apiv1.NamespaceAll
@@ -101,13 +90,9 @@
 				listOpts.Limit = listArgs.chunkSize
 			}
 			var wfList *wfv1.WorkflowList
-<<<<<<< HEAD
-
-			if conn == nil {
-=======
+
 			var err error
 			if client.ArgoServer == "" {
->>>>>>> 660eb8d6
 				wfList, err = wfClient.List(listOpts)
 				if err != nil {
 					log.Fatal(err)

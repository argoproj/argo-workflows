package commands

import (
	"encoding/json"
	"fmt"

	"github.com/spf13/cobra"
	"sigs.k8s.io/yaml"

	"github.com/argoproj/argo-workflows/v3/cmd/argo/commands/client"
	"github.com/argoproj/argo-workflows/v3/cmd/argo/commands/common"
	workflowpkg "github.com/argoproj/argo-workflows/v3/pkg/apiclient/workflow"
	wfv1 "github.com/argoproj/argo-workflows/v3/pkg/apis/workflow/v1alpha1"
)

func NewGetCommand() *cobra.Command {
	var getArgs = common.GetFlags{
		Output: common.EnumFlagValue{
			AllowedValues: []string{"name", "json", "yaml", "short", "wide"},
		},
	}

	command := &cobra.Command{
		Use:   "get WORKFLOW...",
		Short: "display details about a workflow",
		Example: `# Get information about a workflow:

  argo get my-wf

# Get the latest workflow:
  argo get @latest
`,
		Args: cobra.MinimumNArgs(1),
		RunE: func(cmd *cobra.Command, args []string) error {
			ctx, apiClient, err := client.NewAPIClient(cmd.Context())
			if err != nil {
				return err
			}
			serviceClient := apiClient.NewWorkflowServiceClient()
			namespace := client.Namespace()
			for _, name := range args {
				wf, err := serviceClient.GetWorkflow(ctx, &workflowpkg.WorkflowGetRequest{
					Name:      name,
					Namespace: namespace,
				})
				if err != nil {
					return err
				}
				if err := printWorkflow(wf, getArgs); err != nil {
					return err
				}
			}
			return nil
		},
	}

	command.Flags().VarP(&getArgs.Output, "output", "o", "Output format. "+getArgs.Output.Usage())
	command.Flags().BoolVar(&common.NoColor, "no-color", false, "Disable colorized output")
	command.Flags().BoolVar(&common.NoUtf8, "no-utf8", false, "Use plain 7-bits ascii characters")
	command.Flags().StringVar(&getArgs.Status, "status", "", "Filter by status (Pending, Running, Succeeded, Skipped, Failed, Error)")
	command.Flags().StringVar(&getArgs.NodeFieldSelectorString, "node-field-selector", "", "selector of node to display, eg: --node-field-selector phase=abc")
	return command
}

<<<<<<< HEAD
func printWorkflow(wf *wfv1.Workflow, getArgs common.GetFlags) {
	switch getArgs.Output.String() {
=======
func printWorkflow(wf *wfv1.Workflow, getArgs common.GetFlags) error {
	switch getArgs.Output {
>>>>>>> 734b5b6e
	case "name":
		fmt.Println(wf.ObjectMeta.Name)
	case "json":
		outBytes, _ := json.MarshalIndent(wf, "", "    ")
		fmt.Println(string(outBytes))
	case "yaml":
		outBytes, _ := yaml.Marshal(wf)
		fmt.Print(string(outBytes))
	case "short", "wide", "":
		fmt.Print(common.PrintWorkflowHelper(wf, getArgs))
	default:
		return fmt.Errorf("Unknown output format: %s", getArgs.Output)
	}
	return nil
}<|MERGE_RESOLUTION|>--- conflicted
+++ resolved
@@ -62,13 +62,8 @@
 	return command
 }
 
-<<<<<<< HEAD
-func printWorkflow(wf *wfv1.Workflow, getArgs common.GetFlags) {
+func printWorkflow(wf *wfv1.Workflow, getArgs common.GetFlags) error {
 	switch getArgs.Output.String() {
-=======
-func printWorkflow(wf *wfv1.Workflow, getArgs common.GetFlags) error {
-	switch getArgs.Output {
->>>>>>> 734b5b6e
 	case "name":
 		fmt.Println(wf.ObjectMeta.Name)
 	case "json":

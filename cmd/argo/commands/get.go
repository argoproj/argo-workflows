package commands

import (
	"bytes"
	"encoding/json"
	"fmt"
	"log"
	"os"
	"strings"
	"text/tabwriter"

	"github.com/argoproj/pkg/errors"
	"github.com/argoproj/pkg/humanize"
	"github.com/spf13/cobra"
	metav1 "k8s.io/apimachinery/pkg/apis/meta/v1"
	"k8s.io/apimachinery/pkg/fields"
	"sigs.k8s.io/yaml"

	"github.com/argoproj/argo/cmd/argo/commands/client"
	workflowpkg "github.com/argoproj/argo/pkg/apiclient/workflow"
	wfv1 "github.com/argoproj/argo/pkg/apis/workflow/v1alpha1"
	argoutil "github.com/argoproj/argo/util"
	"github.com/argoproj/argo/util/printer"
	"github.com/argoproj/argo/workflow/util"
)

const onExitSuffix = "onExit"

type getFlags struct {
	output                  string
	nodeFieldSelectorString string

	// Only used for backwards compatibility
	status string
}

func (g getFlags) shouldPrint(node wfv1.NodeStatus) bool {
	if g.status != "" {
		// Adapt --status to a node field selector for compatibility
		if g.nodeFieldSelectorString != "" {
			log.Fatalf("cannot use both --status and --node-field-selector")
		}
		g.nodeFieldSelectorString = statusToNodeFieldSelector(g.status)
	}
	if g.nodeFieldSelectorString != "" {
		selector, err := fields.ParseSelector(g.nodeFieldSelectorString)
		if err != nil {
			log.Fatalf("selector is invalid: %s", err)
		}
		return util.SelectorMatchesNode(selector, node)
	}
	return true
}

func NewGetCommand() *cobra.Command {
	var (
		getArgs getFlags
	)

	var command = &cobra.Command{
		Use:   "get WORKFLOW...",
		Short: "display details about a workflow",
		Example: `# Get information about a workflow:

  argo get my-wf

# Get the latest workflow:
  argo get @latest
`,
		Run: func(cmd *cobra.Command, args []string) {
			if len(args) == 0 {
				cmd.HelpFunc()(cmd, args)
				os.Exit(1)
			}
			ctx, apiClient := client.NewAPIClient()
			serviceClient := apiClient.NewWorkflowServiceClient()
			namespace := client.Namespace()
			for _, name := range args {
				wf, err := serviceClient.GetWorkflow(ctx, &workflowpkg.WorkflowGetRequest{
					Name:      name,
					Namespace: namespace,
				})
				errors.CheckError(err)
				printWorkflow(wf, getArgs)
			}
		},
	}

	command.Flags().StringVarP(&getArgs.output, "output", "o", "", "Output format. One of: json|yaml|wide")
	command.Flags().BoolVar(&noColor, "no-color", false, "Disable colorized output")
	command.Flags().BoolVar(&noUtf8, "no-utf8", false, "Use plain 7-bits ascii characters")
	command.Flags().StringVar(&getArgs.status, "status", "", "Filter by status (Pending, Running, Succeeded, Skipped, Failed, Error)")
	command.Flags().StringVar(&getArgs.nodeFieldSelectorString, "node-field-selector", "", "selector of node to display, eg: --node-field-selector phase=abc")
	return command
}

func statusToNodeFieldSelector(status string) string {
	return fmt.Sprintf("phase=%s", status)
}

func printWorkflow(wf *wfv1.Workflow, getArgs getFlags) {
	switch getArgs.output {
	case "name":
		fmt.Println(wf.ObjectMeta.Name)
	case "json":
		outBytes, _ := json.MarshalIndent(wf, "", "    ")
		fmt.Println(string(outBytes))
	case "yaml":
		outBytes, _ := yaml.Marshal(wf)
		fmt.Print(string(outBytes))
	case "wide", "":
		fmt.Print(printWorkflowHelper(wf, getArgs))
	default:
		log.Fatalf("Unknown output format: %s", getArgs.output)
	}
}

func printWorkflowHelper(wf *wfv1.Workflow, getArgs getFlags) string {
	const fmtStr = "%-20s %v\n"
	out := ""
	out += fmt.Sprintf(fmtStr, "Name:", wf.ObjectMeta.Name)
	out += fmt.Sprintf(fmtStr, "Namespace:", wf.ObjectMeta.Namespace)
	serviceAccount := wf.Spec.ServiceAccountName
	if serviceAccount == "" {
		serviceAccount = "default"
	}
	out += fmt.Sprintf(fmtStr, "ServiceAccount:", serviceAccount)
	out += fmt.Sprintf(fmtStr, "Status:", printer.WorkflowStatus(wf))
	if wf.Status.Message != "" {
		out += fmt.Sprintf(fmtStr, "Message:", wf.Status.Message)
	}
	if len(wf.Status.Conditions) > 0 {
		out += wf.Status.Conditions.DisplayString(fmtStr, workflowConditionIconMap)
	}
	out += fmt.Sprintf(fmtStr, "Created:", humanize.Timestamp(wf.ObjectMeta.CreationTimestamp.Time))
	if !wf.Status.StartedAt.IsZero() {
		out += fmt.Sprintf(fmtStr, "Started:", humanize.Timestamp(wf.Status.StartedAt.Time))
	}
	if !wf.Status.FinishedAt.IsZero() {
		out += fmt.Sprintf(fmtStr, "Finished:", humanize.Timestamp(wf.Status.FinishedAt.Time))
	}
	if !wf.Status.StartedAt.IsZero() {
		out += fmt.Sprintf(fmtStr, "Duration:", humanize.RelativeDuration(wf.Status.StartedAt.Time, wf.Status.FinishedAt.Time))
	}
	if wf.Status.Phase == wfv1.NodeRunning {
		if wf.Status.EstimatedDuration > 0 {
			out += fmt.Sprintf(fmtStr, "EstimatedDuration:", humanize.Duration(wf.Status.EstimatedDuration.ToDuration()))
		}
<<<<<<< HEAD
		out += fmt.Sprintf(fmtStr, "Progress:", wf.Status.Progress)
	}
=======
	}
	out += fmt.Sprintf(fmtStr, "Progress:", wf.Status.Progress)
>>>>>>> c59dad65
	if !wf.Status.ResourcesDuration.IsZero() {
		out += fmt.Sprintf(fmtStr, "ResourcesDuration:", wf.Status.ResourcesDuration)
	}
	if len(wf.Spec.Arguments.Parameters) > 0 {
		out += fmt.Sprintf(fmtStr, "Parameters:", "")
		for _, param := range wf.Spec.Arguments.Parameters {
			if param.Value == nil {
				continue
			}
			out += fmt.Sprintf(fmtStr, "  "+param.Name+":", *param.Value)
		}
	}
	if wf.Status.Outputs != nil {
		if len(wf.Status.Outputs.Parameters) > 0 {
			out += fmt.Sprintf(fmtStr, "Output Parameters:", "")
			for _, param := range wf.Status.Outputs.Parameters {
				out += fmt.Sprintf(fmtStr, "  "+param.Name+":", *param.Value)
			}
		}
		if len(wf.Status.Outputs.Artifacts) > 0 {
			out += fmt.Sprintf(fmtStr, "Output Artifacts:", "")
			for _, art := range wf.Status.Outputs.Artifacts {
				if art.S3 != nil {
					out += fmt.Sprintf(fmtStr, "  "+art.Name+":", art.S3.String())
				} else if art.Artifactory != nil {
					out += fmt.Sprintf(fmtStr, "  "+art.Name+":", art.Artifactory.String())
				}
			}
		}
	}
	printTree := true
	if wf.Status.Nodes == nil {
		printTree = false
	} else if _, ok := wf.Status.Nodes[wf.ObjectMeta.Name]; !ok {
		printTree = false
	}
	if printTree {
		writerBuffer := new(bytes.Buffer)
		w := tabwriter.NewWriter(writerBuffer, 0, 0, 2, ' ', 0)
		out += "\n"
		// apply a dummy FgDefault format to align tab writer with the rest of the columns
		if getArgs.output == "wide" {
			_, _ = fmt.Fprintf(w, "%s\tTEMPLATE\tPODNAME\tDURATION\tARTIFACTS\tMESSAGE\tRESOURCESDURATION\tNODENAME\n", ansiFormat("STEP", FgDefault))
		} else {
			_, _ = fmt.Fprintf(w, "%s\tTEMPLATE\tPODNAME\tDURATION\tMESSAGE\n", ansiFormat("STEP", FgDefault))
		}

		// Convert Nodes to Render Trees
		roots := convertToRenderTrees(wf)

		// Print main and onExit Trees
		mainRoot := roots[wf.ObjectMeta.Name]
		if mainRoot == nil {
			panic("failed to get the entrypoint node")
		}
		mainRoot.renderNodes(w, wf, 0, " ", " ", getArgs)

		onExitID := wf.NodeID(wf.ObjectMeta.Name + "." + onExitSuffix)
		if onExitRoot, ok := roots[onExitID]; ok {
			_, _ = fmt.Fprintf(w, "\t\t\t\t\t\n")
			onExitRoot.renderNodes(w, wf, 0, " ", " ", getArgs)
		}
		_ = w.Flush()
		out += writerBuffer.String()
	}
	return out
}

type nodeInfoInterface interface {
	getID() string
	getNodeStatus(wf *wfv1.Workflow) wfv1.NodeStatus
	getStartTime(wf *wfv1.Workflow) metav1.Time
}

type nodeInfo struct {
	id string
}

func (n *nodeInfo) getID() string {
	return n.id
}

func (n *nodeInfo) getNodeStatus(wf *wfv1.Workflow) wfv1.NodeStatus {
	return wf.Status.Nodes[n.id]
}

func (n *nodeInfo) getStartTime(wf *wfv1.Workflow) metav1.Time {
	return wf.Status.Nodes[n.id].StartedAt
}

// Interface to represent Nodes in render form types
type renderNode interface {
	// Render this renderNode and its children
	renderNodes(w *tabwriter.Writer, wf *wfv1.Workflow, depth int, nodePrefix string, childPrefix string, getArgs getFlags)
	nodeInfoInterface
}

// Currently this is Pod or Resource Nodes
type executionNode struct {
	nodeInfo
}

// Currently this is the step groups or retry nodes
type nonBoundaryParentNode struct {
	nodeInfo
	children []renderNode // Can be boundaryNode or executionNode
}

// Currently this is the virtual Template node
type boundaryNode struct {
	nodeInfo
	boundaryContained []renderNode // Can be nonBoundaryParent or executionNode or boundaryNode
}

func isBoundaryNode(node wfv1.NodeType) bool {
	return (node == wfv1.NodeTypeDAG) || (node == wfv1.NodeTypeSteps)
}

func isNonBoundaryParentNode(node wfv1.NodeType) bool {
	return (node == wfv1.NodeTypeStepGroup) || (node == wfv1.NodeTypeRetry)
}

func isExecutionNode(node wfv1.NodeType) bool {
	return (node == wfv1.NodeTypePod) || (node == wfv1.NodeTypeSkipped) || (node == wfv1.NodeTypeSuspend)
}

func insertSorted(wf *wfv1.Workflow, sortedArray []renderNode, item renderNode) []renderNode {
	insertTime := item.getStartTime(wf)
	var index int
	for index = 0; index < len(sortedArray); index++ {
		existingItem := sortedArray[index]
		t := existingItem.getStartTime(wf)
		if insertTime.Before(&t) {
			break
		} else if insertTime.Equal(&t) {
			// If they are equal apply alphabetical order so we
			// get some consistent printing
			insertName := item.getNodeStatus(wf).DisplayName
			equalName := existingItem.getNodeStatus(wf).DisplayName

			// If they are both elements of a list (e.g. withParams, withSequence, etc.) order by index number instead of
			// alphabetical order
			insertIndex := argoutil.RecoverIndexFromNodeName(insertName)
			equalIndex := argoutil.RecoverIndexFromNodeName(equalName)
			if insertIndex >= 0 && equalIndex >= 0 {
				if insertIndex < equalIndex {
					break
				}
			} else {
				if insertName < equalName {
					break
				}
			}
		}
	}
	sortedArray = append(sortedArray, nil)
	copy(sortedArray[index+1:], sortedArray[index:])
	sortedArray[index] = item
	return sortedArray
}

// Attach render node n to its parent based on what has been parsed previously
// In some cases add it to list of things that still needs to be attached to parent
// Return if I am a possible root
func attachToParent(wf *wfv1.Workflow, n renderNode,
	nonBoundaryParentChildrenMap map[string]*nonBoundaryParentNode, boundaryID string,
	boundaryNodeMap map[string]*boundaryNode, parentBoundaryMap map[string][]renderNode) bool {

	// Check first if I am a child of a nonBoundaryParent
	// that implies I attach to that instead of my boundary. This was already
	// figured out in Pass 1
	if nonBoundaryParent, ok := nonBoundaryParentChildrenMap[n.getID()]; ok {
		nonBoundaryParent.children = insertSorted(wf, nonBoundaryParent.children, n)
		return false
	}

	// If I am not attached to a nonBoundaryParent and I have no Boundary ID then
	// I am a possible root
	if boundaryID == "" {
		return true
	}
	if parentBoundary, ok := boundaryNodeMap[boundaryID]; ok {
		parentBoundary.boundaryContained = insertSorted(wf, parentBoundary.boundaryContained, n)
	} else {
		// put ourselves to be added by the parent when we get to it later
		if _, ok := parentBoundaryMap[boundaryID]; !ok {
			parentBoundaryMap[boundaryID] = make([]renderNode, 0)
		}
		parentBoundaryMap[boundaryID] = append(parentBoundaryMap[boundaryID], n)
	}
	return false
}

// This takes the map of NodeStatus and converts them into a forrest
// of trees of renderNodes and returns the set of roots for each tree
func convertToRenderTrees(wf *wfv1.Workflow) map[string]renderNode {

	renderTreeRoots := make(map[string]renderNode)

	// Used to store all boundary nodes so future render children can attach
	// Maps node Name -> *boundaryNode
	boundaryNodeMap := make(map[string]*boundaryNode)
	// Used to store children of a boundary node that has not been parsed yet
	// Maps boundary Node name -> array of render Children
	parentBoundaryMap := make(map[string][]renderNode)

	// Used to store Non Boundary Parent nodes so render children can attach
	// Maps non Boundary Parent Node name -> *nonBoundaryParentNode
	nonBoundaryParentMap := make(map[string]*nonBoundaryParentNode)
	// Used to store children which have a Non Boundary Parent from rendering perspective
	// Maps non Boundary render Children name -> *nonBoundaryParentNode
	nonBoundaryParentChildrenMap := make(map[string]*nonBoundaryParentNode)

	// We have to do a 2 pass approach because anything that is a child
	// of a nonBoundaryParent and also has a boundaryID we may not know which
	// parent to attach to if we didn't see the nonBoundaryParent earlier
	// in a 1 pass strategy

	// 1st Pass Process enough of nonBoundaryParent nodes to know all their children
	for id, status := range wf.Status.Nodes {
		if status.Type == "" {
			log.Fatal("Missing node type in status node. Cannot get workflows created with Argo <= 2.0 using the default or wide output option.")
			return nil
		}
		if isNonBoundaryParentNode(status.Type) {
			n := nonBoundaryParentNode{nodeInfo: nodeInfo{id: id}}
			nonBoundaryParentMap[id] = &n

			for _, child := range status.Children {
				nonBoundaryParentChildrenMap[child] = &n
			}
		}
	}

	// 2nd Pass process everything
	for id, status := range wf.Status.Nodes {
		switch {
		case isBoundaryNode(status.Type):
			n := boundaryNode{nodeInfo: nodeInfo{id: id}}
			boundaryNodeMap[id] = &n
			// Attach to my parent if needed
			if attachToParent(wf, &n, nonBoundaryParentChildrenMap,
				status.BoundaryID, boundaryNodeMap, parentBoundaryMap) {
				renderTreeRoots[n.getID()] = &n
			}
			// Attach nodes who are in my boundary already seen before me to me
			for _, val := range parentBoundaryMap[id] {
				n.boundaryContained = insertSorted(wf, n.boundaryContained, val)
			}
		case isNonBoundaryParentNode(status.Type):
			nPtr, ok := nonBoundaryParentMap[id]
			if !ok {
				log.Fatal("Unable to lookup node " + id)
				return nil
			}
			// Attach to my parent if needed
			if attachToParent(wf, nPtr, nonBoundaryParentChildrenMap,
				status.BoundaryID, boundaryNodeMap, parentBoundaryMap) {
				renderTreeRoots[nPtr.getID()] = nPtr
			}
			// All children attach directly to the nonBoundaryParents since they are already created
			// in pass 1 so no need to do that here
		case isExecutionNode(status.Type):
			n := executionNode{nodeInfo: nodeInfo{id: id}}
			// Attach to my parent if needed
			if attachToParent(wf, &n, nonBoundaryParentChildrenMap,
				status.BoundaryID, boundaryNodeMap, parentBoundaryMap) {
				renderTreeRoots[n.getID()] = &n
			}
			// Execution nodes don't have other render nodes as children
		}
	}

	return renderTreeRoots
}

// This function decides if a Node will be filtered from rendering and returns
// two things. First argument tells if the node is filtered and second argument
// tells whether the children need special indentation due to filtering
// Return Values: (is node filtered, do children need special indent)
func filterNode(node wfv1.NodeStatus, getArgs getFlags) (bool, bool) {
	if node.Type == wfv1.NodeTypeRetry && len(node.Children) == 1 {
		return true, false
	} else if node.Type == wfv1.NodeTypeStepGroup {
		return true, true
	} else if node.Type == wfv1.NodeTypeSkipped && node.Phase == wfv1.NodeOmitted {
		return true, false
	} else if !getArgs.shouldPrint(node) {
		return true, false
	}
	return false, false
}

// Render the child of a given node based on information about the parent such as:
// whether it was filtered and does this child need special indent
func renderChild(w *tabwriter.Writer, wf *wfv1.Workflow, nInfo renderNode, depth int,
	nodePrefix string, childPrefix string, parentFiltered bool,
	childIndex int, maxIndex int, childIndent bool, getArgs getFlags) {
	var part, subp string
	if noUtf8 {
		if parentFiltered && childIndent {
			if maxIndex == 0 {
				part = "--"
				subp = "  "
			} else if childIndex == 0 {
				part = "+-"
				subp = "| "
			} else if childIndex == maxIndex {
				part = "`-"
				subp = "  "
			} else {
				part = "|-"
				subp = "| "
			}
		} else if !parentFiltered {
			if childIndex == maxIndex {
				part = "`-"
				subp = "  "
			} else {
				part = "|-"
				subp = "| "
			}
		}
	} else {
		if parentFiltered && childIndent {
			if maxIndex == 0 {
				part = "──"
				subp = "  "
			} else if childIndex == 0 {
				part = "┬─"
				subp = "│ "
			} else if childIndex == maxIndex {
				part = "└─"
				subp = "  "
			} else {
				part = "├─"
				subp = "│ "
			}
		} else if !parentFiltered {
			if childIndex == maxIndex {
				part = "└─"
				subp = "  "
			} else {
				part = "├─"
				subp = "│ "
			}
		}
	}
	var childNodePrefix, childChldPrefix string
	if !parentFiltered {
		depth = depth + 1
		childNodePrefix = childPrefix + part
		childChldPrefix = childPrefix + subp
	} else {
		if childIndex == 0 {
			childNodePrefix = nodePrefix + part
		} else {
			childNodePrefix = childPrefix + part
		}
		childChldPrefix = childPrefix + subp
	}
	nInfo.renderNodes(w, wf, depth, childNodePrefix, childChldPrefix, getArgs)
}

// Main method to print information of node in get
func printNode(w *tabwriter.Writer, node wfv1.NodeStatus, nodePrefix string, getArgs getFlags) {
	nodeName := fmt.Sprintf("%s %s", jobStatusIconMap[node.Phase], node.DisplayName)
	if node.IsActiveSuspendNode() {
		nodeName = fmt.Sprintf("%s %s", nodeTypeIconMap[node.Type], node.DisplayName)
	}
	templateName := ""
	if node.TemplateRef != nil {
		templateName = fmt.Sprintf("%s/%s", node.TemplateRef.Name, node.TemplateRef.Template)
	} else if node.TemplateName != "" {
		templateName = node.TemplateName
	}
	var args []interface{}
	duration := humanize.RelativeDurationShort(node.StartedAt.Time, node.FinishedAt.Time)
	if node.Type == wfv1.NodeTypePod {
		args = []interface{}{nodePrefix, nodeName, templateName, node.ID, duration, node.Message, ""}
	} else {
		args = []interface{}{nodePrefix, nodeName, templateName, "", "", node.Message, ""}
	}
	if getArgs.output == "wide" {
		msg := args[len(args)-2]
		args[len(args)-2] = getArtifactsString(node)
		args[len(args)-1] = msg
		args = append(args, node.ResourcesDuration, "")
		if node.Type == wfv1.NodeTypePod {
			args[len(args)-1] = node.HostNodeName
		}
		_, _ = fmt.Fprintf(w, "%s%s\t%s\t%s\t%s\t%s\t%s\t%s\t%s\n", args...)
	} else {
		_, _ = fmt.Fprintf(w, "%s%s\t%s\t%s\t%s\t%s\t%s\n", args...)
	}
}

// renderNodes for each renderNode Type
// boundaryNode
func (nodeInfo *boundaryNode) renderNodes(w *tabwriter.Writer, wf *wfv1.Workflow, depth int, nodePrefix string, childPrefix string, getArgs getFlags) {
	filtered, childIndent := filterNode(nodeInfo.getNodeStatus(wf), getArgs)
	if !filtered {
		printNode(w, nodeInfo.getNodeStatus(wf), nodePrefix, getArgs)
	}

	for i, nInfo := range nodeInfo.boundaryContained {
		renderChild(w, wf, nInfo, depth, nodePrefix, childPrefix, filtered, i,
			len(nodeInfo.boundaryContained)-1, childIndent, getArgs)
	}
}

// nonBoundaryParentNode
func (nodeInfo *nonBoundaryParentNode) renderNodes(w *tabwriter.Writer, wf *wfv1.Workflow, depth int, nodePrefix string, childPrefix string, getArgs getFlags) {
	filtered, childIndent := filterNode(nodeInfo.getNodeStatus(wf), getArgs)
	if !filtered {
		printNode(w, nodeInfo.getNodeStatus(wf), nodePrefix, getArgs)
	}

	for i, nInfo := range nodeInfo.children {
		renderChild(w, wf, nInfo, depth, nodePrefix, childPrefix, filtered, i,
			len(nodeInfo.children)-1, childIndent, getArgs)
	}
}

// executionNode
func (nodeInfo *executionNode) renderNodes(w *tabwriter.Writer, wf *wfv1.Workflow, _ int, nodePrefix string, _ string, getArgs getFlags) {
	filtered, _ := filterNode(nodeInfo.getNodeStatus(wf), getArgs)
	if !filtered {
		printNode(w, nodeInfo.getNodeStatus(wf), nodePrefix, getArgs)
	}
}

func getArtifactsString(node wfv1.NodeStatus) string {
	if node.Outputs == nil {
		return ""
	}
	var artNames []string
	for _, art := range node.Outputs.Artifacts {
		artNames = append(artNames, art.Name)
	}
	return strings.Join(artNames, ",")
}<|MERGE_RESOLUTION|>--- conflicted
+++ resolved
@@ -146,13 +146,8 @@
 		if wf.Status.EstimatedDuration > 0 {
 			out += fmt.Sprintf(fmtStr, "EstimatedDuration:", humanize.Duration(wf.Status.EstimatedDuration.ToDuration()))
 		}
-<<<<<<< HEAD
-		out += fmt.Sprintf(fmtStr, "Progress:", wf.Status.Progress)
-	}
-=======
 	}
 	out += fmt.Sprintf(fmtStr, "Progress:", wf.Status.Progress)
->>>>>>> c59dad65
 	if !wf.Status.ResourcesDuration.IsZero() {
 		out += fmt.Sprintf(fmtStr, "ResourcesDuration:", wf.Status.ResourcesDuration)
 	}

package commands

import (
	"os"

	log "github.com/sirupsen/logrus"
	"github.com/spf13/cobra"
	metav1 "k8s.io/apimachinery/pkg/apis/meta/v1"

	"github.com/argoproj/pkg/errors"

	"github.com/argoproj/argo/cmd/argo/commands/client"
	"github.com/argoproj/argo/cmd/server/workflow"
<<<<<<< HEAD
=======
	"github.com/argoproj/argo/workflow/packer"
>>>>>>> dd704dd6
	"github.com/argoproj/argo/workflow/util"
)

func NewRetryCommand() *cobra.Command {
	var (
		cliSubmitOpts cliSubmitOpts
	)
	var command = &cobra.Command{
		Use:   "retry WORKFLOW",
		Short: "retry a workflow",
		Run: func(cmd *cobra.Command, args []string) {
			if len(args) == 0 {
				cmd.HelpFunc()(cmd, args)
				os.Exit(1)
			}

			if client.ArgoServer != "" {
				apiServerWFRetry(args[0], cliSubmitOpts)
			} else {

				kubeClient := InitKubeClient()
				wfClient := InitWorkflowClient()
				wf, err := wfClient.Get(args[0], metav1.GetOptions{})
				if err != nil {
					log.Fatal(err)
				}
<<<<<<< HEAD
=======

				err = packer.DecompressWorkflow(wf)
				if err != nil {
					log.Fatal(err)
				}

>>>>>>> dd704dd6
				wf, err = util.RetryWorkflow(kubeClient, wfClient, wf)
				if err != nil {
					log.Fatal(err)
				}
				printWorkflow(wf, cliSubmitOpts.output, DefaultStatus)
				waitOrWatch([]string{wf.Name}, cliSubmitOpts)
			}
		},
	}
	command.Flags().StringVarP(&cliSubmitOpts.output, "output", "o", "", "Output format. One of: name|json|yaml|wide")
	command.Flags().BoolVarP(&cliSubmitOpts.wait, "wait", "w", false, "wait for the workflow to complete")
	command.Flags().BoolVar(&cliSubmitOpts.watch, "watch", false, "watch the workflow until it completes")
	return command
}

func apiServerWFRetry(wfName string, opts cliSubmitOpts) {
	conn := client.GetClientConn()
	defer conn.Close()
	ns, _, _ := client.Config.Namespace()
	wfApiClient, ctx := GetWFApiServerGRPCClient(conn)

	wfReq := workflow.WorkflowRetryRequest{
		Name:      wfName,
		Namespace: ns,
	}
	wf, err := wfApiClient.RetryWorkflow(ctx, &wfReq)
	if err != nil {
		errors.CheckError(err)
		return
	}
	printWorkflow(wf, opts.output, DefaultStatus)
	waitOrWatch([]string{wf.Name}, opts)

}<|MERGE_RESOLUTION|>--- conflicted
+++ resolved
@@ -11,10 +11,7 @@
 
 	"github.com/argoproj/argo/cmd/argo/commands/client"
 	"github.com/argoproj/argo/cmd/server/workflow"
-<<<<<<< HEAD
-=======
 	"github.com/argoproj/argo/workflow/packer"
->>>>>>> dd704dd6
 	"github.com/argoproj/argo/workflow/util"
 )
 
@@ -41,15 +38,12 @@
 				if err != nil {
 					log.Fatal(err)
 				}
-<<<<<<< HEAD
-=======
 
 				err = packer.DecompressWorkflow(wf)
 				if err != nil {
 					log.Fatal(err)
 				}
 
->>>>>>> dd704dd6
 				wf, err = util.RetryWorkflow(kubeClient, wfClient, wf)
 				if err != nil {
 					log.Fatal(err)

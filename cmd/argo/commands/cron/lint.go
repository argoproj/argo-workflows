--- conflicted
+++ resolved
@@ -12,16 +12,12 @@
 )
 
 func NewLintCommand() *cobra.Command {
-<<<<<<< HEAD
 	var (
 		strict bool
 		format string
 	)
-	var command = &cobra.Command{
-=======
-	var strict bool
+
 	command := &cobra.Command{
->>>>>>> a50ddb20
 		Use:   "lint FILE...",
 		Short: "validate files or directories of cron workflow manifests",
 		Run: func(cmd *cobra.Command, args []string) {

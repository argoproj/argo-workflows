package cron

import (
	"github.com/spf13/cobra"
)

func NewCronWorkflowCommand() *cobra.Command {
	var command = &cobra.Command{
<<<<<<< HEAD
		Use:          "cron",
		Short:        "manage cron workflows",
		SilenceUsage: true,
		RunE: func(cmd *cobra.Command, args []string) error {
=======
		Use:   "cron",
		Short: "manage cron workflows\n\nNextScheduledRun assumes that the workflow-controller uses UTC as its timezone",
		Run: func(cmd *cobra.Command, args []string) {
>>>>>>> dedf0521
			cmd.HelpFunc()(cmd, args)
			return nil
		},
	}

	command.AddCommand(NewGetCommand())
	command.AddCommand(NewListCommand())
	command.AddCommand(NewCreateCommand())
	command.AddCommand(NewDeleteCommand())
	command.AddCommand(NewLintCommand())
	command.AddCommand(NewSuspendCommand())
	command.AddCommand(NewResumeCommand())

	return command
}<|MERGE_RESOLUTION|>--- conflicted
+++ resolved
@@ -6,16 +6,10 @@
 
 func NewCronWorkflowCommand() *cobra.Command {
 	var command = &cobra.Command{
-<<<<<<< HEAD
 		Use:          "cron",
-		Short:        "manage cron workflows",
+		Short:        "manage cron workflows\n\nNextScheduledRun assumes that the workflow-controller uses UTC as its timezone",
 		SilenceUsage: true,
 		RunE: func(cmd *cobra.Command, args []string) error {
-=======
-		Use:   "cron",
-		Short: "manage cron workflows\n\nNextScheduledRun assumes that the workflow-controller uses UTC as its timezone",
-		Run: func(cmd *cobra.Command, args []string) {
->>>>>>> dedf0521
 			cmd.HelpFunc()(cmd, args)
 			return nil
 		},

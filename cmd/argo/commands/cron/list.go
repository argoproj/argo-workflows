--- conflicted
+++ resolved
@@ -48,15 +48,10 @@
 				Namespace:   namespace,
 				ListOptions: &listOpts,
 			})
-<<<<<<< HEAD
-			errors.CheckError(err)
-			switch listArgs.output.String() {
-=======
 			if err != nil {
 				return err
 			}
-			switch listArgs.output {
->>>>>>> 734b5b6e
+			switch listArgs.output.String() {
 			case "", "wide":
 				printTable(cronWfList.Items, &listArgs)
 			case "name":
@@ -64,11 +59,7 @@
 					fmt.Println(cronWf.ObjectMeta.Name)
 				}
 			default:
-<<<<<<< HEAD
-				log.Fatalf("Unknown output mode: %s", listArgs.output.String())
-=======
-				return fmt.Errorf("Unknown output mode: %s", listArgs.output)
->>>>>>> 734b5b6e
+				return fmt.Errorf("Unknown output mode: %s", listArgs.output.String())
 			}
 			return nil
 		},

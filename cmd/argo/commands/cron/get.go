--- conflicted
+++ resolved
@@ -1,14 +1,7 @@
 package cron
 
 import (
-<<<<<<< HEAD
-	"os"
-
-=======
->>>>>>> 734b5b6e
 	"github.com/spf13/cobra"
-
-	"github.com/argoproj/pkg/errors"
 
 	"github.com/argoproj/argo-workflows/v3/cmd/argo/commands/client"
 	"github.com/argoproj/argo-workflows/v3/cmd/argo/commands/common"
@@ -38,15 +31,10 @@
 					Name:      arg,
 					Namespace: namespace,
 				})
-<<<<<<< HEAD
-				errors.CheckError(err)
-				printCronWorkflow(cronWf, output.String())
-=======
 				if err != nil {
 					return err
 				}
-				printCronWorkflow(cronWf, output)
->>>>>>> 734b5b6e
+				printCronWorkflow(cronWf, output.String())
 			}
 			return nil
 		},

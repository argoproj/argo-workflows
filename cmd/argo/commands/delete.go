package commands

import (
	"fmt"

	"github.com/argoproj/pkg/errors"
	"github.com/spf13/cobra"
	"google.golang.org/grpc/codes"
	"google.golang.org/grpc/status"
	metav1 "k8s.io/apimachinery/pkg/apis/meta/v1"

	"github.com/argoproj/argo/cmd/argo/commands/client"
	workflowpkg "github.com/argoproj/argo/pkg/apiclient/workflow"
	wfv1 "github.com/argoproj/argo/pkg/apis/workflow/v1alpha1"
)

// NewDeleteCommand returns a new instance of an `argo delete` command
func NewDeleteCommand() *cobra.Command {
	var (
		flags         listFlags
		all           bool
		allNamespaces bool
		dryRun        bool
	)
	var command = &cobra.Command{
		Use:   "delete [--dry-run] [WORKFLOW...|[--all] [--older] [--completed] [--resubmitted] [--prefix PREFIX] [--selector SELECTOR]]",
		Short: "delete workflows",
		Example: `# Delete a workflow:

  argo delete my-wf

# Delete the latest workflow:

  argo delete @latest
`,
		Run: func(cmd *cobra.Command, args []string) {
			apiClient := CLIOpt.client
			serviceClient := apiClient.NewWorkflowServiceClient()
			var workflows wfv1.Workflows
			if !allNamespaces {
				flags.namespace = client.Namespace()
			}
			for _, name := range args {
				workflows = append(workflows, wfv1.Workflow{
					ObjectMeta: metav1.ObjectMeta{Name: name, Namespace: flags.namespace},
				})
			}
<<<<<<< HEAD
			if all || flags.completed || flags.resubmitted || flags.prefix != "" || flags.labels != "" {
				listed, err := listWorkflows(CLIOpt.ctx, serviceClient, flags)
=======
			if all || flags.completed || flags.resubmitted || flags.prefix != "" || flags.labels != "" || flags.finishedAfter != "" {
				listed, err := listWorkflows(ctx, serviceClient, flags)
>>>>>>> a2f54da1
				errors.CheckError(err)
				workflows = append(workflows, listed...)
			}
			for _, wf := range workflows {
				if !dryRun {
					_, err := serviceClient.DeleteWorkflow(CLIOpt.ctx, &workflowpkg.WorkflowDeleteRequest{Name: wf.Name, Namespace: wf.Namespace})
					if err != nil && status.Code(err) == codes.NotFound {
						fmt.Printf("Workflow '%s' not found\n", wf.Name)
						continue
					}
					errors.CheckError(err)
					fmt.Printf("Workflow '%s' deleted\n", wf.Name)
				} else {
					fmt.Printf("Workflow '%s' deleted (dry-run)\n", wf.Name)
				}
			}
		},
	}

	command.Flags().BoolVar(&allNamespaces, "all-namespaces", false, "Delete workflows from all namespaces")
	command.Flags().BoolVar(&all, "all", false, "Delete all workflows")
	command.Flags().BoolVar(&flags.completed, "completed", false, "Delete completed workflows")
	command.Flags().BoolVar(&flags.resubmitted, "resubmitted", false, "Delete resubmitted workflows")
	command.Flags().StringVar(&flags.prefix, "prefix", "", "Delete workflows by prefix")
	command.Flags().StringVar(&flags.finishedAfter, "older", "", "Delete completed workflows finished before the specified duration (e.g. 10m, 3h, 1d)")
	command.Flags().StringVarP(&flags.labels, "selector", "l", "", "Selector (label query) to filter on, not including uninitialized ones")
	command.Flags().BoolVar(&dryRun, "dry-run", false, "Do not delete the workflow, only print what would happen")
	return command
}<|MERGE_RESOLUTION|>--- conflicted
+++ resolved
@@ -45,13 +45,8 @@
 					ObjectMeta: metav1.ObjectMeta{Name: name, Namespace: flags.namespace},
 				})
 			}
-<<<<<<< HEAD
-			if all || flags.completed || flags.resubmitted || flags.prefix != "" || flags.labels != "" {
-				listed, err := listWorkflows(CLIOpt.ctx, serviceClient, flags)
-=======
 			if all || flags.completed || flags.resubmitted || flags.prefix != "" || flags.labels != "" || flags.finishedAfter != "" {
 				listed, err := listWorkflows(ctx, serviceClient, flags)
->>>>>>> a2f54da1
 				errors.CheckError(err)
 				workflows = append(workflows, listed...)
 			}

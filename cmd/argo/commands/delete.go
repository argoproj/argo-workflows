package commands

import (
	"fmt"

	"github.com/spf13/cobra"
	"google.golang.org/grpc/codes"
	"google.golang.org/grpc/status"
	metav1 "k8s.io/apimachinery/pkg/apis/meta/v1"

	"github.com/argoproj/argo/cmd/argo/commands/client"
	cmdcommon "github.com/argoproj/argo/cmd/argo/commands/common"
	workflowpkg "github.com/argoproj/argo/pkg/apiclient/workflow"
	wfv1 "github.com/argoproj/argo/pkg/apis/workflow/v1alpha1"
)

// NewDeleteCommand returns a new instance of an `argo delete` command
func NewDeleteCommand() *cobra.Command {
	var (
		flags         listFlags
		all           bool
		allNamespaces bool
		dryRun        bool
	)
	var command = &cobra.Command{
		Use:   "delete [--dry-run] [WORKFLOW...|[--all] [--older] [--completed] [--resubmitted] [--prefix PREFIX] [--selector SELECTOR]]",
		Short: "delete workflows",
		Example: `# Delete a workflow:

  argo delete my-wf

# Delete the latest workflow:

  argo delete @latest
`,
<<<<<<< HEAD
		SilenceUsage: true,
		RunE: func(cmd *cobra.Command, args []string) error {
			if len(args) == 0 && !(all || allNamespaces || flags.completed || flags.resubmitted || flags.prefix != "" || flags.labels != "" || flags.finishedAfter != "") {
=======
		Run: func(cmd *cobra.Command, args []string) {
			if len(args) == 0 && !(all || allNamespaces || flags.completed || flags.resubmitted || flags.prefix != "" || flags.labels != "" || flags.fields != "" || flags.finishedAfter != "") {
>>>>>>> 45fbc951
				cmd.HelpFunc()(cmd, args)
				return cmdcommon.MissingArgumentsError
			}
			ctx, apiClient := cmdcommon.CreateNewAPIClientFunc()
			serviceClient := apiClient.NewWorkflowServiceClient()
			var workflows wfv1.Workflows
			if !allNamespaces {
				flags.namespace = client.Namespace()
			}
			for _, name := range args {
				workflows = append(workflows, wfv1.Workflow{
					ObjectMeta: metav1.ObjectMeta{Name: name, Namespace: flags.namespace},
				})
			}
			if all || flags.completed || flags.resubmitted || flags.prefix != "" || flags.labels != "" || flags.fields != "" || flags.finishedAfter != "" {
				listed, err := listWorkflows(ctx, serviceClient, flags)
				if err != nil {
					return err
				}
				workflows = append(workflows, listed...)
			}

			if len(workflows) == 0 {
				fmt.Printf("No resources found\n")
				return
			}

			for _, wf := range workflows {
				if !dryRun {
					_, err := serviceClient.DeleteWorkflow(ctx, &workflowpkg.WorkflowDeleteRequest{Name: wf.Name, Namespace: wf.Namespace})
					if err != nil && status.Code(err) == codes.NotFound {
						fmt.Printf("Workflow '%s' not found\n", wf.Name)
						continue
					}
					if err != nil {
						return err
					}
					fmt.Printf("Workflow '%s' deleted\n", wf.Name)
				} else {
					fmt.Printf("Workflow '%s' deleted (dry-run)\n", wf.Name)
				}
			}
			return nil
		},
	}

	command.Flags().BoolVar(&allNamespaces, "all-namespaces", false, "Delete workflows from all namespaces")
	command.Flags().BoolVar(&all, "all", false, "Delete all workflows")
	command.Flags().BoolVar(&flags.completed, "completed", false, "Delete completed workflows")
	command.Flags().BoolVar(&flags.resubmitted, "resubmitted", false, "Delete resubmitted workflows")
	command.Flags().StringVar(&flags.prefix, "prefix", "", "Delete workflows by prefix")
	command.Flags().StringVar(&flags.finishedAfter, "older", "", "Delete completed workflows finished before the specified duration (e.g. 10m, 3h, 1d)")
	command.Flags().StringVarP(&flags.labels, "selector", "l", "", "Selector (label query) to filter on, not including uninitialized ones")
	command.Flags().StringVar(&flags.fields, "field-selector", "", "Selector (field query) to filter on, supports '=', '==', and '!='.(e.g. --field-selectorkey1=value1,key2=value2). The server only supports a limited number of field queries per type.")
	command.Flags().BoolVar(&dryRun, "dry-run", false, "Do not delete the workflow, only print what would happen")
	return command
}<|MERGE_RESOLUTION|>--- conflicted
+++ resolved
@@ -33,14 +33,9 @@
 
   argo delete @latest
 `,
-<<<<<<< HEAD
 		SilenceUsage: true,
 		RunE: func(cmd *cobra.Command, args []string) error {
-			if len(args) == 0 && !(all || allNamespaces || flags.completed || flags.resubmitted || flags.prefix != "" || flags.labels != "" || flags.finishedAfter != "") {
-=======
-		Run: func(cmd *cobra.Command, args []string) {
 			if len(args) == 0 && !(all || allNamespaces || flags.completed || flags.resubmitted || flags.prefix != "" || flags.labels != "" || flags.fields != "" || flags.finishedAfter != "") {
->>>>>>> 45fbc951
 				cmd.HelpFunc()(cmd, args)
 				return cmdcommon.MissingArgumentsError
 			}

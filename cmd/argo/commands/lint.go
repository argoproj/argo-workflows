package commands

import (
	"fmt"
	"os"
	"path/filepath"

	log "github.com/sirupsen/logrus"
	"github.com/spf13/cobra"

	"github.com/argoproj/pkg/errors"

	"github.com/argoproj/argo/cmd/argo/commands/client"
	workflowpkg "github.com/argoproj/argo/pkg/apiclient/workflow"
	"github.com/argoproj/argo/workflow/validate"
	"github.com/argoproj/pkg/errors"
)

func NewLintCommand() *cobra.Command {
	var (
		strict bool
	)
	var command = &cobra.Command{
		Use:   "lint FILE...",
		Short: "validate files or directories of workflow manifests",
		Run: func(cmd *cobra.Command, args []string) {
			ctx, apiClient := client.NewAPIClient()
			serviceClient := apiClient.NewWorkflowServiceClient()
			namespace := client.Namespace()

			lint := func(file string) error {
				wfs, err := validate.ParseWfFromFile(file, strict)
				if err != nil {
					return err
				}
				for _, wf := range wfs {
					_, err := serviceClient.LintWorkflow(ctx, &workflowpkg.WorkflowLintRequest{Namespace: namespace, Workflow: &wf})
					if err != nil {
						return err
					}
				}
				fmt.Printf("%s is valid\n", file)
				return nil
			}

			var invalidWfErr error
			for _, file := range args {
				stat, err := os.Stat(file)
				errors.CheckError(err)
				if stat.IsDir() {
					_ = filepath.Walk(file, func(path string, info os.FileInfo, err error) error {
<<<<<<< HEAD
						// If there was an error with the walk, return
						if err != nil {
							return err
						}

=======
>>>>>>> 38aca5fa
						fileExt := filepath.Ext(info.Name())
						switch fileExt {
						case ".yaml", ".yml", ".json":
						default:
							return nil
						}
						err = lint(path)
						if err != nil {
							invalidWfErr = fmt.Errorf("Invalid workflow/workflows found")
							log.Warn(err)
						}
						return nil
					})
				} else {
					err := lint(file)
					if err != nil {
						invalidWfErr = fmt.Errorf("Invalid workflow/workflows found")
						log.Warn(err)
					}
				}
				err = nil
			}
			if invalidWfErr != nil {
				errors.CheckError(invalidWfErr)
			}
			errors.CheckError(invalidWfErr)
			fmt.Printf("Workflow manifests validated\n")
		},
	}
	command.Flags().BoolVar(&strict, "strict", true, "perform strict workflow validation")
	return command
}<|MERGE_RESOLUTION|>--- conflicted
+++ resolved
@@ -7,8 +7,6 @@
 
 	log "github.com/sirupsen/logrus"
 	"github.com/spf13/cobra"
-
-	"github.com/argoproj/pkg/errors"
 
 	"github.com/argoproj/argo/cmd/argo/commands/client"
 	workflowpkg "github.com/argoproj/argo/pkg/apiclient/workflow"
@@ -49,14 +47,6 @@
 				errors.CheckError(err)
 				if stat.IsDir() {
 					_ = filepath.Walk(file, func(path string, info os.FileInfo, err error) error {
-<<<<<<< HEAD
-						// If there was an error with the walk, return
-						if err != nil {
-							return err
-						}
-
-=======
->>>>>>> 38aca5fa
 						fileExt := filepath.Ext(info.Name())
 						switch fileExt {
 						case ".yaml", ".yml", ".json":
@@ -82,7 +72,6 @@
 			if invalidWfErr != nil {
 				errors.CheckError(invalidWfErr)
 			}
-			errors.CheckError(invalidWfErr)
 			fmt.Printf("Workflow manifests validated\n")
 		},
 	}

--- conflicted
+++ resolved
@@ -417,19 +417,13 @@
       type: Pod
   phase: Succeeded
   startedAt: "2020-06-02T16:04:21Z"
-<<<<<<< HEAD
-`
-
-func TestIndexOrdering(t *testing.T) {
-	t.Skip()
-	var wf wfv1.Workflow
-	err := yaml.Unmarshal([]byte(indexTest), &wf)
-	if assert.NoError(t, err) {
-		assert.Contains(t, printWorkflowHelper(&wf, getFlags{}), `         
+`, &wf)
+		output := printWorkflowHelper(&wf, getFlags{})
+		assert.Contains(t, output, `
    ├- sleep(9:nine)     sleep           many-items-z26lj-2619926859  19s         
-   ├- sleep(10:ten)     sleep           many-items-z26lj-1052882686  23s         
+   ├- sleep(10:ten)     sleep           many-items-z26lj-1052882686  23s
    ├- sleep(11:eleven)  sleep           many-items-z26lj-3011405271  22s`)
-	}
+	})
 }
 
 func TestGetCommand(t *testing.T) {
@@ -453,13 +447,4 @@
 
 	output := test.ExecuteCommand(t, getCommand)
 	assert.Contains(t, output, getOutput)
-=======
-`, &wf)
-		output := printWorkflowHelper(&wf, getFlags{})
-		assert.Contains(t, output, `         
-   ├- sleep(9:nine)     sleep           many-items-z26lj-2619926859  19s         
-   ├- sleep(10:ten)     sleep           many-items-z26lj-1052882686  23s         
-   ├- sleep(11:eleven)  sleep           many-items-z26lj-3011405271  22s`)
-	})
->>>>>>> de3a90dd
 }
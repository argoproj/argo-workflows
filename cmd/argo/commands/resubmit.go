package commands

import (
	"github.com/argoproj/pkg/errors"
	"github.com/spf13/cobra"

	"github.com/argoproj/argo/cmd/argo/commands/client"
	workflowpkg "github.com/argoproj/argo/pkg/apiclient/workflow"
)

func NewResubmitCommand() *cobra.Command {
	var (
		memoized      bool
		priority      int32
		cliSubmitOpts cliSubmitOpts
	)
	var command = &cobra.Command{
		Use:   "resubmit [WORKFLOW...]",
		Short: "resubmit one or more workflows",
		Example: `# Resubmit a workflow:

  argo resubmit my-wf

# Resubmit and wait for completion:

  argo resubmit --wait my-wf.yaml

# Resubmit and watch until completion:

  argo resubmit --watch my-wf.yaml

# Resubmit and tail logs until completion:

  argo resubmit --log my-wf.yaml

# Resubmit the latest workflow:

  argo resubmit @latest
`,
		Run: func(cmd *cobra.Command, args []string) {
<<<<<<< HEAD
			apiClient := CLIOpt.client
=======
			if cmd.Flag("priority").Changed {
				cliSubmitOpts.priority = &priority
			}

			ctx, apiClient := client.NewAPIClient()
>>>>>>> 8f4945f5
			serviceClient := apiClient.NewWorkflowServiceClient()
			namespace := client.Namespace()

			for _, name := range args {
				created, err := serviceClient.ResubmitWorkflow(CLIOpt.ctx, &workflowpkg.WorkflowResubmitRequest{
					Namespace: namespace,
					Name:      name,
					Memoized:  memoized,
				})
				errors.CheckError(err)
				printWorkflow(created, getFlags{output: cliSubmitOpts.output})
				waitWatchOrLog(ctx, serviceClient, namespace, []string{created.Name}, cliSubmitOpts)
			}
		},
	}

	command.Flags().Int32Var(&priority, "priority", 0, "workflow priority")
	command.Flags().StringVarP(&cliSubmitOpts.output, "output", "o", "", "Output format. One of: name|json|yaml|wide")
	command.Flags().BoolVarP(&cliSubmitOpts.wait, "wait", "w", false, "wait for the workflow to complete")
	command.Flags().BoolVar(&cliSubmitOpts.watch, "watch", false, "watch the workflow until it completes")
	command.Flags().BoolVar(&cliSubmitOpts.log, "log", false, "log the workflow until it completes")
	command.Flags().BoolVar(&memoized, "memoized", false, "re-use successful steps & outputs from the previous run (experimental)")
	return command
}<|MERGE_RESOLUTION|>--- conflicted
+++ resolved
@@ -38,15 +38,11 @@
   argo resubmit @latest
 `,
 		Run: func(cmd *cobra.Command, args []string) {
-<<<<<<< HEAD
-			apiClient := CLIOpt.client
-=======
 			if cmd.Flag("priority").Changed {
 				cliSubmitOpts.priority = &priority
 			}
 
-			ctx, apiClient := client.NewAPIClient()
->>>>>>> 8f4945f5
+			apiClient := CLIOpt.client
 			serviceClient := apiClient.NewWorkflowServiceClient()
 			namespace := client.Namespace()
 
@@ -58,7 +54,7 @@
 				})
 				errors.CheckError(err)
 				printWorkflow(created, getFlags{output: cliSubmitOpts.output})
-				waitWatchOrLog(ctx, serviceClient, namespace, []string{created.Name}, cliSubmitOpts)
+				waitWatchOrLog(CLIOpt.ctx, serviceClient, namespace, []string{created.Name}, cliSubmitOpts)
 			}
 		},
 	}

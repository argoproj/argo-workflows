# NOTE: all dependencies changed here must also be changed in the Makefile. 

{
  inputs = {
    nixpkgs.url = "github:NixOS/nixpkgs/nixos-23.11";
    flake-parts = { url = "github:hercules-ci/flake-parts"; inputs.nixpkgs-lib.follows = "nixpkgs"; };
    devenv.url = "github:cachix/devenv";
    nix-filter.url = "github:numtide/nix-filter";
    treefmt-nix.url = "github:numtide/treefmt-nix";
  };

  outputs = inputs:
    inputs.flake-parts.lib.mkFlake { inherit inputs; } {
      systems = [ "x86_64-linux" "x86_64-darwin" "aarch64-linux" "aarch64-darwin" ];
      imports = [ inputs.treefmt-nix.flakeModule ];
      perSystem = { pkgs, lib, config, system, ... }:
        let
          argoConfig = import ./conf.nix;
          myyarn = pkgs.yarn.override { nodejs = pkgs.nodejs_20; };
          filter = inputs.nix-filter.lib;

          # dependencies for building the go binaries
          src = filter {
            root = ../../.;
            include = [
              "." # Way easier to tell it what to exclude than what to include so include all. 
            ];
            exclude = [
              ".devcontainer"
              ".git"
              ".github"
              "community"
              "docs"
              "examples"
              "hack"
              "manifests"
              "sdks"
              (filter.matchExt ".md")
              (filter.matchExt ".yaml")
              (filter.matchExt ".yml")
            ];
          };
          package = {
            name = "controller";
            version = argoConfig.version;
          };

          nodejs = pkgs.nodejs_20;
          nodeEnv = import ./node-env.nix {
            inherit (pkgs) stdenv lib python2 runCommand writeTextFile writeShellScript;
            inherit pkgs nodejs;
            libtool = if pkgs.stdenv.isDarwin then pkgs.darwin.cctools else null;
          };

          nodePackages = import ./node-packages.nix {
            inherit (pkgs) fetchurl nix-gitignore stdenv lib fetchgit;
            inherit nodeEnv;
          };
          pythonPkgs = pkgs.python310Packages;
          mkdocs = with pythonPkgs; # upgrade this in the Makefile if upgraded here
            buildPythonPackage rec {
              pname = "mkdocs";
              version = "1.2.4";
              src = fetchPypi {
                inherit pname version;
                hash = "sha256-jnlwomGDSH/ioQQZQMb9A6oNvlVJ5Qw+cZT1Zcs8Z4o=";
              };
              propagatedBuildInputs = [
                mergedeep markdown click
                pyyaml
                pyyaml-env-tag
                jinja2
                watchdog
                importlib-metadata
                typing-extensions
                packaging
                colorama
                ghp-import
              ];
              doCheck = false;
            };
          mkdocs-material-extensions = with pythonPkgs; # upgrade this in the Makefile if upgraded here
            buildPythonPackage rec {
              pname = "mkdocs_material_extensions";
              version = "1.1.1";
              src = fetchPypi {
                inherit pname version;
                hash = "sha256-nAA9px4swkk9kQI3RIxnLgDO/IANPWrpPS/GmXnjvZM=";
              };
              buildInputs = [ hatchling babel ];
              format = "pyproject";
            };
          mkdocs-material = with pythonPkgs; # upgrade this in the Makefile if upgraded here
            buildPythonPackage rec {
              pname = "mkdocs-material";
              version = "8.1.9";
              src = fetchPypi {
                inherit pname version;
                hash = "sha256-oVhzpeEWv0YVr0/O3IWgU3SSRkNlKGy6UDENlvsGaVg=";
              };
              propagatedBuildInputs = [
                mkdocs-material-extensions
                pygments
                markdown
                mkdocs
                pymdown-extensions
                jinja2
                colorama
                regex
                requests
              ];
              doCheck = false;
            };
          editdistpy = with pythonPkgs;
            buildPythonPackage rec {
              pname = "editdistpy";
              version = "0.1.3";
              src = fetchPypi {
                inherit pname version;
                hash = "sha256-s8rQcxnXn+izumv5IpPelikykX2I6cYk33tqRL3fHcw=";
              };
            };
          symspellpy = with pythonPkgs;
            buildPythonPackage rec {
              pname = "symspellpy";
              version = "6.7.7";
              src = fetchPypi {
                inherit pname version;
                hash = "sha256-9sMVGHeAvC3TD8nKMu8Hb4m7/LKns/mjd5JvH2reAIU=";
              };
              buildInputs = [ setuptools ];
              propagatedBuildInputs = [ editdistpy ];
              format = "pyproject";
            };
          mkdocs-spellcheck = with pythonPkgs; # upgrade this in the Makefile if upgraded here
            buildPythonPackage rec {
              pname = "mkdocs-spellcheck";
              version = "0.2.1";
              src = fetchPypi {
                inherit pname version;
                hash = "sha256-g8neboAWGGN04EWsSBKj4oHyKVN/iKP4wANO+Ba3nI4=";
              };
              format = "pyproject";
              buildInputs = [
                pdm-pep517
              ];
              propagatedBuildInputs = [
                symspellpy
              ];
            };
          pythonEnv = pkgs.python310.withPackages (ps: [
            ps.pytest
            ps.typing-extensions
            ps.mypy
            ps.autopep8
            ps.pip
            mkdocs
            mkdocs-material-extensions
            mkdocs-material
            mkdocs-spellcheck
          ]);

          mkEnvSerialize = (envKey: envValue: "export ${envKey}=${envValue};");
          mkEnv = (envAttrs:
            lib.concatStrings
              (lib.mapAttrsToList
                mkEnvSerialize
                envAttrs)
          );
          mkExec = (execName: envAttrs: execArgs:
            "${mkEnv envAttrs}${execName} ${execArgs}"
          );
          controllerCmd = mkExec "workflow-controller" argoConfig.controller.env argoConfig.controller.args;
          argoServerCmd = mkExec "argo" argoConfig.argoServer.env argoConfig.argoServer.args;
          uiCmd = mkExec "yarn" argoConfig.ui.env argoConfig.ui.args;
        in
        {
          _module.args = import inputs.nixpkgs {
            inherit system;
            overlays = [
              (self: super: {
                go = super.go_1_20;
                buildGoModule = super.buildGo120Module;
              })
            ];
          };

          packages = {
            ${package.name} = pkgs.buildGoModule {
              pname = package.name;
              inherit (package) version;
              inherit src;
<<<<<<< HEAD
              vendorSha256 = "sha256-DHqQigUi31GdCFsjvAu1jU1PRNuPW/f3ECrgVd6bvuk=";
=======
              vendorHash = "sha256-DHqQigUi31GdCFsjvAu1jU1PRNuPW/f3ECrgVd6bvuk=";
>>>>>>> 0270a0fa
              doCheck = false;
            };

            mockery = pkgs.buildGoModule rec { 
              pname = "mockery";
              version = "2.42.0"; # upgrade this in the Makefile if upgraded here

              src = pkgs.fetchFromGitHub {
                owner = "vektra";
                repo = "mockery";
                rev = "v${version}";
                sha256 = "sha256-3wJ7XY/wfVXB4nEHLqEtNRscow/KrAo79sr2OgJisSY=";
              };
              doCheck = false;
              vendorHash = "sha256-J7eL2AQ6v5nG2lZOSSZQOTKBhfk7GtDtqZ7Felo0l54=";

              ldflags = [
                "-X 'github.com/vektra/mockery/v2/pkg/logging.SemVer=v${version}'" # IMPERATIVE TO ENSURE PATH STAYS THE SAME WHEN VERSION CHANGES
              ];
            };

            protoc-gen-gogo-all = pkgs.buildGoModule rec {
              pname = "protoc-gen-gogo";
              version = "1.3.2"; # upgrade this in the Makefile if upgraded here

              src = pkgs.fetchFromGitHub {
                owner = "gogo";
                repo = "protobuf";
                rev = "v${version}";
                sha256 = "sha256-CoUqgLFnLNCS9OxKFS7XwjE17SlH6iL1Kgv+0uEK2zU=";
              };
              doCheck = false;
              vendorHash = "sha256-nOL2Ulo9VlOHAqJgZuHl7fGjz/WFAaWPdemplbQWcak=";
            };
            grpc-ecosystem = pkgs.buildGoModule rec {
              pname = "grpc-ecosystem";
              version = "1.16.0"; # upgrade this in the Makefile if upgraded here

              src = pkgs.fetchFromGitHub {
                owner = "grpc-ecosystem";
                repo = "grpc-gateway";
                rev = "v${version}";
                sha256 = "sha256-jJWqkMEBAJq50KaXccVpmgx/hwTdKgTtNkz8/xYO+Dc=";
              };
              doCheck = false;
              vendorHash = "sha256-jVOb2uHjPley+K41pV+iMPNx67jtb75Rb/ENhw+ZMoM=";
            };

            go-swagger = pkgs.buildGoModule rec {
              pname = "go-swagger";
              version = "0.28.0"; # upgrade this in the Makefile if upgraded here

              src = pkgs.fetchFromGitHub {
                owner = "go-swagger";
                repo = "go-swagger";
                rev = "v${version}";
                sha256 = "sha256-Bw84HQxrI8cSBEM1cxXmWCPqKZa5oGsob2iuUsiAZ+A=";
              };
              doCheck = false;
              vendorHash = "sha256-lhb3tvwhTPNo5+OhGgc3p3ddxFtL1gaIVTpZw0krBhM=";
            };

            controller-tools = pkgs.buildGoModule rec {
              pname = "controller-tools";
              version = "0.14.0"; # upgrade this in the Makefile if upgraded here

              src = pkgs.fetchFromGitHub {
                owner = "kubernetes-sigs";
                repo = "controller-tools";
                rev = "v${version}";
                sha256 = "sha256-G0jBQ12cpjfWGhXYppV9dB2n68bExi6ME9QbxXsUWvw=";
              };
              vendorHash = "sha256-89hzPiqP++tQpPkcSvzc1tHxHcj5PI71RxxxUCgm0BI=";
              doCheck = false;
            };

            k8sio-tools = pkgs.buildGoModule rec {
              pname = "k8sio-tools";
              version = "0.21.5"; # upgrade this in the Makefile if upgraded here

              src = pkgs.fetchFromGitHub {
                owner = "kubernetes";
                repo = "code-generator";
                rev = "v${version}";
                sha256 = "sha256-x05eAO2oAq/jm1SBgwjKo6JRt/j4eMn7oA0cwswLxk8=";
              };
              vendorHash = "sha256-Re8Voj2nO8geLCrbDPqD5rLyiUqE7APcgOnAEJzlkOk=";
              doCheck = false;
            };

            goreman = pkgs.buildGoModule rec {
              pname = "goreman";
              version = "0.3.11"; # upgrade this in the Makefile if upgraded here
              src = pkgs.fetchFromGitHub {
                owner = "mattn";
                repo = "goreman";
                rev = "v${version}";
                sha256 = "sha256-TbJfeU94wakI2028kDqU+7dRRmqXuqpPeL4XBaA/HPo=";
              };
              vendorHash = "sha256-87aHBRWm5Odv6LeshZty5N31sC+vdSwGlTYhk3BZkPo=";
              doCheck = false;
            };

            stern = pkgs.buildGoModule rec {
              pname = "stern";
              version = "1.25.0"; # upgrade this in the Makefile if upgraded here
              src = pkgs.fetchFromGitHub {
                owner = "stern";
                repo = "stern";
                rev = "v${version}";
                sha256 = "sha256-E4Hs9FH+6iQ7kv6CmYUHw9HchtJghMq9tnERO2rpL1g=";
              };
              vendorHash = "sha256-+B3cAuV+HllmB1NaPeZitNpX9udWuCKfDFv+mOVHw2Y=";
              doCheck = false;
            };

            staticfiles = pkgs.buildGoPackage rec {
              name = "staticfiles";
              src = pkgs.fetchFromGitHub {
                owner = "bouk";
                repo = "staticfiles";
                rev = "827d7f6389cd410d0aa3f3d472a4838557bf53dd";
                sha256 = "0xarhmsqypl8036w96ssdzjv3k098p2d4mkmw5f6hkp1m3j67j61";
              };

              goPackagePath = "bou.ke/staticfiles";
            };
            default = config.packages.${package.name};
          };

          devShells = {
            ${package.name} = pkgs.mkShell {
              inherit (package) name;
              shellHook = ''
                unset GOROOT;
                unset GOPATH;
              '';
              inputsFrom = [ config.packages.${package.name} ];
              packages = with pkgs; [
                config.packages.mockery
                config.packages.protoc-gen-gogo-all
                config.packages.grpc-ecosystem
                config.packages.go-swagger
                config.packages.controller-tools
                config.packages.k8sio-tools
                config.packages.goreman
                config.packages.stern
                config.packages.staticfiles
                config.packages.${package.name}
                nodePackages.shell.nodeDependencies
                gopls
                go
                jq
                nodejs
                pythonEnv
                clang-tools
                protobuf
                myyarn
                diffutils
              ];
            };

            devEnv = inputs.devenv.lib.mkShell {
              inherit inputs pkgs;
              modules = [
                ({ pkgs, ... }: {
                  env = argoConfig.env;
                  # This is your devenv configuration
                  packages = with pkgs; [
                    config.packages.mockery
                    config.packages.protoc-gen-gogo-all
                    config.packages.grpc-ecosystem
                    config.packages.go-swagger
                    config.packages.controller-tools
                    config.packages.k8sio-tools
                    config.packages.goreman
                    config.packages.stern
                    config.packages.staticfiles
                    config.packages.${package.name}
                    nodePackages.shell.nodeDependencies
                    gopls
                    go
                    jq
                    nodejs
                    pythonEnv
                    clang-tools
                    protobuf
                    myyarn
                    diffutils
                  ];
                  enterShell = ''
                    unset GOPATH;
                    unset GOROOT;
                    ./hack/port-forward.sh;
                    ./hack/free-port.sh 9090;
                    ./hack/free-port.sh 2746;
                    ./hack/free-port.sh 8080;
                    yarn --cwd ui install;
                  '';
                  processes = {
                    workflow-controller = {
                      exec = controllerCmd;
                    };
                    argo-server = {
                      exec = argoServerCmd;
                    };
                    ui = {
                      exec = uiCmd;
                    };
                  };
                })
              ];
            };
            default = config.devShells.devEnv;
          };

          treefmt = {
            projectRootFile = "flake.nix";
            programs.nixpkgs-fmt.enable = true;
            programs.gofmt.enable = true;
          };
        };
    };

}<|MERGE_RESOLUTION|>--- conflicted
+++ resolved
@@ -190,11 +190,7 @@
               pname = package.name;
               inherit (package) version;
               inherit src;
-<<<<<<< HEAD
-              vendorSha256 = "sha256-DHqQigUi31GdCFsjvAu1jU1PRNuPW/f3ECrgVd6bvuk=";
-=======
               vendorHash = "sha256-DHqQigUi31GdCFsjvAu1jU1PRNuPW/f3ECrgVd6bvuk=";
->>>>>>> 0270a0fa
               doCheck = false;
             };
 

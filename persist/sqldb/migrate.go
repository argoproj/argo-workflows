--- conflicted
+++ resolved
@@ -215,9 +215,6 @@
 			ansiSQLChange(`alter table `+m.tableName+` modify column nodes json not null`),
 			ansiSQLChange(`alter table `+m.tableName+` alter column nodes type json using nodes::json`),
 		),
-<<<<<<< HEAD
-		ansiSQLChange(`create index argo_archived_workflows_i2 on argo_archived_workflows (clustername,finishedat)`),
-=======
 		// add instanceid column to table argo_archived_workflows
 		ansiSQLChange(`alter table argo_archived_workflows add column instanceid varchar(64)`),
 		ansiSQLChange(`update argo_archived_workflows set instanceid = '' where instanceid is null`),
@@ -244,7 +241,7 @@
 		),
 		// add m.tableName index
 		ansiSQLChange(`create index ` + m.tableName + `_i1 on ` + m.tableName + ` (clustername,namespace,updatedat)`),
->>>>>>> 99c35129
+		ansiSQLChange(`create index argo_archived_workflows_i2 on argo_archived_workflows (clustername,finishedat)`),
 	} {
 		err := m.applyChange(ctx, changeSchemaVersion, change)
 		if err != nil {

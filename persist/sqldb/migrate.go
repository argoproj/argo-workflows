--- conflicted
+++ resolved
@@ -1,10 +1,7 @@
 package sqldb
 
 import (
-<<<<<<< HEAD
-=======
 	"context"
->>>>>>> 54764fe0
 	"database/sql"
 
 	"github.com/go-sql-driver/mysql"
@@ -35,21 +32,6 @@
 		return left
 	} else {
 		return right
-<<<<<<< HEAD
-	}
-}
-
-func migrate(cfg migrateCfg, session sqlbuilder.Database) error {
-	// poor mans SQL migration
-	_, err := session.Exec("create table if not exists schema_history(schema_version int not null)")
-	if err != nil {
-		return err
-	}
-	rs, err := session.Query("select schema_version from schema_history")
-	if err != nil {
-		return err
-=======
->>>>>>> 54764fe0
 	}
 }
 
@@ -81,17 +63,7 @@
 		dbType = "mysql"
 	}
 
-<<<<<<< HEAD
-	dbType := "postgres"
-	switch session.Driver().(*sql.DB).Driver().(type) {
-	case *mysql.MySQLDriver:
-		dbType = "mysql"
-	}
-
-	log.WithFields(log.Fields{"clusterName": cfg.clusterName, "dbType": dbType, "schemaVersion": schemaVersion}).Info("Migrating database schema")
-=======
 	log.WithFields(log.Fields{"clusterName": m.clusterName, "dbType": dbType}).Info("Migrating database schema")
->>>>>>> 54764fe0
 
 	// try and make changes idempotent, as it is possible for the change to apply, but the archive update to fail
 	// and therefore try and apply again next try
@@ -120,17 +92,6 @@
 )`),
 		ansiSQLChange(`alter table argo_workflow_history rename to argo_archived_workflows`),
 		ternary(dbType == "mysql",
-<<<<<<< HEAD
-			ansiSQLChange(`drop index idx_name on `+cfg.tableName),
-			ansiSQLChange(`drop index idx_name`),
-		),
-		ansiSQLChange(`create unique index idx_name on ` + cfg.tableName + `(name, namespace)`),
-		ternary(dbType == "mysql",
-			ansiSQLChange(`alter table `+cfg.tableName+` drop primary key`),
-			ansiSQLChange(`alter table `+cfg.tableName+` drop constraint `+cfg.tableName+`_pkey`),
-		),
-		ansiSQLChange(`alter table ` + cfg.tableName + ` add primary key(name,namespace)`),
-=======
 			ansiSQLChange(`drop index idx_name on `+m.tableName),
 			ansiSQLChange(`drop index idx_name`),
 		),
@@ -140,7 +101,6 @@
 			ansiSQLChange(`alter table `+m.tableName+` drop constraint `+m.tableName+`_pkey`),
 		),
 		ansiSQLChange(`alter table ` + m.tableName + ` add primary key(name,namespace)`),
->>>>>>> 54764fe0
 		// huh - why does the pkey not have the same name as the table - history
 		ternary(dbType == "mysql",
 			ansiSQLChange(`alter table argo_archived_workflows drop primary key`),
@@ -176,11 +136,7 @@
 			ansiSQLChange(`alter table argo_archived_workflows alter column finishedat set not null`),
 		),
 		ansiSQLChange(`alter table argo_archived_workflows add clustername varchar(64)`), // DNS entry can only be max 63 bytes
-<<<<<<< HEAD
-		backfillClusterName{clusterName: cfg.clusterName, tableName: "argo_archived_workflows"},
-=======
 		backfillClusterName{clusterName: m.clusterName, tableName: "argo_archived_workflows"},
->>>>>>> 54764fe0
 		ternary(dbType == "mysql",
 			ansiSQLChange(`alter table argo_archived_workflows modify column clustername varchar(64) not null`),
 			ansiSQLChange(`alter table argo_archived_workflows alter column clustername set not null`),
@@ -194,34 +150,6 @@
 		// argo_archived_workflows now looks like:
 		// clustername(not null) uid(not null) | phase(not null) | namespace(not null) | workflow(not null) | startedat(not null)  | finishedat(not null)
 		// remove unused columns
-<<<<<<< HEAD
-		ansiSQLChange(`alter table ` + cfg.tableName + ` drop column phase`),
-		ansiSQLChange(`alter table ` + cfg.tableName + ` drop column startedat`),
-		ansiSQLChange(`alter table ` + cfg.tableName + ` drop column finishedat`),
-		ansiSQLChange(`alter table ` + cfg.tableName + ` rename column id to uid`),
-		ternary(dbType == "mysql",
-			ansiSQLChange(`alter table `+cfg.tableName+` modify column uid varchar(128) not null`),
-			ansiSQLChange(`alter table `+cfg.tableName+` alter column uid set not null`),
-		),
-		ternary(dbType == "mysql",
-			ansiSQLChange(`alter table `+cfg.tableName+` modify column namespace varchar(256) not null`),
-			ansiSQLChange(`alter table `+cfg.tableName+` alter column namespace set not null`),
-		),
-		ansiSQLChange(`alter table ` + cfg.tableName + ` add column clustername varchar(64)`), // DNS cannot be longer than 64 bytes
-		backfillClusterName(cfg),
-		ternary(dbType == "mysql",
-			ansiSQLChange(`alter table `+cfg.tableName+` modify column clustername varchar(64) not null`),
-			ansiSQLChange(`alter table `+cfg.tableName+` alter column clustername set not null`),
-		),
-		ansiSQLChange(`alter table ` + cfg.tableName + ` add column version varchar(64)`),
-		ansiSQLChange(`alter table ` + cfg.tableName + ` add column nodes text`),
-		backfillNodes{tableName: cfg.tableName},
-		ternary(dbType == "mysql",
-			ansiSQLChange(`alter table `+cfg.tableName+` modify column nodes text not null`),
-			ansiSQLChange(`alter table `+cfg.tableName+` alter column nodes set not null`),
-		),
-		ansiSQLChange(`alter table ` + cfg.tableName + ` drop column workflow`),
-=======
 		ansiSQLChange(`alter table ` + m.tableName + ` drop column phase`),
 		ansiSQLChange(`alter table ` + m.tableName + ` drop column startedat`),
 		ansiSQLChange(`alter table ` + m.tableName + ` drop column finishedat`),
@@ -248,23 +176,10 @@
 			ansiSQLChange(`alter table `+m.tableName+` alter column nodes set not null`),
 		),
 		ansiSQLChange(`alter table ` + m.tableName + ` drop column workflow`),
->>>>>>> 54764fe0
 		// add a timestamp column to indicate updated time
 		ansiSQLChange(`alter table ` + m.tableName + ` add column updatedat timestamp not null default current_timestamp`),
 		// remove the old primary key and add a new one
 		ternary(dbType == "mysql",
-<<<<<<< HEAD
-			ansiSQLChange(`alter table `+cfg.tableName+` drop primary key`),
-			ansiSQLChange(`alter table `+cfg.tableName+` drop constraint `+cfg.tableName+`_pkey`),
-		),
-		ternary(dbType == "mysql",
-			ansiSQLChange(`drop index idx_name on `+cfg.tableName),
-			ansiSQLChange(`drop index idx_name`),
-		),
-		ansiSQLChange(`alter table ` + cfg.tableName + ` drop column name`),
-		ansiSQLChange(`alter table ` + cfg.tableName + ` add primary key(clustername,uid,version)`),
-		ansiSQLChange(`create index ` + cfg.tableName + `_i1 on ` + cfg.tableName + ` (clustername,namespace)`),
-=======
 			ansiSQLChange(`alter table `+m.tableName+` drop primary key`),
 			ansiSQLChange(`alter table `+m.tableName+` drop constraint `+m.tableName+`_pkey`),
 		),
@@ -275,7 +190,6 @@
 		ansiSQLChange(`alter table ` + m.tableName + ` drop column name`),
 		ansiSQLChange(`alter table ` + m.tableName + ` add primary key(clustername,uid,version)`),
 		ansiSQLChange(`create index ` + m.tableName + `_i1 on ` + m.tableName + ` (clustername,namespace)`),
->>>>>>> 54764fe0
 		// argo_workflows now looks like:
 		//  clustername(not null) | uid(not null) | namespace(not null) | version(not null) | nodes(not null) | updatedat(not null)
 	} {

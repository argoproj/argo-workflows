package sqldb

import (
	"context"

	log "github.com/sirupsen/logrus"
	"upper.io/db.v3/lib/sqlbuilder"
)

type Migrate interface {
	Exec(ctx context.Context) error
}

func NewMigrate(session sqlbuilder.Database, clusterName string, tableName string) Migrate {
	return migrate{session, clusterName, tableName}
}

type migrate struct {
	session     sqlbuilder.Database
	clusterName string
	tableName   string
}

type change interface {
	apply(session sqlbuilder.Database) error
}

func ternary(condition bool, left, right change) change {
	if condition {
		return left
	} else {
		return right
	}
}

func (m migrate) Exec(ctx context.Context) (err error) {
	{
		// poor mans SQL migration
		_, err = m.session.Exec("create table if not exists schema_history(schema_version int not null)")
		if err != nil {
			return err
		}
		rs, err := m.session.Query("select schema_version from schema_history")
		if err != nil {
			return err
		}
		defer func() {
			tmpErr := rs.Close()
			if err == nil {
				err = tmpErr
			}
		}()
		if !rs.Next() {
			_, err := m.session.Exec("insert into schema_history values(-1)")
			if err != nil {
				return err
			}
<<<<<<< HEAD
		} else {
			if rs.Err() != nil {
				return rs.Err()
			}
=======
		} else if err := rs.Err(); err != nil {
			return err
>>>>>>> ae276a59
		}
	}
	dbType := dbTypeFor(m.session)

	log.WithFields(log.Fields{"clusterName": m.clusterName, "dbType": dbType}).Info("Migrating database schema")

	// try and make changes idempotent, as it is possible for the change to apply, but the archive update to fail
	// and therefore try and apply again next try

	for changeSchemaVersion, change := range []change{
		ansiSQLChange(`create table if not exists ` + m.tableName + ` (
    id varchar(128) ,
    name varchar(256),
    phase varchar(25),
    namespace varchar(256),
    workflow text,
    startedat timestamp default CURRENT_TIMESTAMP,
    finishedat timestamp default CURRENT_TIMESTAMP,
    primary key (id, namespace)
)`),
		ansiSQLChange(`create unique index idx_name on ` + m.tableName + ` (name)`),
		ansiSQLChange(`create table if not exists argo_workflow_history (
    id varchar(128) ,
    name varchar(256),
    phase varchar(25),
    namespace varchar(256),
    workflow text,
    startedat timestamp default CURRENT_TIMESTAMP,
    finishedat timestamp default CURRENT_TIMESTAMP,
    primary key (id, namespace)
)`),
		ansiSQLChange(`alter table argo_workflow_history rename to argo_archived_workflows`),
		ternary(dbType == MySQL,
			ansiSQLChange(`drop index idx_name on `+m.tableName),
			ansiSQLChange(`drop index idx_name`),
		),
		ansiSQLChange(`create unique index idx_name on ` + m.tableName + `(name, namespace)`),
		ternary(dbType == MySQL,
			ansiSQLChange(`alter table `+m.tableName+` drop primary key`),
			ansiSQLChange(`alter table `+m.tableName+` drop constraint `+m.tableName+`_pkey`),
		),
		ansiSQLChange(`alter table ` + m.tableName + ` add primary key(name,namespace)`),
		// huh - why does the pkey not have the same name as the table - history
		ternary(dbType == MySQL,
			ansiSQLChange(`alter table argo_archived_workflows drop primary key`),
			ansiSQLChange(`alter table argo_archived_workflows drop constraint argo_workflow_history_pkey`),
		),
		ansiSQLChange(`alter table argo_archived_workflows add primary key(id)`),
		// ***
		// THE CHANGES ABOVE THIS LINE MAY BE IN PER-PRODUCTION SYSTEMS - DO NOT CHANGE THEM
		// ***
		ternary(dbType == MySQL,
			ansiSQLChange(`alter table argo_archived_workflows change column id uid varchar(128)`),
			ansiSQLChange(`alter table argo_archived_workflows rename column id to uid`),
		),
		ternary(dbType == MySQL,
			ansiSQLChange(`alter table argo_archived_workflows modify column uid varchar(128) not null`),
			ansiSQLChange(`alter table argo_archived_workflows alter column uid set not null`),
		),
		ternary(dbType == MySQL,
			ansiSQLChange(`alter table argo_archived_workflows modify column phase varchar(25) not null`),
			ansiSQLChange(`alter table argo_archived_workflows alter column phase set not null`),
		),
		ternary(dbType == MySQL,
			ansiSQLChange(`alter table argo_archived_workflows modify column namespace varchar(256) not null`),
			ansiSQLChange(`alter table argo_archived_workflows alter column namespace set not null`),
		),
		ternary(dbType == MySQL,
			ansiSQLChange(`alter table argo_archived_workflows modify column workflow text not null`),
			ansiSQLChange(`alter table argo_archived_workflows alter column workflow set not null`),
		),
		ternary(dbType == MySQL,
			ansiSQLChange(`alter table argo_archived_workflows modify column startedat timestamp not null default CURRENT_TIMESTAMP`),
			ansiSQLChange(`alter table argo_archived_workflows alter column startedat set not null`),
		),
		ternary(dbType == MySQL,
			ansiSQLChange(`alter table argo_archived_workflows modify column finishedat timestamp not null default CURRENT_TIMESTAMP`),
			ansiSQLChange(`alter table argo_archived_workflows alter column finishedat set not null`),
		),
		ansiSQLChange(`alter table argo_archived_workflows add clustername varchar(64)`), // DNS entry can only be max 63 bytes
		ansiSQLChange(`update argo_archived_workflows set clustername = '` + m.clusterName + `' where clustername is null`),
		ternary(dbType == MySQL,
			ansiSQLChange(`alter table argo_archived_workflows modify column clustername varchar(64) not null`),
			ansiSQLChange(`alter table argo_archived_workflows alter column clustername set not null`),
		),
		ternary(dbType == MySQL,
			ansiSQLChange(`alter table argo_archived_workflows drop primary key`),
			ansiSQLChange(`alter table argo_archived_workflows drop constraint argo_archived_workflows_pkey`),
		),
		ansiSQLChange(`alter table argo_archived_workflows add primary key(clustername,uid)`),
		ansiSQLChange(`create index argo_archived_workflows_i1 on argo_archived_workflows (clustername,namespace)`),
		// argo_archived_workflows now looks like:
		// clustername(not null) | uid(not null) | | name (null) | phase(not null) | namespace(not null) | workflow(not null) | startedat(not null)  | finishedat(not null)
		// remove unused columns
		ansiSQLChange(`alter table ` + m.tableName + ` drop column phase`),
		ansiSQLChange(`alter table ` + m.tableName + ` drop column startedat`),
		ansiSQLChange(`alter table ` + m.tableName + ` drop column finishedat`),
		ternary(dbType == MySQL,
			ansiSQLChange(`alter table `+m.tableName+` change column id uid varchar(128)`),
			ansiSQLChange(`alter table `+m.tableName+` rename column id to uid`),
		),
		ternary(dbType == MySQL,
			ansiSQLChange(`alter table `+m.tableName+` modify column uid varchar(128) not null`),
			ansiSQLChange(`alter table `+m.tableName+` alter column uid set not null`),
		),
		ternary(dbType == MySQL,
			ansiSQLChange(`alter table `+m.tableName+` modify column namespace varchar(256) not null`),
			ansiSQLChange(`alter table `+m.tableName+` alter column namespace set not null`),
		),
		ansiSQLChange(`alter table ` + m.tableName + ` add column clustername varchar(64)`), // DNS cannot be longer than 64 bytes
		ansiSQLChange(`update ` + m.tableName + ` set clustername = '` + m.clusterName + `' where clustername is null`),
		ternary(dbType == MySQL,
			ansiSQLChange(`alter table `+m.tableName+` modify column clustername varchar(64) not null`),
			ansiSQLChange(`alter table `+m.tableName+` alter column clustername set not null`),
		),
		ansiSQLChange(`alter table ` + m.tableName + ` add column version varchar(64)`),
		ansiSQLChange(`alter table ` + m.tableName + ` add column nodes text`),
		backfillNodes{tableName: m.tableName},
		ternary(dbType == MySQL,
			ansiSQLChange(`alter table `+m.tableName+` modify column nodes text not null`),
			ansiSQLChange(`alter table `+m.tableName+` alter column nodes set not null`),
		),
		ansiSQLChange(`alter table ` + m.tableName + ` drop column workflow`),
		// add a timestamp column to indicate updated time
		ansiSQLChange(`alter table ` + m.tableName + ` add column updatedat timestamp not null default current_timestamp`),
		// remove the old primary key and add a new one
		ternary(dbType == MySQL,
			ansiSQLChange(`alter table `+m.tableName+` drop primary key`),
			ansiSQLChange(`alter table `+m.tableName+` drop constraint `+m.tableName+`_pkey`),
		),
		ternary(dbType == MySQL,
			ansiSQLChange(`drop index idx_name on `+m.tableName),
			ansiSQLChange(`drop index idx_name`),
		),
		ansiSQLChange(`alter table ` + m.tableName + ` drop column name`),
		ansiSQLChange(`alter table ` + m.tableName + ` add primary key(clustername,uid,version)`),
		ansiSQLChange(`create index ` + m.tableName + `_i1 on ` + m.tableName + ` (clustername,namespace)`),
		// argo_workflows now looks like:
		//  clustername(not null) | uid(not null) | namespace(not null) | version(not null) | nodes(not null) | updatedat(not null)
		ternary(dbType == MySQL,
			ansiSQLChange(`alter table argo_archived_workflows modify column workflow json not null`),
			ansiSQLChange(`alter table argo_archived_workflows alter column workflow type json using workflow::json`),
		),
		ternary(dbType == MySQL,
			ansiSQLChange(`alter table argo_archived_workflows modify column name varchar(256) not null`),
			ansiSQLChange(`alter table argo_archived_workflows alter column name set not null`),
		),
		// clustername(not null) | uid(not null) | | name (not null) | phase(not null) | namespace(not null) | workflow(not null) | startedat(not null)  | finishedat(not null)
		ansiSQLChange(`create index ` + m.tableName + `_i2 on ` + m.tableName + ` (clustername,namespace,updatedat)`),
		// The argo_archived_workflows_labels is really provided as a way to create queries on labels that are fast because they
		// use indexes. When displaying, it might be better to look at the `workflow` column.
		// We could have added a `labels` column to argo_archived_workflows, but then we would have had to do free-text
		// queries on it which would be slow due to having to table scan.
		// The key has an optional prefix(253 chars) + '/' + name(63 chars)
		// Why is the key called "name" not "key"? Key is an SQL reserved word.
		ansiSQLChange(`create table if not exists argo_archived_workflows_labels (
	clustername varchar(64) not null,
	uid varchar(128) not null,
    name varchar(317) not null,
    value varchar(63) not null,
    primary key (clustername, uid, name),
 	foreign key (clustername, uid) references argo_archived_workflows(clustername, uid) on delete cascade
)`),
		// MySQL can only store 64k in a TEXT field, both MySQL and Posgres can store 1GB in JSON.
		ternary(dbType == MySQL,
			ansiSQLChange(`alter table `+m.tableName+` modify column nodes json not null`),
			ansiSQLChange(`alter table `+m.tableName+` alter column nodes type json using nodes::json`),
		),
		// add instanceid column to table argo_archived_workflows
		ansiSQLChange(`alter table argo_archived_workflows add column instanceid varchar(64)`),
		ansiSQLChange(`update argo_archived_workflows set instanceid = '' where instanceid is null`),
		ternary(dbType == MySQL,
			ansiSQLChange(`alter table argo_archived_workflows modify column instanceid varchar(64) not null`),
			ansiSQLChange(`alter table argo_archived_workflows alter column instanceid set not null`),
		),
		// drop argo_archived_workflows index
		ternary(dbType == MySQL,
			ansiSQLChange(`drop index argo_archived_workflows_i1 on argo_archived_workflows`),
			ansiSQLChange(`drop index argo_archived_workflows_i1`),
		),
		// add argo_archived_workflows index
		ansiSQLChange(`create index argo_archived_workflows_i1 on argo_archived_workflows (clustername,instanceid,namespace)`),
		// drop m.tableName indexes
		// xxx_i1 is not needed because xxx_i2 already covers it, drop both and recreat an index named xxx_i1
		ternary(dbType == MySQL,
			ansiSQLChange(`drop index `+m.tableName+`_i1 on `+m.tableName),
			ansiSQLChange(`drop index `+m.tableName+`_i1`),
		),
		ternary(dbType == MySQL,
			ansiSQLChange(`drop index `+m.tableName+`_i2 on `+m.tableName),
			ansiSQLChange(`drop index `+m.tableName+`_i2`),
		),
		// add m.tableName index
		ansiSQLChange(`create index ` + m.tableName + `_i1 on ` + m.tableName + ` (clustername,namespace,updatedat)`),
		// index to find records that need deleting, this omits namespaces as this might be null
		ansiSQLChange(`create index argo_archived_workflows_i2 on argo_archived_workflows (clustername,instanceid,finishedat)`),
		// add argo_archived_workflows name index for prefix searching performance
		ansiSQLChange(`create index argo_archived_workflows_i3 on argo_archived_workflows (clustername,instanceid,name)`),
	} {
		err := m.applyChange(ctx, changeSchemaVersion, change)
		if err != nil {
			return err
		}
	}

	return nil
}

func (m migrate) applyChange(ctx context.Context, changeSchemaVersion int, c change) error {
	tx, err := m.session.NewTx(ctx)
	if err != nil {
		return err
	}
	defer func() { _ = tx.Rollback() }()
	rs, err := tx.Exec("update schema_history set schema_version = ? where schema_version = ?", changeSchemaVersion, changeSchemaVersion-1)
	if err != nil {
		return err
	}
	rowsAffected, err := rs.RowsAffected()
	if err != nil {
		return err
	}
	if rowsAffected == 1 {
		log.WithFields(log.Fields{"changeSchemaVersion": changeSchemaVersion, "change": c}).Info("applying database change")
		err := c.apply(m.session)
		if err != nil {
			return err
		}
	}
	return tx.Commit()
}<|MERGE_RESOLUTION|>--- conflicted
+++ resolved
@@ -55,15 +55,8 @@
 			if err != nil {
 				return err
 			}
-<<<<<<< HEAD
-		} else {
-			if rs.Err() != nil {
-				return rs.Err()
-			}
-=======
 		} else if err := rs.Err(); err != nil {
 			return err
->>>>>>> ae276a59
 		}
 	}
 	dbType := dbTypeFor(m.session)

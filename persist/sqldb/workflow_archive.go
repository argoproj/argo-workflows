package sqldb

import (
	"encoding/json"
	"fmt"
	"time"

	log "github.com/sirupsen/logrus"
	"github.com/upper/db/v4"
	"google.golang.org/grpc/codes"
<<<<<<< HEAD
=======
	v1 "k8s.io/apimachinery/pkg/apis/meta/v1"
	"k8s.io/apimachinery/pkg/labels"
	"k8s.io/apimachinery/pkg/types"
>>>>>>> 8dc8d1af

	wfv1 "github.com/argoproj/argo-workflows/v3/pkg/apis/workflow/v1alpha1"
	sutils "github.com/argoproj/argo-workflows/v3/server/utils"
	"github.com/argoproj/argo-workflows/v3/util/instanceid"
	"github.com/argoproj/argo-workflows/v3/workflow/common"
)

const (
	archiveTableName       = "argo_archived_workflows"
	archiveLabelsTableName = archiveTableName + "_labels"
)

type archivedWorkflowMetadata struct {
	ClusterName string             `db:"clustername"`
	InstanceID  string             `db:"instanceid"`
	UID         string             `db:"uid"`
	Name        string             `db:"name"`
	Namespace   string             `db:"namespace"`
	Phase       wfv1.WorkflowPhase `db:"phase"`
	StartedAt   time.Time          `db:"startedat"`
	FinishedAt  time.Time          `db:"finishedat"`
	Labels      string             `db:"labels,omitempty"`
	Annotations string             `db:"annotations,omitempty"`
	Progress    string             `db:"progress,omitempty"`
}

type archivedWorkflowRecord struct {
	archivedWorkflowMetadata
	Workflow string `db:"workflow"`
}

type archivedWorkflowLabelRecord struct {
	ClusterName string `db:"clustername"`
	UID         string `db:"uid"`
	// Why is this called "name" not "key"? Key is an SQL reserved word.
	Key   string `db:"name"`
	Value string `db:"value"`
}

type archivedWorkflowCount struct {
	Total uint64 `db:"total,omitempty" json:"total"`
}

//go:generate mockery --name=WorkflowArchive

type WorkflowArchive interface {
	ArchiveWorkflow(wf *wfv1.Workflow) error
	// list workflows, with the most recently started workflows at the beginning (i.e. index 0 is the most recent)
	ListWorkflows(options sutils.ListOptions) (wfv1.Workflows, error)
	CountWorkflows(options sutils.ListOptions) (int64, error)
	GetWorkflow(uid string, namespace string, name string) (*wfv1.Workflow, error)
	DeleteWorkflow(uid string) error
	DeleteExpiredWorkflows(ttl time.Duration) error
	IsEnabled() bool
	ListWorkflowsLabelKeys() (*wfv1.LabelKeys, error)
	ListWorkflowsLabelValues(key string) (*wfv1.LabelValues, error)
}

type workflowArchive struct {
	session           db.Session
	clusterName       string
	managedNamespace  string
	instanceIDService instanceid.Service
	dbType            dbType
}

func (r *workflowArchive) IsEnabled() bool {
	return true
}

// NewWorkflowArchive returns a new workflowArchive
func NewWorkflowArchive(session db.Session, clusterName, managedNamespace string, instanceIDService instanceid.Service) WorkflowArchive {
	return &workflowArchive{session: session, clusterName: clusterName, managedNamespace: managedNamespace, instanceIDService: instanceIDService, dbType: dbTypeFor(session)}
}

func (r *workflowArchive) ArchiveWorkflow(wf *wfv1.Workflow) error {
	logCtx := log.WithFields(log.Fields{"uid": wf.UID, "labels": wf.GetLabels()})
	logCtx.Debug("Archiving workflow")
	wf.ObjectMeta.Labels[common.LabelKeyWorkflowArchivingStatus] = "Persisted"
	workflow, err := json.Marshal(wf)
	if err != nil {
		return err
	}
	return r.session.Tx(func(sess db.Session) error {
		_, err := sess.SQL().
			DeleteFrom(archiveTableName).
			Where(r.clusterManagedNamespaceAndInstanceID()).
			And(db.Cond{"uid": wf.UID}).
			Exec()
		if err != nil {
			return err
		}
		_, err = sess.Collection(archiveTableName).
			Insert(&archivedWorkflowRecord{
				archivedWorkflowMetadata: archivedWorkflowMetadata{
					ClusterName: r.clusterName,
					InstanceID:  r.instanceIDService.InstanceID(),
					UID:         string(wf.UID),
					Name:        wf.Name,
					Namespace:   wf.Namespace,
					Phase:       wf.Status.Phase,
					StartedAt:   wf.Status.StartedAt.Time,
					FinishedAt:  wf.Status.FinishedAt.Time,
				},
				Workflow: string(workflow),
			})
		if err != nil {
			return err
		}

		_, err = sess.SQL().
			DeleteFrom(archiveLabelsTableName).
			Where(db.Cond{"clustername": r.clusterName}).
			And(db.Cond{"uid": wf.UID}).
			Exec()
		if err != nil {
			return err
		}
		// insert the labels
		for key, value := range wf.GetLabels() {
			_, err := sess.Collection(archiveLabelsTableName).
				Insert(&archivedWorkflowLabelRecord{
					ClusterName: r.clusterName,
					UID:         string(wf.UID),
					Key:         key,
					Value:       value,
				})
			if err != nil {
				return err
			}
		}
		return nil
	})
}

<<<<<<< HEAD
func (r *workflowArchive) ListWorkflows(options sutils.ListOptions) (wfv1.Workflows, error) {
	var archivedWfs []archivedWorkflowRecord

=======
func (r *workflowArchive) ListWorkflows(namespace string, name string, namePrefix string, minStartedAt, maxStartedAt time.Time, labelRequirements labels.Requirements, limit int, offset int) (wfv1.Workflows, error) {
	var archivedWfs []archivedWorkflowMetadata

	// If we were passed 0 as the limit, then we should load all available archived workflows
	// to match the behavior of the `List` operations in the Kubernetes API
	if limit == 0 {
		limit = -1
		offset = -1
	}

	selectQuery, err := selectArchivedWorkflowQuery(r.dbType)
	if err != nil {
		return nil, err
	}

>>>>>>> 8dc8d1af
	selector := r.session.SQL().
		Select(selectQuery).
		From(archiveTableName).
		Where(r.clusterManagedNamespaceAndInstanceID())

<<<<<<< HEAD
	selector, err := BuildArchivedWorkflowSelector(selector, archiveTableName, archiveLabelsTableName, r.dbType, options, false)
=======
	selector, err = labelsClause(selector, r.dbType, labelRequirements)
>>>>>>> 8dc8d1af
	if err != nil {
		return nil, err
	}

	err = selector.All(&archivedWfs)
	if err != nil {
		return nil, err
	}

	wfs := make(wfv1.Workflows, len(archivedWfs))
	for i, md := range archivedWfs {
		labels := make(map[string]string)
		if err := json.Unmarshal([]byte(md.Labels), &labels); err != nil {
			return nil, err
		}
		// For backward compatibility, we should label workflow retrieved from DB as Persisted.
		labels[common.LabelKeyWorkflowArchivingStatus] = "Persisted"

		annotations := make(map[string]string)
		if err := json.Unmarshal([]byte(md.Annotations), &annotations); err != nil {
			return nil, err
		}

		wfs[i] = wfv1.Workflow{
			ObjectMeta: v1.ObjectMeta{
				Name:              md.Name,
				Namespace:         md.Namespace,
				UID:               types.UID(md.UID),
				CreationTimestamp: v1.Time{Time: md.StartedAt},
				Labels:            labels,
				Annotations:       annotations,
			},
			Status: wfv1.WorkflowStatus{
				Phase:      md.Phase,
				StartedAt:  v1.Time{Time: md.StartedAt},
				FinishedAt: v1.Time{Time: md.FinishedAt},
				Progress:   wfv1.Progress(md.Progress),
			},
		}
	}
	return wfs, nil
}

func (r *workflowArchive) CountWorkflows(options sutils.ListOptions) (int64, error) {
	total := &archivedWorkflowCount{}

	selector := r.session.SQL().
		Select(db.Raw("count(*) as total")).
		From(archiveTableName).
		Where(r.clusterManagedNamespaceAndInstanceID())

	selector, err := BuildArchivedWorkflowSelector(selector, archiveTableName, archiveLabelsTableName, r.dbType, options, true)
	if err != nil {
		return 0, err
	}
	err = selector.One(total)
	if err != nil {
		return 0, err
	}

	return int64(total.Total), nil
}

func (r *workflowArchive) clusterManagedNamespaceAndInstanceID() *db.AndExpr {
	return db.And(
		db.Cond{"clustername": r.clusterName},
		namespaceEqual(r.managedNamespace),
		db.Cond{"instanceid": r.instanceIDService.InstanceID()},
	)
}

func startedAtFromClause(from time.Time) db.Cond {
	if !from.IsZero() {
		return db.Cond{"startedat >": from}
	}
	return db.Cond{}
}

func startedAtToClause(to time.Time) db.Cond {
	if !to.IsZero() {
		return db.Cond{"startedat <": to}
	}
	return db.Cond{}
}

func namespaceEqual(namespace string) db.Cond {
	if namespace != "" {
		return db.Cond{"namespace": namespace}
	}
	return db.Cond{}
}

func nameEqual(name string) db.Cond {
	if name != "" {
		return db.Cond{"name": name}
	}
	return db.Cond{}
}

func namePrefixClause(namePrefix string) db.Cond {
	if namePrefix != "" {
		return db.Cond{"name like": namePrefix + "%"}
	}
	return db.Cond{}
}

func (r *workflowArchive) GetWorkflow(uid string, namespace string, name string) (*wfv1.Workflow, error) {
	var err error
	archivedWf := &archivedWorkflowRecord{}
	if uid != "" {
		err = r.session.SQL().
			Select("workflow").
			From(archiveTableName).
			Where(r.clusterManagedNamespaceAndInstanceID()).
			And(db.Cond{"uid": uid}).
			One(archivedWf)
	} else {
		if name != "" && namespace != "" {
			total := &archivedWorkflowCount{}
			err = r.session.SQL().
				Select(db.Raw("count(*) as total")).
				From(archiveTableName).
				Where(r.clusterManagedNamespaceAndInstanceID()).
				And(namespaceEqual(namespace)).
				And(nameEqual(name)).
				One(total)
			if err != nil {
				return nil, err
			}
			num := int64(total.Total)
			if num > 1 {
				return nil, fmt.Errorf("found %d archived workflows with namespace/name: %s/%s", num, namespace, name)
			}
			err = r.session.SQL().
				Select("workflow").
				From(archiveTableName).
				Where(r.clusterManagedNamespaceAndInstanceID()).
				And(namespaceEqual(namespace)).
				And(nameEqual(name)).
				One(archivedWf)
		} else {
			return nil, sutils.ToStatusError(fmt.Errorf("both name and namespace are required if uid is not specified"), codes.InvalidArgument)
		}
	}
	if err != nil {
		if err == db.ErrNoMoreRows {
			return nil, nil
		}
		return nil, err
	}
	var wf *wfv1.Workflow
	err = json.Unmarshal([]byte(archivedWf.Workflow), &wf)
	if err != nil {
		return nil, err
	}
	// For backward compatibility, we should label workflow retrieved from DB as Persisted.
	wf.ObjectMeta.Labels[common.LabelKeyWorkflowArchivingStatus] = "Persisted"
	return wf, nil
}

func (r *workflowArchive) DeleteWorkflow(uid string) error {
	rs, err := r.session.SQL().
		DeleteFrom(archiveTableName).
		Where(r.clusterManagedNamespaceAndInstanceID()).
		And(db.Cond{"uid": uid}).
		Exec()
	if err != nil {
		return err
	}
	rowsAffected, err := rs.RowsAffected()
	if err != nil {
		return err
	}
	log.WithFields(log.Fields{"uid": uid, "rowsAffected": rowsAffected}).Debug("Deleted archived workflow")
	return nil
}

func (r *workflowArchive) DeleteExpiredWorkflows(ttl time.Duration) error {
	rs, err := r.session.SQL().
		DeleteFrom(archiveTableName).
		Where(r.clusterManagedNamespaceAndInstanceID()).
		And(fmt.Sprintf("finishedat < current_timestamp - interval '%d' second", int(ttl.Seconds()))).
		Exec()
	if err != nil {
		return err
	}
	rowsAffected, err := rs.RowsAffected()
	if err != nil {
		return err
	}
	log.WithFields(log.Fields{"rowsAffected": rowsAffected}).Info("Deleted archived workflows")
	return nil
}

func selectArchivedWorkflowQuery(t dbType) (*db.RawExpr, error) {
	switch t {
	case MySQL:
		return db.Raw("name, namespace, uid, phase, startedat, finishedat, workflow->>'$.metadata.labels' as labels, workflow->>'$.metadata.annotations' as annotations, workflow->>'$.status.progress' as progress"), nil
	case Postgres:
		return db.Raw("name, namespace, uid, phase, startedat, finishedat, (workflow::json)->'metadata'->>'labels' as labels, (workflow::json)->'metadata'->>'annotations' as annotations, (workflow::json)->'status'->>'progress' as progress"), nil
	}
	return nil, fmt.Errorf("unsupported db type %s", t)
}<|MERGE_RESOLUTION|>--- conflicted
+++ resolved
@@ -8,12 +8,8 @@
 	log "github.com/sirupsen/logrus"
 	"github.com/upper/db/v4"
 	"google.golang.org/grpc/codes"
-<<<<<<< HEAD
-=======
 	v1 "k8s.io/apimachinery/pkg/apis/meta/v1"
-	"k8s.io/apimachinery/pkg/labels"
 	"k8s.io/apimachinery/pkg/types"
->>>>>>> 8dc8d1af
 
 	wfv1 "github.com/argoproj/argo-workflows/v3/pkg/apis/workflow/v1alpha1"
 	sutils "github.com/argoproj/argo-workflows/v3/server/utils"
@@ -149,37 +145,20 @@
 	})
 }
 
-<<<<<<< HEAD
 func (r *workflowArchive) ListWorkflows(options sutils.ListOptions) (wfv1.Workflows, error) {
-	var archivedWfs []archivedWorkflowRecord
-
-=======
-func (r *workflowArchive) ListWorkflows(namespace string, name string, namePrefix string, minStartedAt, maxStartedAt time.Time, labelRequirements labels.Requirements, limit int, offset int) (wfv1.Workflows, error) {
 	var archivedWfs []archivedWorkflowMetadata
 
-	// If we were passed 0 as the limit, then we should load all available archived workflows
-	// to match the behavior of the `List` operations in the Kubernetes API
-	if limit == 0 {
-		limit = -1
-		offset = -1
-	}
-
 	selectQuery, err := selectArchivedWorkflowQuery(r.dbType)
 	if err != nil {
 		return nil, err
 	}
 
->>>>>>> 8dc8d1af
 	selector := r.session.SQL().
 		Select(selectQuery).
 		From(archiveTableName).
 		Where(r.clusterManagedNamespaceAndInstanceID())
 
-<<<<<<< HEAD
-	selector, err := BuildArchivedWorkflowSelector(selector, archiveTableName, archiveLabelsTableName, r.dbType, options, false)
-=======
-	selector, err = labelsClause(selector, r.dbType, labelRequirements)
->>>>>>> 8dc8d1af
+	selector, err = BuildArchivedWorkflowSelector(selector, archiveTableName, archiveLabelsTableName, r.dbType, options, false)
 	if err != nil {
 		return nil, err
 	}

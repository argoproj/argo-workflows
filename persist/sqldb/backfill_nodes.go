--- conflicted
+++ resolved
@@ -37,13 +37,8 @@
 	}()
 
 	for rs.Next() {
-<<<<<<< HEAD
-		if rs.Err() != nil {
-			return rs.Err()
-=======
 		if err := rs.Err(); err != nil {
 			return err
->>>>>>> ae276a59
 		}
 		workflow := ""
 		err := rs.Scan(&workflow)

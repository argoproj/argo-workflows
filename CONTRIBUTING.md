# How to contribute (Work in progress)

## How to report a bug

Open an issue at https://github.com/argoproj/
* What did you do? (how to reproduce)
* What did you see? (include logs and screenshots as appropriate)
* What did you expect?

## How to contribute a bug fix

Go to https://github.com/argoproj/
* Open an issue and discuss it.
* Create a pull request for your fix.

## How to suggest a new feature

Go to https://github.com/argoproj/
* Open an issue and discuss it.

## How to setup your dev environment

### Requirements
* Golang 1.11
* Docker
* dep v0.5
   * Mac Install: `brew install dep`
* golangci-lint v1.16.0

### Quickstart
```
$ go get github.com/argoproj/argo
$ cd $(go env GOPATH)/src/github.com/argoproj/argo
$ dep ensure -vendor-only
$ make
```

### Build workflow-controller and executor images
The following will build the release versions of workflow-controller and executor images tagged
with the `latest` tag, then push to a personal dockerhub repository, `mydockerrepo`:
```
$ make controller-image executor-image IMAGE_TAG=latest IMAGE_NAMESPACE=mydockerrepo DOCKER_PUSH=true
```
Building release versions of the images will be slow during development, since the build happens
inside a docker build context, which cannot re-use the golang build cache between builds. To build
images quicker (for development purposes), images can be built by adding DEV_IMAGE=true.
```
$ make controller-image executor-image IMAGE_TAG=latest IMAGE_NAMESPACE=mydockerrepo DOCKER_PUSH=true DEV_IMAGE=true
```

### Build argo cli
```
$ make cli
$ ./dist/argo version
```

### Deploying controller with alternative controller/executor images
```
$ helm install argo/argo --set images.namespace=mydockerrepo --set
images.controller workflow-controller:latest
```

### E2E Testing

<<<<<<< HEAD
1. Run `make start-e2e`.
2. Either (a) run your test in your IDE or (b) run `make test-e2e`.

Notes:

* Everything runs in the `argo` namespace (including MinIO). 
* For speed, you're only allowed to use `docker/whalesay:latest`. You'll see `ErrImageNeverPull` if you try and use another image.
* Test can take longer on CI. Adds 5s to timeout values.
=======
See [test/e2e/README.md](test/e2e/README.md).
>>>>>>> 6ba4598f
<|MERGE_RESOLUTION|>--- conflicted
+++ resolved
@@ -62,15 +62,4 @@
 
 ### E2E Testing
 
-<<<<<<< HEAD
-1. Run `make start-e2e`.
-2. Either (a) run your test in your IDE or (b) run `make test-e2e`.
-
-Notes:
-
-* Everything runs in the `argo` namespace (including MinIO). 
-* For speed, you're only allowed to use `docker/whalesay:latest`. You'll see `ErrImageNeverPull` if you try and use another image.
-* Test can take longer on CI. Adds 5s to timeout values.
-=======
-See [test/e2e/README.md](test/e2e/README.md).
->>>>>>> 6ba4598f
+See [test/e2e/README.md](test/e2e/README.md).
--- conflicted
+++ resolved
@@ -17,11 +17,7 @@
             depends: A
             template: fail
           - name: should-execute-1
-<<<<<<< HEAD
-            depends: A && C.Completed
-=======
             depends: "A && (C.Succeeded || C.Failed)"   # For more information about this depends field, see: docs/enhanced-depends-logic.md
->>>>>>> 4470a8a2
             template: pass
           - name: should-execute-2
             depends: B || C

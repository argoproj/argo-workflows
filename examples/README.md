# Documentation by Example

<<<<<<< HEAD
## Welcome!

Argo is an open source project that provides container-native workflows for Kubernetes. Each step in an Argo workflow is defined as a container.

Argo is implemented as a Kubernetes CRD (Custom Resource Definition). As a result, Argo workflows can be managed using `kubectl` and natively integrates with other Kubernetes services such as volumes, secrets, and RBAC. The new Argo software is light-weight and installs in under a minute, and provides complete workflow features including parameter substitution, artifacts, fixtures, loops and recursive workflows.

Many of the Argo examples used in this walkthrough are available in the [`/examples` directory](https://github.com/argoproj/argo-workflows/tree/master/examples) on GitHub. If you like this project, please give us a star!

For a complete description of the Argo workflow spec, please refer to [the spec documentation](https://argoproj.github.io/argo-workflows/fields/#workflowspec).

## Table of Contents

1. [Argo CLI](#argo-cli)
1. [Hello World!](#hello-world)
1. [Parameters](#parameters)
1. [Steps](#steps)
1. [DAG](#dag)
1. [Artifacts](#artifacts)
1. [The Structure of Workflow Specs](#the-structure-of-workflow-specs)
1. [Secrets](#secrets)
1. [Scripts & Results](#scripts--results)
1. [Output Parameters](#output-parameters)
1. [Loops](#loops)
1. [Conditionals](#conditionals)
1. [Retrying Failed or Errored Steps](#retrying-failed-or-errored-steps)
1. [Recursion](#recursion)
1. [Exit Handlers](#exit-handlers)
1. [Timeouts](#timeouts)
1. [Volumes](#volumes)
1. [Suspending](#suspending)
1. [Daemon Containers](#daemon-containers)
1. [Sidecars](#sidecars)
1. [Hardwired Artifacts](#hardwired-artifacts)
1. [Kubernetes Resources](#kubernetes-resources)
1. [Docker-in-Docker Using Sidecars](#docker-in-docker-using-sidecars)
1. [Custom Template Variable Reference](#custom-template-variable-reference)
1. [Continuous Integration Example](#continuous-integration-example)

## Argo CLI

In case you want to follow along with this walkthrough, here's a quick overview of the most useful argo command line interface (CLI) commands.

```sh
argo submit hello-world.yaml    # submit a workflow spec to Kubernetes
argo list                       # list current workflows
argo get hello-world-xxx        # get info about a specific workflow
argo logs hello-world-xxx       # print the logs from a workflow
argo delete hello-world-xxx     # delete workflow
```

You can also run workflow specs directly using `kubectl` but the Argo CLI provides syntax checking, nicer output, and requires less typing.

```sh
kubectl create -f hello-world.yaml
kubectl get wf
kubectl get wf hello-world-xxx
kubectl get po --selector=workflows.argoproj.io/workflow=hello-world-xxx --show-all  # similar to argo
kubectl logs hello-world-xxx-yyy -c main
kubectl delete wf hello-world-xxx
```

## Hello World!

Let's start by creating a very simple workflow template to echo "hello world" using the docker/whalesay container image from DockerHub.

You can run this directly from your shell with a simple docker command:

```sh
$ docker run docker/whalesay cowsay "hello world"
 _____________
< hello world >
 -------------
    \
     \
      \
                    ##        .
              ## ## ##       ==
           ## ## ## ##      ===
       /""""""""""""""""___/ ===
  ~~~ {~~ ~~~~ ~~~ ~~~~ ~~ ~ /  ===- ~~~
       \______ o          __/
        \    \        __/
          \____\______/


Hello from Docker!
This message shows that your installation appears to be working correctly.
```

Below, we run the same container on a Kubernetes cluster using an Argo workflow template.
Be sure to read the comments as they provide useful explanations.

```yaml
apiVersion: argoproj.io/v1alpha1
kind: Workflow                  # new type of k8s spec
metadata:
  generateName: hello-world-    # name of the workflow spec
spec:
  entrypoint: whalesay          # invoke the whalesay template
  templates:
  - name: whalesay              # name of the template
    container:
      image: docker/whalesay
      command: [cowsay]
      args: ["hello world"]
      resources:                # limit the resources
        limits:
          memory: 32Mi
          cpu: 100m
```

Argo adds a new `kind` of Kubernetes spec called a `Workflow`. The above spec contains a single `template` called `whalesay` which runs the `docker/whalesay` container and invokes `cowsay "hello world"`. The `whalesay` template is the `entrypoint` for the spec. The entrypoint specifies the initial template that should be invoked when the workflow spec is executed by Kubernetes. Being able to specify the entrypoint is more useful when there is more than one template defined in the Kubernetes workflow spec. :-)

## Parameters

Let's look at a slightly more complex workflow spec with parameters.

```yaml
apiVersion: argoproj.io/v1alpha1
kind: Workflow
metadata:
  generateName: hello-world-parameters-
spec:
  # invoke the whalesay template with
  # "hello world" as the argument
  # to the message parameter
  entrypoint: whalesay
  arguments:
    parameters:
    - name: message
      value: hello world

  templates:
  - name: whalesay
    inputs:
      parameters:
      - name: message       # parameter declaration
    container:
      # run cowsay with that message input parameter as args
      image: docker/whalesay
      command: [cowsay]
      args: ["{{inputs.parameters.message}}"]
```

This time, the `whalesay` template takes an input parameter named `message` that is passed as the `args` to the `cowsay` command. In order to reference parameters (e.g., ``"{{inputs.parameters.message}}"``), the parameters must be enclosed in double quotes to escape the curly braces in YAML.

The argo CLI provides a convenient way to override parameters used to invoke the entrypoint. For example, the following command would bind the `message` parameter to "goodbye world" instead of the default "hello world".

```sh
argo submit arguments-parameters.yaml -p message="goodbye world"
```

In case of multiple parameters that can be overridden, the argo CLI provides a command to load parameters files in YAML or JSON format. Here is an example of that kind of parameter file:

```yaml
message: goodbye world
```

To run use following command:

```sh
argo submit arguments-parameters.yaml --parameter-file params.yaml
```

Command-line parameters can also be used to override the default entrypoint and invoke any template in the workflow spec. For example, if you add a new version of the `whalesay` template called `whalesay-caps` but you don't want to change the default entrypoint, you can invoke this from the command line as follows:

```sh
argo submit arguments-parameters.yaml --entrypoint whalesay-caps
```

By using a combination of the `--entrypoint` and `-p` parameters, you can call any template in the workflow spec with any parameter that you like.

The values set in the `spec.arguments.parameters` are globally scoped and can be accessed via `{{workflow.parameters.parameter_name}}`. This can be useful to pass information to multiple steps in a workflow. For example, if you wanted to run your workflows with different logging levels that are set in the environment of each container, you could have a YAML file similar to this one:

```yaml
apiVersion: argoproj.io/v1alpha1
kind: Workflow
metadata:
  generateName: global-parameters-
spec:
  entrypoint: A
  arguments:
    parameters:
    - name: log-level
      value: INFO

  templates:
  - name: A
    container:
      image: containerA
      env:
      - name: LOG_LEVEL
        value: "{{workflow.parameters.log-level}}"
      command: [runA]
  - name: B
    container:
      image: containerB
      env:
      - name: LOG_LEVEL
        value: "{{workflow.parameters.log-level}}"
      command: [runB]
```

In this workflow, both steps `A` and `B` would have the same log-level set to `INFO` and can easily be changed between workflow submissions using the `-p` flag.

## Steps

In this example, we'll see how to create multi-step workflows, how to define more than one template in a workflow spec, and how to create nested workflows. Be sure to read the comments as they provide useful explanations.

```yaml
apiVersion: argoproj.io/v1alpha1
kind: Workflow
metadata:
  generateName: steps-
spec:
  entrypoint: hello-hello-hello

  # This spec contains two templates: hello-hello-hello and whalesay
  templates:
  - name: hello-hello-hello
    # Instead of just running a container
    # This template has a sequence of steps
    steps:
    - - name: hello1            # hello1 is run before the following steps
        template: whalesay
        arguments:
          parameters:
          - name: message
            value: "hello1"
    - - name: hello2a           # double dash => run after previous step
        template: whalesay
        arguments:
          parameters:
          - name: message
            value: "hello2a"
      - name: hello2b           # single dash => run in parallel with previous step
        template: whalesay
        arguments:
          parameters:
          - name: message
            value: "hello2b"

  # This is the same template as from the previous example
  - name: whalesay
    inputs:
      parameters:
      - name: message
    container:
      image: docker/whalesay
      command: [cowsay]
      args: ["{{inputs.parameters.message}}"]
```

The above workflow spec prints three different flavors of "hello". The `hello-hello-hello` template consists of three `steps`. The first step named `hello1` will be run in sequence whereas the next two steps named `hello2a` and `hello2b` will be run in parallel with each other. Using the argo CLI command, we can graphically display the execution history of this workflow spec, which shows that the steps named `hello2a` and `hello2b` ran in parallel with each other.

```sh
STEP            TEMPLATE           PODNAME                 DURATION  MESSAGE
 ✔ steps-z2zdn  hello-hello-hello
 ├───✔ hello1   whalesay           steps-z2zdn-27420706    2s
 └─┬─✔ hello2a  whalesay           steps-z2zdn-2006760091  3s
   └─✔ hello2b  whalesay           steps-z2zdn-2023537710  3s
```

## DAG

As an alternative to specifying sequences of steps, you can define the workflow as a directed-acyclic graph (DAG) by specifying the dependencies of each task. This can be simpler to maintain for complex workflows and allows for maximum parallelism when running tasks.

In the following workflow, step `A` runs first, as it has no dependencies. Once `A` has finished, steps `B` and `C` run in parallel. Finally, once `B` and `C` have completed, step `D` can run.

```yaml
apiVersion: argoproj.io/v1alpha1
kind: Workflow
metadata:
  generateName: dag-diamond-
spec:
  entrypoint: diamond
  templates:
  - name: echo
    inputs:
      parameters:
      - name: message
    container:
      image: alpine:3.7
      command: [echo, "{{inputs.parameters.message}}"]
  - name: diamond
    dag:
      tasks:
      - name: A
        template: echo
        arguments:
          parameters: [{name: message, value: A}]
      - name: B
        dependencies: [A]
        template: echo
        arguments:
          parameters: [{name: message, value: B}]
      - name: C
        dependencies: [A]
        template: echo
        arguments:
          parameters: [{name: message, value: C}]
      - name: D
        dependencies: [B, C]
        template: echo
        arguments:
          parameters: [{name: message, value: D}]
```

The dependency graph may have [multiple roots](./dag-multiroot.yaml). The templates called from a DAG or steps template can themselves be DAG or steps templates. This can allow for complex workflows to be split into manageable pieces.

The DAG logic has a built-in `fail fast` feature to stop scheduling new steps, as soon as it detects that one of the DAG nodes is failed. Then it waits until all DAG nodes are completed before failing the DAG itself.
The [FailFast](./dag-disable-failFast.yaml) flag default is `true`,  if set to `false`, it will allow a DAG to run all branches of the DAG to completion (either success or failure), regardless of the failed outcomes of branches in the DAG. More info and example about this feature at [here](https://github.com/argoproj/argo-workflows/issues/1442).
## Artifacts

**Note:**
You will need to configure an artifact repository to run this example.
[Configuring an artifact repository here](https://argoproj.github.io/argo-workflows/configure-artifact-repository/).

When running workflows, it is very common to have steps that generate or consume artifacts. Often, the output artifacts of one step may be used as input artifacts to a subsequent step.

The below workflow spec consists of two steps that run in sequence. The first step named `generate-artifact` will generate an artifact using the `whalesay` template that will be consumed by the second step named `print-message` that then consumes the generated artifact.

```yaml
apiVersion: argoproj.io/v1alpha1
kind: Workflow
metadata:
  generateName: artifact-passing-
spec:
  entrypoint: artifact-example
  templates:
  - name: artifact-example
    steps:
    - - name: generate-artifact
        template: whalesay
    - - name: consume-artifact
        template: print-message
        arguments:
          artifacts:
          # bind message to the hello-art artifact
          # generated by the generate-artifact step
          - name: message
            from: "{{steps.generate-artifact.outputs.artifacts.hello-art}}"

  - name: whalesay
    container:
      image: docker/whalesay:latest
      command: [sh, -c]
      args: ["cowsay hello world | tee /tmp/hello_world.txt"]
    outputs:
      artifacts:
      # generate hello-art artifact from /tmp/hello_world.txt
      # artifacts can be directories as well as files
      - name: hello-art
        path: /tmp/hello_world.txt

  - name: print-message
    inputs:
      artifacts:
      # unpack the message input artifact
      # and put it at /tmp/message
      - name: message
        path: /tmp/message
    container:
      image: alpine:latest
      command: [sh, -c]
      args: ["cat /tmp/message"]
```

The `whalesay` template uses the `cowsay` command to generate a file named `/tmp/hello-world.txt`. It then `outputs` this file as an artifact named `hello-art`. In general, the artifact's `path` may be a directory rather than just a file. The `print-message` template takes an input artifact named `message`, unpacks it at the `path` named `/tmp/message` and then prints the contents of `/tmp/message` using the `cat` command.
The `artifact-example` template passes the `hello-art` artifact generated as an output of the `generate-artifact` step as the `message` input artifact to the `print-message` step. DAG templates use the tasks prefix to refer to another task, for example `{{tasks.generate-artifact.outputs.artifacts.hello-art}}`.

Artifacts are packaged as Tarballs and gzipped by default. You may customize this behavior by specifying an archive strategy, using the `archive` field. For example:

```yaml
<... snipped ...>
    outputs:
      artifacts:
        # default behavior - tar+gzip default compression.
      - name: hello-art-1
        path: /tmp/hello_world.txt

        # disable archiving entirely - upload the file / directory as is.
        # this is useful when the container layout matches the desired target repository layout.   
      - name: hello-art-2
        path: /tmp/hello_world.txt
        archive:
          none: {}

        # customize the compression behavior (disabling it here).
        # this is useful for files with varying compression benefits, 
        # e.g. disabling compression for a cached build workspace and large binaries, 
        # or increasing compression for "perfect" textual data - like a json/xml export of a large database.
      - name: hello-art-3
        path: /tmp/hello_world.txt
        archive:
          tar:
            # no compression (also accepts the standard gzip 1 to 9 values)
            compressionLevel: 0
<... snipped ...>
``` 

## The Structure of Workflow Specs

We now know enough about the basic components of a workflow spec to review its basic structure:

- Kubernetes header including metadata
- Spec body
  - Entrypoint invocation with optionally arguments
  - List of template definitions

- For each template definition
  - Name of the template
  - Optionally a list of inputs
  - Optionally a list of outputs
  - Container invocation (leaf template) or a list of steps
    - For each step, a template invocation

To summarize, workflow specs are composed of a set of Argo templates where each template consists of an optional input section, an optional output section and either a container invocation or a list of steps where each step invokes another template.

Note that the container section of the workflow spec will accept the same options as the container section of a pod spec, including but not limited to environment variables, secrets, and volume mounts. Similarly, for volume claims and volumes.

## Secrets

Argo supports the same secrets syntax and mechanisms as Kubernetes Pod specs, which allows access to secrets as environment variables or volume mounts. See the [Kubernetes documentation](https://kubernetes.io/docs/concepts/configuration/secret/) for more information.

```yaml
# To run this example, first create the secret by running:
# kubectl create secret generic my-secret --from-literal=mypassword=S00perS3cretPa55word
apiVersion: argoproj.io/v1alpha1
kind: Workflow
metadata:
  generateName: secret-example-
spec:
  entrypoint: whalesay
  # To access secrets as files, add a volume entry in spec.volumes[] and
  # then in the container template spec, add a mount using volumeMounts.
  volumes:
  - name: my-secret-vol
    secret:
      secretName: my-secret     # name of an existing k8s secret
  templates:
  - name: whalesay
    container:
      image: alpine:3.7
      command: [sh, -c]
      args: ['
        echo "secret from env: $MYSECRETPASSWORD";
        echo "secret from file: `cat /secret/mountpath/mypassword`"
      ']
      # To access secrets as environment variables, use the k8s valueFrom and
      # secretKeyRef constructs.
      env:
      - name: MYSECRETPASSWORD  # name of env var
        valueFrom:
          secretKeyRef:
            name: my-secret     # name of an existing k8s secret
            key: mypassword     # 'key' subcomponent of the secret
      volumeMounts:
      - name: my-secret-vol     # mount file containing secret at /secret/mountpath
        mountPath: "/secret/mountpath"
```

## Scripts & Results

Often, we just want a template that executes a script specified as a here-script (also known as a `here document`) in the workflow spec. This example shows how to do that:

```yaml
apiVersion: argoproj.io/v1alpha1
kind: Workflow
metadata:
  generateName: scripts-bash-
spec:
  entrypoint: bash-script-example
  templates:
  - name: bash-script-example
    steps:
    - - name: generate
        template: gen-random-int-bash
    - - name: print
        template: print-message
        arguments:
          parameters:
          - name: message
            value: "{{steps.generate.outputs.result}}"  # The result of the here-script

  - name: gen-random-int-bash
    script:
      image: debian:9.4
      command: [bash]
      source: |                                         # Contents of the here-script
        cat /dev/urandom | od -N2 -An -i | awk -v f=1 -v r=100 '{printf "%i\n", f + r * $1 / 65536}'

  - name: gen-random-int-python
    script:
      image: python:alpine3.6
      command: [python]
      source: |
        import random
        i = random.randint(1, 100)
        print(i)

  - name: gen-random-int-javascript
    script:
      image: node:9.1-alpine
      command: [node]
      source: |
        var rand = Math.floor(Math.random() * 100);
        console.log(rand);

  - name: print-message
    inputs:
      parameters:
      - name: message
    container:
      image: alpine:latest
      command: [sh, -c]
      args: ["echo result was: {{inputs.parameters.message}}"]
```

The `script` keyword allows the specification of the script body using the `source` tag. This creates a temporary file containing the script body and then passes the name of the temporary file as the final parameter to `command`, which should be an interpreter that executes the script body.

The use of the `script` feature also assigns the standard output of running the script to a special output parameter named `result`. This allows you to use the result of running the script itself in the rest of the workflow spec. In this example, the result is simply echoed by the print-message template.

## Output Parameters

Output parameters provide a general mechanism to use the result of a step as a parameter rather than as an artifact. This allows you to use the result from any type of step, not just a `script`, for conditional tests, loops, and arguments. Output parameters work similarly to `script result` except that the value of the output parameter is set to the contents of a generated file rather than the contents of `stdout`.

```yaml
apiVersion: argoproj.io/v1alpha1
kind: Workflow
metadata:
  generateName: output-parameter-
spec:
  entrypoint: output-parameter
  templates:
  - name: output-parameter
    steps:
    - - name: generate-parameter
        template: whalesay
    - - name: consume-parameter
        template: print-message
        arguments:
          parameters:
          # Pass the hello-param output from the generate-parameter step as the message input to print-message
          - name: message
            value: "{{steps.generate-parameter.outputs.parameters.hello-param}}"

  - name: whalesay
    container:
      image: docker/whalesay:latest
      command: [sh, -c]
      args: ["echo -n hello world > /tmp/hello_world.txt"]  # generate the content of hello_world.txt
    outputs:
      parameters:
      - name: hello-param		# name of output parameter
        valueFrom:
          path: /tmp/hello_world.txt	# set the value of hello-param to the contents of this hello-world.txt

  - name: print-message
    inputs:
      parameters:
      - name: message
    container:
      image: docker/whalesay:latest
      command: [cowsay]
      args: ["{{inputs.parameters.message}}"]
```

DAG templates use the tasks prefix to refer to another task, for example `{{tasks.generate-parameter.outputs.parameters.hello-param}}`.

## Loops

When writing workflows, it is often very useful to be able to iterate over a set of inputs as shown in this example:

```yaml
apiVersion: argoproj.io/v1alpha1
kind: Workflow
metadata:
  generateName: loops-
spec:
  entrypoint: loop-example
  templates:
  - name: loop-example
    steps:
    - - name: print-message
        template: whalesay
        arguments:
          parameters:
          - name: message
            value: "{{item}}"
        withItems:              # invoke whalesay once for each item in parallel
        - hello world           # item 1
        - goodbye world         # item 2

  - name: whalesay
    inputs:
      parameters:
      - name: message
    container:
      image: docker/whalesay:latest
      command: [cowsay]
      args: ["{{inputs.parameters.message}}"]
```

We can also iterate over sets of items:

```yaml
apiVersion: argoproj.io/v1alpha1
kind: Workflow
metadata:
  generateName: loops-maps-
spec:
  entrypoint: loop-map-example
  templates:
  - name: loop-map-example
    steps:
    - - name: test-linux
        template: cat-os-release
        arguments:
          parameters:
          - name: image
            value: "{{item.image}}"
          - name: tag
            value: "{{item.tag}}"
        withItems:
        - { image: 'debian', tag: '9.1' }       #item set 1
        - { image: 'debian', tag: '8.9' }       #item set 2
        - { image: 'alpine', tag: '3.6' }       #item set 3
        - { image: 'ubuntu', tag: '17.10' }     #item set 4

  - name: cat-os-release
    inputs:
      parameters:
      - name: image
      - name: tag
    container:
      image: "{{inputs.parameters.image}}:{{inputs.parameters.tag}}"
      command: [cat]
      args: [/etc/os-release]
```

We can pass lists of items as parameters:

```yaml
apiVersion: argoproj.io/v1alpha1
kind: Workflow
metadata:
  generateName: loops-param-arg-
spec:
  entrypoint: loop-param-arg-example
  arguments:
    parameters:
    - name: os-list                                     # a list of items
      value: |
        [
          { "image": "debian", "tag": "9.1" },
          { "image": "debian", "tag": "8.9" },
          { "image": "alpine", "tag": "3.6" },
          { "image": "ubuntu", "tag": "17.10" }
        ]

  templates:
  - name: loop-param-arg-example
    inputs:
      parameters:
      - name: os-list
    steps:
    - - name: test-linux
        template: cat-os-release
        arguments:
          parameters:
          - name: image
            value: "{{item.image}}"
          - name: tag
            value: "{{item.tag}}"
        withParam: "{{inputs.parameters.os-list}}"      # parameter specifies the list to iterate over

  # This template is the same as in the previous example
  - name: cat-os-release
    inputs:
      parameters:
      - name: image
      - name: tag
    container:
      image: "{{inputs.parameters.image}}:{{inputs.parameters.tag}}"
      command: [cat]
      args: [/etc/os-release]
```

We can even dynamically generate the list of items to iterate over!

```yaml
apiVersion: argoproj.io/v1alpha1
kind: Workflow
metadata:
  generateName: loops-param-result-
spec:
  entrypoint: loop-param-result-example
  templates:
  - name: loop-param-result-example
    steps:
    - - name: generate
        template: gen-number-list
    # Iterate over the list of numbers generated by the generate step above
    - - name: sleep
        template: sleep-n-sec
        arguments:
          parameters:
          - name: seconds
            value: "{{item}}"
        withParam: "{{steps.generate.outputs.result}}"

  # Generate a list of numbers in JSON format
  - name: gen-number-list
    script:
      image: python:alpine3.6
      command: [python]
      source: |
        import json
        import sys
        json.dump([i for i in range(20, 31)], sys.stdout)

  - name: sleep-n-sec
    inputs:
      parameters:
      - name: seconds
    container:
      image: alpine:latest
      command: [sh, -c]
      args: ["echo sleeping for {{inputs.parameters.seconds}} seconds; sleep {{inputs.parameters.seconds}}; echo done"]
```

## Conditionals

We also support conditional execution. The syntax is implemented by [govaluate](https://github.com/Knetic/govaluate) which offers the support for complex syntax. See in the example:

```yaml
apiVersion: argoproj.io/v1alpha1
kind: Workflow
metadata:
  generateName: coinflip-
spec:
  entrypoint: coinflip
  templates:
  - name: coinflip
    steps:
    # flip a coin
    - - name: flip-coin
        template: flip-coin
    # evaluate the result in parallel
    - - name: heads
        template: heads                       # call heads template if "heads"
        when: "{{steps.flip-coin.outputs.result}} == heads"
      - name: tails
        template: tails                       # call tails template if "tails"
        when: "{{steps.flip-coin.outputs.result}} == tails"
    - - name: flip-again
        template: flip-coin
    - - name: complex-condition
        template: heads-tails-or-twice-tails
        # call heads template if first flip was "heads" and second was "tails" OR both were "tails"
        when: >-
            ( {{steps.flip-coin.outputs.result}} == heads &&
              {{steps.flip-again.outputs.result}} == tails
            ) ||
            ( {{steps.flip-coin.outputs.result}} == tails &&
              {{steps.flip-again.outputs.result}} == tails )
      - name: heads-regex
        template: heads                       # call heads template if ~ "hea"
        when: "{{steps.flip-again.outputs.result}} =~ hea"
      - name: tails-regex
        template: tails                       # call heads template if ~ "tai"
        when: "{{steps.flip-again.outputs.result}} =~ tai"

  # Return heads or tails based on a random number
  - name: flip-coin
    script:
      image: python:alpine3.6
      command: [python]
      source: |
        import random
        result = "heads" if random.randint(0,1) == 0 else "tails"
        print(result)

  - name: heads
    container:
      image: alpine:3.6
      command: [sh, -c]
      args: ["echo \"it was heads\""]

  - name: tails
    container:
      image: alpine:3.6
      command: [sh, -c]
      args: ["echo \"it was tails\""]
  
  - name: heads-tails-or-twice-tails
    container:
      image: alpine:3.6
      command: [sh, -c]
      args: ["echo \"it was heads the first flip and tails the second. Or it was two times tails.\""]
```

!!! note
    If the parameter value contains quotes, it may invalidate the govaluate expression. To handle parameters with 
    quotes, embed an [expr](https://github.com/antonmedv/expr) expression in the conditional. For example:

    ```yaml
    when: "{{=inputs.parameters['may-contain-quotes'] == 'example'}}"
    ```

## Retrying Failed or Errored Steps

You can specify a `retryStrategy` that will dictate how failed or errored steps are retried:

```yaml
# This example demonstrates the use of retry back offs
apiVersion: argoproj.io/v1alpha1
kind: Workflow
metadata:
  generateName: retry-backoff-
spec:
  entrypoint: retry-backoff
  templates:
  - name: retry-backoff
    retryStrategy:
      limit: 10
      retryPolicy: "Always"
      backoff:
        duration: "1"      # Must be a string. Default unit is seconds. Could also be a Duration, e.g.: "2m", "6h", "1d"
        factor: 2
        maxDuration: "1m"  # Must be a string. Default unit is seconds. Could also be a Duration, e.g.: "2m", "6h", "1d"
      affinity:
        nodeAntiAffinity: {}
    container:
      image: python:alpine3.6
      command: ["python", -c]
      # fail with a 66% probability
      args: ["import random; import sys; exit_code = random.choice([0, 1, 1]); sys.exit(exit_code)"]
```

* `limit` is the maximum number of times the container will be retried.
* `retryPolicy` specifies if a container will be retried on failure, error, both, or only transient errors (e.g. i/o or TLS handshake timeout). "Always" retries on both errors and failures. Also available: "OnFailure" (default), "OnError", and "OnTransientError" (available after v3.0.0-rc2).
* `backoff` is an exponential backoff
* `nodeAntiAffinity` prevents running steps on the same host.  Current implementation allows only empty `nodeAntiAffinity` (i.e. `nodeAntiAffinity: {}`) and by default it uses label `kubernetes.io/hostname` as the selector.

Providing an empty `retryStrategy` (i.e. `retryStrategy: {}`) will cause a container to retry until completion.


## Recursion

Templates can recursively invoke each other! In this variation of the above coin-flip template, we continue to flip coins until it comes up heads.

```yaml
apiVersion: argoproj.io/v1alpha1
kind: Workflow
metadata:
  generateName: coinflip-recursive-
spec:
  entrypoint: coinflip
  templates:
  - name: coinflip
    steps:
    # flip a coin
    - - name: flip-coin
        template: flip-coin
    # evaluate the result in parallel
    - - name: heads
        template: heads                 # call heads template if "heads"
        when: "{{steps.flip-coin.outputs.result}} == heads"
      - name: tails                     # keep flipping coins if "tails"
        template: flip-coin
        when: "{{steps.flip-coin.outputs.result}} == tails"

  - name: flip-coin
    script:
      image: python:alpine3.6
      command: [python]
      source: |
        import random
        result = "heads" if random.randint(0,1) == 0 else "tails"
        print(result)

  - name: heads
    container:
      image: alpine:3.6
      command: [sh, -c]
      args: ["echo \"it was heads\""]
```

Here's the result of a couple of runs of coinflip for comparison.

```sh
argo get coinflip-recursive-tzcb5

STEP                         PODNAME                              MESSAGE
 ✔ coinflip-recursive-vhph5
 ├───✔ flip-coin             coinflip-recursive-vhph5-2123890397
 └─┬─✔ heads                 coinflip-recursive-vhph5-128690560
   └─○ tails

STEP                          PODNAME                              MESSAGE
 ✔ coinflip-recursive-tzcb5
 ├───✔ flip-coin              coinflip-recursive-tzcb5-322836820
 └─┬─○ heads
   └─✔ tails
     ├───✔ flip-coin          coinflip-recursive-tzcb5-1863890320
     └─┬─○ heads
       └─✔ tails
         ├───✔ flip-coin      coinflip-recursive-tzcb5-1768147140
         └─┬─○ heads
           └─✔ tails
             ├───✔ flip-coin  coinflip-recursive-tzcb5-4080411136
             └─┬─✔ heads      coinflip-recursive-tzcb5-4080323273
               └─○ tails
```

In the first run, the coin immediately comes up heads and we stop. In the second run, the coin comes up tail three times before it finally comes up heads and we stop.

## Exit handlers

An exit handler is a template that *always* executes, irrespective of success or failure, at the end of the workflow.

Some common use cases of exit handlers are:

- cleaning up after a workflow runs
- sending notifications of workflow status (e.g., e-mail/Slack)
- posting the pass/fail status to a webhook result (e.g. GitHub build result)
- resubmitting or submitting another workflow

```yaml
apiVersion: argoproj.io/v1alpha1
kind: Workflow
metadata:
  generateName: exit-handlers-
spec:
  entrypoint: intentional-fail
  onExit: exit-handler                  # invoke exit-handler template at end of the workflow
  templates:
  # primary workflow template
  - name: intentional-fail
    container:
      image: alpine:latest
      command: [sh, -c]
      args: ["echo intentional failure; exit 1"]

  # Exit handler templates
  # After the completion of the entrypoint template, the status of the
  # workflow is made available in the global variable {{workflow.status}}.
  # {{workflow.status}} will be one of: Succeeded, Failed, Error
  - name: exit-handler
    steps:
    - - name: notify
        template: send-email
      - name: celebrate
        template: celebrate
        when: "{{workflow.status}} == Succeeded"
      - name: cry
        template: cry
        when: "{{workflow.status}} != Succeeded"
  - name: send-email
    container:
      image: alpine:latest
      command: [sh, -c]
      args: ["echo send e-mail: {{workflow.name}} {{workflow.status}} {{workflow.duration}}"]
  - name: celebrate
    container:
      image: alpine:latest
      command: [sh, -c]
      args: ["echo hooray!"]
  - name: cry
    container:
      image: alpine:latest
      command: [sh, -c]
      args: ["echo boohoo!"]
```

## Timeouts

To limit the elapsed time for a workflow, you can set the variable `activeDeadlineSeconds`.

```yaml
# To enforce a timeout for a container template, specify a value for activeDeadlineSeconds.
apiVersion: argoproj.io/v1alpha1
kind: Workflow
metadata:
  generateName: timeouts-
spec:
  entrypoint: sleep
  templates:
  - name: sleep
    container:
      image: alpine:latest
      command: [sh, -c]
      args: ["echo sleeping for 1m; sleep 60; echo done"]
    activeDeadlineSeconds: 10           # terminate container template after 10 seconds
```

## Volumes

The following example dynamically creates a volume and then uses the volume in a two step workflow.

```yaml
apiVersion: argoproj.io/v1alpha1
kind: Workflow
metadata:
  generateName: volumes-pvc-
spec:
  entrypoint: volumes-pvc-example
  volumeClaimTemplates:                 # define volume, same syntax as k8s Pod spec
  - metadata:
      name: workdir                     # name of volume claim
    spec:
      accessModes: [ "ReadWriteOnce" ]
      resources:
        requests:
          storage: 1Gi                  # Gi => 1024 * 1024 * 1024

  templates:
  - name: volumes-pvc-example
    steps:
    - - name: generate
        template: whalesay
    - - name: print
        template: print-message

  - name: whalesay
    container:
      image: docker/whalesay:latest
      command: [sh, -c]
      args: ["echo generating message in volume; cowsay hello world | tee /mnt/vol/hello_world.txt"]
      # Mount workdir volume at /mnt/vol before invoking docker/whalesay
      volumeMounts:                     # same syntax as k8s Pod spec
      - name: workdir
        mountPath: /mnt/vol

  - name: print-message
    container:
      image: alpine:latest
      command: [sh, -c]
      args: ["echo getting message from volume; find /mnt/vol; cat /mnt/vol/hello_world.txt"]
      # Mount workdir volume at /mnt/vol before invoking docker/whalesay
      volumeMounts:                     # same syntax as k8s Pod spec
      - name: workdir
        mountPath: /mnt/vol

```

Volumes are a very useful way to move large amounts of data from one step in a workflow to another. Depending on the system, some volumes may be accessible concurrently from multiple steps.

In some cases, you want to access an already existing volume rather than creating/destroying one dynamically.

```yaml
# Define Kubernetes PVC
kind: PersistentVolumeClaim
apiVersion: v1
metadata:
  name: my-existing-volume
spec:
  accessModes: [ "ReadWriteOnce" ]
  resources:
    requests:
      storage: 1Gi

---
apiVersion: argoproj.io/v1alpha1
kind: Workflow
metadata:
  generateName: volumes-existing-
spec:
  entrypoint: volumes-existing-example
  volumes:
  # Pass my-existing-volume as an argument to the volumes-existing-example template
  # Same syntax as k8s Pod spec
  - name: workdir
    persistentVolumeClaim:
      claimName: my-existing-volume

  templates:
  - name: volumes-existing-example
    steps:
    - - name: generate
        template: whalesay
    - - name: print
        template: print-message

  - name: whalesay
    container:
      image: docker/whalesay:latest
      command: [sh, -c]
      args: ["echo generating message in volume; cowsay hello world | tee /mnt/vol/hello_world.txt"]
      volumeMounts:
      - name: workdir
        mountPath: /mnt/vol

  - name: print-message
    container:
      image: alpine:latest
      command: [sh, -c]
      args: ["echo getting message from volume; find /mnt/vol; cat /mnt/vol/hello_world.txt"]
      volumeMounts:
      - name: workdir
        mountPath: /mnt/vol
```

It's also possible to declare existing volumes at the template level, instead of the workflow level.
This can be useful workflows that generate volumes using a `resource` step.

```yaml
apiVersion: argoproj.io/v1alpha1
kind: Workflow
metadata:
  generateName: template-level-volume-
spec:
  entrypoint: generate-and-use-volume
  templates:
  - name: generate-and-use-volume
    steps:
    - - name: generate-volume
        template: generate-volume
        arguments:
          parameters:
            - name: pvc-size
              # In a real-world example, this could be generated by a previous workflow step.
              value: '1Gi'
    - - name: generate
        template: whalesay
        arguments:
          parameters:
            - name: pvc-name
              value: '{{steps.generate-volume.outputs.parameters.pvc-name}}'
    - - name: print
        template: print-message
        arguments:
          parameters:
            - name: pvc-name
              value: '{{steps.generate-volume.outputs.parameters.pvc-name}}'

  - name: generate-volume
    inputs:
      parameters:
        - name: pvc-size
    resource:
      action: create
      setOwnerReference: true
      manifest: |
        apiVersion: v1
        kind: PersistentVolumeClaim
        metadata:
          generateName: pvc-example-
        spec:
          accessModes: ['ReadWriteOnce', 'ReadOnlyMany']
          resources:
            requests:
              storage: '{{inputs.parameters.pvc-size}}'
    outputs:
      parameters:
        - name: pvc-name
          valueFrom:
            jsonPath: '{.metadata.name}'

  - name: whalesay
    inputs:
      parameters:
        - name: pvc-name
    volumes:
      - name: workdir
        persistentVolumeClaim:
          claimName: '{{inputs.parameters.pvc-name}}'
    container:
      image: docker/whalesay:latest
      command: [sh, -c]
      args: ["echo generating message in volume; cowsay hello world | tee /mnt/vol/hello_world.txt"]
      volumeMounts:
      - name: workdir
        mountPath: /mnt/vol

  - name: print-message
    inputs:
        parameters:
          - name: pvc-name
    volumes:
      - name: workdir
        persistentVolumeClaim:
          claimName: '{{inputs.parameters.pvc-name}}'
    container:
      image: alpine:latest
      command: [sh, -c]
      args: ["echo getting message from volume; find /mnt/vol; cat /mnt/vol/hello_world.txt"]
      volumeMounts:
      - name: workdir
        mountPath: /mnt/vol

```

## Suspending

Workflows can be suspended by

```sh
argo suspend WORKFLOW
```

Or by specifying a `suspend` step on the workflow:

```yaml
apiVersion: argoproj.io/v1alpha1
kind: Workflow
metadata:
  generateName: suspend-template-
spec:
  entrypoint: suspend
  templates:
  - name: suspend
    steps:
    - - name: build
        template: whalesay
    - - name: approve
        template: approve
    - - name: delay
        template: delay
    - - name: release
        template: whalesay

  - name: approve
    suspend: {}

  - name: delay
    suspend:
      duration: "20"    # Must be a string. Default unit is seconds. Could also be a Duration, e.g.: "2m", "6h", "1d"

  - name: whalesay
    container:
      image: docker/whalesay
      command: [cowsay]
      args: ["hello world"]
```

Once suspended, a Workflow will not schedule any new steps until it is resumed. It can be resumed manually by
```sh
argo resume WORKFLOW
```
Or automatically with a `duration` limit as the example above.

## Daemon Containers

Argo workflows can start containers that run in the background (also known as `daemon containers`) while the workflow itself continues execution. Note that the daemons will be *automatically destroyed* when the workflow exits the template scope in which the daemon was invoked. Daemon containers are useful for starting up services to be tested or to be used in testing (e.g., fixtures). We also find it very useful when running large simulations to spin up a database as a daemon for collecting and organizing the results. The big advantage of daemons compared with sidecars is that their existence can persist across multiple steps or even the entire workflow.

```yaml
apiVersion: argoproj.io/v1alpha1
kind: Workflow
metadata:
  generateName: daemon-step-
spec:
  entrypoint: daemon-example
  templates:
  - name: daemon-example
    steps:
    - - name: influx
        template: influxdb              # start an influxdb as a daemon (see the influxdb template spec below)

    - - name: init-database             # initialize influxdb
        template: influxdb-client
        arguments:
          parameters:
          - name: cmd
            value: curl -XPOST 'http://{{steps.influx.ip}}:8086/query' --data-urlencode "q=CREATE DATABASE mydb"

    - - name: producer-1                # add entries to influxdb
        template: influxdb-client
        arguments:
          parameters:
          - name: cmd
            value: for i in $(seq 1 20); do curl -XPOST 'http://{{steps.influx.ip}}:8086/write?db=mydb' -d "cpu,host=server01,region=uswest load=$i" ; sleep .5 ; done
      - name: producer-2                # add entries to influxdb
        template: influxdb-client
        arguments:
          parameters:
          - name: cmd
            value: for i in $(seq 1 20); do curl -XPOST 'http://{{steps.influx.ip}}:8086/write?db=mydb' -d "cpu,host=server02,region=uswest load=$((RANDOM % 100))" ; sleep .5 ; done
      - name: producer-3                # add entries to influxdb
        template: influxdb-client
        arguments:
          parameters:
          - name: cmd
            value: curl -XPOST 'http://{{steps.influx.ip}}:8086/write?db=mydb' -d 'cpu,host=server03,region=useast load=15.4'

    - - name: consumer                  # consume intries from influxdb
        template: influxdb-client
        arguments:
          parameters:
          - name: cmd
            value: curl --silent -G http://{{steps.influx.ip}}:8086/query?pretty=true --data-urlencode "db=mydb" --data-urlencode "q=SELECT * FROM cpu"

  - name: influxdb
    daemon: true                        # start influxdb as a daemon
    retryStrategy:
      limit: 10                         # retry container if it fails
    container:
      image: influxdb:1.2
      readinessProbe:                   # wait for readinessProbe to succeed
        httpGet:
          path: /ping
          port: 8086

  - name: influxdb-client
    inputs:
      parameters:
      - name: cmd
    container:
      image: appropriate/curl:latest
      command: ["/bin/sh", "-c"]
      args: ["{{inputs.parameters.cmd}}"]
      resources:
        requests:
          memory: 32Mi
          cpu: 100m
```

Step templates use the `steps` prefix to refer to another step: for example `{{steps.influx.ip}}`. In DAG templates, the `tasks` prefix is used instead: for example `{{tasks.influx.ip}}`.

## Sidecars

A sidecar is another container that executes concurrently in the same pod as the main container and is useful in creating multi-container pods.

```yaml
apiVersion: argoproj.io/v1alpha1
kind: Workflow
metadata:
  generateName: sidecar-nginx-
spec:
  entrypoint: sidecar-nginx-example
  templates:
  - name: sidecar-nginx-example
    container:
      image: appropriate/curl
      command: [sh, -c]
      # Try to read from nginx web server until it comes up
      args: ["until `curl -G 'http://127.0.0.1/' >& /tmp/out`; do echo sleep && sleep 1; done && cat /tmp/out"]
    # Create a simple nginx web server
    sidecars:
    - name: nginx
      image: nginx:1.13
```

In the above example, we create a sidecar container that runs nginx as a simple web server. The order in which containers come up is random, so in this example the main container polls the nginx container until it is ready to service requests. This is a good design pattern when designing multi-container systems: always wait for any services you need to come up before running your main code.

## Hardwired Artifacts

With Argo, you can use any container image that you like to generate any kind of artifact. In practice, however, we find certain types of artifacts are very common, so there is built-in support for git, http, gcs and s3 artifacts.

```yaml
apiVersion: argoproj.io/v1alpha1
kind: Workflow
metadata:
  generateName: hardwired-artifact-
spec:
  entrypoint: hardwired-artifact
  templates:
  - name: hardwired-artifact
    inputs:
      artifacts:
      # Check out the master branch of the argo repo and place it at /src
      # revision can be anything that git checkout accepts: branch, commit, tag, etc.
      - name: argo-source
        path: /src
        git:
          repo: https://github.com/argoproj/argo-workflows.git
          revision: "master"
      # Download kubectl 1.8.0 and place it at /bin/kubectl
      - name: kubectl
        path: /bin/kubectl
        mode: 0755
        http:
          url: https://storage.googleapis.com/kubernetes-release/release/v1.8.0/bin/linux/amd64/kubectl
      # Copy an s3 compatible artifact repository bucket (such as AWS, GCS and Minio) and place it at /s3
      - name: objects
        path: /s3
        s3:
          endpoint: storage.googleapis.com
          bucket: my-bucket-name
          key: path/in/bucket
          accessKeySecret:
            name: my-s3-credentials
            key: accessKey
          secretKeySecret:
            name: my-s3-credentials
            key: secretKey
    container:
      image: debian
      command: [sh, -c]
      args: ["ls -l /src /bin/kubectl /s3"]
```

## Kubernetes Resources

In many cases, you will want to manage Kubernetes resources from Argo workflows. The resource template allows you to create, delete or updated any type of Kubernetes resource.

```yaml
# in a workflow. The resource template type accepts any k8s manifest
# (including CRDs) and can perform any kubectl action against it (e.g. create,
# apply, delete, patch).
apiVersion: argoproj.io/v1alpha1
kind: Workflow
metadata:
  generateName: k8s-jobs-
spec:
  entrypoint: pi-tmpl
  templates:
  - name: pi-tmpl
    resource:                   # indicates that this is a resource template
      action: create            # can be any kubectl action (e.g. create, delete, apply, patch)
      # The successCondition and failureCondition are optional expressions.
      # If failureCondition is true, the step is considered failed.
      # If successCondition is true, the step is considered successful.
      # They use kubernetes label selection syntax and can be applied against any field
      # of the resource (not just labels). Multiple AND conditions can be represented by comma
      # delimited expressions.
      # For more details: https://kubernetes.io/docs/concepts/overview/working-with-objects/labels/
      successCondition: status.succeeded > 0
      failureCondition: status.failed > 3
      manifest: |               #put your kubernetes spec here
        apiVersion: batch/v1
        kind: Job
        metadata:
          generateName: pi-job-
        spec:
          template:
            metadata:
              name: pi
            spec:
              containers:
              - name: pi
                image: perl
                command: ["perl",  "-Mbignum=bpi", "-wle", "print bpi(2000)"]
              restartPolicy: Never
          backoffLimit: 4
```

**Note:**
Currently only a single resource can be managed by a resource template so either a `generateName` or `name` must be provided in the resource's metadata.

Resources created in this way are independent of the workflow. If you want the resource to be deleted when the workflow is deleted then you can use [Kubernetes garbage collection](https://kubernetes.io/docs/concepts/workloads/controllers/garbage-collection/) with the workflow resource as an owner reference ([example](./k8s-owner-reference.yaml)).

You can also collect data about the resource in output parameters (see more at [k8s-jobs.yaml](./k8s-jobs.yaml))

**Note:**
When patching, the resource will accept another attribute, `mergeStrategy`, which can either be `strategic`, `merge`, or `json`. If this attribute is not supplied, it will default to `strategic`. Keep in mind that Custom Resources cannot be patched with `strategic`, so a different strategy must be chosen. For example, suppose you have the [CronTab CustomResourceDefinition](https://kubernetes.io/docs/tasks/access-kubernetes-api/custom-resources/custom-resource-definitions/#create-a-customresourcedefinition) defined, and the following instance of a CronTab:

```yaml
apiVersion: "stable.example.com/v1"
kind: CronTab
spec:
  cronSpec: "* * * * */5"
  image: my-awesome-cron-image
```

This Crontab can be modified using the following Argo Workflow:

```yaml
apiVersion: argoproj.io/v1alpha1
kind: Workflow
metadata:
  generateName: k8s-patch-
spec:
  entrypoint: cront-tmpl
  templates:
  - name: cront-tmpl
    resource:
      action: patch
      mergeStrategy: merge                 # Must be one of [strategic merge json]
      manifest: |
        apiVersion: "stable.example.com/v1"
        kind: CronTab
        spec:
          cronSpec: "* * * * */10"
          image: my-awesome-cron-image
```

## Docker-in-Docker Using Sidecars

An application of sidecars is to implement Docker-in-Docker (DinD). DinD is useful when you want to run Docker commands from inside a container. For example, you may want to build and push a container image from inside your build container. In the following example, we use the docker:dind container to run a Docker daemon in a sidecar and give the main container access to the daemon.

```yaml
apiVersion: argoproj.io/v1alpha1
kind: Workflow
metadata:
  generateName: sidecar-dind-
spec:
  entrypoint: dind-sidecar-example
  templates:
  - name: dind-sidecar-example
    container:
      image: docker:19.03.13
      command: [sh, -c]
      args: ["until docker ps; do sleep 3; done; docker run --rm debian:latest cat /etc/os-release"]
      env:
      - name: DOCKER_HOST               # the docker daemon can be access on the standard port on localhost
        value: 127.0.0.1
    sidecars:
    - name: dind
      image: docker:19.03.13-dind          # Docker already provides an image for running a Docker daemon
      command: [dockerd-entrypoint.sh]
      env:
        - name: DOCKER_TLS_CERTDIR         # Docker TLS env config
          value: ""
      securityContext:
        privileged: true                # the Docker daemon can only run in a privileged container
      # mirrorVolumeMounts will mount the same volumes specified in the main container
      # to the sidecar (including artifacts), at the same mountPaths. This enables
      # dind daemon to (partially) see the same filesystem as the main container in
      # order to use features such as docker volume binding.
      mirrorVolumeMounts: true
```

## Custom Template Variable Reference

In this example, we can see how we can use the other template language variable reference (E.g: Jinja) in Argo workflow template.
Argo will validate and resolve only the variable that starts with Argo allowed prefix
{***"item", "steps", "inputs", "outputs", "workflow", "tasks"***}

```yaml
apiVersion: argoproj.io/v1alpha1
kind: Workflow
metadata:
  generateName: custom-template-variable-
spec:
  entrypoint: hello-hello-hello

  templates:
    - name: hello-hello-hello
      steps:
        - - name: hello1
            template: whalesay
            arguments:
              parameters: [{name: message, value: "hello1"}]
        - - name: hello2a
            template: whalesay
            arguments:
              parameters: [{name: message, value: "hello2a"}]
          - name: hello2b
            template: whalesay
            arguments:
              parameters: [{name: message, value: "hello2b"}]

    - name: whalesay
      inputs:
        parameters:
          - name: message
      container:
        image: docker/whalesay
        command: [cowsay]
        args: ["{{user.username}}"]

```

## Continuous Integration Example

Continuous integration is a popular application for workflows. Currently, Argo does not provide event triggers for automatically kicking off your CI jobs, but we plan to do so in the near future. Until then, you can easily write a cron job that checks for new commits and kicks off the needed workflow, or use your existing Jenkins server to kick off the workflow.

A good example of a CI workflow spec is provided at https://github.com/argoproj/argo-workflows/tree/master/examples/influxdb-ci.yaml. Because it just uses the concepts that we've already covered and is somewhat long, we don't go into details here.
=======
This has been moved to [the docs](https://argoproj.github.io/argo-workflows/walk-through/).
>>>>>>> c0cd1f85
<|MERGE_RESOLUTION|>--- conflicted
+++ resolved
@@ -1,1567 +1,3 @@
 # Documentation by Example
 
-<<<<<<< HEAD
-## Welcome!
-
-Argo is an open source project that provides container-native workflows for Kubernetes. Each step in an Argo workflow is defined as a container.
-
-Argo is implemented as a Kubernetes CRD (Custom Resource Definition). As a result, Argo workflows can be managed using `kubectl` and natively integrates with other Kubernetes services such as volumes, secrets, and RBAC. The new Argo software is light-weight and installs in under a minute, and provides complete workflow features including parameter substitution, artifacts, fixtures, loops and recursive workflows.
-
-Many of the Argo examples used in this walkthrough are available in the [`/examples` directory](https://github.com/argoproj/argo-workflows/tree/master/examples) on GitHub. If you like this project, please give us a star!
-
-For a complete description of the Argo workflow spec, please refer to [the spec documentation](https://argoproj.github.io/argo-workflows/fields/#workflowspec).
-
-## Table of Contents
-
-1. [Argo CLI](#argo-cli)
-1. [Hello World!](#hello-world)
-1. [Parameters](#parameters)
-1. [Steps](#steps)
-1. [DAG](#dag)
-1. [Artifacts](#artifacts)
-1. [The Structure of Workflow Specs](#the-structure-of-workflow-specs)
-1. [Secrets](#secrets)
-1. [Scripts & Results](#scripts--results)
-1. [Output Parameters](#output-parameters)
-1. [Loops](#loops)
-1. [Conditionals](#conditionals)
-1. [Retrying Failed or Errored Steps](#retrying-failed-or-errored-steps)
-1. [Recursion](#recursion)
-1. [Exit Handlers](#exit-handlers)
-1. [Timeouts](#timeouts)
-1. [Volumes](#volumes)
-1. [Suspending](#suspending)
-1. [Daemon Containers](#daemon-containers)
-1. [Sidecars](#sidecars)
-1. [Hardwired Artifacts](#hardwired-artifacts)
-1. [Kubernetes Resources](#kubernetes-resources)
-1. [Docker-in-Docker Using Sidecars](#docker-in-docker-using-sidecars)
-1. [Custom Template Variable Reference](#custom-template-variable-reference)
-1. [Continuous Integration Example](#continuous-integration-example)
-
-## Argo CLI
-
-In case you want to follow along with this walkthrough, here's a quick overview of the most useful argo command line interface (CLI) commands.
-
-```sh
-argo submit hello-world.yaml    # submit a workflow spec to Kubernetes
-argo list                       # list current workflows
-argo get hello-world-xxx        # get info about a specific workflow
-argo logs hello-world-xxx       # print the logs from a workflow
-argo delete hello-world-xxx     # delete workflow
-```
-
-You can also run workflow specs directly using `kubectl` but the Argo CLI provides syntax checking, nicer output, and requires less typing.
-
-```sh
-kubectl create -f hello-world.yaml
-kubectl get wf
-kubectl get wf hello-world-xxx
-kubectl get po --selector=workflows.argoproj.io/workflow=hello-world-xxx --show-all  # similar to argo
-kubectl logs hello-world-xxx-yyy -c main
-kubectl delete wf hello-world-xxx
-```
-
-## Hello World!
-
-Let's start by creating a very simple workflow template to echo "hello world" using the docker/whalesay container image from DockerHub.
-
-You can run this directly from your shell with a simple docker command:
-
-```sh
-$ docker run docker/whalesay cowsay "hello world"
- _____________
-< hello world >
- -------------
-    \
-     \
-      \
-                    ##        .
-              ## ## ##       ==
-           ## ## ## ##      ===
-       /""""""""""""""""___/ ===
-  ~~~ {~~ ~~~~ ~~~ ~~~~ ~~ ~ /  ===- ~~~
-       \______ o          __/
-        \    \        __/
-          \____\______/
-
-
-Hello from Docker!
-This message shows that your installation appears to be working correctly.
-```
-
-Below, we run the same container on a Kubernetes cluster using an Argo workflow template.
-Be sure to read the comments as they provide useful explanations.
-
-```yaml
-apiVersion: argoproj.io/v1alpha1
-kind: Workflow                  # new type of k8s spec
-metadata:
-  generateName: hello-world-    # name of the workflow spec
-spec:
-  entrypoint: whalesay          # invoke the whalesay template
-  templates:
-  - name: whalesay              # name of the template
-    container:
-      image: docker/whalesay
-      command: [cowsay]
-      args: ["hello world"]
-      resources:                # limit the resources
-        limits:
-          memory: 32Mi
-          cpu: 100m
-```
-
-Argo adds a new `kind` of Kubernetes spec called a `Workflow`. The above spec contains a single `template` called `whalesay` which runs the `docker/whalesay` container and invokes `cowsay "hello world"`. The `whalesay` template is the `entrypoint` for the spec. The entrypoint specifies the initial template that should be invoked when the workflow spec is executed by Kubernetes. Being able to specify the entrypoint is more useful when there is more than one template defined in the Kubernetes workflow spec. :-)
-
-## Parameters
-
-Let's look at a slightly more complex workflow spec with parameters.
-
-```yaml
-apiVersion: argoproj.io/v1alpha1
-kind: Workflow
-metadata:
-  generateName: hello-world-parameters-
-spec:
-  # invoke the whalesay template with
-  # "hello world" as the argument
-  # to the message parameter
-  entrypoint: whalesay
-  arguments:
-    parameters:
-    - name: message
-      value: hello world
-
-  templates:
-  - name: whalesay
-    inputs:
-      parameters:
-      - name: message       # parameter declaration
-    container:
-      # run cowsay with that message input parameter as args
-      image: docker/whalesay
-      command: [cowsay]
-      args: ["{{inputs.parameters.message}}"]
-```
-
-This time, the `whalesay` template takes an input parameter named `message` that is passed as the `args` to the `cowsay` command. In order to reference parameters (e.g., ``"{{inputs.parameters.message}}"``), the parameters must be enclosed in double quotes to escape the curly braces in YAML.
-
-The argo CLI provides a convenient way to override parameters used to invoke the entrypoint. For example, the following command would bind the `message` parameter to "goodbye world" instead of the default "hello world".
-
-```sh
-argo submit arguments-parameters.yaml -p message="goodbye world"
-```
-
-In case of multiple parameters that can be overridden, the argo CLI provides a command to load parameters files in YAML or JSON format. Here is an example of that kind of parameter file:
-
-```yaml
-message: goodbye world
-```
-
-To run use following command:
-
-```sh
-argo submit arguments-parameters.yaml --parameter-file params.yaml
-```
-
-Command-line parameters can also be used to override the default entrypoint and invoke any template in the workflow spec. For example, if you add a new version of the `whalesay` template called `whalesay-caps` but you don't want to change the default entrypoint, you can invoke this from the command line as follows:
-
-```sh
-argo submit arguments-parameters.yaml --entrypoint whalesay-caps
-```
-
-By using a combination of the `--entrypoint` and `-p` parameters, you can call any template in the workflow spec with any parameter that you like.
-
-The values set in the `spec.arguments.parameters` are globally scoped and can be accessed via `{{workflow.parameters.parameter_name}}`. This can be useful to pass information to multiple steps in a workflow. For example, if you wanted to run your workflows with different logging levels that are set in the environment of each container, you could have a YAML file similar to this one:
-
-```yaml
-apiVersion: argoproj.io/v1alpha1
-kind: Workflow
-metadata:
-  generateName: global-parameters-
-spec:
-  entrypoint: A
-  arguments:
-    parameters:
-    - name: log-level
-      value: INFO
-
-  templates:
-  - name: A
-    container:
-      image: containerA
-      env:
-      - name: LOG_LEVEL
-        value: "{{workflow.parameters.log-level}}"
-      command: [runA]
-  - name: B
-    container:
-      image: containerB
-      env:
-      - name: LOG_LEVEL
-        value: "{{workflow.parameters.log-level}}"
-      command: [runB]
-```
-
-In this workflow, both steps `A` and `B` would have the same log-level set to `INFO` and can easily be changed between workflow submissions using the `-p` flag.
-
-## Steps
-
-In this example, we'll see how to create multi-step workflows, how to define more than one template in a workflow spec, and how to create nested workflows. Be sure to read the comments as they provide useful explanations.
-
-```yaml
-apiVersion: argoproj.io/v1alpha1
-kind: Workflow
-metadata:
-  generateName: steps-
-spec:
-  entrypoint: hello-hello-hello
-
-  # This spec contains two templates: hello-hello-hello and whalesay
-  templates:
-  - name: hello-hello-hello
-    # Instead of just running a container
-    # This template has a sequence of steps
-    steps:
-    - - name: hello1            # hello1 is run before the following steps
-        template: whalesay
-        arguments:
-          parameters:
-          - name: message
-            value: "hello1"
-    - - name: hello2a           # double dash => run after previous step
-        template: whalesay
-        arguments:
-          parameters:
-          - name: message
-            value: "hello2a"
-      - name: hello2b           # single dash => run in parallel with previous step
-        template: whalesay
-        arguments:
-          parameters:
-          - name: message
-            value: "hello2b"
-
-  # This is the same template as from the previous example
-  - name: whalesay
-    inputs:
-      parameters:
-      - name: message
-    container:
-      image: docker/whalesay
-      command: [cowsay]
-      args: ["{{inputs.parameters.message}}"]
-```
-
-The above workflow spec prints three different flavors of "hello". The `hello-hello-hello` template consists of three `steps`. The first step named `hello1` will be run in sequence whereas the next two steps named `hello2a` and `hello2b` will be run in parallel with each other. Using the argo CLI command, we can graphically display the execution history of this workflow spec, which shows that the steps named `hello2a` and `hello2b` ran in parallel with each other.
-
-```sh
-STEP            TEMPLATE           PODNAME                 DURATION  MESSAGE
- ✔ steps-z2zdn  hello-hello-hello
- ├───✔ hello1   whalesay           steps-z2zdn-27420706    2s
- └─┬─✔ hello2a  whalesay           steps-z2zdn-2006760091  3s
-   └─✔ hello2b  whalesay           steps-z2zdn-2023537710  3s
-```
-
-## DAG
-
-As an alternative to specifying sequences of steps, you can define the workflow as a directed-acyclic graph (DAG) by specifying the dependencies of each task. This can be simpler to maintain for complex workflows and allows for maximum parallelism when running tasks.
-
-In the following workflow, step `A` runs first, as it has no dependencies. Once `A` has finished, steps `B` and `C` run in parallel. Finally, once `B` and `C` have completed, step `D` can run.
-
-```yaml
-apiVersion: argoproj.io/v1alpha1
-kind: Workflow
-metadata:
-  generateName: dag-diamond-
-spec:
-  entrypoint: diamond
-  templates:
-  - name: echo
-    inputs:
-      parameters:
-      - name: message
-    container:
-      image: alpine:3.7
-      command: [echo, "{{inputs.parameters.message}}"]
-  - name: diamond
-    dag:
-      tasks:
-      - name: A
-        template: echo
-        arguments:
-          parameters: [{name: message, value: A}]
-      - name: B
-        dependencies: [A]
-        template: echo
-        arguments:
-          parameters: [{name: message, value: B}]
-      - name: C
-        dependencies: [A]
-        template: echo
-        arguments:
-          parameters: [{name: message, value: C}]
-      - name: D
-        dependencies: [B, C]
-        template: echo
-        arguments:
-          parameters: [{name: message, value: D}]
-```
-
-The dependency graph may have [multiple roots](./dag-multiroot.yaml). The templates called from a DAG or steps template can themselves be DAG or steps templates. This can allow for complex workflows to be split into manageable pieces.
-
-The DAG logic has a built-in `fail fast` feature to stop scheduling new steps, as soon as it detects that one of the DAG nodes is failed. Then it waits until all DAG nodes are completed before failing the DAG itself.
-The [FailFast](./dag-disable-failFast.yaml) flag default is `true`,  if set to `false`, it will allow a DAG to run all branches of the DAG to completion (either success or failure), regardless of the failed outcomes of branches in the DAG. More info and example about this feature at [here](https://github.com/argoproj/argo-workflows/issues/1442).
-## Artifacts
-
-**Note:**
-You will need to configure an artifact repository to run this example.
-[Configuring an artifact repository here](https://argoproj.github.io/argo-workflows/configure-artifact-repository/).
-
-When running workflows, it is very common to have steps that generate or consume artifacts. Often, the output artifacts of one step may be used as input artifacts to a subsequent step.
-
-The below workflow spec consists of two steps that run in sequence. The first step named `generate-artifact` will generate an artifact using the `whalesay` template that will be consumed by the second step named `print-message` that then consumes the generated artifact.
-
-```yaml
-apiVersion: argoproj.io/v1alpha1
-kind: Workflow
-metadata:
-  generateName: artifact-passing-
-spec:
-  entrypoint: artifact-example
-  templates:
-  - name: artifact-example
-    steps:
-    - - name: generate-artifact
-        template: whalesay
-    - - name: consume-artifact
-        template: print-message
-        arguments:
-          artifacts:
-          # bind message to the hello-art artifact
-          # generated by the generate-artifact step
-          - name: message
-            from: "{{steps.generate-artifact.outputs.artifacts.hello-art}}"
-
-  - name: whalesay
-    container:
-      image: docker/whalesay:latest
-      command: [sh, -c]
-      args: ["cowsay hello world | tee /tmp/hello_world.txt"]
-    outputs:
-      artifacts:
-      # generate hello-art artifact from /tmp/hello_world.txt
-      # artifacts can be directories as well as files
-      - name: hello-art
-        path: /tmp/hello_world.txt
-
-  - name: print-message
-    inputs:
-      artifacts:
-      # unpack the message input artifact
-      # and put it at /tmp/message
-      - name: message
-        path: /tmp/message
-    container:
-      image: alpine:latest
-      command: [sh, -c]
-      args: ["cat /tmp/message"]
-```
-
-The `whalesay` template uses the `cowsay` command to generate a file named `/tmp/hello-world.txt`. It then `outputs` this file as an artifact named `hello-art`. In general, the artifact's `path` may be a directory rather than just a file. The `print-message` template takes an input artifact named `message`, unpacks it at the `path` named `/tmp/message` and then prints the contents of `/tmp/message` using the `cat` command.
-The `artifact-example` template passes the `hello-art` artifact generated as an output of the `generate-artifact` step as the `message` input artifact to the `print-message` step. DAG templates use the tasks prefix to refer to another task, for example `{{tasks.generate-artifact.outputs.artifacts.hello-art}}`.
-
-Artifacts are packaged as Tarballs and gzipped by default. You may customize this behavior by specifying an archive strategy, using the `archive` field. For example:
-
-```yaml
-<... snipped ...>
-    outputs:
-      artifacts:
-        # default behavior - tar+gzip default compression.
-      - name: hello-art-1
-        path: /tmp/hello_world.txt
-
-        # disable archiving entirely - upload the file / directory as is.
-        # this is useful when the container layout matches the desired target repository layout.   
-      - name: hello-art-2
-        path: /tmp/hello_world.txt
-        archive:
-          none: {}
-
-        # customize the compression behavior (disabling it here).
-        # this is useful for files with varying compression benefits, 
-        # e.g. disabling compression for a cached build workspace and large binaries, 
-        # or increasing compression for "perfect" textual data - like a json/xml export of a large database.
-      - name: hello-art-3
-        path: /tmp/hello_world.txt
-        archive:
-          tar:
-            # no compression (also accepts the standard gzip 1 to 9 values)
-            compressionLevel: 0
-<... snipped ...>
-``` 
-
-## The Structure of Workflow Specs
-
-We now know enough about the basic components of a workflow spec to review its basic structure:
-
-- Kubernetes header including metadata
-- Spec body
-  - Entrypoint invocation with optionally arguments
-  - List of template definitions
-
-- For each template definition
-  - Name of the template
-  - Optionally a list of inputs
-  - Optionally a list of outputs
-  - Container invocation (leaf template) or a list of steps
-    - For each step, a template invocation
-
-To summarize, workflow specs are composed of a set of Argo templates where each template consists of an optional input section, an optional output section and either a container invocation or a list of steps where each step invokes another template.
-
-Note that the container section of the workflow spec will accept the same options as the container section of a pod spec, including but not limited to environment variables, secrets, and volume mounts. Similarly, for volume claims and volumes.
-
-## Secrets
-
-Argo supports the same secrets syntax and mechanisms as Kubernetes Pod specs, which allows access to secrets as environment variables or volume mounts. See the [Kubernetes documentation](https://kubernetes.io/docs/concepts/configuration/secret/) for more information.
-
-```yaml
-# To run this example, first create the secret by running:
-# kubectl create secret generic my-secret --from-literal=mypassword=S00perS3cretPa55word
-apiVersion: argoproj.io/v1alpha1
-kind: Workflow
-metadata:
-  generateName: secret-example-
-spec:
-  entrypoint: whalesay
-  # To access secrets as files, add a volume entry in spec.volumes[] and
-  # then in the container template spec, add a mount using volumeMounts.
-  volumes:
-  - name: my-secret-vol
-    secret:
-      secretName: my-secret     # name of an existing k8s secret
-  templates:
-  - name: whalesay
-    container:
-      image: alpine:3.7
-      command: [sh, -c]
-      args: ['
-        echo "secret from env: $MYSECRETPASSWORD";
-        echo "secret from file: `cat /secret/mountpath/mypassword`"
-      ']
-      # To access secrets as environment variables, use the k8s valueFrom and
-      # secretKeyRef constructs.
-      env:
-      - name: MYSECRETPASSWORD  # name of env var
-        valueFrom:
-          secretKeyRef:
-            name: my-secret     # name of an existing k8s secret
-            key: mypassword     # 'key' subcomponent of the secret
-      volumeMounts:
-      - name: my-secret-vol     # mount file containing secret at /secret/mountpath
-        mountPath: "/secret/mountpath"
-```
-
-## Scripts & Results
-
-Often, we just want a template that executes a script specified as a here-script (also known as a `here document`) in the workflow spec. This example shows how to do that:
-
-```yaml
-apiVersion: argoproj.io/v1alpha1
-kind: Workflow
-metadata:
-  generateName: scripts-bash-
-spec:
-  entrypoint: bash-script-example
-  templates:
-  - name: bash-script-example
-    steps:
-    - - name: generate
-        template: gen-random-int-bash
-    - - name: print
-        template: print-message
-        arguments:
-          parameters:
-          - name: message
-            value: "{{steps.generate.outputs.result}}"  # The result of the here-script
-
-  - name: gen-random-int-bash
-    script:
-      image: debian:9.4
-      command: [bash]
-      source: |                                         # Contents of the here-script
-        cat /dev/urandom | od -N2 -An -i | awk -v f=1 -v r=100 '{printf "%i\n", f + r * $1 / 65536}'
-
-  - name: gen-random-int-python
-    script:
-      image: python:alpine3.6
-      command: [python]
-      source: |
-        import random
-        i = random.randint(1, 100)
-        print(i)
-
-  - name: gen-random-int-javascript
-    script:
-      image: node:9.1-alpine
-      command: [node]
-      source: |
-        var rand = Math.floor(Math.random() * 100);
-        console.log(rand);
-
-  - name: print-message
-    inputs:
-      parameters:
-      - name: message
-    container:
-      image: alpine:latest
-      command: [sh, -c]
-      args: ["echo result was: {{inputs.parameters.message}}"]
-```
-
-The `script` keyword allows the specification of the script body using the `source` tag. This creates a temporary file containing the script body and then passes the name of the temporary file as the final parameter to `command`, which should be an interpreter that executes the script body.
-
-The use of the `script` feature also assigns the standard output of running the script to a special output parameter named `result`. This allows you to use the result of running the script itself in the rest of the workflow spec. In this example, the result is simply echoed by the print-message template.
-
-## Output Parameters
-
-Output parameters provide a general mechanism to use the result of a step as a parameter rather than as an artifact. This allows you to use the result from any type of step, not just a `script`, for conditional tests, loops, and arguments. Output parameters work similarly to `script result` except that the value of the output parameter is set to the contents of a generated file rather than the contents of `stdout`.
-
-```yaml
-apiVersion: argoproj.io/v1alpha1
-kind: Workflow
-metadata:
-  generateName: output-parameter-
-spec:
-  entrypoint: output-parameter
-  templates:
-  - name: output-parameter
-    steps:
-    - - name: generate-parameter
-        template: whalesay
-    - - name: consume-parameter
-        template: print-message
-        arguments:
-          parameters:
-          # Pass the hello-param output from the generate-parameter step as the message input to print-message
-          - name: message
-            value: "{{steps.generate-parameter.outputs.parameters.hello-param}}"
-
-  - name: whalesay
-    container:
-      image: docker/whalesay:latest
-      command: [sh, -c]
-      args: ["echo -n hello world > /tmp/hello_world.txt"]  # generate the content of hello_world.txt
-    outputs:
-      parameters:
-      - name: hello-param		# name of output parameter
-        valueFrom:
-          path: /tmp/hello_world.txt	# set the value of hello-param to the contents of this hello-world.txt
-
-  - name: print-message
-    inputs:
-      parameters:
-      - name: message
-    container:
-      image: docker/whalesay:latest
-      command: [cowsay]
-      args: ["{{inputs.parameters.message}}"]
-```
-
-DAG templates use the tasks prefix to refer to another task, for example `{{tasks.generate-parameter.outputs.parameters.hello-param}}`.
-
-## Loops
-
-When writing workflows, it is often very useful to be able to iterate over a set of inputs as shown in this example:
-
-```yaml
-apiVersion: argoproj.io/v1alpha1
-kind: Workflow
-metadata:
-  generateName: loops-
-spec:
-  entrypoint: loop-example
-  templates:
-  - name: loop-example
-    steps:
-    - - name: print-message
-        template: whalesay
-        arguments:
-          parameters:
-          - name: message
-            value: "{{item}}"
-        withItems:              # invoke whalesay once for each item in parallel
-        - hello world           # item 1
-        - goodbye world         # item 2
-
-  - name: whalesay
-    inputs:
-      parameters:
-      - name: message
-    container:
-      image: docker/whalesay:latest
-      command: [cowsay]
-      args: ["{{inputs.parameters.message}}"]
-```
-
-We can also iterate over sets of items:
-
-```yaml
-apiVersion: argoproj.io/v1alpha1
-kind: Workflow
-metadata:
-  generateName: loops-maps-
-spec:
-  entrypoint: loop-map-example
-  templates:
-  - name: loop-map-example
-    steps:
-    - - name: test-linux
-        template: cat-os-release
-        arguments:
-          parameters:
-          - name: image
-            value: "{{item.image}}"
-          - name: tag
-            value: "{{item.tag}}"
-        withItems:
-        - { image: 'debian', tag: '9.1' }       #item set 1
-        - { image: 'debian', tag: '8.9' }       #item set 2
-        - { image: 'alpine', tag: '3.6' }       #item set 3
-        - { image: 'ubuntu', tag: '17.10' }     #item set 4
-
-  - name: cat-os-release
-    inputs:
-      parameters:
-      - name: image
-      - name: tag
-    container:
-      image: "{{inputs.parameters.image}}:{{inputs.parameters.tag}}"
-      command: [cat]
-      args: [/etc/os-release]
-```
-
-We can pass lists of items as parameters:
-
-```yaml
-apiVersion: argoproj.io/v1alpha1
-kind: Workflow
-metadata:
-  generateName: loops-param-arg-
-spec:
-  entrypoint: loop-param-arg-example
-  arguments:
-    parameters:
-    - name: os-list                                     # a list of items
-      value: |
-        [
-          { "image": "debian", "tag": "9.1" },
-          { "image": "debian", "tag": "8.9" },
-          { "image": "alpine", "tag": "3.6" },
-          { "image": "ubuntu", "tag": "17.10" }
-        ]
-
-  templates:
-  - name: loop-param-arg-example
-    inputs:
-      parameters:
-      - name: os-list
-    steps:
-    - - name: test-linux
-        template: cat-os-release
-        arguments:
-          parameters:
-          - name: image
-            value: "{{item.image}}"
-          - name: tag
-            value: "{{item.tag}}"
-        withParam: "{{inputs.parameters.os-list}}"      # parameter specifies the list to iterate over
-
-  # This template is the same as in the previous example
-  - name: cat-os-release
-    inputs:
-      parameters:
-      - name: image
-      - name: tag
-    container:
-      image: "{{inputs.parameters.image}}:{{inputs.parameters.tag}}"
-      command: [cat]
-      args: [/etc/os-release]
-```
-
-We can even dynamically generate the list of items to iterate over!
-
-```yaml
-apiVersion: argoproj.io/v1alpha1
-kind: Workflow
-metadata:
-  generateName: loops-param-result-
-spec:
-  entrypoint: loop-param-result-example
-  templates:
-  - name: loop-param-result-example
-    steps:
-    - - name: generate
-        template: gen-number-list
-    # Iterate over the list of numbers generated by the generate step above
-    - - name: sleep
-        template: sleep-n-sec
-        arguments:
-          parameters:
-          - name: seconds
-            value: "{{item}}"
-        withParam: "{{steps.generate.outputs.result}}"
-
-  # Generate a list of numbers in JSON format
-  - name: gen-number-list
-    script:
-      image: python:alpine3.6
-      command: [python]
-      source: |
-        import json
-        import sys
-        json.dump([i for i in range(20, 31)], sys.stdout)
-
-  - name: sleep-n-sec
-    inputs:
-      parameters:
-      - name: seconds
-    container:
-      image: alpine:latest
-      command: [sh, -c]
-      args: ["echo sleeping for {{inputs.parameters.seconds}} seconds; sleep {{inputs.parameters.seconds}}; echo done"]
-```
-
-## Conditionals
-
-We also support conditional execution. The syntax is implemented by [govaluate](https://github.com/Knetic/govaluate) which offers the support for complex syntax. See in the example:
-
-```yaml
-apiVersion: argoproj.io/v1alpha1
-kind: Workflow
-metadata:
-  generateName: coinflip-
-spec:
-  entrypoint: coinflip
-  templates:
-  - name: coinflip
-    steps:
-    # flip a coin
-    - - name: flip-coin
-        template: flip-coin
-    # evaluate the result in parallel
-    - - name: heads
-        template: heads                       # call heads template if "heads"
-        when: "{{steps.flip-coin.outputs.result}} == heads"
-      - name: tails
-        template: tails                       # call tails template if "tails"
-        when: "{{steps.flip-coin.outputs.result}} == tails"
-    - - name: flip-again
-        template: flip-coin
-    - - name: complex-condition
-        template: heads-tails-or-twice-tails
-        # call heads template if first flip was "heads" and second was "tails" OR both were "tails"
-        when: >-
-            ( {{steps.flip-coin.outputs.result}} == heads &&
-              {{steps.flip-again.outputs.result}} == tails
-            ) ||
-            ( {{steps.flip-coin.outputs.result}} == tails &&
-              {{steps.flip-again.outputs.result}} == tails )
-      - name: heads-regex
-        template: heads                       # call heads template if ~ "hea"
-        when: "{{steps.flip-again.outputs.result}} =~ hea"
-      - name: tails-regex
-        template: tails                       # call heads template if ~ "tai"
-        when: "{{steps.flip-again.outputs.result}} =~ tai"
-
-  # Return heads or tails based on a random number
-  - name: flip-coin
-    script:
-      image: python:alpine3.6
-      command: [python]
-      source: |
-        import random
-        result = "heads" if random.randint(0,1) == 0 else "tails"
-        print(result)
-
-  - name: heads
-    container:
-      image: alpine:3.6
-      command: [sh, -c]
-      args: ["echo \"it was heads\""]
-
-  - name: tails
-    container:
-      image: alpine:3.6
-      command: [sh, -c]
-      args: ["echo \"it was tails\""]
-  
-  - name: heads-tails-or-twice-tails
-    container:
-      image: alpine:3.6
-      command: [sh, -c]
-      args: ["echo \"it was heads the first flip and tails the second. Or it was two times tails.\""]
-```
-
-!!! note
-    If the parameter value contains quotes, it may invalidate the govaluate expression. To handle parameters with 
-    quotes, embed an [expr](https://github.com/antonmedv/expr) expression in the conditional. For example:
-
-    ```yaml
-    when: "{{=inputs.parameters['may-contain-quotes'] == 'example'}}"
-    ```
-
-## Retrying Failed or Errored Steps
-
-You can specify a `retryStrategy` that will dictate how failed or errored steps are retried:
-
-```yaml
-# This example demonstrates the use of retry back offs
-apiVersion: argoproj.io/v1alpha1
-kind: Workflow
-metadata:
-  generateName: retry-backoff-
-spec:
-  entrypoint: retry-backoff
-  templates:
-  - name: retry-backoff
-    retryStrategy:
-      limit: 10
-      retryPolicy: "Always"
-      backoff:
-        duration: "1"      # Must be a string. Default unit is seconds. Could also be a Duration, e.g.: "2m", "6h", "1d"
-        factor: 2
-        maxDuration: "1m"  # Must be a string. Default unit is seconds. Could also be a Duration, e.g.: "2m", "6h", "1d"
-      affinity:
-        nodeAntiAffinity: {}
-    container:
-      image: python:alpine3.6
-      command: ["python", -c]
-      # fail with a 66% probability
-      args: ["import random; import sys; exit_code = random.choice([0, 1, 1]); sys.exit(exit_code)"]
-```
-
-* `limit` is the maximum number of times the container will be retried.
-* `retryPolicy` specifies if a container will be retried on failure, error, both, or only transient errors (e.g. i/o or TLS handshake timeout). "Always" retries on both errors and failures. Also available: "OnFailure" (default), "OnError", and "OnTransientError" (available after v3.0.0-rc2).
-* `backoff` is an exponential backoff
-* `nodeAntiAffinity` prevents running steps on the same host.  Current implementation allows only empty `nodeAntiAffinity` (i.e. `nodeAntiAffinity: {}`) and by default it uses label `kubernetes.io/hostname` as the selector.
-
-Providing an empty `retryStrategy` (i.e. `retryStrategy: {}`) will cause a container to retry until completion.
-
-
-## Recursion
-
-Templates can recursively invoke each other! In this variation of the above coin-flip template, we continue to flip coins until it comes up heads.
-
-```yaml
-apiVersion: argoproj.io/v1alpha1
-kind: Workflow
-metadata:
-  generateName: coinflip-recursive-
-spec:
-  entrypoint: coinflip
-  templates:
-  - name: coinflip
-    steps:
-    # flip a coin
-    - - name: flip-coin
-        template: flip-coin
-    # evaluate the result in parallel
-    - - name: heads
-        template: heads                 # call heads template if "heads"
-        when: "{{steps.flip-coin.outputs.result}} == heads"
-      - name: tails                     # keep flipping coins if "tails"
-        template: flip-coin
-        when: "{{steps.flip-coin.outputs.result}} == tails"
-
-  - name: flip-coin
-    script:
-      image: python:alpine3.6
-      command: [python]
-      source: |
-        import random
-        result = "heads" if random.randint(0,1) == 0 else "tails"
-        print(result)
-
-  - name: heads
-    container:
-      image: alpine:3.6
-      command: [sh, -c]
-      args: ["echo \"it was heads\""]
-```
-
-Here's the result of a couple of runs of coinflip for comparison.
-
-```sh
-argo get coinflip-recursive-tzcb5
-
-STEP                         PODNAME                              MESSAGE
- ✔ coinflip-recursive-vhph5
- ├───✔ flip-coin             coinflip-recursive-vhph5-2123890397
- └─┬─✔ heads                 coinflip-recursive-vhph5-128690560
-   └─○ tails
-
-STEP                          PODNAME                              MESSAGE
- ✔ coinflip-recursive-tzcb5
- ├───✔ flip-coin              coinflip-recursive-tzcb5-322836820
- └─┬─○ heads
-   └─✔ tails
-     ├───✔ flip-coin          coinflip-recursive-tzcb5-1863890320
-     └─┬─○ heads
-       └─✔ tails
-         ├───✔ flip-coin      coinflip-recursive-tzcb5-1768147140
-         └─┬─○ heads
-           └─✔ tails
-             ├───✔ flip-coin  coinflip-recursive-tzcb5-4080411136
-             └─┬─✔ heads      coinflip-recursive-tzcb5-4080323273
-               └─○ tails
-```
-
-In the first run, the coin immediately comes up heads and we stop. In the second run, the coin comes up tail three times before it finally comes up heads and we stop.
-
-## Exit handlers
-
-An exit handler is a template that *always* executes, irrespective of success or failure, at the end of the workflow.
-
-Some common use cases of exit handlers are:
-
-- cleaning up after a workflow runs
-- sending notifications of workflow status (e.g., e-mail/Slack)
-- posting the pass/fail status to a webhook result (e.g. GitHub build result)
-- resubmitting or submitting another workflow
-
-```yaml
-apiVersion: argoproj.io/v1alpha1
-kind: Workflow
-metadata:
-  generateName: exit-handlers-
-spec:
-  entrypoint: intentional-fail
-  onExit: exit-handler                  # invoke exit-handler template at end of the workflow
-  templates:
-  # primary workflow template
-  - name: intentional-fail
-    container:
-      image: alpine:latest
-      command: [sh, -c]
-      args: ["echo intentional failure; exit 1"]
-
-  # Exit handler templates
-  # After the completion of the entrypoint template, the status of the
-  # workflow is made available in the global variable {{workflow.status}}.
-  # {{workflow.status}} will be one of: Succeeded, Failed, Error
-  - name: exit-handler
-    steps:
-    - - name: notify
-        template: send-email
-      - name: celebrate
-        template: celebrate
-        when: "{{workflow.status}} == Succeeded"
-      - name: cry
-        template: cry
-        when: "{{workflow.status}} != Succeeded"
-  - name: send-email
-    container:
-      image: alpine:latest
-      command: [sh, -c]
-      args: ["echo send e-mail: {{workflow.name}} {{workflow.status}} {{workflow.duration}}"]
-  - name: celebrate
-    container:
-      image: alpine:latest
-      command: [sh, -c]
-      args: ["echo hooray!"]
-  - name: cry
-    container:
-      image: alpine:latest
-      command: [sh, -c]
-      args: ["echo boohoo!"]
-```
-
-## Timeouts
-
-To limit the elapsed time for a workflow, you can set the variable `activeDeadlineSeconds`.
-
-```yaml
-# To enforce a timeout for a container template, specify a value for activeDeadlineSeconds.
-apiVersion: argoproj.io/v1alpha1
-kind: Workflow
-metadata:
-  generateName: timeouts-
-spec:
-  entrypoint: sleep
-  templates:
-  - name: sleep
-    container:
-      image: alpine:latest
-      command: [sh, -c]
-      args: ["echo sleeping for 1m; sleep 60; echo done"]
-    activeDeadlineSeconds: 10           # terminate container template after 10 seconds
-```
-
-## Volumes
-
-The following example dynamically creates a volume and then uses the volume in a two step workflow.
-
-```yaml
-apiVersion: argoproj.io/v1alpha1
-kind: Workflow
-metadata:
-  generateName: volumes-pvc-
-spec:
-  entrypoint: volumes-pvc-example
-  volumeClaimTemplates:                 # define volume, same syntax as k8s Pod spec
-  - metadata:
-      name: workdir                     # name of volume claim
-    spec:
-      accessModes: [ "ReadWriteOnce" ]
-      resources:
-        requests:
-          storage: 1Gi                  # Gi => 1024 * 1024 * 1024
-
-  templates:
-  - name: volumes-pvc-example
-    steps:
-    - - name: generate
-        template: whalesay
-    - - name: print
-        template: print-message
-
-  - name: whalesay
-    container:
-      image: docker/whalesay:latest
-      command: [sh, -c]
-      args: ["echo generating message in volume; cowsay hello world | tee /mnt/vol/hello_world.txt"]
-      # Mount workdir volume at /mnt/vol before invoking docker/whalesay
-      volumeMounts:                     # same syntax as k8s Pod spec
-      - name: workdir
-        mountPath: /mnt/vol
-
-  - name: print-message
-    container:
-      image: alpine:latest
-      command: [sh, -c]
-      args: ["echo getting message from volume; find /mnt/vol; cat /mnt/vol/hello_world.txt"]
-      # Mount workdir volume at /mnt/vol before invoking docker/whalesay
-      volumeMounts:                     # same syntax as k8s Pod spec
-      - name: workdir
-        mountPath: /mnt/vol
-
-```
-
-Volumes are a very useful way to move large amounts of data from one step in a workflow to another. Depending on the system, some volumes may be accessible concurrently from multiple steps.
-
-In some cases, you want to access an already existing volume rather than creating/destroying one dynamically.
-
-```yaml
-# Define Kubernetes PVC
-kind: PersistentVolumeClaim
-apiVersion: v1
-metadata:
-  name: my-existing-volume
-spec:
-  accessModes: [ "ReadWriteOnce" ]
-  resources:
-    requests:
-      storage: 1Gi
-
----
-apiVersion: argoproj.io/v1alpha1
-kind: Workflow
-metadata:
-  generateName: volumes-existing-
-spec:
-  entrypoint: volumes-existing-example
-  volumes:
-  # Pass my-existing-volume as an argument to the volumes-existing-example template
-  # Same syntax as k8s Pod spec
-  - name: workdir
-    persistentVolumeClaim:
-      claimName: my-existing-volume
-
-  templates:
-  - name: volumes-existing-example
-    steps:
-    - - name: generate
-        template: whalesay
-    - - name: print
-        template: print-message
-
-  - name: whalesay
-    container:
-      image: docker/whalesay:latest
-      command: [sh, -c]
-      args: ["echo generating message in volume; cowsay hello world | tee /mnt/vol/hello_world.txt"]
-      volumeMounts:
-      - name: workdir
-        mountPath: /mnt/vol
-
-  - name: print-message
-    container:
-      image: alpine:latest
-      command: [sh, -c]
-      args: ["echo getting message from volume; find /mnt/vol; cat /mnt/vol/hello_world.txt"]
-      volumeMounts:
-      - name: workdir
-        mountPath: /mnt/vol
-```
-
-It's also possible to declare existing volumes at the template level, instead of the workflow level.
-This can be useful workflows that generate volumes using a `resource` step.
-
-```yaml
-apiVersion: argoproj.io/v1alpha1
-kind: Workflow
-metadata:
-  generateName: template-level-volume-
-spec:
-  entrypoint: generate-and-use-volume
-  templates:
-  - name: generate-and-use-volume
-    steps:
-    - - name: generate-volume
-        template: generate-volume
-        arguments:
-          parameters:
-            - name: pvc-size
-              # In a real-world example, this could be generated by a previous workflow step.
-              value: '1Gi'
-    - - name: generate
-        template: whalesay
-        arguments:
-          parameters:
-            - name: pvc-name
-              value: '{{steps.generate-volume.outputs.parameters.pvc-name}}'
-    - - name: print
-        template: print-message
-        arguments:
-          parameters:
-            - name: pvc-name
-              value: '{{steps.generate-volume.outputs.parameters.pvc-name}}'
-
-  - name: generate-volume
-    inputs:
-      parameters:
-        - name: pvc-size
-    resource:
-      action: create
-      setOwnerReference: true
-      manifest: |
-        apiVersion: v1
-        kind: PersistentVolumeClaim
-        metadata:
-          generateName: pvc-example-
-        spec:
-          accessModes: ['ReadWriteOnce', 'ReadOnlyMany']
-          resources:
-            requests:
-              storage: '{{inputs.parameters.pvc-size}}'
-    outputs:
-      parameters:
-        - name: pvc-name
-          valueFrom:
-            jsonPath: '{.metadata.name}'
-
-  - name: whalesay
-    inputs:
-      parameters:
-        - name: pvc-name
-    volumes:
-      - name: workdir
-        persistentVolumeClaim:
-          claimName: '{{inputs.parameters.pvc-name}}'
-    container:
-      image: docker/whalesay:latest
-      command: [sh, -c]
-      args: ["echo generating message in volume; cowsay hello world | tee /mnt/vol/hello_world.txt"]
-      volumeMounts:
-      - name: workdir
-        mountPath: /mnt/vol
-
-  - name: print-message
-    inputs:
-        parameters:
-          - name: pvc-name
-    volumes:
-      - name: workdir
-        persistentVolumeClaim:
-          claimName: '{{inputs.parameters.pvc-name}}'
-    container:
-      image: alpine:latest
-      command: [sh, -c]
-      args: ["echo getting message from volume; find /mnt/vol; cat /mnt/vol/hello_world.txt"]
-      volumeMounts:
-      - name: workdir
-        mountPath: /mnt/vol
-
-```
-
-## Suspending
-
-Workflows can be suspended by
-
-```sh
-argo suspend WORKFLOW
-```
-
-Or by specifying a `suspend` step on the workflow:
-
-```yaml
-apiVersion: argoproj.io/v1alpha1
-kind: Workflow
-metadata:
-  generateName: suspend-template-
-spec:
-  entrypoint: suspend
-  templates:
-  - name: suspend
-    steps:
-    - - name: build
-        template: whalesay
-    - - name: approve
-        template: approve
-    - - name: delay
-        template: delay
-    - - name: release
-        template: whalesay
-
-  - name: approve
-    suspend: {}
-
-  - name: delay
-    suspend:
-      duration: "20"    # Must be a string. Default unit is seconds. Could also be a Duration, e.g.: "2m", "6h", "1d"
-
-  - name: whalesay
-    container:
-      image: docker/whalesay
-      command: [cowsay]
-      args: ["hello world"]
-```
-
-Once suspended, a Workflow will not schedule any new steps until it is resumed. It can be resumed manually by
-```sh
-argo resume WORKFLOW
-```
-Or automatically with a `duration` limit as the example above.
-
-## Daemon Containers
-
-Argo workflows can start containers that run in the background (also known as `daemon containers`) while the workflow itself continues execution. Note that the daemons will be *automatically destroyed* when the workflow exits the template scope in which the daemon was invoked. Daemon containers are useful for starting up services to be tested or to be used in testing (e.g., fixtures). We also find it very useful when running large simulations to spin up a database as a daemon for collecting and organizing the results. The big advantage of daemons compared with sidecars is that their existence can persist across multiple steps or even the entire workflow.
-
-```yaml
-apiVersion: argoproj.io/v1alpha1
-kind: Workflow
-metadata:
-  generateName: daemon-step-
-spec:
-  entrypoint: daemon-example
-  templates:
-  - name: daemon-example
-    steps:
-    - - name: influx
-        template: influxdb              # start an influxdb as a daemon (see the influxdb template spec below)
-
-    - - name: init-database             # initialize influxdb
-        template: influxdb-client
-        arguments:
-          parameters:
-          - name: cmd
-            value: curl -XPOST 'http://{{steps.influx.ip}}:8086/query' --data-urlencode "q=CREATE DATABASE mydb"
-
-    - - name: producer-1                # add entries to influxdb
-        template: influxdb-client
-        arguments:
-          parameters:
-          - name: cmd
-            value: for i in $(seq 1 20); do curl -XPOST 'http://{{steps.influx.ip}}:8086/write?db=mydb' -d "cpu,host=server01,region=uswest load=$i" ; sleep .5 ; done
-      - name: producer-2                # add entries to influxdb
-        template: influxdb-client
-        arguments:
-          parameters:
-          - name: cmd
-            value: for i in $(seq 1 20); do curl -XPOST 'http://{{steps.influx.ip}}:8086/write?db=mydb' -d "cpu,host=server02,region=uswest load=$((RANDOM % 100))" ; sleep .5 ; done
-      - name: producer-3                # add entries to influxdb
-        template: influxdb-client
-        arguments:
-          parameters:
-          - name: cmd
-            value: curl -XPOST 'http://{{steps.influx.ip}}:8086/write?db=mydb' -d 'cpu,host=server03,region=useast load=15.4'
-
-    - - name: consumer                  # consume intries from influxdb
-        template: influxdb-client
-        arguments:
-          parameters:
-          - name: cmd
-            value: curl --silent -G http://{{steps.influx.ip}}:8086/query?pretty=true --data-urlencode "db=mydb" --data-urlencode "q=SELECT * FROM cpu"
-
-  - name: influxdb
-    daemon: true                        # start influxdb as a daemon
-    retryStrategy:
-      limit: 10                         # retry container if it fails
-    container:
-      image: influxdb:1.2
-      readinessProbe:                   # wait for readinessProbe to succeed
-        httpGet:
-          path: /ping
-          port: 8086
-
-  - name: influxdb-client
-    inputs:
-      parameters:
-      - name: cmd
-    container:
-      image: appropriate/curl:latest
-      command: ["/bin/sh", "-c"]
-      args: ["{{inputs.parameters.cmd}}"]
-      resources:
-        requests:
-          memory: 32Mi
-          cpu: 100m
-```
-
-Step templates use the `steps` prefix to refer to another step: for example `{{steps.influx.ip}}`. In DAG templates, the `tasks` prefix is used instead: for example `{{tasks.influx.ip}}`.
-
-## Sidecars
-
-A sidecar is another container that executes concurrently in the same pod as the main container and is useful in creating multi-container pods.
-
-```yaml
-apiVersion: argoproj.io/v1alpha1
-kind: Workflow
-metadata:
-  generateName: sidecar-nginx-
-spec:
-  entrypoint: sidecar-nginx-example
-  templates:
-  - name: sidecar-nginx-example
-    container:
-      image: appropriate/curl
-      command: [sh, -c]
-      # Try to read from nginx web server until it comes up
-      args: ["until `curl -G 'http://127.0.0.1/' >& /tmp/out`; do echo sleep && sleep 1; done && cat /tmp/out"]
-    # Create a simple nginx web server
-    sidecars:
-    - name: nginx
-      image: nginx:1.13
-```
-
-In the above example, we create a sidecar container that runs nginx as a simple web server. The order in which containers come up is random, so in this example the main container polls the nginx container until it is ready to service requests. This is a good design pattern when designing multi-container systems: always wait for any services you need to come up before running your main code.
-
-## Hardwired Artifacts
-
-With Argo, you can use any container image that you like to generate any kind of artifact. In practice, however, we find certain types of artifacts are very common, so there is built-in support for git, http, gcs and s3 artifacts.
-
-```yaml
-apiVersion: argoproj.io/v1alpha1
-kind: Workflow
-metadata:
-  generateName: hardwired-artifact-
-spec:
-  entrypoint: hardwired-artifact
-  templates:
-  - name: hardwired-artifact
-    inputs:
-      artifacts:
-      # Check out the master branch of the argo repo and place it at /src
-      # revision can be anything that git checkout accepts: branch, commit, tag, etc.
-      - name: argo-source
-        path: /src
-        git:
-          repo: https://github.com/argoproj/argo-workflows.git
-          revision: "master"
-      # Download kubectl 1.8.0 and place it at /bin/kubectl
-      - name: kubectl
-        path: /bin/kubectl
-        mode: 0755
-        http:
-          url: https://storage.googleapis.com/kubernetes-release/release/v1.8.0/bin/linux/amd64/kubectl
-      # Copy an s3 compatible artifact repository bucket (such as AWS, GCS and Minio) and place it at /s3
-      - name: objects
-        path: /s3
-        s3:
-          endpoint: storage.googleapis.com
-          bucket: my-bucket-name
-          key: path/in/bucket
-          accessKeySecret:
-            name: my-s3-credentials
-            key: accessKey
-          secretKeySecret:
-            name: my-s3-credentials
-            key: secretKey
-    container:
-      image: debian
-      command: [sh, -c]
-      args: ["ls -l /src /bin/kubectl /s3"]
-```
-
-## Kubernetes Resources
-
-In many cases, you will want to manage Kubernetes resources from Argo workflows. The resource template allows you to create, delete or updated any type of Kubernetes resource.
-
-```yaml
-# in a workflow. The resource template type accepts any k8s manifest
-# (including CRDs) and can perform any kubectl action against it (e.g. create,
-# apply, delete, patch).
-apiVersion: argoproj.io/v1alpha1
-kind: Workflow
-metadata:
-  generateName: k8s-jobs-
-spec:
-  entrypoint: pi-tmpl
-  templates:
-  - name: pi-tmpl
-    resource:                   # indicates that this is a resource template
-      action: create            # can be any kubectl action (e.g. create, delete, apply, patch)
-      # The successCondition and failureCondition are optional expressions.
-      # If failureCondition is true, the step is considered failed.
-      # If successCondition is true, the step is considered successful.
-      # They use kubernetes label selection syntax and can be applied against any field
-      # of the resource (not just labels). Multiple AND conditions can be represented by comma
-      # delimited expressions.
-      # For more details: https://kubernetes.io/docs/concepts/overview/working-with-objects/labels/
-      successCondition: status.succeeded > 0
-      failureCondition: status.failed > 3
-      manifest: |               #put your kubernetes spec here
-        apiVersion: batch/v1
-        kind: Job
-        metadata:
-          generateName: pi-job-
-        spec:
-          template:
-            metadata:
-              name: pi
-            spec:
-              containers:
-              - name: pi
-                image: perl
-                command: ["perl",  "-Mbignum=bpi", "-wle", "print bpi(2000)"]
-              restartPolicy: Never
-          backoffLimit: 4
-```
-
-**Note:**
-Currently only a single resource can be managed by a resource template so either a `generateName` or `name` must be provided in the resource's metadata.
-
-Resources created in this way are independent of the workflow. If you want the resource to be deleted when the workflow is deleted then you can use [Kubernetes garbage collection](https://kubernetes.io/docs/concepts/workloads/controllers/garbage-collection/) with the workflow resource as an owner reference ([example](./k8s-owner-reference.yaml)).
-
-You can also collect data about the resource in output parameters (see more at [k8s-jobs.yaml](./k8s-jobs.yaml))
-
-**Note:**
-When patching, the resource will accept another attribute, `mergeStrategy`, which can either be `strategic`, `merge`, or `json`. If this attribute is not supplied, it will default to `strategic`. Keep in mind that Custom Resources cannot be patched with `strategic`, so a different strategy must be chosen. For example, suppose you have the [CronTab CustomResourceDefinition](https://kubernetes.io/docs/tasks/access-kubernetes-api/custom-resources/custom-resource-definitions/#create-a-customresourcedefinition) defined, and the following instance of a CronTab:
-
-```yaml
-apiVersion: "stable.example.com/v1"
-kind: CronTab
-spec:
-  cronSpec: "* * * * */5"
-  image: my-awesome-cron-image
-```
-
-This Crontab can be modified using the following Argo Workflow:
-
-```yaml
-apiVersion: argoproj.io/v1alpha1
-kind: Workflow
-metadata:
-  generateName: k8s-patch-
-spec:
-  entrypoint: cront-tmpl
-  templates:
-  - name: cront-tmpl
-    resource:
-      action: patch
-      mergeStrategy: merge                 # Must be one of [strategic merge json]
-      manifest: |
-        apiVersion: "stable.example.com/v1"
-        kind: CronTab
-        spec:
-          cronSpec: "* * * * */10"
-          image: my-awesome-cron-image
-```
-
-## Docker-in-Docker Using Sidecars
-
-An application of sidecars is to implement Docker-in-Docker (DinD). DinD is useful when you want to run Docker commands from inside a container. For example, you may want to build and push a container image from inside your build container. In the following example, we use the docker:dind container to run a Docker daemon in a sidecar and give the main container access to the daemon.
-
-```yaml
-apiVersion: argoproj.io/v1alpha1
-kind: Workflow
-metadata:
-  generateName: sidecar-dind-
-spec:
-  entrypoint: dind-sidecar-example
-  templates:
-  - name: dind-sidecar-example
-    container:
-      image: docker:19.03.13
-      command: [sh, -c]
-      args: ["until docker ps; do sleep 3; done; docker run --rm debian:latest cat /etc/os-release"]
-      env:
-      - name: DOCKER_HOST               # the docker daemon can be access on the standard port on localhost
-        value: 127.0.0.1
-    sidecars:
-    - name: dind
-      image: docker:19.03.13-dind          # Docker already provides an image for running a Docker daemon
-      command: [dockerd-entrypoint.sh]
-      env:
-        - name: DOCKER_TLS_CERTDIR         # Docker TLS env config
-          value: ""
-      securityContext:
-        privileged: true                # the Docker daemon can only run in a privileged container
-      # mirrorVolumeMounts will mount the same volumes specified in the main container
-      # to the sidecar (including artifacts), at the same mountPaths. This enables
-      # dind daemon to (partially) see the same filesystem as the main container in
-      # order to use features such as docker volume binding.
-      mirrorVolumeMounts: true
-```
-
-## Custom Template Variable Reference
-
-In this example, we can see how we can use the other template language variable reference (E.g: Jinja) in Argo workflow template.
-Argo will validate and resolve only the variable that starts with Argo allowed prefix
-{***"item", "steps", "inputs", "outputs", "workflow", "tasks"***}
-
-```yaml
-apiVersion: argoproj.io/v1alpha1
-kind: Workflow
-metadata:
-  generateName: custom-template-variable-
-spec:
-  entrypoint: hello-hello-hello
-
-  templates:
-    - name: hello-hello-hello
-      steps:
-        - - name: hello1
-            template: whalesay
-            arguments:
-              parameters: [{name: message, value: "hello1"}]
-        - - name: hello2a
-            template: whalesay
-            arguments:
-              parameters: [{name: message, value: "hello2a"}]
-          - name: hello2b
-            template: whalesay
-            arguments:
-              parameters: [{name: message, value: "hello2b"}]
-
-    - name: whalesay
-      inputs:
-        parameters:
-          - name: message
-      container:
-        image: docker/whalesay
-        command: [cowsay]
-        args: ["{{user.username}}"]
-
-```
-
-## Continuous Integration Example
-
-Continuous integration is a popular application for workflows. Currently, Argo does not provide event triggers for automatically kicking off your CI jobs, but we plan to do so in the near future. Until then, you can easily write a cron job that checks for new commits and kicks off the needed workflow, or use your existing Jenkins server to kick off the workflow.
-
-A good example of a CI workflow spec is provided at https://github.com/argoproj/argo-workflows/tree/master/examples/influxdb-ci.yaml. Because it just uses the concepts that we've already covered and is somewhat long, we don't go into details here.
-=======
-This has been moved to [the docs](https://argoproj.github.io/argo-workflows/walk-through/).
->>>>>>> c0cd1f85
+This has been moved to [the docs](https://argoproj.github.io/argo-workflows/walk-through/).
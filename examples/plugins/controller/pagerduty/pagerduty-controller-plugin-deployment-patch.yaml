--- conflicted
+++ resolved
@@ -1,10 +1,6 @@
 # This is an auto-generated file. DO NOT EDIT
 # This is a Kustomize patch that will add the plugin to your controller.
-<<<<<<< HEAD
-# Example: kubectl patch -n argo deployment workflow-controller --patch-file examples/plugins/controller/pagerduty/pagerduty-controller-plugin-deployment-patch.yaml
-=======
 # Example: kubectl -n argo patch deployment workflow-controller --patch-file pagerduty-controller-plugin-deployment-patch.yaml
->>>>>>> 56c0f454
 apiVersion: apps/v1
 kind: Deployment
 metadata:

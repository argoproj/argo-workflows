apiVersion: argoproj.io/v1alpha1
kind: Workflow
metadata:
  generateName: stop-terminate-
  labels:
    argo-e2e: true
spec:
  entrypoint: diamond
  onExit: exit
  templates:
    - name: diamond
      dag:
        tasks:
          - name: A
            template: echo
            onExit: exit

    - name: echo
      container:
        image: argoproj/argosay:v1
<<<<<<< HEAD
        args: [ sleep, "999s" ]
=======
        args: [ sleep, "999"]
>>>>>>> 68979f6e

    - name: exit
      container:
        image: argoproj/argosay:v1<|MERGE_RESOLUTION|>--- conflicted
+++ resolved
@@ -18,11 +18,7 @@
     - name: echo
       container:
         image: argoproj/argosay:v1
-<<<<<<< HEAD
-        args: [ sleep, "999s" ]
-=======
         args: [ sleep, "999"]
->>>>>>> 68979f6e
 
     - name: exit
       container:

--- conflicted
+++ resolved
@@ -416,7 +416,7 @@
 				assert.Equal(t, "true", cronWf.Labels[common.LabelKeyCronWorkflowCompleted])
 			})
 	})
-<<<<<<< HEAD
+
 	s.Run("TestCronWorkflowFromWorkflowTemplateHasLabel", func() {
 		s.T().Parallel()
 		s.Given().
@@ -452,7 +452,7 @@
 			Then().
 			ExpectWorkflow(func(t *testing.T, metadata *metav1.ObjectMeta, status *wfv1.WorkflowStatus) {
 				assert.Equal(t, "workflow-template-cron", metadata.Labels[common.LabelKeyWorkflowTemplate])
-=======
+
 	s.Run("TestMultipleWithTimezone", func() {
 		s.Given().
 			CronWorkflow(`apiVersion: argoproj.io/v1alpha1
@@ -486,7 +486,6 @@
 			ExpectCron(func(t *testing.T, cronWf *wfv1.CronWorkflow) {
 				assert.Equal(t, cronWf.Spec.GetScheduleWithTimezoneString(), cronWf.GetLatestSchedule())
 				assert.True(t, cronWf.Status.LastScheduledTime.Time.After(time.Now().Add(-1*time.Minute)))
->>>>>>> f73e7f9f
 			})
 	})
 }

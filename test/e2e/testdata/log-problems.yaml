--- conflicted
+++ resolved
@@ -3,11 +3,6 @@
 kind: Workflow
 metadata:
   generateName: log-problems-
-<<<<<<< HEAD
-  labels:
-    argo-e2e: "true"
-=======
->>>>>>> 633da258
 spec:
   entrypoint: plan
   templates:

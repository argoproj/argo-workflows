<<<<<<< HEAD
kind: ClusterWorkflowTemplate
metadata:
  name: cluster-workflow-template-whalesay-template
  labels:
    argo-e2e: true
spec:
  templates:
    - name: whalesay-template
      inputs:
        parameters:
          - name: message
      container:
        image: cowsay:v1
        command: [cowsay]
        args: ["{{inputs.parameters.message}}"]
---
=======
>>>>>>> db6d1416
apiVersion: argoproj.io/v1alpha1
kind: ClusterWorkflowTemplate
metadata:
  name: cluster-workflow-template-nested-template
  labels:
    argo-e2e: true
spec:
  templates:
    - name: whalesay-inner-template
      templateRef:
        name: cluster-workflow-template-whalesay-template
        template: whalesay-template
        clusterscope: true
      inputs:
        parameters:
          - name: message
    - name: whalesay-template
      template: whalesay-inner-template
      inputs:
        parameters:
          - name: message<|MERGE_RESOLUTION|>--- conflicted
+++ resolved
@@ -1,22 +1,3 @@
-<<<<<<< HEAD
-kind: ClusterWorkflowTemplate
-metadata:
-  name: cluster-workflow-template-whalesay-template
-  labels:
-    argo-e2e: true
-spec:
-  templates:
-    - name: whalesay-template
-      inputs:
-        parameters:
-          - name: message
-      container:
-        image: cowsay:v1
-        command: [cowsay]
-        args: ["{{inputs.parameters.message}}"]
----
-=======
->>>>>>> db6d1416
 apiVersion: argoproj.io/v1alpha1
 kind: ClusterWorkflowTemplate
 metadata:

--- conflicted
+++ resolved
@@ -2,11 +2,6 @@
 kind: WorkflowTemplate
 metadata:
   name: workflow-template-nested-template
-<<<<<<< HEAD
-  labels:
-    argo-e2e: "true"
-=======
->>>>>>> 633da258
 spec:
   templates:
     - name: whalesay-inner-template

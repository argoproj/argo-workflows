--- conflicted
+++ resolved
@@ -2,11 +2,6 @@
 kind: Workflow
 metadata:
   name: sleep-3s
-<<<<<<< HEAD
-  labels:
-    argo-e2e: "true"
-=======
->>>>>>> 633da258
 spec:
   entrypoint: sleep-3s
   templates:

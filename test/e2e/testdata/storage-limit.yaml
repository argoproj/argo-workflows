apiVersion: argoproj.io/v1alpha1
kind: Workflow
metadata:
  name: storage-quota-limit
<<<<<<< HEAD
  labels:
    argo-e2e: "true"
=======
>>>>>>> 633da258
spec:
  entrypoint: wait
  volumeClaimTemplates:                 # define volume, same syntax as k8s Pod spec
    - metadata:
        name: workdir1                     # name of volume claim
      spec:
        accessModes: [ "ReadWriteMany" ]
        resources:
          requests:
            storage: 20Mi

  templates:
  - name: wait
    script:
      image: argoproj/argosay:v2
      args: [echo, ":) Hello Argo!"]<|MERGE_RESOLUTION|>--- conflicted
+++ resolved
@@ -2,11 +2,6 @@
 kind: Workflow
 metadata:
   name: storage-quota-limit
-<<<<<<< HEAD
-  labels:
-    argo-e2e: "true"
-=======
->>>>>>> 633da258
 spec:
   entrypoint: wait
   volumeClaimTemplates:                 # define volume, same syntax as k8s Pod spec

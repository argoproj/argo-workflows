apiVersion: argoproj.io/v1alpha1
kind: WorkflowTemplate
metadata:
  name: workflow-template-with-enum-values
<<<<<<< HEAD
  labels:
    argo-e2e: "true"
=======
>>>>>>> 633da258
spec:
  entrypoint: argosay
  arguments:
    parameters:
      - name: message
        value: one
        enum:
          -   one
          -   two
          -   three
  templates:
    - name: argosay
      inputs:
        parameters:
          - name: message
            value: '{{workflow.parameters.message}}'
      container:
        name: main
        image: 'argoproj/argosay:v2'
        command:
          - /argosay
        args:
          - echo
          - '{{inputs.parameters.message}}'<|MERGE_RESOLUTION|>--- conflicted
+++ resolved
@@ -2,11 +2,6 @@
 kind: WorkflowTemplate
 metadata:
   name: workflow-template-with-enum-values
-<<<<<<< HEAD
-  labels:
-    argo-e2e: "true"
-=======
->>>>>>> 633da258
 spec:
   entrypoint: argosay
   arguments:

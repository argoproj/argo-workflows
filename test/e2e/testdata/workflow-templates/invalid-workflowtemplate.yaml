--- conflicted
+++ resolved
@@ -2,19 +2,10 @@
 kind: WorkflowTemplate
 metadata:
   name: basic
-<<<<<<< HEAD
-  labels:
-    argo-e2e: "true"
 spec:
   workflowMetadata:
     labels:
-      argo-e2e: "true"
-=======
-spec:
-  workflowMetadata:
-    labels:
-      workflows.argoproj.io/test: true
->>>>>>> 633da258
+      workflows.argoproj.io/test: "true"
   entrypoints: main
   templates:
     - name: main

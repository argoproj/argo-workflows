--- conflicted
+++ resolved
@@ -4,11 +4,7 @@
   name: test-cron-wf-basic
   namespace: default
   labels:
-<<<<<<< HEAD
-    argo-e2e: "true"
-=======
     workflows.argoproj.io/test: "true"
->>>>>>> 633da258
 spec:
   schedule: "* * * * *"
   concurrencyPolicy: "Allow"
@@ -17,11 +13,7 @@
   failedJobsHistoryLimit: 2
   workflowMetadata:
     labels:
-<<<<<<< HEAD
-      argo-e2e: "true"
-=======
       workflows.argoproj.io/test: "true"
->>>>>>> 633da258
   workflowSpec:
     entrypoint: whalesay
     templates:

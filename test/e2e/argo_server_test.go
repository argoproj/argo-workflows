package e2e

import (
	"bufio"
	"net/http"
	"strings"
	"testing"
	"time"

	log "github.com/sirupsen/logrus"
	"github.com/stretchr/testify/assert"
	"github.com/stretchr/testify/suite"
	"gopkg.in/gavv/httpexpect.v2"
	corev1 "k8s.io/api/core/v1"
	rbacv1 "k8s.io/api/rbac/v1"
	metav1 "k8s.io/apimachinery/pkg/apis/meta/v1"
	"k8s.io/apimachinery/pkg/types"

	wfv1 "github.com/argoproj/argo/pkg/apis/workflow/v1alpha1"
	"github.com/argoproj/argo/test/e2e/fixtures"
)

const baseUrl = "http://localhost:2746"

// ensure basic HTTP functionality works,
// testing behaviour really is a non-goal
type ArgoServerSuite struct {
	fixtures.E2ESuite
	bearerToken string
}

func (s *ArgoServerSuite) BeforeTest(suiteName, testName string) {
	s.E2ESuite.BeforeTest(suiteName, testName)
	var err error
	s.bearerToken, err = s.GetServiceAccountToken()
	if err != nil {
		panic(err)
	}
}

func (s *ArgoServerSuite) e(t *testing.T) *httpexpect.Expect {
	return httpexpect.
		WithConfig(httpexpect.Config{
			BaseURL:  baseUrl,
			Reporter: httpexpect.NewRequireReporter(t),
			Printers: []httpexpect.Printer{
				httpexpect.NewDebugPrinter(s.Diagnostics, true),
			},
		}).
		Builder(func(req *httpexpect.Request) {
			if s.bearerToken != "" {
				req.WithHeader("Authorization", "Bearer "+s.bearerToken)
			}
		})
}

func (s *ArgoServerSuite) TestInfo() {
	s.Run("Get", func() {
		json := s.e(s.T()).GET("/api/v1/info").
			Expect().
			Status(200).
			JSON()
		json.
			Path("$.managedNamespace").
			Equal("argo")
		json.
			Path("$.links[0].name").
			Equal("Example Workflow Link")
		json.
			Path("$.links[0].scope").
			Equal("workflow")
		json.
			Path("$.links[0].url").
			Equal("http://logging-facility?namespace=${metadata.namespace}&workflowName=${metadata.name}")
	})
}

func (s *ArgoServerSuite) TestUnauthorized() {
	token := s.bearerToken
	defer func() { s.bearerToken = token }()
	s.bearerToken = "test-token"
	s.e(s.T()).GET("/api/v1/workflows/argo").
		Expect().
		Status(401)
}
func (s *ArgoServerSuite) TestCookieAuth() {
	token := s.bearerToken
	defer func() { s.bearerToken = token }()
	s.bearerToken = ""
	s.e(s.T()).GET("/api/v1/workflows/argo").
		WithHeader("Cookie", "authorization=Bearer "+token).
		Expect().
		Status(200)
}

func (s *ArgoServerSuite) TestPermission() {
	nsName := fixtures.Namespace
	// Create good serviceaccount
	goodSaName := "argotestgood"
	goodSa := &corev1.ServiceAccount{ObjectMeta: metav1.ObjectMeta{Name: goodSaName}}
	s.Run("CreateGoodSA", func() {
		_, err := s.KubeClient.CoreV1().ServiceAccounts(nsName).Create(goodSa)
		assert.NoError(s.T(), err)
	})
	defer func() {
		// Clean up created sa
		_ = s.KubeClient.CoreV1().ServiceAccounts(nsName).Delete(goodSaName, nil)
	}()

	// Create bad serviceaccount
	badSaName := "argotestbad"
	badSa := &corev1.ServiceAccount{ObjectMeta: metav1.ObjectMeta{Name: badSaName}}
	s.Run("CreateBadSA", func() {
		_, err := s.KubeClient.CoreV1().ServiceAccounts(nsName).Create(badSa)
		assert.NoError(s.T(), err)
	})
	defer func() {
		_ = s.KubeClient.CoreV1().ServiceAccounts(nsName).Delete(badSaName, nil)
	}()

	// Create RBAC Role
	var roleName string
	s.Run("LoadRoleYaml", func() {
		obj, err := fixtures.LoadObject("@testdata/argo-server-test-role.yaml")
		assert.NoError(s.T(), err)
		role, _ := obj.(*rbacv1.Role)
		roleName = role.Name
		_, err = s.KubeClient.RbacV1().Roles(nsName).Create(role)
		assert.NoError(s.T(), err)
	})
	defer func() {
		_ = s.KubeClient.RbacV1().Roles(nsName).Delete(roleName, nil)
	}()

	// Create RBAC RoleBinding
	roleBindingName := "argotest-role-binding"
	roleBinding := &rbacv1.RoleBinding{
		ObjectMeta: metav1.ObjectMeta{Name: roleBindingName},
		Subjects:   []rbacv1.Subject{{Kind: "ServiceAccount", Name: goodSaName}},
		RoleRef: rbacv1.RoleRef{
			APIGroup: "rbac.authorization.k8s.io",
			Kind:     "Role",
			Name:     roleName,
		},
	}
	s.Run("CreateRoleBinding", func() {
		_, err := s.KubeClient.RbacV1().RoleBindings(nsName).Create(roleBinding)
		assert.NoError(s.T(), err)
	})
	defer func() {
		_ = s.KubeClient.RbacV1().RoleBindings(nsName).Delete(roleBindingName, nil)
	}()

	// Sleep 2 seconds to wait for serviceaccount token created.
	// The secret creation slowness is seen in k3d.
	time.Sleep(2 * time.Second)

	// Get token of good serviceaccount
	var goodToken string
	s.Run("GetGoodSAToken", func() {
		sAccount, err := s.KubeClient.CoreV1().ServiceAccounts(nsName).Get(goodSaName, metav1.GetOptions{})
		if assert.NoError(s.T(), err) {
			secretName := sAccount.Secrets[0].Name
			secret, err := s.KubeClient.CoreV1().Secrets(nsName).Get(secretName, metav1.GetOptions{})
			assert.NoError(s.T(), err)
			goodToken = string(secret.Data["token"])
		}
	})

	// Get token of bad serviceaccount
	var badToken string
	s.Run("GetBadSAToken", func() {
		sAccount, err := s.KubeClient.CoreV1().ServiceAccounts(nsName).Get(badSaName, metav1.GetOptions{})
		assert.NoError(s.T(), err)
		secretName := sAccount.Secrets[0].Name
		secret, err := s.KubeClient.CoreV1().Secrets(nsName).Get(secretName, metav1.GetOptions{})
		assert.NoError(s.T(), err)
		badToken = string(secret.Data["token"])
	})

	token := s.bearerToken
	defer func() { s.bearerToken = token }()

	// Test creating workflow with good token
	var uid string
	s.bearerToken = goodToken
	s.Run("CreateWFGoodToken", func() {
		uid = s.e(s.T()).POST("/api/v1/workflows/" + nsName).
			WithBytes([]byte(`{
  "workflow": {
    "metadata": {
      "name": "test-wf-good",
      "labels": {
         "argo-e2e": "true"
      }
    },
    "spec": {
      "templates": [
        {
          "name": "run-workflow",
          "container": {
            "image": "cowsay:v1",
            "command": ["sh"],
            "args": ["-c", "sleep 1"]
          }
        }
      ],
      "entrypoint": "run-workflow"
    }
  }
}`)).
			Expect().
			Status(200).
			JSON().
			Path("$.metadata.uid").
			Raw().(string)
	})

	// Test list workflows with good token
	s.bearerToken = goodToken
	s.Run("ListWFsGoodToken", func() {
		s.e(s.T()).GET("/api/v1/workflows/"+nsName).
			WithQuery("listOptions.labelSelector", "argo-e2e").
			Expect().
			Status(200).
			JSON().
			Path("$.items").
			Array().
			Length().
			Equal(1)
	})

	// Test creating workflow with bad token
	s.bearerToken = badToken
	s.Run("CreateWFBadToken", func() {
		s.e(s.T()).POST("/api/v1/workflows/" + nsName).
			WithBytes([]byte(`{
  "workflow": {
    "metadata": {
      "name": "test-wf-bad",
      "labels": {
         "argo-e2e": "true"
      }
    },
    "spec": {
      "templates": [
        {
          "name": "run-workflow",
          "container": {
            "image": "cowsay:v1",
            "imagePullPolicy": "IfNotPresent",
            "command": ["sh"],
            "args": ["-c", "sleep 1"]
          }
        }
      ],
      "entrypoint": "run-workflow"
    }
  }
}`)).
			Expect().
			Status(403)
	})

	// Test list workflows with bad token
	s.bearerToken = badToken
	s.Run("ListWFsBadToken", func() {
		s.e(s.T()).GET("/api/v1/workflows/" + nsName).
			Expect().
			Status(403)
	})

	if s.Persistence.IsEnabled() {

		// Simply wait 10 seconds for the wf to be completed
		s.Given().
			WorkflowName("test-wf-good").
			When().
			WaitForWorkflow(30 * time.Second)

		// Test delete workflow with bad token
		s.bearerToken = badToken
		s.Run("DeleteWFWithBadToken", func() {
			s.e(s.T()).DELETE("/api/v1/workflows/" + nsName + "/test-wf-good").
				Expect().
				Status(403)
		})

		// Test delete workflow with good token
		s.bearerToken = goodToken
		s.Run("DeleteWFWithGoodToken", func() {
			s.e(s.T()).DELETE("/api/v1/workflows/" + nsName + "/test-wf-good").
				Expect().
				Status(200)
		})

		// we've now deleted the workflow, but it is still in the archive, testing the archive
		// after deleting the workflow makes sure that we are no dependant of the workflow for authorization

		if s.Persistence.IsEnabled() {
			// Test list archived WFs with good token
			s.bearerToken = goodToken
			s.Run("ListArchivedWFsGoodToken", func() {
				s.e(s.T()).GET("/api/v1/archived-workflows").
					WithQuery("listOptions.labelSelector", "argo-e2e").
					WithQuery("listOptions.fieldSelector", "metadata.namespace="+nsName).
					Expect().
					Status(200).
					JSON().
					Path("$.items").
					Array().Length().Gt(0)
			})

			s.bearerToken = badToken
			s.Run("ListArchivedWFsBadToken", func() {
				s.e(s.T()).GET("/api/v1/archived-workflows").
					WithQuery("listOptions.labelSelector", "argo-e2e").
					WithQuery("listOptions.fieldSelector", "metadata.namespace="+nsName).
					Expect().
					Status(403)
			})

			// Test get archived wf with good token
			s.bearerToken = goodToken
			s.Run("GetArchivedWFsGoodToken", func() {
				s.e(s.T()).GET("/api/v1/archived-workflows/"+uid).
					WithQuery("listOptions.labelSelector", "argo-e2e").
					Expect().
					Status(200)
			})

			// Test get archived wf with bad token
			s.bearerToken = badToken
			s.Run("GetArchivedWFsBadToken", func() {
				s.e(s.T()).GET("/api/v1/archived-workflows/" + uid).
					Expect().
					Status(403)
			})

			// Test deleting archived wf with bad token
			s.bearerToken = badToken
			s.Run("DeleteArchivedWFsBadToken", func() {
				s.e(s.T()).DELETE("/api/v1/archived-workflows/" + uid).
					Expect().
					Status(403)
			})
			// Test deleting archived wf with good token
			s.bearerToken = goodToken
			s.Run("DeleteArchivedWFsGoodToken", func() {
				s.e(s.T()).DELETE("/api/v1/archived-workflows/" + uid).
					Expect().
					Status(200)
			})
		}
	}
}

func (s *ArgoServerSuite) TestLintWorkflow() {
	s.e(s.T()).POST("/api/v1/workflows/argo/lint").
		WithBytes([]byte((`{
  "workflow": {
    "metadata": {
      "name": "test",
      "labels": {
         "argo-e2e": "true"
      }
    },
    "spec": {
      "templates": [
        {
          "name": "run-workflow",
          "container": {
            "image": "cowsay:v1",
            "imagePullPolicy": "IfNotPresent"
          }
        }
      ],
      "entrypoint": "run-workflow"
    }
  }
}`))).
		Expect().
		Status(200)
}

func (s *ArgoServerSuite) TestCreateWorkflowDryRun() {
	s.e(s.T()).POST("/api/v1/workflows/argo").
		WithQuery("createOptions.dryRun", "[All]").
		WithBytes([]byte(`{
  "workflow": {
    "metadata": {
      "name": "test",
      "labels": {
         "argo-e2e": "true"
      }
    },
    "spec": {
      "templates": [
        {
          "name": "run-workflow",
          "container": {
            "image": "cowsay:v1",
            "imagePullPolicy": "IfNotPresent"
          }
        }
      ],
      "entrypoint": "run-workflow"
    }
  }
}`)).
		Expect().
		Status(200)
}

func (s *ArgoServerSuite) TestWorkflowService() {

	s.Run("Create", func() {
		s.e(s.T()).POST("/api/v1/workflows/argo").
			WithBytes([]byte(`{
  "workflow": {
    "metadata": {
      "name": "test",
      "labels": {
         "argo-e2e": "subject"
      }
    },
    "spec": {
      "templates": [
        {
          "name": "run-workflow",
          "container": {
            "image": "cowsay:v1",
            "imagePullPolicy": "IfNotPresent",
            "command": ["sh"],
            "args": ["-c", "sleep 10"]
          }
        }
      ],
      "entrypoint": "run-workflow"
    }
  }
}`)).
			Expect().
			Status(200)
	})

	s.Run("List", func() {
		s.Given().
			WorkflowName("test").
			When().
			WaitForWorkflowToStart(20 * time.Second)

		j := s.e(s.T()).GET("/api/v1/workflows/argo").
			WithQuery("listOptions.labelSelector", "argo-e2e=subject").
			Expect().
			Status(200).
			JSON()
		j.
			Path("$.items").
			Array().
			Length().
			Equal(1)
		if s.Persistence.IsEnabled() {
			// check we are loading offloaded node status
			j.Path("$.items[0].status.offloadNodeStatusVersion").
				NotNull()
		}
		j.Path("$.items[0].status.nodes").
			NotNull()
	})

	s.Run("ListWithFields", func() {
		j := s.e(s.T()).GET("/api/v1/workflows/argo").
			WithQuery("listOptions.labelSelector", "argo-e2e=subject").
			WithQuery("fields", "-items.status.nodes,items.status.finishedAt,items.status.startedAt").
			Expect().
			Status(200).
			JSON()
		j.
			Path("$.items").
			Array().
			Length().
			Equal(1)
		j.Path("$.items[0].status").Object().ContainsKey("phase").NotContainsKey("nodes")
	})

	s.Run("Get", func() {
		j := s.e(s.T()).GET("/api/v1/workflows/argo/test").
			Expect().
			Status(200).
			JSON()
		if s.Persistence.IsEnabled() {
			// check we are loading offloaded node status
			j.
				Path("$.status.offloadNodeStatusVersion").
				NotNull()
		}
		j.Path("$.status.nodes").
			NotNull()
		s.e(s.T()).GET("/api/v1/workflows/argo/not-found").
			Expect().
			Status(404)
	})

	s.Run("GetWithFields", func() {
		j := s.e(s.T()).GET("/api/v1/workflows/argo/test").
			WithQuery("fields", "status.phase").
			Expect().
			Status(200).
			JSON()
		j.Path("$.status").Object().ContainsKey("phase").NotContainsKey("nodes")
	})

	s.Run("Suspend", func() {
		s.e(s.T()).PUT("/api/v1/workflows/argo/test/suspend").
			Expect().
			Status(200)

		s.e(s.T()).GET("/api/v1/workflows/argo/test").
			Expect().
			Status(200).
			JSON().
			Path("$.spec.suspend").
			Equal(true)
	})

	s.Run("Resume", func() {
		s.e(s.T()).PUT("/api/v1/workflows/argo/test/resume").
			Expect().
			Status(200)

		s.e(s.T()).GET("/api/v1/workflows/argo/test").
			Expect().
			Status(200).
			JSON().
			Path("$.spec").
			Object().
			NotContainsKey("suspend")
	})

	s.Run("Terminate", func() {
		s.e(s.T()).PUT("/api/v1/workflows/argo/test/terminate").
			Expect().
			Status(200)

		// sleep in a test is bad practice
		time.Sleep(2 * time.Second)

		s.e(s.T()).GET("/api/v1/workflows/argo/test").
			Expect().
			Status(200).
			JSON().
			Path("$.status.message").
			Equal("Stopped with strategy 'Terminate'")
	})

	s.Run("Delete", func() {
		s.e(s.T()).DELETE("/api/v1/workflows/argo/test").
			Expect().
			Status(200)
		s.e(s.T()).DELETE("/api/v1/workflows/argo/not-found").
			Expect().
			Status(404)
	})
}

func (s *ArgoServerSuite) TestCronWorkflowService() {
	s.Run("Create", func() {
		s.e(s.T()).POST("/api/v1/cron-workflows/argo").
			WithBytes([]byte(`{
  "cronWorkflow": {
    "metadata": {
      "name": "test",
      "labels": {
        "argo-e2e": "subject"
      }
    },
    "spec": {
      "schedule": "* * * * *",
      "workflowSpec": {
        "entrypoint": "whalesay",
        "templates": [
          {
            "name": "whalesay",
            "container": {
              "image": "cowsay:v1",
              "imagePullPolicy": "IfNotPresent"
            }
          }
        ]
      }
    }
  }
}`)).
			Expect().
			Status(200)
	})

	s.Run("List", func() {
		// make sure list options work correctly
		s.Given().
			CronWorkflow(`apiVersion: argoproj.io/v1alpha1
kind: CronWorkflow
metadata:
  name: test-cron-wf-basic
  labels:
    argo-e2e: true
spec:
  schedule: "* * * * *"
  concurrencyPolicy: "Allow"
  startingDeadlineSeconds: 0
  successfulJobsHistoryLimit: 4
  failedJobsHistoryLimit: 2
  workflowSpec:
    podGC:
      strategy: OnPodCompletion
    entrypoint: whalesay
    templates:
      - name: whalesay
        container:
          image: python:alpine3.6
          imagePullPolicy: IfNotPresent
          command: ["sh", -c]
          args: ["echo hello"]
`)

		s.e(s.T()).GET("/api/v1/cron-workflows/argo").
			WithQuery("listOptions.labelSelector", "argo-e2e=subject").
			Expect().
			Status(200).
			JSON().
			Path("$.items").
			Array().
			Length().
			Equal(1)
	})

	var resourceVersion string
	s.Run("Get", func() {
		s.e(s.T()).GET("/api/v1/cron-workflows/argo/not-found").
			Expect().
			Status(404)
		resourceVersion = s.e(s.T()).GET("/api/v1/cron-workflows/argo/test").
			Expect().
			Status(200).
			JSON().
			Path("$.metadata.resourceVersion").
			String().
			Raw()
	})

	s.Run("Update", func() {
		s.e(s.T()).PUT("/api/v1/cron-workflows/argo/test").
			WithBytes([]byte(`{"cronWorkflow": {
    "metadata": {
      "name": "test",
      "resourceVersion": "` + resourceVersion + `",
      "labels": {
        "argo-e2e": "true"
      }
    },
    "spec": {
      "schedule": "1 * * * *",
      "workflowSpec": {
        "entrypoint": "whalesay",
        "templates": [
          {
            "name": "whalesay",
            "container": {
              "image": "cowsay:v1",
              "imagePullPolicy": "IfNotPresent"
            }
          }
        ]
      }
    }
  }}`)).
			Expect().
			Status(200).
			JSON().
			Path("$.spec.schedule").
			Equal("1 * * * *")
	})

	s.Run("Delete", func() {
		s.e(s.T()).DELETE("/api/v1/cron-workflows/argo/test").
			Expect().
			Status(200)
	})
}

// make sure we can download an artifact
func (s *ArgoServerSuite) TestArtifactServer() {
	if !s.Persistence.IsEnabled() {
		s.T().SkipNow()
	}
	var uid types.UID
	s.Given().
		Workflow("@smoke/basic.yaml").
		When().
		SubmitWorkflow().
		WaitForWorkflow(15 * time.Second).
		Then().
		ExpectWorkflow(func(t *testing.T, metadata *metav1.ObjectMeta, status *wfv1.WorkflowStatus) {
			uid = metadata.UID
		})

	s.Run("GetArtifact", func() {
		s.e(s.T()).GET("/artifacts/argo/basic/basic/main-logs").
			Expect().
			Status(200).
			Body().
			Contains(":) Hello Argo!")
	})
	s.Run("GetArtifactByUID", func() {
		s.e(s.T()).DELETE("/api/v1/workflows/argo/basic").
			Expect().
			Status(200)

		s.e(s.T()).GET("/artifacts-by-uid/{uid}/basic/main-logs", uid).
			Expect().
			Status(200).
			Body().
			Contains(":) Hello Argo!")
	})

	// as the artifact server has some special code for cookies, we best test that too
	s.Run("GetArtifactByUIDUsingCookie", func() {
		token := s.bearerToken
		defer func() { s.bearerToken = token }()
		s.bearerToken = ""
		s.e(s.T()).GET("/artifacts-by-uid/{uid}/basic/main-logs", uid).
			WithHeader("Cookie", "authorization=Bearer "+token).
			Expect().
			Status(200)
	})

}

// do some basic testing on the stream methods
func (s *ArgoServerSuite) TestWorkflowServiceStream() {

	s.Given().
		Workflow("@smoke/basic.yaml").
		When().
		SubmitWorkflow().
		WaitForWorkflowToStart(10 * time.Second)

	// use the watch to make sure that the workflow has succeeded
	s.Run("Watch", func() {
		req, err := http.NewRequest("GET", baseUrl+"/api/v1/workflow-events/argo?listOptions.fieldSelector=metadata.name=basic", nil)
		assert.NoError(s.T(), err)
		req.Header.Set("Accept", "text/event-stream")
		req.Header.Set("Authorization", "Bearer "+s.bearerToken)
		req.Close = true
		resp, err := http.DefaultClient.Do(req)
		assert.NoError(s.T(), err)
		assert.NotNil(s.T(), resp)
		defer func() {
			if resp != nil {
				_ = resp.Body.Close()
			}
		}()
		if assert.Equal(s.T(), 200, resp.StatusCode) {
			assert.Equal(s.T(), resp.Header.Get("Content-Type"), "text/event-stream")
			scanner := bufio.NewScanner(resp.Body)
			for scanner.Scan() {
				line := scanner.Text()
				log.WithField("line", line).Debug()
				// make sure we have this enabled
				if line == "" {
					continue
				}
				if strings.Contains(line, `status:`) {
					assert.Contains(s.T(), line, `"offloadNodeStatus":true`)
					// so that we get this
					assert.Contains(s.T(), line, `"nodes":`)
				}
				if strings.Contains(line, "Succeeded") {
					break
				}
			}
		}
	})

	// then,  lets check the logs
	s.Run("PodLogs", func() {
		req, err := http.NewRequest("GET", baseUrl+"/api/v1/workflows/argo/basic/basic/log?logOptions.container=main&logOptions.tailLines=3", nil)
		assert.NoError(s.T(), err)
		req.Header.Set("Accept", "text/event-stream")
		req.Header.Set("Authorization", "Bearer "+s.bearerToken)
		req.Close = true
		resp, err := http.DefaultClient.Do(req)
		if assert.NoError(s.T(), err) {
			defer func() { _ = resp.Body.Close() }()
			if assert.Equal(s.T(), 200, resp.StatusCode) {
				assert.Equal(s.T(), resp.Header.Get("Content-Type"), "text/event-stream")
				s := bufio.NewScanner(resp.Body)
				for s.Scan() {
					line := s.Text()
					if strings.Contains(line, ":) Hello Argo!") {
						break
					}
				}
			}
		}
	})

	s.Run("PodLogsNotFound", func() {
		req, err := http.NewRequest("GET", baseUrl+"/api/v1/workflows/argo/basic/not-found/log?logOptions.container=not-found", nil)
		assert.NoError(s.T(), err)
		req.Header.Set("Accept", "text/event-stream")
		req.Header.Set("Authorization", "Bearer "+s.bearerToken)
		req.Close = true
		resp, err := http.DefaultClient.Do(req)
		if assert.NoError(s.T(), err) {
			defer func() { _ = resp.Body.Close() }()
			assert.Equal(s.T(), 404, resp.StatusCode)
		}
	})
}

func (s *ArgoServerSuite) TestArchivedWorkflowService() {
	if !s.Persistence.IsEnabled() {
		s.T().SkipNow()
	}
	var uid types.UID
	s.Given().
		Workflow(`
metadata:
  name: archie
  labels:
    argo-e2e: 1
spec:
  entrypoint: run-archie
  templates:
    - name: run-archie
      container:
        image: cowsay:v1
        command: [cowsay, ":) Hello Argo!"]
        imagePullPolicy: IfNotPresent`).
		When().
		SubmitWorkflow().
		WaitForWorkflow(20 * time.Second).
		Then().
		ExpectWorkflow(func(t *testing.T, metadata *metav1.ObjectMeta, status *wfv1.WorkflowStatus) {
			uid = metadata.UID
		})
	s.Given().
		Workflow(`
metadata:
  name: betty
  labels:
    argo-e2e: 2
spec:
  entrypoint: run-betty
  templates:
    - name: run-betty
      container:
        image: cowsay:v1
        command: [cowsay, ":) Hello Argo!"]
        imagePullPolicy: IfNotPresent`).
		When().
		SubmitWorkflow().
		WaitForWorkflow(20 * time.Second)

	for _, tt := range []struct {
		name     string
		selector string
		wantLen  int
	}{
		{"ListDoesNotExist", "!argo-e2e", 0},
		{"ListEquals", "argo-e2e=1", 1},
		{"ListDoubleEquals", "argo-e2e==1", 1},
		{"ListIn", "argo-e2e in (1)", 1},
		{"ListNotEquals", "argo-e2e!=1", 1},
		{"ListNotIn", "argo-e2e notin (1)", 1},
		{"ListExists", "argo-e2e", 2},
		{"ListGreaterThan0", "argo-e2e>0", 2},
		{"ListGreaterThan1", "argo-e2e>1", 1},
		{"ListLessThan1", "argo-e2e<1", 0},
		{"ListLessThan2", "argo-e2e<2", 1},
	} {
		s.Run(tt.name, func() {
			path := s.e(s.T()).GET("/api/v1/archived-workflows").
				WithQuery("listOptions.fieldSelector", "metadata.namespace=argo").
				WithQuery("listOptions.labelSelector", tt.selector).
				Expect().
				Status(200).
				JSON().
				Path("$.items")

			if tt.wantLen == 0 {
				path.Null()
			} else {
				path.Array().
					Length().
					Equal(tt.wantLen)
			}
		})
	}

	s.Run("ListWithLimitAndOffset", func() {
		j := s.e(s.T()).GET("/api/v1/archived-workflows").
			WithQuery("listOptions.labelSelector", "argo-e2e").
			WithQuery("listOptions.fieldSelector", "metadata.namespace=argo").
			WithQuery("listOptions.limit", 1).
			WithQuery("listOptions.offset", 1).
			Expect().
			Status(200).
			JSON()
		j.
			Path("$.items").
			Array().
			Length().
			Equal(1)
		j.
			Path("$.metadata.continue").
			Equal("1")
	})

<<<<<<< HEAD
=======
	s.Run("ListWithMinStartedAtGood", func() {
		fieldSelector := "metadata.namespace=argo,spec.startedAt>" + time.Now().Add(-1*time.Hour).Format(time.RFC3339) + ",spec.startedAt<" + time.Now().Add(1*time.Hour).Format(time.RFC3339)
		s.e(s.T()).GET("/api/v1/archived-workflows").
			WithQuery("listOptions.labelSelector", "argo-e2e").
			WithQuery("listOptions.fieldSelector", fieldSelector).
			WithQuery("listOptions.limit", 2).
			Expect().
			Status(200).
			JSON().
			Path("$.items").
			Array().
			Length().
			Equal(2)
	})

	s.Run("ListWithMinStartedAtBad", func() {
		s.e(s.T()).GET("/api/v1/archived-workflows").
			WithQuery("listOptions.labelSelector", "argo-e2e").
			WithQuery("listOptions.fieldSelector", "metadata.namespace=argo,spec.startedAt>"+time.Now().Add(1*time.Hour).Format(time.RFC3339)).
			WithQuery("listOptions.limit", 2).
			Expect().
			Status(200).
			JSON().
			Path("$.items").Null()
	})

>>>>>>> e02a98c5
	s.Run("Get", func() {
		s.e(s.T()).GET("/api/v1/archived-workflows/not-found").
			Expect().
			Status(404)
		s.e(s.T()).GET("/api/v1/archived-workflows/{uid}", uid).
			Expect().
			Status(200).
			JSON().
			Path("$.metadata.name").
			Equal("archie")
	})

	s.Run("Delete", func() {
		s.e(s.T()).DELETE("/api/v1/archived-workflows/{uid}", uid).
			Expect().
			Status(200)
		s.e(s.T()).DELETE("/api/v1/archived-workflows/{uid}", uid).
			Expect().
			Status(404)
	})
}

func (s *ArgoServerSuite) TestWorkflowTemplateService() {

	s.Run("Lint", func() {
		s.e(s.T()).POST("/api/v1/workflow-templates/argo/lint").
			WithBytes([]byte(`{
  "template": {
    "metadata": {
      "name": "test",
      "labels": {
         "argo-e2e": "true"
      }
    },
    "spec": {
      "templates": [
        {
          "name": "run-workflow",
          "container": {
            "name": "",
            "image": "cowsay:v1",
            "imagePullPolicy": "IfNotPresent"
          }
        }
      ],
      "entrypoint": "run-workflow"
    }
  }
}`)).
			Expect().
			Status(200)
	})

	s.Run("Create", func() {
		s.e(s.T()).POST("/api/v1/workflow-templates/argo").
			WithBytes([]byte(`{
  "template": {
    "metadata": {
      "name": "test",
      "labels": {
         "argo-e2e": "subject"
      }
    },
    "spec": {
      "templates": [
        {
          "name": "run-workflow",
          "container": {
            "name": "",
            "image": "cowsay:v1",
            "imagePullPolicy": "IfNotPresent"
          }
        }
      ],
      "entrypoint": "run-workflow"
    }
  }
}`)).
			Expect().
			Status(200)
	})

	s.Run("List", func() {

		// make sure list options work correctly
		s.Given().
			WorkflowTemplate("@smoke/workflow-template-whalesay-template.yaml")

		s.e(s.T()).GET("/api/v1/workflow-templates/argo").
			WithQuery("listOptions.labelSelector", "argo-e2e=subject").
			Expect().
			Status(200).
			JSON().
			Path("$.items").
			Array().
			Length().
			Equal(1)
	})

	var resourceVersion string
	s.Run("Get", func() {
		s.e(s.T()).GET("/api/v1/workflow-templates/argo/not-found").
			Expect().
			Status(404)

		resourceVersion = s.e(s.T()).GET("/api/v1/workflow-templates/argo/test").
			Expect().
			Status(200).
			JSON().
			Path("$.metadata.resourceVersion").
			String().
			Raw()
	})

	s.Run("Update", func() {
		s.e(s.T()).PUT("/api/v1/workflow-templates/argo/test").
			WithBytes([]byte(`{"template": {
    "metadata": {
      "name": "test",
      "resourceVersion": "` + resourceVersion + `",
      "labels": {
        "argo-e2e": "true"
      }
    },
    "spec": {
      "templates": [
        {
          "name": "run-workflow",
          "container": {
            "name": "",
            "image": "cowsay:v2",
            "imagePullPolicy": "IfNotPresent"
          }
        }
      ],
      "entrypoint": "run-workflow"
    }
  }
}`)).
			Expect().
			Status(200).
			JSON().
			Path("$.spec.templates[0].container.image").
			Equal("cowsay:v2")
	})

	s.Run("Delete", func() {
		s.e(s.T()).DELETE("/api/v1/workflow-templates/argo/test").
			Expect().
			Status(200)
	})
}

func TestArgoServerSuite(t *testing.T) {
	suite.Run(t, new(ArgoServerSuite))
}<|MERGE_RESOLUTION|>--- conflicted
+++ resolved
@@ -919,8 +919,6 @@
 			Equal("1")
 	})
 
-<<<<<<< HEAD
-=======
 	s.Run("ListWithMinStartedAtGood", func() {
 		fieldSelector := "metadata.namespace=argo,spec.startedAt>" + time.Now().Add(-1*time.Hour).Format(time.RFC3339) + ",spec.startedAt<" + time.Now().Add(1*time.Hour).Format(time.RFC3339)
 		s.e(s.T()).GET("/api/v1/archived-workflows").
@@ -947,7 +945,6 @@
 			Path("$.items").Null()
 	})
 
->>>>>>> e02a98c5
 	s.Run("Get", func() {
 		s.e(s.T()).GET("/api/v1/archived-workflows/not-found").
 			Expect().

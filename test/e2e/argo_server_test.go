--- conflicted
+++ resolved
@@ -102,7 +102,6 @@
 	})
 }
 
-<<<<<<< HEAD
 func (s *ArgoServerSuite) TestSuspendEvent() {
 	s.Given().
 		Workflow(`
@@ -210,12 +209,12 @@
 		ExpectWorkflowList(metav1.ListOptions{LabelSelector: "argo-e2e=true,workflows.argoproj.io/workflow-template=event-consumer"}, func(t *testing.T, wfList *wfv1.WorkflowList) {
 			assert.Len(t, wfList.Items, 1)
 		})
-=======
+}
+
 func (s *ArgoServerSuite) TestGetUserInfo() {
 	s.e().GET("/api/v1/userinfo").
 		Expect().
 		Status(200)
->>>>>>> acf56f9f
 }
 
 // we can only really tests these endpoint respond, not worthwhile checking more

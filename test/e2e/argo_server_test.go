--- conflicted
+++ resolved
@@ -89,17 +89,6 @@
 	})
 }
 
-<<<<<<< HEAD
-func (s *ArgoServerSuite) TestUser() {
-	s.Run("GetUser", func() {
-		s.e().GET("/api/v1/user").
-			Expect().
-			Status(200)
-	})
-}
-
-=======
->>>>>>> edfa5b93
 func (s *ArgoServerSuite) TestVersion() {
 	s.Run("Version", func() {
 		s.e().GET("/api/v1/version").

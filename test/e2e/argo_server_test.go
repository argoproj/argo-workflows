package e2e

import (
	"bufio"
	"encoding/base64"
	"fmt"
	"net/http"
	"strings"
	"testing"
	"time"

	log "github.com/sirupsen/logrus"
	"github.com/stretchr/testify/assert"
	"github.com/stretchr/testify/suite"
	"gopkg.in/gavv/httpexpect.v2"
	corev1 "k8s.io/api/core/v1"
	rbacv1 "k8s.io/api/rbac/v1"
	metav1 "k8s.io/apimachinery/pkg/apis/meta/v1"
	"k8s.io/apimachinery/pkg/types"

	wfv1 "github.com/argoproj/argo/pkg/apis/workflow/v1alpha1"
	"github.com/argoproj/argo/test/e2e/fixtures"
	"github.com/argoproj/argo/util/kubeconfig"
)

const baseUrl = "http://localhost:2746"

// ensure basic HTTP functionality works,
// testing behaviour really is a non-goal
type ArgoServerSuite struct {
	fixtures.E2ESuite
	bearerToken string
}

func (s *ArgoServerSuite) BeforeTest(suiteName, testName string) {
	s.E2ESuite.BeforeTest(suiteName, testName)
	var err error
	s.bearerToken, err = kubeconfig.GetBearerToken(s.RestConfig)
	if err != nil {
		panic(err)
	}
}

func (s *ArgoServerSuite) AfterTest(suiteName, testName string) {
	s.E2ESuite.AfterTest(suiteName, testName)
}

func (s *ArgoServerSuite) e(t *testing.T) *httpexpect.Expect {
	return httpexpect.
		WithConfig(httpexpect.Config{
			BaseURL:  baseUrl,
			Reporter: httpexpect.NewRequireReporter(t),
			Printers: []httpexpect.Printer{
				httpexpect.NewDebugPrinter(s.Diagnostics, true),
			},
		}).
		Builder(func(req *httpexpect.Request) {
			if s.bearerToken != "" {
				req.WithHeader("Authorization", "Bearer "+s.bearerToken)
			}
		})
}

func (s *ArgoServerSuite) TestInfo() {
	s.Run("Get", func(t *testing.T) {
		s.e(t).GET("/api/v1/info").
			Expect().
			Status(200).
			JSON().
			Path("$.managedNamespace").
			Equal("argo")
	})
}

func (s *ArgoServerSuite) TestUnauthorized() {
	token := s.bearerToken
	defer func() { s.bearerToken = token }()
	s.bearerToken = ""
	s.e(s.T()).GET("/api/v1/workflows/argo").
		Expect().
		Status(401)
}

func (s *ArgoServerSuite) TestPermission() {
	s.T().SkipNow() // TODO
	nsName := fmt.Sprintf("%s-%d", "test-rbac", time.Now().Unix())
	ns := &corev1.Namespace{ObjectMeta: metav1.ObjectMeta{Name: nsName}}
	s.Run("Create ns", func(t *testing.T) {
		_, err := s.KubeClient.CoreV1().Namespaces().Create(ns)
		assert.NoError(t, err)
	})
	defer func() {
		// Clean up created namespace
		_ = s.KubeClient.CoreV1().Namespaces().Delete(nsName, nil)
	}()
	forbiddenNsName := fmt.Sprintf("%s-%s", nsName, "fb")
	forbiddenNs := &corev1.Namespace{ObjectMeta: metav1.ObjectMeta{Name: forbiddenNsName}}
	s.Run("Create forbidden ns", func(t *testing.T) {
		_, err := s.KubeClient.CoreV1().Namespaces().Create(forbiddenNs)
		assert.NoError(t, err)
	})
	defer func() {
		_ = s.KubeClient.CoreV1().Namespaces().Delete(forbiddenNsName, nil)
	}()
	// Create serviceaccount in good ns
	saName := "argotest"
	sa := &corev1.ServiceAccount{ObjectMeta: metav1.ObjectMeta{Name: saName}}
	s.Run("Create service account in good ns", func(t *testing.T) {
		_, err := s.KubeClient.CoreV1().ServiceAccounts(nsName).Create(sa)
		assert.NoError(t, err)
	})
	// Create serviceaccount in forbidden ns
	forbiddenSaName := "argotest"
	forbiddenSa := &corev1.ServiceAccount{ObjectMeta: metav1.ObjectMeta{Name: forbiddenSaName}}
	s.Run("Create service account in forbidden ns", func(t *testing.T) {
		_, err := s.KubeClient.CoreV1().ServiceAccounts(forbiddenNsName).Create(forbiddenSa)
		assert.NoError(t, err)
	})

	// Create RBAC Role in good ns
	roleName := "argotest-role"
	role := &rbacv1.Role{
		ObjectMeta: metav1.ObjectMeta{Name: roleName},
		Rules: []rbacv1.PolicyRule{
			{
				APIGroups: []string{"argoproj.io"},
				Resources: []string{"workflows", "workflowtemplates", "cronworkflows", "workflows/finalizers", "workflowtemplates/finalizers", "cronworkflows/finalizers"},
				Verbs:     []string{"create", "get", "list", "watch", "update", "patch", "delete"},
			},
		},
	}
	s.Run("Create Role", func(t *testing.T) {
		_, err := s.KubeClient.RbacV1().Roles(nsName).Create(role)
		assert.NoError(t, err)
	})

	// Create RBAC RoleBinding in good ns
	roleBinding := &rbacv1.RoleBinding{
		ObjectMeta: metav1.ObjectMeta{Name: "argotest-role-binding"},
		Subjects:   []rbacv1.Subject{{Kind: "ServiceAccount", Name: saName}},
		RoleRef: rbacv1.RoleRef{
			APIGroup: "rbac.authorization.k8s.io",
			Kind:     "Role",
			Name:     roleName,
		},
	}
	s.Run("Create RoleBinding", func(t *testing.T) {
		_, err := s.KubeClient.RbacV1().RoleBindings(nsName).Create(roleBinding)
		assert.NoError(t, err)
	})

	// Get token of serviceaccount in good ns
	var goodToken string
	s.Run("Get good serviceaccount token", func(t *testing.T) {
		sAccount, err := s.KubeClient.CoreV1().ServiceAccounts(nsName).Get(saName, metav1.GetOptions{})
		if assert.NoError(t, err) {
			secretName := sAccount.Secrets[0].Name
			secret, err := s.KubeClient.CoreV1().Secrets(nsName).Get(secretName, metav1.GetOptions{})
			assert.NoError(t, err)
			// Argo server API expects it to be encoded.
			goodToken = base64.StdEncoding.EncodeToString(secret.Data["token"])
		}
	})

	var forbiddenToken string
	s.Run("Get forbidden serviceaccount token", func(t *testing.T) {
		sAccount, err := s.KubeClient.CoreV1().ServiceAccounts(forbiddenNsName).Get(forbiddenSaName, metav1.GetOptions{})
		assert.NoError(t, err)
		secretName := sAccount.Secrets[0].Name
		secret, err := s.KubeClient.CoreV1().Secrets(forbiddenNsName).Get(secretName, metav1.GetOptions{})
		assert.NoError(t, err)
		// Argo server API expects it to be encoded.
		forbiddenToken = base64.StdEncoding.EncodeToString(secret.Data["token"])
	})

	token := s.bearerToken
	defer func() { s.bearerToken = token }()

	// Test creating workflow in good ns
	s.bearerToken = goodToken
	s.Run("Create workflow in good ns", func(t *testing.T) {
		s.bearerToken = goodToken
		s.e(t).POST("/api/v1/workflows/" + nsName).
			WithBytes([]byte(`{
  "workflow": {
    "metadata": {
      "name": "test",
      "labels": {
         "argo-e2e": "true"
      }
    },
    "spec": {
      "templates": [
        {
          "name": "run-workflow",
          "container": {
            "image": "docker/whalesay:latest",
            "command": ["sh"],
            "args": ["-c", "sleep 10"]
          }
        }
      ],
      "entrypoint": "run-workflow"
    }
  }
}`)).
			Expect().
			Status(200)
	})

	// Test list workflows in good ns
	s.Run("List", func(t *testing.T) {
		s.bearerToken = goodToken
		s.e(t).GET("/api/v1/workflows/"+nsName).
			WithQuery("listOptions.labelSelector", "argo-e2e").
			Expect().
			Status(200).
			JSON().
			Path("$.items").
			Array().
			Length().
			Equal(1)
	})

	// Test creating workflow in forbidden ns
	s.Run("Create workflow in forbidden ns", func(t *testing.T) {
		s.bearerToken = goodToken
		s.e(t).POST("/api/v1/workflows/" + forbiddenNsName).
			WithBytes([]byte(`{
  "workflow": {
    "metadata": {
      "name": "test",
      "labels": {
         "argo-e2e": "true"
      }
    },
    "spec": {
      "templates": [
        {
          "name": "run-workflow",
          "container": {
            "image": "docker/whalesay:latest",
            "imagePullPolicy": "IfNotPresent",
            "command": ["sh"],
            "args": ["-c", "sleep 10"]
          }
        }
      ],
      "entrypoint": "run-workflow"
    }
  }
}`)).
			Expect().
			Status(403)
	})

	// Test list workflows in good ns with forbidden ns token
	s.bearerToken = forbiddenToken
	s.Run("List", func(t *testing.T) {
		s.bearerToken = forbiddenToken
		s.e(t).GET("/api/v1/workflows/" + nsName).
			Expect().
			Status(403)
	})
}

func (s *ArgoServerSuite) TestLintWorkflow() {
	s.e(s.T()).POST("/api/v1/workflows/argo/lint").
		WithBytes([]byte((`{
  "workflow": {
    "metadata": {
      "name": "test",
      "labels": {
         "argo-e2e": "true"
      }
    },
    "spec": {
      "templates": [
        {
          "name": "run-workflow",
          "container": {
            "image": "docker/whalesay:latest",
            "imagePullPolicy": "IfNotPresent"
          }
        }
      ],
      "entrypoint": "run-workflow"
    }
  }
}`))).
		Expect().
		Status(200)
}

func (s *ArgoServerSuite) TestCreateWorkflowDryRun() {
	s.e(s.T()).POST("/api/v1/workflows/argo").
		WithQuery("createOptions.dryRun", "[All]").
		WithBytes([]byte(`{
  "workflow": {
    "metadata": {
      "name": "test",
      "labels": {
         "argo-e2e": "true"
      }
    },
    "spec": {
      "templates": [
        {
          "name": "run-workflow",
          "container": {
            "image": "docker/whalesay:latest",
            "imagePullPolicy": "IfNotPresent"
          }
        }
      ],
      "entrypoint": "run-workflow"
    }
  }
}`)).
		Expect().
		Status(200)
}

func (s *ArgoServerSuite) TestWorkflowService() {

	s.Run("Create", func(t *testing.T) {
		s.e(t).POST("/api/v1/workflows/argo").
			WithBytes([]byte(`{
  "workflow": {
    "metadata": {
      "name": "test",
      "labels": {
         "argo-e2e": "subject"
      }
    },
    "spec": {
      "templates": [
        {
          "name": "run-workflow",
          "container": {
            "image": "docker/whalesay:latest",
            "imagePullPolicy": "IfNotPresent",
            "command": ["sh"],
            "args": ["-c", "sleep 10"]
          }
        }
      ],
      "entrypoint": "run-workflow"
    }
  }
}`)).
			Expect().
			Status(200)
	})

	s.Given().
		WorkflowName("test").
		When().
		WaitForWorkflowToStart(20*time.Second)

<<<<<<< HEAD
	s.Run("List", func(t *testing.T) {
		j := s.e(t).GET("/api/v1/workflows/").
=======
		s.e(t).GET("/api/v1/workflows/argo").
>>>>>>> f25a45de
			WithQuery("listOptions.labelSelector", "argo-e2e=subject").
			Expect().
			Status(200).
			JSON()
		j.
			Path("$.items").
			Array().
			Length().
			Equal(1)
		// check we are loading offloaded node status
		j.Path("$.items[0].status.offloadNodeStatusVersion").
			NotNull()
		j.Path("$.items[0].status.nodes").
			NotNull()
	})

	s.Run("Get", func(t *testing.T) {
		j := s.e(t).GET("/api/v1/workflows/argo/test").
			Expect().
			Status(200).
			JSON()
		// check we are loading offloaded node status
		j.
			Path("$.status.offloadNodeStatusVersion").
			NotNull()
		j.Path("$.status.nodes").
			NotNull()
		s.e(t).GET("/api/v1/workflows/argo/not-found").
			Expect().
			Status(404)
	})

	s.Run("Suspend", func(t *testing.T) {
		s.e(t).PUT("/api/v1/workflows/argo/test/suspend").
			Expect().
			Status(200)

		s.e(t).GET("/api/v1/workflows/argo/test").
			Expect().
			Status(200).
			JSON().
			Path("$.spec.suspend").
			Equal(true)
	})

	s.Run("Resume", func(t *testing.T) {
		s.e(t).PUT("/api/v1/workflows/argo/test/resume").
			Expect().
			Status(200)

		s.e(t).GET("/api/v1/workflows/argo/test").
			Expect().
			Status(200).
			JSON().
			Path("$.spec").
			Object().
			NotContainsKey("suspend")
	})

	s.Run("Terminate", func(t *testing.T) {
		s.e(t).PUT("/api/v1/workflows/argo/test/terminate").
			Expect().
			Status(200)

		// sleep in a test is bad practice
		time.Sleep(2 * time.Second)

		s.e(t).GET("/api/v1/workflows/argo/test").
			Expect().
			Status(200).
			JSON().
			Path("$.status.message").
			Equal("terminated")
	})

	s.Run("Delete", func(t *testing.T) {
		s.e(t).DELETE("/api/v1/workflows/argo/test").
			Expect().
			Status(200)
		s.e(t).DELETE("/api/v1/workflows/argo/not-found").
			Expect().
			Status(404)
	})
}

func (s *ArgoServerSuite) TestCronWorkflowService() {
	s.Run("Create", func(t *testing.T) {
		s.e(t).POST("/api/v1/cron-workflows/argo").
			WithBytes([]byte(`{
  "cronWorkflow": {
    "metadata": {
      "name": "test",
      "labels": {
        "argo-e2e": "subject"
      }
    },
    "spec": {
      "schedule": "* * * * *",
      "workflowSpec": {
        "entrypoint": "whalesay",
        "templates": [
          {
            "name": "whalesay",
            "container": {
              "image": "docker/whalesay:latest",
              "imagePullPolicy": "IfNotPresent"
            }
          }
        ]
      }
    }
  }
}`)).
			Expect().
			Status(200)
	})

	s.Run("List", func(t *testing.T) {
		// make sure list options work correctly
		s.Given().
			CronWorkflow("@testdata/basic.yaml")

		s.e(t).GET("/api/v1/cron-workflows/argo").
			WithQuery("listOptions.labelSelector", "argo-e2e=subject").
			Expect().
			Status(200).
			JSON().
			Path("$.items").
			Array().
			Length().
			Equal(1)
	})

	var resourceVersion string
	s.Run("Get", func(t *testing.T) {
		s.e(t).GET("/api/v1/cron-workflows/argo/not-found").
			Expect().
			Status(404)
		resourceVersion = s.e(t).GET("/api/v1/cron-workflows/argo/test").
			Expect().
			Status(200).
			JSON().
			Path("$.metadata.resourceVersion").
			String().
			Raw()
	})

	s.Run("Update", func(t *testing.T) {
		s.e(t).PUT("/api/v1/cron-workflows/argo/test").
			WithBytes([]byte(`{"cronWorkflow": {
    "metadata": {
      "name": "test",
      "resourceVersion": "` + resourceVersion + `",
      "labels": {
        "argo-e2e": "true"
      }
    },
    "spec": {
      "schedule": "1 * * * *",
      "workflowSpec": {
        "entrypoint": "whalesay",
        "templates": [
          {
            "name": "whalesay",
            "container": {
              "image": "docker/whalesay:latest",
              "imagePullPolicy": "IfNotPresent"
            }
          }
        ]
      }
    }
  }}`)).
			Expect().
			Status(200).
			JSON().
			Path("$.spec.schedule").
			Equal("1 * * * *")
	})

	s.Run("Delete", func(t *testing.T) {
		s.e(t).DELETE("/api/v1/cron-workflows/argo/test").
			Expect().
			Status(200)
	})
}

// make sure we can download an artifact
func (s *ArgoServerSuite) TestArtifactServer() {
	var uid types.UID
	s.Given().
		Workflow("@smoke/basic.yaml").
		When().
		SubmitWorkflow().
		WaitForWorkflow(15 * time.Second).
		Then().
		Expect(func(t *testing.T, metadata *metav1.ObjectMeta, status *wfv1.WorkflowStatus) {
			uid = metadata.UID
		})

	s.Run("GetArtifact", func(t *testing.T) {
		s.e(t).GET("/artifacts/argo/basic/basic/main-logs").
			WithQuery("Authorization", s.bearerToken).
			Expect().
			Status(200).
			Body().
			Contains("🐙 Hello Argo!")
	})

	s.Run("GetArtifactByUid", func(t *testing.T) {
		s.e(t).DELETE("/api/v1/workflows/argo/basic").
			Expect().
			Status(200)

		s.e(t).GET("/artifacts-by-uid/{uid}/basic/main-logs", uid).
			WithQuery("Authorization", s.bearerToken).
			Expect().
			Status(200).
			Body().
			Contains("🐙 Hello Argo!")
	})

}

// do some basic testing on the stream methods
func (s *ArgoServerSuite) TestWorkflowServiceStream() {

	s.Given().
		Workflow("@smoke/basic.yaml").
		When().
		SubmitWorkflow().
		WaitForWorkflowToStart(10 * time.Second)

	// use the watch to make sure that the workflow has succeeded
	s.Run("Watch", func(t *testing.T) {
		req, err := http.NewRequest("GET", baseUrl+"/api/v1/workflow-events/argo?listOptions.fieldSelector=metadata.name=basic", nil)
		assert.NoError(t, err)
		req.Header.Set("Accept", "text/event-stream")
		req.Header.Set("Authorization", "Bearer "+s.bearerToken)
		req.Close = true
		resp, err := http.DefaultClient.Do(req)
		assert.NoError(t, err)
		defer func() { _ = resp.Body.Close() }()
		if assert.Equal(t, 200, resp.StatusCode) {
			assert.Equal(t, resp.Header.Get("Content-Type"), "text/event-stream")
			s := bufio.NewScanner(resp.Body)
			for s.Scan() {
				line := s.Text()
				log.WithField("line", line).Debug()
				// make sure we have this enabled
				if line == "" {
					continue
				}
				if strings.Contains(line, `status:`) {
					assert.Contains(t, line, `"offloadNodeStatus":true`)
					// so that we get this
					assert.Contains(t, line, `"nodes":`)
				}
				if strings.Contains(line, "Succeeded") {
					break
				}
			}
		}
	})

	// then,  lets check the logs
	s.Run("PodLogs", func(t *testing.T) {
		req, err := http.NewRequest("GET", baseUrl+"/api/v1/workflows/argo/basic/basic/log?logOptions.container=main&logOptions.tailLines=3", nil)
		assert.NoError(t, err)
		req.Header.Set("Accept", "text/event-stream")
		req.Header.Set("Authorization", "Bearer "+s.bearerToken)
		req.Close = true
		resp, err := http.DefaultClient.Do(req)
		if assert.NoError(t, err) {
			defer func() { _ = resp.Body.Close() }()
			if assert.Equal(t, 200, resp.StatusCode) {
				assert.Equal(t, resp.Header.Get("Content-Type"), "text/event-stream")
				s := bufio.NewScanner(resp.Body)
				for s.Scan() {
					line := s.Text()
					if strings.Contains(line, "🐙 Hello Argo!") {
						break
					}
				}
			}
		}
	})

	s.Run("PodLogsNotFound", func(t *testing.T) {
		req, err := http.NewRequest("GET", baseUrl+"/api/v1/workflows/argo/basic/not-found/log?logOptions.container=not-found", nil)
		assert.NoError(t, err)
		req.Header.Set("Accept", "text/event-stream")
		req.Header.Set("Authorization", "Bearer "+s.bearerToken)
		req.Close = true
		resp, err := http.DefaultClient.Do(req)
		if assert.NoError(t, err) {
			defer func() { _ = resp.Body.Close() }()
			assert.Equal(t, 404, resp.StatusCode)
		}
	})
}

func (s *ArgoServerSuite) TestArchivedWorkflowService() {
	var uid types.UID
	s.Given().
		Workflow("@smoke/basic.yaml").
		When().
		SubmitWorkflow().
		WaitForWorkflow(20 * time.Second).
		Then().
		Expect(func(t *testing.T, metadata *metav1.ObjectMeta, status *wfv1.WorkflowStatus) {
			uid = metadata.UID
		})
	s.Run("List", func(t *testing.T) {
		s.Given().
			Workflow("@smoke/basic-2.yaml").
			When().
			SubmitWorkflow().
			WaitForWorkflow(20 * time.Second)

		s.e(t).GET("/api/v1/archived-workflows").
			WithQuery("listOptions.labelSelector", "argo-e2e").
			Expect().
			Status(200).
			JSON().
			Path("$.items").
			Array().
			Length().
			Equal(2)

		j := s.e(t).GET("/api/v1/archived-workflows").
			WithQuery("listOptions.labelSelector", "argo-e2e").
			WithQuery("listOptions.limit", 1).
			WithQuery("listOptions.offset", 1).
			Expect().
			Status(200).
			JSON()
		j.
			Path("$.items").
			Array().
			Length().
			Equal(1)
		j.
			Path("$.metadata.continue").
			Equal("1")
	})

	s.Run("Get", func(t *testing.T) {
		s.e(t).GET("/api/v1/archived-workflows/not-found").
			Expect().
			Status(404)
		s.e(t).GET("/api/v1/archived-workflows/{uid}", uid).
			Expect().
			Status(200).
			JSON().
			Path("$.metadata.name").
			Equal("basic")
	})

	s.Run("Delete", func(t *testing.T) {
		s.e(t).DELETE("/api/v1/archived-workflows/{uid}", uid).
			Expect().
			Status(200)
		s.e(t).DELETE("/api/v1/archived-workflows/{uid}", uid).
			Expect().
			Status(404)
	})
}

func (s *ArgoServerSuite) TestWorkflowTemplateService() {

	s.Run("Lint", func(t *testing.T) {
		s.e(t).POST("/api/v1/workflow-templates/argo/lint").
			WithBytes([]byte(`{
  "template": {
    "metadata": {
      "name": "test",
      "labels": {
         "argo-e2e": "true"
      }
    },
    "spec": {
      "templates": [
        {
          "name": "run-workflow",
          "container": {
            "name": "",
            "image": "docker/whalesay:latest",
            "imagePullPolicy": "IfNotPresent"
          }
        }
      ],
      "entrypoint": "run-workflow"
    }
  }
}`)).
			Expect().
			Status(200)
	})

	s.Run("Create", func(t *testing.T) {
		s.e(t).POST("/api/v1/workflow-templates/argo").
			WithBytes([]byte(`{
  "template": {
    "metadata": {
      "name": "test",
      "labels": {
         "argo-e2e": "subject"
      }
    },
    "spec": {
      "templates": [
        {
          "name": "run-workflow",
          "container": {
            "name": "",
            "image": "docker/whalesay:latest",
            "imagePullPolicy": "IfNotPresent"
          }
        }
      ],
      "entrypoint": "run-workflow"
    }
  }
}`)).
			Expect().
			Status(200)
	})

	s.Run("List", func(t *testing.T) {

		// make sure list options work correctly
		s.Given().
			WorkflowTemplate("@smoke/workflow-template-whalesay-template.yaml")

		s.e(t).GET("/api/v1/workflow-templates/argo").
			WithQuery("listOptions.labelSelector", "argo-e2e=subject").
			Expect().
			Status(200).
			JSON().
			Path("$.items").
			Array().
			Length().
			Equal(1)
	})

	var resourceVersion string
	s.Run("Get", func(t *testing.T) {
		s.e(t).GET("/api/v1/workflow-templates/argo/not-found").
			Expect().
			Status(404)

		resourceVersion = s.e(t).GET("/api/v1/workflow-templates/argo/test").
			Expect().
			Status(200).
			JSON().
			Path("$.metadata.resourceVersion").
			String().
			Raw()
	})

	s.Run("Update", func(t *testing.T) {
		s.e(t).PUT("/api/v1/workflow-templates/argo/test").
			WithBytes([]byte(`{"template": {
    "metadata": {
      "name": "test",
      "resourceVersion": "` + resourceVersion + `",
      "labels": {
        "argo-e2e": "true"
      }
    },
    "spec": {
      "templates": [
        {
          "name": "run-workflow",
          "container": {
            "name": "",
            "image": "docker/whalesay:dev",
            "imagePullPolicy": "IfNotPresent"
          }
        }
      ],
      "entrypoint": "run-workflow"
    }
  }
}`)).
			Expect().
			Status(200).
			JSON().
			Path("$.spec.templates[0].container.image").
			Equal("docker/whalesay:dev")
	})

	s.Run("Delete", func(t *testing.T) {
		s.e(t).DELETE("/api/v1/workflow-templates/argo/test").
			Expect().
			Status(200)
	})
}

func TestArgoServerSuite(t *testing.T) {
	suite.Run(t, new(ArgoServerSuite))
}<|MERGE_RESOLUTION|>--- conflicted
+++ resolved
@@ -353,17 +353,13 @@
 			Status(200)
 	})
 
-	s.Given().
-		WorkflowName("test").
-		When().
-		WaitForWorkflowToStart(20*time.Second)
-
-<<<<<<< HEAD
 	s.Run("List", func(t *testing.T) {
-		j := s.e(t).GET("/api/v1/workflows/").
-=======
+    	s.Given().
+	    	WorkflowName("test").
+		    When().
+		    WaitForWorkflowToStart(20*time.Second)
+
 		s.e(t).GET("/api/v1/workflows/argo").
->>>>>>> f25a45de
 			WithQuery("listOptions.labelSelector", "argo-e2e=subject").
 			Expect().
 			Status(200).

package e2e

import (
	"bufio"
	"encoding/base64"
	"fmt"
	"net/http"
	"strings"
	"testing"
	"time"

	log "github.com/sirupsen/logrus"
	"github.com/stretchr/testify/assert"
	"github.com/stretchr/testify/suite"
	"gopkg.in/gavv/httpexpect.v2"
	corev1 "k8s.io/api/core/v1"
	rbacv1 "k8s.io/api/rbac/v1"
	metav1 "k8s.io/apimachinery/pkg/apis/meta/v1"
	"k8s.io/apimachinery/pkg/types"

	wfv1 "github.com/argoproj/argo/pkg/apis/workflow/v1alpha1"
	"github.com/argoproj/argo/test/e2e/fixtures"
	"github.com/argoproj/argo/util/kubeconfig"
)

const baseUrl = "http://localhost:2746"

// ensure basic HTTP functionality works,
// testing behaviour really is a non-goal
type ArgoServerSuite struct {
	fixtures.E2ESuite
	bearerToken string
}

func (s *ArgoServerSuite) BeforeTest(suiteName, testName string) {
	s.E2ESuite.BeforeTest(suiteName, testName)
	var err error
	s.bearerToken, err = kubeconfig.GetBearerToken(s.RestConfig)
	if err != nil {
		panic(err)
	}
}

func (s *ArgoServerSuite) AfterTest(suiteName, testName string) {
	s.E2ESuite.AfterTest(suiteName, testName)
}

func (s *ArgoServerSuite) e(t *testing.T) *httpexpect.Expect {
	return httpexpect.
		WithConfig(httpexpect.Config{
			BaseURL:  baseUrl,
			Reporter: httpexpect.NewRequireReporter(t),
			Printers: []httpexpect.Printer{
				httpexpect.NewDebugPrinter(s.Diagnostics, true),
			},
		}).
		Builder(func(req *httpexpect.Request) {
			if s.bearerToken != "" {
				req.WithHeader("Authorization", "Bearer "+s.bearerToken)
			}
		})
}

func (s *ArgoServerSuite) TestInfo() {
	s.Run("Get", func(t *testing.T) {
		s.e(t).GET("/api/v1/info").
			Expect().
			Status(200).
			JSON().
			Path("$.managedNamespace").
			Equal("argo")
	})
}

func (s *ArgoServerSuite) TestUnauthorized() {
	token := s.bearerToken
	defer func() { s.bearerToken = token }()
	s.bearerToken = ""
	s.e(s.T()).GET("/api/v1/workflows/argo").
		Expect().
		Status(401)
}

func (s *ArgoServerSuite) TestPermission() {
	s.T().SkipNow() // TODO
	nsName := fmt.Sprintf("%s-%d", "test-rbac", time.Now().Unix())
	ns := &corev1.Namespace{ObjectMeta: metav1.ObjectMeta{Name: nsName}}
	s.Run("Create ns", func(t *testing.T) {
		_, err := s.KubeClient.CoreV1().Namespaces().Create(ns)
		assert.NoError(t, err)
	})
	defer func() {
		// Clean up created namespace
		_ = s.KubeClient.CoreV1().Namespaces().Delete(nsName, nil)
	}()
	forbiddenNsName := fmt.Sprintf("%s-%s", nsName, "fb")
	forbiddenNs := &corev1.Namespace{ObjectMeta: metav1.ObjectMeta{Name: forbiddenNsName}}
	s.Run("Create forbidden ns", func(t *testing.T) {
		_, err := s.KubeClient.CoreV1().Namespaces().Create(forbiddenNs)
		assert.NoError(t, err)
	})
	defer func() {
		_ = s.KubeClient.CoreV1().Namespaces().Delete(forbiddenNsName, nil)
	}()
	// Create serviceaccount in good ns
	saName := "argotest"
	sa := &corev1.ServiceAccount{ObjectMeta: metav1.ObjectMeta{Name: saName}}
	s.Run("Create service account in good ns", func(t *testing.T) {
		_, err := s.KubeClient.CoreV1().ServiceAccounts(nsName).Create(sa)
		assert.NoError(t, err)
	})
	// Create serviceaccount in forbidden ns
	forbiddenSaName := "argotest"
	forbiddenSa := &corev1.ServiceAccount{ObjectMeta: metav1.ObjectMeta{Name: forbiddenSaName}}
	s.Run("Create service account in forbidden ns", func(t *testing.T) {
		_, err := s.KubeClient.CoreV1().ServiceAccounts(forbiddenNsName).Create(forbiddenSa)
		assert.NoError(t, err)
	})

	// Create RBAC Role in good ns
	roleName := "argotest-role"
	role := &rbacv1.Role{
		ObjectMeta: metav1.ObjectMeta{Name: roleName},
		Rules: []rbacv1.PolicyRule{
			{
				APIGroups: []string{"argoproj.io"},
				Resources: []string{"workflows", "workflowtemplates", "cronworkflows", "workflows/finalizers", "workflowtemplates/finalizers", "cronworkflows/finalizers"},
				Verbs:     []string{"create", "get", "list", "watch", "update", "patch", "delete"},
			},
		},
	}
	s.Run("Create Role", func(t *testing.T) {
		_, err := s.KubeClient.RbacV1().Roles(nsName).Create(role)
		assert.NoError(t, err)
	})

	// Create RBAC RoleBinding in good ns
	roleBinding := &rbacv1.RoleBinding{
		ObjectMeta: metav1.ObjectMeta{Name: "argotest-role-binding"},
		Subjects:   []rbacv1.Subject{{Kind: "ServiceAccount", Name: saName}},
		RoleRef: rbacv1.RoleRef{
			APIGroup: "rbac.authorization.k8s.io",
			Kind:     "Role",
			Name:     roleName,
		},
	}
	s.Run("Create RoleBinding", func(t *testing.T) {
		_, err := s.KubeClient.RbacV1().RoleBindings(nsName).Create(roleBinding)
		assert.NoError(t, err)
	})

	// Get token of serviceaccount in good ns
	var goodToken string
	s.Run("Get good serviceaccount token", func(t *testing.T) {
		sAccount, err := s.KubeClient.CoreV1().ServiceAccounts(nsName).Get(saName, metav1.GetOptions{})
		if assert.NoError(t, err) {
			secretName := sAccount.Secrets[0].Name
			secret, err := s.KubeClient.CoreV1().Secrets(nsName).Get(secretName, metav1.GetOptions{})
			assert.NoError(t, err)
			// Argo server API expects it to be encoded.
			goodToken = base64.StdEncoding.EncodeToString(secret.Data["token"])
		}
	})

	var forbiddenToken string
	s.Run("Get forbidden serviceaccount token", func(t *testing.T) {
		sAccount, err := s.KubeClient.CoreV1().ServiceAccounts(forbiddenNsName).Get(forbiddenSaName, metav1.GetOptions{})
		assert.NoError(t, err)
		secretName := sAccount.Secrets[0].Name
		secret, err := s.KubeClient.CoreV1().Secrets(forbiddenNsName).Get(secretName, metav1.GetOptions{})
		assert.NoError(t, err)
		// Argo server API expects it to be encoded.
		forbiddenToken = base64.StdEncoding.EncodeToString(secret.Data["token"])
	})

	token := s.bearerToken
	defer func() { s.bearerToken = token }()

	// Test creating workflow in good ns
	s.bearerToken = goodToken
	s.Run("Create workflow in good ns", func(t *testing.T) {
		s.bearerToken = goodToken
		s.e(t).POST("/api/v1/workflows/" + nsName).
			WithBytes([]byte(`{
  "workflow": {
    "metadata": {
      "name": "test",
      "labels": {
         "argo-e2e": "true"
      }
    },
    "spec": {
      "templates": [
        {
          "name": "run-workflow",
          "container": {
            "image": "docker/whalesay:latest",
            "command": ["sh"],
            "args": ["-c", "sleep 10"]
          }
        }
      ],
      "entrypoint": "run-workflow"
    }
  }
}`)).
			Expect().
			Status(200)
	})

	// Test list workflows in good ns
	s.Run("List", func(t *testing.T) {
		s.bearerToken = goodToken
		s.e(t).GET("/api/v1/workflows/"+nsName).
			WithQuery("listOptions.labelSelector", "argo-e2e").
			Expect().
			Status(200).
			JSON().
			Path("$.items").
			Array().
			Length().
			Equal(1)
	})

	// Test creating workflow in forbidden ns
	s.Run("Create workflow in forbidden ns", func(t *testing.T) {
		s.bearerToken = goodToken
		s.e(t).POST("/api/v1/workflows/" + forbiddenNsName).
			WithBytes([]byte(`{
  "workflow": {
    "metadata": {
      "name": "test",
      "labels": {
         "argo-e2e": "true"
      }
    },
    "spec": {
      "templates": [
        {
          "name": "run-workflow",
          "container": {
            "image": "docker/whalesay:latest",
            "imagePullPolicy": "IfNotPresent",
            "command": ["sh"],
            "args": ["-c", "sleep 10"]
          }
        }
      ],
      "entrypoint": "run-workflow"
    }
  }
}`)).
			Expect().
			Status(403)
	})

	// Test list workflows in good ns with forbidden ns token
	s.bearerToken = forbiddenToken
	s.Run("List", func(t *testing.T) {
		s.bearerToken = forbiddenToken
		s.e(t).GET("/api/v1/workflows/" + nsName).
			Expect().
			Status(403)
	})
}

func (s *ArgoServerSuite) TestLintWorkflow() {
	s.e(s.T()).POST("/api/v1/workflows/argo/lint").
		WithBytes([]byte((`{
  "workflow": {
    "metadata": {
      "name": "test",
      "labels": {
         "argo-e2e": "true"
      }
    },
    "spec": {
      "templates": [
        {
          "name": "run-workflow",
          "container": {
            "image": "docker/whalesay:latest",
            "imagePullPolicy": "IfNotPresent"
          }
        }
      ],
      "entrypoint": "run-workflow"
    }
  }
}`))).
		Expect().
		Status(200)
}

func (s *ArgoServerSuite) TestCreateWorkflowDryRun() {
	s.e(s.T()).POST("/api/v1/workflows/argo").
		WithQuery("createOptions.dryRun", "[All]").
		WithBytes([]byte(`{
  "workflow": {
    "metadata": {
      "name": "test",
      "labels": {
         "argo-e2e": "true"
      }
    },
    "spec": {
      "templates": [
        {
          "name": "run-workflow",
          "container": {
            "image": "docker/whalesay:latest",
            "imagePullPolicy": "IfNotPresent"
          }
        }
      ],
      "entrypoint": "run-workflow"
    }
  }
}`)).
		Expect().
		Status(200)
}

func (s *ArgoServerSuite) TestWorkflows() {

	s.Run("Create", func(t *testing.T) {
		s.e(t).POST("/api/v1/workflows/argo").
			WithBytes([]byte(`{
  "workflow": {
    "metadata": {
      "name": "test",
      "labels": {
         "argo-e2e": "subject"
      }
    },
    "spec": {
      "templates": [
        {
          "name": "run-workflow",
          "container": {
            "image": "docker/whalesay:latest",
            "imagePullPolicy": "IfNotPresent",
            "command": ["sh"],
            "args": ["-c", "sleep 10"]
          }
        }
      ],
      "entrypoint": "run-workflow"
    }
  }
}`)).
			Expect().
			Status(200)
	})

	s.Given().
		WorkflowName("test").
		When().
		WaitForWorkflowStarted(20*time.Second)

	s.Run("List", func(t *testing.T) {
<<<<<<< HEAD
		j := s.e(t).GET("/api/v1/workflows/").
			WithQuery("listOptions.labelSelector", "argo-e2e").
=======
		// make sure list options work correctly
		s.Given().
			Workflow("@smoke/basic.yaml")

		s.e(t).GET("/api/v1/workflows/").
			WithQuery("listOptions.labelSelector", "argo-e2e=subject").
>>>>>>> 51dab8a4
			Expect().
			Status(200).
			JSON()
		j.
			Path("$.items").
			Array().
			Length().
			Equal(1)
		// check we are loading offloaded node status
		j.Path("$.items[0].status.offloadNodeStatusVersion").
			NotNull()
		j.Path("$.items[0].status.nodes").
			NotNull()
	})

	s.Run("Get", func(t *testing.T) {
		j := s.e(t).GET("/api/v1/workflows/argo/test").
			Expect().
			Status(200).
			JSON()
		// check we are loading offloaded node status
		j.
			Path("$.status.offloadNodeStatusVersion").
			NotNull()
		j.Path("$.status.nodes").
			NotNull()
		s.e(t).GET("/api/v1/workflows/argo/not-found").
			Expect().
			Status(404)
	})

	s.Run("Suspend", func(t *testing.T) {
		s.e(t).PUT("/api/v1/workflows/argo/test/suspend").
			Expect().
			Status(200)

		s.e(t).GET("/api/v1/workflows/argo/test").
			Expect().
			Status(200).
			JSON().
			Path("$.spec.suspend").
			Equal(true)
	})

	s.Run("Resume", func(t *testing.T) {
		s.e(t).PUT("/api/v1/workflows/argo/test/resume").
			Expect().
			Status(200)

		s.e(t).GET("/api/v1/workflows/argo/test").
			Expect().
			Status(200).
			JSON().
			Path("$.spec").
			Object().
			NotContainsKey("suspend")
	})

	s.Run("Terminate", func(t *testing.T) {
		s.e(t).PUT("/api/v1/workflows/argo/test/terminate").
			Expect().
			Status(200)

		// sleep in a test is bad practice
		time.Sleep(2 * time.Second)

		s.e(t).GET("/api/v1/workflows/argo/test").
			Expect().
			Status(200).
			JSON().
			Path("$.status.message").
			Equal("terminated")
	})

	s.Run("Delete", func(t *testing.T) {
		s.e(t).DELETE("/api/v1/workflows/argo/test").
			Expect().
			Status(200)
		s.e(t).DELETE("/api/v1/workflows/argo/not-found").
			Expect().
			Status(404)
	})
}

func (s *ArgoServerSuite) TestCronWorkflows() {
	s.Run("Create", func(t *testing.T) {
		s.e(t).POST("/api/v1/cron-workflows/argo").
			WithBytes([]byte(`{
  "cronWorkflow": {
    "metadata": {
      "name": "test",
      "labels": {
        "argo-e2e": "subject"
      }
    },
    "spec": {
      "schedule": "* * * * *",
      "workflowSpec": {
        "entrypoint": "whalesay",
        "templates": [
          {
            "name": "whalesay",
            "container": {
              "image": "docker/whalesay:latest",
              "imagePullPolicy": "IfNotPresent"
            }
          }
        ]
      }
    }
  }
}`)).
			Expect().
			Status(200)
	})

	s.Run("List", func(t *testing.T) {
		// make sure list options work correctly
		s.Given().
			CronWorkflow("@testdata/basic.yaml")

		s.e(t).GET("/api/v1/cron-workflows/").
			WithQuery("listOptions.labelSelector", "argo-e2e=subject").
			Expect().
			Status(200).
			JSON().
			Path("$.items").
			Array().
			Length().
			Equal(1)
	})

	var resourceVersion string
	s.Run("Get", func(t *testing.T) {
		s.e(t).GET("/api/v1/cron-workflows/argo/not-found").
			Expect().
			Status(404)
		resourceVersion = s.e(t).GET("/api/v1/cron-workflows/argo/test").
			Expect().
			Status(200).
			JSON().
			Path("$.metadata.resourceVersion").
			String().
			Raw()
	})

	s.Run("Update", func(t *testing.T) {
		s.e(t).PUT("/api/v1/cron-workflows/argo/test").
			WithBytes([]byte(`{"cronWorkflow": {
    "metadata": {
      "name": "test",
      "resourceVersion": "` + resourceVersion + `",
      "labels": {
        "argo-e2e": "true"
      }
    },
    "spec": {
      "schedule": "1 * * * *",
      "workflowSpec": {
        "entrypoint": "whalesay",
        "templates": [
          {
            "name": "whalesay",
            "container": {
              "image": "docker/whalesay:latest",
              "imagePullPolicy": "IfNotPresent"
            }
          }
        ]
      }
    }
  }}`)).
			Expect().
			Status(200).
			JSON().
			Path("$.spec.schedule").
			Equal("1 * * * *")
	})

	s.Run("Delete", func(t *testing.T) {
		s.e(t).DELETE("/api/v1/cron-workflows/argo/test").
			Expect().
			Status(200)
	})
}

// make sure we can download an artifact
func (s *ArgoServerSuite) TestWorkflowArtifact() {
	var uid types.UID
	s.Given().
		Workflow("@smoke/basic.yaml").
		When().
		SubmitWorkflow().
		WaitForWorkflow(15 * time.Second).
		Then().
		Expect(func(t *testing.T, metadata *metav1.ObjectMeta, status *wfv1.WorkflowStatus) {
			uid = metadata.UID
		})

	s.Run("GetArtifact", func(t *testing.T) {
		s.e(t).GET("/artifacts/argo/basic/basic/main-logs").
			WithQuery("Authorization", s.bearerToken).
			Expect().
			Status(200).
			Body().
			Contains("🐙 Hello Argo!")
	})

	s.Run("GetArtifactByUid", func(t *testing.T) {
		s.e(t).DELETE("/api/v1/workflows/argo/basic").
			Expect().
			Status(200)

		s.e(t).GET("/artifacts-by-uid/{uid}/basic/main-logs", uid).
			WithQuery("Authorization", s.bearerToken).
			Expect().
			Status(200).
			Body().
			Contains("🐙 Hello Argo!")
	})

}

// do some basic testing on the stream methods
func (s *ArgoServerSuite) TestWorkflowStream() {

	s.Given().
		Workflow("@smoke/basic.yaml").
		When().
		SubmitWorkflow().
		WaitForWorkflowStarted(10*time.Second)

	// use the watch to make sure that the workflow has succeeded
	s.Run("Watch", func(t *testing.T) {
		req, err := http.NewRequest("GET", baseUrl+"/api/v1/workflow-events/argo?listOptions.fieldSelector=metadata.name=basic", nil)
		assert.NoError(t, err)
		req.Header.Set("Accept", "text/event-stream")
		req.Header.Set("Authorization", "Bearer "+s.bearerToken)
		req.Close = true
		resp, err := http.DefaultClient.Do(req)
		assert.NoError(t, err)
		defer func() { _ = resp.Body.Close() }()
		if assert.Equal(t, 200, resp.StatusCode) {
			assert.Equal(t, resp.Header.Get("Content-Type"), "text/event-stream")
			s := bufio.NewScanner(resp.Body)
			for s.Scan() {
				line := s.Text()
				log.WithField("line", line).Debug()
				// make sure we have this enabled
				if line == "" {
					continue
				}
				if strings.Contains(line, `status:`) {
					assert.Contains(t, line, `"offloadNodeStatus":true`)
					// so that we get this
					assert.Contains(t, line, `"nodes":`)
				}
				if strings.Contains(line, "Succeeded") {
					break
				}
			}
		}
	})

	// then,  lets check the logs
	s.Run("PodLogs", func(t *testing.T) {
		req, err := http.NewRequest("GET", baseUrl+"/api/v1/workflows/argo/basic/basic/log?logOptions.container=main&logOptions.tailLines=3", nil)
		assert.NoError(t, err)
		req.Header.Set("Accept", "text/event-stream")
		req.Header.Set("Authorization", "Bearer "+s.bearerToken)
		req.Close = true
		resp, err := http.DefaultClient.Do(req)
		if assert.NoError(t, err) {
			defer func() { _ = resp.Body.Close() }()
			if assert.Equal(t, 200, resp.StatusCode) {
				assert.Equal(t, resp.Header.Get("Content-Type"), "text/event-stream")
				s := bufio.NewScanner(resp.Body)
				for s.Scan() {
					line := s.Text()
					if strings.Contains(line, "🐙 Hello Argo!") {
						break
					}
				}
			}
		}
	})

	s.Run("PodLogsNotFound", func(t *testing.T) {
		req, err := http.NewRequest("GET", baseUrl+"/api/v1/workflows/argo/basic/not-found/log?logOptions.container=not-found", nil)
		assert.NoError(t, err)
		req.Header.Set("Accept", "text/event-stream")
		req.Header.Set("Authorization", "Bearer "+s.bearerToken)
		req.Close = true
		resp, err := http.DefaultClient.Do(req)
		if assert.NoError(t, err) {
			defer func() { _ = resp.Body.Close() }()
			assert.Equal(t, 404, resp.StatusCode)
		}
	})
}

func (s *ArgoServerSuite) TestArchivedWorkflow() {
	var uid types.UID
	s.Given().
		Workflow("@smoke/basic.yaml").
		When().
		SubmitWorkflow().
		WaitForWorkflow(20 * time.Second).
		Then().
		Expect(func(t *testing.T, metadata *metav1.ObjectMeta, status *wfv1.WorkflowStatus) {
			uid = metadata.UID
		})
	s.Given().
		Workflow("@smoke/basic-2.yaml").
		When().
		SubmitWorkflow().
		WaitForWorkflow(15 * time.Second)

	s.Run("List", func(t *testing.T) {
		s.e(t).GET("/api/v1/archived-workflows").
			WithQuery("listOptions.labelSelector", "argo-e2e").
			Expect().
			Status(200).
			JSON().
			Path("$.items").
			Array().
			Length().
			Equal(2)

		j := s.e(t).GET("/api/v1/archived-workflows").
			WithQuery("listOptions.labelSelector", "argo-e2e").
			WithQuery("listOptions.limit", 1).
			WithQuery("listOptions.offset", 1).
			Expect().
			Status(200).
			JSON()
		j.
			Path("$.items").
			Array().
			Length().
			Equal(1)
		j.
			Path("$.metadata.continue").
			Equal("1")
	})

	s.Run("Get", func(t *testing.T) {
		s.e(t).GET("/api/v1/archived-workflows/not-found").
			Expect().
			Status(404)
		s.e(t).GET("/api/v1/archived-workflows/{uid}", uid).
			Expect().
			Status(200).
			JSON().
			Path("$.metadata.name").
			Equal("basic")
	})

	s.Run("Delete", func(t *testing.T) {
		s.e(t).DELETE("/api/v1/archived-workflows/{uid}", uid).
			Expect().
			Status(200)
		s.e(t).DELETE("/api/v1/archived-workflows/{uid}", uid).
			Expect().
			Status(404)
	})
}

func (s *ArgoServerSuite) TestWorkflowTemplates() {

	s.Run("Lint", func(t *testing.T) {
		s.e(t).POST("/api/v1/workflow-templates/argo/lint").
			WithBytes([]byte(`{
  "template": {
    "metadata": {
      "name": "test",
      "labels": {
         "argo-e2e": "true"
      }
    },
    "spec": {
      "templates": [
        {
          "name": "run-workflow",
          "container": {
            "name": "",
            "image": "docker/whalesay:latest",
            "imagePullPolicy": "IfNotPresent"
          }
        }
      ],
      "entrypoint": "run-workflow"
    }
  }
}`)).
			Expect().
			Status(200)
	})

	s.Run("Create", func(t *testing.T) {
		s.e(t).POST("/api/v1/workflow-templates/argo").
			WithBytes([]byte(`{
  "template": {
    "metadata": {
      "name": "test",
      "labels": {
         "argo-e2e": "subject"
      }
    },
    "spec": {
      "templates": [
        {
          "name": "run-workflow",
          "container": {
            "name": "",
            "image": "docker/whalesay:latest",
            "imagePullPolicy": "IfNotPresent"
          }
        }
      ],
      "entrypoint": "run-workflow"
    }
  }
}`)).
			Expect().
			Status(200)
	})

	s.Run("List", func(t *testing.T) {

		// make sure list options work correctly
		s.Given().
			WorkflowTemplate("@smoke/basic-wf-tmpl.yaml")

		s.e(t).GET("/api/v1/workflow-templates/argo").
			WithQuery("listOptions.labelSelector", "argo-e2e=subject").
			Expect().
			Status(200).
			JSON().
			Path("$.items").
			Array().
			Length().
			Equal(1)
	})

	var resourceVersion string
	s.Run("Get", func(t *testing.T) {
		s.e(t).GET("/api/v1/workflow-templates/argo/not-found").
			Expect().
			Status(404)

		resourceVersion = s.e(t).GET("/api/v1/workflow-templates/argo/test").
			Expect().
			Status(200).
			JSON().
			Path("$.metadata.resourceVersion").
			String().
			Raw()
	})

	s.Run("Update", func(t *testing.T) {
		s.e(t).PUT("/api/v1/workflow-templates/argo/test").
			WithBytes([]byte(`{"template": {
    "metadata": {
      "name": "test",
      "resourceVersion": "` + resourceVersion + `",
      "labels": {
        "argo-e2e": "true"
      }
    },
    "spec": {
      "templates": [
        {
          "name": "run-workflow",
          "container": {
            "name": "",
            "image": "docker/whalesay:dev",
            "imagePullPolicy": "IfNotPresent"
          }
        }
      ],
      "entrypoint": "run-workflow"
    }
  }
}`)).
			Expect().
			Status(200).
			JSON().
			Path("$.spec.templates[0].container.image").
			Equal("docker/whalesay:dev")
	})

	s.Run("Delete", func(t *testing.T) {
		s.e(t).DELETE("/api/v1/workflow-templates/argo/test").
			Expect().
			Status(200)
	})
}

func TestArgoServerSuite(t *testing.T) {
	suite.Run(t, new(ArgoServerSuite))
}<|MERGE_RESOLUTION|>--- conflicted
+++ resolved
@@ -359,17 +359,8 @@
 		WaitForWorkflowStarted(20*time.Second)
 
 	s.Run("List", func(t *testing.T) {
-<<<<<<< HEAD
 		j := s.e(t).GET("/api/v1/workflows/").
-			WithQuery("listOptions.labelSelector", "argo-e2e").
-=======
-		// make sure list options work correctly
-		s.Given().
-			Workflow("@smoke/basic.yaml")
-
-		s.e(t).GET("/api/v1/workflows/").
 			WithQuery("listOptions.labelSelector", "argo-e2e=subject").
->>>>>>> 51dab8a4
 			Expect().
 			Status(200).
 			JSON()

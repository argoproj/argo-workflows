package e2e

import (
	"bufio"
	"encoding/base64"
	"fmt"
	"net/http"
	"strings"
	"testing"
	"time"

	log "github.com/sirupsen/logrus"
	"github.com/stretchr/testify/assert"
	"github.com/stretchr/testify/suite"
	"gopkg.in/gavv/httpexpect.v2"
	corev1 "k8s.io/api/core/v1"
	rbacv1 "k8s.io/api/rbac/v1"
	metav1 "k8s.io/apimachinery/pkg/apis/meta/v1"
	"k8s.io/apimachinery/pkg/types"

	wfv1 "github.com/argoproj/argo/pkg/apis/workflow/v1alpha1"
	"github.com/argoproj/argo/test/e2e/fixtures"
	"github.com/argoproj/argo/util/kubeconfig"
)

const baseUrl = "http://localhost:2746"

// ensure basic HTTP functionality works,
// testing behaviour really is a non-goal
type ArgoServerSuite struct {
	fixtures.E2ESuite
	bearerToken string
}

func (s *ArgoServerSuite) BeforeTest(suiteName, testName string) {
	s.E2ESuite.BeforeTest(suiteName, testName)
	var err error
	s.bearerToken, err = kubeconfig.GetBearerToken(s.RestConfig)
	if err != nil {
		panic(err)
	}
}

func (s *ArgoServerSuite) AfterTest(suiteName, testName string) {
	s.E2ESuite.AfterTest(suiteName, testName)
}

func (s *ArgoServerSuite) e(t *testing.T) *httpexpect.Expect {
	return httpexpect.
		WithConfig(httpexpect.Config{
			BaseURL:  baseUrl,
			Reporter: httpexpect.NewRequireReporter(t),
			Printers: []httpexpect.Printer{
				httpexpect.NewDebugPrinter(s.Diagnostics, true),
			},
		}).
		Builder(func(req *httpexpect.Request) {
			if s.bearerToken != "" {
				req.WithHeader("Authorization", "Bearer "+s.bearerToken)
			}
		})
}

func (s *ArgoServerSuite) TestInfo() {
	s.Run("Get", func(t *testing.T) {
		s.e(t).GET("/api/v1/info").
			Expect().
			Status(200).
			JSON().
			Path("$.managedNamespace").
			Equal("argo")
	})
}

func (s *ArgoServerSuite) TestUnauthorized() {
	token := s.bearerToken
	defer func() { s.bearerToken = token }()
	s.bearerToken = ""
	s.e(s.T()).GET("/api/v1/workflows/argo").
		Expect().
		Status(401)
}

func (s *ArgoServerSuite) TestPermission() {
	s.T().SkipNow() // TODO
	nsName := fmt.Sprintf("%s-%d", "test-rbac", time.Now().Unix())
	ns := &corev1.Namespace{ObjectMeta: metav1.ObjectMeta{Name: nsName}}
	s.Run("Create ns", func(t *testing.T) {
		_, err := s.KubeClient.CoreV1().Namespaces().Create(ns)
		assert.NoError(t, err)
	})
	defer func() {
		// Clean up created namespace
		_ = s.KubeClient.CoreV1().Namespaces().Delete(nsName, nil)
	}()
	forbiddenNsName := fmt.Sprintf("%s-%s", nsName, "fb")
	forbiddenNs := &corev1.Namespace{ObjectMeta: metav1.ObjectMeta{Name: forbiddenNsName}}
	s.Run("Create forbidden ns", func(t *testing.T) {
		_, err := s.KubeClient.CoreV1().Namespaces().Create(forbiddenNs)
		assert.NoError(t, err)
	})
	defer func() {
		_ = s.KubeClient.CoreV1().Namespaces().Delete(forbiddenNsName, nil)
	}()
	// Create serviceaccount in good ns
	saName := "argotest"
	sa := &corev1.ServiceAccount{ObjectMeta: metav1.ObjectMeta{Name: saName}}
	s.Run("Create service account in good ns", func(t *testing.T) {
		_, err := s.KubeClient.CoreV1().ServiceAccounts(nsName).Create(sa)
		assert.NoError(t, err)
	})
	// Create serviceaccount in forbidden ns
	forbiddenSaName := "argotest"
	forbiddenSa := &corev1.ServiceAccount{ObjectMeta: metav1.ObjectMeta{Name: forbiddenSaName}}
	s.Run("Create service account in forbidden ns", func(t *testing.T) {
		_, err := s.KubeClient.CoreV1().ServiceAccounts(forbiddenNsName).Create(forbiddenSa)
		assert.NoError(t, err)
	})

	// Create RBAC Role in good ns
	roleName := "argotest-role"
	role := &rbacv1.Role{
		ObjectMeta: metav1.ObjectMeta{Name: roleName},
		Rules: []rbacv1.PolicyRule{
			{
				APIGroups: []string{"argoproj.io"},
				Resources: []string{"workflows", "workflowtemplates", "cronworkflows", "workflows/finalizers", "workflowtemplates/finalizers", "cronworkflows/finalizers"},
				Verbs:     []string{"create", "get", "list", "watch", "update", "patch", "delete"},
			},
		},
	}
	s.Run("Create Role", func(t *testing.T) {
		_, err := s.KubeClient.RbacV1().Roles(nsName).Create(role)
		assert.NoError(t, err)
	})

	// Create RBAC RoleBinding in good ns
	roleBinding := &rbacv1.RoleBinding{
		ObjectMeta: metav1.ObjectMeta{Name: "argotest-role-binding"},
		Subjects:   []rbacv1.Subject{{Kind: "ServiceAccount", Name: saName}},
		RoleRef: rbacv1.RoleRef{
			APIGroup: "rbac.authorization.k8s.io",
			Kind:     "Role",
			Name:     roleName,
		},
	}
	s.Run("Create RoleBinding", func(t *testing.T) {
		_, err := s.KubeClient.RbacV1().RoleBindings(nsName).Create(roleBinding)
		assert.NoError(t, err)
	})

	// Get token of serviceaccount in good ns
	var goodToken string
	s.Run("Get good serviceaccount token", func(t *testing.T) {
		sAccount, err := s.KubeClient.CoreV1().ServiceAccounts(nsName).Get(saName, metav1.GetOptions{})
		if assert.NoError(t, err) {
			secretName := sAccount.Secrets[0].Name
			secret, err := s.KubeClient.CoreV1().Secrets(nsName).Get(secretName, metav1.GetOptions{})
			assert.NoError(t, err)
			// Argo server API expects it to be encoded.
			goodToken = base64.StdEncoding.EncodeToString(secret.Data["token"])
		}
	})

	var forbiddenToken string
	s.Run("Get forbidden serviceaccount token", func(t *testing.T) {
		sAccount, err := s.KubeClient.CoreV1().ServiceAccounts(forbiddenNsName).Get(forbiddenSaName, metav1.GetOptions{})
		assert.NoError(t, err)
		secretName := sAccount.Secrets[0].Name
		secret, err := s.KubeClient.CoreV1().Secrets(forbiddenNsName).Get(secretName, metav1.GetOptions{})
		assert.NoError(t, err)
		// Argo server API expects it to be encoded.
		forbiddenToken = base64.StdEncoding.EncodeToString(secret.Data["token"])
	})

	token := s.bearerToken
	defer func() { s.bearerToken = token }()

	// Test creating workflow in good ns
	s.bearerToken = goodToken
	s.Run("Create workflow in good ns", func(t *testing.T) {
		s.bearerToken = goodToken
		s.e(t).POST("/api/v1/workflows/" + nsName).
			WithBytes([]byte(`{
  "workflow": {
    "metadata": {
      "name": "test",
      "labels": {
         "argo-e2e": "true"
      }
    },
    "spec": {
      "templates": [
        {
          "name": "run-workflow",
          "container": {
            "image": "docker/whalesay:latest",
            "command": ["sh"],
            "args": ["-c", "sleep 10"]
          }
        }
      ],
      "entrypoint": "run-workflow"
    }
  }
}`)).
			Expect().
			Status(200)
	})

	// Test list workflows in good ns
	s.Run("List", func(t *testing.T) {
		s.bearerToken = goodToken
		s.e(t).GET("/api/v1/workflows/"+nsName).
			WithQuery("listOptions.labelSelector", "argo-e2e").
			Expect().
			Status(200).
			JSON().
			Path("$.items").
			Array().
			Length().
			Equal(1)
	})

	// Test creating workflow in forbidden ns
	s.Run("Create workflow in forbidden ns", func(t *testing.T) {
		s.bearerToken = goodToken
		s.e(t).POST("/api/v1/workflows/" + forbiddenNsName).
			WithBytes([]byte(`{
  "workflow": {
    "metadata": {
      "name": "test",
      "labels": {
         "argo-e2e": "true"
      }
    },
    "spec": {
      "templates": [
        {
          "name": "run-workflow",
          "container": {
            "image": "docker/whalesay:latest",
            "imagePullPolicy": "IfNotPresent",
            "command": ["sh"],
            "args": ["-c", "sleep 10"]
          }
        }
      ],
      "entrypoint": "run-workflow"
    }
  }
}`)).
			Expect().
			Status(403)
	})

	// Test list workflows in good ns with forbidden ns token
	s.bearerToken = forbiddenToken
	s.Run("List", func(t *testing.T) {
		s.bearerToken = forbiddenToken
		s.e(t).GET("/api/v1/workflows/" + nsName).
			Expect().
			Status(403)
	})
}

func (s *ArgoServerSuite) TestLintWorkflow() {
	s.e(s.T()).POST("/api/v1/workflows/argo/lint").
		WithBytes([]byte((`{
  "workflow": {
    "metadata": {
      "name": "test",
      "labels": {
         "argo-e2e": "true"
      }
    },
    "spec": {
      "templates": [
        {
          "name": "run-workflow",
          "container": {
            "image": "docker/whalesay:latest",
            "imagePullPolicy": "IfNotPresent"
          }
        }
      ],
      "entrypoint": "run-workflow"
    }
  }
}`))).
		Expect().
		Status(200)
}

func (s *ArgoServerSuite) TestCreateWorkflowDryRun() {
	s.e(s.T()).POST("/api/v1/workflows/argo").
		WithQuery("createOptions.dryRun", "[All]").
		WithBytes([]byte(`{
  "workflow": {
    "metadata": {
      "name": "test",
      "labels": {
         "argo-e2e": "true"
      }
    },
    "spec": {
      "templates": [
        {
          "name": "run-workflow",
          "container": {
            "image": "docker/whalesay:latest",
            "imagePullPolicy": "IfNotPresent"
          }
        }
      ],
      "entrypoint": "run-workflow"
    }
  }
}`)).
		Expect().
		Status(200)
}

func (s *ArgoServerSuite) TestWorkflowService() {

	s.Run("Create", func(t *testing.T) {
		s.e(t).POST("/api/v1/workflows/argo").
			WithBytes([]byte(`{
  "workflow": {
    "metadata": {
      "name": "test",
      "labels": {
         "argo-e2e": "subject"
      }
    },
    "spec": {
      "templates": [
        {
          "name": "run-workflow",
          "container": {
            "image": "docker/whalesay:latest",
            "imagePullPolicy": "IfNotPresent",
            "command": ["sh"],
            "args": ["-c", "sleep 10"]
          }
        }
      ],
      "entrypoint": "run-workflow"
    }
  }
}`)).
			Expect().
			Status(200)
	})

<<<<<<< HEAD
	s.Given().
		WorkflowName("test").
		When().
		WaitForWorkflowToStart(20*time.Second)

	s.Run("List", func(t *testing.T) {
		j := s.e(t).GET("/api/v1/workflows/").
=======
	s.Run("List", func(t *testing.T) {
    	s.Given().
	    	WorkflowName("test").
		    When().
		    WaitForWorkflowToStart(20*time.Second)

		s.e(t).GET("/api/v1/workflows/argo").
>>>>>>> 9ffbab44
			WithQuery("listOptions.labelSelector", "argo-e2e=subject").
			Expect().
			Status(200).
			JSON()
		j.
			Path("$.items").
			Array().
			Length().
			Equal(1)
		// check we are loading offloaded node status
		j.Path("$.items[0].status.offloadNodeStatusVersion").
			NotNull()
		j.Path("$.items[0].status.nodes").
			NotNull()
	})

	s.Run("Get", func(t *testing.T) {
		j := s.e(t).GET("/api/v1/workflows/argo/test").
			Expect().
			Status(200).
			JSON()
		// check we are loading offloaded node status
		j.
			Path("$.status.offloadNodeStatusVersion").
			NotNull()
		j.Path("$.status.nodes").
			NotNull()
		s.e(t).GET("/api/v1/workflows/argo/not-found").
			Expect().
			Status(404)
	})

	s.Run("Suspend", func(t *testing.T) {
		s.e(t).PUT("/api/v1/workflows/argo/test/suspend").
			Expect().
			Status(200)

		s.e(t).GET("/api/v1/workflows/argo/test").
			Expect().
			Status(200).
			JSON().
			Path("$.spec.suspend").
			Equal(true)
	})

	s.Run("Resume", func(t *testing.T) {
		s.e(t).PUT("/api/v1/workflows/argo/test/resume").
			Expect().
			Status(200)

		s.e(t).GET("/api/v1/workflows/argo/test").
			Expect().
			Status(200).
			JSON().
			Path("$.spec").
			Object().
			NotContainsKey("suspend")
	})

	s.Run("Terminate", func(t *testing.T) {
		s.e(t).PUT("/api/v1/workflows/argo/test/terminate").
			Expect().
			Status(200)

		// sleep in a test is bad practice
		time.Sleep(2 * time.Second)

		s.e(t).GET("/api/v1/workflows/argo/test").
			Expect().
			Status(200).
			JSON().
			Path("$.status.message").
			Equal("terminated")
	})

	s.Run("Delete", func(t *testing.T) {
		s.e(t).DELETE("/api/v1/workflows/argo/test").
			Expect().
			Status(200)
		s.e(t).DELETE("/api/v1/workflows/argo/not-found").
			Expect().
			Status(404)
	})
}

func (s *ArgoServerSuite) TestCronWorkflowService() {
	s.Run("Create", func(t *testing.T) {
		s.e(t).POST("/api/v1/cron-workflows/argo").
			WithBytes([]byte(`{
  "cronWorkflow": {
    "metadata": {
      "name": "test",
      "labels": {
        "argo-e2e": "subject"
      }
    },
    "spec": {
      "schedule": "* * * * *",
      "workflowSpec": {
        "entrypoint": "whalesay",
        "templates": [
          {
            "name": "whalesay",
            "container": {
              "image": "docker/whalesay:latest",
              "imagePullPolicy": "IfNotPresent"
            }
          }
        ]
      }
    }
  }
}`)).
			Expect().
			Status(200)
	})

	s.Run("List", func(t *testing.T) {
		// make sure list options work correctly
		s.Given().
			CronWorkflow("@testdata/basic.yaml")

		s.e(t).GET("/api/v1/cron-workflows/argo").
			WithQuery("listOptions.labelSelector", "argo-e2e=subject").
			Expect().
			Status(200).
			JSON().
			Path("$.items").
			Array().
			Length().
			Equal(1)
	})

	var resourceVersion string
	s.Run("Get", func(t *testing.T) {
		s.e(t).GET("/api/v1/cron-workflows/argo/not-found").
			Expect().
			Status(404)
		resourceVersion = s.e(t).GET("/api/v1/cron-workflows/argo/test").
			Expect().
			Status(200).
			JSON().
			Path("$.metadata.resourceVersion").
			String().
			Raw()
	})

	s.Run("Update", func(t *testing.T) {
		s.e(t).PUT("/api/v1/cron-workflows/argo/test").
			WithBytes([]byte(`{"cronWorkflow": {
    "metadata": {
      "name": "test",
      "resourceVersion": "` + resourceVersion + `",
      "labels": {
        "argo-e2e": "true"
      }
    },
    "spec": {
      "schedule": "1 * * * *",
      "workflowSpec": {
        "entrypoint": "whalesay",
        "templates": [
          {
            "name": "whalesay",
            "container": {
              "image": "docker/whalesay:latest",
              "imagePullPolicy": "IfNotPresent"
            }
          }
        ]
      }
    }
  }}`)).
			Expect().
			Status(200).
			JSON().
			Path("$.spec.schedule").
			Equal("1 * * * *")
	})

	s.Run("Delete", func(t *testing.T) {
		s.e(t).DELETE("/api/v1/cron-workflows/argo/test").
			Expect().
			Status(200)
	})
}

// make sure we can download an artifact
func (s *ArgoServerSuite) TestArtifactServer() {
	var uid types.UID
	s.Given().
		Workflow("@smoke/basic.yaml").
		When().
		SubmitWorkflow().
		WaitForWorkflow(15 * time.Second).
		Then().
		Expect(func(t *testing.T, metadata *metav1.ObjectMeta, status *wfv1.WorkflowStatus) {
			uid = metadata.UID
		})

	s.Run("GetArtifact", func(t *testing.T) {
		s.e(t).GET("/artifacts/argo/basic/basic/main-logs").
			WithQuery("Authorization", s.bearerToken).
			Expect().
			Status(200).
			Body().
			Contains("🐙 Hello Argo!")
	})

	s.Run("GetArtifactByUid", func(t *testing.T) {
		s.e(t).DELETE("/api/v1/workflows/argo/basic").
			Expect().
			Status(200)

		s.e(t).GET("/artifacts-by-uid/{uid}/basic/main-logs", uid).
			WithQuery("Authorization", s.bearerToken).
			Expect().
			Status(200).
			Body().
			Contains("🐙 Hello Argo!")
	})

}

// do some basic testing on the stream methods
func (s *ArgoServerSuite) TestWorkflowServiceStream() {

	s.Given().
		Workflow("@smoke/basic.yaml").
		When().
		SubmitWorkflow().
		WaitForWorkflowToStart(10 * time.Second)

	// use the watch to make sure that the workflow has succeeded
	s.Run("Watch", func(t *testing.T) {
		req, err := http.NewRequest("GET", baseUrl+"/api/v1/workflow-events/argo?listOptions.fieldSelector=metadata.name=basic", nil)
		assert.NoError(t, err)
		req.Header.Set("Accept", "text/event-stream")
		req.Header.Set("Authorization", "Bearer "+s.bearerToken)
		req.Close = true
		resp, err := http.DefaultClient.Do(req)
		assert.NoError(t, err)
		defer func() { _ = resp.Body.Close() }()
		if assert.Equal(t, 200, resp.StatusCode) {
			assert.Equal(t, resp.Header.Get("Content-Type"), "text/event-stream")
			s := bufio.NewScanner(resp.Body)
			for s.Scan() {
				line := s.Text()
				log.WithField("line", line).Debug()
				// make sure we have this enabled
				if line == "" {
					continue
				}
				if strings.Contains(line, `status:`) {
					assert.Contains(t, line, `"offloadNodeStatus":true`)
					// so that we get this
					assert.Contains(t, line, `"nodes":`)
				}
				if strings.Contains(line, "Succeeded") {
					break
				}
			}
		}
	})

	// then,  lets check the logs
	s.Run("PodLogs", func(t *testing.T) {
		req, err := http.NewRequest("GET", baseUrl+"/api/v1/workflows/argo/basic/basic/log?logOptions.container=main&logOptions.tailLines=3", nil)
		assert.NoError(t, err)
		req.Header.Set("Accept", "text/event-stream")
		req.Header.Set("Authorization", "Bearer "+s.bearerToken)
		req.Close = true
		resp, err := http.DefaultClient.Do(req)
		if assert.NoError(t, err) {
			defer func() { _ = resp.Body.Close() }()
			if assert.Equal(t, 200, resp.StatusCode) {
				assert.Equal(t, resp.Header.Get("Content-Type"), "text/event-stream")
				s := bufio.NewScanner(resp.Body)
				for s.Scan() {
					line := s.Text()
					if strings.Contains(line, "🐙 Hello Argo!") {
						break
					}
				}
			}
		}
	})

	s.Run("PodLogsNotFound", func(t *testing.T) {
		req, err := http.NewRequest("GET", baseUrl+"/api/v1/workflows/argo/basic/not-found/log?logOptions.container=not-found", nil)
		assert.NoError(t, err)
		req.Header.Set("Accept", "text/event-stream")
		req.Header.Set("Authorization", "Bearer "+s.bearerToken)
		req.Close = true
		resp, err := http.DefaultClient.Do(req)
		if assert.NoError(t, err) {
			defer func() { _ = resp.Body.Close() }()
			assert.Equal(t, 404, resp.StatusCode)
		}
	})
}

func (s *ArgoServerSuite) TestArchivedWorkflowService() {
	var uid types.UID
	s.Given().
		Workflow("@smoke/basic.yaml").
		When().
		SubmitWorkflow().
		WaitForWorkflow(20 * time.Second).
		Then().
		Expect(func(t *testing.T, metadata *metav1.ObjectMeta, status *wfv1.WorkflowStatus) {
			uid = metadata.UID
		})
	s.Run("List", func(t *testing.T) {
		s.Given().
			Workflow("@smoke/basic-2.yaml").
			When().
			SubmitWorkflow().
			WaitForWorkflow(20 * time.Second)

		s.e(t).GET("/api/v1/archived-workflows").
			WithQuery("listOptions.labelSelector", "argo-e2e").
			Expect().
			Status(200).
			JSON().
			Path("$.items").
			Array().
			Length().
			Equal(2)

		j := s.e(t).GET("/api/v1/archived-workflows").
			WithQuery("listOptions.labelSelector", "argo-e2e").
			WithQuery("listOptions.limit", 1).
			WithQuery("listOptions.offset", 1).
			Expect().
			Status(200).
			JSON()
		j.
			Path("$.items").
			Array().
			Length().
			Equal(1)
		j.
			Path("$.metadata.continue").
			Equal("1")
	})

	s.Run("Get", func(t *testing.T) {
		s.e(t).GET("/api/v1/archived-workflows/not-found").
			Expect().
			Status(404)
		s.e(t).GET("/api/v1/archived-workflows/{uid}", uid).
			Expect().
			Status(200).
			JSON().
			Path("$.metadata.name").
			Equal("basic")
	})

	s.Run("Delete", func(t *testing.T) {
		s.e(t).DELETE("/api/v1/archived-workflows/{uid}", uid).
			Expect().
			Status(200)
		s.e(t).DELETE("/api/v1/archived-workflows/{uid}", uid).
			Expect().
			Status(404)
	})
}

func (s *ArgoServerSuite) TestWorkflowTemplateService() {

	s.Run("Lint", func(t *testing.T) {
		s.e(t).POST("/api/v1/workflow-templates/argo/lint").
			WithBytes([]byte(`{
  "template": {
    "metadata": {
      "name": "test",
      "labels": {
         "argo-e2e": "true"
      }
    },
    "spec": {
      "templates": [
        {
          "name": "run-workflow",
          "container": {
            "name": "",
            "image": "docker/whalesay:latest",
            "imagePullPolicy": "IfNotPresent"
          }
        }
      ],
      "entrypoint": "run-workflow"
    }
  }
}`)).
			Expect().
			Status(200)
	})

	s.Run("Create", func(t *testing.T) {
		s.e(t).POST("/api/v1/workflow-templates/argo").
			WithBytes([]byte(`{
  "template": {
    "metadata": {
      "name": "test",
      "labels": {
         "argo-e2e": "subject"
      }
    },
    "spec": {
      "templates": [
        {
          "name": "run-workflow",
          "container": {
            "name": "",
            "image": "docker/whalesay:latest",
            "imagePullPolicy": "IfNotPresent"
          }
        }
      ],
      "entrypoint": "run-workflow"
    }
  }
}`)).
			Expect().
			Status(200)
	})

	s.Run("List", func(t *testing.T) {

		// make sure list options work correctly
		s.Given().
			WorkflowTemplate("@smoke/workflow-template-whalesay-template.yaml")

		s.e(t).GET("/api/v1/workflow-templates/argo").
			WithQuery("listOptions.labelSelector", "argo-e2e=subject").
			Expect().
			Status(200).
			JSON().
			Path("$.items").
			Array().
			Length().
			Equal(1)
	})

	var resourceVersion string
	s.Run("Get", func(t *testing.T) {
		s.e(t).GET("/api/v1/workflow-templates/argo/not-found").
			Expect().
			Status(404)

		resourceVersion = s.e(t).GET("/api/v1/workflow-templates/argo/test").
			Expect().
			Status(200).
			JSON().
			Path("$.metadata.resourceVersion").
			String().
			Raw()
	})

	s.Run("Update", func(t *testing.T) {
		s.e(t).PUT("/api/v1/workflow-templates/argo/test").
			WithBytes([]byte(`{"template": {
    "metadata": {
      "name": "test",
      "resourceVersion": "` + resourceVersion + `",
      "labels": {
        "argo-e2e": "true"
      }
    },
    "spec": {
      "templates": [
        {
          "name": "run-workflow",
          "container": {
            "name": "",
            "image": "docker/whalesay:dev",
            "imagePullPolicy": "IfNotPresent"
          }
        }
      ],
      "entrypoint": "run-workflow"
    }
  }
}`)).
			Expect().
			Status(200).
			JSON().
			Path("$.spec.templates[0].container.image").
			Equal("docker/whalesay:dev")
	})

	s.Run("Delete", func(t *testing.T) {
		s.e(t).DELETE("/api/v1/workflow-templates/argo/test").
			Expect().
			Status(200)
	})
}

func TestArgoServerSuite(t *testing.T) {
	suite.Run(t, new(ArgoServerSuite))
}<|MERGE_RESOLUTION|>--- conflicted
+++ resolved
@@ -353,15 +353,6 @@
 			Status(200)
 	})
 
-<<<<<<< HEAD
-	s.Given().
-		WorkflowName("test").
-		When().
-		WaitForWorkflowToStart(20*time.Second)
-
-	s.Run("List", func(t *testing.T) {
-		j := s.e(t).GET("/api/v1/workflows/").
-=======
 	s.Run("List", func(t *testing.T) {
     	s.Given().
 	    	WorkflowName("test").
@@ -369,7 +360,6 @@
 		    WaitForWorkflowToStart(20*time.Second)
 
 		s.e(t).GET("/api/v1/workflows/argo").
->>>>>>> 9ffbab44
 			WithQuery("listOptions.labelSelector", "argo-e2e=subject").
 			Expect().
 			Status(200).

--- conflicted
+++ resolved
@@ -77,7 +77,23 @@
 		})
 }
 
-<<<<<<< HEAD
+func (s *MetricsSuite) TestDAGMetrics() {
+	s.Given().
+		Workflow(`@testdata/workflow-dag-metrics.yaml`).
+		When().
+		SubmitWorkflow().
+		WaitForWorkflow(fixtures.ToBeSucceeded).
+		Then().
+		ExpectWorkflow(func(t *testing.T, metadata *metav1.ObjectMeta, status *wfv1.WorkflowStatus) {
+			assert.Equal(t, wfv1.WorkflowSucceeded, status.Phase)
+			s.e(s.T()).GET("").
+				Expect().
+				Status(200).
+				Body().
+				Contains(`argo_workflows_result_counter{status="Succeeded"} 5`)
+		})
+}
+
 func (s *MetricsSuite) TestFailedMetric() {
 	s.Given().
 		WorkflowTemplate(`@testdata/template-status-failed-conditional-metric.yaml`).
@@ -89,26 +105,11 @@
 		Then().
 		ExpectWorkflow(func(t *testing.T, metadata *metav1.ObjectMeta, status *wfv1.WorkflowStatus) {
 			assert.Equal(t, wfv1.WorkflowFailed, status.Phase)
-=======
-func (s *MetricsSuite) TestDAGMetrics() {
-	s.Given().
-		Workflow(`@testdata/workflow-dag-metrics.yaml`).
-		When().
-		SubmitWorkflow().
-		WaitForWorkflow(fixtures.ToBeSucceeded).
-		Then().
-		ExpectWorkflow(func(t *testing.T, metadata *metav1.ObjectMeta, status *wfv1.WorkflowStatus) {
-			assert.Equal(t, wfv1.WorkflowSucceeded, status.Phase)
->>>>>>> 465c7b6d
 			s.e(s.T()).GET("").
 				Expect().
 				Status(200).
 				Body().
-<<<<<<< HEAD
 				Contains(`argo_workflows_task_failure 1`)
-=======
-				Contains(`argo_workflows_result_counter{status="Succeeded"} 5`)
->>>>>>> 465c7b6d
 		})
 }
 

apiVersion: argoproj.io/v1alpha1
kind: CronWorkflow
metadata:
  name: test-cron-wf-basic
  labels:
<<<<<<< HEAD
    argo-e2e: "true"
=======
    workflows.argoproj.io/test: "true"
>>>>>>> 633da258
spec:
  schedule: "* * * * *"
  concurrencyPolicy: "Allow"
  startingDeadlineSeconds: 0
  successfulJobsHistoryLimit: 4
  failedJobsHistoryLimit: 2
  workflowMetadata:
    labels:
<<<<<<< HEAD
      argo-e2e: "true"
=======
      workflows.argoproj.io/test: "true"
>>>>>>> 633da258
  workflowSpec:
    entrypoint: whalesay
    templates:
      - name: whalesay
        container:
          image: python:alpine3.6
          imagePullPolicy: IfNotPresent
          command: ["sh", -c]
          args: ["echo hello"]<|MERGE_RESOLUTION|>--- conflicted
+++ resolved
@@ -3,11 +3,7 @@
 metadata:
   name: test-cron-wf-basic
   labels:
-<<<<<<< HEAD
-    argo-e2e: "true"
-=======
     workflows.argoproj.io/test: "true"
->>>>>>> 633da258
 spec:
   schedule: "* * * * *"
   concurrencyPolicy: "Allow"
@@ -16,11 +12,7 @@
   failedJobsHistoryLimit: 2
   workflowMetadata:
     labels:
-<<<<<<< HEAD
-      argo-e2e: "true"
-=======
       workflows.argoproj.io/test: "true"
->>>>>>> 633da258
   workflowSpec:
     entrypoint: whalesay
     templates:

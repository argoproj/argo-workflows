// +build e2e

package e2e

import (
	"io/ioutil"
	"os"
	"path/filepath"
	"regexp"
	"strings"
	"testing"
	"time"

	"github.com/stretchr/testify/assert"
	"github.com/stretchr/testify/suite"
	corev1 "k8s.io/apimachinery/pkg/apis/meta/v1"
	metav1 "k8s.io/apimachinery/pkg/apis/meta/v1"

	wfv1 "github.com/argoproj/argo/pkg/apis/workflow/v1alpha1"
	"github.com/argoproj/argo/test/e2e/fixtures"
)

type CLISuite struct {
	fixtures.E2ESuite
}

func (s *CLISuite) BeforeTest(suiteName, testName string) {
	s.E2ESuite.BeforeTest(suiteName, testName)
	_ = os.Unsetenv("ARGO_SERVER")
	_ = os.Unsetenv("ARGO_TOKEN")
}

func (s *CLISuite) testNeedsOffloading() {
	skip := s.Persistence.IsEnabled() && os.Getenv("ARGO_SERVER") == ""
	if skip {
		s.T().Skip("test needs offloading, but not Argo Server available")
	}
}

func (s *CLISuite) TestCompletion() {
	s.Given().RunCli([]string{"completion", "bash"}, func(t *testing.T, output string, err error) {
		assert.NoError(t, err)
		assert.Contains(t, output, "bash completion for argo")
	})
}

func (s *CLISuite) TestVersion() {
	// check we can run this without error
	s.Given().
		RunCli([]string{"version"}, func(t *testing.T, output string, err error) {
			assert.NoError(t, err)
		})
}

func (s *CLISuite) TestSubmitDryRun() {
	s.Given().
		RunCli([]string{"submit", "smoke/basic.yaml", "--dry-run", "-o", "yaml"}, func(t *testing.T, output string, err error) {
			if assert.NoError(t, err) {
				assert.Contains(t, output, "name: basic")
				// dry-run should never get a UID
				assert.NotContains(t, output, "uid:")
			}
		})
}

func (s *CLISuite) TestSubmitServerDryRun() {
	s.Given().
		RunCli([]string{"submit", "smoke/basic.yaml", "--server-dry-run", "-o", "yaml"}, func(t *testing.T, output string, err error) {
			if assert.NoError(t, err) {
				assert.Contains(t, output, "name: basic")
				// server-dry-run should get a UID
				assert.Contains(t, output, "uid:")
			}
		})
}

func (s *CLISuite) TestTokenArg() {
	if os.Getenv("CI") != "true" {
		s.T().SkipNow()
	}
	s.Run("ListWithBadToken", func() {
		s.Given().RunCli([]string{"list", "--user", "fake_token_user", "--token", "badtoken"}, func(t *testing.T, output string, err error) {
			assert.Error(t, err)
		})
	})

	var goodToken string
	s.Run("GetSAToken", func() {
		token, err := s.GetServiceAccountToken()
		assert.NoError(s.T(), err)
		goodToken = token
	})
	s.Run("ListWithGoodToken", func() {
		s.Given().RunCli([]string{"list", "--user", "fake_token_user", "--token", goodToken}, func(t *testing.T, output string, err error) {
			assert.NoError(t, err)
			assert.Contains(t, output, "NAME")
			assert.Contains(t, output, "STATUS")
		})
	})
}

func (s *CLISuite) TestLogs() {
	s.Given().
		Workflow(`@smoke/basic.yaml`).
		When().
		SubmitWorkflow().
		WaitForWorkflowToStart(5*time.Second).
		WaitForWorkflowCondition(func(wf *wfv1.Workflow) bool {
			return wf.Status.Nodes.FindByDisplayName("basic") != nil
		}, "pod running", 10*time.Second)

	s.Run("FollowWorkflowLogs", func() {
		s.Given().
			RunCli([]string{"logs", "basic", "--follow"}, func(t *testing.T, output string, err error) {
				if assert.NoError(t, err) {
					assert.Contains(t, output, ":) Hello Argo!")
				}
			})
	})
	s.Run("FollowPodLogs", func() {
		s.Given().
			RunCli([]string{"logs", "basic", "basic", "--follow"}, func(t *testing.T, output string, err error) {
				if assert.NoError(t, err) {
					assert.Contains(t, output, ":) Hello Argo!")
				}
			})
	})
	s.Run("ContainerLogs", func() {
		s.Given().
			RunCli([]string{"logs", "basic", "basic", "-c", "wait"}, func(t *testing.T, output string, err error) {
				if assert.NoError(t, err) {
					assert.Contains(t, output, "Executor")
				}
			})
	})
	s.Run("Since", func() {
		s.Given().
			RunCli([]string{"logs", "basic", "--since=1s"}, func(t *testing.T, output string, err error) {
				if assert.NoError(t, err) {
					assert.NotContains(t, output, ":) Hello Argo!")
				}
			})
	})
	s.Run("SinceTime", func() {
		s.Given().
			RunCli([]string{"logs", "basic", "--since-time=" + time.Now().Format(time.RFC3339)}, func(t *testing.T, output string, err error) {
				if assert.NoError(t, err) {
					assert.NotContains(t, output, ":) Hello Argo!")
				}
			})
	})
	s.Run("TailLines", func() {
		s.Given().
			RunCli([]string{"logs", "basic", "--tail=0"}, func(t *testing.T, output string, err error) {
				if assert.NoError(t, err) {
					assert.NotContains(t, output, ":) Hello Argo!")
				}
			})
	})
	s.Run("CompletedWorkflow", func() {
		s.Given().
			WorkflowName("basic").
			When().
			WaitForWorkflow(10*time.Second).
			Then().
			RunCli([]string{"logs", "basic", "--tail=10"}, func(t *testing.T, output string, err error) {
				if assert.NoError(t, err) {
					assert.Contains(t, output, ":) Hello Argo!")
				}
			})
	})
}

// this test probably should be in the ArgoServerSuite, but it's just much easier to write the test
// for the CLI
func (s *CLISuite) TestLogProblems() {
	s.Given().
		Workflow(`@testdata/log-problems.yaml`).
		When().
		SubmitWorkflow().
		WaitForWorkflowToStart(5*time.Second).
		Then().
		// logs should come in order
		RunCli([]string{"logs", "log-problems", "--follow"}, func(t *testing.T, output string, err error) {
			if assert.NoError(t, err) {
				lines := strings.Split(output, "\n")
				if assert.Len(t, lines, 6) {
					assert.Contains(t, lines[0], "one")
					assert.Contains(t, lines[1], "two")
					assert.Contains(t, lines[2], "three")
					assert.Contains(t, lines[3], "four")
					assert.Contains(t, lines[4], "five")
				}
			}
		}).
		When().
		// Next check that all log entries and received and in the correct order.
		WaitForWorkflow(30*time.Second).
		Then().
		RunCli([]string{"logs", "log-problems"}, func(t *testing.T, output string, err error) {
			if assert.NoError(t, err) {
				lines := strings.Split(output, "\n")
				if assert.Len(t, lines, 6) {
					assert.Contains(t, lines[0], "one")
					assert.Contains(t, lines[1], "two")
					assert.Contains(t, lines[2], "three")
					assert.Contains(t, lines[3], "four")
					assert.Contains(t, lines[4], "five")
				}
			}
		})
}

func (s *CLISuite) TestRoot() {
	s.Run("Submit", func() {
		s.Given().RunCli([]string{"submit", "smoke/basic.yaml"}, func(t *testing.T, output string, err error) {
			if assert.NoError(t, err) {
				assert.Contains(t, output, "Name:")
				assert.Contains(t, output, "Namespace:")
				assert.Contains(t, output, "ServiceAccount:")
				assert.Contains(t, output, "Status:")
				assert.Contains(t, output, "Created:")
			}
		})
	})
	s.Run("List", func() {
		s.testNeedsOffloading()
		for i := 0; i < 3; i++ {
			s.Given().
				Workflow("@smoke/basic-generate-name.yaml").
				When().
				SubmitWorkflow().
				WaitForWorkflow(20 * time.Second)
		}
		s.Given().RunCli([]string{"list", "--chunk-size", "1"}, func(t *testing.T, output string, err error) {
			if assert.NoError(t, err) {
				assert.Contains(t, output, "NAME")
				assert.Contains(t, output, "STATUS")
				assert.Contains(t, output, "AGE")
				assert.Contains(t, output, "DURATION")
				assert.Contains(t, output, "PRIORITY")
			}
		})
	})
	s.Run("Get", func() {
		s.testNeedsOffloading()
		s.Given().RunCli([]string{"get", "basic"}, func(t *testing.T, output string, err error) {
			if assert.NoError(t, err) {
				assert.Contains(t, output, "Name:")
				assert.Contains(t, output, "Namespace:")
				assert.Contains(t, output, "ServiceAccount:")
				assert.Contains(t, output, "Status:")
				assert.Contains(t, output, "Created:")
			}
		})
	})

	var createdWorkflowName string
	s.Run("From", func() {
		s.Given().CronWorkflow("@cron/basic.yaml").
			When().
			CreateCronWorkflow().
			RunCli([]string{"submit", "--from", "cronwf/test-cron-wf-basic", "-l", "argo-e2e=true"}, func(t *testing.T, output string, err error) {
				assert.NoError(t, err)
				assert.Contains(t, output, "Name:                test-cron-wf-basic-")
				r := regexp.MustCompile(`Name:\s+?(test-cron-wf-basic-[a-z0-9]+)`)
				res := r.FindStringSubmatch(output)
				if len(res) != 2 {
					assert.Fail(t, "Internal test error, please report a bug")
				}
				createdWorkflowName = res[1]
			}).
			WaitForWorkflowName(createdWorkflowName, 30*time.Second).
			Then().
			ExpectWorkflowName(createdWorkflowName, func(t *testing.T, metadata *corev1.ObjectMeta, status *wfv1.WorkflowStatus) {
				assert.Equal(t, wfv1.NodeSucceeded, status.Phase)
			})
	})
}

func (s *CLISuite) TestWorkflowSuspendResume() {
	s.testNeedsOffloading()
	s.Given().
		Workflow("@testdata/sleep-3s.yaml").
		When().
		SubmitWorkflow().
		WaitForWorkflowToStart(10*time.Second).
		RunCli([]string{"suspend", "sleep-3s"}, func(t *testing.T, output string, err error) {
			if assert.NoError(t, err) {
				assert.Contains(t, output, "workflow sleep-3s suspended")
			}
		}).
		RunCli([]string{"resume", "sleep-3s"}, func(t *testing.T, output string, err error) {
			if assert.NoError(t, err) {
				assert.Contains(t, output, "workflow sleep-3s resumed")
			}
		}).
		WaitForWorkflow(20 * time.Second).
		Then().
		ExpectWorkflow(func(t *testing.T, _ *corev1.ObjectMeta, status *wfv1.WorkflowStatus) {
			assert.Equal(t, wfv1.NodeSucceeded, status.Phase)
		})
}

func (s *CLISuite) TestNodeSuspendResume() {
	s.testNeedsOffloading()
	s.Given().
		Workflow("@testdata/node-suspend.yaml").
		When().
		SubmitWorkflow().
		WaitForWorkflowCondition(func(wf *wfv1.Workflow) bool {
			return wf.Status.AnyActiveSuspendNode()
		}, "suspended node", 30*time.Second).
		RunCli([]string{"resume", "node-suspend", "--node-field-selector", "inputs.parameters.tag.value=suspend1-tag1"}, func(t *testing.T, output string, err error) {
			if assert.NoError(t, err) {
				assert.Contains(t, output, "workflow node-suspend resumed")
			}
		}).
		WaitForWorkflowCondition(func(wf *wfv1.Workflow) bool {
			return wf.Status.AnyActiveSuspendNode()
		}, "suspended node", 10*time.Second).
		RunCli([]string{"stop", "node-suspend", "--node-field-selector", "inputs.parameters.tag.value=suspend2-tag1", "--message", "because"}, func(t *testing.T, output string, err error) {
			if assert.NoError(t, err) {
				assert.Contains(t, output, "workflow node-suspend stopped")
			}
		}).
		WaitForWorkflowCondition(func(wf *wfv1.Workflow) bool {
			return wf.Status.Phase == wfv1.NodeFailed
		}, "suspended node", 10*time.Second).
		Then().
		ExpectWorkflow(func(t *testing.T, _ *corev1.ObjectMeta, status *wfv1.WorkflowStatus) {
			if assert.Equal(t, wfv1.NodeFailed, status.Phase) {
				r := regexp.MustCompile(`child '(node-suspend-[0-9]+)' failed`)
				res := r.FindStringSubmatch(status.Message)
				assert.Equal(t, len(res), 2)
				assert.Equal(t, status.Nodes[res[1]].Message, "because")
			}
		})
}

func (s *CLISuite) TestWorkflowDeleteByName() {
	s.Given().
		Workflow("@smoke/basic.yaml").
		When().
		SubmitWorkflow().
		WaitForWorkflow(30*time.Second).
		RunCli([]string{"delete", "basic"}, func(t *testing.T, output string, err error) {
			if assert.NoError(t, err) {
				assert.Contains(t, output, "Workflow 'basic' deleted")
			}
		})
}

func (s *CLISuite) TestWorkflowDeleteDryRun() {
	s.Given().
		When().
		RunCli([]string{"delete", "--dry-run", "basic"}, func(t *testing.T, output string, err error) {
			if assert.NoError(t, err) {
				assert.Contains(t, output, "Workflow 'basic' deleted (dry-run)")
			}
		})
}

func (s *CLISuite) TestWorkflowDeleteNothing() {
	s.Given().
		Workflow("@smoke/basic.yaml").
		When().
		SubmitWorkflow().
		WaitForWorkflow(30*time.Second).
		RunCli([]string{"delete"}, func(t *testing.T, output string, err error) {
			if assert.NoError(t, err) {
				assert.NotContains(t, output, "deleted")
			}
		})
}

func (s *CLISuite) TestWorkflowDeleteNotFound() {
	s.Given().
		When().
		RunCli([]string{"delete", "not-found"}, func(t *testing.T, output string, err error) {
			if assert.NoError(t, err) {
				assert.Contains(t, output, "Workflow 'not-found' not found")
			}
		})
}

func (s *CLISuite) TestWorkflowDeleteAll() {
	s.Given().
		Workflow("@smoke/basic.yaml").
		When().
		SubmitWorkflow().
		WaitForWorkflow(30*time.Second).
		Given().
		RunCli([]string{"delete", "--all", "-l", "argo-e2e"}, func(t *testing.T, output string, err error) {
			if assert.NoError(t, err) {
				assert.Contains(t, output, "Workflow 'basic' deleted")
			}
		})
}

func (s *CLISuite) TestWorkflowDeleteCompleted() {
	s.Given().
		Workflow("@testdata/sleep-3s.yaml").
		When().
		SubmitWorkflow().
		Given().
		RunCli([]string{"delete", "--completed", "-l", "argo-e2e"}, func(t *testing.T, output string, err error) {
			if assert.NoError(t, err) {
				// nothing should be deleted yet
				assert.NotContains(t, output, "deleted")
			}
		}).
		When().
		WaitForWorkflow(30*time.Second).
		Given().
		RunCli([]string{"delete", "--completed", "-l", "argo-e2e"}, func(t *testing.T, output string, err error) {
			if assert.NoError(t, err) {
				assert.Contains(t, output, "deleted")
			}
		})
}

func (s *CLISuite) TestWorkflowDeleteResubmitted() {
	s.Given().
		Workflow("@testdata/exit-1.yaml").
		When().
		SubmitWorkflow().
		WaitForWorkflow(30*time.Second).
		Given().
		RunCli([]string{"resubmit", "--memoized", "exit-1"}, func(t *testing.T, output string, err error) {
			if assert.NoError(t, err) {
				assert.Contains(t, output, "Name:")
				assert.Contains(t, output, "Namespace:")
				assert.Contains(t, output, "ServiceAccount:")
				assert.Contains(t, output, "Status:")
				assert.Contains(t, output, "Created:")
			}
		}).
		When().
		Given().
		RunCli([]string{"delete", "--resubmitted", "-l", "argo-e2e"}, func(t *testing.T, output string, err error) {
			if assert.NoError(t, err) {
				assert.Contains(t, output, "deleted")
			}
		})
}

func (s *CLISuite) TestWorkflowDeleteOlder() {
	s.Given().
		Workflow("@smoke/basic.yaml").
		When().
		SubmitWorkflow().
		WaitForWorkflow(30*time.Second).
		Given().
		RunCli([]string{"delete", "--older", "1d", "-l", "argo-e2e"}, func(t *testing.T, output string, err error) {
			if assert.NoError(t, err) {
				// nothing over a day should be deleted
				assert.NotContains(t, output, "deleted")
			}
		}).
		RunCli([]string{"delete", "--older", "0s", "-l", "argo-e2e"}, func(t *testing.T, output string, err error) {
			if assert.NoError(t, err) {
				assert.Contains(t, output, "deleted")
			}
		})
}

func (s *CLISuite) TestWorkflowDeleteByPrefix() {
	s.Given().
		Workflow("@smoke/basic.yaml").
		When().
		SubmitWorkflow().
		WaitForWorkflow(30*time.Second).
		Given().
		RunCli([]string{"delete", "--prefix", "missing-prefix", "-l", "argo-e2e"}, func(t *testing.T, output string, err error) {
			if assert.NoError(t, err) {
				// nothing should be deleted
				assert.NotContains(t, output, "deleted")
			}
		}).
		RunCli([]string{"delete", "--prefix", "basic", "-l", "argo-e2e"}, func(t *testing.T, output string, err error) {
			if assert.NoError(t, err) {
				assert.Contains(t, output, "deleted")
			}
		})
}

func (s *CLISuite) TestWorkflowLint() {
	s.Run("LintFile", func() {
		s.Given().RunCli([]string{"lint", "smoke/basic.yaml"}, func(t *testing.T, output string, err error) {
			if assert.NoError(t, err) {
				assert.Contains(t, output, "smoke/basic.yaml is valid")
			}
		})
	})
	s.Run("LintFileEmptyParamDAG", func() {
		s.Given().RunCli([]string{"lint", "expectedfailures/empty-parameter-dag.yaml"}, func(t *testing.T, output string, err error) {
			if assert.EqualError(t, err, "exit status 1") {
				assert.Contains(t, output, "templates.abc.tasks.a templates.whalesay inputs.parameters.message was not supplied")
			}
		})
	})
	s.Run("LintFileEmptyParamSteps", func() {
		s.Given().RunCli([]string{"lint", "expectedfailures/empty-parameter-steps.yaml"}, func(t *testing.T, output string, err error) {
			if assert.EqualError(t, err, "exit status 1") {
				assert.Contains(t, output, "templates.abc.steps[0].a templates.whalesay inputs.parameters.message was not supplied")
			}
		})
	})
	s.Run("LintFileWithTemplate", func() {
		s.Given().
			WorkflowTemplate("@smoke/workflow-template-whalesay-template.yaml").
			When().
			CreateWorkflowTemplates().
			Given().
			RunCli([]string{"lint", "smoke/hello-world-workflow-tmpl.yaml"}, func(t *testing.T, output string, err error) {
				if assert.NoError(t, err) {
					assert.Contains(t, output, "smoke/hello-world-workflow-tmpl.yaml is valid")
				}
			})
	})
	s.Run("LintDir", func() {
		tmp, err := ioutil.TempDir("", "")
		s.CheckError(err)
		defer func() { _ = os.RemoveAll(tmp) }()
		// Read all content of src to data
		data, err := ioutil.ReadFile("smoke/basic.yaml")
		s.CheckError(err)
		// Write data to dst
		err = ioutil.WriteFile(filepath.Join(tmp, "my-workflow.yaml"), data, 0644)
		s.CheckError(err)
		s.Given().
			RunCli([]string{"lint", tmp}, func(t *testing.T, output string, err error) {
				if assert.NoError(t, err) {
					assert.Contains(t, output, "my-workflow.yaml is valid")
				}
			})
	})

	s.Run("Different Kind", func() {
		s.Given().
			RunCli([]string{"lint", "testdata/workflow-template-nested-template.yaml"}, func(t *testing.T, output string, err error) {
				if assert.Error(t, err) {
					assert.Contains(t, output, "WorkflowTemplate 'workflow-template-nested-template' is not of kind Workflow. Ignoring...")
					assert.Contains(t, output, "Error in file testdata/workflow-template-nested-template.yaml: there was nothing to validate")
				}
			})
	})
	s.Run("Valid", func() {
		s.Given().
			RunCli([]string{"lint", "testdata/exit-1.yaml"}, func(t *testing.T, output string, err error) {
				if assert.NoError(t, err) {
					assert.Contains(t, output, "exit-1.yaml is valid")
				}
			})
	})
	s.Run("Invalid", func() {
		s.Given().
			RunCli([]string{"lint", "expectedfailures/empty-parameter-dag.yaml"}, func(t *testing.T, output string, err error) {
				if assert.Error(t, err) {
					assert.Contains(t, output, "Error in file expectedfailures/empty-parameter-dag.yaml:")
				}
			})
	})
	// Not all files in this directory are Workflows, expect failure
	s.Run("NotAllWorkflows", func() {
		s.Given().
			RunCli([]string{"lint", "testdata"}, func(t *testing.T, output string, err error) {
				if assert.Error(t, err) {
					assert.Contains(t, output, "WorkflowTemplate 'workflow-template-nested-template' is not of kind Workflow. Ignoring...")
					assert.Contains(t, output, "Error in file testdata/workflow-template-nested-template.yaml: there was nothing to validate")
				}
			})
	})

	// All files in this directory are Workflows, expect success
	s.Run("AllWorkflows", func() {
		s.Given().
			RunCli([]string{"lint", "stress"}, func(t *testing.T, output string, err error) {
				assert.NoError(t, err)
			})
	})
}

func (s *CLISuite) TestWorkflowRetry() {
	s.testNeedsOffloading()
	var retryTime corev1.Time

	s.Given().
		Workflow("@testdata/retry-test.yaml").
		When().
		SubmitWorkflow().
		WaitForWorkflowToStart(5*time.Second).
		WaitForWorkflowCondition(func(wf *wfv1.Workflow) bool {
			return wf.Status.AnyActiveSuspendNode()
		}, "suspended node", 30*time.Second).
		RunCli([]string{"terminate", "retry-test"}, func(t *testing.T, output string, err error) {
			if assert.NoError(t, err) {
				assert.Contains(t, output, "workflow retry-test terminated")
			}
		}).
		WaitForWorkflowCondition(func(wf *wfv1.Workflow) bool {
			retryTime = wf.Status.FinishedAt
			return wf.Status.Phase == wfv1.NodeFailed
		}, "terminated", 20*time.Second).
		RunCli([]string{"retry", "retry-test", "--restart-successful", "--node-field-selector", "templateName==steps-inner"}, func(t *testing.T, output string, err error) {
			if assert.NoError(t, err) {
				assert.Contains(t, output, "Name:")
				assert.Contains(t, output, "Namespace:")
			}
		}).
		WaitForWorkflowCondition(func(wf *wfv1.Workflow) bool {
			return wf.Status.AnyActiveSuspendNode()
		}, "suspended node", 20*time.Second).
		Then().
		ExpectWorkflow(func(t *testing.T, _ *corev1.ObjectMeta, status *wfv1.WorkflowStatus) {
			outerStepsPodNode := status.Nodes.FindByDisplayName("steps-outer-step1")
			innerStepsPodNode := status.Nodes.FindByDisplayName("steps-inner-step1")

			assert.True(t, outerStepsPodNode.FinishedAt.Before(&retryTime))
			assert.True(t, retryTime.Before(&innerStepsPodNode.FinishedAt))
		})
}

func (s *CLISuite) TestWorkflowTerminate() {
	s.Given().
		Workflow("@smoke/basic.yaml").
		When().
		SubmitWorkflow().
		Given().
		RunCli([]string{"terminate", "basic"}, func(t *testing.T, output string, err error) {
			if assert.NoError(t, err) {
				assert.Contains(t, output, "workflow basic terminated")
			}
		})
}

func (s *CLISuite) TestWorkflowWait() {
	s.testNeedsOffloading()
	s.Given().
		Workflow("@smoke/basic.yaml").
		When().
		SubmitWorkflow().
		Given().
		RunCli([]string{"wait", "basic"}, func(t *testing.T, output string, err error) {
			if assert.NoError(t, err) {
				assert.Contains(t, output, "basic Succeeded")
			}
		})
}

func (s *CLISuite) TestWorkflowWatch() {
	s.testNeedsOffloading()
	s.Given().
		Workflow("@smoke/basic.yaml").
		When().
		SubmitWorkflow().
		Given().
		RunCli([]string{"watch", "basic"}, func(t *testing.T, output string, err error) {
			if assert.NoError(t, err) {
				assert.Contains(t, output, "Name:")
			}
		})
}

func (s *CLISuite) TestTemplate() {
	s.Run("Lint", func() {
		s.Given().RunCli([]string{"template", "lint", "smoke/workflow-template-whalesay-template.yaml"}, func(t *testing.T, output string, err error) {
			if assert.NoError(t, err) {
				assert.Contains(t, output, "validated")
			}
		})
	})
	s.Run("Create", func() {
		s.Given().RunCli([]string{"template", "create", "smoke/workflow-template-whalesay-template.yaml"}, func(t *testing.T, output string, err error) {
			if assert.NoError(t, err) {
				assert.Contains(t, output, "Name:")
				assert.Contains(t, output, "Namespace:")
				assert.Contains(t, output, "Created:")
			}
		})
	})
	s.Run("List", func() {
		s.Given().RunCli([]string{"template", "list"}, func(t *testing.T, output string, err error) {
			if assert.NoError(t, err) {
				assert.Contains(t, output, "NAME")
			}
		})
	})
	s.Run("Get", func() {
		s.Given().RunCli([]string{"template", "get", "not-found"}, func(t *testing.T, output string, err error) {
			if assert.EqualError(t, err, "exit status 1") {
				assert.Contains(t, output, `"not-found" not found`)

			}
		}).RunCli([]string{"template", "get", "workflow-template-whalesay-template"}, func(t *testing.T, output string, err error) {
			if assert.NoError(t, err) {
				assert.Contains(t, output, "Name:")
				assert.Contains(t, output, "Namespace:")
				assert.Contains(t, output, "Created:")
			}
		})
	})
	s.Run("Submittable-Template", func() {
		s.testNeedsOffloading()
		s.Given().RunCli([]string{"submit", "--from", "workflowtemplate/workflow-template-whalesay-template", "-l", "argo-e2e=true"}, func(t *testing.T, output string, err error) {
			if assert.NoError(t, err) {
				assert.Contains(t, output, "Name:")
				assert.Contains(t, output, "Namespace:")
				assert.Contains(t, output, "Created:")
			}
		})
		var workflowName string
		s.Given().RunCli([]string{"list"}, func(t *testing.T, output string, err error) {
			if assert.NoError(t, err) {
				r := regexp.MustCompile(`\s+?(workflow-template-whalesay-template-[a-z0-9]+)`)
				res := r.FindStringSubmatch(output)
				if len(res) != 2 {
					assert.Fail(t, "Internal test error, please report a bug")
				}
				workflowName = res[1]
			}
		})
		s.Given().
			WorkflowName(workflowName).
			When().
			WaitForWorkflow(30*time.Second).
			RunCli([]string{"get", workflowName}, func(t *testing.T, output string, err error) {
				if assert.NoError(t, err) {
					assert.Contains(t, output, workflowName)
					assert.Contains(t, output, "Succeeded")
				}
			})
	})
	s.Run("Delete", func() {
		s.Given().RunCli([]string{"template", "delete", "workflow-template-whalesay-template"}, func(t *testing.T, output string, err error) {
			assert.NoError(t, err)
		})
	})
}

func (s *CLISuite) TestWorkflowResubmit() {
	s.Given().
		Workflow("@testdata/exit-1.yaml").
		When().
		SubmitWorkflow().
		WaitForWorkflow(30*time.Second).
		Given().
		RunCli([]string{"resubmit", "--memoized", "exit-1"}, func(t *testing.T, output string, err error) {
			if assert.NoError(t, err) {
				assert.Contains(t, output, "Name:")
				assert.Contains(t, output, "Namespace:")
				assert.Contains(t, output, "ServiceAccount:")
				assert.Contains(t, output, "Status:")
				assert.Contains(t, output, "Created:")
			}
		})
}

func (s *CLISuite) TestCron() {
	s.Run("Lint", func() {
		s.Given().RunCli([]string{"cron", "lint", "cron/basic.yaml"}, func(t *testing.T, output string, err error) {
			if assert.NoError(t, err) {
				assert.Contains(t, output, "cron/basic.yaml is valid")
				assert.Contains(t, output, "Cron workflow manifests validated")
			}
		})
	})
	s.Run("Different Kind", func() {
		s.Given().
			RunCli([]string{"cron", "lint", "testdata/workflow-template-nested-template.yaml"}, func(t *testing.T, output string, err error) {
				if assert.Error(t, err) {
					assert.Contains(t, output, "WorkflowTemplate 'workflow-template-nested-template' is not of kind CronWorkflow. Ignoring...")
					assert.Contains(t, output, "Error in file testdata/workflow-template-nested-template.yaml: there was nothing to validate")
				}
			})
	})
	// Not all files in this directory are CronWorkflows, expect failure
	s.Run("NotAllWorkflows", func() {
		s.Given().
			RunCli([]string{"cron", "lint", "testdata"}, func(t *testing.T, output string, err error) {
				if assert.Error(t, err) {
					assert.Contains(t, output, "WorkflowTemplate 'workflow-template-nested-template' is not of kind CronWorkflow. Ignoring...")
					assert.Contains(t, output, "Error in file testdata/workflow-template-nested-template.yaml: there was nothing to validate")
				}
			})
	})

	// All files in this directory are CronWorkflows, expect success
	s.Run("AllCron", func() {
		s.Given().
			RunCli([]string{"cron", "lint", "cron"}, func(t *testing.T, output string, err error) {
				assert.NoError(t, err)
			})
	})

	s.Run("Create", func() {
		s.Given().RunCli([]string{"cron", "create", "cron/basic.yaml"}, func(t *testing.T, output string, err error) {
			if assert.NoError(t, err) {
				assert.Contains(t, output, "Name:")
				assert.Contains(t, output, "Namespace:")
				assert.Contains(t, output, "Created:")
				assert.Contains(t, output, "Schedule:")
				assert.Contains(t, output, "Suspended:")
				assert.Contains(t, output, "StartingDeadlineSeconds:")
				assert.Contains(t, output, "ConcurrencyPolicy:")
			}
		})
	})

	s.Run("Delete", func() {
		s.Given().RunCli([]string{"cron", "delete", "test-cron-wf-basic"}, func(t *testing.T, output string, err error) {
			assert.NoError(t, err)
		})
	})

	s.Run("Create Schedule Override", func() {
		s.Given().RunCli([]string{"cron", "create", "cron/basic.yaml", "--schedule", "1 2 3 * *"}, func(t *testing.T, output string, err error) {
			if assert.NoError(t, err) {
				assert.Contains(t, output, "Schedule:                      1 2 3 * *")
			}
		})
	})

	s.Run("Create Parameter Override", func() {
		s.Given().RunCli([]string{"cron", "create", "cron/param.yaml", "-p", "message=\"bar test passed\""}, func(t *testing.T, output string, err error) {
			if assert.NoError(t, err) {
				assert.Contains(t, output, "bar test passed")
			}
		})
	})

	s.Run("List", func() {
		s.Given().RunCli([]string{"cron", "list"}, func(t *testing.T, output string, err error) {
			if assert.NoError(t, err) {
				assert.Contains(t, output, "NAME")
				assert.Contains(t, output, "AGE")
				assert.Contains(t, output, "LAST RUN")
				assert.Contains(t, output, "SCHEDULE")
				assert.Contains(t, output, "SUSPENDED")
			}
		})
	})
	s.Run("Suspend", func() {
		s.Given().RunCli([]string{"cron", "suspend", "test-cron-wf-basic"}, func(t *testing.T, output string, err error) {
			if assert.NoError(t, err) {
				assert.Contains(t, output, "CronWorkflow 'test-cron-wf-basic' suspended")
			}
		})
	})
	s.Run("Resume", func() {
		s.Given().RunCli([]string{"cron", "resume", "test-cron-wf-basic"}, func(t *testing.T, output string, err error) {
			if assert.NoError(t, err) {
				assert.Contains(t, output, "CronWorkflow 'test-cron-wf-basic' resumed")
			}
		})
	})
	s.Run("Get", func() {
		s.Given().RunCli([]string{"cron", "get", "not-found"}, func(t *testing.T, output string, err error) {
			if assert.EqualError(t, err, "exit status 1") {
				assert.Contains(t, output, `\"not-found\" not found`)

			}
		}).RunCli([]string{"cron", "get", "test-cron-wf-basic"}, func(t *testing.T, output string, err error) {
			if assert.NoError(t, err) {
				assert.Contains(t, output, "Name:")
				assert.Contains(t, output, "Namespace:")
				assert.Contains(t, output, "Created:")
				assert.Contains(t, output, "Schedule:")
				assert.Contains(t, output, "Suspended:")
				assert.Contains(t, output, "StartingDeadlineSeconds:")
				assert.Contains(t, output, "ConcurrencyPolicy:")
			}
		})
	})
}

func (s *CLISuite) TestClusterTemplateCommands() {
	s.Run("Create", func() {
		s.Given().
			RunCli([]string{"cluster-template", "create", "smoke/cluster-workflow-template-whalesay-template.yaml"}, func(t *testing.T, output string, err error) {
				if assert.NoError(t, err) {
					assert.Contains(t, output, "cluster-workflow-template-whalesay-template")
				}
			})
	})
	s.Run("Get", func() {
		s.Given().
			RunCli([]string{"cluster-template", "get", "cluster-workflow-template-whalesay-template"}, func(t *testing.T, output string, err error) {
				if assert.NoError(t, err) {
					assert.Contains(t, output, "cluster-workflow-template-whalesay-template")
				}
			})
	})
	s.Run("list", func() {
		s.Given().
			RunCli([]string{"cluster-template", "list"}, func(t *testing.T, output string, err error) {
				if assert.NoError(t, err) {
					assert.Contains(t, output, "cluster-workflow-template-whalesay-template")
				}
			})
	})
	s.Run("Delete", func() {
		s.Given().
			RunCli([]string{"cluster-template", "delete", "cluster-workflow-template-whalesay-template"}, func(t *testing.T, output string, err error) {
				if assert.NoError(t, err) {
					assert.Contains(t, output, "cluster-workflow-template-whalesay-template")
				}
			})
	})
}

func (s *CLISuite) TestWorkflowTemplateRefSubmit() {
	s.Run("CreateWFT", func() {
		s.Given().RunCli([]string{"template", "create", "smoke/workflow-template-whalesay-template.yaml"}, func(t *testing.T, output string, err error) {
			if assert.NoError(t, err) {
				assert.Contains(t, output, "Name:")
				assert.Contains(t, output, "Namespace:")
				assert.Contains(t, output, "Created:")
			}
		})
	})
	s.Run("CreateWF", func() {
		s.Given().RunCli([]string{"submit", "testdata/workflow-template-ref.yaml"}, func(t *testing.T, output string, err error) {
			if assert.NoError(t, err) {
				assert.Contains(t, output, "Name:")
				assert.Contains(t, output, "Namespace:")
				assert.Contains(t, output, "Created:")
			}
		})
	})
	s.Run("CreateCWFT", func() {
		s.Given().RunCli([]string{"cluster-template", "create", "smoke/cluster-workflow-template-whalesay-template.yaml"}, func(t *testing.T, output string, err error) {
			if assert.NoError(t, err) {
				assert.Contains(t, output, "Name:")
				assert.Contains(t, output, "Created:")
			}
		})
	})
	s.Run("CreateWFWithCWFTRef", func() {
		s.Given().RunCli([]string{"submit", "testdata/cluster-workflow-template-ref.yaml"}, func(t *testing.T, output string, err error) {
			if assert.NoError(t, err) {
				assert.Contains(t, output, "Name:")
				assert.Contains(t, output, "Namespace:")
				assert.Contains(t, output, "Created:")
			}
		})
	})
}

func (s *CLISuite) TestWorkflowLevelSemaphore() {
	semaphoreData := map[string]string{
		"workflow": "1",
	}
	s.testNeedsOffloading()
	s.Given().
		Workflow("@testdata/semaphore-wf-level.yaml").
		When().
		CreateConfigMap("my-config", semaphoreData).
		RunCli([]string{"submit", "testdata/semaphore-wf-level-1.yaml"}, func(t *testing.T, output string, err error) {
			if assert.NoError(t, err) {
				assert.Contains(t, output, "semaphore-wf-level-1")
			}
		}).
		SubmitWorkflow().
		RunCli([]string{"get", "semaphore-wf-level"}, func(t *testing.T, output string, err error) {
			assert.Contains(t, output, "Waiting for")
		}).
		WaitForWorkflow(30 * time.Second).
		DeleteConfigMap().
		Then().
		ExpectWorkflow(func(t *testing.T, _ *metav1.ObjectMeta, status *wfv1.WorkflowStatus) {
			assert.Equal(t, wfv1.NodeSucceeded, status.Phase)
		})
}

func (s *CLISuite) TestTemplateLevelSemaphore() {
	semaphoreData := map[string]string{
		"template": "1",
	}

	s.testNeedsOffloading()
	s.Given().
		Workflow("@testdata/semaphore-tmpl-level.yaml").
		When().
		CreateConfigMap("my-config", semaphoreData).
		SubmitWorkflow().
		Wait(12*time.Second).
		RunCli([]string{"get", "semaphore-tmpl-level"}, func(t *testing.T, output string, err error) {
			assert.Contains(t, output, "Waiting for")
		}).
		WaitForWorkflow(20 * time.Second).
		DeleteConfigMap()
}

func (s *CLISuite) TestRetryOmit() {
	s.testNeedsOffloading()
	s.Given().
		Workflow("@testdata/retry-omit.yaml").
		When().
		SubmitWorkflow().
		WaitForWorkflow(20*time.Second).
		Then().
		ExpectWorkflow(func(t *testing.T, metadata *metav1.ObjectMeta, status *wfv1.WorkflowStatus) {
			node := status.Nodes.FindByDisplayName("should-not-execute")
			if assert.NotNil(t, node) {
				assert.Equal(t, wfv1.NodeOmitted, node.Phase)
			}
		}).
		RunCli([]string{"retry", "dag-diamond-8q7vp"}, func(t *testing.T, output string, err error) {
			assert.NoError(t, err)
			assert.Contains(t, output, "Status:              Running")
		}).When().
		WaitForWorkflow(20 * time.Second)
}

<<<<<<< HEAD
func (s *CLISuite) TestSynchronizationWfLevelMutex() {
	s.testNeedsOffloading()
	s.Given().
		Workflow("@functional/synchronization-mutex-wf-level.yaml").
		When().
		RunCli([]string{"submit", "functional/synchronization-mutex-wf-level-1.yaml"}, func(t *testing.T, output string, err error) {
			if assert.NoError(t, err) {
				assert.Contains(t, output, "synchronization-wf-level-mutex")
			}
		}).
		SubmitWorkflow().
		Wait(1*time.Second).
		RunCli([]string{"get", "synchronization-wf-level-mutex"}, func(t *testing.T, output string, err error) {
			assert.Contains(t, output, "Pending")
		}).
		WaitForWorkflow(30 * time.Second).
		Then().
		ExpectWorkflow(func(t *testing.T, _ *metav1.ObjectMeta, status *wfv1.WorkflowStatus) {
			assert.Equal(t, wfv1.NodeSucceeded, status.Phase)
		})
}

func (s *CLISuite) TestTemplateLevelMutex() {
	s.testNeedsOffloading()
	s.Given().
		Workflow("@functional/synchronization-mutex-tmpl-level.yaml").
		When().
		SubmitWorkflow().
		Wait(3*time.Second).
		RunCli([]string{"get", "synchronization-tmpl-level-mutex"}, func(t *testing.T, output string, err error) {
			assert.Contains(t, output, "Waiting for")
		}).
		WaitForWorkflow(30 * time.Second).
		Then().
		ExpectWorkflow(func(t *testing.T, _ *metav1.ObjectMeta, status *wfv1.WorkflowStatus) {
			assert.Equal(t, wfv1.NodeSucceeded, status.Phase)
		})
=======

func (s *CLISuite) TestResourceTemplateStopAndTerminate() {
	s.testNeedsOffloading()
	s.Run("ResourceTemplateStop", func() {
		s.Given().
			WorkflowName("resource-tmpl-wf").
			When().
			RunCli([]string{"submit", "functional/resource-template.yaml"}, func(t *testing.T, output string, err error) {
				assert.Contains(t, output, "Pending")
			}).
			RunCli([]string{"get", "resource-tmpl-wf"}, func(t *testing.T, output string, err error) {
				assert.Contains(t, output, "Running")
			}).
			RunCli([]string{"stop", "resource-tmpl-wf"}, func(t *testing.T, output string, err error) {
				assert.Contains(t, output, "workflow resource-tmpl-wf stopped")
			}).
			WaitForWorkflow(10 * time.Second).
			RunCli([]string{"get", "resource-tmpl-wf"}, func(t *testing.T, output string, err error) {
				assert.Contains(t, output, "Stopped with strategy 'Stop'")
			}).
			RunCli([]string{"delete", "resource-tmpl-wf"}, func(t *testing.T, output string, err error) {
				assert.Contains(t, output, "deleted")
			})

	})
	s.Run("ResourceTemplateTerminate", func() {
		s.Given().
			WorkflowName("resource-tmpl-wf-1").
			When().
			RunCli([]string{"submit", "functional/resource-template.yaml", "--name", "resource-tmpl-wf-1"}, func(t *testing.T, output string, err error) {
				assert.Contains(t, output, "Pending")
			}).
			RunCli([]string{"get", "resource-tmpl-wf-1"}, func(t *testing.T, output string, err error) {
				assert.Contains(t, output, "Running")
			}).
			RunCli([]string{"terminate", "resource-tmpl-wf-1"}, func(t *testing.T, output string, err error) {
				assert.Contains(t, output, "workflow resource-tmpl-wf-1 terminated")
			}).
			WaitForWorkflow(10 * time.Second).
			RunCli([]string{"get", "resource-tmpl-wf-1"}, func(t *testing.T, output string, err error) {
				assert.Contains(t, output, "Stopped with strategy 'Terminate'")
			})
    
	})
}
        
func (s *CLISuite) TestMetaDataNamespace() {
	s.testNeedsOffloading()
	s.Given().
		RunCli([]string{"cron","create", "testdata/wf-default-ns.yaml"}, func(t *testing.T, output string, err error) {
			assert.Contains(t, output, "default")
		}).
	RunCli([]string{"cron","get", "test-cron-wf-basic", "-n", "default"}, func(t *testing.T, output string, err error) {
		assert.Contains(t, output, "default")
	}).
	RunCli([]string{"cron","delete", "test-cron-wf-basic", "-n", "default"}, func(t *testing.T, output string, err error) {
		assert.Contains(t, output, "default")
	})
>>>>>>> f8053ae3
}

func TestCLISuite(t *testing.T) {
	suite.Run(t, new(CLISuite))
}<|MERGE_RESOLUTION|>--- conflicted
+++ resolved
@@ -1014,7 +1014,6 @@
 		WaitForWorkflow(20 * time.Second)
 }
 
-<<<<<<< HEAD
 func (s *CLISuite) TestSynchronizationWfLevelMutex() {
 	s.testNeedsOffloading()
 	s.Given().
@@ -1052,7 +1051,7 @@
 		ExpectWorkflow(func(t *testing.T, _ *metav1.ObjectMeta, status *wfv1.WorkflowStatus) {
 			assert.Equal(t, wfv1.NodeSucceeded, status.Phase)
 		})
-=======
+}
 
 func (s *CLISuite) TestResourceTemplateStopAndTerminate() {
 	s.testNeedsOffloading()
@@ -1111,7 +1110,6 @@
 	RunCli([]string{"cron","delete", "test-cron-wf-basic", "-n", "default"}, func(t *testing.T, output string, err error) {
 		assert.Contains(t, output, "default")
 	})
->>>>>>> f8053ae3
 }
 
 func TestCLISuite(t *testing.T) {

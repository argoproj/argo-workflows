--- conflicted
+++ resolved
@@ -292,17 +292,6 @@
 	})
 }
 
-<<<<<<< HEAD
-func (s *CLISuite) TestWorkflowTerminate() {
-	s.Given().
-		Workflow("@smoke/basic.yaml").
-		When().
-		SubmitWorkflow().
-		Given().
-		RunCli([]string{"terminate", "basic"}, func(t *testing.T, output string, err error) {
-			if assert.NoError(t, err) {
-				assert.Contains(t, output, "workflow basic terminated")
-=======
 func (s *CLISuite) TestWorkflowRetry() {
 	s.Given().
 		Workflow("@testdata/exit-1.yaml").
@@ -314,7 +303,19 @@
 			if assert.NoError(t, err) {
 				assert.Contains(t, output, "Name:")
 				assert.Contains(t, output, "Namespace:")
->>>>>>> d0a9b528
+			}
+		})
+}
+
+func (s *CLISuite) TestWorkflowTerminate() {
+	s.Given().
+		Workflow("@smoke/basic.yaml").
+		When().
+		SubmitWorkflow().
+		Given().
+		RunCli([]string{"terminate", "basic"}, func(t *testing.T, output string, err error) {
+			if assert.NoError(t, err) {
+				assert.Contains(t, output, "workflow basic terminated")
 			}
 		})
 }

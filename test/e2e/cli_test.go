--- conflicted
+++ resolved
@@ -307,17 +307,25 @@
 		})
 }
 
-<<<<<<< HEAD
+func (s *CLISuite) TestWorkflowTerminate() {
+	s.Given().
+		Workflow("@smoke/basic.yaml").
+		When().
+		SubmitWorkflow().
+		Given().
+		RunCli([]string{"terminate", "basic"}, func(t *testing.T, output string, err error) {
+			if assert.NoError(t, err) {
+				assert.Contains(t, output, "workflow basic terminated")
+			}
+		})
+}
+
 func (s *CLISuite) TestWorkflowWait() {
-=======
-func (s *CLISuite) TestWorkflowTerminate() {
->>>>>>> 636ea443
 	s.Given().
 		Workflow("@smoke/basic.yaml").
 		When().
 		SubmitWorkflow().
 		Given().
-<<<<<<< HEAD
 		RunCli([]string{"wait", "basic"}, func(t *testing.T, output string, err error) {
 			if assert.NoError(t, err) {
 				assert.Contains(t, output, "basic Succeeded")
@@ -334,11 +342,6 @@
 		RunCli([]string{"watch", "basic"}, func(t *testing.T, output string, err error) {
 			if assert.NoError(t, err) {
 				assert.Contains(t, output, "Name:")
-=======
-		RunCli([]string{"terminate", "basic"}, func(t *testing.T, output string, err error) {
-			if assert.NoError(t, err) {
-				assert.Contains(t, output, "workflow basic terminated")
->>>>>>> 636ea443
 			}
 		})
 }

--- conflicted
+++ resolved
@@ -1,16 +1,15 @@
 package e2e
 
 import (
-<<<<<<< HEAD
+	"os"
 	"regexp"
-=======
-	"os"
->>>>>>> 4cda9a05
 	"testing"
 	"time"
 
+	"github.com/argoproj/argo/pkg/apis/workflow/v1alpha1"
 	"github.com/stretchr/testify/assert"
 	"github.com/stretchr/testify/suite"
+	v1 "k8s.io/apimachinery/pkg/apis/meta/v1"
 
 	"github.com/argoproj/argo/test/e2e/fixtures"
 )
@@ -112,7 +111,7 @@
 	})
 
 	var createdWorkflowName string
-	s.Given().CronWorkflow("@testdata/basic.yaml").
+	s.Given(s.T()).CronWorkflow("@testdata/basic.yaml").
 		When().
 		CreateCronWorkflow().
 		RunCli([]string{"submit", "--from", "CronWorkflow/test-cron-wf-basic"}, func(t *testing.T, output string, err error) {
@@ -127,30 +126,8 @@
 		}).
 		WaitForWorkflowName(createdWorkflowName, 15*time.Second).
 		Then().
-		ExpectWorkflowName(createdWorkflowName, func(t *testing.T, metadata *metav1.ObjectMeta, status *wfv1.WorkflowStatus) {
-			assert.Equal(t, wfv1.NodeSucceeded, status.Phase)
-		})
-
-	s.Given().WorkflowTemplate("@smoke/workflow-template-whalesay-template.yaml").
-		When().
-		CreateWorkflowTemplates().
-		RunCli([]string{"submit", "--from", "WorkflowTemplate/workflow-template-whalesay-template"}, func(t *testing.T, output string, err error) {
-			assert.Errorf(t, err, "When submitting a Workflow from a WorkflowTemplate an entrypoint must be passed with --entrypoint")
-		}).
-		RunCli([]string{"submit", "--from", "WorkflowTemplate/workflow-template-whalesay-template", "--entrypoint", "whalesay-template", "--parameter", "message=TEST"}, func(t *testing.T, output string, err error) {
-			assert.NoError(t, err)
-			assert.Contains(t, output, "Name:                workflow-template-whalesay-template-")
-			r := regexp.MustCompile(`Name:\s+?(workflow-template-whalesay-template-[a-z0-9]+)`)
-			res := r.FindStringSubmatch(output)
-			if len(res) != 2 {
-				assert.Fail(t, "Internal test error, please report a bug")
-			}
-			createdWorkflowName = res[1]
-		}).
-		WaitForWorkflowName(createdWorkflowName, 15*time.Second).
-		Then().
-		ExpectWorkflowName(createdWorkflowName, func(t *testing.T, metadata *metav1.ObjectMeta, status *wfv1.WorkflowStatus) {
-			assert.Equal(t, wfv1.NodeSucceeded, status.Phase)
+		ExpectWorkflowName(createdWorkflowName, func(t *testing.T, metadata *v1.ObjectMeta, status *v1alpha1.WorkflowStatus) {
+			assert.Equal(t, v1alpha1.NodeSucceeded, status.Phase)
 		})
 }
 
@@ -264,27 +241,10 @@
 	})
 }
 
-<<<<<<< HEAD
-func (s *CLISuite) TestArchive() {
-	if !s.Persistence.IsEnabled() {
-		s.T().SkipNow()
-	}
-	var uid types.UID
-	s.Given().
-		Workflow("@smoke/basic.yaml").
-		When().
-		SubmitWorkflow().
-		WaitForWorkflow(30*time.Second).
-		Then().
-		ExpectWorkflow(func(t *testing.T, metadata *metav1.ObjectMeta, status *wfv1.WorkflowStatus) {
-			uid = metadata.UID
-		}).
-		RunCli([]string{"archive", "list"}, func(t *testing.T, output string, err error) {
-=======
+
 func (s *CLISuite) TestCron() {
 	s.Run("Create", func(t *testing.T) {
 		s.Given(t).RunCli([]string{"cron", "create", "testdata/basic.yaml"}, func(t *testing.T, output string, err error) {
->>>>>>> 4cda9a05
 			if assert.NoError(t, err) {
 				assert.Contains(t, output, "Name:")
 				assert.Contains(t, output, "Namespace:")

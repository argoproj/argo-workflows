--- conflicted
+++ resolved
@@ -996,10 +996,7 @@
 	})
 }
 
-<<<<<<< HEAD
-func (s *CLIWithServerSuite) TestRetryOmit() {
-=======
-func (s *CLISuite) TestWorkflowLevelSemaphore() {
+func (s *CLIWithServerSuite) TestWorkflowLevelSemaphore() {
 	semaphoreData := map[string]string{
 		"workflow": "1",
 	}
@@ -1028,7 +1025,7 @@
 		})
 }
 
-func (s *CLISuite) TestTemplateLevelSemaphore() {
+func (s *CLIWithServerSuite) TestTemplateLevelSemaphore() {
 	semaphoreData := map[string]string{
 		"template": "1",
 	}
@@ -1050,7 +1047,6 @@
 }
 
 func (s *CLISuite) TestRetryOmit() {
->>>>>>> a38101f4
 	s.testNeedsOffloading()
 	s.Given().
 		Workflow("@testdata/retry-omit.yaml").

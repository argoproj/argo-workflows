// +build e2e

package e2e

import (
	"io/ioutil"
	"os"
	"path/filepath"
	"regexp"
	"strings"
	"testing"
	"time"

	"github.com/stretchr/testify/assert"
	"github.com/stretchr/testify/suite"
	corev1 "k8s.io/apimachinery/pkg/apis/meta/v1"
	metav1 "k8s.io/apimachinery/pkg/apis/meta/v1"

	wfv1 "github.com/argoproj/argo/pkg/apis/workflow/v1alpha1"
	"github.com/argoproj/argo/test/e2e/fixtures"
)

type CLISuite struct {
	fixtures.E2ESuite
}

func (s *CLISuite) BeforeTest(suiteName, testName string) {
	s.E2ESuite.BeforeTest(suiteName, testName)
	_ = os.Unsetenv("ARGO_SERVER")
	_ = os.Unsetenv("ARGO_TOKEN")
}

func (s *CLISuite) testNeedsOffloading() {
	serverUnavailable := os.Getenv("ARGO_SERVER") == ""
	if s.Persistence.IsEnabled() && serverUnavailable {
		if !serverUnavailable {
			s.T().Skip("test needs offloading, but the Argo Server is unavailable - if `testNeedsOffloading()` is the first line of your test test, you should move your test to `CliWithServerSuite`?")
		}
		s.T().Skip("test needs offloading, but offloading not enabled")
	}
}

func (s *CLISuite) TestCompletion() {
	s.Given().RunCli([]string{"completion", "bash"}, func(t *testing.T, output string, err error) {
		assert.NoError(t, err)
		assert.Contains(t, output, "bash completion for argo")
	})
}

func (s *CLISuite) TestVersion() {
	// check we can run this without error
	s.Given().
		RunCli([]string{"version"}, func(t *testing.T, output string, err error) {
			assert.NoError(t, err)
		})
}

func (s *CLISuite) TestSubmitDryRun() {
	s.Given().
		RunCli([]string{"submit", "smoke/basic.yaml", "--dry-run", "-o", "yaml"}, func(t *testing.T, output string, err error) {
			if assert.NoError(t, err) {
				assert.Contains(t, output, "name: basic")
				// dry-run should never get a UID
				assert.NotContains(t, output, "uid:")
			}
		})
}

func (s *CLISuite) TestSubmitServerDryRun() {
	s.Given().
		RunCli([]string{"submit", "smoke/basic.yaml", "--server-dry-run", "-o", "yaml"}, func(t *testing.T, output string, err error) {
			if assert.NoError(t, err) {
				assert.Contains(t, output, "name: basic")
				// server-dry-run should get a UID
				assert.Contains(t, output, "uid:")
			}
		})
}

func (s *CLISuite) TestTokenArg() {
	if os.Getenv("CI") != "true" {
		s.T().SkipNow()
	}
	s.Run("ListWithBadToken", func() {
		s.Given().RunCli([]string{"list", "--user", "fake_token_user", "--token", "badtoken"}, func(t *testing.T, output string, err error) {
			assert.Error(t, err)
		})
	})

	var goodToken string
	s.Run("GetSAToken", func() {
		token, err := s.GetServiceAccountToken()
		assert.NoError(s.T(), err)
		goodToken = token
	})
	s.Run("ListWithGoodToken", func() {
		s.Given().RunCli([]string{"list", "--user", "fake_token_user", "--token", goodToken}, func(t *testing.T, output string, err error) {
			assert.NoError(t, err)
			assert.Contains(t, output, "NAME")
			assert.Contains(t, output, "STATUS")
		})
	})
}

func (s *CLISuite) TestLogs() {
	s.Given().
		Workflow(`@smoke/basic.yaml`).
		When().
		SubmitWorkflow().
		WaitForWorkflowToStart(5*time.Second).
		WaitForWorkflowCondition(func(wf *wfv1.Workflow) bool {
			return wf.Status.Nodes.FindByDisplayName("basic") != nil
		}, "pod running", 10*time.Second)

	s.Run("FollowWorkflowLogs", func() {
		s.Given().
			RunCli([]string{"logs", "basic", "--follow"}, func(t *testing.T, output string, err error) {
				if assert.NoError(t, err) {
					assert.Contains(t, output, ":) Hello Argo!")
				}
			})
	})
	s.Run("FollowPodLogs", func() {
		s.Given().
			RunCli([]string{"logs", "basic", "basic", "--follow"}, func(t *testing.T, output string, err error) {
				if assert.NoError(t, err) {
					assert.Contains(t, output, ":) Hello Argo!")
				}
			})
	})
	s.Run("ContainerLogs", func() {
		s.Given().
			RunCli([]string{"logs", "basic", "basic", "-c", "wait"}, func(t *testing.T, output string, err error) {
				if assert.NoError(t, err) {
					assert.Contains(t, output, "Executor")
				}
			})
	})
	s.Run("Since", func() {
		s.Given().
			RunCli([]string{"logs", "basic", "--since=1s"}, func(t *testing.T, output string, err error) {
				if assert.NoError(t, err) {
					assert.NotContains(t, output, ":) Hello Argo!")
				}
			})
	})
	s.Run("SinceTime", func() {
		s.Given().
			RunCli([]string{"logs", "basic", "--since-time=" + time.Now().Format(time.RFC3339)}, func(t *testing.T, output string, err error) {
				if assert.NoError(t, err) {
					assert.NotContains(t, output, ":) Hello Argo!")
				}
			})
	})
	s.Run("TailLines", func() {
		s.Given().
			RunCli([]string{"logs", "basic", "--tail=0"}, func(t *testing.T, output string, err error) {
				if assert.NoError(t, err) {
					assert.NotContains(t, output, ":) Hello Argo!")
				}
			})
	})
	s.Run("CompletedWorkflow", func() {
		s.Given().
			WorkflowName("basic").
			When().
			WaitForWorkflow(10*time.Second).
			Then().
			RunCli([]string{"logs", "basic", "--tail=10"}, func(t *testing.T, output string, err error) {
				if assert.NoError(t, err) {
					assert.Contains(t, output, ":) Hello Argo!")
				}
			})
	})
}

// this test probably should be in the ArgoServerSuite, but it's just much easier to write the test
// for the CLI
func (s *CLISuite) TestLogProblems() {
	s.Given().
		Workflow(`@testdata/log-problems.yaml`).
		When().
		SubmitWorkflow().
		WaitForWorkflowToStart(5*time.Second).
		Then().
		// logs should come in order
		RunCli([]string{"logs", "log-problems", "--follow"}, func(t *testing.T, output string, err error) {
			if assert.NoError(t, err) {
				lines := strings.Split(output, "\n")
				if assert.Len(t, lines, 6) {
					assert.Contains(t, lines[0], "one")
					assert.Contains(t, lines[1], "two")
					assert.Contains(t, lines[2], "three")
					assert.Contains(t, lines[3], "four")
					assert.Contains(t, lines[4], "five")
				}
			}
		}).
		When().
		// Next check that all log entries and received and in the correct order.
		WaitForWorkflow(30*time.Second).
		Then().
		RunCli([]string{"logs", "log-problems"}, func(t *testing.T, output string, err error) {
			if assert.NoError(t, err) {
				lines := strings.Split(output, "\n")
				if assert.Len(t, lines, 6) {
					assert.Contains(t, lines[0], "one")
					assert.Contains(t, lines[1], "two")
					assert.Contains(t, lines[2], "three")
					assert.Contains(t, lines[3], "four")
					assert.Contains(t, lines[4], "five")
				}
			}
		})
}

func (s *CLISuite) TestRoot() {
	s.Run("Submit", func() {
		s.Given().RunCli([]string{"submit", "smoke/basic.yaml"}, func(t *testing.T, output string, err error) {
			if assert.NoError(t, err) {
				assert.Contains(t, output, "Name:")
				assert.Contains(t, output, "Namespace:")
				assert.Contains(t, output, "ServiceAccount:")
				assert.Contains(t, output, "Status:")
				assert.Contains(t, output, "Created:")
			}
		})
	})
	s.Run("List", func() {
		s.testNeedsOffloading()
		for i := 0; i < 3; i++ {
			s.Given().
				Workflow("@smoke/basic-generate-name.yaml").
				When().
				SubmitWorkflow().
				WaitForWorkflow(20 * time.Second)
		}
		s.Given().RunCli([]string{"list", "--chunk-size", "1"}, func(t *testing.T, output string, err error) {
			if assert.NoError(t, err) {
				assert.Contains(t, output, "NAME")
				assert.Contains(t, output, "STATUS")
				assert.Contains(t, output, "AGE")
				assert.Contains(t, output, "DURATION")
				assert.Contains(t, output, "PRIORITY")
			}
		})
	})
	s.Run("Get", func() {
		s.testNeedsOffloading()
		s.Given().RunCli([]string{"get", "basic"}, func(t *testing.T, output string, err error) {
			if assert.NoError(t, err) {
				assert.Contains(t, output, "Name:")
				assert.Contains(t, output, "Namespace:")
				assert.Contains(t, output, "ServiceAccount:")
				assert.Contains(t, output, "Status:")
				assert.Contains(t, output, "Created:")
			}
		})
	})

	var createdWorkflowName string
	s.Run("From", func() {
		s.Given().CronWorkflow("@cron/basic.yaml").
			When().
			CreateCronWorkflow().
			RunCli([]string{"submit", "--from", "cronwf/test-cron-wf-basic", "-l", "argo-e2e=true"}, func(t *testing.T, output string, err error) {
				assert.NoError(t, err)
				assert.Contains(t, output, "Name:                test-cron-wf-basic-")
				r := regexp.MustCompile(`Name:\s+?(test-cron-wf-basic-[a-z0-9]+)`)
				res := r.FindStringSubmatch(output)
				if len(res) != 2 {
					assert.Fail(t, "Internal test error, please report a bug")
				}
				createdWorkflowName = res[1]
			}).
			WaitForWorkflowName(createdWorkflowName, 30*time.Second).
			Then().
			ExpectWorkflowName(createdWorkflowName, func(t *testing.T, metadata *corev1.ObjectMeta, status *wfv1.WorkflowStatus) {
				assert.Equal(t, wfv1.NodeSucceeded, status.Phase)
			})
	})
}

func (s *CLIWithServerSuite) TestWorkflowSuspendResume() {
	s.testNeedsOffloading()
	s.Given().
		Workflow("@testdata/sleep-3s.yaml").
		When().
		SubmitWorkflow().
		WaitForWorkflowToStart(10*time.Second).
		RunCli([]string{"suspend", "sleep-3s"}, func(t *testing.T, output string, err error) {
			if assert.NoError(t, err) {
				assert.Contains(t, output, "workflow sleep-3s suspended")
			}
		}).
		RunCli([]string{"resume", "sleep-3s"}, func(t *testing.T, output string, err error) {
			if assert.NoError(t, err) {
				assert.Contains(t, output, "workflow sleep-3s resumed")
			}
		}).
		WaitForWorkflow(20 * time.Second).
		Then().
		ExpectWorkflow(func(t *testing.T, _ *corev1.ObjectMeta, status *wfv1.WorkflowStatus) {
			assert.Equal(t, wfv1.NodeSucceeded, status.Phase)
		})
}

func (s *CLIWithServerSuite) TestNodeSuspendResume() {
	s.testNeedsOffloading()
	s.Given().
		Workflow("@testdata/node-suspend.yaml").
		When().
		SubmitWorkflow().
		WaitForWorkflowCondition(func(wf *wfv1.Workflow) bool {
			return wf.Status.AnyActiveSuspendNode()
		}, "suspended node", 30*time.Second).
		RunCli([]string{"resume", "node-suspend", "--node-field-selector", "inputs.parameters.tag.value=suspend1-tag1"}, func(t *testing.T, output string, err error) {
			if assert.NoError(t, err) {
				assert.Contains(t, output, "workflow node-suspend resumed")
			}
		}).
		WaitForWorkflowCondition(func(wf *wfv1.Workflow) bool {
			return wf.Status.AnyActiveSuspendNode()
		}, "suspended node", 10*time.Second).
		RunCli([]string{"stop", "node-suspend", "--node-field-selector", "inputs.parameters.tag.value=suspend2-tag1", "--message", "because"}, func(t *testing.T, output string, err error) {
			if assert.NoError(t, err) {
				assert.Contains(t, output, "workflow node-suspend stopped")
			}
		}).
		WaitForWorkflowCondition(func(wf *wfv1.Workflow) bool {
			return wf.Status.Phase == wfv1.NodeFailed
		}, "suspended node", 10*time.Second).
		Then().
		ExpectWorkflow(func(t *testing.T, _ *corev1.ObjectMeta, status *wfv1.WorkflowStatus) {
			if assert.Equal(t, wfv1.NodeFailed, status.Phase) {
				r := regexp.MustCompile(`child '(node-suspend-[0-9]+)' failed`)
				res := r.FindStringSubmatch(status.Message)
				assert.Equal(t, len(res), 2)
				assert.Equal(t, status.Nodes[res[1]].Message, "because")
			}
		})
}

func (s *CLISuite) TestWorkflowDeleteByName() {
	s.Given().
		Workflow("@smoke/basic.yaml").
		When().
		SubmitWorkflow().
		WaitForWorkflow(30*time.Second).
		RunCli([]string{"delete", "basic"}, func(t *testing.T, output string, err error) {
			if assert.NoError(t, err) {
				assert.Contains(t, output, "Workflow 'basic' deleted")
			}
		})
}

func (s *CLISuite) TestWorkflowDeleteDryRun() {
	s.Given().
		When().
		RunCli([]string{"delete", "--dry-run", "basic"}, func(t *testing.T, output string, err error) {
			if assert.NoError(t, err) {
				assert.Contains(t, output, "Workflow 'basic' deleted (dry-run)")
			}
		})
}

func (s *CLISuite) TestWorkflowDeleteNothing() {
	s.Given().
		Workflow("@smoke/basic.yaml").
		When().
		SubmitWorkflow().
		WaitForWorkflow(30*time.Second).
		RunCli([]string{"delete"}, func(t *testing.T, output string, err error) {
			if assert.NoError(t, err) {
				assert.NotContains(t, output, "deleted")
			}
		})
}

func (s *CLISuite) TestWorkflowDeleteNotFound() {
	s.Given().
		When().
		RunCli([]string{"delete", "not-found"}, func(t *testing.T, output string, err error) {
			if assert.NoError(t, err) {
				assert.Contains(t, output, "Workflow 'not-found' not found")
			}
		})
}

func (s *CLISuite) TestWorkflowDeleteAll() {
	s.Given().
		Workflow("@smoke/basic.yaml").
		When().
		SubmitWorkflow().
		WaitForWorkflow(30*time.Second).
		Given().
		RunCli([]string{"delete", "--all", "-l", "argo-e2e"}, func(t *testing.T, output string, err error) {
			if assert.NoError(t, err) {
				assert.Contains(t, output, "Workflow 'basic' deleted")
			}
		})
}

func (s *CLISuite) TestWorkflowDeleteCompleted() {
	s.Given().
		Workflow("@testdata/sleep-3s.yaml").
		When().
		SubmitWorkflow().
		Given().
		RunCli([]string{"delete", "--completed", "-l", "argo-e2e"}, func(t *testing.T, output string, err error) {
			if assert.NoError(t, err) {
				// nothing should be deleted yet
				assert.NotContains(t, output, "deleted")
			}
		}).
		When().
		WaitForWorkflow(30*time.Second).
		Given().
		RunCli([]string{"delete", "--completed", "-l", "argo-e2e"}, func(t *testing.T, output string, err error) {
			if assert.NoError(t, err) {
				assert.Contains(t, output, "deleted")
			}
		})
}

func (s *CLISuite) TestWorkflowDeleteResubmitted() {
	s.Given().
		Workflow("@testdata/exit-1.yaml").
		When().
		SubmitWorkflow().
		WaitForWorkflow(30*time.Second).
		Given().
		RunCli([]string{"resubmit", "--memoized", "exit-1"}, func(t *testing.T, output string, err error) {
			if assert.NoError(t, err) {
				assert.Contains(t, output, "Name:")
				assert.Contains(t, output, "Namespace:")
				assert.Contains(t, output, "ServiceAccount:")
				assert.Contains(t, output, "Status:")
				assert.Contains(t, output, "Created:")
			}
		}).
		When().
		Given().
		RunCli([]string{"delete", "--resubmitted", "-l", "argo-e2e"}, func(t *testing.T, output string, err error) {
			if assert.NoError(t, err) {
				assert.Contains(t, output, "deleted")
			}
		})
}

func (s *CLISuite) TestWorkflowDeleteOlder() {
	s.Given().
		Workflow("@smoke/basic.yaml").
		When().
		SubmitWorkflow().
		WaitForWorkflow(30*time.Second).
		Given().
		RunCli([]string{"delete", "--older", "1d", "-l", "argo-e2e"}, func(t *testing.T, output string, err error) {
			if assert.NoError(t, err) {
				// nothing over a day should be deleted
				assert.NotContains(t, output, "deleted")
			}
		}).
		RunCli([]string{"delete", "--older", "0s", "-l", "argo-e2e"}, func(t *testing.T, output string, err error) {
			if assert.NoError(t, err) {
				assert.Contains(t, output, "deleted")
			}
		})
}

func (s *CLISuite) TestWorkflowDeleteByPrefix() {
	s.Given().
		Workflow("@smoke/basic.yaml").
		When().
		SubmitWorkflow().
		WaitForWorkflow(30*time.Second).
		Given().
		RunCli([]string{"delete", "--prefix", "missing-prefix", "-l", "argo-e2e"}, func(t *testing.T, output string, err error) {
			if assert.NoError(t, err) {
				// nothing should be deleted
				assert.NotContains(t, output, "deleted")
			}
		}).
		RunCli([]string{"delete", "--prefix", "basic", "-l", "argo-e2e"}, func(t *testing.T, output string, err error) {
			if assert.NoError(t, err) {
				assert.Contains(t, output, "deleted")
			}
		})
}

func (s *CLISuite) TestWorkflowLint() {
	s.Run("LintStdin", func() {
		s.Given().
			RunCliWithStdin(`
kind: Workflow
apiVersion: argoproj.io/v1alpha1
metadata:
  name: my-wf
spec:
  entrypoint: main
  templates:
  - name: main
    container:
      image: my-image
`, []string{"lint", "/dev/stdin"}, func(t *testing.T, output string, err error) {
				if assert.NoError(t, err) {
					assert.Contains(t, output, "/dev/stdin is valid")
				}
			})
	})
	s.Run("LintAllKinds", func() {
		s.Given().
			RunCliWithStdin(`
kind: ClusterWorkflowTemplate
apiVersion: argoproj.io/v1alpha1
metadata:
  name: my-cwft
spec:
  entrypoint: main
  templates:
  - name: main
    container:
      image: my-image
`, []string{"lint", "--all-kinds", "/dev/stdin"}, func(t *testing.T, output string, err error) {
				if assert.NoError(t, err) {
					assert.Contains(t, output, "/dev/stdin is valid")
				}
			})
	})
	s.Run("LintFile", func() {
		s.Given().RunCli([]string{"lint", "smoke/basic.yaml"}, func(t *testing.T, output string, err error) {
			if assert.NoError(t, err) {
				assert.Contains(t, output, "smoke/basic.yaml is valid")
			}
		})
	})
	s.Run("LintFileEmptyParamDAG", func() {
		s.Given().RunCli([]string{"lint", "expectedfailures/empty-parameter-dag.yaml"}, func(t *testing.T, output string, err error) {
			if assert.EqualError(t, err, "exit status 1") {
				assert.Contains(t, output, "templates.abc.tasks.a templates.whalesay inputs.parameters.message was not supplied")
			}
		})
	})
	s.Run("LintFileEmptyParamSteps", func() {
		s.Given().RunCli([]string{"lint", "expectedfailures/empty-parameter-steps.yaml"}, func(t *testing.T, output string, err error) {
			if assert.EqualError(t, err, "exit status 1") {
				assert.Contains(t, output, "templates.abc.steps[0].a templates.whalesay inputs.parameters.message was not supplied")
			}
		})
	})
	s.Run("LintFileWithTemplate", func() {
		s.Given().
			WorkflowTemplate("@smoke/workflow-template-whalesay-template.yaml").
			When().
			CreateWorkflowTemplates().
			Given().
			RunCli([]string{"lint", "smoke/hello-world-workflow-tmpl.yaml"}, func(t *testing.T, output string, err error) {
				if assert.NoError(t, err) {
					assert.Contains(t, output, "smoke/hello-world-workflow-tmpl.yaml is valid")
				}
			})
	})
	s.Run("LintDir", func() {
		tmp, err := ioutil.TempDir("", "")
		s.CheckError(err)
		defer func() { _ = os.RemoveAll(tmp) }()
		// Read all content of src to data
		data, err := ioutil.ReadFile("smoke/basic.yaml")
		s.CheckError(err)
		// Write data to dst
		err = ioutil.WriteFile(filepath.Join(tmp, "my-workflow.yaml"), data, 0644)
		s.CheckError(err)
		s.Given().
			RunCli([]string{"lint", tmp}, func(t *testing.T, output string, err error) {
				if assert.NoError(t, err) {
					assert.Contains(t, output, "my-workflow.yaml is valid")
				}
			})
	})

	s.Run("Different Kind", func() {
		s.Given().
			RunCli([]string{"lint", "testdata/workflow-template-nested-template.yaml"}, func(t *testing.T, output string, err error) {
				if assert.Error(t, err) {
					assert.Contains(t, output, "testdata/workflow-template-nested-template.yaml: ignored")
					assert.Contains(t, output, "Error in testdata/workflow-template-nested-template.yaml: there was nothing to validate")
				}
			})
	})
	s.Run("Valid", func() {
		s.Given().
			RunCli([]string{"lint", "testdata/exit-1.yaml"}, func(t *testing.T, output string, err error) {
				if assert.NoError(t, err) {
					assert.Contains(t, output, "exit-1.yaml is valid")
				}
			})
	})
	s.Run("Invalid", func() {
		s.Given().
			RunCli([]string{"lint", "expectedfailures/empty-parameter-dag.yaml"}, func(t *testing.T, output string, err error) {
				if assert.Error(t, err) {
					assert.Contains(t, output, "expectedfailures/empty-parameter-dag.yaml:")
				}
			})
	})
	// Not all files in this directory are Workflows, expect failure
	s.Run("NotAllWorkflows", func() {
		s.Given().
			RunCli([]string{"lint", "testdata"}, func(t *testing.T, output string, err error) {
				if assert.Error(t, err) {
					assert.Contains(t, output, "testdata/workflow-template-nested-template.yaml: ignored")
					assert.Contains(t, output, "Errors encountered in validation")
				}
			})
	})

	// All files in this directory are Workflows, expect success
	s.Run("AllWorkflows", func() {
		s.Given().
			RunCli([]string{"lint", "stress"}, func(t *testing.T, output string, err error) {
				assert.NoError(t, err)
			})
	})
}

func (s *CLIWithServerSuite) TestWorkflowRetry() {
	s.testNeedsOffloading()
	var retryTime corev1.Time

	s.Given().
		Workflow("@testdata/retry-test.yaml").
		When().
		SubmitWorkflow().
		WaitForWorkflowToStart(5*time.Second).
		WaitForWorkflowCondition(func(wf *wfv1.Workflow) bool {
			return wf.Status.AnyActiveSuspendNode()
		}, "suspended node", 30*time.Second).
		RunCli([]string{"terminate", "retry-test"}, func(t *testing.T, output string, err error) {
			if assert.NoError(t, err) {
				assert.Contains(t, output, "workflow retry-test terminated")
			}
		}).
		WaitForWorkflowCondition(func(wf *wfv1.Workflow) bool {
			retryTime = wf.Status.FinishedAt
			return wf.Status.Phase == wfv1.NodeFailed
		}, "terminated", 20*time.Second).
		RunCli([]string{"retry", "retry-test", "--restart-successful", "--node-field-selector", "templateName==steps-inner"}, func(t *testing.T, output string, err error) {
			if assert.NoError(t, err) {
				assert.Contains(t, output, "Name:")
				assert.Contains(t, output, "Namespace:")
			}
		}).
		WaitForWorkflowCondition(func(wf *wfv1.Workflow) bool {
			return wf.Status.AnyActiveSuspendNode()
		}, "suspended node", 20*time.Second).
		Then().
		ExpectWorkflow(func(t *testing.T, _ *corev1.ObjectMeta, status *wfv1.WorkflowStatus) {
			outerStepsPodNode := status.Nodes.FindByDisplayName("steps-outer-step1")
			innerStepsPodNode := status.Nodes.FindByDisplayName("steps-inner-step1")

			assert.True(t, outerStepsPodNode.FinishedAt.Before(&retryTime))
			assert.True(t, retryTime.Before(&innerStepsPodNode.FinishedAt))
		})
}

func (s *CLISuite) TestWorkflowTerminate() {
	s.Given().
		Workflow("@smoke/basic.yaml").
		When().
		SubmitWorkflow().
		Given().
		RunCli([]string{"terminate", "basic"}, func(t *testing.T, output string, err error) {
			if assert.NoError(t, err) {
				assert.Contains(t, output, "workflow basic terminated")
			}
		})
}

func (s *CLIWithServerSuite) TestWorkflowWait() {
	s.testNeedsOffloading()
	s.Given().
		Workflow("@smoke/basic.yaml").
		When().
		SubmitWorkflow().
		Given().
		RunCli([]string{"wait", "basic"}, func(t *testing.T, output string, err error) {
			if assert.NoError(t, err) {
				assert.Contains(t, output, "basic Succeeded")
			}
		})
}

func (s *CLIWithServerSuite) TestWorkflowWatch() {
	s.testNeedsOffloading()
	s.Given().
		Workflow("@smoke/basic.yaml").
		When().
		SubmitWorkflow().
		Given().
		RunCli([]string{"watch", "basic"}, func(t *testing.T, output string, err error) {
			if assert.NoError(t, err) {
				assert.Contains(t, output, "Name:")
			}
		})
}

func (s *CLISuite) TestTemplate() {
	s.Run("Lint", func() {
		s.Given().RunCli([]string{"template", "lint", "smoke/workflow-template-whalesay-template.yaml"}, func(t *testing.T, output string, err error) {
			if assert.NoError(t, err) {
				assert.Contains(t, output, "validated")
			}
		})
	})
	s.Run("Create", func() {
		s.Given().RunCli([]string{"template", "create", "smoke/workflow-template-whalesay-template.yaml"}, func(t *testing.T, output string, err error) {
			if assert.NoError(t, err) {
				assert.Contains(t, output, "Name:")
				assert.Contains(t, output, "Namespace:")
				assert.Contains(t, output, "Created:")
			}
		})
	})
	s.Run("List", func() {
		s.Given().RunCli([]string{"template", "list"}, func(t *testing.T, output string, err error) {
			if assert.NoError(t, err) {
				assert.Contains(t, output, "NAME")
			}
		})
	})
	s.Run("Get", func() {
		s.Given().RunCli([]string{"template", "get", "not-found"}, func(t *testing.T, output string, err error) {
			if assert.EqualError(t, err, "exit status 1") {
				assert.Contains(t, output, `"not-found" not found`)

			}
		}).RunCli([]string{"template", "get", "workflow-template-whalesay-template"}, func(t *testing.T, output string, err error) {
			if assert.NoError(t, err) {
				assert.Contains(t, output, "Name:")
				assert.Contains(t, output, "Namespace:")
				assert.Contains(t, output, "Created:")
			}
		})
	})
	s.Run("Submittable-Template", func() {
		s.testNeedsOffloading()
		s.Given().RunCli([]string{"submit", "--from", "workflowtemplate/workflow-template-whalesay-template", "-l", "argo-e2e=true"}, func(t *testing.T, output string, err error) {
			if assert.NoError(t, err) {
				assert.Contains(t, output, "Name:")
				assert.Contains(t, output, "Namespace:")
				assert.Contains(t, output, "Created:")
			}
		})
		var workflowName string
		s.Given().RunCli([]string{"list"}, func(t *testing.T, output string, err error) {
			if assert.NoError(t, err) {
				r := regexp.MustCompile(`\s+?(workflow-template-whalesay-template-[a-z0-9]+)`)
				res := r.FindStringSubmatch(output)
				if len(res) != 2 {
					assert.Fail(t, "Internal test error, please report a bug")
				}
				workflowName = res[1]
			}
		})
		s.Given().
			WorkflowName(workflowName).
			When().
			WaitForWorkflow(30*time.Second).
			RunCli([]string{"get", workflowName}, func(t *testing.T, output string, err error) {
				if assert.NoError(t, err) {
					assert.Contains(t, output, workflowName)
					assert.Contains(t, output, "Succeeded")
				}
			})
	})
	s.Run("Delete", func() {
		s.Given().RunCli([]string{"template", "delete", "workflow-template-whalesay-template"}, func(t *testing.T, output string, err error) {
			assert.NoError(t, err)
		})
	})
}

func (s *CLISuite) TestWorkflowResubmit() {
	s.Given().
		Workflow("@testdata/exit-1.yaml").
		When().
		SubmitWorkflow().
		WaitForWorkflow(30*time.Second).
		Given().
		RunCli([]string{"resubmit", "--memoized", "exit-1"}, func(t *testing.T, output string, err error) {
			if assert.NoError(t, err) {
				assert.Contains(t, output, "Name:")
				assert.Contains(t, output, "Namespace:")
				assert.Contains(t, output, "ServiceAccount:")
				assert.Contains(t, output, "Status:")
				assert.Contains(t, output, "Created:")
			}
		})
}

func (s *CLISuite) TestCron() {
	s.Run("Lint", func() {
		s.Given().RunCli([]string{"cron", "lint", "cron/basic.yaml"}, func(t *testing.T, output string, err error) {
			if assert.NoError(t, err) {
				assert.Contains(t, output, "cron/basic.yaml is valid")
				assert.Contains(t, output, "Manifests validated")
			}
		})
	})
	s.Run("Different Kind", func() {
		s.Given().
			RunCli([]string{"cron", "lint", "testdata/workflow-template-nested-template.yaml"}, func(t *testing.T, output string, err error) {
				if assert.Error(t, err) {
					assert.Contains(t, output, "testdata/workflow-template-nested-template.yaml: ignored")
					assert.Contains(t, output, "Error in testdata/workflow-template-nested-template.yaml: there was nothing to validate")
				}
			})
	})
	// Not all files in this directory are CronWorkflows, expect failure
	s.Run("NotAllWorkflows", func() {
		s.Given().
			RunCli([]string{"cron", "lint", "testdata"}, func(t *testing.T, output string, err error) {
				if assert.Error(t, err) {
					assert.Contains(t, output, "testdata/workflow-template-nested-template.yaml: ignored")
					assert.Contains(t, output, "Errors encountered in validation")
				}
			})
	})

	// All files in this directory are CronWorkflows, expect success
	s.Run("AllCron", func() {
		s.Given().
			RunCli([]string{"cron", "lint", "cron"}, func(t *testing.T, output string, err error) {
				assert.NoError(t, err)
			})
	})

	s.Run("Create", func() {
		s.Given().RunCli([]string{"cron", "create", "cron/basic.yaml"}, func(t *testing.T, output string, err error) {
			if assert.NoError(t, err) {
				assert.Contains(t, output, "Name:")
				assert.Contains(t, output, "Namespace:")
				assert.Contains(t, output, "Created:")
				assert.Contains(t, output, "Schedule:")
				assert.Contains(t, output, "Suspended:")
				assert.Contains(t, output, "StartingDeadlineSeconds:")
				assert.Contains(t, output, "ConcurrencyPolicy:")
			}
		})
	})

	s.Run("Delete", func() {
		s.Given().RunCli([]string{"cron", "delete", "test-cron-wf-basic"}, func(t *testing.T, output string, err error) {
			assert.NoError(t, err)
		})
	})

	s.Run("Create Schedule Override", func() {
		s.Given().RunCli([]string{"cron", "create", "cron/basic.yaml", "--schedule", "1 2 3 * *"}, func(t *testing.T, output string, err error) {
			if assert.NoError(t, err) {
				assert.Contains(t, output, "Schedule:                      1 2 3 * *")
			}
		})
	})

	s.Run("Create Parameter Override", func() {
		s.Given().RunCli([]string{"cron", "create", "cron/param.yaml", "-p", "message=\"bar test passed\""}, func(t *testing.T, output string, err error) {
			if assert.NoError(t, err) {
				assert.Contains(t, output, "bar test passed")
			}
		})
	})

	s.Run("List", func() {
		s.Given().RunCli([]string{"cron", "list"}, func(t *testing.T, output string, err error) {
			if assert.NoError(t, err) {
				assert.Contains(t, output, "NAME")
				assert.Contains(t, output, "AGE")
				assert.Contains(t, output, "LAST RUN")
				assert.Contains(t, output, "SCHEDULE")
				assert.Contains(t, output, "SUSPENDED")
			}
		})
	})
	s.Run("Suspend", func() {
		s.Given().RunCli([]string{"cron", "suspend", "test-cron-wf-basic"}, func(t *testing.T, output string, err error) {
			if assert.NoError(t, err) {
				assert.Contains(t, output, "CronWorkflow 'test-cron-wf-basic' suspended")
			}
		})
	})
	s.Run("Resume", func() {
		s.Given().RunCli([]string{"cron", "resume", "test-cron-wf-basic"}, func(t *testing.T, output string, err error) {
			if assert.NoError(t, err) {
				assert.Contains(t, output, "CronWorkflow 'test-cron-wf-basic' resumed")
			}
		})
	})
	s.Run("Get", func() {
		s.Given().RunCli([]string{"cron", "get", "not-found"}, func(t *testing.T, output string, err error) {
			if assert.EqualError(t, err, "exit status 1") {
				assert.Contains(t, output, `\"not-found\" not found`)

			}
		}).RunCli([]string{"cron", "get", "test-cron-wf-basic"}, func(t *testing.T, output string, err error) {
			if assert.NoError(t, err) {
				assert.Contains(t, output, "Name:")
				assert.Contains(t, output, "Namespace:")
				assert.Contains(t, output, "Created:")
				assert.Contains(t, output, "Schedule:")
				assert.Contains(t, output, "Suspended:")
				assert.Contains(t, output, "StartingDeadlineSeconds:")
				assert.Contains(t, output, "ConcurrencyPolicy:")
			}
		})
	})
}

func (s *CLISuite) TestClusterTemplateCommands() {
	s.Run("Lint", func() {
		s.Given().
			RunCli([]string{"cluster-template", "lint", "smoke/cluster-workflow-template-whalesay-template.yaml"}, func(t *testing.T, output string, err error) {
				if assert.NoError(t, err) {
					assert.Contains(t, output, "cluster-workflow-template-whalesay-template")
				}
			})
	})
	s.Run("Create", func() {
		s.Given().
			RunCli([]string{"cluster-template", "create", "smoke/cluster-workflow-template-whalesay-template.yaml"}, func(t *testing.T, output string, err error) {
				if assert.NoError(t, err) {
					assert.Contains(t, output, "cluster-workflow-template-whalesay-template")
				}
			})
	})
	s.Run("Get", func() {
		s.Given().
			RunCli([]string{"cluster-template", "get", "cluster-workflow-template-whalesay-template"}, func(t *testing.T, output string, err error) {
				if assert.NoError(t, err) {
					assert.Contains(t, output, "cluster-workflow-template-whalesay-template")
				}
			})
	})
	s.Run("list", func() {
		s.Given().
			RunCli([]string{"cluster-template", "list"}, func(t *testing.T, output string, err error) {
				if assert.NoError(t, err) {
					assert.Contains(t, output, "cluster-workflow-template-whalesay-template")
				}
			})
	})
	s.Run("Delete", func() {
		s.Given().
			RunCli([]string{"cluster-template", "delete", "cluster-workflow-template-whalesay-template"}, func(t *testing.T, output string, err error) {
				if assert.NoError(t, err) {
					assert.Contains(t, output, "cluster-workflow-template-whalesay-template")
				}
			})
	})
}

func (s *CLISuite) TestWorkflowTemplateRefSubmit() {
	s.Run("CreateWFT", func() {
		s.Given().RunCli([]string{"template", "create", "smoke/workflow-template-whalesay-template.yaml"}, func(t *testing.T, output string, err error) {
			if assert.NoError(t, err) {
				assert.Contains(t, output, "Name:")
				assert.Contains(t, output, "Namespace:")
				assert.Contains(t, output, "Created:")
			}
		})
	})
	s.Run("CreateWF", func() {
		s.Given().RunCli([]string{"submit", "testdata/workflow-template-ref.yaml"}, func(t *testing.T, output string, err error) {
			if assert.NoError(t, err) {
				assert.Contains(t, output, "Name:")
				assert.Contains(t, output, "Namespace:")
				assert.Contains(t, output, "Created:")
			}
		})
	})
	s.Run("CreateCWFT", func() {
		s.Given().RunCli([]string{"cluster-template", "create", "smoke/cluster-workflow-template-whalesay-template.yaml"}, func(t *testing.T, output string, err error) {
			if assert.NoError(t, err) {
				assert.Contains(t, output, "Name:")
				assert.Contains(t, output, "Created:")
			}
		})
	})
	s.Run("CreateWFWithCWFTRef", func() {
		s.Given().RunCli([]string{"submit", "testdata/cluster-workflow-template-ref.yaml"}, func(t *testing.T, output string, err error) {
			if assert.NoError(t, err) {
				assert.Contains(t, output, "Name:")
				assert.Contains(t, output, "Namespace:")
				assert.Contains(t, output, "Created:")
			}
		})
	})
}

func (s *CLIWithServerSuite) TestRetryOmit() {
	s.testNeedsOffloading()
	s.Given().
		Workflow("@testdata/retry-omit.yaml").
		When().
		SubmitWorkflow().
		WaitForWorkflowCondition(func(wf *wfv1.Workflow) bool {
			return wf.Status.Nodes.Any(func(node wfv1.NodeStatus) bool {
				return node.Phase == wfv1.NodeOmitted
			})
		}, "any node omitted", 20*time.Second).
		Then().
		ExpectWorkflow(func(t *testing.T, metadata *metav1.ObjectMeta, status *wfv1.WorkflowStatus) {
			node := status.Nodes.FindByDisplayName("should-not-execute")
			if assert.NotNil(t, node) {
				assert.Equal(t, wfv1.NodeOmitted, node.Phase)
			}
		}).
		RunCli([]string{"retry", "dag-diamond-8q7vp"}, func(t *testing.T, output string, err error) {
			assert.NoError(t, err)
			assert.Contains(t, output, "Status:              Running")
		}).When().
		WaitForWorkflow(20 * time.Second)
}

<<<<<<< HEAD
func (s *CLISuite) TestResourceTemplateStopAndTerminate() {
=======
func (s *CLIWithServerSuite) TestResourceTemplateStopAndTerminate() {
>>>>>>> 896280db
	s.testNeedsOffloading()
	s.Run("ResourceTemplateStop", func() {
		s.Given().
			WorkflowName("resource-tmpl-wf").
			When().
			RunCli([]string{"submit", "functional/resource-template.yaml"}, func(t *testing.T, output string, err error) {
				assert.Contains(t, output, "Pending")
			}).
			RunCli([]string{"get", "resource-tmpl-wf"}, func(t *testing.T, output string, err error) {
				assert.Contains(t, output, "Running")
			}).
			RunCli([]string{"stop", "resource-tmpl-wf"}, func(t *testing.T, output string, err error) {
				assert.Contains(t, output, "workflow resource-tmpl-wf stopped")
			}).
			WaitForWorkflow(10*time.Second).
			RunCli([]string{"get", "resource-tmpl-wf"}, func(t *testing.T, output string, err error) {
				assert.Contains(t, output, "Stopped with strategy 'Stop'")
			}).
			RunCli([]string{"delete", "resource-tmpl-wf"}, func(t *testing.T, output string, err error) {
				assert.Contains(t, output, "deleted")
			})

	})
	s.Run("ResourceTemplateTerminate", func() {
		s.Given().
			WorkflowName("resource-tmpl-wf-1").
			When().
			RunCli([]string{"submit", "functional/resource-template.yaml", "--name", "resource-tmpl-wf-1"}, func(t *testing.T, output string, err error) {
				assert.Contains(t, output, "Pending")
			}).
			RunCli([]string{"get", "resource-tmpl-wf-1"}, func(t *testing.T, output string, err error) {
				assert.Contains(t, output, "Running")
			}).
			RunCli([]string{"terminate", "resource-tmpl-wf-1"}, func(t *testing.T, output string, err error) {
				assert.Contains(t, output, "workflow resource-tmpl-wf-1 terminated")
			}).
			WaitForWorkflow(10*time.Second).
			RunCli([]string{"get", "resource-tmpl-wf-1"}, func(t *testing.T, output string, err error) {
				assert.Contains(t, output, "Stopped with strategy 'Terminate'")
			})
<<<<<<< HEAD
=======

>>>>>>> 896280db
	})
}

func (s *CLISuite) TestMetaDataNamespace() {
	s.testNeedsOffloading()
	s.Given().
		RunCli([]string{"cron", "create", "testdata/wf-default-ns.yaml"}, func(t *testing.T, output string, err error) {
			assert.Contains(t, output, "default")
		}).
		RunCli([]string{"cron", "get", "test-cron-wf-basic", "-n", "default"}, func(t *testing.T, output string, err error) {
			assert.Contains(t, output, "default")
		}).
		RunCli([]string{"cron", "delete", "test-cron-wf-basic", "-n", "default"}, func(t *testing.T, output string, err error) {
			assert.Contains(t, output, "default")
		})
}

func TestCLISuite(t *testing.T) {
	suite.Run(t, new(CLISuite))
}<|MERGE_RESOLUTION|>--- conflicted
+++ resolved
@@ -1022,11 +1022,7 @@
 		WaitForWorkflow(20 * time.Second)
 }
 
-<<<<<<< HEAD
-func (s *CLISuite) TestResourceTemplateStopAndTerminate() {
-=======
 func (s *CLIWithServerSuite) TestResourceTemplateStopAndTerminate() {
->>>>>>> 896280db
 	s.testNeedsOffloading()
 	s.Run("ResourceTemplateStop", func() {
 		s.Given().
@@ -1067,10 +1063,6 @@
 			RunCli([]string{"get", "resource-tmpl-wf-1"}, func(t *testing.T, output string, err error) {
 				assert.Contains(t, output, "Stopped with strategy 'Terminate'")
 			})
-<<<<<<< HEAD
-=======
-
->>>>>>> 896280db
 	})
 }
 

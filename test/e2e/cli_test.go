--- conflicted
+++ resolved
@@ -1,6 +1,7 @@
 package e2e
 
 import (
+	"os"
 	"testing"
 	"time"
 
@@ -19,11 +20,8 @@
 
 func (s *CLISuite) BeforeTest(suiteName, testName string) {
 	s.E2ESuite.BeforeTest(suiteName, testName)
-<<<<<<< HEAD
 	_ = os.Setenv("ARGO_SERVER", "localhost:2746")
 	_ = os.Setenv("ARGO_TOKEN", fixtures.GetServiceAccountToken())
-=======
->>>>>>> f25a45de
 }
 
 func (s *CLISuite) AfterTest(suiteName, testName string) {

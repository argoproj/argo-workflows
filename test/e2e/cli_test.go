--- conflicted
+++ resolved
@@ -1110,15 +1110,6 @@
 func (s *CLIWithServerSuite) TestMetaDataNamespace() {
 	s.Given().
 		Exec("../../dist/argo", []string{"cron", "create", "testdata/wf-default-ns.yaml"}, func(t *testing.T, output string, err error) {
-<<<<<<< HEAD
-			assert.Contains(t, output, "default")
-		}).
-		Exec("../../dist/argo", []string{"cron", "get", "test-cron-wf-basic", "-n", "default"}, func(t *testing.T, output string, err error) {
-			assert.Contains(t, output, "default")
-		}).
-		Exec("../../dist/argo", []string{"cron", "delete", "test-cron-wf-basic", "-n", "default"}, func(t *testing.T, output string, err error) {
-			assert.Contains(t, output, "default")
-=======
 			if assert.Error(t, err) {
 				assert.Contains(t, output, "PermissionDenied")
 				assert.Contains(t, output, `in the namespace "default"`)
@@ -1135,7 +1126,6 @@
 				assert.Contains(t, output, "PermissionDenied")
 				assert.Contains(t, output, `in the namespace \"default\"`)
 			}
->>>>>>> 27b2ecc4
 		})
 }
 

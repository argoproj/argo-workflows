--- conflicted
+++ resolved
@@ -1336,26 +1336,14 @@
 
 	s.Run("Create", func() {
 		s.Given().RunCli([]string{"cron", "create", "cron/basic.yaml"}, func(t *testing.T, output string, err error) {
-<<<<<<< HEAD
-			if assert.NoError(t, err) {
-				assert.Contains(t, output, "Name:")
-				assert.Contains(t, output, "Namespace:")
-				assert.Contains(t, output, "Created:")
-				assert.Contains(t, output, "Schedules:")
-				assert.Contains(t, output, "Suspended:")
-				assert.Contains(t, output, "StartingDeadlineSeconds:")
-				assert.Contains(t, output, "ConcurrencyPolicy:")
-			}
-=======
 			require.NoError(t, err)
 			assert.Contains(t, output, "Name:")
 			assert.Contains(t, output, "Namespace:")
 			assert.Contains(t, output, "Created:")
-			assert.Contains(t, output, "Schedule:")
+			assert.Contains(t, output, "Schedules:")
 			assert.Contains(t, output, "Suspended:")
 			assert.Contains(t, output, "StartingDeadlineSeconds:")
 			assert.Contains(t, output, "ConcurrencyPolicy:")
->>>>>>> ce7f9bfb
 		})
 	})
 
@@ -1367,27 +1355,15 @@
 
 	s.Run("Create Schedule Override", func() {
 		s.Given().RunCli([]string{"cron", "create", "cron/basic.yaml", "--schedule", "1 2 3 * *", "-l", "workflows.argoproj.io/test=true"}, func(t *testing.T, output string, err error) {
-<<<<<<< HEAD
-			if assert.NoError(t, err) {
-				assert.Contains(t, output, "Schedules:                     1 2 3 * *")
-			}
-=======
-			require.NoError(t, err)
-			assert.Contains(t, output, "Schedule:                      1 2 3 * *")
->>>>>>> ce7f9bfb
+			require.NoError(t, err)
+			assert.Contains(t, output, "Schedules:                     1 2 3 * *")
 		})
 	})
 	s.Run("Update", func() {
 		s.Given().
 			RunCli([]string{"cron", "update", "cron/basic-update.yaml"}, func(t *testing.T, output string, err error) {
-<<<<<<< HEAD
-				if assert.NoError(t, err) {
-					assert.Contains(t, output, "Schedules:                     5 5 5 * *")
-				}
-=======
-				require.NoError(t, err)
-				assert.Contains(t, output, "Schedule:                      5 5 5 * *")
->>>>>>> ce7f9bfb
+				require.NoError(t, err)
+				assert.Contains(t, output, "Schedules:                     5 5 5 * *")
 			})
 	})
 	s.Run("Get", func() {
@@ -1404,14 +1380,8 @@
 	s.Run("Update", func() {
 		s.Given().
 			RunCli([]string{"cron", "update", "cron/basic-update-template.yaml"}, func(t *testing.T, output string, err error) {
-<<<<<<< HEAD
-				if assert.NoError(t, err) {
-					assert.Contains(t, output, "Schedules:                     5 5 5 * *")
-				}
-=======
-				require.NoError(t, err)
-				assert.Contains(t, output, "Schedule:                      5 5 5 * *")
->>>>>>> ce7f9bfb
+				require.NoError(t, err)
+				assert.Contains(t, output, "Schedules:                      5 5 5 * *")
 			})
 	})
 	s.Run("Get", func() {
@@ -1494,38 +1464,20 @@
 			require.EqualError(t, err, "exit status 1")
 			assert.Contains(t, output, `\"not-found\" not found`)
 		}).RunCli([]string{"cron", "get", "test-cron-wf-basic"}, func(t *testing.T, output string, err error) {
-<<<<<<< HEAD
-			if assert.NoError(t, err) {
-				assert.Contains(t, output, "Name:")
-				assert.Contains(t, output, "Namespace:")
-				assert.Contains(t, output, "Created:")
-				assert.Contains(t, output, "Schedules:")
-				assert.Contains(t, output, "Suspended:")
-				assert.Contains(t, output, "StartingDeadlineSeconds:")
-				assert.Contains(t, output, "ConcurrencyPolicy:")
-			}
-=======
 			require.NoError(t, err)
 			assert.Contains(t, output, "Name:")
 			assert.Contains(t, output, "Namespace:")
 			assert.Contains(t, output, "Created:")
-			assert.Contains(t, output, "Schedule:")
+			assert.Contains(t, output, "Schedules:")
 			assert.Contains(t, output, "Suspended:")
 			assert.Contains(t, output, "StartingDeadlineSeconds:")
 			assert.Contains(t, output, "ConcurrencyPolicy:")
->>>>>>> ce7f9bfb
 		})
 	})
 	s.Run("Create Multiple Schedules", func() {
 		s.Given().RunCli([]string{"cron", "create", "cron/multiple-schedules.yaml"}, func(t *testing.T, output string, err error) {
-<<<<<<< HEAD
-			if assert.NoError(t, err) {
-				assert.Contains(t, output, "Schedules:                     * * * * *,*/2 * * * *")
-			}
-=======
-			require.NoError(t, err)
-			assert.Contains(t, output, "Schedule:                      * * * * *,*/2 * * * *")
->>>>>>> ce7f9bfb
+			require.NoError(t, err)
+			assert.Contains(t, output, "Schedules:                      * * * * *,*/2 * * * *")
 		})
 	})
 }

--- conflicted
+++ resolved
@@ -800,7 +800,6 @@
 		})
 }
 
-<<<<<<< HEAD
 func (s *CLIWithServerSuite) TestWorkflowTerminateDryRun() {
 	s.testNeedsOffloading()
 	s.Given().
@@ -840,12 +839,8 @@
 		})
 }
 
-func (s *CLIWithServerSuite) TestWorkflowWait() {
-	s.testNeedsOffloading()
-=======
 func (s *CLISuite) TestWorkflowWait() {
 	s.needsServer()
->>>>>>> a441a97b
 	var name string
 	s.Given().
 		Workflow("@smoke/basic.yaml").

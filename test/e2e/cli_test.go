--- conflicted
+++ resolved
@@ -580,17 +580,6 @@
 				}
 			})
 	})
-<<<<<<< HEAD
-
-	// All files in this directory are Workflows, expect success
-	s.Run("AllWorkflows", func() {
-		s.Given().
-			RunCli([]string{"lint", "stress/pod-limits.yaml"}, func(t *testing.T, output string, err error) {
-				assert.NoError(t, err)
-			})
-	})
-=======
->>>>>>> 164e8b3a
 }
 
 func (s *CLIWithServerSuite) TestWorkflowRetry() {

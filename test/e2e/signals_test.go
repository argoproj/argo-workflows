// +build executor

package e2e

import (
	"testing"
	"time"

	"github.com/stretchr/testify/assert"
	"github.com/stretchr/testify/suite"
	metav1 "k8s.io/apimachinery/pkg/apis/meta/v1"

	wfv1 "github.com/argoproj/argo-workflows/v3/pkg/apis/workflow/v1alpha1"
	"github.com/argoproj/argo-workflows/v3/test/e2e/fixtures"
)

<<<<<<< HEAD
const kill2xDuration = time.Minute
=======
const kill2xDuration = 30*time.Second
>>>>>>> 387fb601

// Tests the use of signals to kill containers.
// argoproj/argosay:v2 does not contain sh, so you must use argoproj/argosay:v1.
// Killing often requires SIGKILL, which is issued 30s after SIGTERM. So tests need longer (>30s) timeout.
type SignalsSuite struct {
	fixtures.E2ESuite
}

func (s *SignalsSuite) SetupSuite() {
	s.E2ESuite.SetupSuite()
	// Because k8ssapi and kubelet execute `sh -c 'kill 15 1'` to they do not work.
	s.Need(fixtures.None(fixtures.K8SAPI, fixtures.Kubelet))
}

func (s *SignalsSuite) TestStopBehavior() {
	s.Given().
		Workflow("@functional/stop-terminate.yaml").
		When().
		SubmitWorkflow().
		WaitForWorkflow(fixtures.ToHaveRunningPod).
		RunCli([]string{"stop", "@latest"}, func(t *testing.T, output string, err error) {
			assert.NoError(t, err)
			assert.Regexp(t, "workflow stop-terminate-.* stopped", output)
		}).
		WaitForWorkflow(kill2xDuration).
		Then().
		ExpectWorkflow(func(t *testing.T, m *metav1.ObjectMeta, status *wfv1.WorkflowStatus) {
			assert.Contains(t, []wfv1.WorkflowPhase{wfv1.WorkflowFailed, wfv1.WorkflowError}, status.Phase)
			nodeStatus := status.Nodes.FindByDisplayName("A")
			if assert.NotNil(t, nodeStatus) {
				assert.Contains(t, []wfv1.NodePhase{wfv1.NodeFailed, wfv1.NodeError}, nodeStatus.Phase)
			}
			nodeStatus = status.Nodes.FindByDisplayName("A.onExit")
			if assert.NotNil(t, nodeStatus) {
				assert.Equal(t, wfv1.NodeSucceeded, nodeStatus.Phase)
			}
			nodeStatus = status.Nodes.FindByDisplayName(m.Name + ".onExit")
			if assert.NotNil(t, nodeStatus) {
				assert.Equal(t, wfv1.NodeSucceeded, nodeStatus.Phase)
			}
		})
}

func (s *SignalsSuite) TestTerminateBehavior() {
	s.Given().
		Workflow("@functional/stop-terminate.yaml").
		When().
		SubmitWorkflow().
		WaitForWorkflow(fixtures.ToHaveRunningPod).
		RunCli([]string{"terminate", "@latest"}, func(t *testing.T, output string, err error) {
			assert.NoError(t, err)
			assert.Regexp(t, "workflow stop-terminate-.* terminated", output)
		}).
		WaitForWorkflow(kill2xDuration).
		Then().
		ExpectWorkflow(func(t *testing.T, m *metav1.ObjectMeta, status *wfv1.WorkflowStatus) {
			assert.Contains(t, []wfv1.WorkflowPhase{wfv1.WorkflowFailed, wfv1.WorkflowError}, status.Phase)
			nodeStatus := status.Nodes.FindByDisplayName("A")
			if assert.NotNil(t, nodeStatus) {
				assert.Contains(t, []wfv1.NodePhase{wfv1.NodeFailed, wfv1.NodeError}, nodeStatus.Phase)
			}
			nodeStatus = status.Nodes.FindByDisplayName("A.onExit")
			assert.Nil(t, nodeStatus)
			nodeStatus = status.Nodes.FindByDisplayName(m.Name + ".onExit")
			assert.Nil(t, nodeStatus)
		})
}

// Tests that new pods are never created once a stop shutdown strategy has been added
func (s *SignalsSuite) TestDoNotCreatePodsUnderStopBehavior() {
	s.Given().
		Workflow("@functional/stop-terminate-2.yaml").
		When().
		SubmitWorkflow().
		WaitForWorkflow(fixtures.ToHaveRunningPod).
		RunCli([]string{"stop", "@latest"}, func(t *testing.T, output string, err error) {
			assert.NoError(t, err)
			assert.Regexp(t, "workflow stop-terminate-.* stopped", output)
		}).
		WaitForWorkflow(kill2xDuration).
		Then().
		ExpectWorkflow(func(t *testing.T, m *metav1.ObjectMeta, status *wfv1.WorkflowStatus) {
			assert.Equal(t, wfv1.WorkflowFailed, status.Phase)
			nodeStatus := status.Nodes.FindByDisplayName("A")
			if assert.NotNil(t, nodeStatus) {
				assert.Equal(t, wfv1.NodeFailed, nodeStatus.Phase)
			}
			nodeStatus = status.Nodes.FindByDisplayName("B")
			assert.Nil(t, nodeStatus)
		})
}

func (s *SignalsSuite) TestSidecars() {
	s.Given().
		Workflow("@testdata/sidecar-workflow.yaml").
		When().
		SubmitWorkflow().
		WaitForWorkflow(fixtures.ToBeSucceeded, kill2xDuration)
}

// make sure Istio/Anthos and other sidecar injectors will work
func (s *SignalsSuite) TestInjectedSidecar() {
<<<<<<< HEAD
=======
	s.Need(fixtures.None(fixtures.Emissary))
>>>>>>> 387fb601
	s.Given().
		Workflow("@testdata/sidecar-injected-workflow.yaml").
		When().
		SubmitWorkflow().
<<<<<<< HEAD
		WaitForWorkflow(fixtures.ToBeSucceeded)
=======
		WaitForWorkflow(fixtures.ToBeSucceeded, kill2xDuration)
>>>>>>> 387fb601
}

func TestSignalsSuite(t *testing.T) {
	suite.Run(t, new(SignalsSuite))
}<|MERGE_RESOLUTION|>--- conflicted
+++ resolved
@@ -14,11 +14,7 @@
 	"github.com/argoproj/argo-workflows/v3/test/e2e/fixtures"
 )
 
-<<<<<<< HEAD
-const kill2xDuration = time.Minute
-=======
-const kill2xDuration = 30*time.Second
->>>>>>> 387fb601
+const kill2xDuration = 30 * time.Second
 
 // Tests the use of signals to kill containers.
 // argoproj/argosay:v2 does not contain sh, so you must use argoproj/argosay:v1.
@@ -121,19 +117,12 @@
 
 // make sure Istio/Anthos and other sidecar injectors will work
 func (s *SignalsSuite) TestInjectedSidecar() {
-<<<<<<< HEAD
-=======
 	s.Need(fixtures.None(fixtures.Emissary))
->>>>>>> 387fb601
 	s.Given().
 		Workflow("@testdata/sidecar-injected-workflow.yaml").
 		When().
 		SubmitWorkflow().
-<<<<<<< HEAD
-		WaitForWorkflow(fixtures.ToBeSucceeded)
-=======
 		WaitForWorkflow(fixtures.ToBeSucceeded, kill2xDuration)
->>>>>>> 387fb601
 }
 
 func TestSignalsSuite(t *testing.T) {

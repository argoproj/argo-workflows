// +build executor

package e2e

import (
	"testing"
	"time"

	"github.com/stretchr/testify/assert"
	"github.com/stretchr/testify/suite"
	metav1 "k8s.io/apimachinery/pkg/apis/meta/v1"

	wfv1 "github.com/argoproj/argo-workflows/v3/pkg/apis/workflow/v1alpha1"
	"github.com/argoproj/argo-workflows/v3/test/e2e/fixtures"
)

// Tests the use of signals to kill containers.
// argoproj/argosay:v2 does not contain sh, so you must use argoproj/argosay:v1.
// Killing often requires SIGKILL, which is issued 30s after SIGTERM. So tests need longer (>30s) timeout.
type SignalsSuite struct {
	fixtures.E2ESuite
}

func (s *SignalsSuite) SetupSuite() {
	s.E2ESuite.SetupSuite()
	// Because k8ssapi and kubelet execute `sh -c 'kill 15 1'` to they do not work.
	s.Need(fixtures.None(fixtures.K8SAPI, fixtures.Kubelet))
}

func (s *SignalsSuite) TestStopBehavior() {
	s.Given().
		Workflow("@functional/stop-terminate.yaml").
		When().
		SubmitWorkflow().
		WaitForWorkflow(fixtures.ToStart, "to start").
		RunCli([]string{"stop", "@latest"}, func(t *testing.T, output string, err error) {
			assert.NoError(t, err)
			assert.Regexp(t, "workflow stop-terminate-.* stopped", output)
		}).
<<<<<<< HEAD
		WaitForWorkflow(time.Minute).
=======
		WaitForWorkflow(1 * time.Minute).
>>>>>>> 68979f6e
		Then().
		ExpectWorkflow(func(t *testing.T, m *metav1.ObjectMeta, status *wfv1.WorkflowStatus) {
			assert.Contains(t, []wfv1.WorkflowPhase{wfv1.WorkflowFailed, wfv1.WorkflowError}, status.Phase)
			nodeStatus := status.Nodes.FindByDisplayName("A")
			if assert.NotNil(t, nodeStatus) {
				assert.Contains(t, []wfv1.NodePhase{wfv1.NodeFailed, wfv1.NodeError}, nodeStatus.Phase)
			}
			nodeStatus = status.Nodes.FindByDisplayName("A.onExit")
			if assert.NotNil(t, nodeStatus) {
				assert.Equal(t, wfv1.NodeSucceeded, nodeStatus.Phase)
			}
			nodeStatus = status.Nodes.FindByDisplayName(m.Name + ".onExit")
			if assert.NotNil(t, nodeStatus) {
				assert.Equal(t, wfv1.NodeSucceeded, nodeStatus.Phase)
			}
		})
}

func (s *SignalsSuite) TestTerminateBehavior() {
	s.Given().
		Workflow("@functional/stop-terminate.yaml").
		When().
		SubmitWorkflow().
		WaitForWorkflow(fixtures.ToStart, "to start").
		RunCli([]string{"terminate", "@latest"}, func(t *testing.T, output string, err error) {
			assert.NoError(t, err)
			assert.Regexp(t, "workflow stop-terminate-.* terminated", output)
		}).
<<<<<<< HEAD
		WaitForWorkflow(time.Minute).
=======
		WaitForWorkflow(1 * time.Minute).
>>>>>>> 68979f6e
		Then().
		ExpectWorkflow(func(t *testing.T, m *metav1.ObjectMeta, status *wfv1.WorkflowStatus) {
			assert.Contains(t, []wfv1.WorkflowPhase{wfv1.WorkflowFailed, wfv1.WorkflowError}, status.Phase)
			nodeStatus := status.Nodes.FindByDisplayName("A")
			if assert.NotNil(t, nodeStatus) {
				assert.Contains(t, []wfv1.NodePhase{wfv1.NodeFailed, wfv1.NodeError}, nodeStatus.Phase)
			}
			nodeStatus = status.Nodes.FindByDisplayName("A.onExit")
			assert.Nil(t, nodeStatus)
			nodeStatus = status.Nodes.FindByDisplayName(m.Name + ".onExit")
			assert.Nil(t, nodeStatus)
		})
}

// Tests that new pods are never created once a stop shutdown strategy has been added
func (s *SignalsSuite) TestDoNotCreatePodsUnderStopBehavior() {
	s.Given().
		Workflow("@functional/stop-terminate-2.yaml").
		When().
		SubmitWorkflow().
		WaitForWorkflow(fixtures.ToStart, "to start").
		RunCli([]string{"stop", "@latest"}, func(t *testing.T, output string, err error) {
			assert.NoError(t, err)
			assert.Regexp(t, "workflow stop-terminate-.* stopped", output)
		}).
		WaitForWorkflow(1 * time.Minute).
		Then().
		ExpectWorkflow(func(t *testing.T, m *metav1.ObjectMeta, status *wfv1.WorkflowStatus) {
			assert.Equal(t, wfv1.WorkflowFailed, status.Phase)
			nodeStatus := status.Nodes.FindByDisplayName("A")
			if assert.NotNil(t, nodeStatus) {
				assert.Equal(t, wfv1.NodeFailed, nodeStatus.Phase)
			}
			nodeStatus = status.Nodes.FindByDisplayName("B")
			assert.Nil(t, nodeStatus)
		})
}

func (s *SignalsSuite) TestPropagateMaxDuration() {
	s.T().Skip("too hard to get working")
	s.Given().
		Workflow(`
apiVersion: argoproj.io/v1alpha1
kind: Workflow
metadata:
  name: retry-backoff-2
  labels:
    argo-e2e: true
spec:
  entrypoint: retry-backoff
  templates:
  - name: retry-backoff
    retryStrategy:
      limit: 10
      backoff:
        duration: "1"
        factor: 1
        maxDuration: "10"
    container:
      image: argoproj/argosay:v1
      command: [sh, -c]
      args: ["sleep $(( {{retries}} * 40 )); exit 1"]

`).
		When().
		SubmitWorkflow().
<<<<<<< HEAD
		WaitForWorkflow(time.Minute).
=======
		WaitForWorkflow(1 * time.Minute).
>>>>>>> 68979f6e
		Then().
		ExpectWorkflow(func(t *testing.T, _ *metav1.ObjectMeta, status *wfv1.WorkflowStatus) {
			assert.Contains(t, []wfv1.WorkflowPhase{wfv1.WorkflowFailed, wfv1.WorkflowError}, status.Phase)
			assert.Len(t, status.Nodes, 3)
			node := status.Nodes.FindByDisplayName("retry-backoff-2(1)")
			if assert.NotNil(t, node) {
				assert.Equal(t, wfv1.NodeFailed, node.Phase)
			}
		})
}

func (s *SignalsSuite) TestSidecars() {
	s.Given().
		Workflow("@testdata/sidecar-workflow.yaml").
		When().
		SubmitWorkflow().
<<<<<<< HEAD
		WaitForWorkflow(time.Minute).
=======
		WaitForWorkflow(1 * time.Minute).
>>>>>>> 68979f6e
		Then().
		ExpectWorkflow(func(t *testing.T, _ *metav1.ObjectMeta, status *wfv1.WorkflowStatus) {
			assert.Equal(t, wfv1.WorkflowSucceeded, status.Phase)
		})
}

func TestSignalsSuite(t *testing.T) {
	suite.Run(t, new(SignalsSuite))
}<|MERGE_RESOLUTION|>--- conflicted
+++ resolved
@@ -37,11 +37,7 @@
 			assert.NoError(t, err)
 			assert.Regexp(t, "workflow stop-terminate-.* stopped", output)
 		}).
-<<<<<<< HEAD
-		WaitForWorkflow(time.Minute).
-=======
 		WaitForWorkflow(1 * time.Minute).
->>>>>>> 68979f6e
 		Then().
 		ExpectWorkflow(func(t *testing.T, m *metav1.ObjectMeta, status *wfv1.WorkflowStatus) {
 			assert.Contains(t, []wfv1.WorkflowPhase{wfv1.WorkflowFailed, wfv1.WorkflowError}, status.Phase)
@@ -70,11 +66,7 @@
 			assert.NoError(t, err)
 			assert.Regexp(t, "workflow stop-terminate-.* terminated", output)
 		}).
-<<<<<<< HEAD
-		WaitForWorkflow(time.Minute).
-=======
 		WaitForWorkflow(1 * time.Minute).
->>>>>>> 68979f6e
 		Then().
 		ExpectWorkflow(func(t *testing.T, m *metav1.ObjectMeta, status *wfv1.WorkflowStatus) {
 			assert.Contains(t, []wfv1.WorkflowPhase{wfv1.WorkflowFailed, wfv1.WorkflowError}, status.Phase)
@@ -141,11 +133,7 @@
 `).
 		When().
 		SubmitWorkflow().
-<<<<<<< HEAD
-		WaitForWorkflow(time.Minute).
-=======
 		WaitForWorkflow(1 * time.Minute).
->>>>>>> 68979f6e
 		Then().
 		ExpectWorkflow(func(t *testing.T, _ *metav1.ObjectMeta, status *wfv1.WorkflowStatus) {
 			assert.Contains(t, []wfv1.WorkflowPhase{wfv1.WorkflowFailed, wfv1.WorkflowError}, status.Phase)
@@ -162,11 +150,7 @@
 		Workflow("@testdata/sidecar-workflow.yaml").
 		When().
 		SubmitWorkflow().
-<<<<<<< HEAD
-		WaitForWorkflow(time.Minute).
-=======
 		WaitForWorkflow(1 * time.Minute).
->>>>>>> 68979f6e
 		Then().
 		ExpectWorkflow(func(t *testing.T, _ *metav1.ObjectMeta, status *wfv1.WorkflowStatus) {
 			assert.Equal(t, wfv1.WorkflowSucceeded, status.Phase)

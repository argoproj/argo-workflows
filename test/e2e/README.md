# E2E Testing

1. Run `make start pf`
2. Either (a) run your test in your IDE or (b) run `make test`.

Notes:

* Everything runs in the `argo` namespace (including MinIO). 
* For speed, please only use `docker/whalesay:latest`. 
* Test can take longer on CI. Adds 5s to timeout values.

## Debugging E2E Tests

### Logs

```
make logs
```

### Accessing Argo Server UI

Open http://localhost:2746

### Accessing MinIO

Open http://localhost:9000 using admin/password.

### Expose Database

#### Postgres

Add to `/etc/hosts`:

```
127.0.0.1 postgres
```

#### MySQL

Add to `/etc/hosts`:

```
127.0.0.1 mysql
```

### Running Controller In Your IDE
 
If you want to run the controller in your IDE (e.g. to debug it), firstly scale down the controller:

```
kubectl -n argo scale deploy/workflow-controller --replicas 0
```

The run `cmd/workflow-controller/main.go` using these arguments, which enable debug logging, and make sure you use locally build image:

```
--loglevel debug --executor-image argoproj/argoexec:your-branch --executor-image-pull-policy Never
```

### Running The Argo Server In Your IDE

```
kubectl -n argo scale deploy/argo-server --replicas 0
```

<<<<<<< HEAD
=======
### Running The Argo Server In Your IDE

```
kubectl -n argo scale deploy/argo-server --replicas 0
```

>>>>>>> dd704dd6
Kill any port forwards on 2746.

The run `cmd/server/main.go` using these arguments, which enable debug logging, and make sure you use locally build image:

```
--loglevel debug --auth-mode client
```


### To Update The Executor

If you're making changes to the executor, run:

```
make executor-image DEV_IMAGE=true IMAGE_PREFIX=argoproj/ IMAGE_TAG=dev 
```

### To Switch Between Postgres and MySQL

Edit `test/e2e/manifest/workflow-controller-config.yaml` and comment/un-comment correct section.

```
kubectl -n argo apply test/e2e/manifest/workflow-controller-config.yaml
```

Then either for Postgres: 

```
kubectl -n argo scale deploy/mysql --replicas 0
kubectl -n argo scale deploy/postgres --replicas 1
```

Or for MySQL

```
kubectl -n argo scale deploy/postgres --replicas 0
kubectl -n argo scale deploy/mysql --replicas 1
```

To access the Postgres database as follows:

```
make postgres-cli
select * from argo_workflows;
```

To access the MySQL database as follows:

```
make mysql-cli
select * from argo_workflows;
```
<|MERGE_RESOLUTION|>--- conflicted
+++ resolved
@@ -63,15 +63,21 @@
 kubectl -n argo scale deploy/argo-server --replicas 0
 ```
 
-<<<<<<< HEAD
-=======
+Kill any port forwards on 2746.
+
+The run `cmd/server/main.go` using these arguments, which enable debug logging, and make sure you use locally build image:
+
+```
+--loglevel debug --auth-mode client
+```
+
+
 ### Running The Argo Server In Your IDE
 
 ```
 kubectl -n argo scale deploy/argo-server --replicas 0
 ```
 
->>>>>>> dd704dd6
 Kill any port forwards on 2746.
 
 The run `cmd/server/main.go` using these arguments, which enable debug logging, and make sure you use locally build image:

--- conflicted
+++ resolved
@@ -179,8 +179,6 @@
 		})
 }
 
-<<<<<<< HEAD
-=======
 // 128M is for argo executor
 func (s *FunctionalSuite) TestPendingRetryWorkflow() {
 	s.Given().
@@ -285,7 +283,6 @@
 	s.TearDownSuite()
 }
 
->>>>>>> 050a143d
 func (s *FunctionalSuite) TestParameterAggregation() {
 	s.Given().
 		Workflow("@functional/param-aggregation.yaml").

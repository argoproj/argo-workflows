--- conflicted
+++ resolved
@@ -408,10 +408,7 @@
 		WaitForWorkflow().
 		Then().
 		ExpectWorkflow(func(t *testing.T, metadata *metav1.ObjectMeta, status *wfv1.WorkflowStatus) {
-<<<<<<< HEAD
-			assert.Equal(t, wfv1.WorkflowSucceeded, status.Phase)
-=======
-			assert.Equal(t, wfv1.NodeSucceeded, status.Phase)
+			assert.Equal(t, wfv1.WorkflowSucceeded, status.Phase)
 			if assert.NotEmpty(t, status.ArtifactRepositoryRef) {
 				assert.Equal(t, "argo", status.ArtifactRepositoryRef.Namespace)
 				assert.Equal(t, "artifact-repositories", status.ArtifactRepositoryRef.ConfigMap)
@@ -425,7 +422,6 @@
 			consumed := status.Nodes.FindByDisplayName("consume").Inputs.Artifacts[0].S3
 			assert.Empty(t, consumed.Bucket)
 			assert.NotEmpty(t, consumed.Key)
->>>>>>> f872366f
 		})
 }
 

--- conflicted
+++ resolved
@@ -43,24 +43,9 @@
 		When().
 		SubmitWorkflow().
 		WaitForWorkflow(fixtures.ToStart, "to start").
-<<<<<<< HEAD
-		Exec("kubectl", []string{"-n", "argo", "delete", "pod", "-l", "workflows.argoproj.io/workflow"}, fixtures.OutputRegexp(`pod "sleepy-.*" deleted`)).
-		WaitForWorkflow().
-		Then().
-		ExpectWorkflow(func(t *testing.T, metadata *metav1.ObjectMeta, status *wfv1.WorkflowStatus) {
-			switch status.Phase {
-			case wfv1.WorkflowError:
-				assert.Equal(t, status.Message, "pod deleted during operation")
-			default:
-				assert.Equal(t, wfv1.WorkflowSucceeded, status.Phase)
-				assert.Len(t, status.Nodes, 1)
-			}
-		})
-=======
 		Exec("kubectl", []string{"-n", "argo", "delete", "pod", "-l", "workflows.argoproj.io/workflow"}, fixtures.OutputRegexp(`pod "pending-.*" deleted`)).
 		Wait(3*time.Second). // allow 3s for reconcilliation, we'll create a new pod
 		Exec("kubectl", []string{"-n", "argo", "get", "pod", "-l", "workflows.argoproj.io/workflow"}, fixtures.OutputRegexp(`pending-.*Pending`))
->>>>>>> c04090da
 }
 
 // where you delete a running pod,
@@ -76,14 +61,8 @@
 		WaitForWorkflow().
 		Then().
 		ExpectWorkflow(func(t *testing.T, metadata *metav1.ObjectMeta, status *wfv1.WorkflowStatus) {
-<<<<<<< HEAD
-			// the outcome could be either of these, depending on time
-			// this is due to the grace period recently deleted pods get
-			assert.Contains(t, []wfv1.WorkflowPhase{wfv1.WorkflowError, wfv1.WorkflowFailed}, status.Phase)
-=======
 			assert.Equal(t, wfv1.WorkflowFailed, status.Phase)
 			assert.Contains(t, status.Nodes[metadata.Name].Message, "failed with exit code")
->>>>>>> c04090da
 		})
 }
 
@@ -639,49 +618,6 @@
 		})
 }
 
-<<<<<<< HEAD
-func (s *FunctionalSuite) TestPropagateMaxDuration() {
-	s.Need(fixtures.None(fixtures.K8SAPI, fixtures.Kubelet))
-	s.Given().
-		Workflow(`
-apiVersion: argoproj.io/v1alpha1
-kind: Workflow
-metadata:
-  name: retry-backoff-2
-  labels:
-    argo-e2e: true
-spec:
-  entrypoint: retry-backoff
-  templates:
-  - name: retry-backoff
-    retryStrategy:
-      limit: 10
-      backoff:
-        duration: "1"
-        factor: 1
-        maxDuration: "10"
-    container:
-      image: argoproj/argosay:v1
-      command: [sh, -c]
-      args: ["sleep $(( {{retries}} * 40 )); exit 1"]
-
-`).
-		When().
-		SubmitWorkflow().
-		WaitForWorkflow(45 * time.Second).
-		Then().
-		ExpectWorkflow(func(t *testing.T, _ *metav1.ObjectMeta, status *wfv1.WorkflowStatus) {
-			assert.Equal(t, wfv1.WorkflowFailed, status.Phase)
-			assert.Len(t, status.Nodes, 3)
-			node := status.Nodes.FindByDisplayName("retry-backoff-2(1)")
-			if assert.NotNil(t, node) {
-				assert.Equal(t, wfv1.NodeFailed, node.Phase)
-			}
-		})
-}
-
-=======
->>>>>>> c04090da
 func (s *FunctionalSuite) TestParametrizableAds() {
 	s.Given().
 		Workflow(`

--- conflicted
+++ resolved
@@ -582,7 +582,6 @@
 		})
 }
 
-<<<<<<< HEAD
 func (s *FunctionalSuite) TestWorkflowLevelSemaphore() {
 	semaphoreData := map[string]string{
 		"workflow": "1",
@@ -594,7 +593,12 @@
 		SubmitWorkflow().
 		WaitForWorkflow(30 * time.Second).
 		DeleteConfigMap().
-=======
+		Then().
+		ExpectWorkflow(func(t *testing.T, _ *metav1.ObjectMeta, status *wfv1.WorkflowStatus) {
+			assert.Equal(t, wfv1.NodeSucceeded, status.Phase)
+		})
+}
+
 func (s *FunctionalSuite) TestWorkflowTemplateRefWithExitHandler() {
 	s.Given().
 		WorkflowTemplate("@smoke/workflow-template-whalesay-template.yaml").
@@ -605,13 +609,12 @@
 		When().
 		SubmitWorkflow().
 		WaitForWorkflow(30 * time.Second).
->>>>>>> c3d85716
-		Then().
-		ExpectWorkflow(func(t *testing.T, _ *metav1.ObjectMeta, status *wfv1.WorkflowStatus) {
-			assert.Equal(t, wfv1.NodeSucceeded, status.Phase)
-		})
-<<<<<<< HEAD
-}
+		Then().
+		ExpectWorkflow(func(t *testing.T, _ *metav1.ObjectMeta, status *wfv1.WorkflowStatus) {
+			assert.Equal(t, wfv1.NodeSucceeded, status.Phase)
+		})
+}
+
 func (s *FunctionalSuite) TestTemplateLevelSemaphore() {
 	semaphoreData := map[string]string{
 		"template": "1",
@@ -627,9 +630,6 @@
 		}).
 		WaitForWorkflow(20 * time.Second).
 		DeleteConfigMap()
-=======
-
->>>>>>> c3d85716
 }
 
 func TestFunctionalSuite(t *testing.T) {

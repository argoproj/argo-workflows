--- conflicted
+++ resolved
@@ -121,11 +121,7 @@
 
 func (t *Then) RunCli(stdin string, args []string, block func(t *testing.T, output string, err error)) *Then {
 	t.t.Helper()
-<<<<<<< HEAD
-	output, err := runCli(stdin, "../../dist/argo", append([]string{"-n", Namespace}, args...)...)
-=======
-	output, err := Exec("../../dist/argo", append([]string{"-n", Namespace}, args...)...)
->>>>>>> da115f9d
+	output, err := Exec(stdin, "../../dist/argo", append([]string{"-n", Namespace}, args...)...)
 	block(t.t, output, err)
 	if t.t.Failed() {
 		t.t.FailNow()

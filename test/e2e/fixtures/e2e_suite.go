package fixtures

import (
	"bufio"
	"fmt"
<<<<<<< HEAD
	"strings"
=======
>>>>>>> 54764fe0
	"testing"
	"time"

	log "github.com/sirupsen/logrus"
	"github.com/stretchr/testify/suite"
	v1 "k8s.io/api/core/v1"
	"k8s.io/apimachinery/pkg/api/errors"
	metav1 "k8s.io/apimachinery/pkg/apis/meta/v1"
	"k8s.io/client-go/kubernetes"
	"k8s.io/client-go/rest"
	"sigs.k8s.io/yaml"

	"github.com/argoproj/argo/cmd/argo/commands"
	wfv1 "github.com/argoproj/argo/pkg/apis/workflow/v1alpha1"
	"github.com/argoproj/argo/pkg/client/clientset/versioned"
	"github.com/argoproj/argo/pkg/client/clientset/versioned/typed/workflow/v1alpha1"
	"github.com/argoproj/argo/util/kubeconfig"
	"github.com/argoproj/argo/workflow/packer"
)

const Namespace = "argo"
const label = "argo-e2e"

func init() {
	_ = commands.NewCommand()
}

type E2ESuite struct {
	suite.Suite
	Env
	Diagnostics      *Diagnostics
	Persistence      *Persistence
	RestConfig       *rest.Config
	wfClient         v1alpha1.WorkflowInterface
	wfTemplateClient v1alpha1.WorkflowTemplateInterface
	cronClient       v1alpha1.CronWorkflowInterface
	KubeClient       kubernetes.Interface
}

func (s *E2ESuite) SetupSuite() {
<<<<<<< HEAD
	var err error
=======
    var err error
>>>>>>> 54764fe0
	s.RestConfig, err = kubeconfig.DefaultRestConfig()
	if err != nil {
		panic(err)
	}
	token, err := s.GetServiceAccountToken()
	if err != nil {
		panic(err)
	}
	s.SetEnv(token)
	s.KubeClient, err = kubernetes.NewForConfig(s.RestConfig)
	if err != nil {
		panic(err)
	}

	s.wfClient = versioned.NewForConfigOrDie(s.RestConfig).ArgoprojV1alpha1().Workflows(Namespace)
	s.wfTemplateClient = versioned.NewForConfigOrDie(s.RestConfig).ArgoprojV1alpha1().WorkflowTemplates(Namespace)
	s.cronClient = versioned.NewForConfigOrDie(s.RestConfig).ArgoprojV1alpha1().CronWorkflows(Namespace)
	s.Persistence = newPersistence(s.KubeClient)
}

func (s *E2ESuite) TearDownSuite() {
	s.Persistence.Close()
<<<<<<< HEAD
	s.UnsetEnv()
}

func (s *E2ESuite) BeforeTest(_, _ string) {
=======
}

func (s *E2ESuite) BeforeTest(_, _ string) {
	s.SetEnv()
>>>>>>> 54764fe0
	s.Diagnostics = &Diagnostics{}

	// delete all workflows
	list, err := s.wfClient.List(metav1.ListOptions{LabelSelector: label})
	if err != nil {
		panic(err)
	}
	for _, wf := range list.Items {
		logCtx := log.WithFields(log.Fields{"test": s.T().Name(), "workflow": wf.Name})
		logCtx.Infof("Deleting workflow")
		err = s.wfClient.Delete(wf.Name, &metav1.DeleteOptions{})
		if err != nil {
			panic(err)
		}
		for {
			_, err := s.wfClient.Get(wf.Name, metav1.GetOptions{})
			if errors.IsNotFound(err) {
				break
			}
			logCtx.Info("Waiting for workflow to be deleted")
			time.Sleep(3 * time.Second)
		}
		// wait for workflow pods to be deleted
		for {
			// it seems "argo delete" can leave pods behind
			options := metav1.ListOptions{LabelSelector: "workflows.argoproj.io/workflow=" + wf.Name}
			err := s.KubeClient.CoreV1().Pods(Namespace).DeleteCollection(nil, options)
			if err != nil {
				panic(err)
			}
			pods, err := s.KubeClient.CoreV1().Pods(Namespace).List(options)
			if err != nil {
				panic(err)
			}
			if len(pods.Items) == 0 {
				break
			}
			logCtx.WithField("num", len(pods.Items)).Info("Waiting for workflow pods to go away")
			time.Sleep(3 * time.Second)
		}
	}
	// delete all cron workflows
	cronList, err := s.cronClient.List(metav1.ListOptions{LabelSelector: label})
	if err != nil {
		panic(err)
	}
	for _, cronWf := range cronList.Items {
		logCtx := log.WithFields(log.Fields{"test": s.T().Name(), "cron workflow": cronWf.Name})
		logCtx.Infof("Deleting cron workflow")
		err = s.cronClient.Delete(cronWf.Name, nil)
		if err != nil {
			panic(err)
		}
	}
	// delete all workflow templates
	wfTmpl, err := s.wfTemplateClient.List(metav1.ListOptions{LabelSelector: label})
	if err != nil {
		panic(err)
	}
	for _, wfTmpl := range wfTmpl.Items {
		logCtx := log.WithFields(log.Fields{"test": s.T().Name(), "workflow template": wfTmpl.Name})
		logCtx.Infof("Deleting workflow template")
		err = s.wfTemplateClient.Delete(wfTmpl.Name, nil)
		if err != nil {
			panic(err)
		}
	}
	// create database collection
	s.Persistence.DeleteEverything()
}

func (s *E2ESuite) GetServiceAccountToken() (string, error) {
	// create the clientset
	clientset, err := kubernetes.NewForConfig(s.RestConfig)
	if err != nil {
		return "", err
	}
	secretList, err := clientset.CoreV1().Secrets("argo").List(metav1.ListOptions{})
	if err != nil {
		return "", err
	}
	for _, sec := range secretList.Items {
		if strings.HasPrefix(sec.Name, "argo-server-token") {
			return string(sec.Data["token"]), nil
		}
	}
	return "", nil
}

func (s *E2ESuite) Run(name string, f func(t *testing.T)) {
	t := s.T()
	if t.Failed() {
		t.SkipNow()
	}
	t.Run(name, f)
}

func (s *E2ESuite) AfterTest(_, _ string) {
	if s.T().Failed() {
		s.printDiagnostics()
	}
}

func (s *E2ESuite) printDiagnostics() {
	s.Diagnostics.Print()
	wfs, err := s.wfClient.List(metav1.ListOptions{FieldSelector: "metadata.namespace=" + Namespace, LabelSelector: label})
	if err != nil {
		s.T().Fatal(err)
	}
	for _, wf := range wfs.Items {
		s.printWorkflowDiagnostics(wf)
	}
}

func (s *E2ESuite) printWorkflowDiagnostics(wf wfv1.Workflow) {
	logCtx := log.WithFields(log.Fields{"test": s.T().Name(), "workflow": wf.Name})
	logCtx.Info("Workflow metadata:")
	printJSON(wf.ObjectMeta)
	logCtx.Info("Workflow status:")
	printJSON(wf.Status)
	// print logs
	workflow, err := s.wfClient.Get(wf.Name, metav1.GetOptions{})
	if err != nil {
		s.T().Fatal(err)
	}
	err = packer.DecompressWorkflow(workflow)
	if err != nil {
		s.T().Fatal(err)
	}
	for _, node := range workflow.Status.Nodes {
		if node.Type != "Pod" {
			continue
		}
		logCtx := logCtx.WithFields(log.Fields{"node": node.DisplayName})
		s.printPodDiagnostics(logCtx, workflow.Namespace, node.ID)
	}
}

func printJSON(obj interface{}) {
	// print status
	bytes, err := yaml.Marshal(obj)
	if err != nil {
		panic(err)
	}
	fmt.Println("---")
	fmt.Println(string(bytes))
	fmt.Println("---")
}

func (s *E2ESuite) printPodDiagnostics(logCtx *log.Entry, namespace string, podName string) {
	logCtx = logCtx.WithFields(log.Fields{"pod": podName})
	pod, err := s.KubeClient.CoreV1().Pods(namespace).Get(podName, metav1.GetOptions{})
	if err != nil {
		logCtx.Error("Cannot get pod")
		return
	}
	logCtx.Info("Pod manifest:")
	printJSON(pod)
	containers := append(pod.Spec.InitContainers, pod.Spec.Containers...)
	logCtx.WithField("numContainers", len(containers)).Info()
	for _, container := range containers {
		logCtx = logCtx.WithFields(log.Fields{"container": container.Name, "image": container.Image, "pod": pod.Name})
		s.printPodLogs(logCtx, pod.Namespace, pod.Name, container.Name)
	}
}

func (s *E2ESuite) printPodLogs(logCtx *log.Entry, namespace, pod, container string) {
	stream, err := s.KubeClient.CoreV1().Pods(namespace).GetLogs(pod, &v1.PodLogOptions{Container: container}).Stream()
	if err != nil {
		logCtx.WithField("err", err).Error("Cannot get logs")
		return
	}
	defer func() { _ = stream.Close() }()
	logCtx.Info("Container logs:")
	scanner := bufio.NewScanner(stream)
	fmt.Println("---")
	for scanner.Scan() {
		fmt.Println("  " + scanner.Text())
	}
	fmt.Println("---")
}

func (s *E2ESuite) Given() *Given {
	return &Given{
		t:                     s.T(),
		diagnostics:           s.Diagnostics,
		client:                s.wfClient,
		wfTemplateClient:      s.wfTemplateClient,
		cronClient:            s.cronClient,
		offloadNodeStatusRepo: s.Persistence.offloadNodeStatusRepo,
	}
}<|MERGE_RESOLUTION|>--- conflicted
+++ resolved
@@ -3,10 +3,7 @@
 import (
 	"bufio"
 	"fmt"
-<<<<<<< HEAD
 	"strings"
-=======
->>>>>>> 54764fe0
 	"testing"
 	"time"
 
@@ -47,11 +44,7 @@
 }
 
 func (s *E2ESuite) SetupSuite() {
-<<<<<<< HEAD
-	var err error
-=======
     var err error
->>>>>>> 54764fe0
 	s.RestConfig, err = kubeconfig.DefaultRestConfig()
 	if err != nil {
 		panic(err)
@@ -74,17 +67,11 @@
 
 func (s *E2ESuite) TearDownSuite() {
 	s.Persistence.Close()
-<<<<<<< HEAD
 	s.UnsetEnv()
-}
-
-func (s *E2ESuite) BeforeTest(_, _ string) {
-=======
 }
 
 func (s *E2ESuite) BeforeTest(_, _ string) {
 	s.SetEnv()
->>>>>>> 54764fe0
 	s.Diagnostics = &Diagnostics{}
 
 	// delete all workflows

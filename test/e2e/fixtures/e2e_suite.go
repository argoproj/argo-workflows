--- conflicted
+++ resolved
@@ -3,11 +3,8 @@
 import (
 	"bufio"
 	"fmt"
-<<<<<<< HEAD
-=======
 	"github.com/argoproj/argo/cmd/argo/commands/cron"
 	alpha1 "github.com/argoproj/argo/pkg/apis/workflow/v1alpha1"
->>>>>>> 7e9b2b58
 	"os"
 	"path/filepath"
 	"testing"
@@ -42,15 +39,10 @@
 
 type E2ESuite struct {
 	suite.Suite
-<<<<<<< HEAD
 	RestConfig *rest.Config
 	wfClient   v1alpha1.WorkflowInterface
+	cronClient v1alpha1.CronWorkflowInterface
 	KubeClient kubernetes.Interface
-=======
-	client     v1alpha1.WorkflowInterface
-	cronClient v1alpha1.CronWorkflowInterface
-	kubeClient kubernetes.Interface
->>>>>>> 7e9b2b58
 }
 
 func (s *E2ESuite) SetupSuite() {
@@ -70,12 +62,8 @@
 	if err != nil {
 		panic(err)
 	}
-<<<<<<< HEAD
 	s.wfClient = commands.InitWorkflowClient()
-=======
-	s.client = commands.InitWorkflowClient()
 	s.cronClient = cron.InitCronWorkflowClient()
->>>>>>> 7e9b2b58
 	// delete all workflows
 	list, err := s.wfClient.List(metav1.ListOptions{LabelSelector: "argo-e2e"})
 	if err != nil {
@@ -107,30 +95,6 @@
 			time.Sleep(3 * time.Second)
 		}
 	}
-<<<<<<< HEAD
-	// create database collection
-	db, err := postgresql.Open(postgresql.ConnectionURL{User: "postgres", Password: "password", Host: "localhost"})
-	if err != nil {
-		panic(err)
-	}
-	// delete everything from offload
-	_, err = db.DeleteFrom("argo_workflows").Exec()
-	if err != nil {
-		panic(err)
-	}
-	_, err = db.DeleteFrom("argo_archived_workflows").Exec()
-	if err != nil {
-		panic(err)
-	}
-}
-
-func (s *E2ESuite) Run(name string, f func(t *testing.T)) {
-	t := s.T()
-	if t.Failed() {
-		t.SkipNow()
-	}
-	t.Run(name, f)
-=======
 	// delete all cron workflows
 	cronList, err := s.cronClient.List(metav1.ListOptions{LabelSelector: label})
 	if err != nil {
@@ -144,7 +108,28 @@
 			panic(err)
 		}
 	}
->>>>>>> 7e9b2b58
+	// create database collection
+	db, err := postgresql.Open(postgresql.ConnectionURL{User: "postgres", Password: "password", Host: "localhost"})
+	if err != nil {
+		panic(err)
+	}
+	// delete everything from offload
+	_, err = db.DeleteFrom("argo_workflows").Exec()
+	if err != nil {
+		panic(err)
+	}
+	_, err = db.DeleteFrom("argo_archived_workflows").Exec()
+	if err != nil {
+		panic(err)
+	}
+}
+
+func (s *E2ESuite) Run(name string, f func(t *testing.T)) {
+	t := s.T()
+	if t.Failed() {
+		t.SkipNow()
+	}
+	t.Run(name, f)
 }
 
 func (s *E2ESuite) AfterTest(_, _ string) {
@@ -233,13 +218,8 @@
 
 func (s *E2ESuite) Given() *Given {
 	return &Given{
-<<<<<<< HEAD
 		t:      s.T(),
 		client: s.wfClient,
-=======
-		t:          s.T(),
-		client:     s.client,
 		cronClient: s.cronClient,
->>>>>>> 7e9b2b58
 	}
 }
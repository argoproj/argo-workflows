package fixtures

import (
	"bufio"
	"fmt"
	"strings"
	"testing"
	"time"

	log "github.com/sirupsen/logrus"
	"github.com/stretchr/testify/suite"
	v1 "k8s.io/api/core/v1"
	"k8s.io/apimachinery/pkg/api/errors"
	metav1 "k8s.io/apimachinery/pkg/apis/meta/v1"
	"k8s.io/client-go/kubernetes"
	"k8s.io/client-go/rest"
	"sigs.k8s.io/yaml"

	"github.com/argoproj/argo/cmd/argo/commands"
	wfv1 "github.com/argoproj/argo/pkg/apis/workflow/v1alpha1"
	"github.com/argoproj/argo/pkg/client/clientset/versioned"
	"github.com/argoproj/argo/pkg/client/clientset/versioned/typed/workflow/v1alpha1"
	"github.com/argoproj/argo/util/kubeconfig"
	"github.com/argoproj/argo/workflow/packer"
)

const Namespace = "argo"
const label = "argo-e2e"

func init() {
	_ = commands.NewCommand()
}

type E2ESuite struct {
	suite.Suite
<<<<<<< HEAD
	Diagnostics      *Diagnostics
	Persistence      *Persistence
	RestConfig       *rest.Config
	wfClient         v1alpha1.WorkflowInterface
	wfTemplateClient v1alpha1.WorkflowTemplateInterface
	cronClient       v1alpha1.CronWorkflowInterface
	KubeClient       kubernetes.Interface
}

func (s *E2ESuite) SetupSuite() {
	_, err := os.Stat(kubeConfig)
	if os.IsNotExist(err) {
		s.T().Skip("Skipping test: " + err.Error())
	}
=======
	Env
	Diagnostics           *Diagnostics
	Persistence           *Persistence
	RestConfig            *rest.Config
	wfClient              v1alpha1.WorkflowInterface
	wfTemplateClient      v1alpha1.WorkflowTemplateInterface
	cronClient            v1alpha1.CronWorkflowInterface
	offloadNodeStatusRepo sqldb.OffloadNodeStatusRepo
	KubeClient            kubernetes.Interface
}

func (s *E2ESuite) BeforeTest(_, _ string) {

	s.Diagnostics = &Diagnostics{}
	var err error
>>>>>>> 2bac47fc
	s.RestConfig, err = kubeconfig.DefaultRestConfig()
	if err != nil {
		panic(err)
	}
	token, err := s.GetServiceAccountToken()
	if err != nil {
		panic(err)
	}
	s.SetEnv(token)
	s.KubeClient, err = kubernetes.NewForConfig(s.RestConfig)
	if err != nil {
		panic(err)
	}

	s.wfClient = versioned.NewForConfigOrDie(s.RestConfig).ArgoprojV1alpha1().Workflows(Namespace)
	s.wfTemplateClient = versioned.NewForConfigOrDie(s.RestConfig).ArgoprojV1alpha1().WorkflowTemplates(Namespace)
	s.cronClient = versioned.NewForConfigOrDie(s.RestConfig).ArgoprojV1alpha1().CronWorkflows(Namespace)
<<<<<<< HEAD
	s.Persistence = newPersistence(s.KubeClient)
}

func (s *E2ESuite) TearDownSuite() {
	s.Persistence.Close()
}

func (s *E2ESuite) BeforeTest(_, _ string) {
	s.Diagnostics = &Diagnostics{}
=======
	{
		cm, err := s.KubeClient.CoreV1().ConfigMaps(Namespace).Get("workflow-controller-configmap", metav1.GetOptions{})
		if err != nil {
			panic(err)
		}
		wcConfig := &config.WorkflowControllerConfig{}
		err = yaml.Unmarshal([]byte(cm.Data["config"]), wcConfig)
		if err != nil {
			panic(err)
		}
		persistence := wcConfig.Persistence
		persistence.PostgreSQL.Host = "localhost"
		// we assume that this is enabled for tests
		session, tableName, err := sqldb.CreateDBSession(s.KubeClient, Namespace, persistence)
		if err != nil {
			panic(err)
		}
		s.offloadNodeStatusRepo = sqldb.NewOffloadNodeStatusRepo(session, persistence.GetClusterName(), tableName)
	}
>>>>>>> 2bac47fc

	// delete all workflows
	list, err := s.wfClient.List(metav1.ListOptions{LabelSelector: label})
	if err != nil {
		panic(err)
	}
	for _, wf := range list.Items {
		logCtx := log.WithFields(log.Fields{"test": s.T().Name(), "workflow": wf.Name})
		logCtx.Infof("Deleting workflow")
		err = s.wfClient.Delete(wf.Name, &metav1.DeleteOptions{})
		if err != nil {
			panic(err)
		}
		for {
			_, err := s.wfClient.Get(wf.Name, metav1.GetOptions{})
			if errors.IsNotFound(err) {
				break
			}
			logCtx.Info("Waiting for workflow to be deleted")
			time.Sleep(3 * time.Second)
		}
		// wait for workflow pods to be deleted
		for {
			// it seems "argo delete" can leave pods behind
			options := metav1.ListOptions{LabelSelector: "workflows.argoproj.io/workflow=" + wf.Name}
			err := s.KubeClient.CoreV1().Pods(Namespace).DeleteCollection(nil, options)
			if err != nil {
				panic(err)
			}
			pods, err := s.KubeClient.CoreV1().Pods(Namespace).List(options)
			if err != nil {
				panic(err)
			}
			if len(pods.Items) == 0 {
				break
			}
			logCtx.WithField("num", len(pods.Items)).Info("Waiting for workflow pods to go away")
			time.Sleep(3 * time.Second)
		}
	}
	// delete all cron workflows
	cronList, err := s.cronClient.List(metav1.ListOptions{LabelSelector: label})
	if err != nil {
		panic(err)
	}
	for _, cronWf := range cronList.Items {
		logCtx := log.WithFields(log.Fields{"test": s.T().Name(), "cron workflow": cronWf.Name})
		logCtx.Infof("Deleting cron workflow")
		err = s.cronClient.Delete(cronWf.Name, nil)
		if err != nil {
			panic(err)
		}
	}
	// delete all workflow templates
	wfTmpl, err := s.wfTemplateClient.List(metav1.ListOptions{LabelSelector: label})
	if err != nil {
		panic(err)
	}
	for _, wfTmpl := range wfTmpl.Items {
		logCtx := log.WithFields(log.Fields{"test": s.T().Name(), "workflow template": wfTmpl.Name})
		logCtx.Infof("Deleting workflow template")
		err = s.wfTemplateClient.Delete(wfTmpl.Name, nil)
		if err != nil {
			panic(err)
		}
	}
	// create database collection
<<<<<<< HEAD
	s.Persistence.DeleteEverything()
=======
	s.Persistence = newPersistence()
	s.Persistence.DeleteEverything()
}

func (s *E2ESuite) GetServiceAccountToken() (string, error) {
	// create the clientset
	clientset, err := kubernetes.NewForConfig(s.RestConfig)
	if err != nil {
		return "", err
	}
	secretList, err := clientset.CoreV1().Secrets("argo").List(metav1.ListOptions{})
	if err != nil {
		return "", err
	}
	for _, sec := range secretList.Items {
		if strings.HasPrefix(sec.Name, "argo-server-token") {
			return string(sec.Data["token"]), nil
		}
	}
	return "", nil
>>>>>>> 2bac47fc
}
func (s *E2ESuite) Run(name string, f func(t *testing.T)) {
	t := s.T()
	if t.Failed() {
		t.SkipNow()
	}
	t.Run(name, f)
}

func (s *E2ESuite) AfterTest(_, _ string) {
	if s.T().Failed() {
		s.printDiagnostics()
	}
	s.UnsetEnv()
}

func (s *E2ESuite) printDiagnostics() {
	s.Diagnostics.Print()
	wfs, err := s.wfClient.List(metav1.ListOptions{FieldSelector: "metadata.namespace=" + Namespace, LabelSelector: label})
	if err != nil {
		s.T().Fatal(err)
	}
	for _, wf := range wfs.Items {
		s.printWorkflowDiagnostics(wf)
	}
}

func (s *E2ESuite) printWorkflowDiagnostics(wf wfv1.Workflow) {
	logCtx := log.WithFields(log.Fields{"test": s.T().Name(), "workflow": wf.Name})
	logCtx.Info("Workflow metadata:")
	printJSON(wf.ObjectMeta)
	logCtx.Info("Workflow status:")
	printJSON(wf.Status)
	// print logs
	workflow, err := s.wfClient.Get(wf.Name, metav1.GetOptions{})
	if err != nil {
		s.T().Fatal(err)
	}
	err = packer.DecompressWorkflow(workflow)
	if err != nil {
		s.T().Fatal(err)
	}
	for _, node := range workflow.Status.Nodes {
		if node.Type != "Pod" {
			continue
		}
		logCtx := logCtx.WithFields(log.Fields{"node": node.DisplayName})
		s.printPodDiagnostics(logCtx, workflow.Namespace, node.ID)
	}
}

func printJSON(obj interface{}) {
	// print status
	bytes, err := yaml.Marshal(obj)
	if err != nil {
		panic(err)
	}
	fmt.Println("---")
	fmt.Println(string(bytes))
	fmt.Println("---")
}

func (s *E2ESuite) printPodDiagnostics(logCtx *log.Entry, namespace string, podName string) {
	logCtx = logCtx.WithFields(log.Fields{"pod": podName})
	pod, err := s.KubeClient.CoreV1().Pods(namespace).Get(podName, metav1.GetOptions{})
	if err != nil {
		logCtx.Error("Cannot get pod")
		return
	}
	logCtx.Info("Pod manifest:")
	printJSON(pod)
	containers := append(pod.Spec.InitContainers, pod.Spec.Containers...)
	logCtx.WithField("numContainers", len(containers)).Info()
	for _, container := range containers {
		logCtx = logCtx.WithFields(log.Fields{"container": container.Name, "image": container.Image, "pod": pod.Name})
		s.printPodLogs(logCtx, pod.Namespace, pod.Name, container.Name)
	}
}

func (s *E2ESuite) printPodLogs(logCtx *log.Entry, namespace, pod, container string) {
	stream, err := s.KubeClient.CoreV1().Pods(namespace).GetLogs(pod, &v1.PodLogOptions{Container: container}).Stream()
	if err != nil {
		logCtx.WithField("err", err).Error("Cannot get logs")
		return
	}
	defer func() { _ = stream.Close() }()
	logCtx.Info("Container logs:")
	scanner := bufio.NewScanner(stream)
	fmt.Println("---")
	for scanner.Scan() {
		fmt.Println("  " + scanner.Text())
	}
	fmt.Println("---")
}

func (s *E2ESuite) Given() *Given {
	return &Given{
		t:                     s.T(),
		diagnostics:           s.Diagnostics,
		client:                s.wfClient,
		wfTemplateClient:      s.wfTemplateClient,
		cronClient:            s.cronClient,
		offloadNodeStatusRepo: s.Persistence.offloadNodeStatusRepo,
	}
}<|MERGE_RESOLUTION|>--- conflicted
+++ resolved
@@ -33,7 +33,7 @@
 
 type E2ESuite struct {
 	suite.Suite
-<<<<<<< HEAD
+	Env
 	Diagnostics      *Diagnostics
 	Persistence      *Persistence
 	RestConfig       *rest.Config
@@ -44,27 +44,7 @@
 }
 
 func (s *E2ESuite) SetupSuite() {
-	_, err := os.Stat(kubeConfig)
-	if os.IsNotExist(err) {
-		s.T().Skip("Skipping test: " + err.Error())
-	}
-=======
-	Env
-	Diagnostics           *Diagnostics
-	Persistence           *Persistence
-	RestConfig            *rest.Config
-	wfClient              v1alpha1.WorkflowInterface
-	wfTemplateClient      v1alpha1.WorkflowTemplateInterface
-	cronClient            v1alpha1.CronWorkflowInterface
-	offloadNodeStatusRepo sqldb.OffloadNodeStatusRepo
-	KubeClient            kubernetes.Interface
-}
-
-func (s *E2ESuite) BeforeTest(_, _ string) {
-
-	s.Diagnostics = &Diagnostics{}
 	var err error
->>>>>>> 2bac47fc
 	s.RestConfig, err = kubeconfig.DefaultRestConfig()
 	if err != nil {
 		panic(err)
@@ -82,37 +62,16 @@
 	s.wfClient = versioned.NewForConfigOrDie(s.RestConfig).ArgoprojV1alpha1().Workflows(Namespace)
 	s.wfTemplateClient = versioned.NewForConfigOrDie(s.RestConfig).ArgoprojV1alpha1().WorkflowTemplates(Namespace)
 	s.cronClient = versioned.NewForConfigOrDie(s.RestConfig).ArgoprojV1alpha1().CronWorkflows(Namespace)
-<<<<<<< HEAD
 	s.Persistence = newPersistence(s.KubeClient)
 }
 
 func (s *E2ESuite) TearDownSuite() {
 	s.Persistence.Close()
+	s.UnsetEnv()
 }
 
 func (s *E2ESuite) BeforeTest(_, _ string) {
 	s.Diagnostics = &Diagnostics{}
-=======
-	{
-		cm, err := s.KubeClient.CoreV1().ConfigMaps(Namespace).Get("workflow-controller-configmap", metav1.GetOptions{})
-		if err != nil {
-			panic(err)
-		}
-		wcConfig := &config.WorkflowControllerConfig{}
-		err = yaml.Unmarshal([]byte(cm.Data["config"]), wcConfig)
-		if err != nil {
-			panic(err)
-		}
-		persistence := wcConfig.Persistence
-		persistence.PostgreSQL.Host = "localhost"
-		// we assume that this is enabled for tests
-		session, tableName, err := sqldb.CreateDBSession(s.KubeClient, Namespace, persistence)
-		if err != nil {
-			panic(err)
-		}
-		s.offloadNodeStatusRepo = sqldb.NewOffloadNodeStatusRepo(session, persistence.GetClusterName(), tableName)
-	}
->>>>>>> 2bac47fc
 
 	// delete all workflows
 	list, err := s.wfClient.List(metav1.ListOptions{LabelSelector: label})
@@ -180,10 +139,6 @@
 		}
 	}
 	// create database collection
-<<<<<<< HEAD
-	s.Persistence.DeleteEverything()
-=======
-	s.Persistence = newPersistence()
 	s.Persistence.DeleteEverything()
 }
 
@@ -203,8 +158,8 @@
 		}
 	}
 	return "", nil
->>>>>>> 2bac47fc
-}
+}
+
 func (s *E2ESuite) Run(name string, f func(t *testing.T)) {
 	t := s.T()
 	if t.Failed() {
@@ -217,7 +172,6 @@
 	if s.T().Failed() {
 		s.printDiagnostics()
 	}
-	s.UnsetEnv()
 }
 
 func (s *E2ESuite) printDiagnostics() {

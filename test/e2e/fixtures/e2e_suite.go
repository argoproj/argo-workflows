--- conflicted
+++ resolved
@@ -191,11 +191,7 @@
 
 func (s *E2ESuite) printDiagnostics() {
 	s.Diagnostics.Print()
-<<<<<<< HEAD
-	wfs, err := s.wfClient.List(metav1.ListOptions{FieldSelector: "metadata.namespace=" + Namespace, LabelSelector: label})
-=======
 	wfs, err := s.wfClient.List(metav1.ListOptions{FieldSelector: "metadata.namespace=" + Namespace})
->>>>>>> 14d58036
 	if err != nil {
 		s.T().Fatal(err)
 	}

--- conflicted
+++ resolved
@@ -260,11 +260,7 @@
 		client:                s.wfClient,
 		wfTemplateClient:      s.wfTemplateClient,
 		cronClient:            s.cronClient,
-<<<<<<< HEAD
 		offloadNodeStatusRepo: s.Persistence.offloadNodeStatusRepo,
-=======
-		offloadNodeStatusRepo: s.offloadNodeStatusRepo,
 		kubeClient:            s.KubeClient,
->>>>>>> d843e608
 	}
 }
--- conflicted
+++ resolved
@@ -325,15 +325,9 @@
 	// Using an arbitrary image will result in slow and flakey tests as we can't really predict when they'll be
 	// downloaded or evicted. To keep tests fast and reliable you must use whitelisted images.
 	imageWhitelist := map[string]bool{
-<<<<<<< HEAD
-		"docker.io/argoproj/argoexec:" + gitBranch: true,
-		"docker.io/library/cowsay:v1":              true,
-		"docker.io/library/python:alpine3.6":       true,
-=======
 		"docker.io/argoproj/argoexec:" + imageTag: true,
 		"docker.io/library/cowsay:v1":             true,
 		"docker.io/library/python:alpine3.6":      true,
->>>>>>> d4e81238
 	}
 	for n := range s.listImages() {
 		if !s.images[n] && !imageWhitelist[n] {

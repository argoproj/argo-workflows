package fixtures

import (
	"bufio"
	"encoding/base64"
	"os"
	"strings"
	"time"

	log "github.com/sirupsen/logrus"
	"github.com/stretchr/testify/suite"
	v1 "k8s.io/api/core/v1"
	"k8s.io/apimachinery/pkg/api/errors"
	metav1 "k8s.io/apimachinery/pkg/apis/meta/v1"
	"k8s.io/apimachinery/pkg/labels"
	"k8s.io/client-go/kubernetes"
	"k8s.io/client-go/rest"
	"sigs.k8s.io/yaml"

	"github.com/argoproj/argo/pkg/client/clientset/versioned"
	"github.com/argoproj/argo/pkg/client/clientset/versioned/typed/workflow/v1alpha1"
	"github.com/argoproj/argo/util/kubeconfig"
	"github.com/argoproj/argo/workflow/packer"
)

const Namespace = "argo"
const Label = "argo-e2e"

// Cron tests run in parallel, so use a different label so they are not deleted when a new test runs
const LabelCron = Label + "-cron"

var imageTag string
var k3d bool

func init() {
	output, err := runCli("git", "rev-parse", "--abbrev-ref=loose", "HEAD")
	if err != nil {
		panic(err)
	}
	imageTag = strings.TrimSpace(output)
	if imageTag == "master" {
		imageTag = "latest"
	}
	context, err := runCli("kubectl", "config", "current-context")
	if err != nil {
		panic(err)
	}
	k3d = strings.TrimSpace(context) == "k3s-default"
	log.WithFields(log.Fields{"imageTag": imageTag, "k3d": k3d}).Info()
}

type E2ESuite struct {
	suite.Suite
	Persistence       *Persistence
	RestConfig        *rest.Config
	wfClient          v1alpha1.WorkflowInterface
	wfTemplateClient  v1alpha1.WorkflowTemplateInterface
	cwfTemplateClient v1alpha1.ClusterWorkflowTemplateInterface
	cronClient        v1alpha1.CronWorkflowInterface
	KubeClient        kubernetes.Interface
	// Guard-rail.
	// A list of images that exist on the K3S node at the start of the test are probably those created as part
	// of the Kubernetes system (e.g. k8s.gcr.io/pause:3.1) or K3S. This is populated at the start of each test,
	// and checked at the end of each test.
	images map[string]bool
	// Guard-rail.
	// The number of archived workflows. If is changes between two tests, we have a problem.
	numWorkflows int
}

func (s *E2ESuite) SetupSuite() {
	var err error
	s.RestConfig, err = kubeconfig.DefaultRestConfig()
	s.CheckError(err)
	s.KubeClient, err = kubernetes.NewForConfig(s.RestConfig)
	s.CheckError(err)
	s.wfClient = versioned.NewForConfigOrDie(s.RestConfig).ArgoprojV1alpha1().Workflows(Namespace)
	s.wfTemplateClient = versioned.NewForConfigOrDie(s.RestConfig).ArgoprojV1alpha1().WorkflowTemplates(Namespace)
	s.cronClient = versioned.NewForConfigOrDie(s.RestConfig).ArgoprojV1alpha1().CronWorkflows(Namespace)
	s.Persistence = newPersistence(s.KubeClient)
	s.cwfTemplateClient = versioned.NewForConfigOrDie(s.RestConfig).ArgoprojV1alpha1().ClusterWorkflowTemplates()
}

func (s *E2ESuite) listImages() map[string]bool {
	list, err := s.KubeClient.CoreV1().Nodes().List(metav1.ListOptions{})
	s.CheckError(err)
	images := make(map[string]bool)
	// looks O^3, but is actually going to be O(n)
	for _, node := range list.Items {
		for _, image := range node.Status.Images {
			for _, n := range image.Names {
				// We want to ignore hashes.
				if !strings.Contains(n, "@sha256") {
					images[n] = true
				}
			}
		}
	}
	return images
}

func (s *E2ESuite) TearDownSuite() {
	s.Persistence.Close()
}

func (s *E2ESuite) BeforeTest(suiteName, testName string) {
	dir := "/tmp/log/argo-e2e"
	err := os.MkdirAll(dir, 0777)
	s.CheckError(err)
	name := dir + "/" + suiteName + "-" + testName + ".log"
	f, err := os.Create(name)
	s.CheckError(err)
	err = file.setFile(f)
	s.CheckError(err)
	log.Infof("logging debug diagnostics to file://%s", name)
	s.DeleteResources(Label)
	s.images = s.listImages()
	s.importImages()
	numWorkflows := s.countWorkflows()
	if s.numWorkflows > 0 && s.numWorkflows != numWorkflows {
		s.T().Fatal("there should almost never be a change to the number of workflows between tests, this means the last test (not the current test) is bad and needs fixing - note this guard-rail does not work across test suites")
	}
	s.numWorkflows = numWorkflows
}

func (s *E2ESuite) countWorkflows() int {
	workflows, err := s.wfClient.List(metav1.ListOptions{})
	s.CheckError(err)
	return len(workflows.Items)
}

func (s *E2ESuite) importImages() {
	// If we are running K3D we should re-import these prior to running tests, as they may have been evicted.
	if k3d {
<<<<<<< HEAD
		images := s.listImages()
		for _, n := range []string{"docker.io/argoproj/argoexec:" + imageTag, "docker.io/library/cowsay:v1"} {
			if !images[n] {
=======
		for _, n := range []string{"docker.io/argoproj/argoexec:" + imageTag, "docker.io/library/cowsay:v1"} {
			if !s.images[n] {
>>>>>>> d4e81238
				_, err := runCli("k3d", "import-images", n)
				s.CheckError(err)
			}
		}
	}
}

func (s *E2ESuite) DeleteResources(label string) {
	// delete all cron workflows
	cronList, err := s.cronClient.List(metav1.ListOptions{LabelSelector: label})
	s.CheckError(err)
	for _, cronWf := range cronList.Items {
		log.WithFields(log.Fields{"cronWorkflow": cronWf.Name}).Debug("Deleting cron workflow")
		err = s.cronClient.Delete(cronWf.Name, nil)
		s.CheckError(err)
	}

	// It is possible for a pod to become orphaned. This means that it's parent workflow
	// (as set in the  "workflows.argoproj.io/workflow" label) does not exist.
	// We need to delete orphans as well as test pods.
	// Get a list of all workflows.
	// if absent from this this it has been delete - so any associated pods are orphaned
	// if in the list it is either a test wf or not
	isTestWf := make(map[string]bool)
	{
		list, err := s.wfClient.List(metav1.ListOptions{LabelSelector: label})
		s.CheckError(err)
		for _, wf := range list.Items {
			isTestWf[wf.Name] = false
			if s.Persistence.IsEnabled() && wf.Status.IsOffloadNodeStatus() {
				err := s.Persistence.offloadNodeStatusRepo.Delete(string(wf.UID), wf.Status.OffloadNodeStatusVersion)
				s.CheckError(err)
			}
		}
	}

	// delete from the archive
	{
		if s.Persistence.IsEnabled() {
			archive := s.Persistence.workflowArchive
			parse, err := labels.ParseToRequirements(Label)
			s.CheckError(err)
			workflows, err := archive.ListWorkflows(Namespace, time.Time{}, time.Time{}, parse, 0, 0)
			s.CheckError(err)
			for _, workflow := range workflows {
				err := archive.DeleteWorkflow(string(workflow.UID))
				s.CheckError(err)
			}
		}
	}

	// delete all workflows
	{
		list, err := s.wfClient.List(metav1.ListOptions{LabelSelector: Label})
		s.CheckError(err)
		for _, wf := range list.Items {
			logCtx := log.WithFields(log.Fields{"workflow": wf.Name})
			logCtx.Debug("Deleting workflow")
			err = s.wfClient.Delete(wf.Name, &metav1.DeleteOptions{})
			if errors.IsNotFound(err) {
				continue
			}
			s.CheckError(err)
			isTestWf[wf.Name] = true
			for {
				_, err := s.wfClient.Get(wf.Name, metav1.GetOptions{})
				if errors.IsNotFound(err) {
					break
				}
				logCtx.Debug("Waiting for workflow to be deleted")
				time.Sleep(1 * time.Second)
			}
		}
	}

	// delete workflow pods
	{
		podInterface := s.KubeClient.CoreV1().Pods(Namespace)
		// it seems "argo delete" can leave pods behind
		pods, err := podInterface.List(metav1.ListOptions{LabelSelector: "workflows.argoproj.io/workflow"})
		s.CheckError(err)
		for _, pod := range pods.Items {
			workflow := pod.GetLabels()["workflows.argoproj.io/workflow"]
			testPod, owned := isTestWf[workflow]
			if testPod || !owned {
				logCtx := log.WithFields(log.Fields{"workflow": workflow, "podName": pod.Name, "testPod": testPod, "owned": owned})
				logCtx.Debug("Deleting pod")
				err := podInterface.Delete(pod.Name, nil)
				if !errors.IsNotFound(err) {
					s.CheckError(err)
				}
				for {
					_, err := podInterface.Get(pod.Name, metav1.GetOptions{})
					if errors.IsNotFound(err) {
						break
					}
					logCtx.Debug("Waiting for pod to be deleted")
					time.Sleep(1 * time.Second)
				}
			}
		}
	}

	// delete all workflow templates
	wfTmpl, err := s.wfTemplateClient.List(metav1.ListOptions{LabelSelector: label})
	s.CheckError(err)

	for _, wfTmpl := range wfTmpl.Items {
		log.WithField("template", wfTmpl.Name).Debug("Deleting workflow template")
		err = s.wfTemplateClient.Delete(wfTmpl.Name, nil)
		s.CheckError(err)
	}

	// delete all cluster workflow templates
	cwfTmpl, err := s.cwfTemplateClient.List(metav1.ListOptions{LabelSelector: label})
	s.CheckError(err)
	for _, cwfTmpl := range cwfTmpl.Items {
		log.WithField("template", cwfTmpl.Name).Debug("Deleting cluster workflow template")
		err = s.cwfTemplateClient.Delete(cwfTmpl.Name, nil)
		s.CheckError(err)
	}

	// Delete all resourcequotas
	rqList, err := s.KubeClient.CoreV1().ResourceQuotas(Namespace).List(metav1.ListOptions{LabelSelector: label})
	s.CheckError(err)
	for _, rq := range rqList.Items {
		log.WithField("resourcequota", rq.Name).Debug("Deleting resource quota")
		err = s.KubeClient.CoreV1().ResourceQuotas(Namespace).Delete(rq.Name, nil)
		s.CheckError(err)
	}
}

func (s *E2ESuite) CheckError(err error) {
	s.T().Helper()
	if err != nil {
		s.T().Fatal(err)
	}
}

func (s *E2ESuite) GetBasicAuthToken() string {
	if s.RestConfig.Username == "" {
		return ""
	}
	auth := s.RestConfig.Username + ":" + s.RestConfig.Password
	return base64.StdEncoding.EncodeToString([]byte(auth))
}

func (s *E2ESuite) GetServiceAccountToken() (string, error) {
	// create the clientset
	clientset, err := kubernetes.NewForConfig(s.RestConfig)
	if err != nil {
		return "", err
	}
	secretList, err := clientset.CoreV1().Secrets("argo").List(metav1.ListOptions{})
	if err != nil {
		return "", err
	}
	for _, sec := range secretList.Items {
		if strings.HasPrefix(sec.Name, "argo-server-token") {
			return string(sec.Data["token"]), nil
		}
	}
	return "", nil
}

func (s *E2ESuite) Run(name string, subtest func()) {
	// This add demarcation to the logs making it easier to differentiate the output of different tests.
	longName := s.T().Name() + "/" + name
	log.Debug("=== RUN " + longName)
	defer func() {
		if s.T().Failed() {
			log.Debug("=== FAIL " + longName)
			s.T().FailNow()
		} else if s.T().Skipped() {
			log.Debug("=== SKIP " + longName)
		} else {
			log.Debug("=== PASS " + longName)
		}
	}()
	s.Suite.Run(name, subtest)
}

func (s *E2ESuite) AfterTest(_, _ string) {
	wfs, err := s.wfClient.List(metav1.ListOptions{FieldSelector: "metadata.namespace=" + Namespace, LabelSelector: Label})
	s.CheckError(err)
	for _, wf := range wfs.Items {
		s.printWorkflowDiagnostics(wf.GetName())
	}
	// Using an arbitrary image will result in slow and flakey tests as we can't really predict when they'll be
	// downloaded or evicted. To keep tests fast and reliable you must use whitelisted images.
	imageWhitelist := map[string]bool{
		"docker.io/argoproj/argoexec:" + imageTag: true,
		"docker.io/library/cowsay:v1":             true,
		"docker.io/library/python:alpine3.6":      true,
<<<<<<< HEAD
		// why this different name?
		"python:alpine3.6": true,
=======
>>>>>>> d4e81238
	}
	for n := range s.listImages() {
		if !s.images[n] && !imageWhitelist[n] {
			s.T().Fatalf("non-whitelisted image used in test: %s", n)
		}
	}
	err = file.Close()
	s.CheckError(err)
}

func (s *E2ESuite) printWorkflowDiagnostics(name string) {
	logCtx := log.WithFields(log.Fields{"test": s.T().Name(), "workflow": name})
	// print logs
	wf, err := s.wfClient.Get(name, metav1.GetOptions{})
	s.CheckError(err)
	err = packer.DecompressWorkflow(wf)
	s.CheckError(err)
	if wf.Status.IsOffloadNodeStatus() {
		offloaded, err := s.Persistence.offloadNodeStatusRepo.Get(string(wf.UID), wf.Status.OffloadNodeStatusVersion)
		s.CheckError(err)
		wf.Status.Nodes = offloaded
	}
	logCtx.Debug("Workflow metadata:")
	s.printJSON(wf.ObjectMeta)
	logCtx.Debug("Workflow:")
	s.printJSON(wf.Status)
	for _, node := range wf.Status.Nodes {
		if node.Type != "Pod" {
			continue
		}
		logCtx := logCtx.WithFields(log.Fields{"node": node.DisplayName})
		s.printPodDiagnostics(logCtx, wf.Namespace, node.ID)
	}
}

func (s *E2ESuite) printJSON(obj interface{}) {
	// print status
	bytes, err := yaml.Marshal(obj)
	s.CheckError(err)
	log.Debug("---")
	for _, line := range strings.Split(string(bytes), "\n") {
		log.Debug("  " + line)
	}
	log.Debug("---")
}

func (s *E2ESuite) printPodDiagnostics(logCtx *log.Entry, namespace string, podName string) {
	logCtx = logCtx.WithFields(log.Fields{"pod": podName})
	pod, err := s.KubeClient.CoreV1().Pods(namespace).Get(podName, metav1.GetOptions{})
	if err != nil {
		logCtx.Error("Cannot get pod")
		return
	}
	logCtx.Debug("Pod manifest:")
	s.printJSON(pod)
	containers := append(pod.Spec.InitContainers, pod.Spec.Containers...)
	logCtx.WithField("numContainers", len(containers)).Debug()
	for _, container := range containers {
		logCtx = logCtx.WithFields(log.Fields{"container": container.Name, "image": container.Image, "pod": pod.Name})
		s.printPodLogs(logCtx, pod.Namespace, pod.Name, container.Name)
	}
}

func (s *E2ESuite) printPodLogs(logCtx *log.Entry, namespace, pod, container string) {
	stream, err := s.KubeClient.CoreV1().Pods(namespace).GetLogs(pod, &v1.PodLogOptions{Container: container}).Stream()
	if err != nil {
		logCtx.WithField("err", err).Error("Cannot get logs")
		return
	}
	defer func() { _ = stream.Close() }()
	logCtx.Debug("Container logs:")
	scanner := bufio.NewScanner(stream)
	log.Debug("---")
	for scanner.Scan() {
		log.Debug("  " + scanner.Text())
	}
	log.Debug("---")
}

func (s *E2ESuite) Given() *Given {
	return &Given{
		t:                     s.T(),
		client:                s.wfClient,
		wfTemplateClient:      s.wfTemplateClient,
		cwfTemplateClient:     s.cwfTemplateClient,
		cronClient:            s.cronClient,
		offloadNodeStatusRepo: s.Persistence.offloadNodeStatusRepo,
		kubeClient:            s.KubeClient,
	}
}<|MERGE_RESOLUTION|>--- conflicted
+++ resolved
@@ -132,14 +132,8 @@
 func (s *E2ESuite) importImages() {
 	// If we are running K3D we should re-import these prior to running tests, as they may have been evicted.
 	if k3d {
-<<<<<<< HEAD
-		images := s.listImages()
-		for _, n := range []string{"docker.io/argoproj/argoexec:" + imageTag, "docker.io/library/cowsay:v1"} {
-			if !images[n] {
-=======
 		for _, n := range []string{"docker.io/argoproj/argoexec:" + imageTag, "docker.io/library/cowsay:v1"} {
 			if !s.images[n] {
->>>>>>> d4e81238
 				_, err := runCli("k3d", "import-images", n)
 				s.CheckError(err)
 			}
@@ -334,11 +328,6 @@
 		"docker.io/argoproj/argoexec:" + imageTag: true,
 		"docker.io/library/cowsay:v1":             true,
 		"docker.io/library/python:alpine3.6":      true,
-<<<<<<< HEAD
-		// why this different name?
-		"python:alpine3.6": true,
-=======
->>>>>>> d4e81238
 	}
 	for n := range s.listImages() {
 		if !s.images[n] && !imageWhitelist[n] {

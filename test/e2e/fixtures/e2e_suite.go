package fixtures

import (
	"bufio"
	"fmt"
	"os"
	"path/filepath"
	"testing"
	"time"

	"github.com/argoproj/argo/cmd/argo/commands/cron"
	alpha1 "github.com/argoproj/argo/pkg/apis/workflow/v1alpha1"

	log "github.com/sirupsen/logrus"
	"github.com/stretchr/testify/suite"
	v1 "k8s.io/api/core/v1"
	"k8s.io/apimachinery/pkg/api/errors"
	metav1 "k8s.io/apimachinery/pkg/apis/meta/v1"
	"k8s.io/client-go/kubernetes"
	"k8s.io/client-go/rest"
	"sigs.k8s.io/yaml"
	"upper.io/db.v3/postgresql"

	"github.com/argoproj/argo/cmd/argo/commands"
	"github.com/argoproj/argo/persist/sqldb"
	wfv1 "github.com/argoproj/argo/pkg/apis/workflow/v1alpha1"
	"github.com/argoproj/argo/pkg/client/clientset/versioned"
	"github.com/argoproj/argo/pkg/client/clientset/versioned/typed/workflow/v1alpha1"
	"github.com/argoproj/argo/util/kubeconfig"
	"github.com/argoproj/argo/workflow/config"
	"github.com/argoproj/argo/workflow/packer"
)

var kubeConfig = os.Getenv("KUBECONFIG")

const Namespace = "argo"
const label = "argo-e2e"

func init() {
	if kubeConfig == "" {
		kubeConfig = filepath.Join(os.Getenv("HOME"), ".kube", "config")
	}
	_ = commands.NewCommand()
}

type E2ESuite struct {
	suite.Suite
	Env
	Diagnostics           *Diagnostics
	RestConfig            *rest.Config
	wfClient              v1alpha1.WorkflowInterface
	wfTemplateClient      v1alpha1.WorkflowTemplateInterface
	cronClient            v1alpha1.CronWorkflowInterface
	offloadNodeStatusRepo sqldb.OffloadNodeStatusRepo
	KubeClient            kubernetes.Interface
}

func (s *E2ESuite) SetupSuite() {
	_, err := os.Stat(kubeConfig)
	if os.IsNotExist(err) {
		s.T().Skip("Skipping test: " + err.Error())
	}
}

func (s *E2ESuite) BeforeTest(_, _ string) {
	s.SetEnv()
	s.Diagnostics = &Diagnostics{}
	var err error
	s.RestConfig, err = kubeconfig.DefaultRestConfig()
	if err != nil {
		panic(err)
	}
	s.KubeClient, err = kubernetes.NewForConfig(s.RestConfig)
	if err != nil {
		panic(err)
	}

	s.wfClient = versioned.NewForConfigOrDie(s.RestConfig).ArgoprojV1alpha1().Workflows(Namespace)
	s.wfTemplateClient = versioned.NewForConfigOrDie(s.RestConfig).ArgoprojV1alpha1().WorkflowTemplates(Namespace)
	s.cronClient = versioned.NewForConfigOrDie(s.RestConfig).ArgoprojV1alpha1().CronWorkflows(Namespace)
	{
		cm, err := s.KubeClient.CoreV1().ConfigMaps(Namespace).Get("workflow-controller-configmap", metav1.GetOptions{})
		if err != nil {
			panic(err)
		}
		wcConfig := &config.WorkflowControllerConfig{}
		err = yaml.Unmarshal([]byte(cm.Data["config"]), wcConfig)
		if err != nil {
			panic(err)
		}
		wcConfig.Persistence.PostgreSQL.Host = "localhost"
		// we assume that this is enabled for tests
		session, tableName, err := sqldb.CreateDBSession(s.KubeClient, Namespace, wcConfig.Persistence)
		if err != nil {
			panic(err)
		}
		s.offloadNodeStatusRepo = sqldb.NewOffloadNodeStatusRepo(tableName, session)
	}

	// delete all workflows
	list, err := s.wfClient.List(metav1.ListOptions{LabelSelector: label})
	if err != nil {
		panic(err)
	}
	for _, wf := range list.Items {
		logCtx := log.WithFields(log.Fields{"test": s.T().Name(), "workflow": wf.Name})
		logCtx.Infof("Deleting workflow")
		err = s.wfClient.Delete(wf.Name, &metav1.DeleteOptions{})
		if err != nil {
			panic(err)
		}
		for {
			_, err := s.wfClient.Get(wf.Name, metav1.GetOptions{})
			if errors.IsNotFound(err) {
				break
			}
			logCtx.Info("Waiting for workflow to be deleted")
			time.Sleep(3 * time.Second)
		}
		// wait for workflow pods to be deleted
		for {
			// it seems "argo delete" can leave pods behind
			options := metav1.ListOptions{LabelSelector: "workflows.argoproj.io/workflow=" + wf.Name}
			err := s.KubeClient.CoreV1().Pods(Namespace).DeleteCollection(nil, options)
			if err != nil {
				panic(err)
			}
			pods, err := s.KubeClient.CoreV1().Pods(Namespace).List(options)
			if err != nil {
				panic(err)
			}
			if len(pods.Items) == 0 {
				break
			}
			logCtx.WithField("num", len(pods.Items)).Info("Waiting for workflow pods to go away")
			time.Sleep(3 * time.Second)
		}
	}
	// delete all cron workflows
	cronList, err := s.cronClient.List(metav1.ListOptions{LabelSelector: label})
	if err != nil {
		panic(err)
	}
	for _, cronWf := range cronList.Items {
		logCtx := log.WithFields(log.Fields{"test": s.T().Name(), "cron workflow": cronWf.Name})
		logCtx.Infof("Deleting cron workflow")
		err = s.cronClient.Delete(cronWf.Name, nil)
		if err != nil {
			panic(err)
		}
	}
	// delete all workflow templates
	wfTmpl, err := s.wfTemplateClient.List(metav1.ListOptions{LabelSelector: label})
	if err != nil {
		panic(err)
	}
	for _, wfTmpl := range wfTmpl.Items {
		logCtx := log.WithFields(log.Fields{"test": s.T().Name(), "workflow template": wfTmpl.Name})
		logCtx.Infof("Deleting workflow template")
		err = s.wfTemplateClient.Delete(wfTmpl.Name, nil)
		if err != nil {
			panic(err)
		}
	}
	// create database collection
	db, err := postgresql.Open(postgresql.ConnectionURL{User: "postgres", Password: "password", Host: "localhost"})
	if err != nil {
		panic(err)
	}
	// delete everything offloaded
	_, err = db.DeleteFrom("argo_workflows").Exec()
	if err != nil {
		panic(err)
	}
	_, err = db.DeleteFrom("argo_archived_workflows").Exec()
	if err != nil {
		panic(err)
	}
	_ = db.Close()
}

func (s *E2ESuite) Run(name string, f func(t *testing.T)) {
	t := s.T()
	if t.Failed() {
		t.SkipNow()
	}
	t.Run(name, f)
}

func (s *E2ESuite) AfterTest(_, _ string) {
	if s.T().Failed() {
		s.printDiagnostics()
	}
	s.UnsetEnv()
}

func (s *E2ESuite) printDiagnostics() {
	s.Diagnostics.Print()
	wfs, err := s.wfClient.List(metav1.ListOptions{FieldSelector: "metadata.namespace=" + Namespace})
	if err != nil {
		s.T().Fatal(err)
	}
	for _, wf := range wfs.Items {
		s.printWorkflowDiagnostics(wf)
	}
}

func (s *E2ESuite) printWorkflowDiagnostics(wf wfv1.Workflow) {
	logCtx := log.WithFields(log.Fields{"test": s.T().Name(), "workflow": wf.Name})
	logCtx.Info("Workflow metadata:")
	printJSON(wf.ObjectMeta)
	logCtx.Info("Workflow status:")
	printJSON(wf.Status)
	// print logs
	workflow, err := s.wfClient.Get(wf.Name, metav1.GetOptions{})
	if err != nil {
		s.T().Fatal(err)
	}
	err = packer.DecompressWorkflow(workflow)
	if err != nil {
		s.T().Fatal(err)
	}
	for _, node := range workflow.Status.Nodes {
		if node.Type != "Pod" {
			continue
		}
		logCtx := logCtx.WithFields(log.Fields{"node": node.DisplayName})
		s.printPodDiagnostics(logCtx, workflow.Namespace, node.ID)
	}
}

func printJSON(obj interface{}) {
	// print status
	bytes, err := yaml.Marshal(obj)
	if err != nil {
		panic(err)
	}
	fmt.Println("---")
	fmt.Println(string(bytes))
	fmt.Println("---")
}

func (s *E2ESuite) printPodDiagnostics(logCtx *log.Entry, namespace string, podName string) {
	logCtx = logCtx.WithFields(log.Fields{"pod": podName})
	pod, err := s.KubeClient.CoreV1().Pods(namespace).Get(podName, metav1.GetOptions{})
	if err != nil {
		logCtx.Error("Cannot get pod")
		return
	}
	logCtx.Info("Pod manifest:")
	printJSON(pod)
	containers := append(pod.Spec.InitContainers, pod.Spec.Containers...)
	logCtx.WithField("numContainers", len(containers)).Info()
	for _, container := range containers {
		logCtx = logCtx.WithFields(log.Fields{"container": container.Name, "image": container.Image, "pod": pod.Name})
		s.printPodLogs(logCtx, pod.Namespace, pod.Name, container.Name)
	}
}

func (s *E2ESuite) printPodLogs(logCtx *log.Entry, namespace, pod, container string) {
	stream, err := s.KubeClient.CoreV1().Pods(namespace).GetLogs(pod, &v1.PodLogOptions{Container: container}).Stream()
	if err != nil {
		logCtx.WithField("err", err).Error("Cannot get logs")
		return
	}
	defer func() { _ = stream.Close() }()
	logCtx.Info("Container logs:")
	scanner := bufio.NewScanner(stream)
	fmt.Println("---")
	for scanner.Scan() {
		fmt.Println("  " + scanner.Text())
	}
	fmt.Println("---")
}

func (s *E2ESuite) Given() *Given {
	return &Given{
<<<<<<< HEAD
		t:          s.T(),
		client:     s.client,
		cronClient: s.cronClient,
		kubeClient: s.kubeClient,
=======
		t:                     s.T(),
		diagnostics:           s.Diagnostics,
		client:                s.wfClient,
		wfTemplateClient:      s.wfTemplateClient,
		cronClient:            s.cronClient,
		offloadNodeStatusRepo: s.offloadNodeStatusRepo,
>>>>>>> ef1bd3a3
	}
}<|MERGE_RESOLUTION|>--- conflicted
+++ resolved
@@ -7,9 +7,6 @@
 	"path/filepath"
 	"testing"
 	"time"
-
-	"github.com/argoproj/argo/cmd/argo/commands/cron"
-	alpha1 "github.com/argoproj/argo/pkg/apis/workflow/v1alpha1"
 
 	log "github.com/sirupsen/logrus"
 	"github.com/stretchr/testify/suite"
@@ -275,18 +272,12 @@
 
 func (s *E2ESuite) Given() *Given {
 	return &Given{
-<<<<<<< HEAD
-		t:          s.T(),
-		client:     s.client,
-		cronClient: s.cronClient,
-		kubeClient: s.kubeClient,
-=======
 		t:                     s.T(),
 		diagnostics:           s.Diagnostics,
 		client:                s.wfClient,
 		wfTemplateClient:      s.wfTemplateClient,
 		cronClient:            s.cronClient,
 		offloadNodeStatusRepo: s.offloadNodeStatusRepo,
->>>>>>> ef1bd3a3
+		kubeClient:            s.KubeClient,
 	}
 }
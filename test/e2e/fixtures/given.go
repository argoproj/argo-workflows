--- conflicted
+++ resolved
@@ -136,22 +136,13 @@
 	return g
 }
 
-<<<<<<< HEAD
-func (g *Given) RunCli(stdin string, args []string, block func(t *testing.T, output string, err error), _ ...string) *Given {
-	g.t.Helper()
-	if !strings.Contains(strings.Join(args, ","), "-n") {
-		args = append([]string{"-n", Namespace}, args...)
-	}
-	output, err := runCli(stdin, "../../dist/argo", args...)
-=======
 var NoError = func(t *testing.T, output string, err error) {
 	assert.NoError(t, err, output)
 }
 
-func (g *Given) Exec(name string, args []string, block func(t *testing.T, output string, err error)) *Given {
+func (g *Given) Exec(stdin, name string, args []string, block func(t *testing.T, output string, err error)) *Given {
 	g.t.Helper()
-	output, err := Exec(name, args...)
->>>>>>> da115f9d
+	output, err := runCli(stdin, name, args...)
 	block(g.t, output, err)
 	if g.t.Failed() {
 		g.t.FailNow()
@@ -159,8 +150,11 @@
 	return g
 }
 
-func (g *Given) RunCli(args []string, block func(t *testing.T, output string, err error)) *Given {
-	return g.Exec("../../dist/argo", append([]string{"-n", Namespace}, args...), block)
+func (g *Given) RunCli(stdin string, args []string, block func(t *testing.T, output string, err error)) *Given {
+	if !strings.Contains(strings.Join(args, ","), "-n") {
+		args = append([]string{"-n", Namespace}, args...)
+	}
+	return g.Exec(stdin, "../../dist/argo", append([]string{"-n", Namespace}, args...), block)
 }
 
 func (g *Given) ClusterWorkflowTemplate(text string) *Given {

--- conflicted
+++ resolved
@@ -15,14 +15,6 @@
 )
 
 type Given struct {
-<<<<<<< HEAD
-	t          *testing.T
-	client     v1alpha1.WorkflowInterface
-	cronClient v1alpha1.CronWorkflowInterface
-	wf         *wfv1.Workflow
-	cronWf     *wfv1.CronWorkflow
-	kubeClient kubernetes.Interface
-=======
 	t                     *testing.T
 	diagnostics           *Diagnostics
 	client                v1alpha1.WorkflowInterface
@@ -32,7 +24,7 @@
 	wf                    *wfv1.Workflow
 	wfTemplates           []*wfv1.WorkflowTemplate
 	cronWf                *wfv1.CronWorkflow
->>>>>>> ef1bd3a3
+	kubeClient            kubernetes.Interface
 }
 
 // creates a workflow based on the parameter, this may be:
@@ -158,14 +150,6 @@
 
 func (g *Given) When() *When {
 	return &When{
-<<<<<<< HEAD
-		t:          g.t,
-		wf:         g.wf,
-		cronWf:     g.cronWf,
-		client:     g.client,
-		cronClient: g.cronClient,
-		kubeClient: g.kubeClient,
-=======
 		t:                     g.t,
 		diagnostics:           g.diagnostics,
 		wf:                    g.wf,
@@ -175,6 +159,6 @@
 		wfTemplateClient:      g.wfTemplateClient,
 		cronClient:            g.cronClient,
 		offloadNodeStatusRepo: g.offloadNodeStatusRepo,
->>>>>>> ef1bd3a3
+		kubeClient:            g.kubeClient,
 	}
 }
package fixtures

import (
	"io/ioutil"
	"strings"
	"testing"

	metav1 "k8s.io/apimachinery/pkg/apis/meta/v1"
	"k8s.io/client-go/kubernetes"
	"sigs.k8s.io/yaml"

	wfv1 "github.com/argoproj/argo/pkg/apis/workflow/v1alpha1"
	"github.com/argoproj/argo/pkg/client/clientset/versioned/typed/workflow/v1alpha1"
	"github.com/argoproj/argo/workflow/hydrator"
)

type Given struct {
	t                 *testing.T
	client            v1alpha1.WorkflowInterface
	wfebClient        v1alpha1.WorkflowEventBindingInterface
	wfTemplateClient  v1alpha1.WorkflowTemplateInterface
	cwfTemplateClient v1alpha1.ClusterWorkflowTemplateInterface
	cronClient        v1alpha1.CronWorkflowInterface
	hydrator          hydrator.Interface
	wf                *wfv1.Workflow
	wfeb              *wfv1.WorkflowEventBinding
	wfTemplates       []*wfv1.WorkflowTemplate
	cwfTemplates      []*wfv1.ClusterWorkflowTemplate
	cronWf            *wfv1.CronWorkflow
	workflowName      string
	kubeClient        kubernetes.Interface
}

// creates a workflow based on the parameter, this may be:
//
// 1. A file name if it starts with "@"
// 2. Raw YAML.
func (g *Given) Workflow(text string) *Given {
	g.t.Helper()
	g.wf = &wfv1.Workflow{}
	g.readResource(text, g.wf)
	g.checkImages(g.wf.Spec.Templates)
	return g
}

func (g *Given) readResource(text string, v metav1.Object) {
	g.t.Helper()
	var file string
	if strings.HasPrefix(text, "@") {
		file = strings.TrimPrefix(text, "@")
	} else {
		f, err := ioutil.TempFile("", "argo_e2e")
		if err != nil {
			g.t.Fatal(err)
		}
		_, err = f.Write([]byte(text))
		if err != nil {
			g.t.Fatal(err)
		}
		err = f.Close()
		if err != nil {
			g.t.Fatal(err)
		}
		file = f.Name()
	}

	{
		file, err := ioutil.ReadFile(file)
		if err != nil {
			g.t.Fatal(err)
		}
		err = yaml.Unmarshal(file, v)
		if err != nil {
			g.t.Fatal(err)
		}
		g.checkLabels(v)
	}
}

func (g *Given) checkImages(templates []wfv1.Template) {
	g.t.Helper()
	// Using an arbitrary image will result in slow and flakey tests as we can't really predict when they'll be
	// downloaded or evicted. To keep tests fast and reliable you must use whitelisted images.
	imageWhitelist := func(image string) bool {
		return strings.Contains(image, "argoexec:") ||
			image == "argoproj/argosay:v1" ||
			image == "argoproj/argosay:v2" ||
			image == "python:alpine3.6"
	}
	for _, t := range templates {
		container := t.Container
		if container != nil {
			image := container.Image
			if !imageWhitelist(image) {
				g.t.Fatalf("non-whitelisted image used in test: %s", image)
			}
		}
	}
}

func (g *Given) checkLabels(m metav1.Object) {
	g.t.Helper()
	if m.GetLabels()[Label] == "" && m.GetLabels()[LabelCron] == "" {
		g.t.Fatalf("%s%s does not have one of  {%s, %s} labels", m.GetName(), m.GetGenerateName(), Label, LabelCron)
	}
}

func (g *Given) WorkflowName(name string) *Given {
	g.t.Helper()
	g.workflowName = name
	return g
}

func (g *Given) WorkflowEventBinding(text string) *Given {
	g.t.Helper()
	g.wfeb = &wfv1.WorkflowEventBinding{}
	g.readResource(text, g.wfeb)
	return g
}

func (g *Given) WorkflowTemplate(text string) *Given {
	g.t.Helper()
	wfTemplate := &wfv1.WorkflowTemplate{}
	g.readResource(text, wfTemplate)
	g.checkImages(wfTemplate.Spec.Templates)
	g.wfTemplates = append(g.wfTemplates, wfTemplate)
	return g
}

func (g *Given) CronWorkflow(text string) *Given {
	g.t.Helper()
	g.cronWf = &wfv1.CronWorkflow{}
	g.readResource(text, g.cronWf)
	g.checkImages(g.cronWf.Spec.WorkflowSpec.Templates)
	return g
}

func (g *Given) RunCli(args []string, block func(t *testing.T, output string, err error)) *Given {
<<<<<<< HEAD
	if !strings.Contains(strings.Join(args, ","), "-n") {
		args = append([]string{"-n", Namespace}, args...)
	}
	output, err := runCli("../../dist/argo", args...)
=======
	g.t.Helper()
	output, err := runCli("../../dist/argo", append([]string{"-n", Namespace}, args...)...)
>>>>>>> 5eda8b86
	block(g.t, output, err)
	if g.t.Failed() {
		g.t.FailNow()
	}
	return g
}

func (g *Given) ClusterWorkflowTemplate(text string) *Given {
	g.t.Helper()
	cwfTemplate := &wfv1.ClusterWorkflowTemplate{}
	g.readResource(text, cwfTemplate)
	g.cwfTemplates = append(g.cwfTemplates, cwfTemplate)
	return g
}

func (g *Given) When() *When {
	return &When{
		t:                 g.t,
		wf:                g.wf,
		wfeb:              g.wfeb,
		wfTemplates:       g.wfTemplates,
		cwfTemplates:      g.cwfTemplates,
		cronWf:            g.cronWf,
		client:            g.client,
		wfebClient:        g.wfebClient,
		wfTemplateClient:  g.wfTemplateClient,
		cwfTemplateClient: g.cwfTemplateClient,
		cronClient:        g.cronClient,
		hydrator:          g.hydrator,
		workflowName:      g.workflowName,
		kubeClient:        g.kubeClient,
	}
}<|MERGE_RESOLUTION|>--- conflicted
+++ resolved
@@ -136,15 +136,13 @@
 }
 
 func (g *Given) RunCli(args []string, block func(t *testing.T, output string, err error)) *Given {
-<<<<<<< HEAD
+
+  g.t.Helper()
 	if !strings.Contains(strings.Join(args, ","), "-n") {
 		args = append([]string{"-n", Namespace}, args...)
 	}
 	output, err := runCli("../../dist/argo", args...)
-=======
-	g.t.Helper()
-	output, err := runCli("../../dist/argo", append([]string{"-n", Namespace}, args...)...)
->>>>>>> 5eda8b86
+
 	block(g.t, output, err)
 	if g.t.Failed() {
 		g.t.FailNow()

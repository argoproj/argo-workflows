package fixtures

import (
	"io/ioutil"
	"strings"
	"testing"

	metav1 "k8s.io/apimachinery/pkg/apis/meta/v1"
	"k8s.io/client-go/kubernetes"
	"sigs.k8s.io/yaml"

	"github.com/argoproj/argo/persist/sqldb"
	wfv1 "github.com/argoproj/argo/pkg/apis/workflow/v1alpha1"
	"github.com/argoproj/argo/pkg/client/clientset/versioned/typed/workflow/v1alpha1"
)

type Given struct {
	t                     *testing.T
	diagnostics           *Diagnostics
	client                v1alpha1.WorkflowInterface
	wfTemplateClient      v1alpha1.WorkflowTemplateInterface
	cwfTemplateClient     v1alpha1.ClusterWorkflowTemplateInterface
	cronClient            v1alpha1.CronWorkflowInterface
	offloadNodeStatusRepo sqldb.OffloadNodeStatusRepo
	wf                    *wfv1.Workflow
	wfTemplates           []*wfv1.WorkflowTemplate
<<<<<<< HEAD
	cwfTemplates		  []*wfv1.ClusterWorkflowTemplate
=======
	cwfTemplates          []*wfv1.ClusterWorkflowTemplate
>>>>>>> b1b5baf5
	cronWf                *wfv1.CronWorkflow
	workflowName          string
	kubeClient            kubernetes.Interface
}

// creates a workflow based on the parameter, this may be:
//
// 1. A file name if it starts with "@"
// 2. Raw YAML.
func (g *Given) Workflow(text string) *Given {
	var file string
	if strings.HasPrefix(text, "@") {
		file = strings.TrimPrefix(text, "@")
	} else {
		f, err := ioutil.TempFile("", "argo_e2e")
		if err != nil {
			g.t.Fatal(err)
		}
		_, err = f.Write([]byte(text))
		if err != nil {
			g.t.Fatal(err)
		}
		err = f.Close()
		if err != nil {
			g.t.Fatal(err)
		}
		file = f.Name()
	}
	// read the file in
	{
		file, err := ioutil.ReadFile(file)
		if err != nil {
			g.t.Fatal(err)
		}
		g.wf = &wfv1.Workflow{}
		err = yaml.Unmarshal(file, g.wf)
		if err != nil {
			g.t.Fatal(err)
		}
	}
	g.checkLabels(g.wf.ObjectMeta)
	return g
}

func (g *Given) checkLabels(m metav1.ObjectMeta) {
	if m.GetLabels()[Label] == "" && m.GetLabels()[LabelCron] == "" {
		g.t.Fatalf("%s%s does not have one of  {%s, %s} labels", m.Name, m.GenerateName, Label, LabelCron)
	}
}

func (g *Given) WorkflowName(name string) *Given {
	g.workflowName = name
	return g
}

func (g *Given) WorkflowTemplate(text string) *Given {
	var file string
	if strings.HasPrefix(text, "@") {
		file = strings.TrimPrefix(text, "@")
	} else {
		f, err := ioutil.TempFile("", "argo_e2e")
		if err != nil {
			g.t.Fatal(err)
		}
		_, err = f.Write([]byte(text))
		if err != nil {
			g.t.Fatal(err)
		}
		err = f.Close()
		if err != nil {
			g.t.Fatal(err)
		}
		file = f.Name()
	}
	// read the file in
	{
		file, err := ioutil.ReadFile(file)
		if err != nil {
			g.t.Fatal(err)
		}
		wfTemplate := &wfv1.WorkflowTemplate{}
		err = yaml.Unmarshal(file, wfTemplate)
		if err != nil {
			g.t.Fatal(err)
		}
		g.checkLabels(wfTemplate.ObjectMeta)
		g.wfTemplates = append(g.wfTemplates, wfTemplate)
	}
	return g
}

func (g *Given) CronWorkflow(text string) *Given {
	var file string
	if strings.HasPrefix(text, "@") {
		file = strings.TrimPrefix(text, "@")
	} else {
		f, err := ioutil.TempFile("", "argo_e2e")
		if err != nil {
			g.t.Fatal(err)
		}
		_, err = f.Write([]byte(text))
		if err != nil {
			g.t.Fatal(err)
		}
		err = f.Close()
		if err != nil {
			g.t.Fatal(err)
		}
		file = f.Name()
	}
	// read the file in
	{
		file, err := ioutil.ReadFile(file)
		if err != nil {
			g.t.Fatal(err)
		}
		g.cronWf = &wfv1.CronWorkflow{}
		err = yaml.Unmarshal(file, g.cronWf)
		if err != nil {
			g.t.Fatal(err)
		}
		if g.cronWf.GetLabels() == nil {
			g.cronWf.SetLabels(map[string]string{})
		}
		g.checkLabels(g.cronWf.ObjectMeta)
	}
	return g
}

func (g *Given) RunCli(args []string, block func(t *testing.T, output string, err error)) *Given {
	output, err := runCli(g.diagnostics, args)
	block(g.t, output, err)
	return g
}

func (g *Given) ClusterWorkflowTemplate(text string) *Given {
	var file string
	if strings.HasPrefix(text, "@") {
		file = strings.TrimPrefix(text, "@")
	} else {
		f, err := ioutil.TempFile("", "argo_e2e")
		if err != nil {
			g.t.Fatal(err)
		}
		_, err = f.Write([]byte(text))
		if err != nil {
			g.t.Fatal(err)
		}
		err = f.Close()
		if err != nil {
			g.t.Fatal(err)
		}
		file = f.Name()
	}
	// read the file in
	{
		file, err := ioutil.ReadFile(file)
		if err != nil {
			g.t.Fatal(err)
		}
		cwfTemplate := &wfv1.ClusterWorkflowTemplate{}
		err = yaml.Unmarshal(file, cwfTemplate)
		if err != nil {
			g.t.Fatal(err)
		}
		g.checkLabels(cwfTemplate.ObjectMeta)
		g.cwfTemplates = append(g.cwfTemplates, cwfTemplate)
	}
	return g
}

func (g *Given) When() *When {
	return &When{
		t:                     g.t,
		diagnostics:           g.diagnostics,
		wf:                    g.wf,
		wfTemplates:           g.wfTemplates,
<<<<<<< HEAD
		cwfTemplates:		   g.cwfTemplates,
=======
		cwfTemplates:          g.cwfTemplates,
>>>>>>> b1b5baf5
		cronWf:                g.cronWf,
		client:                g.client,
		wfTemplateClient:      g.wfTemplateClient,
		cwfTemplateClient:     g.cwfTemplateClient,
		cronClient:            g.cronClient,
		offloadNodeStatusRepo: g.offloadNodeStatusRepo,
		workflowName:          g.workflowName,
		kubeClient:            g.kubeClient,
	}
}<|MERGE_RESOLUTION|>--- conflicted
+++ resolved
@@ -24,11 +24,7 @@
 	offloadNodeStatusRepo sqldb.OffloadNodeStatusRepo
 	wf                    *wfv1.Workflow
 	wfTemplates           []*wfv1.WorkflowTemplate
-<<<<<<< HEAD
-	cwfTemplates		  []*wfv1.ClusterWorkflowTemplate
-=======
 	cwfTemplates          []*wfv1.ClusterWorkflowTemplate
->>>>>>> b1b5baf5
 	cronWf                *wfv1.CronWorkflow
 	workflowName          string
 	kubeClient            kubernetes.Interface
@@ -206,11 +202,7 @@
 		diagnostics:           g.diagnostics,
 		wf:                    g.wf,
 		wfTemplates:           g.wfTemplates,
-<<<<<<< HEAD
-		cwfTemplates:		   g.cwfTemplates,
-=======
 		cwfTemplates:          g.cwfTemplates,
->>>>>>> b1b5baf5
 		cronWf:                g.cronWf,
 		client:                g.client,
 		wfTemplateClient:      g.wfTemplateClient,

--- conflicted
+++ resolved
@@ -24,11 +24,8 @@
 	wf                    *wfv1.Workflow
 	wfTemplates           []*wfv1.WorkflowTemplate
 	cronWf                *wfv1.CronWorkflow
-<<<<<<< HEAD
+	workflowName          string
 	kubeClient            kubernetes.Interface
-=======
-	workflowName          string
->>>>>>> 3293c83f
 }
 
 // creates a workflow based on the parameter, this may be:
@@ -168,10 +165,7 @@
 		wfTemplateClient:      g.wfTemplateClient,
 		cronClient:            g.cronClient,
 		offloadNodeStatusRepo: g.offloadNodeStatusRepo,
-<<<<<<< HEAD
+		workflowName:          g.workflowName,
 		kubeClient:            g.kubeClient,
-=======
-		workflowName:          g.workflowName,
->>>>>>> 3293c83f
 	}
 }
package fixtures

import (
	"io/ioutil"
	"strings"
	"testing"

	"github.com/stretchr/testify/assert"
	metav1 "k8s.io/apimachinery/pkg/apis/meta/v1"
	"k8s.io/client-go/kubernetes"
	"sigs.k8s.io/yaml"

	wfv1 "github.com/argoproj/argo/pkg/apis/workflow/v1alpha1"
	"github.com/argoproj/argo/pkg/client/clientset/versioned/typed/workflow/v1alpha1"
	"github.com/argoproj/argo/workflow/hydrator"
)

type Given struct {
	t                 *testing.T
	client            v1alpha1.WorkflowInterface
	wfebClient        v1alpha1.WorkflowEventBindingInterface
	wfTemplateClient  v1alpha1.WorkflowTemplateInterface
	cwfTemplateClient v1alpha1.ClusterWorkflowTemplateInterface
	cronClient        v1alpha1.CronWorkflowInterface
	hydrator          hydrator.Interface
	wf                *wfv1.Workflow
	wfeb              *wfv1.WorkflowEventBinding
	wfTemplates       []*wfv1.WorkflowTemplate
	cwfTemplates      []*wfv1.ClusterWorkflowTemplate
	cronWf            *wfv1.CronWorkflow
	workflowName      string
	kubeClient        kubernetes.Interface
}

// creates a workflow based on the parameter, this may be:
//
// 1. A file name if it starts with "@"
// 2. Raw YAML.
func (g *Given) Workflow(text string) *Given {
	g.t.Helper()
	g.wf = &wfv1.Workflow{}
	g.readResource(text, g.wf)
	g.checkImages(g.wf.Spec.Templates)
	return g
}

func (g *Given) readResource(text string, v metav1.Object) {
	g.t.Helper()
	var file string
	if strings.HasPrefix(text, "@") {
		file = strings.TrimPrefix(text, "@")
	} else {
		f, err := ioutil.TempFile("", "argo_e2e")
		if err != nil {
			g.t.Fatal(err)
		}
		_, err = f.Write([]byte(text))
		if err != nil {
			g.t.Fatal(err)
		}
		err = f.Close()
		if err != nil {
			g.t.Fatal(err)
		}
		file = f.Name()
	}

	{
		file, err := ioutil.ReadFile(file)
		if err != nil {
			g.t.Fatal(err)
		}
		err = yaml.Unmarshal(file, v)
		if err != nil {
			g.t.Fatal(err)
		}
		g.checkLabels(v)
	}
}

func (g *Given) checkImages(templates []wfv1.Template) {
	g.t.Helper()
	// Using an arbitrary image will result in slow and flakey tests as we can't really predict when they'll be
	// downloaded or evicted. To keep tests fast and reliable you must use whitelisted images.
	imageWhitelist := func(image string) bool {
		return strings.Contains(image, "argoexec:") ||
			image == "argoproj/argosay:v1" ||
			image == "argoproj/argosay:v2" ||
			image == "python:alpine3.6"
	}
	for _, t := range templates {
		container := t.Container
		if container != nil {
			image := container.Image
			if !imageWhitelist(image) {
				g.t.Fatalf("non-whitelisted image used in test: %s", image)
			}
		}
	}
}

func (g *Given) checkLabels(m metav1.Object) {
	g.t.Helper()
	if m.GetLabels()[Label] == "" && m.GetLabels()[LabelCron] == "" {
		g.t.Fatalf("%s%s does not have one of  {%s, %s} labels", m.GetName(), m.GetGenerateName(), Label, LabelCron)
	}
}

func (g *Given) WorkflowName(name string) *Given {
	g.t.Helper()
	g.workflowName = name
	return g
}

func (g *Given) WorkflowEventBinding(text string) *Given {
	g.t.Helper()
	g.wfeb = &wfv1.WorkflowEventBinding{}
	g.readResource(text, g.wfeb)
	return g
}

func (g *Given) WorkflowTemplate(text string) *Given {
	g.t.Helper()
	wfTemplate := &wfv1.WorkflowTemplate{}
	g.readResource(text, wfTemplate)
	g.checkImages(wfTemplate.Spec.Templates)
	g.wfTemplates = append(g.wfTemplates, wfTemplate)
	return g
}

func (g *Given) CronWorkflow(text string) *Given {
	g.t.Helper()
	g.cronWf = &wfv1.CronWorkflow{}
	g.readResource(text, g.cronWf)
	g.checkImages(g.cronWf.Spec.WorkflowSpec.Templates)
	return g
}

<<<<<<< HEAD
var NoError = func(t *testing.T, output string, err error) {
	assert.NoError(t, err, output)
}

func (g *Given) Exec(name string, args []string, block func(t *testing.T, output string, err error)) *Given {
	output, err := Exec(name, args...)
=======
func (g *Given) RunCli(args []string, block func(t *testing.T, output string, err error)) *Given {
	g.t.Helper()
	output, err := runCli("../../dist/argo", append([]string{"-n", Namespace}, args...)...)
>>>>>>> acfda260
	block(g.t, output, err)
	if g.t.Failed() {
		g.t.FailNow()
	}
	return g
}

func (g *Given) RunCli(args []string, block func(t *testing.T, output string, err error)) *Given {
	return g.Exec("../../dist/argo", append([]string{"-n", Namespace}, args...), block)
}

func (g *Given) ClusterWorkflowTemplate(text string) *Given {
	g.t.Helper()
	cwfTemplate := &wfv1.ClusterWorkflowTemplate{}
	g.readResource(text, cwfTemplate)
	g.cwfTemplates = append(g.cwfTemplates, cwfTemplate)
	return g
}

func (g *Given) When() *When {
	return &When{
		t:                 g.t,
		wf:                g.wf,
		wfeb:              g.wfeb,
		wfTemplates:       g.wfTemplates,
		cwfTemplates:      g.cwfTemplates,
		cronWf:            g.cronWf,
		client:            g.client,
		wfebClient:        g.wfebClient,
		wfTemplateClient:  g.wfTemplateClient,
		cwfTemplateClient: g.cwfTemplateClient,
		cronClient:        g.cronClient,
		hydrator:          g.hydrator,
		workflowName:      g.workflowName,
		kubeClient:        g.kubeClient,
	}
}<|MERGE_RESOLUTION|>--- conflicted
+++ resolved
@@ -136,18 +136,13 @@
 	return g
 }
 
-<<<<<<< HEAD
 var NoError = func(t *testing.T, output string, err error) {
 	assert.NoError(t, err, output)
 }
 
 func (g *Given) Exec(name string, args []string, block func(t *testing.T, output string, err error)) *Given {
+	g.t.Helper()
 	output, err := Exec(name, args...)
-=======
-func (g *Given) RunCli(args []string, block func(t *testing.T, output string, err error)) *Given {
-	g.t.Helper()
-	output, err := runCli("../../dist/argo", append([]string{"-n", Namespace}, args...)...)
->>>>>>> acfda260
 	block(g.t, output, err)
 	if g.t.Failed() {
 		g.t.FailNow()

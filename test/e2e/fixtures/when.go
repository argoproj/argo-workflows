--- conflicted
+++ resolved
@@ -62,6 +62,21 @@
 	return w
 }
 
+func (w *When) CreateWorkflowTemplate() *When {
+	if w.wfTemplate == nil {
+		w.t.Fatal("No workflow template to create")
+	}
+	log.WithField("test", w.t.Name()).Info("Creating workflow template")
+	wfTmpl, err := w.wfTemplateClient.Create(w.wfTemplate)
+	if err != nil {
+		w.t.Fatal(err)
+	} else {
+		w.wfTemplateName = wfTmpl.Name
+	}
+	log.WithField("test", w.t.Name()).Info("Workflow template created")
+	return w
+}
+
 func (w *When) CreateCronWorkflow() *When {
 	if w.cronWf == nil {
 		w.t.Fatal("No cron workflow to create")
@@ -94,10 +109,7 @@
 	for {
 		select {
 		case event := <-watch.ResultChan():
-<<<<<<< HEAD
 			logCtx.WithField("type", event.Type).Info("Event")
-=======
->>>>>>> dd704dd6
 			wf, ok := event.Object.(*wfv1.Workflow)
 			if ok {
 				w.hydrateWorkflow(wf)

--- conflicted
+++ resolved
@@ -129,11 +129,7 @@
 				logCtx.WithFields(log.Fields{"type": event.Type, "phase": wf.Status.Phase, "message": wf.Status.Message}).Info("...")
 				w.hydrateWorkflow(wf)
 				if test(wf) {
-<<<<<<< HEAD
-					logCtx.Infof("condition met in %v", time.Since(start).Truncate(1*time.Second))
-=======
 					logCtx.Infof("Condition met after %v", time.Since(start))
->>>>>>> 6c369e61
 					return w
 				}
 			} else {

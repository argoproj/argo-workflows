package fixtures

import (
	"testing"
	"time"

	log "github.com/sirupsen/logrus"
	corev1 "k8s.io/api/core/v1"
	apierr "k8s.io/apimachinery/pkg/api/errors"
	metav1 "k8s.io/apimachinery/pkg/apis/meta/v1"
	"k8s.io/client-go/kubernetes"

	wfv1 "github.com/argoproj/argo/pkg/apis/workflow/v1alpha1"
	"github.com/argoproj/argo/pkg/client/clientset/versioned/typed/workflow/v1alpha1"
	"github.com/argoproj/argo/test/util"
	"github.com/argoproj/argo/workflow/hydrator"
)

type When struct {
	t                 *testing.T
	wf                *wfv1.Workflow
	wfeb              *wfv1.WorkflowEventBinding
	wfTemplates       []*wfv1.WorkflowTemplate
	cwfTemplates      []*wfv1.ClusterWorkflowTemplate
	cronWf            *wfv1.CronWorkflow
	client            v1alpha1.WorkflowInterface
	wfebClient        v1alpha1.WorkflowEventBindingInterface
	wfTemplateClient  v1alpha1.WorkflowTemplateInterface
	cwfTemplateClient v1alpha1.ClusterWorkflowTemplateInterface
	cronClient        v1alpha1.CronWorkflowInterface
	hydrator          hydrator.Interface
	workflowName      string
	wfTemplateNames   []string
	cronWorkflowName  string
	kubeClient        kubernetes.Interface
	resourceQuota     *corev1.ResourceQuota
	storageQuota      *corev1.ResourceQuota
	configMap         *corev1.ConfigMap
}

func (w *When) SubmitWorkflow() *When {
	w.t.Helper()
	if w.wf == nil {
		w.t.Fatal("No workflow to submit")
	}
	log.WithFields(log.Fields{"workflow": w.wf.Name}).Info("Submitting workflow")
	wf, err := w.client.Create(w.wf)
	if err != nil {
		w.t.Fatal(err)
	} else {
		w.workflowName = wf.Name
	}
	log.WithFields(log.Fields{"workflow": wf.Name, "uid": wf.UID}).Info("Workflow submitted")
	return w
}

func (w *When) CreateWorkflowEventBinding() *When {
	w.t.Helper()
	if w.wfeb == nil {
		w.t.Fatal("No workflow event to create")
	}
	log.WithField("event", w.wfeb.Name).Info("Creating workflow event")
	_, err := w.wfebClient.Create(w.wfeb)
	if err != nil {
		w.t.Fatal(err)
	}
	return w
}

func (w *When) CreateWorkflowTemplates() *When {
	w.t.Helper()
	if len(w.wfTemplates) == 0 {
		w.t.Fatal("No workflow templates to create")
	}
	for _, wfTmpl := range w.wfTemplates {
		log.WithField("template", wfTmpl.Name).Info("Creating workflow template")
		wfTmpl, err := w.wfTemplateClient.Create(wfTmpl)
		if err != nil {
			w.t.Fatal(err)
		} else {
			w.wfTemplateNames = append(w.wfTemplateNames, wfTmpl.Name)
		}
		log.WithField("template", wfTmpl.Name).Info("Workflow template created")
	}
	return w
}

func (w *When) CreateClusterWorkflowTemplates() *When {
	w.t.Helper()
	if len(w.cwfTemplates) == 0 {
		w.t.Fatal("No cluster workflow templates to create")
	}
	for _, cwfTmpl := range w.cwfTemplates {
		log.WithField("template", cwfTmpl.Name).Info("Creating cluster workflow template")
		wfTmpl, err := w.cwfTemplateClient.Create(cwfTmpl)
		if err != nil {
			w.t.Fatal(err)
		} else {
			w.wfTemplateNames = append(w.wfTemplateNames, wfTmpl.Name)
		}
		log.WithField("template", wfTmpl.Name).Info("Cluster Workflow template created")
	}
	return w
}

func (w *When) CreateCronWorkflow() *When {
	w.t.Helper()
	if w.cronWf == nil {
		w.t.Fatal("No cron workflow to create")
	}
	log.WithField("cronWorkflow", w.cronWf.Name).Info("Creating cron workflow")
	cronWf, err := w.cronClient.Create(w.cronWf)
	if err != nil {
		w.t.Fatal(err)
	} else {
		w.cronWorkflowName = cronWf.Name
	}
	log.WithField("uid", cronWf.UID).Info("Cron workflow created")
	return w
}

func (w *When) WaitForWorkflowCondition(test func(wf *wfv1.Workflow) bool, condition string, duration time.Duration) *When {
	w.t.Helper()
	return w.waitForWorkflow(w.workflowName, test, condition, duration)
}

func (w *When) waitForWorkflow(workflowName string, test func(wf *wfv1.Workflow) bool, condition string, timeout time.Duration) *When {
	w.t.Helper()
	start := time.Now()

	fieldSelector := ""
	if workflowName != "" {
		fieldSelector = "metadata.name=" + workflowName
	}

	logCtx := log.WithFields(log.Fields{"fieldSelector": fieldSelector, "condition": condition, "timeout": timeout})
	logCtx.Info("Waiting for condition")
	opts := metav1.ListOptions{LabelSelector: Label, FieldSelector: fieldSelector}
	watch, err := w.client.Watch(opts)
	if err != nil {
		w.t.Fatal(err)
	}
	defer watch.Stop()
	timeoutCh := make(chan bool, 1)
	go func() {
		time.Sleep(timeout)
		timeoutCh <- true
	}()
	for {
		select {
		case event := <-watch.ResultChan():
			wf, ok := event.Object.(*wfv1.Workflow)
			if ok {
				logCtx.WithFields(log.Fields{"workflow": wf.Name, "type": event.Type, "phase": wf.Status.Phase, "message": wf.Status.Message}).Info("...")
				w.hydrateWorkflow(wf)
				if test(wf) {
					logCtx.Infof("Condition met after %v", time.Since(start).Truncate(time.Second))
					w.workflowName = wf.Name
					return w
				}
			} else {
				w.t.Fatal("not ok")
			}
		case <-timeoutCh:
			w.t.Fatalf("timeout after %v waiting for condition %s", timeout, condition)
		}
	}
}

func (w *When) hydrateWorkflow(wf *wfv1.Workflow) {
	w.t.Helper()
	err := w.hydrator.Hydrate(wf)
	if err != nil {
		w.t.Fatal(err)
	}
}
func (w *When) WaitForWorkflowToStart(timeout time.Duration) *When {
	w.t.Helper()
	return w.waitForWorkflow(w.workflowName, func(wf *wfv1.Workflow) bool {
		return !wf.Status.StartedAt.IsZero()
	}, "to start", timeout)
}

func (w *When) WaitForWorkflow(timeout time.Duration) *When {
	w.t.Helper()
	return w.waitForWorkflow(w.workflowName, func(wf *wfv1.Workflow) bool {
		return !wf.Status.FinishedAt.IsZero()
	}, "to finish", timeout)
}

func (w *When) WaitForWorkflowName(workflowName string, timeout time.Duration) *When {
	w.t.Helper()
	return w.waitForWorkflow(workflowName, func(wf *wfv1.Workflow) bool {
		return !wf.Status.FinishedAt.IsZero()
	}, "to finish", timeout)
}

func (w *When) Wait(timeout time.Duration) *When {
	w.t.Helper()
	log.Infof("Waiting for %v", timeout)
	time.Sleep(timeout)
	log.Infof("Done waiting")
	return w
}

func (w *When) DeleteWorkflow() *When {
	w.t.Helper()
	log.WithField("workflow", w.workflowName).Info("Deleting")
	err := w.client.Delete(w.workflowName, nil)
	if err != nil {
		w.t.Fatal(err)
	}
	return w
}

func (w *When) And(block func()) *When {
	w.t.Helper()
	block()
	if w.t.Failed() {
		w.t.FailNow()
	}
	return w
}

func (w *When) RunCli(stdin string, args []string, block func(t *testing.T, output string, err error)) *When {
	w.t.Helper()
<<<<<<< HEAD
	output, err := runCli(stdin, "../../dist/argo", append([]string{"-n", Namespace}, args...)...)
=======
	output, err := Exec("../../dist/argo", append([]string{"-n", Namespace}, args...)...)
>>>>>>> da115f9d
	block(w.t, output, err)
	if w.t.Failed() {
		w.t.FailNow()
	}
	return w
}

func (w *When) CreateConfigMap(name string, data map[string]string) *When {
	w.t.Helper()
	//Clean if same map is already exist
	err := w.kubeClient.CoreV1().ConfigMaps("argo").Delete(name, &metav1.DeleteOptions{})
	if err != nil {
		if !apierr.IsNotFound(err) {
			panic(err)
		}
	}
	obj, err := util.CreateConfigMap(w.kubeClient, "argo", name, data)
	if err != nil {
		w.t.Fatal(err)
	}
	w.configMap = obj
	return w
}

func (w *When) DeleteConfigMap() *When {
	w.t.Helper()
	err := util.DeleteConfigMap(w.kubeClient, w.configMap)
	if err != nil {
		if !apierr.IsNotFound(err) {
			w.t.Fatal(err)
		}
	}
	w.configMap = nil
	return w
}

func (w *When) MemoryQuota(quota string) *When {
	w.t.Helper()
	obj, err := util.CreateHardMemoryQuota(w.kubeClient, "argo", "memory-quota", quota)
	if err != nil {
		w.t.Fatal(err)
	}
	w.resourceQuota = obj
	return w
}

func (w *When) StorageQuota(quota string) *When {
	w.t.Helper()
	obj, err := util.CreateHardStorageQuota(w.kubeClient, "argo", "storage-quota", quota)
	if err != nil {
		w.t.Fatal(err)
	}
	w.storageQuota = obj
	return w
}

func (w *When) DeleteStorageQuota() *When {
	w.t.Helper()
	err := util.DeleteQuota(w.kubeClient, w.storageQuota)
	if err != nil {
		w.t.Fatal(err)
	}
	w.storageQuota = nil
	return w
}

func (w *When) DeleteQuota() *When {
	w.t.Helper()
	err := util.DeleteQuota(w.kubeClient, w.resourceQuota)
	if err != nil {
		w.t.Fatal(err)
	}
	w.resourceQuota = nil
	return w
}

func (w *When) Then() *Then {
	return &Then{
		t:                w.t,
		workflowName:     w.workflowName,
		wfTemplateNames:  w.wfTemplateNames,
		cronWorkflowName: w.cronWorkflowName,
		client:           w.client,
		cronClient:       w.cronClient,
		hydrator:         w.hydrator,
		kubeClient:       w.kubeClient,
	}
}

func (w *When) Given() *Given {
	return &Given{
		t:                 w.t,
		client:            w.client,
		wfebClient:        w.wfebClient,
		wfTemplateClient:  w.wfTemplateClient,
		cwfTemplateClient: w.cwfTemplateClient,
		cronClient:        w.cronClient,
		hydrator:          w.hydrator,
		wf:                w.wf,
		wfeb:              w.wfeb,
		wfTemplates:       w.wfTemplates,
		cwfTemplates:      w.cwfTemplates,
		cronWf:            w.cronWf,
		workflowName:      w.workflowName,
		kubeClient:        w.kubeClient,
	}
}<|MERGE_RESOLUTION|>--- conflicted
+++ resolved
@@ -224,11 +224,7 @@
 
 func (w *When) RunCli(stdin string, args []string, block func(t *testing.T, output string, err error)) *When {
 	w.t.Helper()
-<<<<<<< HEAD
-	output, err := runCli(stdin, "../../dist/argo", append([]string{"-n", Namespace}, args...)...)
-=======
-	output, err := Exec("../../dist/argo", append([]string{"-n", Namespace}, args...)...)
->>>>>>> da115f9d
+	output, err := Exec(stdin, "../../dist/argo", append([]string{"-n", Namespace}, args...)...)
 	block(w.t, output, err)
 	if w.t.Failed() {
 		w.t.FailNow()

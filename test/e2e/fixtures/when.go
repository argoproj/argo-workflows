--- conflicted
+++ resolved
@@ -81,18 +81,11 @@
 	return w
 }
 
-<<<<<<< HEAD
 
 func (w *When) waitForWorkflow(workflowName string, test func(wf *wfv1.Workflow) bool, condition string, timeout time.Duration) *When {
 	logCtx := log.WithFields(log.Fields{"workflow": workflowName, "condition": condition, "timeout": timeout})
 	logCtx.Info("Waiting for condition")
 	opts := metav1.ListOptions{FieldSelector: fields.ParseSelectorOrDie(fmt.Sprintf("metadata.name=%s", workflowName)).String()}
-=======
-func (w *When) WaitForWorkflowCondition(test func(wf *wfv1.Workflow) bool, condition string, timeout time.Duration) *When {
-	logCtx := log.WithFields(log.Fields{"workflow": w.workflowName, "condition": condition, "timeout": timeout})
-	logCtx.Info("Waiting for condition")
-	opts := metav1.ListOptions{FieldSelector: fields.ParseSelectorOrDie(fmt.Sprintf("metadata.name=%s", w.workflowName)).String()}
->>>>>>> c4f49cf0
 	watch, err := w.client.Watch(opts)
 	if err != nil {
 		w.t.Fatal(err)
@@ -137,17 +130,12 @@
 	}
 }
 func (w *When) WaitForWorkflowToStart(timeout time.Duration) *When {
-<<<<<<< HEAD
 	return w.waitForWorkflow(w.workflowName, func(wf *wfv1.Workflow) bool {
-=======
-	return w.WaitForWorkflowCondition(func(wf *wfv1.Workflow) bool {
->>>>>>> c4f49cf0
 		return !wf.Status.StartedAt.IsZero()
 	}, "to start", timeout)
 }
 
 func (w *When) WaitForWorkflow(timeout time.Duration) *When {
-<<<<<<< HEAD
 	return w.waitForWorkflow(w.workflowName, func(wf *wfv1.Workflow) bool {
 		return !wf.Status.FinishedAt.IsZero()
 	}, "to finish", timeout)
@@ -158,14 +146,6 @@
 		return !wf.Status.FinishedAt.IsZero()
 	}, "to finish", timeout)
 }
-
-
-=======
-	return w.WaitForWorkflowCondition(func(wf *wfv1.Workflow) bool {
-		return !wf.Status.FinishedAt.IsZero()
-	}, "to finish", timeout)
-}
->>>>>>> c4f49cf0
 
 func (w *When) Wait(timeout time.Duration) *When {
 	logCtx := log.WithFields(log.Fields{"cronWorkflow": w.cronWorkflowName})

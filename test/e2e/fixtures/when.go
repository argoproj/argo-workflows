package fixtures

import (
	"fmt"
	"testing"
	"time"

	"github.com/argoproj/pkg/humanize"
	"k8s.io/client-go/kubernetes"

	log "github.com/sirupsen/logrus"
	corev1 "k8s.io/api/core/v1"
	metav1 "k8s.io/apimachinery/pkg/apis/meta/v1"
	"k8s.io/apimachinery/pkg/fields"

	"github.com/argoproj/argo/persist/sqldb"
	wfv1 "github.com/argoproj/argo/pkg/apis/workflow/v1alpha1"
	"github.com/argoproj/argo/pkg/client/clientset/versioned/typed/workflow/v1alpha1"
	"github.com/argoproj/argo/test/util"
	"github.com/argoproj/argo/workflow/packer"
)

type When struct {
	t                     *testing.T
	diagnostics           *Diagnostics
	wf                    *wfv1.Workflow
	wfTemplates           []*wfv1.WorkflowTemplate
	cwfTemplates          []*wfv1.ClusterWorkflowTemplate
	cronWf                *wfv1.CronWorkflow
	client                v1alpha1.WorkflowInterface
	wfTemplateClient      v1alpha1.WorkflowTemplateInterface
	cwfTemplateClient     v1alpha1.ClusterWorkflowTemplateInterface
	cronClient            v1alpha1.CronWorkflowInterface
	offloadNodeStatusRepo sqldb.OffloadNodeStatusRepo
	workflowName          string
	wfTemplateNames       []string
	cronWorkflowName      string
	kubeClient            kubernetes.Interface
	resourceQuota         *corev1.ResourceQuota
}

func (w *When) SubmitWorkflow() *When {
	if w.wf == nil {
		w.t.Fatal("No workflow to submit")
	}
	log.WithFields(log.Fields{"workflow": w.wf.Name}).Info("Submitting workflow")
	wf, err := w.client.Create(w.wf)
	if err != nil {
		w.t.Fatal(err)
	} else {
		w.workflowName = wf.Name
	}
	log.WithFields(log.Fields{"workflow": wf.Name, "uid": wf.UID}).Info("Workflow submitted")
	return w
}

func (w *When) CreateWorkflowTemplates() *When {
	if len(w.wfTemplates) == 0 {
		w.t.Fatal("No workflow templates to create")
	}
	for _, wfTmpl := range w.wfTemplates {
		log.WithField("template", wfTmpl.Name).Info("Creating workflow template")
		wfTmpl, err := w.wfTemplateClient.Create(wfTmpl)
		if err != nil {
			w.t.Fatal(err)
		} else {
			w.wfTemplateNames = append(w.wfTemplateNames, wfTmpl.Name)
		}
		log.WithField("template", wfTmpl.Name).Info("Workflow template created")
	}
	return w
}

func (w *When) CreateClusterWorkflowTemplates() *When {
	if len(w.cwfTemplates) == 0 {
		w.t.Fatal("No cluster workflow templates to create")
	}
	for _, cwfTmpl := range w.cwfTemplates {
		log.WithField("template", cwfTmpl.Name).Info("Creating cluster workflow template")
		wfTmpl, err := w.cwfTemplateClient.Create(cwfTmpl)
		if err != nil {
			w.t.Fatal(err)
		} else {
			w.wfTemplateNames = append(w.wfTemplateNames, wfTmpl.Name)
		}
		log.WithField("template", wfTmpl.Name).Info("Cluster Workflow template created")
	}
	return w
}

<<<<<<< HEAD

=======
>>>>>>> b1b5baf5
func (w *When) CreateCronWorkflow() *When {
	if w.cronWf == nil {
		w.t.Fatal("No cron workflow to create")
	}
	log.WithField("cronWorkflow", w.cronWf.Name).Info("Creating cron workflow")
	cronWf, err := w.cronClient.Create(w.cronWf)
	if err != nil {
		w.t.Fatal(err)
	} else {
		w.cronWorkflowName = cronWf.Name
	}
	log.WithField("uid", cronWf.UID).Info("Cron workflow created")
	return w
}

func (w *When) WaitForWorkflowCondition(test func(wf *wfv1.Workflow) bool, condition string, duration time.Duration) *When {
	return w.waitForWorkflow(w.workflowName, test, condition, duration)
}

func (w *When) waitForWorkflow(workflowName string, test func(wf *wfv1.Workflow) bool, condition string, timeout time.Duration) *When {
	logCtx := log.WithFields(log.Fields{"workflow": workflowName, "condition": condition, "timeout": timeout})
	logCtx.Info("Waiting for condition")
	opts := metav1.ListOptions{FieldSelector: fields.ParseSelectorOrDie(fmt.Sprintf("metadata.name=%s", workflowName)).String()}
	watch, err := w.client.Watch(opts)
	if err != nil {
		w.t.Fatal(err)
	}
	defer watch.Stop()
	timeoutCh := make(chan bool, 1)
	go func() {
		time.Sleep(timeout)
		timeoutCh <- true
	}()
	for {
		select {
		case event := <-watch.ResultChan():
			wf, ok := event.Object.(*wfv1.Workflow)
			if ok {
				logCtx.WithFields(log.Fields{"type": event.Type, "phase": wf.Status.Phase}).Info(wf.Status.Message)
				w.hydrateWorkflow(wf)
				if test(wf) {
					logCtx.Infof("Condition met")
					return w
				}
			} else {
				logCtx.Error("not ok")
			}
		case <-timeoutCh:
			w.t.Fatalf("timeout after %v waiting for condition %s", timeout, condition)
		}
	}
}

func (w *When) hydrateWorkflow(wf *wfv1.Workflow) {
	err := packer.DecompressWorkflow(wf)
	if err != nil {
		w.t.Fatal(err)
	}
	if wf.Status.IsOffloadNodeStatus() && w.offloadNodeStatusRepo.IsEnabled() {
		offloadedNodes, err := w.offloadNodeStatusRepo.Get(string(wf.UID), wf.GetOffloadNodeStatusVersion())
		if err != nil {
			w.t.Fatal(err)
		}
		wf.Status.Nodes = offloadedNodes
	}
}
func (w *When) WaitForWorkflowToStart(timeout time.Duration) *When {
	return w.waitForWorkflow(w.workflowName, func(wf *wfv1.Workflow) bool {
		return !wf.Status.StartedAt.IsZero()
	}, "to start", timeout)
}

func (w *When) WaitForWorkflow(timeout time.Duration) *When {
	return w.waitForWorkflow(w.workflowName, func(wf *wfv1.Workflow) bool {
		return !wf.Status.FinishedAt.IsZero()
	}, "to finish", timeout)
}

func (w *When) WaitForWorkflowName(workflowName string, timeout time.Duration) *When {
	return w.waitForWorkflow(workflowName, func(wf *wfv1.Workflow) bool {
		return !wf.Status.FinishedAt.IsZero()
	}, "to finish", timeout)
}

func (w *When) Wait(timeout time.Duration) *When {
	logCtx := log.WithFields(log.Fields{"cronWorkflow": w.cronWorkflowName})
	logCtx.Infof("Waiting for %s", humanize.Duration(timeout))
	time.Sleep(timeout)
	logCtx.Infof("Done waiting")
	return w
}

func (w *When) DeleteWorkflow() *When {
	log.WithField("workflow", w.workflowName).Info("Deleting")
	err := w.client.Delete(w.workflowName, nil)
	if err != nil {
		w.t.Fatal(err)
	}
	return w
}

func (w *When) RunCli(args []string, block func(t *testing.T, output string, err error)) *When {
	output, err := runCli(w.diagnostics, args)
	block(w.t, output, err)
	return w
}

func (w *When) MemoryQuota(quota string) *When {
	obj, err := util.CreateHardMemoryQuota(w.kubeClient, "argo", "memory-quota", quota)
	if err != nil {
		w.t.Fatal(err)
	}
	w.resourceQuota = obj
	return w
}

func (w *When) DeleteQuota() *When {
	err := util.DeleteQuota(w.kubeClient, w.resourceQuota)
	if err != nil {
		w.t.Fatal(err)
	}
	w.resourceQuota = nil
	return w
}

func (w *When) Then() *Then {
	return &Then{
		t:                     w.t,
		diagnostics:           w.diagnostics,
		workflowName:          w.workflowName,
		wfTemplateNames:       w.wfTemplateNames,
		cronWorkflowName:      w.cronWorkflowName,
		client:                w.client,
		cronClient:            w.cronClient,
		offloadNodeStatusRepo: w.offloadNodeStatusRepo,
		kubeClient:            w.kubeClient,
	}
}

func (w *When) Given() *Given {
	return &Given{
		t:                     w.t,
		diagnostics:           w.diagnostics,
		client:                w.client,
		wfTemplateClient:      w.wfTemplateClient,
		cwfTemplateClient:     w.cwfTemplateClient,
		cronClient:            w.cronClient,
		offloadNodeStatusRepo: w.offloadNodeStatusRepo,
		wf:                    w.wf,
		wfTemplates:           w.wfTemplates,
		cronWf:                w.cronWf,
		workflowName:          w.workflowName,
		kubeClient:            w.kubeClient,
	}
}<|MERGE_RESOLUTION|>--- conflicted
+++ resolved
@@ -88,10 +88,6 @@
 	return w
 }
 
-<<<<<<< HEAD
-
-=======
->>>>>>> b1b5baf5
 func (w *When) CreateCronWorkflow() *When {
 	if w.cronWf == nil {
 		w.t.Fatal("No cron workflow to create")

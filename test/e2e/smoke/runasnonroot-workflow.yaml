apiVersion: argoproj.io/v1alpha1
kind: Workflow
metadata:
  generateName: runasnonroot-
  labels:
<<<<<<< HEAD
    argo-e2e: "true"
=======

>>>>>>> 633da258
spec:
  entrypoint: main
  securityContext:
    runAsNonRoot: true
    runAsUser: 8737
  templates:
    - name: main
      container:
        image: argoproj/argosay:v2<|MERGE_RESOLUTION|>--- conflicted
+++ resolved
@@ -3,11 +3,6 @@
 metadata:
   generateName: runasnonroot-
   labels:
-<<<<<<< HEAD
-    argo-e2e: "true"
-=======
-
->>>>>>> 633da258
 spec:
   entrypoint: main
   securityContext:

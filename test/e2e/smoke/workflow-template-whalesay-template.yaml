apiVersion: argoproj.io/v1alpha1
kind: WorkflowTemplate
metadata:
  name: workflow-template-whalesay-template
  labels:
    argo-e2e: true
spec:
<<<<<<< HEAD
  entryPoint: whalesay-template
=======
  entrypoint: whalesay-template
>>>>>>> 5b005ed0
  arguments:
    parameters:
      - name: message
        value: hello world
  templates:
    - name: whalesay-template
      inputs:
        parameters:
          - name: message
      container:
        image: cowsay:v1
        command: [cowsay]
        args: ["{{inputs.parameters.message}}"]
        imagePullPolicy: IfNotPresent<|MERGE_RESOLUTION|>--- conflicted
+++ resolved
@@ -5,11 +5,7 @@
   labels:
     argo-e2e: true
 spec:
-<<<<<<< HEAD
-  entryPoint: whalesay-template
-=======
   entrypoint: whalesay-template
->>>>>>> 5b005ed0
   arguments:
     parameters:
       - name: message

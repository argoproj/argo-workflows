--- conflicted
+++ resolved
@@ -46,11 +46,7 @@
 		} else {
 			authString = "Basic " + token
 		}
-<<<<<<< HEAD
-		assert.Contains(t, output, authString)
-=======
 		assert.Equal(t, authString, strings.TrimSpace(output))
->>>>>>> f6600fa4
 	})
 }
 

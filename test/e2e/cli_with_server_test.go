--- conflicted
+++ resolved
@@ -106,12 +106,7 @@
 		Workflow("@smoke/basic.yaml").
 		When().
 		SubmitWorkflow().
-<<<<<<< HEAD
-		WaitForWorkflow(30 * time.Second).
-		WaitForWorkflowToBeArchived().
-=======
-		WaitForWorkflow().
->>>>>>> 5b5d2359
+		WaitForWorkflow(fixtures.ToBeArchived).
 		Then().
 		ExpectWorkflow(func(t *testing.T, metadata *metav1.ObjectMeta, status *wfv1.WorkflowStatus) {
 			uid = metadata.UID

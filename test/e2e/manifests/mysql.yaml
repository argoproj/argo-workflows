--- conflicted
+++ resolved
@@ -289,7 +289,10 @@
         secretKeySecret:
           name: my-minio-cred
           key: secretkey
-<<<<<<< HEAD
+    metricsConfig:
+      enabled: true
+      path: /metrics
+      port: 8080
     links:
       - name: Example Workflow Link
         scope: workflow
@@ -297,12 +300,6 @@
       - name: Example Pod Link
         scope: pod
         url: http://logging-facility?namespace=${metadata.namespace}&podName=${metadata.name}
-=======
-    metricsConfig:
-      enabled: true
-      path: /metrics
-      port: 8080
->>>>>>> 2864c745
     persistence:
       connectionPool:
         maxIdleConns: 100

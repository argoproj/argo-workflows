# This is an auto-generated file. DO NOT EDIT
apiVersion: apiextensions.k8s.io/v1beta1
kind: CustomResourceDefinition
metadata:
  name: clusterworkflowtemplates.argoproj.io
spec:
  group: argoproj.io
  names:
    kind: ClusterWorkflowTemplate
    plural: clusterworkflowtemplates
    shortNames:
    - clusterwftmpl
    - cwft
  scope: Cluster
  version: v1alpha1
---
apiVersion: apiextensions.k8s.io/v1beta1
kind: CustomResourceDefinition
metadata:
  name: cronworkflows.argoproj.io
spec:
  group: argoproj.io
  names:
    kind: CronWorkflow
    plural: cronworkflows
    shortNames:
    - cronwf
    - cwf
  scope: Namespaced
  version: v1alpha1
---
apiVersion: apiextensions.k8s.io/v1beta1
kind: CustomResourceDefinition
metadata:
  name: workflows.argoproj.io
spec:
  additionalPrinterColumns:
  - JSONPath: .status.phase
    description: Status of the workflow
    name: Status
    type: string
  - JSONPath: .status.startedAt
    description: When the workflow was started
    format: date-time
    name: Age
    type: date
  group: argoproj.io
  names:
    kind: Workflow
    plural: workflows
    shortNames:
    - wf
  scope: Namespaced
  version: v1alpha1
---
apiVersion: apiextensions.k8s.io/v1beta1
kind: CustomResourceDefinition
metadata:
  name: workflowtemplates.argoproj.io
spec:
  group: argoproj.io
  names:
    kind: WorkflowTemplate
    plural: workflowtemplates
    shortNames:
    - wftmpl
  scope: Namespaced
  version: v1alpha1
---
apiVersion: v1
kind: ServiceAccount
metadata:
  name: argo
---
apiVersion: v1
kind: ServiceAccount
metadata:
  name: argo-server
---
apiVersion: rbac.authorization.k8s.io/v1
kind: Role
metadata:
  name: argo-role
rules:
- apiGroups:
  - ""
  resources:
  - pods
  - pods/exec
  verbs:
  - create
  - get
  - list
  - watch
  - update
  - patch
  - delete
- apiGroups:
  - ""
  resources:
  - configmaps
  verbs:
  - get
  - watch
  - list
- apiGroups:
  - ""
  resources:
  - persistentvolumeclaims
  verbs:
  - create
  - delete
- apiGroups:
  - argoproj.io
  resources:
  - workflows
  - workflows/finalizers
  verbs:
  - get
  - list
  - watch
  - update
  - patch
  - delete
  - create
- apiGroups:
  - argoproj.io
  resources:
  - workflowtemplates
  - workflowtemplates/finalizers
  verbs:
  - get
  - list
  - watch
- apiGroups:
  - ""
  resources:
  - serviceaccounts
  verbs:
  - get
  - list
- apiGroups:
  - ""
  resources:
  - secrets
  verbs:
  - get
- apiGroups:
  - argoproj.io
  resources:
  - cronworkflows
  - cronworkflows/finalizers
  verbs:
  - get
  - list
  - watch
  - update
  - patch
  - delete
- apiGroups:
  - ""
  resources:
  - events
  verbs:
  - create
- apiGroups:
  - policy
  resources:
  - poddisruptionbudgets
  verbs:
  - create
  - get
  - delete
---
apiVersion: rbac.authorization.k8s.io/v1
kind: Role
metadata:
  name: argo-server-role
rules:
- apiGroups:
  - ""
  resources:
  - configmaps
  verbs:
  - get
  - watch
  - list
- apiGroups:
  - ""
  resources:
  - secrets
  verbs:
  - get
- apiGroups:
  - ""
  resources:
  - pods
  - pods/exec
  - pods/log
  verbs:
  - get
  - list
  - watch
  - delete
- apiGroups:
  - ""
  resources:
  - secrets
  verbs:
  - get
- apiGroups:
  - argoproj.io
  resources:
  - workflows
  - workflowtemplates
  - cronworkflows
  verbs:
  - create
  - get
  - list
  - watch
  - update
  - patch
  - delete
---
apiVersion: rbac.authorization.k8s.io/v1
kind: Role
metadata:
  name: workflow-role
rules:
- apiGroups:
  - ""
  resources:
  - pods
  verbs:
  - get
  - watch
  - patch
- apiGroups:
  - ""
  resources:
  - pods/log
  verbs:
  - get
  - watch
---
apiVersion: rbac.authorization.k8s.io/v1
kind: ClusterRole
metadata:
<<<<<<< HEAD
  name: argo-cluster-role
rules:
- apiGroups:
  - argoproj.io
  resources:
  - clusterworkflowtemplates
  - clusterworkflowtemplates/finalizers
  verbs:
  - get
  - list
  - watch
---
apiVersion: rbac.authorization.k8s.io/v1
kind: ClusterRole
metadata:
  name: argo-cluster-wftmpl-role
=======
  name: argo-clusterworkflowtemplate-role
>>>>>>> b1b5baf5
rules:
- apiGroups:
  - argoproj.io
  resources:
  - clusterworkflowtemplates
  - clusterworkflowtemplates/finalizers
  verbs:
  - get
  - list
  - watch
---
apiVersion: rbac.authorization.k8s.io/v1
kind: RoleBinding
metadata:
  name: argo-binding
roleRef:
  apiGroup: rbac.authorization.k8s.io
  kind: Role
  name: argo-role
subjects:
- kind: ServiceAccount
  name: argo
---
apiVersion: rbac.authorization.k8s.io/v1
kind: RoleBinding
metadata:
  name: argo-server-binding
roleRef:
  apiGroup: rbac.authorization.k8s.io
  kind: Role
  name: argo-server-role
subjects:
- kind: ServiceAccount
  name: argo-server
---
apiVersion: rbac.authorization.k8s.io/v1
kind: RoleBinding
metadata:
  name: workflow-default-binding
roleRef:
  apiGroup: rbac.authorization.k8s.io
  kind: Role
  name: workflow-role
subjects:
- kind: ServiceAccount
  name: default
---
apiVersion: rbac.authorization.k8s.io/v1
kind: ClusterRoleBinding
metadata:
<<<<<<< HEAD
  name: argo-cluster-binding
roleRef:
  apiGroup: rbac.authorization.k8s.io
  kind: ClusterRole
  name: argo-cluster-role
=======
  name: argo-clusterworkflowtemplate-role-binding
roleRef:
  apiGroup: rbac.authorization.k8s.io
  kind: ClusterRole
  name: argo-clusterworkflowtemplate-role
>>>>>>> b1b5baf5
subjects:
- kind: ServiceAccount
  name: argo
  namespace: argo
---
apiVersion: rbac.authorization.k8s.io/v1
kind: ClusterRoleBinding
metadata:
<<<<<<< HEAD
  name: argo-cluster-wftmpl-binding
roleRef:
  apiGroup: rbac.authorization.k8s.io
  kind: ClusterRole
  name: argo-cluster-wftmpl-role
=======
  name: argo-server-clusterworkflowtemplate-role-binding
roleRef:
  apiGroup: rbac.authorization.k8s.io
  kind: ClusterRole
  name: argo-clusterworkflowtemplate-role
>>>>>>> b1b5baf5
subjects:
- kind: ServiceAccount
  name: argo-server
  namespace: argo
---
apiVersion: v1
data:
  artifactRepository: |
    archiveLogs: true
    s3:
      bucket: my-bucket
      endpoint: minio:9000
      insecure: true
      accessKeySecret:
        name: my-minio-cred
        key: accesskey
      secretKeySecret:
        name: my-minio-cred
        key: secretkey
  containerRuntimeExecutor: pns
  executor: |
    imagePullPolicy: Never
    resources:
      requests:
        cpu: 0.1
        memory: 64Mi
      limits:
        cpu: 0.5
        memory: 128Mi
  featureFlags: |
    resourcesDuration: true
  links: |
    - name: Example Workflow Link
      scope: workflow
      url: http://logging-facility?namespace=${metadata.namespace}&workflowName=${metadata.name}
    - name: Example Pod Link
      scope: pod
      url: http://logging-facility?namespace=${metadata.namespace}&podName=${metadata.name}
  metricsConfig: |
    enabled: true
    path: /metrics
    port: 9090
  persistence: |
    connectionPool:
      maxIdleConns: 100
      maxOpenConns: 0
    nodeStatusOffLoad: true
    archive: true
    mysql:
      host: mysql
      port: 3306
      database: argo
      tableName: argo_workflows
      userNameSecret:
        name: argo-mysql-config
        key: username
      passwordSecret:
        name: argo-mysql-config
        key: password
kind: ConfigMap
metadata:
  name: workflow-controller-configmap
---
apiVersion: v1
kind: Secret
metadata:
  labels:
    app: mysql
  name: argo-mysql-config
stringData:
  password: password
  username: mysql
type: Opaque
---
apiVersion: v1
kind: Secret
metadata:
  labels:
    app: minio
  name: my-minio-cred
stringData:
  accesskey: admin
  secretkey: password
type: Opaque
---
apiVersion: v1
kind: Service
metadata:
  name: argo-server
spec:
  ports:
  - port: 2746
    targetPort: 2746
  selector:
    app: argo-server
---
apiVersion: v1
kind: Service
metadata:
  labels:
    app: minio
  name: minio
spec:
  ports:
  - port: 9000
    protocol: TCP
    targetPort: 9000
  selector:
    app: minio
---
apiVersion: v1
kind: Service
metadata:
  labels:
    app: mysql
  name: mysql
spec:
  ports:
  - port: 3306
    protocol: TCP
    targetPort: 3306
  selector:
    app: mysql
---
apiVersion: v1
kind: Service
metadata:
  name: workflow-controller-metrics
spec:
  ports:
  - port: 9090
    protocol: TCP
    targetPort: 9090
  selector:
    app: workflow-controller
---
apiVersion: apps/v1
kind: Deployment
metadata:
  name: argo-server
spec:
  selector:
    matchLabels:
      app: argo-server
  template:
    metadata:
      labels:
        app: argo-server
    spec:
      containers:
      - args:
        - server
        - --namespaced
        - --auth-mode
        - client
        - --loglevel
        - debug
        env:
        - name: ARGO_TOKEN
          value: password
        - name: UPPERIO_DB_DEBUG
          value: "1"
        image: argoproj/argocli:latest
        imagePullPolicy: Never
        name: argo-server
        ports:
        - containerPort: 2746
        readinessProbe:
          httpGet:
            path: /
            port: 2746
            scheme: HTTP
          initialDelaySeconds: 10
          periodSeconds: 20
      serviceAccountName: argo-server
---
apiVersion: apps/v1
kind: Deployment
metadata:
  labels:
    app: mysql
  name: mysql
spec:
  selector:
    matchLabels:
      app: mysql
  template:
    metadata:
      labels:
        app: mysql
      name: mysql
    spec:
      containers:
      - env:
        - name: MYSQL_USER
          value: mysql
        - name: MYSQL_PASSWORD
          value: password
        - name: MYSQL_DATABASE
          value: argo
        - name: MYSQL_RANDOM_ROOT_PASSWORD
          value: "yes"
        image: mysql:8
        name: main
        ports:
        - containerPort: 5432
        readinessProbe:
          exec:
            command:
            - mysql
            - -u
            - mysql
            - -ppassword
            - argo
            - -e
            - SELECT 1
          initialDelaySeconds: 15
          timeoutSeconds: 2
---
apiVersion: apps/v1
kind: Deployment
metadata:
  name: workflow-controller
spec:
  selector:
    matchLabels:
      app: workflow-controller
  template:
    metadata:
      labels:
        app: workflow-controller
    spec:
      containers:
      - args:
        - --executor-image
        - argoproj/argoexec:latest
        - --namespaced
        - --loglevel
        - debug
        command:
        - workflow-controller
        env:
        - name: ALWAYS_OFFLOAD_NODE_STATUS
          value: "true"
        - name: OFFLOAD_NODE_STATUS_TTL
          value: 30s
        - name: WORKFLOW_GC_PERIOD
          value: 30s
        - name: UPPERIO_DB_DEBUG
          value: "1"
        image: argoproj/workflow-controller:latest
        imagePullPolicy: Never
        name: workflow-controller
      serviceAccountName: argo
---
apiVersion: v1
kind: Pod
metadata:
  labels:
    app: minio
  name: minio
spec:
  containers:
  - command:
    - minio
    - server
    - /data
    env:
    - name: MINIO_ACCESS_KEY
      value: admin
    - name: MINIO_SECRET_KEY
      value: password
    image: minio/minio:RELEASE.2019-12-17T23-16-33Z
    lifecycle:
      postStart:
        exec:
          command:
          - mkdir
          - -p
          - /data/my-bucket
    livenessProbe:
      httpGet:
        path: /minio/health/live
        port: 9000
      initialDelaySeconds: 5
      periodSeconds: 10
    name: main
    ports:
    - containerPort: 9000
    readinessProbe:
      httpGet:
        path: /minio/health/ready
        port: 9000
      initialDelaySeconds: 5
      periodSeconds: 10<|MERGE_RESOLUTION|>--- conflicted
+++ resolved
@@ -247,26 +247,7 @@
 apiVersion: rbac.authorization.k8s.io/v1
 kind: ClusterRole
 metadata:
-<<<<<<< HEAD
-  name: argo-cluster-role
-rules:
-- apiGroups:
-  - argoproj.io
-  resources:
-  - clusterworkflowtemplates
-  - clusterworkflowtemplates/finalizers
-  verbs:
-  - get
-  - list
-  - watch
----
-apiVersion: rbac.authorization.k8s.io/v1
-kind: ClusterRole
-metadata:
-  name: argo-cluster-wftmpl-role
-=======
   name: argo-clusterworkflowtemplate-role
->>>>>>> b1b5baf5
 rules:
 - apiGroups:
   - argoproj.io
@@ -317,19 +298,11 @@
 apiVersion: rbac.authorization.k8s.io/v1
 kind: ClusterRoleBinding
 metadata:
-<<<<<<< HEAD
-  name: argo-cluster-binding
-roleRef:
-  apiGroup: rbac.authorization.k8s.io
-  kind: ClusterRole
-  name: argo-cluster-role
-=======
   name: argo-clusterworkflowtemplate-role-binding
 roleRef:
   apiGroup: rbac.authorization.k8s.io
   kind: ClusterRole
   name: argo-clusterworkflowtemplate-role
->>>>>>> b1b5baf5
 subjects:
 - kind: ServiceAccount
   name: argo
@@ -338,19 +311,11 @@
 apiVersion: rbac.authorization.k8s.io/v1
 kind: ClusterRoleBinding
 metadata:
-<<<<<<< HEAD
-  name: argo-cluster-wftmpl-binding
-roleRef:
-  apiGroup: rbac.authorization.k8s.io
-  kind: ClusterRole
-  name: argo-cluster-wftmpl-role
-=======
   name: argo-server-clusterworkflowtemplate-role-binding
 roleRef:
   apiGroup: rbac.authorization.k8s.io
   kind: ClusterRole
   name: argo-clusterworkflowtemplate-role
->>>>>>> b1b5baf5
 subjects:
 - kind: ServiceAccount
   name: argo-server

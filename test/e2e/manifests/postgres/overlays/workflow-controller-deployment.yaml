- op: replace
  path: /spec/template/spec/containers/0/imagePullPolicy
  value: Never
- op: add
  path: /spec/template/spec/containers/0/args/-
  value: --loglevel
- op: add
  path: /spec/template/spec/containers/0/args/-
  value: debug
- op: add
  path: /spec/template/spec/containers/0/args/-
  value: --executor-image-pull-policy
- op: add
  path: /spec/template/spec/containers/0/args/-
  value: Never
- op: add
<<<<<<< HEAD
=======
  path: /spec/template/spec/containers/0/args/-
  value: --container-runtime-executor
- op: add
  path: /spec/template/spec/containers/0/args/-
  value: pns
- op: add
>>>>>>> 2bac47fc
  path: /spec/template/spec/containers/0/env
  value:
    - name: ALWAYS_OFFLOAD_NODE_STATUS
      value: "true"
    - name: WORKFLOW_GC_PERIOD
      value: 30s<|MERGE_RESOLUTION|>--- conflicted
+++ resolved
@@ -14,15 +14,12 @@
   path: /spec/template/spec/containers/0/args/-
   value: Never
 - op: add
-<<<<<<< HEAD
-=======
   path: /spec/template/spec/containers/0/args/-
   value: --container-runtime-executor
 - op: add
   path: /spec/template/spec/containers/0/args/-
   value: pns
 - op: add
->>>>>>> 2bac47fc
   path: /spec/template/spec/containers/0/env
   value:
     - name: ALWAYS_OFFLOAD_NODE_STATUS

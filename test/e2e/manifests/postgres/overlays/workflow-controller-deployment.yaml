--- conflicted
+++ resolved
@@ -14,17 +14,15 @@
   path: /spec/template/spec/containers/0/args/-
   value: Never
 - op: add
-<<<<<<< HEAD
+  path: /spec/template/spec/containers/0/args/-
+  value: --container-runtime-executor
+- op: add
+  path: /spec/template/spec/containers/0/args/-
+  value: pns
+- op: add
   path: /spec/template/spec/containers/0/env
   value:
     - name: ALWAYS_OFFLOAD_NODE_STATUS
       value: "true"
     - name: WORKFLOW_GC_PERIOD
-      value: 30s
-=======
-  path: /spec/template/spec/containers/0/args/-
-  value: --container-runtime-executor
-- op: add
-  path: /spec/template/spec/containers/0/args/-
-  value: pns
->>>>>>> f8569ae9
+      value: 30s
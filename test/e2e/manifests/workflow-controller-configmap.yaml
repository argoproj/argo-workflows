--- conflicted
+++ resolved
@@ -12,7 +12,6 @@
         secretKeySecret:
           name: my-minio-cred
           key: secretkey
-<<<<<<< HEAD
     persistence:
       connectionPool:
         maxIdleConns: 100
@@ -40,9 +39,6 @@
       #  passwordSecret:
       #    name: argo-mysql-config
       #    key: password
-    containerRuntimeExecutor: pns
-=======
->>>>>>> c821cfcc
 kind: ConfigMap
 metadata:
   name: workflow-controller-configmap
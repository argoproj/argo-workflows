apiVersion: apps/v1
kind: Deployment
metadata:
  name: argo-server
spec:
<<<<<<< HEAD
  template:
    spec:
      containers:
        - name: argo-server
          args:
            - -v
            - server
            - --namespaced
            - --auth-mode
            - client
            - --auth-mode
            - sso
            - --secure
          imagePullPolicy:  Never
          env:
            - name: UPPERIO_DB_DEBUG
              value: "1"
          readinessProbe:
            httpGet:
              scheme: HTTPS
=======
  replicas: 0
>>>>>>> c05c3859
<|MERGE_RESOLUTION|>--- conflicted
+++ resolved
@@ -3,27 +3,4 @@
 metadata:
   name: argo-server
 spec:
-<<<<<<< HEAD
-  template:
-    spec:
-      containers:
-        - name: argo-server
-          args:
-            - -v
-            - server
-            - --namespaced
-            - --auth-mode
-            - client
-            - --auth-mode
-            - sso
-            - --secure
-          imagePullPolicy:  Never
-          env:
-            - name: UPPERIO_DB_DEBUG
-              value: "1"
-          readinessProbe:
-            httpGet:
-              scheme: HTTPS
-=======
-  replicas: 0
->>>>>>> c05c3859
+  replicas: 0
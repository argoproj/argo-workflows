apiVersion: apps/v1
kind: Deployment
metadata:
  name: argo-server
spec:
  template:
    spec:
      containers:
        - name: argo-server
          args:
            - -v
            - server
            - --namespaced
            - --auth-mode
            - client
<<<<<<< HEAD
            - --auth-mode
            - sso
            - --loglevel
            - debug
=======
>>>>>>> c3e30c50
            - --secure
          imagePullPolicy:  Never
          env:
            - name: UPPERIO_DB_DEBUG
              value: "1"
          readinessProbe:
            httpGet:
              scheme: HTTPS<|MERGE_RESOLUTION|>--- conflicted
+++ resolved
@@ -13,13 +13,8 @@
             - --namespaced
             - --auth-mode
             - client
-<<<<<<< HEAD
             - --auth-mode
             - sso
-            - --loglevel
-            - debug
-=======
->>>>>>> c3e30c50
             - --secure
           imagePullPolicy:  Never
           env:

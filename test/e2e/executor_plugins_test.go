--- conflicted
+++ resolved
@@ -35,60 +35,13 @@
 			assert.Len(t, n.Outputs.Parameters, 1)
 		}).
 		ExpectPods(func(t *testing.T, pods []apiv1.Pod) {
-<<<<<<< HEAD
-			if assert.Len(t, pods, 1) {
-				pod := pods[0]
-				spec := pod.Spec
-				assert.Equal(t, ptr.To(false), spec.AutomountServiceAccountToken)
-				assert.Equal(t, &apiv1.PodSecurityContext{
-					RunAsUser:      ptr.To(int64(8737)),
-					RunAsNonRoot:   ptr.To(true),
-					SeccompProfile: &v1.SeccompProfile{Type: "RuntimeDefault"},
-				}, spec.SecurityContext)
-				if assert.Len(t, spec.Volumes, 4) {
-					assert.Contains(t, spec.Volumes[0].Name, "kube-api-access-")
-					assert.Equal(t, "var-run-argo", spec.Volumes[1].Name)
-					assert.Contains(t, spec.Volumes[2].Name, "kube-api-access-")
-					assert.Equal(t, "argo-workflows-agent-ca-certificates", spec.Volumes[3].Name)
-				}
-				if assert.Len(t, spec.Containers, 2) {
-					{
-						plug := spec.Containers[0]
-						if assert.Equal(t, "hello-executor-plugin", plug.Name) {
-							if assert.Len(t, plug.VolumeMounts, 2) {
-								assert.Equal(t, "var-run-argo", plug.VolumeMounts[0].Name)
-								assert.Contains(t, plug.VolumeMounts[1].Name, "kube-api-access-")
-							}
-						}
-					}
-					{
-						agent := spec.Containers[1]
-						if assert.Equal(t, "main", agent.Name) {
-							if assert.Len(t, agent.VolumeMounts, 3) {
-								assert.Equal(t, "var-run-argo", agent.VolumeMounts[0].Name)
-								assert.Contains(t, agent.VolumeMounts[1].Name, "kube-api-access-")
-								assert.Equal(t, "argo-workflows-agent-ca-certificates", agent.VolumeMounts[2].Name)
-							}
-							assert.Equal(t, &apiv1.SecurityContext{
-								RunAsUser:                ptr.To(int64(8737)),
-								RunAsNonRoot:             ptr.To(true),
-								AllowPrivilegeEscalation: ptr.To(false),
-								ReadOnlyRootFilesystem:   ptr.To(true),
-								Privileged:               ptr.To(false),
-								Capabilities:             &apiv1.Capabilities{Drop: []apiv1.Capability{"ALL"}},
-								SeccompProfile:           &v1.SeccompProfile{Type: "RuntimeDefault"},
-							}, agent.SecurityContext)
-						}
-					}
-				}
-=======
 			require.Len(t, pods, 1)
 			pod := pods[0]
 			spec := pod.Spec
-			assert.Equal(t, pointer.Bool(false), spec.AutomountServiceAccountToken)
+			assert.Equal(t, ptr.To(false), spec.AutomountServiceAccountToken)
 			assert.Equal(t, &apiv1.PodSecurityContext{
-				RunAsUser:      pointer.Int64(8737),
-				RunAsNonRoot:   pointer.Bool(true),
+				RunAsUser:      ptr.To(int64(8737)),
+				RunAsNonRoot:   ptr.To(true),
 				SeccompProfile: &v1.SeccompProfile{Type: "RuntimeDefault"},
 			}, spec.SecurityContext)
 			require.Len(t, spec.Volumes, 4)
@@ -113,15 +66,14 @@
 				assert.Contains(t, agent.VolumeMounts[1].Name, "kube-api-access-")
 				assert.Equal(t, "argo-workflows-agent-ca-certificates", agent.VolumeMounts[2].Name)
 				assert.Equal(t, &apiv1.SecurityContext{
-					RunAsUser:                pointer.Int64(8737),
-					RunAsNonRoot:             pointer.Bool(true),
-					AllowPrivilegeEscalation: pointer.Bool(false),
-					ReadOnlyRootFilesystem:   pointer.Bool(true),
-					Privileged:               pointer.Bool(false),
+					RunAsUser:                ptr.To(int64(8737)),
+					RunAsNonRoot:             ptr.To(true),
+					AllowPrivilegeEscalation: ptr.To(false),
+					ReadOnlyRootFilesystem:   ptr.To(true),
+					Privileged:               ptr.To(false),
 					Capabilities:             &apiv1.Capabilities{Drop: []apiv1.Capability{"ALL"}},
 					SeccompProfile:           &v1.SeccompProfile{Type: "RuntimeDefault"},
 				}, agent.SecurityContext)
->>>>>>> 1b0f0080
 			}
 		}).
 		ExpectWorkflowTaskSet(func(t *testing.T, wfts *wfv1.WorkflowTaskSet) {

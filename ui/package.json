{
    "name": "argo-ui",
    "version": "1.0.0",
    "license": "MIT",
    "files": [
        "src"
    ],
    "scripts": {
        "build": "webpack -p --config ./src/app/webpack.config.js",
        "start": "webpack-dev-server --config ./src/app/webpack.config.js",
        "lint": "tslint --fix -p ./src/app"
    },
    "dependencies": {
        "@babel/core": "^7.0.0-0",
        "@fortawesome/fontawesome-free": "^5.12.0",
        "argo-ui": "https://github.com/argoproj/argo-ui.git",
        "classnames": "^2.2.5",
        "formik": "^2.1.2",
        "history": "^4.7.2",
        "js-yaml": "^3.13.1",
        "json-merge-patch": "^0.2.3",
        "moment": "^2.24.0",
        "monaco-editor": "0.20.0",
        "prop-types": "^15.7.2",
        "react": "^16.8.3",
        "react-datepicker": "^2.14.0",
        "react-dom": "^16.8.3",
        "react-form": "2.16.0",
        "react-moment": "^0.9.7",
        "react-monaco-editor": "^0.36.0",
        "react-router-dom": "^4.2.2",
        "rxjs": "^5.5.6",
        "superagent": "^3.8.2",
<<<<<<< HEAD
        "superagent-promise": "^1.1.0",
        "swagger-ui-react": "^3.28.0",
        "ts-loader": "^6.0.4",
        "typescript": "^2.8.3",
        "webpack-cli": "^3.3.11"
=======
        "superagent-promise": "^1.1.0"
>>>>>>> 5e60decf
    },
    "devDependencies": {
        "@types/classnames": "^2.2.3",
        "@types/deep-equal": "^1.0.1",
        "@types/history": "^4.6.2",
        "@types/js-yaml": "^3.12.1",
        "@types/prop-types": "^15.5.2",
        "@types/react": "^16.8.5",
        "@types/react-datepicker": "^2.11.0",
        "@types/react-dom": "^16.8.2",
        "@types/react-router-dom": "^4.2.3",
        "@types/superagent": "^3.5.7",
        "@types/swagger-ui-react": "^3.23.2",
        "@types/ws": "^4.0.0",
        "copy-webpack-plugin": "^4.3.1",
        "copyfiles": "^1.2.0",
        "file-loader": "^6.0.0",
        "glob": "^7.1.2",
        "html-webpack-plugin": "^3.2.0",
        "monaco-editor-webpack-plugin": "^1.9.0",
        "node-sass": "^4.12.0",
        "prettier": "^1.19.1",
        "raw-loader": "^0.5.1",
        "react-hot-loader": "^3.1.3",
        "sass-loader": "^6.0.6",
        "source-map-loader": "^0.2.4",
        "style-loader": "^0.20.1",
        "ts-loader": "^7.0.4",
        "ts-node": "^4.1.0",
        "tslint": "^5.9.1",
        "tslint-config-prettier": "^1.18.0",
        "tslint-plugin-prettier": "^2.1.0",
        "tslint-react": "^3.4.0",
        "typescript": "^3.9.2",
        "webfonts-generator": "^0.4.0",
        "webpack": "^4.35.0",
        "webpack-cli": "^3.3.11",
        "webpack-dev-server": "^3.7.2"
    },
    "resolutions": {
        "@types/react": "16.8.5"
    }
}<|MERGE_RESOLUTION|>--- conflicted
+++ resolved
@@ -31,15 +31,7 @@
         "react-router-dom": "^4.2.2",
         "rxjs": "^5.5.6",
         "superagent": "^3.8.2",
-<<<<<<< HEAD
-        "superagent-promise": "^1.1.0",
-        "swagger-ui-react": "^3.28.0",
-        "ts-loader": "^6.0.4",
-        "typescript": "^2.8.3",
-        "webpack-cli": "^3.3.11"
-=======
         "superagent-promise": "^1.1.0"
->>>>>>> 5e60decf
     },
     "devDependencies": {
         "@types/classnames": "^2.2.3",
@@ -52,7 +44,6 @@
         "@types/react-dom": "^16.8.2",
         "@types/react-router-dom": "^4.2.3",
         "@types/superagent": "^3.5.7",
-        "@types/swagger-ui-react": "^3.23.2",
         "@types/ws": "^4.0.0",
         "copy-webpack-plugin": "^4.3.1",
         "copyfiles": "^1.2.0",

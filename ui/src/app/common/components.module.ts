--- conflicted
+++ resolved
@@ -5,26 +5,20 @@
 import { TimestampPipe } from './timestamp.pipe';
 import { ShortTimePipe } from './short-time.pipe';
 import { WorkflowStatusPipe } from './workflow-status.pipe';
-<<<<<<< HEAD
 import { StatusIconDirective } from './status-icon/status-icon.directive';
-=======
 import { WorkflowTreeComponent } from './workflow-tree/workflow-tree.component';
 import { WorkflowSubtreeComponent } from './workflow-tree/workflow-subtree.component';
 import { WorkflowTreeNodeComponent } from './workflow-tree/workflow-tree-node.component';
->>>>>>> 05879294
 
 const components = [
   DurationPipe,
   TimestampPipe,
   WorkflowStatusPipe,
-<<<<<<< HEAD
   StatusIconDirective,
-=======
   ShortTimePipe,
   WorkflowTreeComponent,
   WorkflowSubtreeComponent,
   WorkflowTreeNodeComponent,
->>>>>>> 05879294
 ];
 
 @NgModule({

--- conflicted
+++ resolved
@@ -19,24 +19,12 @@
 
 const learnMore = <a href='https://argoproj.github.io/argo/workflow-templates/'>Learn more</a>;
 
-<<<<<<< HEAD
-export const WorkflowTemplateList = (props: RouteComponentProps<any>) => {
-    // boiler-plate
-    const {match, location, history} = props;
-=======
 export const WorkflowTemplateList = ({match, location, history}: RouteComponentProps<any>) => {
     // boiler-plate
->>>>>>> 7d054c0f
     const queryParams = new URLSearchParams(location.search);
     const {navigation} = useContext(Context);
 
     // state for URL and query parameters
-<<<<<<< HEAD
-    const [namespace, setNamespace] = useState(match.params.namespace);
-    const [sidePanel, setSidePanel] = useState(queryParams.get('sidePanel') === 'true');
-    useEffect(() => history.push(historyUrl('workflow-templates/{namespace}', {namespace, sidePanel})), [namespace, sidePanel]);
-
-=======
     const [namespace, setNamespace] = useState(match.params.namespace || '');
     const [sidePanel, setSidePanel] = useState(queryParams.get('sidePanel') === 'true');
     useEffect(
@@ -51,7 +39,6 @@
     );
 
     // internal state
->>>>>>> 7d054c0f
     const [error, setError] = useState<Error>();
     const [templates, setTemplates] = useState<WorkflowTemplate[]>();
 
@@ -67,13 +54,10 @@
         <Page
             title='Workflow Templates'
             toolbar={{
-<<<<<<< HEAD
-=======
                 breadcrumbs: [
                     {title: 'Workflow Templates', path: uiUrl('workflow-templates')},
                     {title: namespace, path: uiUrl('workflow-templates/' + namespace)}
                 ],
->>>>>>> 7d054c0f
                 actionMenu: {
                     items: [
                         {
@@ -85,11 +69,7 @@
                 },
                 tools: [<NamespaceFilter key='namespace-filter' value={namespace} onChange={setNamespace} />]
             }}>
-<<<<<<< HEAD
-            <ErrorNotice error={error} style={{margin: 20}} />;
-=======
             <ErrorNotice error={error} />
->>>>>>> 7d054c0f
             {!templates ? (
                 <Loading />
             ) : templates.length === 0 ? (
@@ -100,38 +80,6 @@
                     </p>
                 </ZeroState>
             ) : (
-<<<<<<< HEAD
-                <div className='row'>
-                    <div className='columns small-12'>
-                        <div className='argo-table-list'>
-                            <div className='row argo-table-list__head'>
-                                <div className='columns small-1' />
-                                <div className='columns small-5'>NAME</div>
-                                <div className='columns small-3'>NAMESPACE</div>
-                                <div className='columns small-3'>CREATED</div>
-                            </div>
-                            {templates.map(t => (
-                                <Link
-                                    className='row argo-table-list__row'
-                                    key={`${t.metadata.namespace}/${t.metadata.name}`}
-                                    to={uiUrl(`workflow-templates/${t.metadata.namespace}/${t.metadata.name}`)}>
-                                    <div className='columns small-1'>
-                                        <i className='fa fa-clone' />
-                                    </div>
-                                    <div className='columns small-5'>{t.metadata.name}</div>
-                                    <div className='columns small-3'>{t.metadata.namespace}</div>
-                                    <div className='columns small-3'>
-                                        <Timestamp date={t.metadata.creationTimestamp} />
-                                    </div>
-                                </Link>
-                            ))}
-                        </div>
-                        <p>
-                            <i className='fa fa-info-circle' /> Workflow templates are reusable templates you can create new workflows from. <ExampleManifests />. {learnMore}.
-                        </p>
-                    </div>
-                </div>
-=======
                 <>
                     <div className='argo-table-list'>
                         <div className='row argo-table-list__head'>
@@ -160,7 +108,6 @@
                         <i className='fa fa-info-circle' /> Workflow templates are reusable templates you can create new workflows from. <ExampleManifests />. {learnMore}.
                     </p>
                 </>
->>>>>>> 7d054c0f
             )}
             <SlidingPanel isShown={sidePanel} onClose={() => setSidePanel(false)}>
                 <WorkflowTemplateCreator namespace={namespace} onCreate={wf => navigation.goto(uiUrl(`workflow-templates/${wf.metadata.namespace}/${wf.metadata.name}`))} />

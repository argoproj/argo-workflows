import {Page} from 'argo-ui';
import {SlidingPanel} from 'argo-ui/src/index';
import * as React from 'react';
<<<<<<< HEAD
import {useEffect, useState} from 'react';
import {RouteComponentProps} from 'react-router';
import {WorkflowTemplate} from '../../../../models';
import {uiUrl} from '../../../shared/base';
import {Loading} from '../../../shared/components/loading';
import {Status, StatusNotice} from '../../../shared/components/status-notice';
=======
import {useContext, useEffect, useState} from 'react';
import {RouteComponentProps} from 'react-router';
import {WorkflowTemplate} from '../../../../models';
import {uiUrl} from '../../../shared/base';
import {ErrorNotice} from '../../../shared/components/error-notice';
import {Loading} from '../../../shared/components/loading';
import {Context} from '../../../shared/context';
>>>>>>> 7d054c0f
import {historyUrl} from '../../../shared/history';
import {services} from '../../../shared/services';
import {SubmitWorkflowPanel} from '../../../workflows/components/submit-workflow-panel';
import {WorkflowTemplateEditor} from '../workflow-template-editor';

<<<<<<< HEAD
export const WorkflowTemplateDetails = (props: RouteComponentProps<any>) => {
    // boiler-plate
    const {match, location, history} = props;
=======
export const WorkflowTemplateDetails = ({history, location, match}: RouteComponentProps<any>) => {
    // boiler-plate
    const {notifications, navigation} = useContext(Context);
>>>>>>> 7d054c0f
    const queryParams = new URLSearchParams(location.search);

    // state for URL and query parameters
    const namespace = match.params.namespace;
    const name = match.params.name;
    const [sidePanel, setSidePanel] = useState(queryParams.get('sidePanel') === 'true');
    const [tab, setTab] = useState<string>(queryParams.get('tab'));
<<<<<<< HEAD
    const [edited, setEdited] = useState(false);
=======
>>>>>>> 7d054c0f

    useEffect(
        () =>
            history.push(
                historyUrl('workflow-templates/{namespace}/{name}', {
                    namespace,
                    name,
                    sidePanel,
                    tab
                })
            ),
        [namespace, name, sidePanel, tab]
    );

<<<<<<< HEAD
    const [status, setStatus] = useState<Status>();
    const [template, setTemplate] = useState<WorkflowTemplate>();
=======
    const [error, setError] = useState<Error>();
    const [template, setTemplate] = useState<WorkflowTemplate>();
    const [edited, setEdited] = useState(false);
>>>>>>> 7d054c0f

    useEffect(() => setEdited(true), [template]);

    useEffect(() => {
        services.workflowTemplate
            .get(name, namespace)
            .then(setTemplate)
            .then(() => setEdited(false)) // set back to false
<<<<<<< HEAD
            .catch(setStatus);
=======
            .then(() => setError(null))
            .catch(setError);
>>>>>>> 7d054c0f
    }, [name, namespace]);

    return (
        <Page
            title='Workflow Template Details'
            toolbar={{
<<<<<<< HEAD
=======
                breadcrumbs: [
                    {title: 'Workflow Templates', path: uiUrl('workflow-templates')},
                    {title: namespace, path: uiUrl('workflow-templates/' + namespace)},
                    {title: name, path: uiUrl('workflow-templates/' + namespace + '/' + name)}
                ],
>>>>>>> 7d054c0f
                actionMenu: {
                    items: [
                        {
                            title: 'Submit',
                            iconClassName: 'fa fa-plus',
                            disabled: edited,
                            action: () => setSidePanel(true)
                        },
                        {
<<<<<<< HEAD
                            title: 'Save',
=======
                            title: 'Update',
>>>>>>> 7d054c0f
                            iconClassName: 'fa fa-save',
                            disabled: !edited,
                            action: () =>
                                services.workflowTemplate
                                    .update(template, name, namespace)
                                    .then(setTemplate)
<<<<<<< HEAD
                                    .then(() => setStatus('Succeeded'))
                                    .then(() => setEdited(false))
                                    .catch(setStatus)
=======
                                    .then(() => notifications.show({content: 'Updated', type: NotificationType.Success}))
                                    .then(() => setEdited(false))
                                    .then(() => setError(null))
                                    .catch(setError)
>>>>>>> 7d054c0f
                        },
                        {
                            title: 'Delete',
                            iconClassName: 'fa fa-trash',
                            disabled: edited,
                            action: () => {
                                if (!confirm('Are you sure you want to delete this workflow template?\nThere is no undo.')) {
                                    return;
                                }
                                services.workflowTemplate
                                    .delete(name, namespace)
<<<<<<< HEAD
                                    .catch(setStatus)
                                    .then(() => (document.location.href = uiUrl('workflow-templates')));
                            }
                        }
                    ]
                }
            }}>
            <>
                <StatusNotice status={status} />
                {!template ? <Loading /> : <WorkflowTemplateEditor template={template} onChange={setTemplate} onError={setStatus} onTabSelected={setTab} selectedTabKey={tab} />}
=======
                                    .then(() => navigation.goto(uiUrl('workflow-templates/' + namespace)))
                                    .then(() => setError(null))
                                    .catch(setError);
                            }
                        }
                    ]
                }
            }}>
            <>
                <ErrorNotice error={error} />
                {!template ? <Loading /> : <WorkflowTemplateEditor template={template} onChange={setTemplate} onError={setError} onTabSelected={setTab} selectedTabKey={tab} />}
>>>>>>> 7d054c0f
            </>
            {template && (
                <SlidingPanel isShown={!!sidePanel} onClose={() => setSidePanel(null)} isNarrow={true}>
                    <SubmitWorkflowPanel
                        kind='WorkflowTemplate'
                        namespace={namespace}
                        name={name}
                        entrypoint={template.spec.entrypoint}
                        entrypoints={(template.spec.templates || []).map(t => t.name)}
                        parameters={template.spec.arguments.parameters || []}
                    />
                </SlidingPanel>
            )}
        </Page>
    );
};<|MERGE_RESOLUTION|>--- conflicted
+++ resolved
@@ -1,14 +1,6 @@
-import {Page} from 'argo-ui';
+import {NotificationType, Page} from 'argo-ui';
 import {SlidingPanel} from 'argo-ui/src/index';
 import * as React from 'react';
-<<<<<<< HEAD
-import {useEffect, useState} from 'react';
-import {RouteComponentProps} from 'react-router';
-import {WorkflowTemplate} from '../../../../models';
-import {uiUrl} from '../../../shared/base';
-import {Loading} from '../../../shared/components/loading';
-import {Status, StatusNotice} from '../../../shared/components/status-notice';
-=======
 import {useContext, useEffect, useState} from 'react';
 import {RouteComponentProps} from 'react-router';
 import {WorkflowTemplate} from '../../../../models';
@@ -16,21 +8,14 @@
 import {ErrorNotice} from '../../../shared/components/error-notice';
 import {Loading} from '../../../shared/components/loading';
 import {Context} from '../../../shared/context';
->>>>>>> 7d054c0f
 import {historyUrl} from '../../../shared/history';
 import {services} from '../../../shared/services';
 import {SubmitWorkflowPanel} from '../../../workflows/components/submit-workflow-panel';
 import {WorkflowTemplateEditor} from '../workflow-template-editor';
 
-<<<<<<< HEAD
-export const WorkflowTemplateDetails = (props: RouteComponentProps<any>) => {
-    // boiler-plate
-    const {match, location, history} = props;
-=======
 export const WorkflowTemplateDetails = ({history, location, match}: RouteComponentProps<any>) => {
     // boiler-plate
     const {notifications, navigation} = useContext(Context);
->>>>>>> 7d054c0f
     const queryParams = new URLSearchParams(location.search);
 
     // state for URL and query parameters
@@ -38,10 +23,6 @@
     const name = match.params.name;
     const [sidePanel, setSidePanel] = useState(queryParams.get('sidePanel') === 'true');
     const [tab, setTab] = useState<string>(queryParams.get('tab'));
-<<<<<<< HEAD
-    const [edited, setEdited] = useState(false);
-=======
->>>>>>> 7d054c0f
 
     useEffect(
         () =>
@@ -56,14 +37,9 @@
         [namespace, name, sidePanel, tab]
     );
 
-<<<<<<< HEAD
-    const [status, setStatus] = useState<Status>();
-    const [template, setTemplate] = useState<WorkflowTemplate>();
-=======
     const [error, setError] = useState<Error>();
     const [template, setTemplate] = useState<WorkflowTemplate>();
     const [edited, setEdited] = useState(false);
->>>>>>> 7d054c0f
 
     useEffect(() => setEdited(true), [template]);
 
@@ -72,26 +48,19 @@
             .get(name, namespace)
             .then(setTemplate)
             .then(() => setEdited(false)) // set back to false
-<<<<<<< HEAD
-            .catch(setStatus);
-=======
             .then(() => setError(null))
             .catch(setError);
->>>>>>> 7d054c0f
     }, [name, namespace]);
 
     return (
         <Page
             title='Workflow Template Details'
             toolbar={{
-<<<<<<< HEAD
-=======
                 breadcrumbs: [
                     {title: 'Workflow Templates', path: uiUrl('workflow-templates')},
                     {title: namespace, path: uiUrl('workflow-templates/' + namespace)},
                     {title: name, path: uiUrl('workflow-templates/' + namespace + '/' + name)}
                 ],
->>>>>>> 7d054c0f
                 actionMenu: {
                     items: [
                         {
@@ -101,27 +70,17 @@
                             action: () => setSidePanel(true)
                         },
                         {
-<<<<<<< HEAD
-                            title: 'Save',
-=======
                             title: 'Update',
->>>>>>> 7d054c0f
                             iconClassName: 'fa fa-save',
                             disabled: !edited,
                             action: () =>
                                 services.workflowTemplate
                                     .update(template, name, namespace)
                                     .then(setTemplate)
-<<<<<<< HEAD
-                                    .then(() => setStatus('Succeeded'))
-                                    .then(() => setEdited(false))
-                                    .catch(setStatus)
-=======
                                     .then(() => notifications.show({content: 'Updated', type: NotificationType.Success}))
                                     .then(() => setEdited(false))
                                     .then(() => setError(null))
                                     .catch(setError)
->>>>>>> 7d054c0f
                         },
                         {
                             title: 'Delete',
@@ -133,18 +92,6 @@
                                 }
                                 services.workflowTemplate
                                     .delete(name, namespace)
-<<<<<<< HEAD
-                                    .catch(setStatus)
-                                    .then(() => (document.location.href = uiUrl('workflow-templates')));
-                            }
-                        }
-                    ]
-                }
-            }}>
-            <>
-                <StatusNotice status={status} />
-                {!template ? <Loading /> : <WorkflowTemplateEditor template={template} onChange={setTemplate} onError={setStatus} onTabSelected={setTab} selectedTabKey={tab} />}
-=======
                                     .then(() => navigation.goto(uiUrl('workflow-templates/' + namespace)))
                                     .then(() => setError(null))
                                     .catch(setError);
@@ -156,7 +103,6 @@
             <>
                 <ErrorNotice error={error} />
                 {!template ? <Loading /> : <WorkflowTemplateEditor template={template} onChange={setTemplate} onError={setError} onTabSelected={setTab} selectedTabKey={tab} />}
->>>>>>> 7d054c0f
             </>
             {template && (
                 <SlidingPanel isShown={!!sidePanel} onClose={() => setSidePanel(null)} isNarrow={true}>

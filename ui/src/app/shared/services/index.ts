--- conflicted
+++ resolved
@@ -1,9 +1,6 @@
 import {ArchivedWorkflowsService} from './archived-workflows-service';
 import {CronWorkflowService} from './cron-workflow-service';
-<<<<<<< HEAD
-=======
 import {InfoService} from './info-service';
->>>>>>> dd704dd6
 import {WorkflowTemplateService} from './workflow-template-service';
 import {WorkflowsService} from './workflows-service';
 
@@ -19,10 +16,7 @@
 export * from './responses';
 
 export const services: Services = {
-<<<<<<< HEAD
-=======
     info: new InfoService(),
->>>>>>> dd704dd6
     workflows: new WorkflowsService(),
     workflowTemplate: new WorkflowTemplateService(),
     archivedWorkflows: new ArchivedWorkflowsService(),

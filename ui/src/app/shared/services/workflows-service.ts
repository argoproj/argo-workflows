--- conflicted
+++ resolved
@@ -35,11 +35,8 @@
             'items.status.phase',
             'items.status.finishedAt',
             'items.status.startedAt',
-<<<<<<< HEAD
+            'items.status.estimatedDuration',
             'items.status.progress',
-=======
-            'items.status.estimatedDuration',
->>>>>>> 9319c074
             'items.spec.suspend'
         ];
         params.push(`fields=${fields.join(',')}`);
@@ -81,11 +78,8 @@
             'result.object.status.finishedAt',
             'result.object.status.phase',
             'result.object.status.startedAt',
-<<<<<<< HEAD
+            'result.object.status.estimatedDuration',
             'result.object.status.progress',
-=======
-            'result.object.status.estimatedDuration',
->>>>>>> 9319c074
             'result.type',
             'result.object.metadata.labels',
             'result.object.spec.suspend'

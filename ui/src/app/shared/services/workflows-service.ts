import {Observable, Observer} from 'rxjs';

import {catchError, map} from 'rxjs/operators';
import * as models from '../../../models';
import {Workflow, WorkflowList} from '../../../models';
import {Pagination} from '../pagination';
import requests from './requests';
import {WorkflowDeleteResponse} from './responses';

export class WorkflowsService {
    public create(workflow: Workflow, namespace: string) {
        return requests
            .post(`api/v1/workflows/${namespace}`)
            .send({workflow})
            .then(res => res.body as Workflow);
    }

    public list(namespace: string, phases: string[], labels: string[], pagination: Pagination) {
        const params = this.queryParams({phases, labels});
        if (pagination.offset) {
            params.push(`listOptions.continue=${pagination.offset}`);
        }
        if (pagination.limit) {
            params.push(`listOptions.limit=${pagination.limit}`);
        }
        const fields = [
            'metadata',
            'items.metadata.uid',
            'items.metadata.name',
            'items.metadata.namespace',
            'items.metadata.labels',
            'items.status.phase',
            'items.status.finishedAt',
            'items.status.startedAt'
        ];
        params.push(`fields=${fields.join(',')}`);
        return requests.get(`api/v1/workflows/${namespace}?${params.join('&')}`).then(res => res.body as WorkflowList);
    }

    public get(namespace: string, name: string) {
        return requests.get(`api/v1/workflows/${namespace}/${name}`).then(res => res.body as Workflow);
    }

    public watch(filter: {
        namespace?: string;
        name?: string;
        phases?: Array<string>;
        labels?: Array<string>;
        resourceVersion?: string;
    }): Observable<models.kubernetes.WatchEvent<Workflow>> {
        const url = `api/v1/workflow-events/${filter.namespace || ''}?${this.queryParams(filter).join('&')}`;
        return requests.loadEventSource(url, true).map(data => JSON.parse(data).result as models.kubernetes.WatchEvent<Workflow>);
    }

<<<<<<< HEAD
=======
    public watchFields(filter: {
        namespace?: string;
        name?: string;
        phases?: Array<string>;
        labels?: Array<string>;
        resourceVersion?: string;
    }): Observable<models.kubernetes.WatchEvent<Workflow>> {
        const params = this.queryParams(filter);
        const fields = [
            'result.object.metadata.name',
            'result.object.metadata.namespace',
            'result.object.metadata.resourceVersion',
            'result.object.metadata.uid',
            'result.object.status.finishedAt',
            'result.object.status.phase',
            'result.object.status.startedAt',
            'result.type',
            'result.object.metadata.labels'
        ];
        params.push(`fields=${fields.join(',')}`);
        const url = `api/v1/workflow-events/${filter.namespace || ''}?${params.join('&')}`;

        return requests.loadEventSource(url, true).map(data => JSON.parse(data).result as models.kubernetes.WatchEvent<Workflow>);
    }

>>>>>>> 17108df1
    public retry(name: string, namespace: string) {
        return requests.put(`api/v1/workflows/${namespace}/${name}/retry`).then(res => res.body as Workflow);
    }

    public resubmit(name: string, namespace: string) {
        return requests.put(`api/v1/workflows/${namespace}/${name}/resubmit`).then(res => res.body as Workflow);
    }

    public suspend(name: string, namespace: string) {
        return requests.put(`api/v1/workflows/${namespace}/${name}/suspend`).then(res => res.body as Workflow);
    }

    public resume(name: string, namespace: string) {
        return requests.put(`api/v1/workflows/${namespace}/${name}/resume`).then(res => res.body as Workflow);
    }

    public stop(name: string, namespace: string) {
        return requests.put(`api/v1/workflows/${namespace}/${name}/stop`).then(res => res.body as Workflow);
    }

    public terminate(name: string, namespace: string) {
        return requests.put(`api/v1/workflows/${namespace}/${name}/terminate`).then(res => res.body as Workflow);
    }

    public delete(name: string, namespace: string): Promise<WorkflowDeleteResponse> {
        return requests.delete(`api/v1/workflows/${namespace}/${name}`).then(res => res.body as WorkflowDeleteResponse);
    }

    public submit(kind: string, name: string, namespace: string) {
        return requests
            .post(`api/v1/workflows/${namespace}/submit`)
            .send({namespace, resourceKind: kind, resourceName: name})
            .then(res => res.body as Workflow);
    }

    public getContainerLogs(workflow: Workflow, nodeId: string, container: string, archived: boolean): Observable<string> {
        // we firstly try to get the logs from the API,
        // but if that fails, then we try and get them from the artifacts
        const logsFromArtifacts: Observable<string> = Observable.create((observer: Observer<string>) => {
            requests
                .get(this.getArtifactLogsUrl(workflow, nodeId, container, archived))
                .then(resp => {
                    resp.text.split('\n').forEach(line => observer.next(line));
                })
                .catch(err => observer.error(err));
            // tslint:disable-next-line
            return () => {};
        });
        return requests
            .loadEventSource(
                `api/v1/workflows/${workflow.metadata.namespace}/${workflow.metadata.name}/${nodeId}/log` + `?logOptions.container=${container}&logOptions.follow=true`
            )
            .pipe(
                map(line => JSON.parse(line).result.content),
                catchError(() => logsFromArtifacts)
            );
    }

    public getArtifactLogsUrl(workflow: Workflow, nodeId: string, container: string, archived: boolean) {
        return this.getArtifactDownloadUrl(workflow, nodeId, container + '-logs', archived);
    }

    public getArtifactDownloadUrl(workflow: Workflow, nodeId: string, artifactName: string, archived: boolean) {
        return archived
            ? `artifacts-by-uid/${workflow.metadata.uid}/${nodeId}/${encodeURIComponent(artifactName)}`
            : `artifacts/${workflow.metadata.namespace}/${workflow.metadata.name}/${nodeId}/${encodeURIComponent(artifactName)}`;
    }

    private queryParams(filter: {namespace?: string; name?: string; phases?: Array<string>; labels?: Array<string>; resourceVersion?: string}) {
        const queryParams: string[] = [];
        if (filter.name) {
            queryParams.push(`listOptions.fieldSelector=metadata.name=${filter.name}`);
        }
        const labelSelector = this.labelSelectorParams(filter.phases, filter.labels);
        if (labelSelector.length > 0) {
            queryParams.push(`listOptions.labelSelector=${labelSelector}`);
        }
        if (filter.resourceVersion) {
            queryParams.push(`listOptions.resourceVersion=${filter.resourceVersion}`);
        }
        return queryParams;
    }

    private labelSelectorParams(phases?: Array<string>, labels?: Array<string>) {
        let labelSelector = '';
        if (phases && phases.length > 0) {
            labelSelector = `workflows.argoproj.io/phase in (${phases.join(',')})`;
        }
        if (labels && labels.length > 0) {
            if (labelSelector.length > 0) {
                labelSelector += ',';
            }
            labelSelector += labels.join(',');
        }
        return labelSelector;
    }
}<|MERGE_RESOLUTION|>--- conflicted
+++ resolved
@@ -52,8 +52,6 @@
         return requests.loadEventSource(url, true).map(data => JSON.parse(data).result as models.kubernetes.WatchEvent<Workflow>);
     }
 
-<<<<<<< HEAD
-=======
     public watchFields(filter: {
         namespace?: string;
         name?: string;
@@ -79,7 +77,6 @@
         return requests.loadEventSource(url, true).map(data => JSON.parse(data).result as models.kubernetes.WatchEvent<Workflow>);
     }
 
->>>>>>> 17108df1
     public retry(name: string, namespace: string) {
         return requests.put(`api/v1/workflows/${namespace}/${name}/retry`).then(res => res.body as Workflow);
     }

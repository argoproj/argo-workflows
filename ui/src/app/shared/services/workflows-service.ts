import {Observable} from 'rxjs';
import * as models from '../../../models';
import {Event, LogEntry, NodeStatus, Workflow, WorkflowList} from '../../../models';
import {SubmitOpts} from '../../../models/submit-opts';
import {Pagination} from '../pagination';
import requests from './requests';
import {WorkflowDeleteResponse} from './responses';

function isString(value: any): value is string {
    return typeof value === 'string';
}

export class WorkflowsService {
    public create(workflow: Workflow, namespace: string) {
        return requests
            .post(`api/v1/workflows/${namespace}`)
            .send({workflow})
            .then(res => res.body as Workflow);
    }

    public list(
        namespace: string,
        phases: string[],
        labels: string[],
        pagination: Pagination,
        fields = [
            'metadata',
            'items.metadata.uid',
            'items.metadata.name',
            'items.metadata.namespace',
            'items.metadata.creationTimestamp',
            'items.metadata.labels',
            'items.status.phase',
            'items.status.finishedAt',
            'items.status.startedAt',
            'items.status.estimatedDuration',
            'items.status.progress',
            'items.spec.suspend'
        ]
    ) {
        const params = this.queryParams({phases, labels});
        if (pagination) {
            if (pagination.offset) {
                params.push(`listOptions.continue=${pagination.offset}`);
            }
            if (pagination.limit) {
                params.push(`listOptions.limit=${pagination.limit}`);
            }
        }
        params.push(`fields=${fields.join(',')}`);
        return requests.get(`api/v1/workflows/${namespace}?${params.join('&')}`).then(res => res.body as WorkflowList);
    }

    public get(namespace: string, name: string) {
        return requests.get(`api/v1/workflows/${namespace}/${name}`).then(res => res.body as Workflow);
    }

    public watch(filter: {
        namespace?: string;
        name?: string;
        phases?: Array<string>;
        labels?: Array<string>;
        resourceVersion?: string;
    }): Observable<models.kubernetes.WatchEvent<Workflow>> {
        const url = `api/v1/workflow-events/${filter.namespace || ''}?${this.queryParams(filter).join('&')}`;
        return requests.loadEventSource(url).map(data => data && (JSON.parse(data).result as models.kubernetes.WatchEvent<Workflow>));
    }

    public watchEvents(namespace: string, fieldSelector: string): Observable<Event> {
        return requests.loadEventSource(`api/v1/stream/events/${namespace}?listOptions.fieldSelector=${fieldSelector}`).map(data => data && (JSON.parse(data).result as Event));
    }

    public watchFields(filter: {
        namespace?: string;
        name?: string;
        phases?: Array<string>;
        labels?: Array<string>;
        resourceVersion?: string;
    }): Observable<models.kubernetes.WatchEvent<Workflow>> {
        const params = this.queryParams(filter);
        const fields = [
            'result.object.metadata.name',
            'result.object.metadata.namespace',
            'result.object.metadata.resourceVersion',
            'result.object.metadata.creationTimestamp',
            'result.object.metadata.uid',
            'result.object.status.finishedAt',
            'result.object.status.phase',
            'result.object.status.startedAt',
            'result.object.status.estimatedDuration',
            'result.object.status.progress',
            'result.type',
            'result.object.metadata.labels',
            'result.object.spec.suspend'
        ];
        params.push(`fields=${fields.join(',')}`);
        const url = `api/v1/workflow-events/${filter.namespace || ''}?${params.join('&')}`;
        return requests.loadEventSource(url).map(data => data && (JSON.parse(data).result as models.kubernetes.WatchEvent<Workflow>));
    }

    public retry(name: string, namespace: string) {
        return requests.put(`api/v1/workflows/${namespace}/${name}/retry`).then(res => res.body as Workflow);
    }

    public resubmit(name: string, namespace: string) {
        return requests.put(`api/v1/workflows/${namespace}/${name}/resubmit`).then(res => res.body as Workflow);
    }

    public suspend(name: string, namespace: string) {
        return requests.put(`api/v1/workflows/${namespace}/${name}/suspend`).then(res => res.body as Workflow);
    }

    public resume(name: string, namespace: string) {
        return requests.put(`api/v1/workflows/${namespace}/${name}/resume`).then(res => res.body as Workflow);
    }

    public stop(name: string, namespace: string) {
        return requests.put(`api/v1/workflows/${namespace}/${name}/stop`).then(res => res.body as Workflow);
    }

    public terminate(name: string, namespace: string) {
        return requests.put(`api/v1/workflows/${namespace}/${name}/terminate`).then(res => res.body as Workflow);
    }

    public delete(name: string, namespace: string): Promise<WorkflowDeleteResponse> {
        return requests.delete(`api/v1/workflows/${namespace}/${name}`).then(res => res.body as WorkflowDeleteResponse);
    }

    public submit(kind: string, name: string, namespace: string, submitOptions?: SubmitOpts) {
        return requests
            .post(`api/v1/workflows/${namespace}/submit`)
            .send({namespace, resourceKind: kind, resourceName: name, submitOptions})
            .then(res => res.body as Workflow);
    }

    public getContainerLogsFromCluster(workflow: Workflow, nodeId: string, container: string): Observable<LogEntry> {
        const namespace = workflow.metadata.namespace;
        const name = workflow.metadata.name;
        const podLogsURL = `api/v1/workflows/${namespace}/${name}/log?logOptions.container=${container}&logOptions.follow=true${nodeId ? `&podName=${nodeId}` : ''}`;
        return requests
            .loadEventSource(podLogsURL)
<<<<<<< HEAD
            .map(line => line && JSON.parse(line).result.content)
            .filter(isString)
=======
            .filter(line => !!line)
            .map(line => JSON.parse(line).result as LogEntry)
            .filter(e => isString(e.content))
>>>>>>> 7d054c0f
            .catch(() => {
                // When an error occurs on an observable, RxJS is hard-coded to unsubscribe from the stream.  In the case
                // that the connection to the server was interrupted while the node is still pending or running, this is not
                // correct since we actually want the EventSource to re-connect and continue streaming logs.  In the event
                // that the pod has completed, then we want to allow the unsubscribe to happen since no additional logs exist.
                return Observable.fromPromise(this.isWorkflowNodePendingOrRunning(workflow, nodeId)).switchMap(isPendingOrRunning => {
                    if (isPendingOrRunning) {
                        return this.getContainerLogsFromCluster(workflow, nodeId, container);
                    }

                    // If our workflow is completed, then simply complete the Observable since nothing else
                    // should be omitted
                    return Observable.empty();
                });
            });
    }

    public async isWorkflowNodePendingOrRunning(workflow: Workflow, nodeId?: string) {
        // We always refresh the workflow rather than inspecting the state locally since it doubles
        // as a check to determine whether or not the API is currently reachable
        const updatedWorkflow = await this.get(workflow.metadata.namespace, workflow.metadata.name);
        const node = updatedWorkflow.status.nodes[nodeId];
        if (!node) {
            return !updatedWorkflow.status || ['Pending', 'Running'].includes(updatedWorkflow.status.phase);
        }
        return this.isNodePendingOrRunning(node);
    }

    public getContainerLogsFromArtifact(workflow: Workflow, nodeId: string, container: string, archived: boolean) {
        return Observable.of(this.hasArtifactLogs(workflow, nodeId, container))
            .switchMap(hasArtifactLogs => {
                if (!hasArtifactLogs) {
                    throw new Error('no artifact logs are available');
                }

                return Observable.fromPromise(requests.get(this.getArtifactLogsUrl(workflow, nodeId, container, archived)));
            })
            .mergeMap(r => r.text.split('\n'))
            .map(content => ({content} as LogEntry));
    }

    public getContainerLogs(workflow: Workflow, nodeId: string, container: string, archived: boolean): Observable<LogEntry> {
        const getLogsFromArtifact = () => this.getContainerLogsFromArtifact(workflow, nodeId, container, archived);

        // If our workflow is archived, don't even bother inspecting the cluster for logs since it's likely
        // that the Workflow and associated pods have been deleted
        if (archived) {
            return getLogsFromArtifact();
        }

        return this.getContainerLogsFromCluster(workflow, nodeId, container).catch(getLogsFromArtifact);
    }

    public getArtifactLogsUrl(workflow: Workflow, nodeId: string, container: string, archived: boolean) {
        return this.getArtifactDownloadUrl(workflow, nodeId, container + '-logs', archived);
    }

    public getArtifactDownloadUrl(workflow: Workflow, nodeId: string, artifactName: string, archived: boolean) {
        return archived
            ? `artifacts-by-uid/${workflow.metadata.uid}/${nodeId}/${encodeURIComponent(artifactName)}`
            : `artifacts/${workflow.metadata.namespace}/${workflow.metadata.name}/${nodeId}/${encodeURIComponent(artifactName)}`;
    }

    private isNodePendingOrRunning(node: NodeStatus) {
        return node.phase === models.NODE_PHASE.PENDING || node.phase === models.NODE_PHASE.RUNNING;
    }

    private hasArtifactLogs(workflow: Workflow, nodeId: string, container: string) {
        const node = workflow.status.nodes[nodeId];

        if (!node || !node.outputs) {
            return false;
        }

        return node.outputs.artifacts.findIndex(a => a.name === `${container}-logs`) !== -1;
    }

    private queryParams(filter: {namespace?: string; name?: string; phases?: Array<string>; labels?: Array<string>; resourceVersion?: string}) {
        const queryParams: string[] = [];
        if (filter.name) {
            queryParams.push(`listOptions.fieldSelector=metadata.name=${filter.name}`);
        }
        const labelSelector = this.labelSelectorParams(filter.phases, filter.labels);
        if (labelSelector.length > 0) {
            queryParams.push(`listOptions.labelSelector=${labelSelector}`);
        }
        if (filter.resourceVersion) {
            queryParams.push(`listOptions.resourceVersion=${filter.resourceVersion}`);
        }
        return queryParams;
    }

    private labelSelectorParams(phases?: Array<string>, labels?: Array<string>) {
        let labelSelector = '';
        if (phases && phases.length > 0) {
            labelSelector = `workflows.argoproj.io/phase in (${phases.join(',')})`;
        }
        if (labels && labels.length > 0) {
            if (labelSelector.length > 0) {
                labelSelector += ',';
            }
            labelSelector += labels.join(',');
        }
        return labelSelector;
    }
}<|MERGE_RESOLUTION|>--- conflicted
+++ resolved
@@ -139,14 +139,9 @@
         const podLogsURL = `api/v1/workflows/${namespace}/${name}/log?logOptions.container=${container}&logOptions.follow=true${nodeId ? `&podName=${nodeId}` : ''}`;
         return requests
             .loadEventSource(podLogsURL)
-<<<<<<< HEAD
-            .map(line => line && JSON.parse(line).result.content)
-            .filter(isString)
-=======
             .filter(line => !!line)
             .map(line => JSON.parse(line).result as LogEntry)
             .filter(e => isString(e.content))
->>>>>>> 7d054c0f
             .catch(() => {
                 // When an error occurs on an observable, RxJS is hard-coded to unsubscribe from the stream.  In the case
                 // that the connection to the server was interrupted while the node is still pending or running, this is not

import {Observable} from 'rxjs';

import * as models from '../../../models';
import requests from './requests';

export class WorkflowsService {
    public get(namespace: string, name: string): Promise<models.Workflow> {
        return requests
            .get(`/workflows/${namespace}/${name}`)
            .then(res => res.body as models.Workflow)
            .then(this.populateDefaultFields);
    }

<<<<<<< HEAD
    public list(phases: string[]): Promise<models.Workflow[]> {
        return requests
            .get('/workflows')
            .query({phase: phases})
            .then(res => res.body as models.WorkflowList)
            .then(list => list.items.map(this.populateDefaultFields));
=======
    public list(phases: string[], namespace: string): Promise<models.Workflow[]> {
        return requests.get(`/workflows/${namespace}`).query({phase: phases}).then((res) => res.body as models.WorkflowList).then((list) => list.items.map(this.populateDefaultFields));
>>>>>>> 04b65a04
    }

    public watch(filter?: {namespace: string; name: string} | Array<string>): Observable<models.kubernetes.WatchEvent<models.Workflow>> {
        let url = '/workflows/live';
        if (filter) {
            if (filter instanceof Array) {
                const phases = (filter as Array<string>).map(phase => `phase=${phase}`).join('&');
                url = `${url}?${phases}`;
            } else {
                const workflow = filter as {namespace: string; name: string};
                url = `${url}?namespace=${workflow.namespace}&name=${workflow.name}`;
            }
        }
        return requests
            .loadEventSource(url)
            .repeat()
            .retry()
            .map(data => JSON.parse(data) as models.kubernetes.WatchEvent<models.Workflow>)
            .map(watchEvent => {
                watchEvent.object = this.populateDefaultFields(watchEvent.object);
                return watchEvent;
            });
    }

    public getContainerLogs(workflow: models.Workflow, nodeId: string, container: string): Observable<string> {
        return requests.loadEventSource(`/logs/${workflow.metadata.namespace}/${workflow.metadata.name}/${nodeId}/${container}`).map(line => {
            return line ? line + '\n' : line;
        });
    }

    public getArtifactDownloadUrl(workflow: models.Workflow, nodeId: string, artifactName: string) {
        return `/api/workflows/${workflow.metadata.namespace}/${workflow.metadata.name}/artifacts/${nodeId}/${encodeURIComponent(artifactName)}`;
    }

    private populateDefaultFields(workflow: models.Workflow): models.Workflow {
        workflow = {status: {nodes: {}}, ...workflow};
        workflow.status.nodes = workflow.status.nodes || {};
        return workflow;
    }
}<|MERGE_RESOLUTION|>--- conflicted
+++ resolved
@@ -11,17 +11,8 @@
             .then(this.populateDefaultFields);
     }
 
-<<<<<<< HEAD
-    public list(phases: string[]): Promise<models.Workflow[]> {
-        return requests
-            .get('/workflows')
-            .query({phase: phases})
-            .then(res => res.body as models.WorkflowList)
-            .then(list => list.items.map(this.populateDefaultFields));
-=======
     public list(phases: string[], namespace: string): Promise<models.Workflow[]> {
         return requests.get(`/workflows/${namespace}`).query({phase: phases}).then((res) => res.body as models.WorkflowList).then((list) => list.items.map(this.populateDefaultFields));
->>>>>>> 04b65a04
     }
 
     public watch(filter?: {namespace: string; name: string} | Array<string>): Observable<models.kubernetes.WatchEvent<models.Workflow>> {

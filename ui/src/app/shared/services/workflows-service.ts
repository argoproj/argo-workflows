--- conflicted
+++ resolved
@@ -23,11 +23,7 @@
         if (pagination.limit) {
             params.push(`listOptions.limit=${pagination.limit}`);
         }
-<<<<<<< HEAD
-        params.push(`fields=metadata,items.metadata.name,items.metadata.namespace,items.status.phase,items.status.finishedAt,items.status.startedAt,items.metadata.uid`);
-=======
         params.push(`fields=metadata,items.metadata.uid,items.metadata.name,items.metadata.namespace,items.status.phase,items.status.finishedAt,items.status.startedAt`);
->>>>>>> 5d6ea0df
         return requests.get(`api/v1/workflows/${namespace}?${params.join('&')}`).then(res => res.body as WorkflowList);
     }
 

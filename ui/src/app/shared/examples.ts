--- conflicted
+++ resolved
@@ -31,11 +31,7 @@
 });
 export const exampleClusterWorkflowTemplate = (): ClusterWorkflowTemplate => ({
     metadata: {
-<<<<<<< HEAD
-        name: randomSillyName()
-=======
         name: randomSillyName(),
->>>>>>> 38aca5fa
     },
     spec: {
         templates: [
@@ -51,10 +47,7 @@
         ]
     }
 });
-<<<<<<< HEAD
-=======
 
->>>>>>> 38aca5fa
 
 export const exampleWorkflowTemplate = (namespace: string): WorkflowTemplate => ({
     metadata: {

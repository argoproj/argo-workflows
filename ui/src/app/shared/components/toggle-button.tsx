import * as React from 'react';
import {ReactNode} from 'react';
import {Button} from './button';

<<<<<<< HEAD
export const ToggleButton = (props: {toggled: boolean; onToggle: () => void; children: ReactNode; title?: string}) => (
    <Button onClick={() => props.onToggle()} type='Secondary' title={props.title} icon={props.toggled ? 'toggle-on' : 'toggle-off'}>
        {props.children}
=======
export const ToggleButton = ({title, children, onToggle, toggled}: {toggled: boolean; onToggle: () => void; children: ReactNode; title?: string}) => (
    <Button onClick={() => onToggle()} type='Secondary' title={title} icon={toggled ? 'toggle-on' : 'toggle-off'}>
        {children}
>>>>>>> 7d054c0f
    </Button>
);<|MERGE_RESOLUTION|>--- conflicted
+++ resolved
@@ -2,14 +2,8 @@
 import {ReactNode} from 'react';
 import {Button} from './button';
 
-<<<<<<< HEAD
-export const ToggleButton = (props: {toggled: boolean; onToggle: () => void; children: ReactNode; title?: string}) => (
-    <Button onClick={() => props.onToggle()} type='Secondary' title={props.title} icon={props.toggled ? 'toggle-on' : 'toggle-off'}>
-        {props.children}
-=======
 export const ToggleButton = ({title, children, onToggle, toggled}: {toggled: boolean; onToggle: () => void; children: ReactNode; title?: string}) => (
     <Button onClick={() => onToggle()} type='Secondary' title={title} icon={toggled ? 'toggle-on' : 'toggle-off'}>
         {children}
->>>>>>> 7d054c0f
     </Button>
 );
--- conflicted
+++ resolved
@@ -37,10 +37,6 @@
                 },
                 {title: 'Started', value: <Timestamp date={props.workflow.status.startedAt} />},
                 {title: 'Finished ', value: <Timestamp date={props.workflow.status.finishedAt} />},
-<<<<<<< HEAD
-                {title: 'Duration', value: formatDuration(wfDuration(props.workflow.status))},
-                {title: 'Progress', value: props.workflow.status.progress || '-'}
-=======
                 {
                     title: 'Duration',
                     value: (
@@ -50,8 +46,8 @@
                             estimatedDuration={props.workflow.status.estimatedDuration}
                         />
                     )
-                }
->>>>>>> 9319c074
+                },
+                {title: 'Progress', value: props.workflow.status.progress || '-'}
             ];
             const creator = props.workflow.metadata.labels[labels.creator];
             if (creator) {

import {Ticker} from 'argo-ui/src/index';
import * as React from 'react';
import {Link} from 'react-router-dom';
import * as models from '../../../../models';
import {uiUrl} from '../../../shared/base';
import {PhaseIcon} from '../../../shared/components/phase-icon';
import {Timestamp} from '../../../shared/components/timestamp';
import {formatDuration, wfDuration} from '../../../shared/duration';
<<<<<<< HEAD
import {WorkflowLabels} from '../workflow-labels/workflow-labels';
=======
import {WorkflowDrawer} from '../workflow-drawer/workflow-drawer';
>>>>>>> 17108df1

interface WorkflowsRowProps {
    workflow: models.Workflow;
    onChange: (key: string) => void;
}
<<<<<<< HEAD
export class WorkflowsRow extends React.Component<WorkflowsRowProps, {hideLabels: boolean}> {
    constructor(props: WorkflowsRowProps) {
        super(props);
        this.state = {hideLabels: true};
=======

interface WorkflowRowState {
    hideDrawer: boolean;
}

export class WorkflowsRow extends React.Component<WorkflowsRowProps, WorkflowRowState> {
    constructor(props: WorkflowsRowProps) {
        super(props);
        this.state = {
            hideDrawer: true
        };
>>>>>>> 17108df1
    }

    public render() {
        const wf = this.props.workflow;
        return (
            <div className='workflows-list__row-container'>
                <Link className='row argo-table-list__row' to={uiUrl(`workflows/${wf.metadata.namespace}/${wf.metadata.name}`)}>
                    <div className='columns small-1 workflows-list__status'>
                        <PhaseIcon value={wf.status.phase} />
                    </div>
                    <div className='columns small-3'>{wf.metadata.name}</div>
                    <div className='columns small-2'>{wf.metadata.namespace}</div>
                    <div className='columns small-2'>
                        <Timestamp date={wf.status.startedAt} />
                    </div>
                    <div className='columns small-2'>
                        <Timestamp date={wf.status.finishedAt} />
                    </div>
                    <div className='columns small-1'>
                        <Ticker>{() => formatDuration(wfDuration(wf.status))}</Ticker>
                    </div>
                    <div className='columns small-1'>
                        <div className='workflows-list__labels-container'>
                            <div
                                onClick={e => {
                                    e.preventDefault();
<<<<<<< HEAD
                                    this.setState({hideLabels: !this.state.hideLabels});
=======
                                    this.setState({hideDrawer: !this.state.hideDrawer});
>>>>>>> 17108df1
                                }}
                                className={`workflows-row__action workflows-row__action--${this.state.hideLabels ? 'show' : 'hide'}`}>
                                {this.state.hideLabels ? (
                                    <span>
                                        SHOW <i className='fas fa-caret-down' />{' '}
                                    </span>
                                ) : (
                                    <span>
                                        HIDE <i className='fas fa-caret-up' />
                                    </span>
                                )}
                            </div>
                        </div>
                    </div>
                </Link>
                {this.state.hideLabels ? (
                    <span />
                ) : (
<<<<<<< HEAD
                    <div>
                        <WorkflowLabels
                            workflow={wf}
                            onChange={key => {
                                this.props.onChange(key);
                            }}
                        />
                    </div>
=======
                    <WorkflowDrawer
                        name={wf.metadata.name}
                        namespace={wf.metadata.namespace}
                        onChange={key => {
                            this.props.onChange(key);
                        }}
                    />
>>>>>>> 17108df1
                )}
            </div>
        );
    }
}<|MERGE_RESOLUTION|>--- conflicted
+++ resolved
@@ -6,22 +6,12 @@
 import {PhaseIcon} from '../../../shared/components/phase-icon';
 import {Timestamp} from '../../../shared/components/timestamp';
 import {formatDuration, wfDuration} from '../../../shared/duration';
-<<<<<<< HEAD
-import {WorkflowLabels} from '../workflow-labels/workflow-labels';
-=======
 import {WorkflowDrawer} from '../workflow-drawer/workflow-drawer';
->>>>>>> 17108df1
 
 interface WorkflowsRowProps {
     workflow: models.Workflow;
     onChange: (key: string) => void;
 }
-<<<<<<< HEAD
-export class WorkflowsRow extends React.Component<WorkflowsRowProps, {hideLabels: boolean}> {
-    constructor(props: WorkflowsRowProps) {
-        super(props);
-        this.state = {hideLabels: true};
-=======
 
 interface WorkflowRowState {
     hideDrawer: boolean;
@@ -33,7 +23,6 @@
         this.state = {
             hideDrawer: true
         };
->>>>>>> 17108df1
     }
 
     public render() {
@@ -60,11 +49,7 @@
                             <div
                                 onClick={e => {
                                     e.preventDefault();
-<<<<<<< HEAD
-                                    this.setState({hideLabels: !this.state.hideLabels});
-=======
                                     this.setState({hideDrawer: !this.state.hideDrawer});
->>>>>>> 17108df1
                                 }}
                                 className={`workflows-row__action workflows-row__action--${this.state.hideLabels ? 'show' : 'hide'}`}>
                                 {this.state.hideLabels ? (
@@ -83,16 +68,6 @@
                 {this.state.hideLabels ? (
                     <span />
                 ) : (
-<<<<<<< HEAD
-                    <div>
-                        <WorkflowLabels
-                            workflow={wf}
-                            onChange={key => {
-                                this.props.onChange(key);
-                            }}
-                        />
-                    </div>
-=======
                     <WorkflowDrawer
                         name={wf.metadata.name}
                         namespace={wf.metadata.namespace}
@@ -100,7 +75,6 @@
                             this.props.onChange(key);
                         }}
                     />
->>>>>>> 17108df1
                 )}
             </div>
         );

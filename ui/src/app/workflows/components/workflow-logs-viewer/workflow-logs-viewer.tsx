import * as React from 'react';
import {useEffect, useState} from 'react';

<<<<<<< HEAD
=======
import {Autocomplete} from 'argo-ui';
>>>>>>> 99ac882e
import {Observable} from 'rxjs';
import * as models from '../../../../models';
import {execSpec} from '../../../../models';
import {ErrorNotice} from '../../../shared/components/error-notice';
import {InfoIcon, WarningIcon} from '../../../shared/components/fa-icons';
import {Links} from '../../../shared/components/links';
import {services} from '../../../shared/services';
import {FullHeightLogsViewer} from './full-height-logs-viewer';

interface WorkflowLogsViewerProps {
    workflow: models.Workflow;
    nodeId?: string;
    container: string;
    archived: boolean;
}

function identity<T>(value: T) {
    return () => value;
}

export const WorkflowLogsViewer = ({workflow, nodeId, container, archived}: WorkflowLogsViewerProps) => {
    const [podName, setPodName] = useState(nodeId);
    const [selectedContainer, setContainer] = useState(container);
    const [error, setError] = useState<Error>();
    const [loaded, setLoaded] = useState(false);
    const [logsObservable, setLogsObservable] = useState<Observable<string>>();

    useEffect(() => {
        setError(null);
        setLoaded(false);
        const source = services.workflows
            .getContainerLogs(workflow, podName, selectedContainer, archived)
            .map(e => (!podName ? e.podName + ': ' : '') + e.content + '\n')
            .publishReplay()
            .refCount();
        const subscription = source.subscribe(() => setLoaded(true), setError);
        setLogsObservable(source);
        return () => subscription.unsubscribe();
    }, [workflow.metadata.namespace, workflow.metadata.name, podName, selectedContainer, archived]);

<<<<<<< HEAD
    const podNameOptions = [{value: '', title: 'All'}].concat(
        Object.values(workflow.status.nodes)
            .filter(x => x.type === 'Pod')
            .map(x => ({value: x.id, title: x.displayName || x.name}))
    );
=======
    const podNameOptions = [{value: null, label: 'All'}].concat(
        Object.values(workflow.status.nodes || {})
            .filter(x => x.type === 'Pod')
            .map(x => ({value: x.id, label: (x.displayName || x.name) + ' (' + x.id + ')'}))
    );

>>>>>>> 99ac882e
    const containers = ['main', 'init', 'wait'];
    return (
        <div className='workflow-logs-viewer'>
            <h3>Logs</h3>
            {archived && (
                <p>
                    <i className='fa fa-exclamation-triangle' /> Logs for archived workflows may be overwritten by a more recent workflow with the same name.
                </p>
            )}
            <p>
                <i className='fa fa-box' />{' '}
<<<<<<< HEAD
                <select className='select' value={podName} onChange={x => setPodName(podNameOptions[x.target.selectedIndex].value)}>
                    {podNameOptions.map(x => (
                        <option key={x.value} value={x.value}>
                            {x.title}
                        </option>
                    ))}
                </select>{' '}
                /{' '}
                <select className='select' value={selectedContainer} onChange={x => setContainer(containers[x.target.selectedIndex])}>
                    {containers.map(x => (
                        <option key={x} value={x}>
                            {x}
                        </option>
                    ))}
                </select>
            </p>
            {error && <ErrorNotice error={error} />}
            <div className='white-box'>
                {!loaded ? (
                    <p>
                        <i className='fa fa-circle-notch fa-spin' /> Waiting for data...
                    </p>
                ) : (
                    <div className='log-box'>
                        <FullHeightLogsViewer
                            source={{
                                key: `${workflow.metadata.name}-${podName}-${selectedContainer}`,
                                loadLogs: identity(logsObservable),
                                shouldRepeat: () => false
                            }}
                        />
                    </div>
                )}
            </div>
            <p>
                {podName && (
                    <>
                        Still waiting for data or an error? Try getting{' '}
                        <a href={services.workflows.getArtifactLogsUrl(workflow, podName, selectedContainer, archived)}>logs from the artifacts</a>.
                    </>
                )}
                {selectedContainer === 'init' && <>Init containers will not have logs if the pod did not have any input artifacts.</>}
=======
                <Autocomplete items={podNameOptions} value={(podNameOptions.find(x => x.value === podName) || {}).label} onSelect={(_, item) => setPodName(item.value)} /> /{' '}
                <Autocomplete items={containers} value={selectedContainer} onSelect={setContainer} />
            </p>
            <ErrorNotice error={error} />
            {selectedContainer === 'init' && (
                <p>
                    <InfoIcon /> Init containers logs are usually only useful when debugging input artifact problems. The init container is only run if there were input artifacts.
                </p>
            )}
            {selectedContainer === 'wait' && (
                <p>
                    <InfoIcon /> Wait containers logs are usually only useful when debugging output artifact problems. The wait container is only run if there were output artifacts
                    (including archived logs).
                </p>
            )}
            {!loaded ? (
                <p className='white-box'>
                    <i className='fa fa-circle-notch fa-spin' /> Waiting for data...
                </p>
            ) : (
                <FullHeightLogsViewer
                    source={{
                        key: `${workflow.metadata.name}-${podName}-${selectedContainer}`,
                        loadLogs: identity(logsObservable),
                        shouldRepeat: () => false
                    }}
                />
            )}
            <p>
                {podName && (
                    <>
                        Still waiting for data or an error? Try getting{' '}
                        <a href={services.workflows.getArtifactLogsUrl(workflow, podName, selectedContainer, archived)}>logs from the artifacts</a>.
                    </>
                )}
                {execSpec(workflow).podGC && (
                    <>
                        <WarningIcon /> You pod GC settings will delete pods and their logs immediately on completion.
                    </>
                )}{' '}
                Logs do not appear for pods that are deleted.{' '}
                {podName ? (
                    <Links
                        object={{
                            metadata: {
                                namespace: workflow.metadata.namespace,
                                name: podName
                            },
                            status: {
                                startedAt: workflow.status.startedAt,
                                finishedAt: workflow.status.finishedAt
                            }
                        }}
                        scope='pod-logs'
                    />
                ) : (
                    <Links object={workflow} scope='workflow' />
                )}
>>>>>>> 99ac882e
            </p>
        </div>
    );
};<|MERGE_RESOLUTION|>--- conflicted
+++ resolved
@@ -1,10 +1,7 @@
 import * as React from 'react';
 import {useEffect, useState} from 'react';
 
-<<<<<<< HEAD
-=======
 import {Autocomplete} from 'argo-ui';
->>>>>>> 99ac882e
 import {Observable} from 'rxjs';
 import * as models from '../../../../models';
 import {execSpec} from '../../../../models';
@@ -45,20 +42,12 @@
         return () => subscription.unsubscribe();
     }, [workflow.metadata.namespace, workflow.metadata.name, podName, selectedContainer, archived]);
 
-<<<<<<< HEAD
-    const podNameOptions = [{value: '', title: 'All'}].concat(
-        Object.values(workflow.status.nodes)
-            .filter(x => x.type === 'Pod')
-            .map(x => ({value: x.id, title: x.displayName || x.name}))
-    );
-=======
     const podNameOptions = [{value: null, label: 'All'}].concat(
         Object.values(workflow.status.nodes || {})
             .filter(x => x.type === 'Pod')
             .map(x => ({value: x.id, label: (x.displayName || x.name) + ' (' + x.id + ')'}))
     );
 
->>>>>>> 99ac882e
     const containers = ['main', 'init', 'wait'];
     return (
         <div className='workflow-logs-viewer'>
@@ -70,50 +59,6 @@
             )}
             <p>
                 <i className='fa fa-box' />{' '}
-<<<<<<< HEAD
-                <select className='select' value={podName} onChange={x => setPodName(podNameOptions[x.target.selectedIndex].value)}>
-                    {podNameOptions.map(x => (
-                        <option key={x.value} value={x.value}>
-                            {x.title}
-                        </option>
-                    ))}
-                </select>{' '}
-                /{' '}
-                <select className='select' value={selectedContainer} onChange={x => setContainer(containers[x.target.selectedIndex])}>
-                    {containers.map(x => (
-                        <option key={x} value={x}>
-                            {x}
-                        </option>
-                    ))}
-                </select>
-            </p>
-            {error && <ErrorNotice error={error} />}
-            <div className='white-box'>
-                {!loaded ? (
-                    <p>
-                        <i className='fa fa-circle-notch fa-spin' /> Waiting for data...
-                    </p>
-                ) : (
-                    <div className='log-box'>
-                        <FullHeightLogsViewer
-                            source={{
-                                key: `${workflow.metadata.name}-${podName}-${selectedContainer}`,
-                                loadLogs: identity(logsObservable),
-                                shouldRepeat: () => false
-                            }}
-                        />
-                    </div>
-                )}
-            </div>
-            <p>
-                {podName && (
-                    <>
-                        Still waiting for data or an error? Try getting{' '}
-                        <a href={services.workflows.getArtifactLogsUrl(workflow, podName, selectedContainer, archived)}>logs from the artifacts</a>.
-                    </>
-                )}
-                {selectedContainer === 'init' && <>Init containers will not have logs if the pod did not have any input artifacts.</>}
-=======
                 <Autocomplete items={podNameOptions} value={(podNameOptions.find(x => x.value === podName) || {}).label} onSelect={(_, item) => setPodName(item.value)} /> /{' '}
                 <Autocomplete items={containers} value={selectedContainer} onSelect={setContainer} />
             </p>
@@ -172,7 +117,6 @@
                 ) : (
                     <Links object={workflow} scope='workflow' />
                 )}
->>>>>>> 99ac882e
             </p>
         </div>
     );

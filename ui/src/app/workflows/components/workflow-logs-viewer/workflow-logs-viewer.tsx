--- conflicted
+++ resolved
@@ -167,13 +167,8 @@
             )
         )
     ];
-<<<<<<< HEAD
-
     const [candidateContainer, setCandidateContainer] = useState(container);
-
-=======
     const filteredTimezones = timezones.filter(tz => tz.startsWith(uiTimezone) || uiTimezone === '');
->>>>>>> 3f329080
     return (
         <div className='workflow-logs-viewer'>
             <h3>Logs</h3>

--- conflicted
+++ resolved
@@ -88,11 +88,6 @@
                         </div>
                     )}
                 </div>
-<<<<<<< HEAD
-                <p>
-                    <i className='fa fa-info-circle' /> No data? Logs for deleted pods may be found in the artifacts tab.
-                </p>
-=======
                 {this.state.lines.length === 0 && (
                     <p>
                         Still waiting for data or an error? Try getting{' '}
@@ -102,7 +97,6 @@
                         .
                     </p>
                 )}
->>>>>>> baf03f67
             </div>
         );
     }

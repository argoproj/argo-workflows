--- conflicted
+++ resolved
@@ -2,15 +2,6 @@
   .select {
     width: auto;
   }
-<<<<<<< HEAD
-  .log-box {
-    white-space: pre;
-    font-family: monospace;
-    overflow: scroll;
-    min-height: 500px;
-    max-height: 800px;
-  }
-=======
 }
 
 .log-box {
@@ -19,5 +10,4 @@
   padding: 10px;
   margin: 10px;
   background-color: white;
->>>>>>> 99ac882e
 }
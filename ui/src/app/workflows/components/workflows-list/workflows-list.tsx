--- conflicted
+++ resolved
@@ -13,25 +13,15 @@
 import {Loading} from '../../../shared/components/loading';
 import {PaginationPanel} from '../../../shared/components/pagination-panel';
 import {Query} from '../../../shared/components/query';
-<<<<<<< HEAD
-import {ResourceEditor} from '../../../shared/components/resource-editor/resource-editor';
 import {ZeroState} from '../../../shared/components/zero-state';
 import {Consumer} from '../../../shared/context';
-import {exampleWorkflow} from '../../../shared/examples';
-=======
-import {ZeroState} from '../../../shared/components/zero-state';
-import {Consumer} from '../../../shared/context';
->>>>>>> 7d054c0f
 import {ListWatch, sortByYouth} from '../../../shared/list-watch';
 import {Pagination, parseLimit} from '../../../shared/pagination';
 import {services} from '../../../shared/services';
 import {Utils} from '../../../shared/utils';
 import * as Actions from '../../../shared/workflow-operations-map';
-<<<<<<< HEAD
-=======
 import {SubmitFromWorkflowTemplatePanel} from '../submit-from-workflow-template-panel';
 import {WorkflowCreator} from '../workflow-creator';
->>>>>>> 7d054c0f
 import {WorkflowFilters} from '../workflow-filters/workflow-filters';
 import {WorkflowsRow} from '../workflows-row/workflows-row';
 import {WorkflowsToolbar} from '../workflows-toolbar/workflows-toolbar';
@@ -221,6 +211,7 @@
             metadata =>
                 this.setState(
                     {
+                        error: null,
                         namespace,
                         pagination: {offset: pagination.offset, limit: pagination.limit, nextOffset: metadata.continue},
                         selectedPhases,
@@ -263,11 +254,7 @@
         const counts = this.countsByCompleted();
         return (
             <>
-<<<<<<< HEAD
-                {this.state.error && <ErrorNotice error={this.state.error} />}
-=======
                 <ErrorNotice error={this.state.error} />
->>>>>>> 7d054c0f
                 {!this.state.workflows ? (
                     <Loading />
                 ) : this.state.workflows.length === 0 ? (

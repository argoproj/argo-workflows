import * as PropTypes from 'prop-types';
import * as React from 'react';
import {Link, RouteComponentProps} from 'react-router-dom';
import {Observable} from 'rxjs';

<<<<<<< HEAD
import {Autocomplete, DataLoader, MockupList, Page, SlidingPanel, TopBarFilter} from 'argo-ui';
=======
import {DataLoader, MockupList, Page, TopBarFilter} from 'argo-ui';
>>>>>>> 4e1fd71c
import * as models from '../../../../models';
import {uiUrl} from '../../../shared/base';
import {AppContext, Consumer} from '../../../shared/context';
import {services} from '../../../shared/services';

<<<<<<< HEAD
=======
// import {Autocomplete} from '../../../shared/components/autocomplete/autocomplete';
>>>>>>> 4e1fd71c
import {WorkflowListItem} from '..';
import {Query} from '../../../shared/components/query';

require('./workflows-list.scss');
<<<<<<< HEAD

function tryJsonParse(input: string) {
    try {
        return (input && JSON.parse(input)) || null;
    } catch {
        return null;
    }
}
=======
>>>>>>> 4e1fd71c

export class WorkflowsList extends React.Component<RouteComponentProps<any>> {
    public static contextTypes = {
        router: PropTypes.object,
        apis: PropTypes.object
    };

    private get phases() {
        return new URLSearchParams(this.props.location.search).getAll('phase');
    }

    private get wfInput() {
        const query = new URLSearchParams(this.props.location.search);
        return tryJsonParse(query.get('new'));
    }

    public render() {
        const filter: TopBarFilter<string> = {
            items: Object.keys(models.NODE_PHASE).map(phase => ({
                value: (models.NODE_PHASE as any)[phase],
                label: (models.NODE_PHASE as any)[phase]
            })),
            selectedValues: this.phases,
            selectionChanged: phases => {
                const query = phases.length > 0 ? '?' + phases.map(phase => `phase=${phase}`).join('&') : '';
                this.appContext.router.history.push(uiUrl(`workflows${query}`));
            }
        };
        return (
            <Consumer>
                {ctx => (
                    <Page
                        title='Workflows'
                        toolbar={{
                            filter,
<<<<<<< HEAD
                            breadcrumbs: [{title: 'Workflows', path: uiUrl('workflows')}],
                            actionMenu: {
                                items: [
                                    {
                                        title: 'Submit New Workflow',
                                        iconClassName: 'fa fa-plus',
                                        action: () => ctx.navigation.goto('.', {new: '{}'})
                                    }
                                ]
                            }
=======
                            breadcrumbs: [{title: 'Workflows', path: uiUrl('workflows')}]
>>>>>>> 4e1fd71c
                        }}>
                        <div className='workflows-list'>
                            <DataLoader
                                input={this.phases}
                                load={phases => {
<<<<<<< HEAD
                                    // TODO(simon): Remove hardwired 'argo' namespace
=======
                                    // TODO: Remove hardwired 'argo' namespace
>>>>>>> 4e1fd71c
                                    return Observable.fromPromise(services.workflows.list(phases, 'argo')).flatMap(workflows =>
                                        Observable.merge(
                                            Observable.from([workflows]),
                                            services.workflows
                                                .watch(phases)
                                                .map(workflowChange => {
                                                    const index = workflows.findIndex(item => item.metadata.name === workflowChange.object.metadata.name);
                                                    if (index > -1 && workflowChange.object.metadata.resourceVersion === workflows[index].metadata.resourceVersion) {
                                                        return {workflows, updated: false};
                                                    }
                                                    if (workflowChange.type === 'DELETED') {
                                                        if (index > -1) {
                                                            workflows.splice(index, 1);
                                                        }
                                                    } else {
                                                        if (index > -1) {
                                                            workflows[index] = workflowChange.object;
                                                        } else {
                                                            workflows.unshift(workflowChange.object);
                                                        }
                                                    }
                                                    return {workflows, updated: true};
                                                })
                                                .filter(item => item.updated)
                                                .map(item => item.workflows)
                                        )
                                    );
                                }}
                                loadingRenderer={() => <MockupList height={150} marginTop={30} />}>
                                {(workflows: models.Workflow[]) => (
                                    <div className='row'>
                                        <div className='columns small-12 xxlarge-2'>
                                            <Query>
                                                {q => (
                                                    <div className='workflows-list__search'>
                                                        <i className='fa fa-search' />
                                                        {q.get('search') && (
                                                            <i
                                                                className='fa fa-times'
                                                                onClick={() => {
                                                                    ctx.navigation.goto('.', {search: null}, {replace: true});
                                                                }}
                                                            />
                                                        )}
<<<<<<< HEAD
                                                        <Autocomplete
                                                            filterSuggestions={true}
                                                            renderInput={inputProps => (
                                                                <input
                                                                    {...inputProps}
                                                                    onFocus={e => {
                                                                        e.target.select();
                                                                        if (inputProps.onFocus) {
                                                                            inputProps.onFocus(e);
                                                                        }
                                                                    }}
                                                                    className='argo-field'
                                                                />
                                                            )}
                                                            renderItem={item => (
                                                                <React.Fragment>
                                                                    <i className='icon argo-icon-workflow' /> {item.label}
                                                                </React.Fragment>
                                                            )}
                                                            onSelect={val => {
                                                                ctx.navigation.goto(`./${val}`);
                                                            }}
                                                            onChange={e => {
                                                                ctx.navigation.goto('.', {search: e.target.value}, {replace: true});
                                                            }}
                                                            value={q.get('search') || ''}
                                                            items={workflows.map(wf => wf.metadata.namespace + '/' + wf.metadata.name)}
                                                        />
=======
                                                        {/*<Autocomplete*/}
                                                        {/*    filterSuggestions={true}*/}
                                                        {/*    renderInput={inputProps => (*/}
                                                        {/*        <input*/}
                                                        {/*            {...inputProps}*/}
                                                        {/*            onFocus={e => {*/}
                                                        {/*                e.target.select();*/}
                                                        {/*                if (inputProps.onFocus) {*/}
                                                        {/*                    inputProps.onFocus(e);*/}
                                                        {/*                }*/}
                                                        {/*            }}*/}
                                                        {/*            className='argo-field'*/}
                                                        {/*        />*/}
                                                        {/*    )}*/}
                                                        {/*    renderItem={item => (*/}
                                                        {/*        <React.Fragment>*/}
                                                        {/*            <i className='icon argo-icon-workflow' /> {item.label}*/}
                                                        {/*        </React.Fragment>*/}
                                                        {/*    )}*/}
                                                        {/*    onSelect={val => {*/}
                                                        {/*        ctx.navigation.goto(`./${val}`);*/}
                                                        {/*    }}*/}
                                                        {/*    onChange={e => {*/}
                                                        {/*        ctx.navigation.goto('.', {search: e.target.value}, {replace: true});*/}
                                                        {/*    }}*/}
                                                        {/*    value={q.get('search') || ''}*/}
                                                        {/*    items={workflows.map(wf => wf.metadata.namespace + '/' + wf.metadata.name)}*/}
                                                        {/*/>*/}
>>>>>>> 4e1fd71c
                                                    </div>
                                                )}
                                            </Query>
                                        </div>

                                        <div className='stream'>
                                            <div className='columns small-12 xxlarge-10'>
                                                {workflows.map(workflow => (
                                                    <div key={workflow.metadata.name}>
                                                        <Link to={uiUrl(`workflows/${workflow.metadata.namespace}/${workflow.metadata.name}`)}>
<<<<<<< HEAD
                                                            <WorkflowListItem workflow={workflow} />
=======
                                                            <WorkflowListItem workflow={workflow} history={false} />
>>>>>>> 4e1fd71c
                                                        </Link>
                                                    </div>
                                                ))}
                                            </div>
                                        </div>
                                    </div>
                                )}
                            </DataLoader>
                        </div>
<<<<<<< HEAD
                        <SlidingPanel
                            isShown={!!this.wfInput}
                            onClose={() => ctx.navigation.goto('.', {new: null})}
                            header={
                                <div>
                                    <button className='argo-button argo-button--base' onClick={() => alert('submit')} /* createApi && createApi.submitForm(null)} */>
                                        Submit
                                    </button>{' '}
                                    <button onClick={() => ctx.navigation.goto('.', {new: null})} className='argo-button argo-button--base-o'>
                                        Cancel
                                    </button>
                                </div>
                            }>
                            Contents
                            {/*{appInput && (*/}
                            {/*    <ApplicationCreatePanel*/}
                            {/*        getFormApi={api => {*/}
                            {/*            setCreateApi(api);*/}
                            {/*        }}*/}
                            {/*        createApp={async app => {*/}
                            {/*            try {*/}
                            {/*                await services.applications.create(app);*/}
                            {/*                ctx.navigation.goto('.', {new: null});*/}
                            {/*            } catch (e) {*/}
                            {/*                ctx.notifications.show({*/}
                            {/*                    content: <ErrorNotification title='Unable to create application' e={e} />,*/}
                            {/*                    type: NotificationType.Error*/}
                            {/*                });*/}
                            {/*            }*/}
                            {/*        }}*/}
                            {/*        app={appInput}*/}
                            {/*        onAppChanged={app => ctx.navigation.goto('.', {new: JSON.stringify(app)}, {replace: true})}*/}
                            {/*    />*/}
                            {/*)}*/}
                        </SlidingPanel>
=======
>>>>>>> 4e1fd71c
                    </Page>
                )}
            </Consumer>
        );
    }

    private get appContext(): AppContext {
        return this.context as AppContext;
    }
}<|MERGE_RESOLUTION|>--- conflicted
+++ resolved
@@ -3,25 +3,17 @@
 import {Link, RouteComponentProps} from 'react-router-dom';
 import {Observable} from 'rxjs';
 
-<<<<<<< HEAD
 import {Autocomplete, DataLoader, MockupList, Page, SlidingPanel, TopBarFilter} from 'argo-ui';
-=======
 import {DataLoader, MockupList, Page, TopBarFilter} from 'argo-ui';
->>>>>>> 4e1fd71c
 import * as models from '../../../../models';
 import {uiUrl} from '../../../shared/base';
 import {AppContext, Consumer} from '../../../shared/context';
 import {services} from '../../../shared/services';
 
-<<<<<<< HEAD
-=======
-// import {Autocomplete} from '../../../shared/components/autocomplete/autocomplete';
->>>>>>> 4e1fd71c
 import {WorkflowListItem} from '..';
 import {Query} from '../../../shared/components/query';
 
 require('./workflows-list.scss');
-<<<<<<< HEAD
 
 function tryJsonParse(input: string) {
     try {
@@ -30,8 +22,6 @@
         return null;
     }
 }
-=======
->>>>>>> 4e1fd71c
 
 export class WorkflowsList extends React.Component<RouteComponentProps<any>> {
     public static contextTypes = {
@@ -67,7 +57,6 @@
                         title='Workflows'
                         toolbar={{
                             filter,
-<<<<<<< HEAD
                             breadcrumbs: [{title: 'Workflows', path: uiUrl('workflows')}],
                             actionMenu: {
                                 items: [
@@ -78,19 +67,12 @@
                                     }
                                 ]
                             }
-=======
-                            breadcrumbs: [{title: 'Workflows', path: uiUrl('workflows')}]
->>>>>>> 4e1fd71c
                         }}>
                         <div className='workflows-list'>
                             <DataLoader
                                 input={this.phases}
                                 load={phases => {
-<<<<<<< HEAD
                                     // TODO(simon): Remove hardwired 'argo' namespace
-=======
-                                    // TODO: Remove hardwired 'argo' namespace
->>>>>>> 4e1fd71c
                                     return Observable.fromPromise(services.workflows.list(phases, 'argo')).flatMap(workflows =>
                                         Observable.merge(
                                             Observable.from([workflows]),
@@ -135,7 +117,6 @@
                                                                 }}
                                                             />
                                                         )}
-<<<<<<< HEAD
                                                         <Autocomplete
                                                             filterSuggestions={true}
                                                             renderInput={inputProps => (
@@ -164,36 +145,6 @@
                                                             value={q.get('search') || ''}
                                                             items={workflows.map(wf => wf.metadata.namespace + '/' + wf.metadata.name)}
                                                         />
-=======
-                                                        {/*<Autocomplete*/}
-                                                        {/*    filterSuggestions={true}*/}
-                                                        {/*    renderInput={inputProps => (*/}
-                                                        {/*        <input*/}
-                                                        {/*            {...inputProps}*/}
-                                                        {/*            onFocus={e => {*/}
-                                                        {/*                e.target.select();*/}
-                                                        {/*                if (inputProps.onFocus) {*/}
-                                                        {/*                    inputProps.onFocus(e);*/}
-                                                        {/*                }*/}
-                                                        {/*            }}*/}
-                                                        {/*            className='argo-field'*/}
-                                                        {/*        />*/}
-                                                        {/*    )}*/}
-                                                        {/*    renderItem={item => (*/}
-                                                        {/*        <React.Fragment>*/}
-                                                        {/*            <i className='icon argo-icon-workflow' /> {item.label}*/}
-                                                        {/*        </React.Fragment>*/}
-                                                        {/*    )}*/}
-                                                        {/*    onSelect={val => {*/}
-                                                        {/*        ctx.navigation.goto(`./${val}`);*/}
-                                                        {/*    }}*/}
-                                                        {/*    onChange={e => {*/}
-                                                        {/*        ctx.navigation.goto('.', {search: e.target.value}, {replace: true});*/}
-                                                        {/*    }}*/}
-                                                        {/*    value={q.get('search') || ''}*/}
-                                                        {/*    items={workflows.map(wf => wf.metadata.namespace + '/' + wf.metadata.name)}*/}
-                                                        {/*/>*/}
->>>>>>> 4e1fd71c
                                                     </div>
                                                 )}
                                             </Query>
@@ -204,11 +155,7 @@
                                                 {workflows.map(workflow => (
                                                     <div key={workflow.metadata.name}>
                                                         <Link to={uiUrl(`workflows/${workflow.metadata.namespace}/${workflow.metadata.name}`)}>
-<<<<<<< HEAD
-                                                            <WorkflowListItem workflow={workflow} />
-=======
                                                             <WorkflowListItem workflow={workflow} history={false} />
->>>>>>> 4e1fd71c
                                                         </Link>
                                                     </div>
                                                 ))}
@@ -218,7 +165,6 @@
                                 )}
                             </DataLoader>
                         </div>
-<<<<<<< HEAD
                         <SlidingPanel
                             isShown={!!this.wfInput}
                             onClose={() => ctx.navigation.goto('.', {new: null})}
@@ -254,8 +200,6 @@
                             {/*    />*/}
                             {/*)}*/}
                         </SlidingPanel>
-=======
->>>>>>> 4e1fd71c
                     </Page>
                 )}
             </Consumer>

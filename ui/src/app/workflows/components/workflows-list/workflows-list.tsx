--- conflicted
+++ resolved
@@ -2,11 +2,7 @@
 import * as React from 'react';
 import {RouteComponentProps} from 'react-router-dom';
 import * as models from '../../../../models';
-<<<<<<< HEAD
 import {labels, Workflow, WorkflowPhase, WorkflowPhases} from '../../../../models';
-=======
-import {labels, Workflow, WorkflowPhases} from '../../../../models';
->>>>>>> 53f7998e
 import {uiUrl} from '../../../shared/base';
 
 import {BasePage} from '../../../shared/components/base-page';
@@ -198,19 +194,9 @@
         );
     }
 
-<<<<<<< HEAD
-    private reloadWorkflows() {
-        this.fetchWorkflows(this.state.namespace, this.state.selectedPhases, this.state.selectedLabels, this.state.pagination);
-    }
-
     private fetchWorkflows(namespace: string, selectedPhases: WorkflowPhase[], selectedLabels: string[], pagination: Pagination): void {
-        if (this.subscription) {
-            this.subscription.unsubscribe();
-=======
-    private fetchWorkflows(namespace: string, selectedPhases: string[], selectedLabels: string[], pagination: Pagination): void {
         if (this.listWatch) {
             this.listWatch.stop();
->>>>>>> 53f7998e
         }
         this.listWatch = new ListWatch(
             () => services.workflows.list(namespace, selectedPhases, selectedLabels, pagination),

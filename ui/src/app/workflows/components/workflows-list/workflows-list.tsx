import * as React from 'react';
import {RouteComponentProps} from 'react-router-dom';
import {Subscription} from 'rxjs';

import {Autocomplete, Page, SlidingPanel} from 'argo-ui';
import * as models from '../../../../models';
import {labels, Workflow} from '../../../../models';
import {uiUrl} from '../../../shared/base';
import {Consumer} from '../../../shared/context';
import {services} from '../../../shared/services';

import {BasePage} from '../../../shared/components/base-page';
import {Loading} from '../../../shared/components/loading';
import {Query} from '../../../shared/components/query';
import {ResourceSubmit} from '../../../shared/components/resource-submit';
import {ZeroState} from '../../../shared/components/zero-state';
import {exampleWorkflow} from '../../../shared/examples';
import {Utils} from '../../../shared/utils';

import {CostOptimisationNudge} from '../../../shared/components/cost-optimisation-nudge';
import {PaginationPanel} from '../../../shared/components/pagination-panel';
import {Pagination, parseLimit} from '../../../shared/pagination';
import {WorkflowFilters} from '../workflow-filters/workflow-filters';
import {WorkflowsRow} from '../workflows-row/workflows-row';

require('./workflows-list.scss');

interface State {
    pagination: Pagination;
    loading: boolean;
    initialized: boolean;
    managedNamespace: boolean;
    namespace: string;
    selectedPhases: string[];
    selectedLabels: string[];
    workflows?: Workflow[];
    error?: Error;
}

export class WorkflowsList extends BasePage<RouteComponentProps<any>, State> {
    private get wfInput() {
        return Utils.tryJsonParse(this.queryParam('new'));
    }

    private subscription: Subscription;

    constructor(props: RouteComponentProps<State>, context: any) {
        super(props, context);
        this.state = {
            loading: true,
            pagination: {offset: this.queryParam('offset'), limit: parseLimit(this.queryParam('limit'))},
            initialized: false,
            managedNamespace: false,
            namespace: this.props.match.params.namespace || Utils.getCurrentNamespace() || '',
            selectedPhases: this.queryParams('phase'),
            selectedLabels: this.queryParams('label')
        };
    }

    public componentDidMount(): void {
        this.fetchWorkflows(this.state.namespace, this.state.selectedPhases, this.state.selectedLabels, this.state.pagination);
    }

    public componentWillUnmount(): void {
        if (this.subscription) {
            this.subscription.unsubscribe();
        }
    }

    public render() {
        if (this.state.loading) {
            return <Loading />;
        }
        if (this.state.error) {
            throw this.state.error;
        }
        return (
            <Consumer>
                {ctx => (
                    <Page
                        title='Workflows'
                        toolbar={{
                            breadcrumbs: [{title: 'Workflows', path: uiUrl('workflows')}],
                            actionMenu: {
                                items: [
                                    {
                                        title: 'Submit New Workflow',
                                        iconClassName: 'fa fa-plus',
                                        action: () => ctx.navigation.goto('.', {new: '{}'})
                                    }
                                ]
                            },
                            tools: []
                        }}>
                        <div className='row'>
                            <div className='columns small-12 xlarge-2'>
                                <div>{this.renderQuery(ctx)}</div>
                                <div>
                                    <WorkflowFilters
                                        workflows={this.state.workflows}
                                        namespace={this.state.namespace}
                                        phaseItems={Object.values(models.NODE_PHASE)}
                                        selectedPhases={this.state.selectedPhases}
                                        selectedLabels={this.state.selectedLabels}
                                        onChange={(namespace, selectedPhases, selectedLabels) =>
                                            this.changeFilters(namespace, selectedPhases, selectedLabels, {limit: this.state.pagination.limit})
                                        }
                                    />
                                </div>
                            </div>
                            <div className='columns small-12 xlarge-10'>{this.renderWorkflows()}</div>
                        </div>
                        <SlidingPanel isShown={!!this.wfInput} onClose={() => ctx.navigation.goto('.', {new: null})}>
                            <ResourceSubmit<models.Workflow>
                                resourceName={'Workflow'}
                                defaultResource={exampleWorkflow(this.state.namespace)}
                                validate={wfValue => {
                                    if (!wfValue || !wfValue.metadata) {
                                        return {valid: false, message: 'Invalid Workflow: metadata cannot be blank'};
                                    }
                                    wfValue.metadata.namespace = wfValue.metadata.namespace || this.state.namespace;
                                    if (!wfValue.metadata.namespace) {
                                        return {valid: false, message: 'Invalid Workflow: metadata.namespace cannot be blank'};
                                    }
                                    return {valid: true};
                                }}
                                onSubmit={wfValue => {
                                    return services.workflows
                                        .create(wfValue, wfValue.metadata.namespace || this.state.namespace)
                                        .then(wf => ctx.navigation.goto(uiUrl(`workflows/${wf.metadata.namespace}/${wf.metadata.name}`)));
                                }}
                            />
                        </SlidingPanel>
                    </Page>
                )}
            </Consumer>
        );
    }

    private fetchWorkflows(namespace: string, selectedPhases: string[], selectedLabels: string[], pagination: Pagination): void {
        if (this.subscription) {
            this.subscription.unsubscribe();
        }
        let workflowList;
        let newNamespace = namespace;
        if (!this.state.initialized) {
            workflowList = services.info.getInfo().then(info => {
                if (info.managedNamespace) {
                    newNamespace = info.managedNamespace;
                }
                this.setState({initialized: true, managedNamespace: !!info.managedNamespace});
                return services.workflows.list(newNamespace, selectedPhases, selectedLabels, pagination);
            });
        } else {
            if (this.state.managedNamespace) {
                newNamespace = this.state.namespace;
            }
            workflowList = services.workflows.list(newNamespace, selectedPhases, selectedLabels, pagination);
        }
        workflowList
            .then(wfList => {
                this.setState({
                    workflows: wfList.items || [],
                    pagination: {offset: pagination.offset, limit: pagination.limit, nextOffset: wfList.metadata.continue},
                    namespace: newNamespace,
                    selectedPhases,
                    selectedLabels
                });
                Utils.setCurrentNamespace(newNamespace);
                return wfList.metadata.resourceVersion;
            })
            .then(resourceVersion => {
                this.subscription = services.workflows
<<<<<<< HEAD
                    .watch({namespace: newNamespace, phases: selectedPhases, labels: selectedLabels})
=======
                    .watchFields({namespace: newNamespace, phases: selectedPhases, labels: selectedLabels, resourceVersion})
>>>>>>> 17108df1
                    .map(workflowChange => {
                        const workflows = this.state.workflows;
                        if (!workflowChange) {
                            return {workflows, updated: false};
                        }
                        const index = workflows.findIndex(item => item.metadata.uid === workflowChange.object.metadata.uid);
                        if (index > -1 && workflowChange.object.metadata.resourceVersion === workflows[index].metadata.resourceVersion) {
                            return {workflows, updated: false};
                        }
                        if (workflowChange.type === 'DELETED') {
                            if (index > -1) {
                                workflows.splice(index, 1);
                            }
                        } else {
                            if (index > -1) {
                                workflows[index] = workflowChange.object;
                            } else if (!this.state.pagination.limit) {
                                workflows.unshift(workflowChange.object);
                            }
                        }
                        return {workflows, updated: true};
                    })
                    .filter(item => item.updated)
                    .map(item => item.workflows)
                    .catch((error, caught) => caught)
                    .subscribe(workflows => this.setState({workflows}));
            })
            .then(_ => this.setState({loading: false}))
            .catch(error => this.setState({error, loading: false}));
    }

    private changeFilters(namespace: string, selectedPhases: string[], selectedLabels: string[], pagination: Pagination) {
        const params = new URLSearchParams();
        selectedPhases.forEach(phase => {
            params.append('phase', phase);
        });
        selectedLabels.forEach(label => {
            params.append('label', label);
        });
        if (pagination.offset) {
            params.append('offset', pagination.offset);
        }
        if (pagination.limit) {
            params.append('limit', pagination.limit.toString());
        }
        const url = 'workflows/' + namespace + '?' + params.toString();
        history.pushState(null, '', uiUrl(url));
        this.fetchWorkflows(namespace, selectedPhases, selectedLabels, pagination);
    }

    private countsByCompleted() {
        const counts = {complete: 0, incomplete: 0};
        this.state.workflows.forEach(wf => {
            if (wf.metadata.labels && wf.metadata.labels[labels.completed] === 'true') {
                counts.complete++;
            } else {
                counts.incomplete++;
            }
        });
        return counts;
    }

    private renderWorkflows() {
        if (!this.state.workflows) {
            return <Loading />;
        }

        if (this.state.workflows.length === 0) {
            return (
                <ZeroState title='No workflows'>
                    <p>To create a new workflow, use the button above.</p>
                </ZeroState>
            );
        }

        const counts = this.countsByCompleted();

        return (
            <>
                {(counts.complete > 100 || counts.incomplete > 100) && (
                    <CostOptimisationNudge name='workflow-list'>
                        You have at least {counts.incomplete} incomplete, and {counts.complete} complete workflows. Reducing these amounts will reduce your costs.
                    </CostOptimisationNudge>
                )}
                <div className='argo-table-list'>
                    <div className='row argo-table-list__head'>
                        <div className='columns small-1 workflows-list__status' />
                        <div className='columns small-3'>NAME</div>
                        <div className='columns small-2'>NAMESPACE</div>
                        <div className='columns small-2'>STARTED</div>
                        <div className='columns small-2'>FINISHED</div>
                        <div className='columns small-1'>DURATION</div>
                        <div className='columns small-1'>LABELS</div>
                    </div>
                    {this.state.workflows.map(wf => {
                        return (
                            <WorkflowsRow
                                workflow={wf}
                                key={wf.metadata.uid}
                                onChange={key => {
                                    const value = `${key}=${wf.metadata.labels[key]}`;
                                    let newTags: string[] = [];
                                    if (this.state.selectedLabels.indexOf(value) === -1) {
                                        newTags = this.state.selectedLabels.concat(value);
                                        this.setState({selectedLabels: newTags});
                                    }
                                    this.changeFilters(this.state.namespace, this.state.selectedPhases, newTags, this.state.pagination);
                                }}
                            />
                        );
                    })}
                </div>
                <PaginationPanel
                    onChange={pagination => this.changeFilters(this.state.namespace, this.state.selectedPhases, this.state.selectedLabels, pagination)}
                    pagination={this.state.pagination}
                />
            </>
        );
    }

    private renderQuery(ctx: any) {
        return (
            <Query>
                {q => (
                    <div>
                        <i className='fa fa-search' />
                        {q.get('search') && (
                            <i
                                className='fa fa-times'
                                onClick={() => {
                                    ctx.navigation.goto('.', {search: null}, {replace: true});
                                }}
                            />
                        )}
                        <Autocomplete
                            filterSuggestions={true}
                            renderInput={inputProps => (
                                <input
                                    {...inputProps}
                                    onFocus={e => {
                                        e.target.select();
                                        if (inputProps.onFocus) {
                                            inputProps.onFocus(e);
                                        }
                                    }}
                                    className='argo-field'
                                />
                            )}
                            renderItem={item => (
                                <React.Fragment>
                                    <i className='icon argo-icon-workflow' /> {item.label}
                                </React.Fragment>
                            )}
                            onSelect={val => {
                                ctx.navigation.goto(`./${val}`);
                            }}
                            onChange={e => {
                                ctx.navigation.goto('.', {search: e.target.value}, {replace: true});
                            }}
                            value={q.get('search') || ''}
                            items={this.state.workflows.map(wf => wf.metadata.namespace + '/' + wf.metadata.name)}
                        />
                    </div>
                )}
            </Query>
        );
    }
}<|MERGE_RESOLUTION|>--- conflicted
+++ resolved
@@ -171,11 +171,7 @@
             })
             .then(resourceVersion => {
                 this.subscription = services.workflows
-<<<<<<< HEAD
-                    .watch({namespace: newNamespace, phases: selectedPhases, labels: selectedLabels})
-=======
                     .watchFields({namespace: newNamespace, phases: selectedPhases, labels: selectedLabels, resourceVersion})
->>>>>>> 17108df1
                     .map(workflowChange => {
                         const workflows = this.state.workflows;
                         if (!workflowChange) {

import * as classNames from 'classnames';
import * as React from 'react';

import {NODE_PHASE, NodePhase, NodeStatus} from '../../../../models';
import {Loading} from '../../../shared/components/loading';
import {Utils} from '../../../shared/utils';
import {CoffmanGrahamSorter} from './graph/coffman-graham-sorter';
import {Graph} from './graph/graph';
import {WorkflowDagRenderOptionsPanel} from './workflow-dag-render-options-panel';

export interface WorkflowDagRenderOptions {
    horizontal: boolean;
    scale: number;
    nodesToDisplay: string[];
}

export interface WorkflowDagProps {
    workflowName: string;
    nodes: {[nodeId: string]: NodeStatus};
    selectedNodeId?: string;
    nodeClicked?: (nodeId: string) => any;
}

require('./workflow-dag.scss');

type DagPhase = NodePhase | 'Suspended';

const LOCAL_STORAGE_KEY = 'DagOptions';

export class WorkflowDag extends React.Component<WorkflowDagProps, WorkflowDagRenderOptions> {
    private get scale() {
        return this.state.scale;
    }

    private get nodeSize() {
        return 32 / this.scale;
    }

    private get hgap() {
        return this.nodeSize * 2;
    }

    private get vgap() {
        return this.nodeSize;
    }

    /**
     * Return and SVG path for the phase.
     *
     * This copied and pasted from the Font Awesome page because it was easier to do that than try harder.
     * E.g.
     * * open the "times" page: https://fontawesome.com/icons/times?style=solid
     * * right click on the smallest icon (next to the unicode character) and view source.
     */
    private static iconPath(phase: DagPhase) {
        switch (phase) {
            case 'Pending':
                return (
                    <path
                        fill='currentColor'
                        // tslint:disable-next-line
            d='M256,8C119,8,8,119,8,256S119,504,256,504,504,393,504,256,393,8,256,8Zm92.49,313h0l-20,25a16,16,0,0,1-22.49,2.5h0l-67-49.72a40,40,0,0,1-15-31.23V112a16,16,0,0,1,16-16h32a16,16,0,0,1,16,16V256l58,42.5A16,16,0,0,1,348.49,321Z'
                    />
                );
            case 'Failed':
            case 'Error':
                return (
                    <g transform='translate(60,0)'>
                        <path
                            fill='currentColor'
                            // tslint:disable-next-line
              d='M242.72 256l100.07-100.07c12.28-12.28 12.28-32.19 0-44.48l-22.24-22.24c-12.28-12.28-32.19-12.28-44.48 0L176 189.28 75.93 89.21c-12.28-12.28-32.19-12.28-44.48 0L9.21 111.45c-12.28 12.28-12.28 32.19 0 44.48L109.28 256 9.21 356.07c-12.28 12.28-12.28 32.19 0 44.48l22.24 22.24c12.28 12.28 32.2 12.28 44.48 0L176 322.72l100.07 100.07c12.28 12.28 32.2 12.28 44.48 0l22.24-22.24c12.28-12.28 12.28-32.19 0-44.48L242.72 256z'
                        />
                    </g>
                );
            case 'Skipped':
                return (
                    <path
                        fill='currentColor'
                        // tslint:disable-next-line
            d='M500.5 231.4l-192-160C287.9 54.3 256 68.6 256 96v320c0 27.4 31.9 41.8 52.5 24.6l192-160c15.3-12.8 15.3-36.4 0-49.2zm-256 0l-192-160C31.9 54.3 0 68.6 0 96v320c0 27.4 31.9 41.8 52.5 24.6l192-160c15.3-12.8 15.3-36.4 0-49.2z'
                    />
                );
            case 'Omitted':
                return (
                    <path
                        fill='currentColor'
                        // tslint:disable-next-line
                        d='M500.5 231.4l-192-160C287.9 54.3 256 68.6 256 96v320c0 27.4 31.9 41.8 52.5 24.6l192-160c15.3-12.8 15.3-36.4 0-49.2zm-256 0l-192-160C31.9 54.3 0 68.6 0 96v320c0 27.4 31.9 41.8 52.5 24.6l192-160c15.3-12.8 15.3-36.4 0-49.2z'
                    />
                );
            case 'Succeeded':
                return (
                    <path
                        fill='currentColor'
                        // tslint:disable-next-line
            d='M173.898 439.404l-166.4-166.4c-9.997-9.997-9.997-26.206 0-36.204l36.203-36.204c9.997-9.998 26.207-9.998 36.204 0L192 312.69 432.095 72.596c9.997-9.997 26.207-9.997 36.204 0l36.203 36.204c9.997 9.997 9.997 26.206 0 36.204l-294.4 294.401c-9.998 9.997-26.207 9.997-36.204-.001z'
                    />
                );
            case 'Running':
                return (
                    <path
                        fill='currentColor'
                        // tslint:disable-next-line
            d='M288 39.056v16.659c0 10.804 7.281 20.159 17.686 23.066C383.204 100.434 440 171.518 440 256c0 101.689-82.295 184-184 184-101.689 0-184-82.295-184-184 0-84.47 56.786-155.564 134.312-177.219C216.719 75.874 224 66.517 224 55.712V39.064c0-15.709-14.834-27.153-30.046-23.234C86.603 43.482 7.394 141.206 8.003 257.332c.72 137.052 111.477 246.956 248.531 246.667C393.255 503.711 504 392.788 504 256c0-115.633-79.14-212.779-186.211-240.236C302.678 11.889 288 23.456 288 39.056z'
                    />
                );
            case 'Suspended':
                return (
                    <path
                        fill='currentColor'
                        // tslint:disable-next-line
            d='M144 479H48c-26.5 0-48-21.5-48-48V79c0-26.5 21.5-48 48-48h96c26.5 0 48 21.5 48 48v352c0 26.5-21.5 48-48 48zm304-48V79c0-26.5-21.5-48-48-48h-96c-26.5 0-48 21.5-48 48v352c0 26.5 21.5 48 48 48h96c26.5 0 48-21.5 48-48z'
                    />
                );
        }
    }

    private static formatLabel(label: string) {
        const maxPerLine = 14;
        if (label.length <= maxPerLine) {
            return <tspan>{label}</tspan>;
        }
        if (label.length <= maxPerLine * 2) {
            return (
                <>
                    <tspan x={0} dy='-0.2em'>
                        {label.substr(0, label.length / 2)}
                    </tspan>
                    <tspan x={0} dy='1.2em'>
                        {label.substr(label.length / 2)}
                    </tspan>
                </>
            );
        }
        return (
            <>
                <tspan x={0} dy='-0.2em'>
                    {label.substr(0, maxPerLine - 2)}..
                </tspan>
                <tspan x={0} dy='1.2em'>
                    {label.substr(label.length + 1 - maxPerLine)}
                </tspan>
            </>
        );
    }
    private hash: {scale: number; nodeCount: number; nodesToDisplay: string[]};
    private graph: {
        width: number;
        height: number;
        edges: {v: string; w: string; points: {x: number; y: number}[]}[];
        nodes: Map<string, {x: number; y: number}>;
    };

    constructor(props: Readonly<WorkflowDagProps>) {
        super(props);
<<<<<<< HEAD
        this.state = {
            horizontal: false,
            scale: 1,
            nodesToDisplay: [
                'phase:Pending',
                'phase:Running',
                'phase:Succeeded',
                'phase:Skipped',
                'phase:Omitted',
                'phase:Failed',
                'phase:Error',
                'type:Pod',
                'type:Steps',
                'type:DAG',
                'type:Retry',
                'type:Skipped',
                'type:Suspend'
            ]
        };
=======
        this.state = this.getOptions();
>>>>>>> df725bbd
    }

    public render() {
        if (!this.props.nodes) {
            return <Loading />;
        }
        const {nodes, edges} = this.prepareGraph();
        this.layoutGraph(nodes, edges);

        return (
            <>
                <WorkflowDagRenderOptionsPanel {...this.state} onChange={workflowDagRenderOptions => this.saveOptions(workflowDagRenderOptions)} />
                <div className='workflow-dag'>
                    <svg
                        style={{
                            width: this.graph.width + this.hgap * 2,
                            height: this.graph.height + this.vgap * 2,
                            margin: this.nodeSize
                        }}>
                        <defs>
                            <marker id='arrow' viewBox='0 0 10 10' refX={10} refY={5} markerWidth={this.nodeSize / 6} markerHeight={this.nodeSize / 6} orient='auto-start-reverse'>
                                <path d='M 0 0 L 10 5 L 0 10 z' className='arrow' />
                            </marker>
                            <filter id='shadow' x='0' y='0' width='200%' height='200%'>
                                <feOffset result='offOut' in='SourceGraphic' dx={0.5} dy={0.5} />
                                <feColorMatrix result='matrixOut' in='offOut' type='matrix' values='0.1 0 0 0 0 0 0.1 0 0 0 0 0 0.1 0 0 0 0 0 1 0' />
                                <feGaussianBlur result='blurOut' in='matrixOut' stdDeviation={0.5} />
                                <feBlend in='SourceGraphic' in2='blurOut' mode='normal' />
                            </filter>
                        </defs>
                        <g transform={`translate(${this.hgap},${this.vgap})`}>
                            {this.graph.edges.map(edge => {
                                const points = edge.points.map((p, i) => (i === 0 ? `M ${p.x} ${p.y} ` : `L ${p.x} ${p.y}`)).join(' ');
                                return <path key={`line/${edge.v}-${edge.w}`} d={points} className='line' markerEnd={this.hiddenNode(edge.w) ? '' : 'url(#arrow)'} />;
                            })}
                            {Array.from(this.graph.nodes).map(([nodeId, v]) => {
                                const node = this.props.nodes[nodeId];
                                const phase: DagPhase = node.type === 'Suspend' && node.phase === 'Running' ? 'Suspended' : node.phase;
                                const hidden = this.hiddenNode(nodeId);
                                return (
                                    <g key={`node/${nodeId}`} transform={`translate(${v.x},${v.y})`} onClick={() => this.selectNode(nodeId)} className='node'>
                                        <circle
                                            r={this.nodeSize / (hidden ? 16 : 2)}
                                            className={classNames('workflow-dag__node', 'workflow-dag__node-status', 'workflow-dag__node-status--' + phase.toLowerCase(), {
                                                active: nodeId === this.props.selectedNodeId,
                                                hidden
                                            })}
                                        />
                                        {!hidden && (
                                            <>
                                                {this.icon(phase)}
                                                <g transform={`translate(0,${this.nodeSize})`}>
                                                    <text className='label' fontSize={12 / this.scale}>
                                                        {WorkflowDag.formatLabel(Utils.shortNodeName(node))}
                                                    </text>
                                                </g>
                                            </>
                                        )}
                                    </g>
                                );
                            })}
                        </g>
                    </svg>
                </div>
            </>
        );
    }

    private saveOptions(newChanges: WorkflowDagRenderOptions) {
        localStorage.setItem(LOCAL_STORAGE_KEY, JSON.stringify(newChanges));
        this.setState(newChanges);
    }

    private getOptions(): WorkflowDagRenderOptions {
        if (localStorage.getItem(LOCAL_STORAGE_KEY) !== null) {
            return JSON.parse(localStorage.getItem(LOCAL_STORAGE_KEY)) as WorkflowDagRenderOptions;
        }
        return {
            horizontal: false,
            scale: 1,
            nodesToDisplay: [
                'phase:Pending',
                'phase:Running',
                'phase:Succeeded',
                'phase:Skipped',
                'phase:Failed',
                'phase:Error',
                'type:Pod',
                'type:Steps',
                'type:DAG',
                'type:Retry',
                'type:Skipped',
                'type:Suspend'
            ]
        } as WorkflowDagRenderOptions;
    }

    private prepareGraph() {
        const nodes = Object.values(this.props.nodes)
            .filter(node => !!node)
            .filter(node => node.phase !== NODE_PHASE.OMITTED)
            .map(node => node.id);
        const edges = Object.values(this.props.nodes)
            .filter(node => !!node)
            .map(node =>
                (node.children || [])
                    // we can get outbound nodes, but no node
                    .filter(childId => this.props.nodes[childId])
                    .filter(childId => this.props.nodes[childId].phase !== NODE_PHASE.OMITTED)
                    .map(childId => ({v: node.id, w: childId}))
            )
            .reduce((a, b) => a.concat(b));
        const onExitHandlerNodeId = nodes.find(nodeId => this.props.nodes[nodeId].name === `${this.props.workflowName}.onExit`);
        if (onExitHandlerNodeId) {
            this.getOutboundNodes(this.props.workflowName).forEach(v => edges.push({v, w: onExitHandlerNodeId}));
        }
        return {nodes, edges};
    }

    private layoutGraph(nodes: string[], edges: {v: string; w: string}[]) {
        const hash = {scale: this.scale, nodeCount: nodes.length, nodesToDisplay: this.state.nodesToDisplay};
        // this hash check prevents having to do the expensive layout operation, if the graph does not re-laying out (e.g. phase change only)
        if (this.hash === hash) {
            return;
        }
        this.hash = hash;

        const g = new Graph();
        g.nodes = nodes;
        g.edges = new Set(edges);
        const layers = new CoffmanGrahamSorter(g).sort();

        this.graph = {
            width: 0,
            height: 0,
            nodes: new Map<string, {x: number; y: number}>(),
            edges: []
        };
        // we have a lot of logic here about laying it out with suitable gaps - but what if we
        // would just translate it somehow?
        if (this.state.horizontal) {
            this.graph.width = layers.length * this.hgap * 2;
        } else {
            this.graph.height = layers.length * this.vgap * 2;
        }
        layers.forEach(level => {
            if (this.state.horizontal) {
                this.graph.height = Math.max(this.graph.height, level.length * this.vgap * 2);
            } else {
                this.graph.width = Math.max(this.graph.width, level.length * this.hgap * 2);
            }
        });
        layers.forEach((level, i) => {
            level.forEach((node, j) => {
                const l = this.state.horizontal ? 0 : this.graph.width / 2 - level.length * this.hgap;
                const t = !this.state.horizontal ? 0 : this.graph.height / 2 - level.length * this.vgap;
                this.graph.nodes.set(node, {
                    x: (this.state.horizontal ? i : j) * this.hgap * 2 + l,
                    y: (this.state.horizontal ? j : i) * this.vgap * 2 + t
                });
            });
        });
        // `h` and `v` move the arrow heads to next to the node, otherwise they would be behind it
        const h = this.state.horizontal ? this.nodeSize / 2 : 0;
        const v = !this.state.horizontal ? this.nodeSize / 2 : 0;
        this.graph.edges = edges.map(e => ({
            v: e.v,
            w: e.w,
            points: [
                {
                    // for hidden nodes, we want to size them zero
                    x: this.graph.nodes.get(e.v).x + (this.hiddenNode(e.v) ? 0 : h),
                    y: this.graph.nodes.get(e.v).y + (this.hiddenNode(e.v) ? 0 : v)
                },
                {
                    x: this.graph.nodes.get(e.w).x - (this.hiddenNode(e.w) ? 0 : h),
                    y: this.graph.nodes.get(e.w).y - (this.hiddenNode(e.w) ? 0 : v)
                }
            ]
        }));
    }

    private selectNode(nodeId: string) {
        return this.props.nodeClicked && this.props.nodeClicked(nodeId);
    }

    private icon(phase: DagPhase) {
        return (
            <g>
                <g transform={`translate(-${this.nodeSize / 4},-${this.nodeSize / 4}), scale(${0.032 / this.scale})`} color='white'>
                    {WorkflowDag.iconPath(phase)}
                </g>
                {phase === 'Running' && (
                    <animateTransform attributeType='xml' attributeName='transform' type='rotate' from='0 0 0 ' to='360 0 0' dur='1s' additive='sum' repeatCount='indefinite' />
                )}
            </g>
        );
    }

    private getOutboundNodes(nodeID: string): string[] {
        const node = this.props.nodes[nodeID];
        if (node.type === 'Pod' || node.type === 'Skipped') {
            return [node.id];
        }
        let outbound = Array<string>();
        for (const outboundNodeID of node.outboundNodes || []) {
            const outNode = this.props.nodes[outboundNodeID];
            if (outNode.type === 'Pod') {
                outbound.push(outboundNodeID);
            } else {
                outbound = outbound.concat(this.getOutboundNodes(outboundNodeID));
            }
        }
        return outbound;
    }

    private hiddenNode(id: string) {
        const node = this.props.nodes[id];
        // Filter the node if it is a virtual node or a Retry node with one child
        return (
            !(this.state.nodesToDisplay.includes('type:' + node.type) && this.state.nodesToDisplay.includes('phase:' + node.phase)) ||
            (node.type === 'Retry' && node.children.length === 1)
        );
    }
}<|MERGE_RESOLUTION|>--- conflicted
+++ resolved
@@ -154,29 +154,7 @@
 
     constructor(props: Readonly<WorkflowDagProps>) {
         super(props);
-<<<<<<< HEAD
-        this.state = {
-            horizontal: false,
-            scale: 1,
-            nodesToDisplay: [
-                'phase:Pending',
-                'phase:Running',
-                'phase:Succeeded',
-                'phase:Skipped',
-                'phase:Omitted',
-                'phase:Failed',
-                'phase:Error',
-                'type:Pod',
-                'type:Steps',
-                'type:DAG',
-                'type:Retry',
-                'type:Skipped',
-                'type:Suspend'
-            ]
-        };
-=======
         this.state = this.getOptions();
->>>>>>> df725bbd
     }
 
     public render() {

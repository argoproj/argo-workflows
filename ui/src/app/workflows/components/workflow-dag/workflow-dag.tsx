import * as React from 'react';

import {NODE_PHASE, NodeStatus} from '../../../../models';
import {GraphPanel} from '../../../shared/components/graph/graph-panel';
import {Graph} from '../../../shared/components/graph/types';
import {Utils} from '../../../shared/utils';
<<<<<<< HEAD
=======
import {genres} from './genres';
>>>>>>> 7d054c0f
import {getCollapsedNodeName, getMessage, getNodeParent, isCollapsedNode} from './graph/collapsible-node';
import {icons} from './icons';
import {WorkflowDagRenderOptionsPanel} from './workflow-dag-render-options-panel';

export interface WorkflowDagRenderOptions {
    expandNodes: Set<string>;
}

interface WorkflowDagProps {
    workflowName: string;
    nodes: {[nodeId: string]: NodeStatus};
    selectedNodeId?: string;
    nodeClicked?: (nodeId: string) => any;
}

<<<<<<< HEAD
const types = {
    Pod: true,
    Steps: true,
    DAG: true,
    Retry: true,
    Skipped: true,
    Suspend: true,
    TaskGroup: false,
    StepGroup: false,
    Collapsed: true
};

=======
>>>>>>> 7d054c0f
function progress(n: NodeStatus) {
    if (!n || !n.estimatedDuration) {
        return null;
    }
    return (new Date().getTime() - new Date(n.startedAt).getTime()) / 1000 / n.estimatedDuration;
}

function nodeLabel(n: NodeStatus) {
    const phase = n.type === 'Suspend' && n.phase === 'Running' ? 'Suspended' : n.phase;
    return {
        label: Utils.shortNodeName(n),
<<<<<<< HEAD
        type: n.type,
        icon: icons[phase],
=======
        genre: n.type,
        icon: icons[phase] || icons.Pending,
>>>>>>> 7d054c0f
        progress: phase === 'Running' && progress(n),
        classNames: phase
    };
}

const classNames = (() => {
    const v: {[label: string]: boolean} = {
<<<<<<< HEAD
        Suspended: true
=======
        Suspended: true,
        Collapsed: true
>>>>>>> 7d054c0f
    };
    Object.entries(NODE_PHASE).forEach(([, label]) => (v[label] = true));
    return v;
})();

export class WorkflowDag extends React.Component<WorkflowDagProps, WorkflowDagRenderOptions> {
    private graph: Graph;

    constructor(props: Readonly<WorkflowDagProps>) {
        super(props);
        this.state = {
            expandNodes: new Set()
        };
    }

    public render() {
        this.prepareGraph();
        return (
            <GraphPanel
<<<<<<< HEAD
                graph={this.graph}
                nodeTypes={types}
                nodeClassNames={classNames}
                selectedNode={this.props.selectedNodeId}
                onNodeSelect={id => this.selectNode(id)}
                nodeSize={40}
                iconShape='circle'
                options={<WorkflowDagRenderOptionsPanel {...this.state} onChange={workflowDagRenderOptions => this.saveOptions(workflowDagRenderOptions)} />}
                hideTypes={true}
=======
                storageScope='workflow-dag'
                graph={this.graph}
                nodeGenres={genres}
                nodeClassNames={classNames}
                nodeSize={32}
                defaultIconShape='circle'
                hideNodeTypes={true}
                selectedNode={this.props.selectedNodeId}
                onNodeSelect={id => this.selectNode(id)}
                options={<WorkflowDagRenderOptionsPanel {...this.state} onChange={workflowDagRenderOptions => this.saveOptions(workflowDagRenderOptions)} />}
>>>>>>> 7d054c0f
            />
        );
    }

    private saveOptions(newChanges: WorkflowDagRenderOptions) {
        this.setState(newChanges);
    }

    private getNode(nodeId: string): NodeStatus {
        const node: NodeStatus = this.props.nodes[nodeId];
        if (!node) {
            return null;
        }
        return node;
    }

    private prepareGraph() {
        this.graph = new Graph();
        const edges = this.graph.edges;
        const nodes = this.graph.nodes;

        interface PrepareNode {
            nodeName: string;
            children: string[];
            parent: string;
        }

        if (!this.props.nodes) {
            return;
        }

        const allNodes = this.props.nodes;
        const getChildren = (nodeId: string): string[] => {
            if (!allNodes[nodeId] || !allNodes[nodeId].children) {
                return [];
            }
            return allNodes[nodeId].children.filter(child => allNodes[child]);
        };
        const pushChildren = (nodeId: string, isExpanded: boolean, queue: PrepareNode[]): void => {
            const children: string[] = getChildren(nodeId);
            if (!children) {
                return;
            }

            if (children.length > 3 && !isExpanded) {
                // Node will be collapsed
                queue.push({
                    nodeName: children[0],
                    parent: nodeId,
                    children: getChildren(children[0])
                });
                const newChildren: string[] = children
                    .slice(1, children.length - 1)
                    .map(v => [v])
                    .reduce((a, b) => a.concat(b), []);
                queue.push({
                    nodeName: getCollapsedNodeName(nodeId, children.length - 2 + ' hidden nodes', allNodes[children[0]].type),
                    parent: nodeId,
                    children: newChildren
                });
                queue.push({
                    nodeName: children[children.length - 1],
                    parent: nodeId,
                    children: getChildren(children[children.length - 1])
                });
            } else {
                // Node will not be collapsed
                children.map(child =>
                    queue.push({
                        nodeName: child,
                        parent: nodeId,
                        children: getChildren(child)
                    })
                );
            }
        };

        const traverse = (root: PrepareNode): void => {
            const queue: PrepareNode[] = [root];
            const consideredChildren: Set<string> = new Set<string>();
            let previousCollapsed: string = '';

            while (queue.length > 0) {
                const item = queue.pop();

                if (isCollapsedNode(item.nodeName)) {
                    if (item.nodeName !== previousCollapsed) {
                        nodes.set(item.nodeName, {
                            label: getMessage(item.nodeName),
<<<<<<< HEAD
                            type: 'Collapsed',
                            icon: icons.Collapsed
=======
                            genre: 'Collapsed',
                            icon: icons.Collapsed,
                            classNames: 'Collapsed'
>>>>>>> 7d054c0f
                        });
                        edges.set({v: item.parent, w: item.nodeName}, {});
                        previousCollapsed = item.nodeName;
                    }
                    continue;
                }
                const child = allNodes[item.nodeName];
                const isExpanded: boolean = this.state.expandNodes.has('*') || this.state.expandNodes.has(item.nodeName);
                nodes.set(item.nodeName, nodeLabel(child));
                edges.set({v: item.parent, w: item.nodeName}, {});

                // If we have already considered the children of this node, don't consider them again
                if (consideredChildren.has(item.nodeName)) {
                    continue;
                }
                consideredChildren.add(item.nodeName);

                const node: NodeStatus = this.props.nodes[item.nodeName];
                if (!node || node.phase === NODE_PHASE.OMITTED) {
                    continue;
                }

                pushChildren(node.id, isExpanded, queue);
            }
        };

        const workflowRoot: PrepareNode = {
            nodeName: this.props.workflowName,
            parent: '',
            children: getChildren(this.props.workflowName)
        };

        // Traverse the workflow from the root node
        traverse(workflowRoot);

        const onExitHandlerNodeId = Object.values(allNodes).find(nodeId => nodeId.name === `${this.props.workflowName}.onExit`);
        if (onExitHandlerNodeId) {
            this.getOutboundNodes(this.props.workflowName).forEach(v => {
                const exitHandler = allNodes[onExitHandlerNodeId.id];
                nodes.set(onExitHandlerNodeId.id, nodeLabel(exitHandler));
                if (nodes.has(v)) {
                    edges.set({v, w: onExitHandlerNodeId.id}, {});
                }
            });
            const onExitRoot: PrepareNode = {
                nodeName: onExitHandlerNodeId.id,
                parent: '',
                children: getChildren(onExitHandlerNodeId.id)
            };
            // Traverse the onExit tree starting from the onExit node itself
            traverse(onExitRoot);
        }
    }

    private selectNode(nodeId: string) {
        if (isCollapsedNode(nodeId)) {
            this.expandNode(nodeId);
        } else {
            return this.props.nodeClicked && this.props.nodeClicked(nodeId);
        }
    }

    private expandNode(nodeId: string) {
        if (isCollapsedNode(getNodeParent(nodeId))) {
            this.expandNode(getNodeParent(nodeId));
        } else {
            this.setState({expandNodes: new Set(this.state.expandNodes).add(getNodeParent(nodeId))});
        }
    }

    private getOutboundNodes(nodeID: string): string[] {
        const node = this.getNode(nodeID);
        if (node.type === 'Pod' || node.type === 'Skipped') {
            return [node.id];
        }
        let outbound = Array<string>();
        for (const outboundNodeID of node.outboundNodes || []) {
            const outNode = this.getNode(outboundNodeID);
            if (outNode.type === 'Pod') {
                outbound.push(outboundNodeID);
            } else {
                outbound = outbound.concat(this.getOutboundNodes(outboundNodeID));
            }
        }
        return outbound;
    }
}<|MERGE_RESOLUTION|>--- conflicted
+++ resolved
@@ -4,10 +4,7 @@
 import {GraphPanel} from '../../../shared/components/graph/graph-panel';
 import {Graph} from '../../../shared/components/graph/types';
 import {Utils} from '../../../shared/utils';
-<<<<<<< HEAD
-=======
 import {genres} from './genres';
->>>>>>> 7d054c0f
 import {getCollapsedNodeName, getMessage, getNodeParent, isCollapsedNode} from './graph/collapsible-node';
 import {icons} from './icons';
 import {WorkflowDagRenderOptionsPanel} from './workflow-dag-render-options-panel';
@@ -23,21 +20,6 @@
     nodeClicked?: (nodeId: string) => any;
 }
 
-<<<<<<< HEAD
-const types = {
-    Pod: true,
-    Steps: true,
-    DAG: true,
-    Retry: true,
-    Skipped: true,
-    Suspend: true,
-    TaskGroup: false,
-    StepGroup: false,
-    Collapsed: true
-};
-
-=======
->>>>>>> 7d054c0f
 function progress(n: NodeStatus) {
     if (!n || !n.estimatedDuration) {
         return null;
@@ -49,13 +31,8 @@
     const phase = n.type === 'Suspend' && n.phase === 'Running' ? 'Suspended' : n.phase;
     return {
         label: Utils.shortNodeName(n),
-<<<<<<< HEAD
-        type: n.type,
-        icon: icons[phase],
-=======
         genre: n.type,
         icon: icons[phase] || icons.Pending,
->>>>>>> 7d054c0f
         progress: phase === 'Running' && progress(n),
         classNames: phase
     };
@@ -63,12 +40,8 @@
 
 const classNames = (() => {
     const v: {[label: string]: boolean} = {
-<<<<<<< HEAD
-        Suspended: true
-=======
         Suspended: true,
         Collapsed: true
->>>>>>> 7d054c0f
     };
     Object.entries(NODE_PHASE).forEach(([, label]) => (v[label] = true));
     return v;
@@ -88,17 +61,6 @@
         this.prepareGraph();
         return (
             <GraphPanel
-<<<<<<< HEAD
-                graph={this.graph}
-                nodeTypes={types}
-                nodeClassNames={classNames}
-                selectedNode={this.props.selectedNodeId}
-                onNodeSelect={id => this.selectNode(id)}
-                nodeSize={40}
-                iconShape='circle'
-                options={<WorkflowDagRenderOptionsPanel {...this.state} onChange={workflowDagRenderOptions => this.saveOptions(workflowDagRenderOptions)} />}
-                hideTypes={true}
-=======
                 storageScope='workflow-dag'
                 graph={this.graph}
                 nodeGenres={genres}
@@ -109,7 +71,6 @@
                 selectedNode={this.props.selectedNodeId}
                 onNodeSelect={id => this.selectNode(id)}
                 options={<WorkflowDagRenderOptionsPanel {...this.state} onChange={workflowDagRenderOptions => this.saveOptions(workflowDagRenderOptions)} />}
->>>>>>> 7d054c0f
             />
         );
     }
@@ -199,14 +160,9 @@
                     if (item.nodeName !== previousCollapsed) {
                         nodes.set(item.nodeName, {
                             label: getMessage(item.nodeName),
-<<<<<<< HEAD
-                            type: 'Collapsed',
-                            icon: icons.Collapsed
-=======
                             genre: 'Collapsed',
                             icon: icons.Collapsed,
                             classNames: 'Collapsed'
->>>>>>> 7d054c0f
                         });
                         edges.set({v: item.parent, w: item.nodeName}, {});
                         previousCollapsed = item.nodeName;

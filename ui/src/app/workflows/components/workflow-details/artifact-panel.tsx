import * as React from 'react';
import {useEffect, useState} from 'react';
import MonacoEditor from 'react-monaco-editor';
import {Artifact, ArtifactRepository, Workflow} from '../../../../models';
import {artifactKey, artifactURN} from '../../../shared/artifacts';
import ErrorBoundary from '../../../shared/components/error-boundary';
import {ErrorNotice} from '../../../shared/components/error-notice';
import {FirstTimeUserPanel} from '../../../shared/components/first-time-user-panel';
import {GiveFeedbackLink} from '../../../shared/components/give-feedback-link';
import {LinkButton} from '../../../shared/components/link-button';
import requests from '../../../shared/services/requests';

export const ArtifactPanel = ({
    workflow,
    artifact,
    archived,
    artifactRepository
}: {
    workflow: Workflow;
    artifact: Artifact & {nodeId: string; artifactNameDiscriminator: string};
    archived?: boolean;
    artifactRepository: ArtifactRepository;
}) => {
    const archiveDiscriminator = archived ? 'archived-workflows' : 'workflows';
    const downloadUrl = `artifact-files/${workflow.metadata.namespace}/${archiveDiscriminator}/${workflow.metadata.name}/${artifact.nodeId}/outputs/${artifact.name}`;

<<<<<<< HEAD
    const urn = artifactURN(artifact, artifactRepository);
    const key = artifactKey(artifact);
    const filename = key.split('/').pop();
    const ext = filename.split('.').pop();
=======
    const key = artifactKey(artifact);
    const isDir = key.endsWith('/');
    const filename = key
        .replace(/\/$/, '')
        .split('/')
        .pop();
    const ext = key.split('.').pop();
>>>>>>> c55ddb56

    const [show, setShow] = useState(false);
    const [error, setError] = useState<Error>();
    const [object, setObject] = useState<any>();

<<<<<<< HEAD
    const tgz = !artifact.archive?.none;
    useEffect(() => setShow(!tgz && ['gif', 'jpg', 'jpeg', 'json', 'html', 'png', 'txt'].includes(ext)), [downloadUrl, ext]);
=======
    useEffect(() => setShow(isDir || ['gif', 'jpg', 'jpeg', 'json', 'html', 'png', 'txt'].includes(ext)), [key]);
>>>>>>> c55ddb56

    useEffect(() => {
        setObject(null);
        setError(null);
        if (ext === 'json') {
            requests
                .get(downloadUrl)
                .then(r => r.text)
                .then(setObject)
                .catch(setError);
        }
    }, [downloadUrl]);

    return (
        <div style={{margin: 16, marginTop: 48}}>
            <FirstTimeUserPanel
                id='ArtifactPanel'
                explanation={
                    'This panel shows your workflow artifacts. This will work for any artifact that the argo-server can access. ' +
                    'That typically means you used access/key to connect to the repository, rather than annotations like eks.amazonaws.com/role-arn.'
                }>
                <ErrorBoundary>
                    <div className='white-box'>
                        <h3>{artifact.name}</h3>
                        <p>
                            <small>{urn}</small>
                        </p>
                        {error && <ErrorNotice error={error} />}
                        {show ? (
                            <ViewBox>
                                {object ? (
                                    <MonacoEditor
                                        value={object}
                                        language='json'
                                        height='500px'
                                        options={{
                                            readOnly: true,
                                            minimap: {enabled: false},
                                            renderIndentGuides: true
                                        }}
                                    />
                                ) : (
<<<<<<< HEAD
                                    <iframe key={artifact.name} src={downloadUrl} style={{width: '100%', height: '500px', border: 'none'}} />
=======
                                    <iframe src={downloadUrl} style={{width: '100%', height: '500px', border: 'none'}} />
>>>>>>> c55ddb56
                                )}
                            </ViewBox>
                        ) : (
                            <p>
                                {tgz ? (
                                    <>Artifact is a tgz.</>
                                ) : (
                                    <>
                                        Unknown extension "{ext}", <a onClick={() => setShow(true)}>show anyway</a>.
                                    </>
                                )}
                            </p>
                        )}

                        <p style={{marginTop: 10}}>
                            <LinkButton to={downloadUrl}>
                                <i className='fa fa-download' /> {filename || 'Download'}
                            </LinkButton>
                        </p>
                        <GiveFeedbackLink href='https://github.com/argoproj/argo-workflows/issues/7743' />
                    </div>
                </ErrorBoundary>
            </FirstTimeUserPanel>
        </div>
    );
};

const ViewBox = ({children}: {children: React.ReactElement}) => <div style={{border: 'solid 1px #ddd', padding: 10}}>{children}</div>;<|MERGE_RESOLUTION|>--- conflicted
+++ resolved
@@ -8,6 +8,7 @@
 import {FirstTimeUserPanel} from '../../../shared/components/first-time-user-panel';
 import {GiveFeedbackLink} from '../../../shared/components/give-feedback-link';
 import {LinkButton} from '../../../shared/components/link-button';
+import {services} from '../../../shared/services';
 import requests from '../../../shared/services/requests';
 
 export const ArtifactPanel = ({
@@ -21,34 +22,21 @@
     archived?: boolean;
     artifactRepository: ArtifactRepository;
 }) => {
-    const archiveDiscriminator = archived ? 'archived-workflows' : 'workflows';
-    const downloadUrl = `artifact-files/${workflow.metadata.namespace}/${archiveDiscriminator}/${workflow.metadata.name}/${artifact.nodeId}/outputs/${artifact.name}`;
+    const downloadUrl = services.workflows.getArtifactDownloadUrl(workflow, artifact.nodeId, artifact.name, archived, artifact.artifactNameDiscriminator === 'input');
 
-<<<<<<< HEAD
     const urn = artifactURN(artifact, artifactRepository);
     const key = artifactKey(artifact);
+    const isDir = key.endsWith('/');
     const filename = key.split('/').pop();
     const ext = filename.split('.').pop();
-=======
-    const key = artifactKey(artifact);
-    const isDir = key.endsWith('/');
-    const filename = key
-        .replace(/\/$/, '')
-        .split('/')
-        .pop();
-    const ext = key.split('.').pop();
->>>>>>> c55ddb56
 
     const [show, setShow] = useState(false);
     const [error, setError] = useState<Error>();
     const [object, setObject] = useState<any>();
 
-<<<<<<< HEAD
-    const tgz = !artifact.archive?.none;
-    useEffect(() => setShow(!tgz && ['gif', 'jpg', 'jpeg', 'json', 'html', 'png', 'txt'].includes(ext)), [downloadUrl, ext]);
-=======
-    useEffect(() => setShow(isDir || ['gif', 'jpg', 'jpeg', 'json', 'html', 'png', 'txt'].includes(ext)), [key]);
->>>>>>> c55ddb56
+    const tgz = !artifact.archive?.none; // the key can be wrong about the file type
+    const supported = !tgz && (isDir || ['gif', 'jpg', 'jpeg', 'json', 'html', 'png', 'txt'].includes(ext));
+    useEffect(() => setShow(supported), [downloadUrl, ext]);
 
     useEffect(() => {
         setObject(null);
@@ -91,25 +79,16 @@
                                         }}
                                     />
                                 ) : (
-<<<<<<< HEAD
-                                    <iframe key={artifact.name} src={downloadUrl} style={{width: '100%', height: '500px', border: 'none'}} />
-=======
                                     <iframe src={downloadUrl} style={{width: '100%', height: '500px', border: 'none'}} />
->>>>>>> c55ddb56
                                 )}
                             </ViewBox>
+                        ) : tgz ? (
+                            <p>Artifact cannot be shown because it is a tgz.</p>
                         ) : (
                             <p>
-                                {tgz ? (
-                                    <>Artifact is a tgz.</>
-                                ) : (
-                                    <>
-                                        Unknown extension "{ext}", <a onClick={() => setShow(true)}>show anyway</a>.
-                                    </>
-                                )}
+                                Unknown extension "{ext}", <a onClick={() => setShow(true)}>show anyway</a>.
                             </p>
                         )}
-
                         <p style={{marginTop: 10}}>
                             <LinkButton to={downloadUrl}>
                                 <i className='fa fa-download' /> {filename || 'Download'}

import {Page, SlidingPanel} from 'argo-ui';
import * as classNames from 'classnames';
import * as React from 'react';
import {useContext, useEffect, useState} from 'react';
import {RouteComponentProps} from 'react-router';
<<<<<<< HEAD

import {WorkflowArtifacts, WorkflowLogsViewer, WorkflowNodeInfo, WorkflowPanel, WorkflowSummaryPanel, WorkflowTimeline, WorkflowYamlViewer} from '..';

import {Link, Workflow} from '../../../../models';
=======
import {execSpec, Link, Workflow} from '../../../../models';
>>>>>>> 7d054c0f
import {uiUrl} from '../../../shared/base';
import {CostOptimisationNudge} from '../../../shared/components/cost-optimisation-nudge';
import {ErrorNotice} from '../../../shared/components/error-notice';
import {Loading} from '../../../shared/components/loading';
import {SecurityNudge} from '../../../shared/components/security-nudge';
import {hasWarningConditionBadge} from '../../../shared/conditions-panel';
<<<<<<< HEAD
import {Consumer, ContextApis} from '../../../shared/context';
=======
import {Context} from '../../../shared/context';
import {historyUrl} from '../../../shared/history';
>>>>>>> 7d054c0f
import {RetryWatch} from '../../../shared/retry-watch';
import {services} from '../../../shared/services';
import * as Operations from '../../../shared/workflow-operations-map';
import {WorkflowOperations} from '../../../shared/workflow-operations-map';
import {EventsPanel} from '../events-panel';
import {WorkflowArtifacts} from '../workflow-artifacts';
import {WorkflowLogsViewer} from '../workflow-logs-viewer/workflow-logs-viewer';
import {WorkflowNodeInfo} from '../workflow-node-info/workflow-node-info';
import {WorkflowPanel} from '../workflow-panel/workflow-panel';
import {WorkflowParametersPanel} from '../workflow-parameters-panel';
import {WorkflowSummaryPanel} from '../workflow-summary-panel';
import {WorkflowTimeline} from '../workflow-timeline/workflow-timeline';
import {WorkflowYamlViewer} from '../workflow-yaml-viewer/workflow-yaml-viewer';
import {WorkflowResourcePanel} from './workflow-resource-panel';

require('./workflow-details.scss');

function parseSidePanelParam(param: string) {
    const [type, nodeId, container] = (param || '').split(':');
    if (type === 'logs' || type === 'yaml') {
        return {type, nodeId, container: container || 'main'};
    }
    return null;
}

<<<<<<< HEAD
interface WorkflowDetailsState {
    workflow?: Workflow;
    links?: Link[];
    error?: Error;
}

export class WorkflowDetails extends React.Component<RouteComponentProps<any>, WorkflowDetailsState> {
    public static contextTypes = {
        router: PropTypes.object,
        apis: PropTypes.object
    };

    private retryWatch: RetryWatch<Workflow>;
    private timelineComponent: WorkflowTimeline;

    private get selectedTabKey() {
        return new URLSearchParams(this.props.location.search).get('tab') || 'workflow';
    }

    private get selectedNodeId() {
        return new URLSearchParams(this.props.location.search).get('nodeId');
    }

    private get sidePanel() {
        return parseSidePanelParam(new URLSearchParams(this.props.location.search).get('sidePanel'));
    }

    constructor(props: RouteComponentProps<any>) {
        super(props);
        this.state = {};
    }

    private get namespace() {
        return this.props.match.params.namespace;
    }

    private get name() {
        return this.props.match.params.name;
    }

    public componentDidMount() {
        this.loadWorkflow();
        services.info.getInfo().then(info => this.setState({links: info.links}));
    }
=======
export const WorkflowDetails = ({history, location, match}: RouteComponentProps<any>) => {
    // boiler-plate
    const {navigation, popup} = useContext(Context);
    const queryParams = new URLSearchParams(location.search);
>>>>>>> 7d054c0f

    const [namespace] = useState(match.params.namespace);
    const [name] = useState(match.params.name);
    const [tab, setTab] = useState(queryParams.get('tab') || 'workflow');
    const [nodeId, setNodeId] = useState(queryParams.get('nodeId'));
    const [sidePanel, setSidePanel] = useState(queryParams.get('sidePanel'));

<<<<<<< HEAD
    public componentWillUnmount() {
        this.stopWatch();
    }

    public render() {
        const selectedNode = this.state.workflow && this.state.workflow.status && this.state.workflow.status.nodes && this.state.workflow.status.nodes[this.selectedNodeId];
        return (
            <Consumer>
                {ctx => (
                    <Page
                        title={'Workflow Details'}
                        toolbar={{
                            breadcrumbs: [
                                {
                                    title: 'Workflows',
                                    path: uiUrl('workflows')
                                },
                                {title: this.namespace + '/' + this.name}
                            ],
                            actionMenu: {
                                items: this.getItems(ctx)
                            },
                            tools: (
                                <div className='workflow-details__topbar-buttons'>
                                    <a className={classNames({active: this.selectedTabKey === 'summary'})} onClick={() => this.selectTab('summary')}>
                                        <i className='fa fa-columns' />
                                        {this.state.workflow && this.state.workflow.status.conditions && hasWarningConditionBadge(this.state.workflow.status.conditions) && (
                                            <span className='badge' />
                                        )}
                                    </a>
                                    <a className={classNames({active: this.selectedTabKey === 'events'})} onClick={() => this.selectTab('events')}>
                                        <i className='fa argo-icon-notification' />
                                    </a>
                                    <a className={classNames({active: this.selectedTabKey === 'timeline'})} onClick={() => this.selectTab('timeline')}>
                                        <i className='fa argo-icon-timeline' />
                                    </a>
                                    <a className={classNames({active: this.selectedTabKey === 'workflow'})} onClick={() => this.selectTab('workflow')}>
                                        <i className='fa argo-icon-workflow' />
                                    </a>
                                </div>
                            )
                        }}>
                        <div className={classNames('workflow-details', {'workflow-details--step-node-expanded': !!selectedNode})}>
                            <ErrorNotice error={this.state.error} />
                            {(this.selectedTabKey === 'summary' && this.renderSummaryTab()) ||
                                (this.state.workflow && (
                                    <div>
                                        <div className='workflow-details__graph-container'>
                                            {(this.selectedTabKey === 'workflow' && (
                                                <WorkflowPanel
                                                    workflowMetadata={this.state.workflow.metadata}
                                                    workflowStatus={this.state.workflow.status}
                                                    selectedNodeId={this.selectedNodeId}
                                                    nodeClicked={nodeId => this.selectNode(nodeId)}
                                                />
                                            )) ||
                                                (this.selectedTabKey === 'events' && (
                                                    <EventsPanel namespace={this.state.workflow.metadata.namespace} kind='Workflow' name={this.state.workflow.metadata.name} />
                                                )) || (
                                                    <WorkflowTimeline
                                                        workflow={this.state.workflow}
                                                        selectedNodeId={this.selectedNodeId}
                                                        nodeClicked={node => this.selectNode(node.id)}
                                                        ref={timeline => (this.timelineComponent = timeline)}
                                                    />
                                                )}
                                        </div>
                                        <div className='workflow-details__step-info'>
                                            <button className='workflow-details__step-info-close' onClick={() => this.removeNodeSelection()}>
                                                <i className='argo-icon-close' />
                                            </button>
                                            {selectedNode && (
                                                <WorkflowNodeInfo
                                                    node={selectedNode}
                                                    workflow={this.state.workflow}
                                                    links={this.state.links}
                                                    onShowContainerLogs={(nodeId, container) => this.openContainerLogsPanel(nodeId, container)}
                                                    onShowYaml={nodeId => this.openNodeYaml(nodeId)}
                                                    archived={false}
                                                />
                                            )}
                                        </div>
                                    </div>
                                ))}
                        </div>
                        {this.state.workflow && (
                            <SlidingPanel isShown={this.selectedNodeId && !!this.sidePanel} onClose={() => this.closeSidePanel()}>
                                {this.sidePanel && this.sidePanel.type === 'logs' && (
                                    <WorkflowLogsViewer workflow={this.state.workflow} nodeId={this.sidePanel.nodeId} container={this.sidePanel.container} archived={false} />
                                )}
                                {this.sidePanel && this.sidePanel.type === 'yaml' && <WorkflowYamlViewer workflow={this.state.workflow} selectedNode={selectedNode} />}
                            </SlidingPanel>
                        )}
                    </Page>
                )}
            </Consumer>
        );
    }
=======
    useEffect(() => {
        history.push(historyUrl('workflows/{namespace}/{name}', {namespace, name, tab, nodeId, sidePanel}));
    }, [namespace, name, tab, nodeId, sidePanel]);

    const [workflow, setWorkflow] = useState<Workflow>();
    const [links, setLinks] = useState<Link[]>();
    const [error, setError] = useState<Error>();

    useEffect(() => {
        services.info
            .getInfo()
            .then(info => setLinks(info.links))
            .catch(setError);
    }, []);
>>>>>>> 7d054c0f

    const parsedSidePanel = parseSidePanelParam(sidePanel);

<<<<<<< HEAD
    private getItems(ctx: any) {
=======
    const getItems = () => {
>>>>>>> 7d054c0f
        const workflowOperationsMap: WorkflowOperations = Operations.WorkflowOperationsMap;
        const items = Object.keys(workflowOperationsMap).map(actionName => {
            const workflowOperation = workflowOperationsMap[actionName];
            return {
                title: workflowOperation.title.charAt(0).toUpperCase() + workflowOperation.title.slice(1),
                iconClassName: workflowOperation.iconClassName,
                disabled: workflowOperation.disabled(workflow),
                action: () => {
                    popup
                        .confirm('Confirm', `Are you sure you want to ${workflowOperation.title.toLowerCase()} this workflow?`)
                        .then(() => workflowOperation.action(workflow))
                        .then((wf: Workflow) => {
                            if (workflowOperation.title === 'DELETE') {
                                navigation.goto(uiUrl(`workflows/${workflow.metadata.namespace}`));
                            } else {
                                // TODO - should fix this
                                document.location.href = uiUrl(`workflows/${wf.metadata.namespace}/${wf.metadata.name}`);
                            }
                        })
                        .catch(setError);
                }
            };
        });

        items.push({
            action: () => setSidePanel('logs'),
            disabled: false,
            iconClassName: 'fa fa-file',
            title: 'Logs'
        });

        if (links) {
            links
                .filter(link => link.scope === 'workflow')
                .forEach(link => {
                    items.push({
                        title: link.name,
                        iconClassName: 'fa fa-link',
                        disabled: false,
                        action: () => openLink(link)
                    });
                });
        }
        return items;
    };

    const renderSecurityNudge = () => {
        if (!execSpec(workflow).securityContext) {
            return <SecurityNudge>This workflow does not have security context set. It maybe possible to set this to run it more securely.</SecurityNudge>;
        }
    };

    const renderCostOptimisations = () => {
        const recommendations: string[] = [];
        if (!execSpec(workflow).activeDeadlineSeconds) {
            recommendations.push('activeDeadlineSeconds');
        }
        if (!execSpec(workflow).ttlStrategy) {
            recommendations.push('ttlStrategy');
        }
        if (!execSpec(workflow).podGC) {
            recommendations.push('podGC');
        }
        if (recommendations.length === 0) {
            return;
        }
        return (
            <CostOptimisationNudge name='workflow'>
                You do not have {recommendations.join('/')} enabled for this workflow. Enabling these will reduce your costs.
            </CostOptimisationNudge>
        );
    };

    const renderSummaryTab = () => {
        return (
            <>
                {!workflow ? (
                    <Loading />
                ) : (
                    <div className='argo-container'>
                        <div className='workflow-details__content'>
                            <WorkflowSummaryPanel workflow={workflow} />
                            {renderSecurityNudge()}
                            {renderCostOptimisations()}
                            {workflow.spec.arguments && workflow.spec.arguments.parameters && (
                                <React.Fragment>
                                    <h6>Parameters</h6>
                                    <WorkflowParametersPanel parameters={workflow.spec.arguments.parameters} />
                                </React.Fragment>
                            )}
                            <h6>Artifacts</h6>
                            <WorkflowArtifacts workflow={workflow} archived={false} />
                            <WorkflowResourcePanel workflow={workflow} />
                        </div>
                    </div>
                )}
            </>
        );
    };

<<<<<<< HEAD
    private stopWatch() {
        if (this.retryWatch) {
            this.retryWatch.stop();
        }
    }

    private loadWorkflow() {
        this.stopWatch();
        services.workflows
            .get(this.namespace, this.name)
            .then(workflow => this.setState({workflow}))
            .then(() => {
                this.retryWatch = new RetryWatch<Workflow>(
                    resourceVersion => services.workflows.watch({name: this.name, namespace: this.namespace, resourceVersion}),
                    () => this.setState({}),
                    e => this.setState({workflow: e.object}),
                    error => this.setState({error})
                );
            })
            .catch(error => this.setState({error}));
    }

    private get appContext(): AppContext {
        return this.context as AppContext;
    }
=======
    useEffect(() => {
        services.workflows
            .get(namespace, name)
            .then(setWorkflow)
            .catch(setError);
    }, [namespace, name]);

    useEffect(() => {
        if (!workflow) {
            return;
        }
        const retryWatch = new RetryWatch<Workflow>(
            resourceVersion =>
                services.workflows.watch({
                    name: workflow.metadata.name,
                    namespace: workflow.metadata.namespace,
                    resourceVersion
                }),
            () => setError(null),
            e => setWorkflow(e.object),
            setError
        );
        retryWatch.start(workflow.metadata.resourceVersion);
        return () => retryWatch.stop();
    }, [workflow]);
>>>>>>> 7d054c0f

    const openLink = (link: Link) => {
        const url = link.url
            .replace(/\${metadata\.namespace}/g, workflow.metadata.namespace)
            .replace(/\${metadata\.name}/g, workflow.metadata.name)
            .replace(/\${status\.startedAt}/g, workflow.status.startedAt)
            .replace(/\${status\.finishedAt}/g, workflow.status.finishedAt);
        if ((window.event as MouseEvent).ctrlKey) {
            window.open(url, '_blank');
        } else {
            document.location.href = url;
        }
    };

    const selectedNode = workflow && workflow.status && workflow.status.nodes && workflow.status.nodes[nodeId];
    return (
        <Page
            title={'Workflow Details'}
            toolbar={{
                breadcrumbs: [
                    {title: 'Workflows', path: uiUrl('workflows')},
                    {title: namespace, path: uiUrl('workflows/' + namespace)},
                    {title: name, path: uiUrl('workflows/' + namespace + '/' + name)}
                ],
                actionMenu: {
                    items: getItems()
                },
                tools: (
                    <div className='workflow-details__topbar-buttons'>
                        <a className={classNames({active: tab === 'summary'})} onClick={() => setTab('summary')}>
                            <i className='fa fa-columns' />
                            {workflow && workflow.status.conditions && hasWarningConditionBadge(workflow.status.conditions) && <span className='badge' />}
                        </a>
                        <a className={classNames({active: tab === 'events'})} onClick={() => setTab('events')}>
                            <i className='fa argo-icon-notification' />
                        </a>
                        <a className={classNames({active: tab === 'timeline'})} onClick={() => setTab('timeline')}>
                            <i className='fa argo-icon-timeline' />
                        </a>
                        <a className={classNames({active: tab === 'workflow'})} onClick={() => setTab('workflow')}>
                            <i className='fa argo-icon-workflow' />
                        </a>
                    </div>
                )
            }}>
            <div className={classNames('workflow-details', {'workflow-details--step-node-expanded': !!selectedNode})}>
                <ErrorNotice error={error} />
                {(tab === 'summary' && renderSummaryTab()) ||
                    (workflow && (
                        <div>
                            <div className='workflow-details__graph-container'>
                                {(tab === 'workflow' && (
                                    <WorkflowPanel workflowMetadata={workflow.metadata} workflowStatus={workflow.status} selectedNodeId={nodeId} nodeClicked={setNodeId} />
                                )) ||
                                    (tab === 'events' && <EventsPanel namespace={workflow.metadata.namespace} kind='Workflow' name={workflow.metadata.name} />) || (
                                        <WorkflowTimeline workflow={workflow} selectedNodeId={nodeId} nodeClicked={node => setNodeId(node.id)} />
                                    )}
                            </div>
                            <div className='workflow-details__step-info'>
                                <button className='workflow-details__step-info-close' onClick={() => setNodeId(null)}>
                                    <i className='argo-icon-close' />
                                </button>
                                {selectedNode && (
                                    <WorkflowNodeInfo
                                        node={selectedNode}
                                        workflow={workflow}
                                        links={links}
                                        onShowContainerLogs={(_, container) => setSidePanel(`logs:${nodeId}:${container}`)}
                                        onShowYaml={() => setSidePanel(`yaml:${nodeId}`)}
                                        archived={false}
                                    />
                                )}
                            </div>
                        </div>
                    ))}
            </div>
            {workflow && (
                <SlidingPanel isShown={!!sidePanel} onClose={() => setSidePanel(null)}>
                    {sidePanel && parsedSidePanel.type === 'logs' && (
                        <WorkflowLogsViewer workflow={workflow} nodeId={parsedSidePanel.nodeId} container={parsedSidePanel.container} archived={false} />
                    )}
                    {sidePanel && parsedSidePanel.type === 'yaml' && <WorkflowYamlViewer workflow={workflow} selectedNode={selectedNode} />}
                </SlidingPanel>
            )}
        </Page>
    );
};<|MERGE_RESOLUTION|>--- conflicted
+++ resolved
@@ -3,26 +3,15 @@
 import * as React from 'react';
 import {useContext, useEffect, useState} from 'react';
 import {RouteComponentProps} from 'react-router';
-<<<<<<< HEAD
-
-import {WorkflowArtifacts, WorkflowLogsViewer, WorkflowNodeInfo, WorkflowPanel, WorkflowSummaryPanel, WorkflowTimeline, WorkflowYamlViewer} from '..';
-
-import {Link, Workflow} from '../../../../models';
-=======
 import {execSpec, Link, Workflow} from '../../../../models';
->>>>>>> 7d054c0f
 import {uiUrl} from '../../../shared/base';
 import {CostOptimisationNudge} from '../../../shared/components/cost-optimisation-nudge';
 import {ErrorNotice} from '../../../shared/components/error-notice';
 import {Loading} from '../../../shared/components/loading';
 import {SecurityNudge} from '../../../shared/components/security-nudge';
 import {hasWarningConditionBadge} from '../../../shared/conditions-panel';
-<<<<<<< HEAD
-import {Consumer, ContextApis} from '../../../shared/context';
-=======
 import {Context} from '../../../shared/context';
 import {historyUrl} from '../../../shared/history';
->>>>>>> 7d054c0f
 import {RetryWatch} from '../../../shared/retry-watch';
 import {services} from '../../../shared/services';
 import * as Operations from '../../../shared/workflow-operations-map';
@@ -48,57 +37,10 @@
     return null;
 }
 
-<<<<<<< HEAD
-interface WorkflowDetailsState {
-    workflow?: Workflow;
-    links?: Link[];
-    error?: Error;
-}
-
-export class WorkflowDetails extends React.Component<RouteComponentProps<any>, WorkflowDetailsState> {
-    public static contextTypes = {
-        router: PropTypes.object,
-        apis: PropTypes.object
-    };
-
-    private retryWatch: RetryWatch<Workflow>;
-    private timelineComponent: WorkflowTimeline;
-
-    private get selectedTabKey() {
-        return new URLSearchParams(this.props.location.search).get('tab') || 'workflow';
-    }
-
-    private get selectedNodeId() {
-        return new URLSearchParams(this.props.location.search).get('nodeId');
-    }
-
-    private get sidePanel() {
-        return parseSidePanelParam(new URLSearchParams(this.props.location.search).get('sidePanel'));
-    }
-
-    constructor(props: RouteComponentProps<any>) {
-        super(props);
-        this.state = {};
-    }
-
-    private get namespace() {
-        return this.props.match.params.namespace;
-    }
-
-    private get name() {
-        return this.props.match.params.name;
-    }
-
-    public componentDidMount() {
-        this.loadWorkflow();
-        services.info.getInfo().then(info => this.setState({links: info.links}));
-    }
-=======
 export const WorkflowDetails = ({history, location, match}: RouteComponentProps<any>) => {
     // boiler-plate
     const {navigation, popup} = useContext(Context);
     const queryParams = new URLSearchParams(location.search);
->>>>>>> 7d054c0f
 
     const [namespace] = useState(match.params.namespace);
     const [name] = useState(match.params.name);
@@ -106,106 +48,6 @@
     const [nodeId, setNodeId] = useState(queryParams.get('nodeId'));
     const [sidePanel, setSidePanel] = useState(queryParams.get('sidePanel'));
 
-<<<<<<< HEAD
-    public componentWillUnmount() {
-        this.stopWatch();
-    }
-
-    public render() {
-        const selectedNode = this.state.workflow && this.state.workflow.status && this.state.workflow.status.nodes && this.state.workflow.status.nodes[this.selectedNodeId];
-        return (
-            <Consumer>
-                {ctx => (
-                    <Page
-                        title={'Workflow Details'}
-                        toolbar={{
-                            breadcrumbs: [
-                                {
-                                    title: 'Workflows',
-                                    path: uiUrl('workflows')
-                                },
-                                {title: this.namespace + '/' + this.name}
-                            ],
-                            actionMenu: {
-                                items: this.getItems(ctx)
-                            },
-                            tools: (
-                                <div className='workflow-details__topbar-buttons'>
-                                    <a className={classNames({active: this.selectedTabKey === 'summary'})} onClick={() => this.selectTab('summary')}>
-                                        <i className='fa fa-columns' />
-                                        {this.state.workflow && this.state.workflow.status.conditions && hasWarningConditionBadge(this.state.workflow.status.conditions) && (
-                                            <span className='badge' />
-                                        )}
-                                    </a>
-                                    <a className={classNames({active: this.selectedTabKey === 'events'})} onClick={() => this.selectTab('events')}>
-                                        <i className='fa argo-icon-notification' />
-                                    </a>
-                                    <a className={classNames({active: this.selectedTabKey === 'timeline'})} onClick={() => this.selectTab('timeline')}>
-                                        <i className='fa argo-icon-timeline' />
-                                    </a>
-                                    <a className={classNames({active: this.selectedTabKey === 'workflow'})} onClick={() => this.selectTab('workflow')}>
-                                        <i className='fa argo-icon-workflow' />
-                                    </a>
-                                </div>
-                            )
-                        }}>
-                        <div className={classNames('workflow-details', {'workflow-details--step-node-expanded': !!selectedNode})}>
-                            <ErrorNotice error={this.state.error} />
-                            {(this.selectedTabKey === 'summary' && this.renderSummaryTab()) ||
-                                (this.state.workflow && (
-                                    <div>
-                                        <div className='workflow-details__graph-container'>
-                                            {(this.selectedTabKey === 'workflow' && (
-                                                <WorkflowPanel
-                                                    workflowMetadata={this.state.workflow.metadata}
-                                                    workflowStatus={this.state.workflow.status}
-                                                    selectedNodeId={this.selectedNodeId}
-                                                    nodeClicked={nodeId => this.selectNode(nodeId)}
-                                                />
-                                            )) ||
-                                                (this.selectedTabKey === 'events' && (
-                                                    <EventsPanel namespace={this.state.workflow.metadata.namespace} kind='Workflow' name={this.state.workflow.metadata.name} />
-                                                )) || (
-                                                    <WorkflowTimeline
-                                                        workflow={this.state.workflow}
-                                                        selectedNodeId={this.selectedNodeId}
-                                                        nodeClicked={node => this.selectNode(node.id)}
-                                                        ref={timeline => (this.timelineComponent = timeline)}
-                                                    />
-                                                )}
-                                        </div>
-                                        <div className='workflow-details__step-info'>
-                                            <button className='workflow-details__step-info-close' onClick={() => this.removeNodeSelection()}>
-                                                <i className='argo-icon-close' />
-                                            </button>
-                                            {selectedNode && (
-                                                <WorkflowNodeInfo
-                                                    node={selectedNode}
-                                                    workflow={this.state.workflow}
-                                                    links={this.state.links}
-                                                    onShowContainerLogs={(nodeId, container) => this.openContainerLogsPanel(nodeId, container)}
-                                                    onShowYaml={nodeId => this.openNodeYaml(nodeId)}
-                                                    archived={false}
-                                                />
-                                            )}
-                                        </div>
-                                    </div>
-                                ))}
-                        </div>
-                        {this.state.workflow && (
-                            <SlidingPanel isShown={this.selectedNodeId && !!this.sidePanel} onClose={() => this.closeSidePanel()}>
-                                {this.sidePanel && this.sidePanel.type === 'logs' && (
-                                    <WorkflowLogsViewer workflow={this.state.workflow} nodeId={this.sidePanel.nodeId} container={this.sidePanel.container} archived={false} />
-                                )}
-                                {this.sidePanel && this.sidePanel.type === 'yaml' && <WorkflowYamlViewer workflow={this.state.workflow} selectedNode={selectedNode} />}
-                            </SlidingPanel>
-                        )}
-                    </Page>
-                )}
-            </Consumer>
-        );
-    }
-=======
     useEffect(() => {
         history.push(historyUrl('workflows/{namespace}/{name}', {namespace, name, tab, nodeId, sidePanel}));
     }, [namespace, name, tab, nodeId, sidePanel]);
@@ -220,15 +62,10 @@
             .then(info => setLinks(info.links))
             .catch(setError);
     }, []);
->>>>>>> 7d054c0f
 
     const parsedSidePanel = parseSidePanelParam(sidePanel);
 
-<<<<<<< HEAD
-    private getItems(ctx: any) {
-=======
     const getItems = () => {
->>>>>>> 7d054c0f
         const workflowOperationsMap: WorkflowOperations = Operations.WorkflowOperationsMap;
         const items = Object.keys(workflowOperationsMap).map(actionName => {
             const workflowOperation = workflowOperationsMap[actionName];
@@ -329,33 +166,6 @@
         );
     };
 
-<<<<<<< HEAD
-    private stopWatch() {
-        if (this.retryWatch) {
-            this.retryWatch.stop();
-        }
-    }
-
-    private loadWorkflow() {
-        this.stopWatch();
-        services.workflows
-            .get(this.namespace, this.name)
-            .then(workflow => this.setState({workflow}))
-            .then(() => {
-                this.retryWatch = new RetryWatch<Workflow>(
-                    resourceVersion => services.workflows.watch({name: this.name, namespace: this.namespace, resourceVersion}),
-                    () => this.setState({}),
-                    e => this.setState({workflow: e.object}),
-                    error => this.setState({error})
-                );
-            })
-            .catch(error => this.setState({error}));
-    }
-
-    private get appContext(): AppContext {
-        return this.context as AppContext;
-    }
-=======
     useEffect(() => {
         services.workflows
             .get(namespace, name)
@@ -381,7 +191,6 @@
         retryWatch.start(workflow.metadata.resourceVersion);
         return () => retryWatch.stop();
     }, [workflow]);
->>>>>>> 7d054c0f
 
     const openLink = (link: Link) => {
         const url = link.url

import {Page, SlidingPanel} from 'argo-ui';
import * as classNames from 'classnames';
import * as React from 'react';
import {useContext, useEffect, useRef, useState} from 'react';
import {RouteComponentProps} from 'react-router';
import {ArtifactRepository, execSpec, isArchivedWorkflow, Link, NodeStatus, Parameter, Workflow} from '../../../../models';
import {ANNOTATION_KEY_POD_NAME_VERSION} from '../../../shared/annotations';
import {artifactRepoHasLocation, findArtifact} from '../../../shared/artifacts';
import {uiUrl} from '../../../shared/base';
import {CostOptimisationNudge} from '../../../shared/components/cost-optimisation-nudge';
import {ErrorNotice} from '../../../shared/components/error-notice';
import {ProcessURL} from '../../../shared/components/links';
import {Loading} from '../../../shared/components/loading';
import {SecurityNudge} from '../../../shared/components/security-nudge';
import {hasArtifactGCError, hasWarningConditionBadge} from '../../../shared/conditions-panel';
import {Context} from '../../../shared/context';
import {historyUrl} from '../../../shared/history';
import {getPodName, getTemplateNameFromNode} from '../../../shared/pod-name';
import {RetryWatch} from '../../../shared/retry-watch';
import {services} from '../../../shared/services';
import {getResolvedTemplates} from '../../../shared/template-resolution';
import {useQueryParams} from '../../../shared/use-query-params';
import {useResizableWidth} from '../../../shared/use-resizable-width';
import {useTransition} from '../../../shared/use-transition';
import * as Operations from '../../../shared/workflow-operations-map';
import {WorkflowOperations} from '../../../shared/workflow-operations-map';
import {WidgetGallery} from '../../../widgets/widget-gallery';
import {EventsPanel} from '../events-panel';
import {ResubmitWorkflowPanel} from '../resubmit-workflow-panel';
import {WorkflowArtifacts} from '../workflow-artifacts';
import {WorkflowLogsViewer} from '../workflow-logs-viewer/workflow-logs-viewer';
import {WorkflowNodeInfo} from '../workflow-node-info/workflow-node-info';
import {WorkflowPanel} from '../workflow-panel/workflow-panel';
import {WorkflowParametersPanel} from '../workflow-parameters-panel';
import {WorkflowSummaryPanel} from '../workflow-summary-panel';
import {WorkflowTimeline} from '../workflow-timeline/workflow-timeline';
import {WorkflowYamlViewer} from '../workflow-yaml-viewer/workflow-yaml-viewer';
import {ArtifactPanel} from './artifact-panel';
import {SuspendInputs} from './suspend-inputs';
import {WorkflowResourcePanel} from './workflow-resource-panel';

require('./workflow-details.scss');

function parseSidePanelParam(param: string) {
    const [type, nodeId, container] = (param || '').split(':');
    return {type, nodeId, container: container || 'main'};
}

const LEFT_NAV_WIDTH = 60;
const GRAPH_CONTAINER_MIN_WIDTH = 490;
const INITIAL_SIDE_PANEL_WIDTH = 570;
const ANIMATION_MS = 200;
const ANIMATION_BUFFER_MS = 20;

// This is used instead of React state since the state update is async and there's a delay for parent
// component to render with the updated state.
let globalDeleteArchived = false;

const DeleteCheck = (props: {isWfInDB: boolean; isWfInCluster: boolean}) => {
    // The local states are created intentionally so that the checkbox works as expected
    const [da, sda] = useState(false);
    if (props.isWfInDB && props.isWfInCluster) {
        return (
            <>
                <p>Are you sure you want to delete this workflow?</p>
                <div className='workflows-list__status'>
                    <input
                        type='checkbox'
                        className='workflows-list__status--checkbox'
                        checked={da}
                        onClick={() => {
                            sda(!da);
                            globalDeleteArchived = !globalDeleteArchived;
                        }}
                        id='delete-check'
                    />
                    <label htmlFor='delete-check'>Delete in database</label>
                </div>
            </>
        );
    } else {
        return (
            <>
                <p>Are you sure you want to delete this workflow?</p>
            </>
        );
    }
};

export const WorkflowDetails = ({history, location, match}: RouteComponentProps<any>) => {
    // boiler-plate
    const {navigation, popup} = useContext(Context);
    const queryParams = new URLSearchParams(location.search);

    const [namespace] = useState(match.params.namespace);
    const [isWfInDB, setIsWfInDB] = useState(false);
    const [isWfInCluster, setIsWfInCluster] = useState(false);
    const [name, setName] = useState(match.params.name);
    const [tab, setTab] = useState(queryParams.get('tab') || 'workflow');
    const [nodeId, setNodeId] = useState(queryParams.get('nodeId'));
    const [nodePanelView, setNodePanelView] = useState(queryParams.get('nodePanelView'));
    const [sidePanel, setSidePanel] = useState(queryParams.get('sidePanel'));
    const [parameters, setParameters] = useState<Parameter[]>([]);
    const sidePanelRef = useRef<HTMLDivElement>(null);
    const [workflow, setWorkflow] = useState<Workflow>();
    const [links, setLinks] = useState<Link[]>();
    const [error, setError] = useState<Error>();
    const selectedNode = workflow && workflow.status && workflow.status.nodes && workflow.status.nodes[nodeId];
    const selectedArtifact = workflow && workflow.status && findArtifact(workflow.status, nodeId);
    const [selectedTemplateArtifactRepo, setSelectedTemplateArtifactRepo] = useState<ArtifactRepository>();
    const isSidePanelExpanded = !!(selectedNode || selectedArtifact);
    const isSidePanelAnimating = useTransition(isSidePanelExpanded, ANIMATION_MS + ANIMATION_BUFFER_MS);
    const {width: sidePanelWidth, dragHandleProps: sidePanelDragHandleProps} = useResizableWidth({
        disabled: isSidePanelAnimating || !isSidePanelExpanded,
        initialWidth: INITIAL_SIDE_PANEL_WIDTH,
        maxWidth: globalThis.innerWidth - LEFT_NAV_WIDTH - GRAPH_CONTAINER_MIN_WIDTH,
        minWidth: INITIAL_SIDE_PANEL_WIDTH,
        resizedElementRef: sidePanelRef
    });

    useEffect(
        useQueryParams(history, p => {
            setTab(p.get('tab') || 'workflow');
            setNodeId(p.get('nodeId'));
            setNodePanelView(p.get('nodePanelView'));
            setSidePanel(p.get('sidePanel'));
        }),
        [history]
    );

    const getInputParametersForNode = (selectedWorkflowNodeId: string): Parameter[] => {
        const selectedWorkflowNode = workflow && workflow.status && workflow.status.nodes && workflow.status.nodes[selectedWorkflowNodeId];
        return (
            selectedWorkflowNode?.inputs?.parameters?.map(param => {
                const paramClone = {...param};
                if (paramClone.enum) {
                    paramClone.value = paramClone.default;
                }
                return paramClone;
            }) || []
        );
    };

    useEffect(() => {
        // update the default Artifact Repository for the Template that corresponds to the selectedArtifact
        // if there's an ArtifactLocation configured for the Template we use that
        // otherwise we use the central one for the Workflow configured in workflow.status.artifactRepositoryRef.artifactRepository
        // (Note that individual Artifacts may also override whatever this gets set to)
        if (workflow?.status?.nodes && selectedArtifact) {
            const template = getResolvedTemplates(workflow, workflow.status.nodes[selectedArtifact.nodeId]);
            const artifactRepo = template?.archiveLocation;
            if (artifactRepo && artifactRepoHasLocation(artifactRepo)) {
                setSelectedTemplateArtifactRepo(artifactRepo);
            } else {
                setSelectedTemplateArtifactRepo(workflow.status.artifactRepositoryRef.artifactRepository);
            }
        }
    }, [workflow, selectedArtifact]);

    useEffect(() => {
        history.push(historyUrl('workflows/{namespace}/{name}', {namespace, name, tab, nodeId, nodePanelView, sidePanel}));
    }, [namespace, name, tab, nodeId, nodePanelView, sidePanel]);

    useEffect(() => {
        services.info
            .getInfo()
            .then(info => setLinks(info.links))
            .catch(setError);
        services.info.collectEvent('openedWorkflowDetails').then();
    }, []);

    useEffect(() => {
        setParameters(getInputParametersForNode(nodeId));
    }, [nodeId, workflow]);

    const parsedSidePanel = parseSidePanelParam(sidePanel);

    const getItems = () => {
        const workflowOperationsMap: WorkflowOperations = Operations.WorkflowOperationsMap;
        const items = Object.keys(workflowOperationsMap)
            .filter(actionName => !workflowOperationsMap[actionName].disabled(workflow))
            .map(actionName => {
                const workflowOperation = workflowOperationsMap[actionName];
                return {
                    title: workflowOperation.title.charAt(0).toUpperCase() + workflowOperation.title.slice(1),
                    iconClassName: workflowOperation.iconClassName,
                    action: () => {
<<<<<<< HEAD
                        if (actionName !== 'RESUBMIT') {
=======
                        if (workflowOperation.title === 'DELETE') {
                            popup
                                .confirm('Confirm', () => <DeleteCheck isWfInDB={isWfInDB} isWfInCluster={isWfInCluster} />)
                                .then(yes => {
                                    if (yes) {
                                        if (isWfInCluster) {
                                            services.workflows
                                                .delete(workflow.metadata.name, workflow.metadata.namespace)
                                                .then(() => {
                                                    setIsWfInCluster(false);
                                                })
                                                .catch(setError);
                                        }
                                        if (isWfInDB && (globalDeleteArchived || !isWfInCluster)) {
                                            services.workflows
                                                .deleteArchived(workflow.metadata.uid, workflow.metadata.namespace)
                                                .then(() => {
                                                    setIsWfInDB(false);
                                                })
                                                .catch(setError);
                                        }
                                        navigation.goto(uiUrl(`workflows/${workflow.metadata.namespace}`));
                                        // TODO: This is a temporary workaround so that the list of workflows
                                        //  is correctly displayed. Workflow list page needs to be more responsive.
                                        window.location.reload();
                                    }
                                });
                        } else {
>>>>>>> de3f2940
                            popup.confirm('Confirm', `Are you sure you want to ${workflowOperation.title.toLowerCase()} this workflow?`).then(yes => {
                                if (yes) {
                                    workflowOperation
                                        .action(workflow)
                                        .then((wf: Workflow) => {
<<<<<<< HEAD
                                            if (workflowOperation.title === 'DELETE') {
                                                navigation.goto(uiUrl(`workflows/${workflow.metadata.namespace}`));
                                            } else {
                                                setName(wf.metadata.name);
                                            }
=======
                                            setName(wf.metadata.name);
>>>>>>> de3f2940
                                        })
                                        .catch(setError);
                                }
                            });
<<<<<<< HEAD
                        } else {
                            setSidePanel('resubmit');
=======
>>>>>>> de3f2940
                        }
                    }
                };
            });

        items.push({
            action: () => setSidePanel('logs'),
            iconClassName: 'fa fa-bars',
            title: 'Logs'
        });

        items.push({
            action: () => setSidePanel('share'),
            iconClassName: 'fa fa-share-alt',
            title: 'Share'
        });

        if (links) {
            links
                .filter(link => link.scope === 'workflow')
                .forEach(link => {
                    items.push({
                        title: link.name,
                        iconClassName: 'fa fa-external-link-alt',
                        action: () => openLink(link)
                    });
                });
        }

        // we only want one link, and we have a preference
        for (const k of [
            'workflows.argoproj.io/workflow-template',
            'workflows.argoproj.io/cluster-workflow-template',
            'workflows.argoproj.io/cron-workflow',
            'workflows.argoproj.io/workflow-event-binding',
            'workflows.argoproj.io/resubmitted-from-workflow'
        ]) {
            const labels = workflow?.metadata?.labels || {};
            const v = labels[k];
            if (v) {
                items.push({
                    title: 'Previous Runs',
                    iconClassName: 'fa fa-search',
                    action: () => navigation.goto(uiUrl(`workflows/${workflow.metadata.namespace}?label=${k}=${v}`))
                });
                break; // only add one item
            }
        }

        if (workflow?.spec?.workflowTemplateRef) {
            const templateName: string = workflow.spec.workflowTemplateRef.name;
            const clusterScope: boolean = workflow.spec.workflowTemplateRef.clusterScope;
            const url: string = clusterScope ? uiUrl(`cluster-workflow-templates/${templateName}`) : uiUrl(`workflow-templates/${workflow.metadata.namespace}/${templateName}`);
            const icon: string = clusterScope ? 'fa fa-window-restore' : 'fa fa-window-maximize';

            const templateLink: Link = {
                name: 'Open Workflow Template',
                scope: 'workflow',
                url
            };

            items.push({
                title: templateLink.name,
                iconClassName: icon,
                action: () => openLink(templateLink)
            });
        }

        return items;
    };

    const renderSecurityNudge = () => {
        if (!execSpec(workflow).securityContext) {
            return <SecurityNudge>This workflow does not have security context set. It maybe possible to set this to run it more securely.</SecurityNudge>;
        }
    };

    const renderCostOptimisations = () => {
        const recommendations: string[] = [];
        if (!execSpec(workflow).activeDeadlineSeconds) {
            recommendations.push('activeDeadlineSeconds');
        }
        if (!execSpec(workflow).ttlStrategy) {
            recommendations.push('ttlStrategy');
        }
        if (!execSpec(workflow).podGC) {
            recommendations.push('podGC');
        }
        if (recommendations.length === 0) {
            return;
        }
        return (
            <CostOptimisationNudge name='workflow'>
                You do not have {recommendations.join('/')} enabled for this workflow. Enabling these will reduce your costs.
            </CostOptimisationNudge>
        );
    };

    const renderSummaryTab = () => {
        return (
            <>
                {!workflow ? (
                    <Loading />
                ) : (
                    <div className='workflow-details__container'>
                        <div className='argo-container'>
                            <div className='workflow-details__content'>
                                <WorkflowSummaryPanel workflow={workflow} />
                                {renderSecurityNudge()}
                                {renderCostOptimisations()}
                                {workflow.spec.arguments && workflow.spec.arguments.parameters && (
                                    <React.Fragment>
                                        <h6>Parameters</h6>
                                        <WorkflowParametersPanel parameters={workflow.spec.arguments.parameters} />
                                    </React.Fragment>
                                )}
                                <h5>Artifacts</h5>
                                <WorkflowArtifacts workflow={workflow} archived={isArchivedWorkflow(workflow)} />
                                <WorkflowResourcePanel workflow={workflow} />
                            </div>
                        </div>
                    </div>
                )}
            </>
        );
    };
    useEffect(() => {
        const retryWatch = new RetryWatch<Workflow>(
            () => services.workflows.watch({name, namespace}),
            () => {
                setIsWfInCluster(true);
                setError(null);
            },
            e => {
                if (e.type === 'DELETED') {
                    setError(new Error('Workflow gone'));
                    setIsWfInCluster(false);
                } else {
                    if (hasArtifactGCError(e.object.status.conditions)) {
                        setError(new Error('Artifact garbage collection failed'));
                    }
                    setWorkflow(e.object);
                    setIsWfInCluster(true);
                }
            },
            err => {
                setError(err);
                setIsWfInCluster(false);
            }
        );
        retryWatch.start();
        return () => retryWatch.stop();
    }, [namespace, name]);

    useEffect(() => {
        if (!workflow && !isWfInCluster) {
            services.workflows
                .getArchived(namespace, name)
                .then(wf => {
                    setError(null);
                    setWorkflow(wf);
                    setIsWfInDB(true);
                })
                .catch(newErr => {
                    if (newErr.status !== 404) {
                        setError(newErr);
                    }
                });
        }
    }, [namespace, name, isWfInCluster]);

    const openLink = (link: Link) => {
        const object = {
            metadata: {
                namespace: workflow.metadata.namespace,
                name: workflow.metadata.name
            },
            workflow,
            status: {
                startedAt: workflow.status.startedAt,
                finishedAt: workflow.status.finishedAt
            }
        };
        const url = ProcessURL(link.url, object);

        if ((window.event as MouseEvent).ctrlKey || (window.event as MouseEvent).metaKey) {
            window.open(url, '_blank');
        } else {
            document.location.href = url;
        }
    };

    const setParameter = (key: string, value: string) => {
        setParameters(previous => {
            return previous?.map(parameter => {
                if (parameter.name === key) {
                    parameter.value = value;
                }
                return parameter;
            });
        });
    };

    const renderSuspendNodeOptions = () => {
        return <SuspendInputs parameters={parameters} nodeId={nodeId} setParameter={setParameter} />;
    };

    const getParametersAsJsonString = () => {
        const outputVariables: {[x: string]: string} = {};
        parameters.forEach(param => {
            outputVariables[param.name] = param.value;
        });
        return JSON.stringify(outputVariables);
    };

    const updateOutputParametersForNodeIfRequired = () => {
        // No need to set outputs on node if there are no parameters
        if (parameters.length > 0) {
            return services.workflows.set(workflow.metadata.name, workflow.metadata.namespace, 'id=' + nodeId, getParametersAsJsonString());
        }
        return Promise.resolve(null);
    };

    const resumeNode = () => {
        return services.workflows.resume(workflow.metadata.name, workflow.metadata.namespace, 'id=' + nodeId);
    };

    const renderResumePopup = () => {
        return popup.confirm('Confirm', renderSuspendNodeOptions).then(yes => {
            if (yes) {
                updateOutputParametersForNodeIfRequired()
                    .then(resumeNode)
                    .catch(setError);
            }
        });
    };

    const ensurePodName = (wf: Workflow, node: NodeStatus, nodeID: string): string => {
        if (workflow && node) {
            const annotations = workflow.metadata.annotations || {};
            const version = annotations[ANNOTATION_KEY_POD_NAME_VERSION];
            const templateName = getTemplateNameFromNode(node);
            return getPodName(wf.metadata.name, node.name, templateName, node.id, version);
        }

        return nodeID;
    };

    const podName = ensurePodName(workflow, selectedNode, nodeId);

    return (
        <Page
            title={'Workflow Details'}
            toolbar={{
                breadcrumbs: [
                    {title: 'Workflows', path: uiUrl('workflows')},
                    {title: namespace, path: uiUrl('workflows/' + namespace)},
                    {title: name, path: uiUrl('workflows/' + namespace + '/' + name)}
                ],
                actionMenu: {
                    items: getItems()
                },
                tools: (
                    <div className='workflow-details__topbar-buttons'>
                        <a className={classNames({active: tab === 'summary'})} onClick={() => setTab('summary')}>
                            <i className='fa fa-columns' />
                            {workflow && workflow.status.conditions && hasWarningConditionBadge(workflow.status.conditions) && <span className='badge' />}
                        </a>
                        <a className={classNames({active: tab === 'events'})} onClick={() => setTab('events')}>
                            <i className='fa argo-icon-notification' />
                        </a>
                        <a className={classNames({active: tab === 'timeline'})} onClick={() => setTab('timeline')}>
                            <i className='fa argo-icon-timeline' />
                        </a>
                        <a className={classNames({active: tab === 'workflow'})} onClick={() => setTab('workflow')}>
                            <i className='fa argo-icon-workflow' />
                        </a>
                    </div>
                )
            }}>
            <div className={classNames('workflow-details', {'workflow-details--step-node-expanded': isSidePanelExpanded})}>
                <ErrorNotice error={error} />
                {(tab === 'summary' && renderSummaryTab()) ||
                    (workflow && (
                        <div className='workflow-details__graph-container-wrapper'>
                            <div className='workflow-details__graph-container' style={{minWidth: GRAPH_CONTAINER_MIN_WIDTH}}>
                                {(tab === 'workflow' && (
                                    <WorkflowPanel workflowMetadata={workflow.metadata} workflowStatus={workflow.status} selectedNodeId={nodeId} nodeClicked={setNodeId} />
                                )) ||
                                    (tab === 'events' && <EventsPanel namespace={workflow.metadata.namespace} kind='Workflow' name={workflow.metadata.name} />) || (
                                        <WorkflowTimeline workflow={workflow} selectedNodeId={nodeId} nodeClicked={node => setNodeId(node.id)} />
                                    )}
                            </div>
                            <div
                                className='workflow-details__step-info'
                                ref={sidePanelRef}
                                style={{
                                    minWidth: !isSidePanelExpanded || isSidePanelAnimating ? 0 : `${INITIAL_SIDE_PANEL_WIDTH}px`,
                                    transition: isSidePanelAnimating ? `width ${ANIMATION_MS}ms` : 'unset',
                                    width: isSidePanelExpanded ? `${sidePanelWidth}px` : 0
                                }}>
                                <button className='workflow-details__step-info-close' onClick={() => setNodeId(null)}>
                                    <i className='argo-icon-close' />
                                </button>
                                <div className='workflow-details__step-info-drag-handle' {...sidePanelDragHandleProps} />
                                {selectedNode && (
                                    <WorkflowNodeInfo
                                        node={selectedNode}
                                        onTabSelected={setNodePanelView}
                                        selectedTabKey={nodePanelView}
                                        workflow={workflow}
                                        links={links}
                                        onShowContainerLogs={(x, container) => setSidePanel(`logs:${x}:${container}`)}
                                        onShowEvents={() => setSidePanel(`events:${nodeId}`)}
                                        onShowYaml={() => setSidePanel(`yaml:${nodeId}`)}
                                        archived={isArchivedWorkflow(workflow)}
                                        onResume={() => renderResumePopup()}
                                    />
                                )}
                                {selectedArtifact && <ArtifactPanel workflow={workflow} artifact={selectedArtifact} artifactRepository={selectedTemplateArtifactRepo} />}
                            </div>
                        </div>
                    ))}
            </div>
            {workflow && (
                <SlidingPanel isShown={!!sidePanel} onClose={() => setSidePanel(null)}>
                    {parsedSidePanel.type === 'logs' && (
                        <WorkflowLogsViewer
                            workflow={workflow}
                            initialPodName={podName}
                            nodeId={parsedSidePanel.nodeId}
                            container={parsedSidePanel.container}
                            archived={isArchivedWorkflow(workflow)}
                        />
                    )}
                    {parsedSidePanel.type === 'events' && <EventsPanel namespace={namespace} kind='Pod' name={podName} />}
                    {parsedSidePanel.type === 'share' && <WidgetGallery namespace={namespace} name={name} />}
                    {parsedSidePanel.type === 'yaml' && <WorkflowYamlViewer workflow={workflow} selectedNode={selectedNode} />}
                    {parsedSidePanel.type === 'resubmit' && <ResubmitWorkflowPanel workflow={workflow} />}
                    {!parsedSidePanel}
                </SlidingPanel>
            )}
        </Page>
    );
};<|MERGE_RESOLUTION|>--- conflicted
+++ resolved
@@ -185,9 +185,6 @@
                     title: workflowOperation.title.charAt(0).toUpperCase() + workflowOperation.title.slice(1),
                     iconClassName: workflowOperation.iconClassName,
                     action: () => {
-<<<<<<< HEAD
-                        if (actionName !== 'RESUBMIT') {
-=======
                         if (workflowOperation.title === 'DELETE') {
                             popup
                                 .confirm('Confirm', () => <DeleteCheck isWfInDB={isWfInDB} isWfInCluster={isWfInCluster} />)
@@ -215,32 +212,22 @@
                                         window.location.reload();
                                     }
                                 });
+
+                        } else if (workflowOperation.title === "RESUBMIT"){
+                            setSidePanel('resubmit');
                         } else {
->>>>>>> de3f2940
                             popup.confirm('Confirm', `Are you sure you want to ${workflowOperation.title.toLowerCase()} this workflow?`).then(yes => {
                                 if (yes) {
                                     workflowOperation
                                         .action(workflow)
                                         .then((wf: Workflow) => {
-<<<<<<< HEAD
-                                            if (workflowOperation.title === 'DELETE') {
-                                                navigation.goto(uiUrl(`workflows/${workflow.metadata.namespace}`));
-                                            } else {
-                                                setName(wf.metadata.name);
-                                            }
-=======
                                             setName(wf.metadata.name);
->>>>>>> de3f2940
                                         })
                                         .catch(setError);
                                 }
                             });
-<<<<<<< HEAD
-                        } else {
-                            setSidePanel('resubmit');
-=======
->>>>>>> de3f2940
                         }
+                            
                     }
                 };
             });

--- conflicted
+++ resolved
@@ -105,12 +105,6 @@
         history.push(historyUrl('workflows/{namespace}/{name}', {namespace, name, tab, nodeId, nodePanelView, sidePanel}));
     }, [namespace, name, tab, nodeId, nodePanelView, sidePanel]);
 
-<<<<<<< HEAD
-=======
-    const [workflow, setWorkflow] = useState<Workflow>();
-    const [links, setLinks] = useState<Link[]>();
-    const [error, setError] = useState<Error>();
->>>>>>> e60d7277
     useEffect(() => {
         services.info
             .getInfo()

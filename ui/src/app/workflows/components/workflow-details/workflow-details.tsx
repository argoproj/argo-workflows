import {AppContext, NotificationType, Page, SlidingPanel} from 'argo-ui';
import * as classNames from 'classnames';
import * as PropTypes from 'prop-types';
import * as React from 'react';
import {RouteComponentProps} from 'react-router';
import {Subscription} from 'rxjs';

import * as models from '../../../../models';
import {Link, NodePhase} from '../../../../models';
import {uiUrl} from '../../../shared/base';
import {services} from '../../../shared/services';

import {WorkflowArtifacts, WorkflowDag, WorkflowDagRenderOptions, WorkflowLogsViewer, WorkflowNodeInfo, WorkflowSummaryPanel, WorkflowTimeline, WorkflowYamlViewer} from '..';
import {Consumer, ContextApis} from '../../../shared/context';
import {Utils} from '../../../shared/utils';
import {WorkflowDagRenderOptionsPanel} from '../workflow-dag/workflow-dag-render-options-panel';
import {WorkflowParametersPanel} from '../workflow-parameters-panel';

require('./workflow-details.scss');

function parseSidePanelParam(param: string) {
    const [type, nodeId, container] = (param || '').split(':');
    if (type === 'logs' || type === 'yaml') {
        return {type, nodeId, container: container || 'main'};
    }
    return null;
}

export class WorkflowDetails extends React.Component<RouteComponentProps<any>, {workflowDagRenderOptions: WorkflowDagRenderOptions; workflow: models.Workflow; links: Link[]}> {
    public static contextTypes = {
        router: PropTypes.object,
        apis: PropTypes.object
    };

    private changesSubscription: Subscription;
    private timelineComponent: WorkflowTimeline;

    private get selectedTabKey() {
        return new URLSearchParams(this.props.location.search).get('tab') || 'workflow';
    }

    private get selectedNodeId() {
        return new URLSearchParams(this.props.location.search).get('nodeId');
    }

    private get sidePanel() {
        return parseSidePanelParam(new URLSearchParams(this.props.location.search).get('sidePanel'));
    }

    constructor(props: RouteComponentProps<any>) {
        super(props);
        this.state = {workflowDagRenderOptions: {horizontal: false, zoom: 1, hideSucceeded: false}, workflow: null, links: null};
    }

    public componentDidMount() {
        this.loadWorkflow(this.props.match.params.namespace, this.props.match.params.name);
        services.info.get().then(info => this.setState({links: info.links}));
    }

    public componentWillReceiveProps(nextProps: RouteComponentProps<any>) {
        if (this.props.match.params.name !== nextProps.match.params.name || this.props.match.params.namespace !== nextProps.match.params.namespace) {
            this.loadWorkflow(nextProps.match.params.namespace, nextProps.match.params.name);
        }
    }

    public componentDidUpdate(prevProps: RouteComponentProps<any>) {
        // Redraw timeline component after node details panel collapsed/expanded.
        const prevSelectedNodeId = new URLSearchParams(this.props.location.search).get('nodeId');
        if (this.timelineComponent && !!this.selectedNodeId !== !!prevSelectedNodeId) {
            setTimeout(() => {
                this.timelineComponent.updateWidth();
            }, 300);
        }
    }

    public componentWillUnmount() {
        this.ensureUnsubscribed();
    }

    public render() {
        const selectedNode = this.state.workflow && this.state.workflow.status && this.state.workflow.status.nodes && this.state.workflow.status.nodes[this.selectedNodeId];
        const workflowPhase: NodePhase = this.state.workflow && this.state.workflow.status ? this.state.workflow.status.phase : undefined;
        return (
            <Consumer>
                {ctx => (
                    <Page
                        title={'Workflow Details'}
                        toolbar={{
                            breadcrumbs: [
                                {
                                    title: 'Workflows',
                                    path: uiUrl('workflows')
                                },
                                {title: this.props.match.params.name}
                            ],
                            actionMenu: {
<<<<<<< HEAD
                                items: [
                                    {
                                        title: 'Retry',
                                        iconClassName: 'fa fa-undo',
                                        disabled: workflowPhase === undefined || !(workflowPhase === 'Failed' || workflowPhase === 'Error'),
                                        action: () => this.retryWorkflow(ctx)
                                    },
                                    {
                                        title: 'Resubmit',
                                        iconClassName: 'fa fa-plus-circle ',
                                        action: () => this.resubmitWorkflow(ctx)
                                    },
                                    {
                                        title: 'Suspend',
                                        iconClassName: 'fa fa-pause',
                                        disabled: !Utils.isWorkflowRunning(this.state.workflow) || Utils.isWorkflowSuspended(this.state.workflow),
                                        action: () => this.suspendWorkflow(ctx)
                                    },
                                    {
                                        title: 'Resume',
                                        iconClassName: 'fa fa-play',
                                        disabled: !Utils.isWorkflowSuspended(this.state.workflow),
                                        action: () => this.resumeWorkflow(ctx)
                                    },
                                    {
                                        title: 'Stop',
                                        iconClassName: 'fa fa-stop-circle',
                                        disabled: !Utils.isWorkflowRunning(this.state.workflow),
                                        action: () => this.stopWorkflow(ctx)
                                    },
                                    {
                                        title: 'Terminate',
                                        iconClassName: 'fa fa-times-circle',
                                        disabled: !Utils.isWorkflowRunning(this.state.workflow),
                                        action: () => this.terminateWorkflow(ctx)
                                    },
                                    {
                                        title: 'Delete',
                                        iconClassName: 'fa fa-trash',
                                        action: () => this.deleteWorkflow(ctx)
                                    }
                                ]
=======
                                items: this.getItems(workflowPhase, ctx)
>>>>>>> 14478bc0
                            },
                            tools: (
                                <div className='workflow-details__topbar-buttons'>
                                    {this.selectedTabKey === 'workflow' && (
                                        <WorkflowDagRenderOptionsPanel
                                            {...this.state.workflowDagRenderOptions}
                                            onChange={workflowDagRenderOptions => this.setState({workflowDagRenderOptions})}
                                        />
                                    )}
                                    <a className={classNames({active: this.selectedTabKey === 'summary'})} onClick={() => this.selectTab('summary')}>
                                        <i className='fa fa-columns' />
                                    </a>
                                    <a className={classNames({active: this.selectedTabKey === 'timeline'})} onClick={() => this.selectTab('timeline')}>
                                        <i className='fa argo-icon-timeline' />
                                    </a>
                                    <a className={classNames({active: this.selectedTabKey === 'workflow'})} onClick={() => this.selectTab('workflow')}>
                                        <i className='fa argo-icon-workflow' />
                                    </a>
                                </div>
                            )
                        }}>
                        <div className={classNames('workflow-details', {'workflow-details--step-node-expanded': !!selectedNode})}>
                            {(this.selectedTabKey === 'summary' && this.renderSummaryTab()) ||
                                (this.state.workflow && (
                                    <div>
                                        <div className='workflow-details__graph-container'>
                                            {(this.selectedTabKey === 'workflow' && (
                                                <WorkflowDag
                                                    renderOptions={this.state.workflowDagRenderOptions}
                                                    workflow={this.state.workflow}
                                                    selectedNodeId={this.selectedNodeId}
                                                    nodeClicked={node => this.selectNode(node.id)}
                                                />
                                            )) || (
                                                <WorkflowTimeline
                                                    workflow={this.state.workflow}
                                                    selectedNodeId={this.selectedNodeId}
                                                    nodeClicked={node => this.selectNode(node.id)}
                                                    ref={timeline => (this.timelineComponent = timeline)}
                                                />
                                            )}
                                        </div>
                                        <div className='workflow-details__step-info'>
                                            <button className='workflow-details__step-info-close' onClick={() => this.removeNodeSelection()}>
                                                <i className='argo-icon-close' />
                                            </button>
                                            {selectedNode && (
                                                <WorkflowNodeInfo
                                                    node={selectedNode}
                                                    workflow={this.state.workflow}
                                                    links={this.state.links}
                                                    onShowContainerLogs={(nodeId, container) => this.openContainerLogsPanel(nodeId, container)}
                                                    onShowYaml={nodeId => this.openNodeYaml(nodeId)}
                                                    archived={false}
                                                />
                                            )}
                                        </div>
                                    </div>
                                ))}
                        </div>
                        {this.state.workflow && (
                            <SlidingPanel isShown={this.selectedNodeId && !!this.sidePanel} onClose={() => this.closeSidePanel()}>
                                {this.sidePanel && this.sidePanel.type === 'logs' && (
                                    <WorkflowLogsViewer workflow={this.state.workflow} nodeId={this.sidePanel.nodeId} container={this.sidePanel.container} archived={false} />
                                )}
                                {this.sidePanel && this.sidePanel.type === 'yaml' && <WorkflowYamlViewer workflow={this.state.workflow} selectedNode={selectedNode} />}
                            </SlidingPanel>
                        )}
                    </Page>
                )}
            </Consumer>
        );
    }

    private getItems(workflowPhase: 'Pending' | 'Running' | 'Succeeded' | 'Skipped' | 'Failed' | 'Error', ctx: any) {
        const items = [
            {
                title: 'Retry',
                iconClassName: 'fa fa-undo',
                disabled: workflowPhase === undefined || !(workflowPhase === 'Failed' || workflowPhase === 'Error'),
                action: () => this.retryWorkflow(ctx)
            },
            {
                title: 'Resubmit',
                iconClassName: 'fa fa-plus-circle ',
                action: () => this.resubmitWorkflow(ctx)
            },
            {
                title: 'Suspend',
                iconClassName: 'fa fa-pause',
                disabled: !Utils.isWorkflowRunning(this.state.workflow) || Utils.isWorkflowSuspended(this.state.workflow),
                action: () => this.suspendWorkflow(ctx)
            },
            {
                title: 'Resume',
                iconClassName: 'fa fa-play',
                disabled: !Utils.isWorkflowSuspended(this.state.workflow),
                action: () => this.resumeWorkflow(ctx)
            },
            {
                title: 'Terminate',
                iconClassName: 'fa fa-times-circle',
                disabled: !Utils.isWorkflowRunning(this.state.workflow),
                action: () => this.terminateWorkflow(ctx)
            },
            {
                title: 'Delete',
                iconClassName: 'fa fa-trash',
                action: () => this.deleteWorkflow(ctx)
            }
        ];
        if (this.state.links) {
            this.state.links
                .filter(link => link.scope === 'workflow')
                .forEach(link => {
                    items.push({
                        title: link.name,
                        iconClassName: 'fa fa-link',
                        action: () => this.openLink(link)
                    });
                });
        }
        return items;
    }

    private deleteWorkflow(ctx: ContextApis) {
        if (!confirm('Are you sure you want to delete this workflow?\nThere is no undo.')) {
            return;
        }
        services.workflows
            .delete(this.props.match.params.name, this.props.match.params.namespace)
            .then(() => ctx.navigation.goto(uiUrl(`workflows/`)))
            .catch(error => {
                this.appContext.apis.notifications.show({
                    content: 'Unable to delete workflow',
                    type: NotificationType.Error
                });
            });
    }

    private stopWorkflow(ctx: ContextApis) {
        if (!confirm('Are you sure you want to stop this workflow?')) {
            return;
        }
        services.workflows
            .stop(this.props.match.params.name, this.props.match.params.namespace)
            .then(wf => ctx.navigation.goto(uiUrl(`workflows/${wf.metadata.namespace}/${wf.metadata.name}`)))
            .catch(error => {
                this.appContext.apis.notifications.show({
                    content: 'Unable to terminate workflow',
                    type: NotificationType.Error
                });
            });
    }

    private terminateWorkflow(ctx: ContextApis) {
        if (!confirm('Are you sure you want to terminate this workflow?')) {
            return;
        }
        services.workflows
            .terminate(this.props.match.params.name, this.props.match.params.namespace)
            .then(wf => ctx.navigation.goto(uiUrl(`workflows/${wf.metadata.namespace}/${wf.metadata.name}`)))
            .catch(error => {
                this.appContext.apis.notifications.show({
                    content: 'Unable to terminate workflow',
                    type: NotificationType.Error
                });
            });
    }

    private resumeWorkflow(ctx: ContextApis) {
        services.workflows
            .resume(this.props.match.params.name, this.props.match.params.namespace)
            .then(wf => ctx.navigation.goto(uiUrl(`workflows/${wf.metadata.namespace}/${wf.metadata.name}`)))
            .catch(error => {
                this.appContext.apis.notifications.show({
                    content: 'Unable to resume workflow',
                    type: NotificationType.Error
                });
            });
    }

    private suspendWorkflow(ctx: ContextApis) {
        services.workflows
            .suspend(this.props.match.params.name, this.props.match.params.namespace)
            .then(wf => ctx.navigation.goto(uiUrl(`workflows/${wf.metadata.namespace}/${wf.metadata.name}`)))
            .catch(error => {
                this.appContext.apis.notifications.show({
                    content: 'Unable to suspend workflow',
                    type: NotificationType.Error
                });
            });
    }

    private resubmitWorkflow(ctx: ContextApis) {
        if (!confirm('Are you sure you want to re-submit this workflow?')) {
            return;
        }
        services.workflows
            .resubmit(this.props.match.params.name, this.props.match.params.namespace)
            .then(wf => ctx.navigation.goto(uiUrl(`workflows/${wf.metadata.namespace}/${wf.metadata.name}`)))
            .catch(error => {
                this.appContext.apis.notifications.show({
                    content: 'Unable to resubmit workflow',
                    type: NotificationType.Error
                });
            });
    }

    private retryWorkflow(ctx: ContextApis) {
        services.workflows
            .retry(this.props.match.params.name, this.props.match.params.namespace)
            .then(wf => ctx.navigation.goto(uiUrl(`workflows/${wf.metadata.namespace}/${wf.metadata.name}`)))
            .catch(error => {
                this.appContext.apis.notifications.show({
                    content: 'Unable to retry workflow',
                    type: NotificationType.Error
                });
            });
    }

    private openNodeYaml(nodeId: string) {
        const params = new URLSearchParams(this.appContext.router.route.location.search);
        params.set('sidePanel', `yaml:${nodeId}`);
        this.appContext.router.history.push(`${this.props.match.url}?${params.toString()}`);
    }

    private openContainerLogsPanel(nodeId: string, container: string) {
        const params = new URLSearchParams(this.appContext.router.route.location.search);
        params.set('sidePanel', `logs:${nodeId}:${container}`);
        this.appContext.router.history.push(`${this.props.match.url}?${params.toString()}`);
    }

    private closeSidePanel() {
        const params = new URLSearchParams(this.appContext.router.route.location.search);
        params.delete('sidePanel');
        this.appContext.router.history.push(`${this.props.match.url}?${params.toString()}`);
    }

    private selectTab(tab: string) {
        this.appContext.router.history.push(`${this.props.match.url}?tab=${tab}&nodeId=${this.selectedNodeId}`);
    }

    private selectNode(nodeId: string) {
        this.appContext.router.history.push(`${this.props.match.url}?tab=${this.selectedTabKey}&nodeId=${nodeId}`);
    }

    private removeNodeSelection() {
        const params = new URLSearchParams(this.appContext.router.route.location.search);
        params.delete('nodeId');
        this.appContext.router.history.push(`${this.props.match.url}?${params.toString()}`);
    }

    private renderSummaryTab() {
        if (!this.state.workflow) {
            return <div>Loading...</div>;
        }
        return (
            <div className='argo-container'>
                <div className='workflow-details__content'>
                    <WorkflowSummaryPanel workflow={this.state.workflow} />
                    {this.state.workflow.spec.arguments && this.state.workflow.spec.arguments.parameters && (
                        <React.Fragment>
                            <h6>Parameters</h6>
                            <WorkflowParametersPanel parameters={this.state.workflow.spec.arguments.parameters} />
                        </React.Fragment>
                    )}
                    <h6>Artifacts</h6>
                    <WorkflowArtifacts workflow={this.state.workflow} archived={false} />
                </div>
            </div>
        );
    }

    private ensureUnsubscribed() {
        if (this.changesSubscription) {
            this.changesSubscription.unsubscribe();
        }
        this.changesSubscription = null;
    }

    private async loadWorkflow(namespace: string, name: string) {
        try {
            this.ensureUnsubscribed();
            this.changesSubscription = services.workflows
                .watch({name, namespace})
                .map(changeEvent => changeEvent.object)
                .catch((error, caught) => {
                    return caught;
                })
                .subscribe(workflow => {
                    this.setState({workflow});
                });
        } catch (e) {
            this.appContext.apis.notifications.show({
                content: 'Unable to load workflow',
                type: NotificationType.Error
            });
        }
    }

    private get appContext(): AppContext {
        return this.context as AppContext;
    }

    private openLink(link: Link) {
        document.location.href = link.url.replace('${metadata.namespace}', this.state.workflow.metadata.namespace).replace('${metadata.name}', this.state.workflow.metadata.name);
    }
}<|MERGE_RESOLUTION|>--- conflicted
+++ resolved
@@ -94,52 +94,7 @@
                                 {title: this.props.match.params.name}
                             ],
                             actionMenu: {
-<<<<<<< HEAD
-                                items: [
-                                    {
-                                        title: 'Retry',
-                                        iconClassName: 'fa fa-undo',
-                                        disabled: workflowPhase === undefined || !(workflowPhase === 'Failed' || workflowPhase === 'Error'),
-                                        action: () => this.retryWorkflow(ctx)
-                                    },
-                                    {
-                                        title: 'Resubmit',
-                                        iconClassName: 'fa fa-plus-circle ',
-                                        action: () => this.resubmitWorkflow(ctx)
-                                    },
-                                    {
-                                        title: 'Suspend',
-                                        iconClassName: 'fa fa-pause',
-                                        disabled: !Utils.isWorkflowRunning(this.state.workflow) || Utils.isWorkflowSuspended(this.state.workflow),
-                                        action: () => this.suspendWorkflow(ctx)
-                                    },
-                                    {
-                                        title: 'Resume',
-                                        iconClassName: 'fa fa-play',
-                                        disabled: !Utils.isWorkflowSuspended(this.state.workflow),
-                                        action: () => this.resumeWorkflow(ctx)
-                                    },
-                                    {
-                                        title: 'Stop',
-                                        iconClassName: 'fa fa-stop-circle',
-                                        disabled: !Utils.isWorkflowRunning(this.state.workflow),
-                                        action: () => this.stopWorkflow(ctx)
-                                    },
-                                    {
-                                        title: 'Terminate',
-                                        iconClassName: 'fa fa-times-circle',
-                                        disabled: !Utils.isWorkflowRunning(this.state.workflow),
-                                        action: () => this.terminateWorkflow(ctx)
-                                    },
-                                    {
-                                        title: 'Delete',
-                                        iconClassName: 'fa fa-trash',
-                                        action: () => this.deleteWorkflow(ctx)
-                                    }
-                                ]
-=======
                                 items: this.getItems(workflowPhase, ctx)
->>>>>>> 14478bc0
                             },
                             tools: (
                                 <div className='workflow-details__topbar-buttons'>
@@ -240,6 +195,12 @@
                 action: () => this.resumeWorkflow(ctx)
             },
             {
+                title: 'Stop',
+                iconClassName: 'fa fa-stop-circle',
+                disabled: !Utils.isWorkflowRunning(this.state.workflow),
+                action: () => this.stopWorkflow(ctx)
+            },
+            {
                 title: 'Terminate',
                 iconClassName: 'fa fa-times-circle',
                 disabled: !Utils.isWorkflowRunning(this.state.workflow),

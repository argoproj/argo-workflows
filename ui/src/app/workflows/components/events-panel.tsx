import * as React from 'react';
import {useEffect, useState} from 'react';
import {Event} from '../../../models';
import {ErrorNotice} from '../../shared/components/error-notice';
import {Notice} from '../../shared/components/notice';
import {Timestamp} from '../../shared/components/timestamp';
import {ToggleButton} from '../../shared/components/toggle-button';
import {ListWatch} from '../../shared/list-watch';
import {services} from '../../shared/services';

<<<<<<< HEAD
export const EventsPanel = (props: {namespace: string; name: string; kind: string}) => {
=======
export const EventsPanel = ({namespace, name, kind}: {namespace: string; name: string; kind: string}) => {
>>>>>>> 7d054c0f
    const [showAll, setShowAll] = useState(false);
    const [hideNormal, setHideNormal] = useState(false);
    const [events, setEvents] = useState<Event[]>();
    const [error, setError] = useState<Error>();

    useEffect(() => {
        const fieldSelectors: string[] = [];
        if (!showAll) {
<<<<<<< HEAD
            fieldSelectors.push('involvedObject.kind=' + props.kind);
            fieldSelectors.push('involvedObject.name=' + props.name);
=======
            fieldSelectors.push('involvedObject.kind=' + kind);
            fieldSelectors.push('involvedObject.name=' + name);
>>>>>>> 7d054c0f
        }
        if (hideNormal) {
            fieldSelectors.push('type!=Normal');
        }
        const fieldSelector = fieldSelectors.join(',');

        const lw = new ListWatch<Event>(
            // no list function, so we fake it
            () => Promise.resolve({metadata: {}, items: []}),
            () =>
                // ListWatch can only handle Kubernetes Watch Event - so we fake it
<<<<<<< HEAD
                services.workflows.watchEvents(props.namespace, fieldSelector).map(
=======
                services.workflows.watchEvents(namespace, fieldSelector).map(
>>>>>>> 7d054c0f
                    x =>
                        x && {
                            type: 'ADDED',
                            object: x
                        }
                ),
            () => setError(null),
            () => setError(null),
            items => setEvents([...items]),
            setError
        );
        lw.start();
        return () => lw.stop();
    }, [showAll, hideNormal]);

    return (
        <>
            <div style={{margin: 20}}>
                <ToggleButton toggled={showAll} onToggle={() => setShowAll(!showAll)} title='Show all events in the namespace'>
                    Show All
                </ToggleButton>
                <ToggleButton toggled={hideNormal} onToggle={() => setHideNormal(!hideNormal)} title='Hide normal events'>
                    Hide normal
                </ToggleButton>
            </div>
<<<<<<< HEAD
            <ErrorNotice error={error} style={{margin: 20}} />
            {!events || events.length === 0 ? (
                <Notice style={{margin: 20}}>
=======
            <ErrorNotice error={error} />
            {!events || events.length === 0 ? (
                <Notice>
>>>>>>> 7d054c0f
                    <i className='fa fa-spin fa-circle-notch' /> Waiting for events. Still waiting for data? Try changing the filters.
                </Notice>
            ) : (
                <div className='argo-table-list'>
                    <div className='row argo-table-list__head'>
                        <div className='columns small-1'>Type</div>
                        <div className='columns small-2'>Last Seen</div>
                        <div className='columns small-2'>Reason</div>
                        <div className='columns small-2'>Object</div>
                        <div className='columns small-5'>Message</div>
                    </div>
                    {events.map(e => (
                        <div className='row argo-table-list__row' key={e.metadata.uid}>
                            <div className='columns small-1' title={e.type}>
                                {e.type === 'Normal' ? <i className='fa fa-check-circle status-icon--init' /> : <i className='fa fa-exclamation-circle status-icon--pending' />}
                            </div>
                            <div className='columns small-2'>
                                <Timestamp date={e.lastTimestamp} />
                            </div>
                            <div className='columns small-2'>{e.reason}</div>
                            <div className='columns small-2'>
                                {e.involvedObject.kind}/{e.involvedObject.name}
                            </div>
                            <div className='columns small-5'>{e.message}</div>
                        </div>
                    ))}
                </div>
            )}
        </>
    );
};<|MERGE_RESOLUTION|>--- conflicted
+++ resolved
@@ -8,11 +8,7 @@
 import {ListWatch} from '../../shared/list-watch';
 import {services} from '../../shared/services';
 
-<<<<<<< HEAD
-export const EventsPanel = (props: {namespace: string; name: string; kind: string}) => {
-=======
 export const EventsPanel = ({namespace, name, kind}: {namespace: string; name: string; kind: string}) => {
->>>>>>> 7d054c0f
     const [showAll, setShowAll] = useState(false);
     const [hideNormal, setHideNormal] = useState(false);
     const [events, setEvents] = useState<Event[]>();
@@ -21,13 +17,8 @@
     useEffect(() => {
         const fieldSelectors: string[] = [];
         if (!showAll) {
-<<<<<<< HEAD
-            fieldSelectors.push('involvedObject.kind=' + props.kind);
-            fieldSelectors.push('involvedObject.name=' + props.name);
-=======
             fieldSelectors.push('involvedObject.kind=' + kind);
             fieldSelectors.push('involvedObject.name=' + name);
->>>>>>> 7d054c0f
         }
         if (hideNormal) {
             fieldSelectors.push('type!=Normal');
@@ -39,11 +30,7 @@
             () => Promise.resolve({metadata: {}, items: []}),
             () =>
                 // ListWatch can only handle Kubernetes Watch Event - so we fake it
-<<<<<<< HEAD
-                services.workflows.watchEvents(props.namespace, fieldSelector).map(
-=======
                 services.workflows.watchEvents(namespace, fieldSelector).map(
->>>>>>> 7d054c0f
                     x =>
                         x && {
                             type: 'ADDED',
@@ -69,15 +56,9 @@
                     Hide normal
                 </ToggleButton>
             </div>
-<<<<<<< HEAD
-            <ErrorNotice error={error} style={{margin: 20}} />
-            {!events || events.length === 0 ? (
-                <Notice style={{margin: 20}}>
-=======
             <ErrorNotice error={error} />
             {!events || events.length === 0 ? (
                 <Notice>
->>>>>>> 7d054c0f
                     <i className='fa fa-spin fa-circle-notch' /> Waiting for events. Still waiting for data? Try changing the filters.
                 </Notice>
             ) : (

import {Page} from 'argo-ui';
import * as React from 'react';
import {uiUrl} from '../../shared/base';

require('./login.scss');

const getToken = () => {
    for (const cookie of document.cookie.split(';')) {
        if (cookie.startsWith('authorization=')) {
            return cookie.substring(14);
        }
    }
    return null;
};

const maybeLoggedIn = () => !!getToken();
const logout = () => {
    document.cookie = 'authorization=;Max-Age=0';
    document.location.reload(true);
};
const login = (token: string) => {
    document.cookie = 'authorization=' + token + ';SameSite=Strict';
    document.location.href = uiUrl('');
};
export const Login = () => (
    <Page title='Login' toolbar={{breadcrumbs: [{title: 'Login'}]}}>
        <div className='argo-container'>
<<<<<<< HEAD
            <div className='white-box'>
                <h3>
                    <i className='fa fa-shield-alt' /> Login
                </h3>
                <p>
                    You appear to be <b>logged {maybeLoggedIn() ? 'in' : 'out'}</b>. It may not be necessary to login to use Argo, it depends on how it is configured.
                </p>
                <p>
                    <a href='https://github.com/argoproj/argo/blob/master/docs/auth.md'>Learn more</a>.
                </p>
            </div>

            <div className='row'>
                <div className='columns small-4'>
                    <p>If you're using single sign-on:</p>
                    <div>
                        <button className='argo-button argo-button--base-o' onClick={() => (document.location.href = uiUrl('oauth2/redirect'))}>
                            <i className='fa fa-sign-in-alt' /> Login
                        </button>
                    </div>
                </div>
                <div className='columns small-4'>
                    <p>
                        Otherwise, get your token using <code>argo auth token</code> and paste in this box:
                    </p>
                    <div>
                        <textarea id='token' cols={16} rows={8} defaultValue={getToken()} />
                    </div>
                    <div>
                        <button className='argo-button argo-button--base-o' onClick={() => login((document.getElementById('token') as HTMLInputElement).value)}>
                            <i className='fa fa-sign-in-alt' /> Login
                        </button>
                    </div>
                </div>
                <div className='columns small-4'>
                    <div>
                        <p>Something broken?</p>
                        <button className='argo-button argo-button--base-o' onClick={() => logout()}>
                            <i className='fa fa-sign-out-alt' /> Logout
                        </button>
                    </div>
                </div>
=======
            <p>
                <i className='fa fa-info-circle' /> You appear to be <b>logged {maybeLoggedIn() ? 'in' : 'out'}</b>. It may not be necessary to login to use Argo, it depends on how
                it is configured.
            </p>
            <p>
                Get your token using <code>argo auth token</code> and paste in this box.
            </p>
            <textarea id='token' cols={100} rows={20} />
            <div>
                {maybeLoggedIn() && (
                    <button className='argo-button argo-button--base-o' onClick={() => logout()}>
                        <i className='fa fa-lock' /> Logout
                    </button>
                )}
                <button className='argo-button argo-button--base-o' onClick={() => login((document.getElementById('token') as HTMLInputElement).value)}>
                    <i className='fa fa-lock-open' /> Login
                </button>
>>>>>>> bc421380
            </div>
        </div>
    </Page>
);<|MERGE_RESOLUTION|>--- conflicted
+++ resolved
@@ -25,7 +25,6 @@
 export const Login = () => (
     <Page title='Login' toolbar={{breadcrumbs: [{title: 'Login'}]}}>
         <div className='argo-container'>
-<<<<<<< HEAD
             <div className='white-box'>
                 <h3>
                     <i className='fa fa-shield-alt' /> Login
@@ -52,7 +51,7 @@
                         Otherwise, get your token using <code>argo auth token</code> and paste in this box:
                     </p>
                     <div>
-                        <textarea id='token' cols={16} rows={8} defaultValue={getToken()} />
+                        <textarea id='token' cols={16} rows={8} />
                     </div>
                     <div>
                         <button className='argo-button argo-button--base-o' onClick={() => login((document.getElementById('token') as HTMLInputElement).value)}>
@@ -68,25 +67,6 @@
                         </button>
                     </div>
                 </div>
-=======
-            <p>
-                <i className='fa fa-info-circle' /> You appear to be <b>logged {maybeLoggedIn() ? 'in' : 'out'}</b>. It may not be necessary to login to use Argo, it depends on how
-                it is configured.
-            </p>
-            <p>
-                Get your token using <code>argo auth token</code> and paste in this box.
-            </p>
-            <textarea id='token' cols={100} rows={20} />
-            <div>
-                {maybeLoggedIn() && (
-                    <button className='argo-button argo-button--base-o' onClick={() => logout()}>
-                        <i className='fa fa-lock' /> Logout
-                    </button>
-                )}
-                <button className='argo-button argo-button--base-o' onClick={() => login((document.getElementById('token') as HTMLInputElement).value)}>
-                    <i className='fa fa-lock-open' /> Login
-                </button>
->>>>>>> bc421380
             </div>
         </div>
     </Page>

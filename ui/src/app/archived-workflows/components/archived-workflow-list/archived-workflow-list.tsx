import {Page} from 'argo-ui';

import * as React from 'react';
import {Link, RouteComponentProps} from 'react-router-dom';
import * as models from '../../../../models';
import {Workflow} from '../../../../models';
import {uiUrl} from '../../../shared/base';
import {BasePage} from '../../../shared/components/base-page';
import {ErrorNotice} from '../../../shared/components/error-notice';
import {Loading} from '../../../shared/components/loading';
import {PaginationPanel} from '../../../shared/components/pagination-panel';
import {PhaseIcon} from '../../../shared/components/phase-icon';
import {Timestamp} from '../../../shared/components/timestamp';
import {ZeroState} from '../../../shared/components/zero-state';
import {formatDuration, wfDuration} from '../../../shared/duration';
import {Pagination, parseLimit} from '../../../shared/pagination';
import {services} from '../../../shared/services';
import {Utils} from '../../../shared/utils';
import {ArchivedWorkflowFilters} from '../archived-workflow-filters/archived-workflow-filters';

interface State {
    pagination: Pagination;
    namespace: string;
    selectedPhases: string[];
    selectedLabels: string[];
    minStartedAt?: Date;
    maxStartedAt?: Date;
    workflows?: Workflow[];
    error?: Error;
}

const defaultPaginationLimit = 10;

export class ArchivedWorkflowList extends BasePage<RouteComponentProps<any>, State> {
    constructor(props: RouteComponentProps<any>, context: any) {
        super(props, context);
        this.state = {
            pagination: {offset: this.queryParam('offset'), limit: parseLimit(this.queryParam('limit')) || defaultPaginationLimit},
            namespace: this.props.match.params.namespace,
            selectedPhases: this.queryParams('phase'),
            selectedLabels: this.queryParams('label'),
            minStartedAt: this.parseTime(this.queryParam('minStartedAt')) || this.lastMonth(),
            maxStartedAt: this.parseTime(this.queryParam('maxStartedAt')) || this.nextDay()
        };
    }

    public componentDidMount(): void {
        this.fetchArchivedWorkflows(
            this.state.namespace,
            this.state.selectedPhases,
            this.state.selectedLabels,
            this.state.minStartedAt,
            this.state.maxStartedAt,
            this.state.pagination
        );
    }

    public render() {
        return (
            <Page
                title='Archived Workflows'
                toolbar={{
                    breadcrumbs: [{title: 'Archived Workflows', path: uiUrl('archived-workflows')}]
                }}>
                <div className='row'>
                    <div className='columns small-12 xlarge-2'>
                        <div>
                            <ArchivedWorkflowFilters
                                workflows={this.state.workflows || []}
                                namespace={this.state.namespace}
                                phaseItems={Object.values([models.NODE_PHASE.SUCCEEDED, models.NODE_PHASE.FAILED, models.NODE_PHASE.ERROR])}
                                selectedPhases={this.state.selectedPhases}
                                selectedLabels={this.state.selectedLabels}
                                minStartedAt={this.state.minStartedAt}
                                maxStartedAt={this.state.maxStartedAt}
                                onChange={(namespace, selectedPhases, selectedLabels, minStartedAt, maxStartedAt) =>
                                    this.changeFilters(namespace, selectedPhases, selectedLabels, minStartedAt, maxStartedAt, {limit: this.state.pagination.limit})
                                }
                            />
                        </div>
                    </div>
                    <div className='columns small-12 xlarge-10'>{this.renderWorkflows()}</div>
                </div>
            </Page>
        );
    }

    private lastMonth() {
        const dt = new Date();
        dt.setMonth(dt.getMonth() - 1);
        dt.setHours(0, 0, 0, 0);
        return dt;
    }

    private nextDay() {
        const dt = new Date();
        dt.setDate(dt.getDate() + 1);
        dt.setHours(0, 0, 0, 0);
        return dt;
    }

    private parseTime(dateStr: string) {
        if (dateStr != null) {
            return new Date(dateStr);
        }
    }

    private changeFilters(namespace: string, selectedPhases: string[], selectedLabels: string[], minStartedAt: Date, maxStartedAt: Date, pagination: Pagination) {
        this.fetchArchivedWorkflows(namespace, selectedPhases, selectedLabels, minStartedAt, maxStartedAt, pagination);
    }

    private get filterParams() {
        const params = new URLSearchParams();
        this.state.selectedPhases.forEach(phase => {
            params.append('phase', phase);
        });
        this.state.selectedLabels.forEach(label => {
            params.append('label', label);
        });
        params.append('minStartedAt', this.state.minStartedAt.toISOString());
        params.append('maxStartedAt', this.state.maxStartedAt.toISOString());
        if (this.state.pagination.offset) {
            params.append('offset', this.state.pagination.offset);
        }
        if (this.state.pagination.limit !== defaultPaginationLimit) {
            params.append('limit', this.state.pagination.limit.toString());
        }
        return params;
    }

    private saveHistory() {
        this.url = uiUrl('archived-workflows/' + (this.state.namespace || '') + '?' + this.filterParams.toString());
        Utils.setCurrentNamespace(this.state.namespace);
    }

    private fetchArchivedWorkflows(namespace: string, selectedPhases: string[], selectedLabels: string[], minStartedAt: Date, maxStartedAt: Date, pagination: Pagination): void {
        services.archivedWorkflows
            .list(namespace, selectedPhases, selectedLabels, minStartedAt, maxStartedAt, pagination)
            .then(list => {
                this.setState(
                    {
                        error: null,
                        namespace,
                        workflows: list.items || [],
                        selectedPhases,
                        selectedLabels,
                        minStartedAt,
                        maxStartedAt,
                        pagination: {
                            limit: pagination.limit,
                            offset: pagination.offset,
                            nextOffset: list.metadata.continue
                        }
                    },
                    this.saveHistory
                );
            })
            .catch(error => this.setState({error}));
    }

    private renderWorkflows() {
        if (this.state.error) {
            return <ErrorNotice error={this.state.error}/>;
        }
        if (!this.state.workflows) {
            return <Loading/>;
        }
        const learnMore = <a href='https://argoproj.github.io/argo/workflow-archive/'>Learn more</a>;
        if (this.state.workflows.length === 0) {
            return (
                <ZeroState title='No archived workflows'>
<<<<<<< HEAD
                    <p>To add entries to the archive you must enabled archiving in configuration. Records are the
                        created in the archive on workflow completion.</p>
=======
                    <p>To add entries to the archive you must enabled archiving in configuration. Records are created in the archive on workflow completion.</p>
>>>>>>> 58ac52b8
                    <p>{learnMore}.</p>
                </ZeroState>
            );
        }

        return (
            <>
                <div className='argo-table-list'>
                    <div className='row argo-table-list__head'>
                        <div className='columns small-1'/>
                        <div className='columns small-3'>NAME</div>
                        <div className='columns small-2'>NAMESPACE</div>
                        <div className='columns small-2'>STARTED</div>
                        <div className='columns small-2'>FINISHED</div>
                        <div className='columns small-2'>DURATION</div>
                    </div>
                    {this.state.workflows.map(w => (
                        <Link className='row argo-table-list__row' key={`${w.metadata.uid}`}
                              to={uiUrl(`archived-workflows/${w.metadata.namespace}/${w.metadata.uid}`)}>
                            <div className='columns small-1'>
                                <PhaseIcon value={w.status.phase}/>
                            </div>
                            <div className='columns small-3'>{w.metadata.name}</div>
                            <div className='columns small-2'>{w.metadata.namespace}</div>
                            <div className='columns small-2'>
                                <Timestamp date={w.status.startedAt}/>
                            </div>
                            <div className='columns small-2'>
                                <Timestamp date={w.status.finishedAt}/>
                            </div>
                            <div className='columns small-2'>{formatDuration(wfDuration(w.status))}</div>
                        </Link>
                    ))}
                </div>
                <PaginationPanel
                    onChange={pagination =>
                        this.changeFilters(this.state.namespace, this.state.selectedPhases, this.state.selectedLabels, this.state.minStartedAt, this.state.maxStartedAt, pagination)
                    }
                    pagination={this.state.pagination}
                />
                <p>
                    <i className='fa fa-info-circle'/> Records are created in the archive when a workflow
                    completes. {learnMore}.
                </p>
            </>
        );
    }
}<|MERGE_RESOLUTION|>--- conflicted
+++ resolved
@@ -169,12 +169,7 @@
         if (this.state.workflows.length === 0) {
             return (
                 <ZeroState title='No archived workflows'>
-<<<<<<< HEAD
-                    <p>To add entries to the archive you must enabled archiving in configuration. Records are the
-                        created in the archive on workflow completion.</p>
-=======
                     <p>To add entries to the archive you must enabled archiving in configuration. Records are created in the archive on workflow completion.</p>
->>>>>>> 58ac52b8
                     <p>{learnMore}.</p>
                 </ZeroState>
             );

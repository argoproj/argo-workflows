<<<<<<< HEAD
import {Layout, NavigationManager, Notifications, NotificationsManager, Popup, PopupManager, PopupProps} from 'argo-ui';

import {NotificationType} from 'argo-ui/src/index';
import {createBrowserHistory} from 'history';
import * as PropTypes from 'prop-types';
import * as React from 'react';
import {Redirect, Route, Router, Switch} from 'react-router';
import {Version} from '../models';
import apidocs from './apidocs';
import archivedWorkflows from './archived-workflows';
import clusterWorkflowTemplates from './cluster-workflow-templates';
import cronWorkflows from './cron-workflows';
import events from './events';
import eventsource from './event-sources';
import help from './help';
import login from './login';
import reports from './reports';
import {uiUrl} from './shared/base';
import ErrorBoundary from './shared/components/error-boundary';
import {ContextApis, Provider} from './shared/context';
import {services} from './shared/services';
import {Utils} from './shared/utils';
import userinfo from './userinfo';
import workflowEventBindings from './workflow-event-bindings';
import workflowTemplates from './workflow-templates';
import workflows from './workflows';

const eventsUrl = uiUrl('events');
const workflowsUrl = uiUrl('workflows');
const eventSourceUrl = uiUrl('event-sources');
const workflowsEventBindingsUrl = uiUrl('workflow-event-bindings');
const workflowTemplatesUrl = uiUrl('workflow-templates');
const clusterWorkflowTemplatesUrl = uiUrl('cluster-workflow-templates');
const cronWorkflowsUrl = uiUrl('cron-workflows');
const archivedWorkflowsUrl = uiUrl('archived-workflows');
const helpUrl = uiUrl('help');
const apiDocsUrl = uiUrl('apidocs');
const userInfoUrl = uiUrl('userinfo');
const loginUrl = uiUrl('login');
const timelineUrl = uiUrl('timeline');
const reportsUrl = uiUrl('reports');

export const history = createBrowserHistory();

const navItems = [
    {
        title: 'Events',
        path: eventsUrl,
        iconClassName: 'fa fa-broadcast-tower'
    },
    {
        title: 'EventSources',
        path: eventSourceUrl,
        iconClassName: 'fas fa-bolt'
    },
    {
        title: 'Workflows',
        path: workflowsUrl,
        iconClassName: 'fa fa-sitemap'
    },
    {
        title: 'Workflow Event Bindings',
        path: workflowsEventBindingsUrl,
        iconClassName: 'fa fa-cloud'
    },
    {
        title: 'Workflow Templates',
        path: workflowTemplatesUrl,
        iconClassName: 'fa fa-window-maximize'
    },
    {
        title: 'Cluster Workflow Templates',
        path: clusterWorkflowTemplatesUrl,
        iconClassName: 'fa fa-window-restore'
    },
    {
        title: 'Cron Workflows',
        path: cronWorkflowsUrl,
        iconClassName: 'fa fa-clock'
    },
    {
        title: 'Archived Workflows',
        path: archivedWorkflowsUrl,
        iconClassName: 'fa fa-archive'
    },
    {
        title: 'Reports',
        path: reportsUrl,
        iconClassName: 'fa fa-chart-bar'
    },
    {
        title: 'User',
        path: userInfoUrl,
        iconClassName: 'fa fa-user-alt'
    },
    {
        title: 'API Docs',
        path: apiDocsUrl,
        iconClassName: 'fa fa-code'
    },
    {
        title: 'Help',
        path: helpUrl,
        iconClassName: 'fa fa-question-circle'
    }
];
=======
import {NavigationManager, NotificationsManager, PopupManager} from 'argo-ui';

import {createBrowserHistory} from 'history';
import * as PropTypes from 'prop-types';
import * as React from 'react';
import {AppRouter} from './app-router';
import {ContextApis, Provider} from './shared/context';

const history = createBrowserHistory();
>>>>>>> 7d054c0f

export class App extends React.Component<{}> {
    public static childContextTypes = {
        history: PropTypes.object,
        apis: PropTypes.object
    };

    private readonly popupManager: PopupManager;
    private readonly notificationsManager: NotificationsManager;
    private readonly navigationManager: NavigationManager;

    constructor(props: {}) {
        super(props);
        this.popupManager = new PopupManager();
        this.notificationsManager = new NotificationsManager();
        this.navigationManager = new NavigationManager(history);
    }

    public render() {
        const providerContext: ContextApis = {
            notifications: this.notificationsManager,
            popup: this.popupManager,
            navigation: this.navigationManager,
            history
        };
        return (
            <Provider value={providerContext}>
<<<<<<< HEAD
                {this.state.popupProps && <Popup {...this.state.popupProps} />}
                <Router history={history}>
                    <Layout navItems={navItems} version={() => <>{this.state.version ? this.state.version.version : 'unknown'}</>}>
                        <Notifications notifications={this.notificationsManager.notifications} />
                        <ErrorBoundary>
                            <Switch>
                                <Route exact={true} strict={true} path={uiUrl('')}>
                                    <Redirect to={workflowsUrl} />
                                </Route>
                                {this.state.namespace && (
                                    <Route exact={true} strict={true} path={eventsUrl}>
                                        <Redirect to={this.eventsUrl} />
                                    </Route>
                                )}
                                <Route exact={true} strict={true} path={timelineUrl}>
                                    <Redirect to={workflowsUrl} />
                                </Route>
                                {this.state.namespace && (
                                    <Route exact={true} strict={true} path={workflowsUrl}>
                                        <Redirect to={this.workflowsUrl} />
                                    </Route>
                                )}
                                {this.state.namespace && (
                                    <Route exact={true} strict={true} path={workflowsEventBindingsUrl}>
                                        <Redirect to={this.workflowsEventBindingsUrl} />
                                    </Route>
                                )}
                                {this.state.namespace && (
                                    <Route exact={true} strict={true} path={workflowTemplatesUrl}>
                                        <Redirect to={this.workflowTemplatesUrl} />
                                    </Route>
                                )}
                                {this.state.namespace && (
                                    <Route exact={true} strict={true} path={cronWorkflowsUrl}>
                                        <Redirect to={this.cronWorkflowsUrl} />
                                    </Route>
                                )}
                                {this.state.namespace && (
                                    <Route exact={true} strict={true} path={archivedWorkflowsUrl}>
                                        <Redirect to={this.archivedWorkflowsUrl} />
                                    </Route>
                                )}
                                {this.state.namespace && (
                                    <Route exact={true} strict={true} path={reportsUrl}>
                                        <Redirect to={this.reportsUrl} />
                                    </Route>
                                )}
                                <Route path={eventsUrl} component={events.component} />
                                <Route path={workflowsUrl} component={workflows.component} />
                                <Route path={eventSourceUrl} component={eventsource.component} />
                                <Route path={workflowsEventBindingsUrl} component={workflowEventBindings.component} />
                                <Route path={workflowTemplatesUrl} component={workflowTemplates.component} />
                                <Route path={clusterWorkflowTemplatesUrl} component={clusterWorkflowTemplates.component} />
                                <Route path={cronWorkflowsUrl} component={cronWorkflows.component} />
                                <Route path={archivedWorkflowsUrl} component={archivedWorkflows.component} />
                                <Route path={reportsUrl} component={reports.component} />
                                <Route exact={true} strict={true} path={helpUrl} component={help.component} />
                                <Route exact={true} strict={true} path={apiDocsUrl} component={apidocs.component} />
                                <Route exact={true} strict={true} path={userInfoUrl} component={userinfo.component} />
                                <Route exact={true} strict={true} path={loginUrl} component={login.component} />
                            </Switch>
                        </ErrorBoundary>
                    </Layout>
                </Router>
=======
                <AppRouter history={history} notificationsManager={this.notificationsManager} popupManager={this.popupManager} />
>>>>>>> 7d054c0f
            </Provider>
        );
    }

<<<<<<< HEAD
    private get eventsUrl() {
        return eventsUrl + '/' + (this.state.namespace || '');
    }

    private get archivedWorkflowsUrl() {
        return archivedWorkflowsUrl + '/' + (this.state.namespace || '');
    }

    private get cronWorkflowsUrl() {
        return cronWorkflowsUrl + '/' + (this.state.namespace || '');
    }

    private get workflowTemplatesUrl() {
        return workflowTemplatesUrl + '/' + (this.state.namespace || '');
    }

    private get workflowsUrl() {
        return workflowsUrl + '/' + (this.state.namespace || '');
    }

    private get workflowsEventBindingsUrl() {
        return workflowsEventBindingsUrl + '/' + (this.state.namespace || '');
    }

    private get reportsUrl() {
        return reportsUrl + '/' + (this.state.namespace || '');
    }

=======
>>>>>>> 7d054c0f
    public getChildContext() {
        return {
            history,
            apis: {
                popup: this.popupManager,
                notifications: this.notificationsManager
            }
        };
    }
}<|MERGE_RESOLUTION|>--- conflicted
+++ resolved
@@ -1,111 +1,3 @@
-<<<<<<< HEAD
-import {Layout, NavigationManager, Notifications, NotificationsManager, Popup, PopupManager, PopupProps} from 'argo-ui';
-
-import {NotificationType} from 'argo-ui/src/index';
-import {createBrowserHistory} from 'history';
-import * as PropTypes from 'prop-types';
-import * as React from 'react';
-import {Redirect, Route, Router, Switch} from 'react-router';
-import {Version} from '../models';
-import apidocs from './apidocs';
-import archivedWorkflows from './archived-workflows';
-import clusterWorkflowTemplates from './cluster-workflow-templates';
-import cronWorkflows from './cron-workflows';
-import events from './events';
-import eventsource from './event-sources';
-import help from './help';
-import login from './login';
-import reports from './reports';
-import {uiUrl} from './shared/base';
-import ErrorBoundary from './shared/components/error-boundary';
-import {ContextApis, Provider} from './shared/context';
-import {services} from './shared/services';
-import {Utils} from './shared/utils';
-import userinfo from './userinfo';
-import workflowEventBindings from './workflow-event-bindings';
-import workflowTemplates from './workflow-templates';
-import workflows from './workflows';
-
-const eventsUrl = uiUrl('events');
-const workflowsUrl = uiUrl('workflows');
-const eventSourceUrl = uiUrl('event-sources');
-const workflowsEventBindingsUrl = uiUrl('workflow-event-bindings');
-const workflowTemplatesUrl = uiUrl('workflow-templates');
-const clusterWorkflowTemplatesUrl = uiUrl('cluster-workflow-templates');
-const cronWorkflowsUrl = uiUrl('cron-workflows');
-const archivedWorkflowsUrl = uiUrl('archived-workflows');
-const helpUrl = uiUrl('help');
-const apiDocsUrl = uiUrl('apidocs');
-const userInfoUrl = uiUrl('userinfo');
-const loginUrl = uiUrl('login');
-const timelineUrl = uiUrl('timeline');
-const reportsUrl = uiUrl('reports');
-
-export const history = createBrowserHistory();
-
-const navItems = [
-    {
-        title: 'Events',
-        path: eventsUrl,
-        iconClassName: 'fa fa-broadcast-tower'
-    },
-    {
-        title: 'EventSources',
-        path: eventSourceUrl,
-        iconClassName: 'fas fa-bolt'
-    },
-    {
-        title: 'Workflows',
-        path: workflowsUrl,
-        iconClassName: 'fa fa-sitemap'
-    },
-    {
-        title: 'Workflow Event Bindings',
-        path: workflowsEventBindingsUrl,
-        iconClassName: 'fa fa-cloud'
-    },
-    {
-        title: 'Workflow Templates',
-        path: workflowTemplatesUrl,
-        iconClassName: 'fa fa-window-maximize'
-    },
-    {
-        title: 'Cluster Workflow Templates',
-        path: clusterWorkflowTemplatesUrl,
-        iconClassName: 'fa fa-window-restore'
-    },
-    {
-        title: 'Cron Workflows',
-        path: cronWorkflowsUrl,
-        iconClassName: 'fa fa-clock'
-    },
-    {
-        title: 'Archived Workflows',
-        path: archivedWorkflowsUrl,
-        iconClassName: 'fa fa-archive'
-    },
-    {
-        title: 'Reports',
-        path: reportsUrl,
-        iconClassName: 'fa fa-chart-bar'
-    },
-    {
-        title: 'User',
-        path: userInfoUrl,
-        iconClassName: 'fa fa-user-alt'
-    },
-    {
-        title: 'API Docs',
-        path: apiDocsUrl,
-        iconClassName: 'fa fa-code'
-    },
-    {
-        title: 'Help',
-        path: helpUrl,
-        iconClassName: 'fa fa-question-circle'
-    }
-];
-=======
 import {NavigationManager, NotificationsManager, PopupManager} from 'argo-ui';
 
 import {createBrowserHistory} from 'history';
@@ -115,7 +7,6 @@
 import {ContextApis, Provider} from './shared/context';
 
 const history = createBrowserHistory();
->>>>>>> 7d054c0f
 
 export class App extends React.Component<{}> {
     public static childContextTypes = {
@@ -143,109 +34,11 @@
         };
         return (
             <Provider value={providerContext}>
-<<<<<<< HEAD
-                {this.state.popupProps && <Popup {...this.state.popupProps} />}
-                <Router history={history}>
-                    <Layout navItems={navItems} version={() => <>{this.state.version ? this.state.version.version : 'unknown'}</>}>
-                        <Notifications notifications={this.notificationsManager.notifications} />
-                        <ErrorBoundary>
-                            <Switch>
-                                <Route exact={true} strict={true} path={uiUrl('')}>
-                                    <Redirect to={workflowsUrl} />
-                                </Route>
-                                {this.state.namespace && (
-                                    <Route exact={true} strict={true} path={eventsUrl}>
-                                        <Redirect to={this.eventsUrl} />
-                                    </Route>
-                                )}
-                                <Route exact={true} strict={true} path={timelineUrl}>
-                                    <Redirect to={workflowsUrl} />
-                                </Route>
-                                {this.state.namespace && (
-                                    <Route exact={true} strict={true} path={workflowsUrl}>
-                                        <Redirect to={this.workflowsUrl} />
-                                    </Route>
-                                )}
-                                {this.state.namespace && (
-                                    <Route exact={true} strict={true} path={workflowsEventBindingsUrl}>
-                                        <Redirect to={this.workflowsEventBindingsUrl} />
-                                    </Route>
-                                )}
-                                {this.state.namespace && (
-                                    <Route exact={true} strict={true} path={workflowTemplatesUrl}>
-                                        <Redirect to={this.workflowTemplatesUrl} />
-                                    </Route>
-                                )}
-                                {this.state.namespace && (
-                                    <Route exact={true} strict={true} path={cronWorkflowsUrl}>
-                                        <Redirect to={this.cronWorkflowsUrl} />
-                                    </Route>
-                                )}
-                                {this.state.namespace && (
-                                    <Route exact={true} strict={true} path={archivedWorkflowsUrl}>
-                                        <Redirect to={this.archivedWorkflowsUrl} />
-                                    </Route>
-                                )}
-                                {this.state.namespace && (
-                                    <Route exact={true} strict={true} path={reportsUrl}>
-                                        <Redirect to={this.reportsUrl} />
-                                    </Route>
-                                )}
-                                <Route path={eventsUrl} component={events.component} />
-                                <Route path={workflowsUrl} component={workflows.component} />
-                                <Route path={eventSourceUrl} component={eventsource.component} />
-                                <Route path={workflowsEventBindingsUrl} component={workflowEventBindings.component} />
-                                <Route path={workflowTemplatesUrl} component={workflowTemplates.component} />
-                                <Route path={clusterWorkflowTemplatesUrl} component={clusterWorkflowTemplates.component} />
-                                <Route path={cronWorkflowsUrl} component={cronWorkflows.component} />
-                                <Route path={archivedWorkflowsUrl} component={archivedWorkflows.component} />
-                                <Route path={reportsUrl} component={reports.component} />
-                                <Route exact={true} strict={true} path={helpUrl} component={help.component} />
-                                <Route exact={true} strict={true} path={apiDocsUrl} component={apidocs.component} />
-                                <Route exact={true} strict={true} path={userInfoUrl} component={userinfo.component} />
-                                <Route exact={true} strict={true} path={loginUrl} component={login.component} />
-                            </Switch>
-                        </ErrorBoundary>
-                    </Layout>
-                </Router>
-=======
                 <AppRouter history={history} notificationsManager={this.notificationsManager} popupManager={this.popupManager} />
->>>>>>> 7d054c0f
             </Provider>
         );
     }
 
-<<<<<<< HEAD
-    private get eventsUrl() {
-        return eventsUrl + '/' + (this.state.namespace || '');
-    }
-
-    private get archivedWorkflowsUrl() {
-        return archivedWorkflowsUrl + '/' + (this.state.namespace || '');
-    }
-
-    private get cronWorkflowsUrl() {
-        return cronWorkflowsUrl + '/' + (this.state.namespace || '');
-    }
-
-    private get workflowTemplatesUrl() {
-        return workflowTemplatesUrl + '/' + (this.state.namespace || '');
-    }
-
-    private get workflowsUrl() {
-        return workflowsUrl + '/' + (this.state.namespace || '');
-    }
-
-    private get workflowsEventBindingsUrl() {
-        return workflowsEventBindingsUrl + '/' + (this.state.namespace || '');
-    }
-
-    private get reportsUrl() {
-        return reportsUrl + '/' + (this.state.namespace || '');
-    }
-
-=======
->>>>>>> 7d054c0f
     public getChildContext() {
         return {
             history,

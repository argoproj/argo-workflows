import {createBrowserHistory} from 'history';
import * as PropTypes from 'prop-types';
import * as React from 'react';
import {Redirect, Route, RouteComponentProps, Router, Switch} from 'react-router';

import {Layout, NavigationManager, Notifications, NotificationsManager, Popup, PopupManager, PopupProps} from 'argo-ui';
import {uiUrl} from './shared/base';
import {ContextApis, Provider} from './shared/context';

import {Version} from '../models';
import apidocs from './apidocs';
import archivedWorkflows from './archived-workflows';
import clusterWorkflowTemplates from './cluster-workflow-templates';
import cronWorkflows from './cron-workflows';
import help from './help';
import login from './login';
import ErrorBoundary from './shared/components/error-boundary';
import {services} from './shared/services';
<<<<<<< HEAD
import user from './user';
=======
import userinfo from './userinfo';
>>>>>>> acf56f9f
import workflowTemplates from './workflow-templates';
import workflows from './workflows';

const workflowsUrl = uiUrl('workflows');
const workflowTemplatesUrl = uiUrl('workflow-templates');
const clusterWorkflowTemplatesUrl = uiUrl('cluster-workflow-templates');

const cronWorkflowUrl = uiUrl('cron-workflows');
const archivedWorkflowUrl = uiUrl('archived-workflows');
const helpUrl = uiUrl('help');
const apiDocsUrl = uiUrl('apidocs');
<<<<<<< HEAD
const userUrl = uiUrl('user');
=======
const userInfoUrl = uiUrl('userinfo');
>>>>>>> acf56f9f
const loginUrl = uiUrl('login');
const timelineUrl = uiUrl('timeline');
const routes: {
    [path: string]: {component: React.ComponentType<RouteComponentProps<any>>};
} = {
    [workflowsUrl]: {component: workflows.component},
    [workflowTemplatesUrl]: {component: workflowTemplates.component},
    [clusterWorkflowTemplatesUrl]: {component: clusterWorkflowTemplates.component},
    [cronWorkflowUrl]: {component: cronWorkflows.component},
    [archivedWorkflowUrl]: {component: archivedWorkflows.component},
    [helpUrl]: {component: help.component},
    [apiDocsUrl]: {component: apidocs.component},
<<<<<<< HEAD
    [userUrl]: {component: user.component},
=======
    [userInfoUrl]: {component: userinfo.component},
>>>>>>> acf56f9f
    [loginUrl]: {component: login.component}
};

export const history = createBrowserHistory();

const navItems = [
    {
        title: 'Timeline',
        path: workflowsUrl,
        iconClassName: 'fa fa-stream'
    },
    {
        title: 'Workflow Templates',
        path: workflowTemplatesUrl,
        iconClassName: 'fa fa-window-maximize'
    },
    {
        title: 'Cluster Workflow Templates',
        path: clusterWorkflowTemplatesUrl,
        iconClassName: 'fa fa-window-restore'
    },
    {
        title: 'Cron Workflows',
        path: cronWorkflowUrl,
        iconClassName: 'fa fa-clock'
    },
    {
        title: 'Archived Workflows',
        path: archivedWorkflowUrl,
        iconClassName: 'fa fa-archive'
    },
    {
        title: 'User',
<<<<<<< HEAD
        path: userUrl,
=======
        path: userInfoUrl,
>>>>>>> acf56f9f
        iconClassName: 'fa fa-user-alt'
    },
    {
        title: 'API Docs',
        path: apiDocsUrl,
        iconClassName: 'fa fa-code'
    },
    {
        title: 'Help',
        path: helpUrl,
        iconClassName: 'fa fa-question-circle'
    }
];

export class App extends React.Component<{}, {version?: Version; popupProps: PopupProps}> {
    public static childContextTypes = {
        history: PropTypes.object,
        apis: PropTypes.object
    };

    private popupManager: PopupManager;
    private notificationsManager: NotificationsManager;
    private navigationManager: NavigationManager;

    constructor(props: {}) {
        super(props);
        this.state = {popupProps: null};
        this.popupManager = new PopupManager();
        this.notificationsManager = new NotificationsManager();
        this.navigationManager = new NavigationManager(history);
    }

    public componentDidMount() {
        this.popupManager.popupProps.subscribe(popupProps => this.setState({popupProps}));
        services.info.getVersion().then(version => this.setState({version}));
    }

    public render() {
        const providerContext: ContextApis = {
            notifications: this.notificationsManager,
            popup: this.popupManager,
            navigation: this.navigationManager,
            history
        };
        return (
            <Provider value={providerContext}>
                {this.state.popupProps && <Popup {...this.state.popupProps} />}
                <Router history={history}>
                    <Switch>
                        <Redirect exact={true} path={uiUrl('')} to={workflowsUrl} />
                        <Redirect from={timelineUrl} to={uiUrl('workflows')} />
                        <ErrorBoundary>
                            <Layout navItems={navItems} version={() => <>{this.state.version ? this.state.version.version : 'unknown'}</>}>
                                <Notifications notifications={this.notificationsManager.notifications} />
                                {Object.keys(routes).map(path => {
                                    const route = routes[path];
                                    return <Route key={path} path={path} component={route.component} />;
                                })}
                            </Layout>
                        </ErrorBoundary>
                    </Switch>
                </Router>
            </Provider>
        );
    }

    public getChildContext() {
        return {
            history,
            apis: {
                popup: this.popupManager,
                notifications: this.notificationsManager
            }
        };
    }
}<|MERGE_RESOLUTION|>--- conflicted
+++ resolved
@@ -16,11 +16,7 @@
 import login from './login';
 import ErrorBoundary from './shared/components/error-boundary';
 import {services} from './shared/services';
-<<<<<<< HEAD
-import user from './user';
-=======
 import userinfo from './userinfo';
->>>>>>> acf56f9f
 import workflowTemplates from './workflow-templates';
 import workflows from './workflows';
 
@@ -32,11 +28,7 @@
 const archivedWorkflowUrl = uiUrl('archived-workflows');
 const helpUrl = uiUrl('help');
 const apiDocsUrl = uiUrl('apidocs');
-<<<<<<< HEAD
-const userUrl = uiUrl('user');
-=======
 const userInfoUrl = uiUrl('userinfo');
->>>>>>> acf56f9f
 const loginUrl = uiUrl('login');
 const timelineUrl = uiUrl('timeline');
 const routes: {
@@ -49,11 +41,7 @@
     [archivedWorkflowUrl]: {component: archivedWorkflows.component},
     [helpUrl]: {component: help.component},
     [apiDocsUrl]: {component: apidocs.component},
-<<<<<<< HEAD
-    [userUrl]: {component: user.component},
-=======
     [userInfoUrl]: {component: userinfo.component},
->>>>>>> acf56f9f
     [loginUrl]: {component: login.component}
 };
 
@@ -87,11 +75,7 @@
     },
     {
         title: 'User',
-<<<<<<< HEAD
-        path: userUrl,
-=======
         path: userInfoUrl,
->>>>>>> acf56f9f
         iconClassName: 'fa fa-user-alt'
     },
     {

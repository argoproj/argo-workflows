--- conflicted
+++ resolved
@@ -13,12 +13,7 @@
     version: string;
 }
 
-<<<<<<< HEAD
-export interface WhoAmIResponse {
-    subject: string;
-=======
 export interface GetUserInfoResponse {
     subject?: string;
     issuer?: string;
->>>>>>> acf56f9f
 }
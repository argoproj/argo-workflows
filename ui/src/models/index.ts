--- conflicted
+++ resolved
@@ -2,9 +2,5 @@
 export * from './workflows';
 export * from './workflow-templates';
 export * from './cron-workflows';
-<<<<<<< HEAD
-export * from './cluster-workflow-templates';
-=======
 export * from './cluster-workflow-templates'
->>>>>>> 38aca5fa
 export {models as kubernetes} from 'argo-ui';
--- conflicted
+++ resolved
@@ -4,9 +4,6 @@
 export * from './workflow-templates';
 export * from './cron-workflows';
 export * from './cluster-workflow-templates';
-<<<<<<< HEAD
 export * from './event-source'
-=======
 export {Sensor, SensorList} from './sensor';
->>>>>>> 339bcebf
 export {models as kubernetes} from 'argo-ui';
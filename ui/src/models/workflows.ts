import * as kubernetes from 'argo-ui/src/models/kubernetes';

/**
 * Arguments to a template
 */
export interface Arguments {
    /**
     * Artifacts is the list of artifacts to pass to the template or workflow
     */
    artifacts?: Artifact[];
    /**
     * Parameters is the list of parameters to pass to the template or workflow
     */
    parameters?: Parameter[];
}

/**
 * Artifact indicates an artifact to place at a specified path
 */
export interface Artifact {
    /**
     * Artifactory contains artifactory artifact location details
     */
    artifactory?: ArtifactoryArtifact;
    /**
     * From allows an artifact to reference an artifact from a previous step
     */
    from?: string;
    /**
     * Git contains git artifact location details
     */
    git?: GitArtifact;
    /**
     * HTTP contains HTTP artifact location details
     */
    http?: HTTPArtifact;
    /**
     * mode bits to use on this file, must be a value between 0 and 0777 set when loading input artifacts.
     */
    mode?: number;
    /**
     * name of the artifact. must be unique within a template's inputs/outputs.
     */
    name: string;
    /**
     * Path is the container path to the artifact
     */
    path?: string;
    /**
     * Raw contains raw artifact location details
     */
    raw?: RawArtifact;
    /**
     * S3 contains S3 artifact location details
     */
    s3?: S3Artifact;
}

/**
 * ArtifactLocation describes a location for a single or multiple artifacts.
 * It is used as single artifact in the context of inputs/outputs (e.g. outputs.artifacts.artname).
 * It is also used to describe the location of multiple artifacts such as the archive location of a single workflow step,
 * which the executor will use as a default location to store its files.
 */
export interface ArtifactLocation {
    /**
     * Artifactory contains artifactory artifact location details
     */
    artifactory?: ArtifactoryArtifact;
    /**
     * Git contains git artifact location details
     */
    git?: GitArtifact;
    /**
     * HTTP contains HTTP artifact location details
     */
    http?: HTTPArtifact;
    /**
     * Raw contains raw artifact location details
     */
    raw?: RawArtifact;
    /**
     * S3 contains S3 artifact location details
     */
    s3?: S3Artifact;
}

/**
 * ArtifactoryArtifact is the location of an artifactory artifact
 */
export interface ArtifactoryArtifact {
    /**
     * PasswordSecret is the secret selector to the repository password
     */
    passwordSecret?: kubernetes.SecretKeySelector;
    /**
     * URL of the artifact
     */
    url: string;
    /**
     * UsernameSecret is the secret selector to the repository username
     */
    usernameSecret?: kubernetes.SecretKeySelector;
}

/**
 * ArtifactoryAuth describes the secret selectors required for authenticating to artifactory
 */
export interface ArtifactoryAuth {
    /**
     * PasswordSecret is the secret selector to the repository password
     */
    passwordSecret?: kubernetes.SecretKeySelector;
    /**
     * UsernameSecret is the secret selector to the repository username
     */
    usernameSecret?: kubernetes.SecretKeySelector;
}

/**
 * GitArtifact is the location of an git artifact
 */
export interface GitArtifact {
    /**
     * PasswordSecret is the secret selector to the repository password
     */
    passwordSecret?: kubernetes.SecretKeySelector;
    /**
     * Repo is the git repository
     */
    repo: string;
    /**
     * Revision is the git commit, tag, branch to checkout
     */
    revision?: string;
    /**
     * UsernameSecret is the secret selector to the repository username
     */
    usernameSecret?: kubernetes.SecretKeySelector;
}

/**
 * HTTPArtifact allows an file served on HTTP to be placed as an input artifact in a container
 */
export interface HTTPArtifact {
    /**
     * URL of the artifact
     */
    url: string;
}

/**
 * Inputs are the mechanism for passing parameters, artifacts, volumes from one template to another
 */
export interface Inputs {
    /**
     * Artifact are a list of artifacts passed as inputs
     */
    artifacts?: Artifact[];
    /**
     * Parameters are a list of parameters passed as inputs
     */
    parameters?: Parameter[];
}

/**
 * Outputs hold parameters, artifacts, and results from a step
 */
export interface Outputs {
    /**
     * Artifacts holds the list of output artifacts produced by a step
     */
    artifacts?: Artifact[];
    /**
     * Parameters holds the list of output parameters produced by a step
     */
    parameters?: Parameter[];
    /**
     * Result holds the result (stdout) of a script template
     */
    result?: string;
    /**
     * ExitCode holds the exit code of a script template
     */
    exitCode?: number;
}

/**
 * Parameter indicate a passed string parameter to a service template with an optional default value
 */
export interface Parameter {
    /**
     * Default is the default value to use for an input parameter if a value was not supplied
     */
    _default?: string;
    /**
     * Name is the parameter name
     */
    name: string;
    /**
     * Value is the literal value to use for the parameter. If specified in the context of an input parameter, the value takes precedence over any passed values
     */
    value?: string;
    /**
     * ValueFrom is the source for the output parameter's value
     */
    valueFrom?: ValueFrom;
}

/**
 * RawArtifact allows raw string content to be placed as an artifact in a container
 */
export interface RawArtifact {
    /**
     * Data is the string contents of the artifact
     */
    data: string;
}

/**
 * ResourceTemplate is a template subtype to manipulate kubernetes resources
 */
export interface ResourceTemplate {
    /**
     * Action is the action to perform to the resource. Must be one of: get, create, apply, delete, replace
     */
    action: string;
    /**
     * FailureCondition is a label selector expression which describes the conditions of the k8s resource in which the step was considered failed
     */
    failureCondition?: string;
    /**
     * Manifest contains the kubernetes manifest
     */
    manifest: string;
    /**
     * SuccessCondition is a label selector expression which describes the conditions of the k8s resource in which it is acceptable to proceed to the following step
     */
    successCondition?: string;
}

/**
 * RetryStrategy provides controls on how to retry a workflow step
 */
export interface RetryStrategy {
    /**
     * Limit is the maximum number of attempts when retrying a container
     */
    limit?: number;
}

/**
 * S3Artifact is the location of an S3 artifact
 */
export interface S3Artifact {
    /**
     * AccessKeySecret is the secret selector to the bucket's access key
     */
    accessKeySecret: kubernetes.SecretKeySelector;
    /**
     * Bucket is the name of the bucket
     */
    bucket: string;
    /**
     * Endpoint is the hostname of the bucket endpoint
     */
    endpoint: string;
    /**
     * Insecure will connect to the service with TLS
     */
    insecure?: boolean;
    /**
     * Key is the key in the bucket where the artifact resides
     */
    key: string;
    /**
     * Region contains the optional bucket region
     */
    region?: string;
    /**
     * SecretKeySecret is the secret selector to the bucket's secret key
     */
    secretKeySecret: kubernetes.SecretKeySelector;
}

/**
 * S3Bucket contains the access information required for interfacing with an S3 bucket
 */
export interface S3Bucket {
    /**
     * AccessKeySecret is the secret selector to the bucket's access key
     */
    accessKeySecret: kubernetes.SecretKeySelector;
    /**
     * Bucket is the name of the bucket
     */
    bucket: string;
    /**
     * Endpoint is the hostname of the bucket endpoint
     */
    endpoint: string;
    /**
     * Insecure will connect to the service with TLS
     */
    insecure?: boolean;
    /**
     * Region contains the optional bucket region
     */
    region?: string;
    /**
     * SecretKeySecret is the secret selector to the bucket's secret key
     */
    secretKeySecret: kubernetes.SecretKeySelector;
}

/**
 * Script is a template subtype to enable scripting through code steps
 */
export interface Script {
    /**
     * Command is the interpreter coommand to run (e.g. [python])
     */
    command: string[];
    /**
     * Image is the container image to run
     */
    image: string;
    /**
     * Source contains the source code of the script to execute
     */
    source: string;
}

/**
 * Sidecar is a container which runs alongside the main container
 */
export interface Sidecar {
    /**
     * Arguments to the entrypoint. The docker image's CMD is used if this is not provided.
     * Variable references $(VAR_NAME) are expanded using the container's environment.
     * If a variable cannot be resolved, the reference in the input string will be unchanged.
     * The $(VAR_NAME) syntax can be escaped with a double $$, ie: $$(VAR_NAME).
     * Escaped references will never be expanded, regardless of whether the variable exists or not.
     * Cannot be updated.
     */
    args?: string[];

    /**
     * Entrypoint array. Not executed within a shell. The docker image's ENTRYPOINT is used if this is not provided.
     * Variable references $(VAR_NAME) are expanded using the container's environment.
     * If a variable cannot be resolved, the reference in the input string will be unchanged.
     * The $(VAR_NAME) syntax can be escaped with a double $$, ie: $$(VAR_NAME). Escaped references will never be expanded,
     * regardless of whether the variable exists or not. Cannot be updated.
     *
     */
    command?: string[];
    /**
     * List of environment variables to set in the container. Cannot be updated.
     */
    env?: kubernetes.EnvVar[];
    /**
     * List of sources to populate environment variables in the container. The keys defined within a source must be a C_IDENTIFIER.
     * All invalid keys will be reported as an event when the container is starting. When a key exists in multiple sources,
     * the value associated with the last source will take precedence. Values defined by an Env with a duplicate key will take precedence. Cannot be updated.
     */
    envFrom?: kubernetes.EnvFromSource[];
    /**
     * Docker image name.
     */
    image?: string;

    /**
     * Image pull policy. One of Always, Never, IfNotPresent. Defaults to Always if :latest tag is specified, or IfNotPresent otherwise.
     */
    imagePullPolicy?: string;
    /**
     * Actions that the management system should take in response to container lifecycle events. Cannot be updated.
     */
    lifecycle?: kubernetes.Lifecycle;

    /**
     * Periodic probe of container liveness. Container will be restarted if the probe fails.
     * Cannot be updated.
     */
    livenessProbe?: kubernetes.Probe;
    /**
     * MirrorVolumeMounts will mount the same volumes specified in the main container to the sidecar (including artifacts), at the same mountPaths.
     * This enables dind daemon to partially see the same filesystem as the main container in order to use features such as docker volume binding
     */
    mirrorVolumeMounts?: boolean;
    /**
     * Name of the container specified as a DNS_LABEL. Each container in a pod must have a unique name (DNS_LABEL). Cannot be updated.
     */
    name: string;
    /**
     * List of ports to expose from the container. Exposing a port here gives the system additional information about the network connections a container uses,
     * but is primarily informational. Not specifying a port here DOES NOT prevent that port from being exposed.
     * Any port which is listening on the default \"0.0.0.0\" address inside a container will be accessible from the network. Cannot be updated.
     */
    ports?: kubernetes.ContainerPort[];

    /**
     * Periodic probe of container service readiness. Container will be removed from service endpoints if the probe fails.
     */
    readinessProbe?: kubernetes.Probe;
    /**
     * Compute Resources required by this container. Cannot be updated.
     */
    resources?: kubernetes.ResourceRequirements;
    /**
     * Security options the pod should run with.
     */
    securityContext?: kubernetes.SecurityContext;
    /**
     * Whether this container should allocate a buffer for stdin in the container runtime.
     * If this is not set, reads from stdin in the container will always result in EOF. Default is false.
     */
    stdin?: boolean;
    /**
     * Whether the container runtime should close the stdin channel after it has been opened by a single attach.
     * When stdin is true the stdin stream will remain open across multiple attach sessions.
     * If stdinOnce is set to true, stdin is opened on container start, is empty until the first client attaches to stdin,
     * and then remains open and accepts data until the client disconnects, at which time stdin is closed and remains closed until the container is restarted.
     * If this flag is false, a container processes that reads from stdin will never receive an EOF. Default is false
     */
    stdinOnce?: boolean;

    /**
     * Optional: Path at which the file to which the container's termination message will be written is mounted into the container's filesystem.
     * Message written is intended to be brief final status, such as an assertion failure message.
     * Will be truncated by the node if greater than 4096 bytes. The total message length across all containers will be limited to 12kb.
     * Defaults to /dev/termination-log. Cannot be updated.
     */
    terminationMessagePath?: string;
    /**
     * Indicate how the termination message should be populated. File will use the contents of terminationMessagePath
     * to populate the container status message on both success and failure. FallbackToLogsOnError will use the last chunk of container log output
     * if the termination message file is empty and the container exited with an error.
     * The log output is limited to 2048 bytes or 80 lines, whichever is smaller. Defaults to File. Cannot be updated.
     */
    terminationMessagePolicy?: string;
    /**
     * Whether this container should allocate a TTY for itself, also requires 'stdin' to be true. Default is false.
     */
    tty?: boolean;
    /**
     * volumeDevices is the list of block devices to be used by the container. This is an alpha feature and may change in the future.
     */
    volumeDevices?: kubernetes.VolumeDevice[];
    /**
     * Pod volumes to mount into the container's filesystem. Cannot be updated.
     */
    volumeMounts?: kubernetes.VolumeMount[];
    /**
     * Container's working directory. If not specified, the container runtime's default will be used, which might be configured in the container image. Cannot be updated.
     */
    workingDir?: string;
}

/**
 * SidecarOptions provide a way to customize the behavior of a sidecar and how it affects the main container.
 */
export interface SidecarOptions {
    /**
     * MirrorVolumeMounts will mount the same volumes specified in the main container to the sidecar (including artifacts), at the same mountPaths.
     * This enables dind daemon to partially see the same filesystem as the main container in order to use features such as docker volume binding
     */
    mirrorVolumeMounts?: boolean;
}

/**
 * Template is a reusable and composable unit of execution in a workflow
 */
export interface Template {
    /**
     * Optional duration in seconds relative to the StartTime that the pod may be active on a node before the system actively tries to terminate the pod;
     * value must be positive integer This field is only applicable to container and script templates.
     */
    activeDeadlineSeconds?: number;
    /**
     * Affinity sets the pod's scheduling constraints Overrides the affinity set at the workflow level (if any)
     */
    affinity?: kubernetes.Affinity;
    /**
     * Location in which all files related to the step will be stored (logs, artifacts, etc...).
     * Can be overridden by individual items in Outputs.
     * If omitted, will use the default artifact repository location configured in the controller, appended with the <workflowname>/<nodename> in the key.
     */
    archiveLocation?: ArtifactLocation;
    /**
     * Container is the main container image to run in the pod
     */
    container?: kubernetes.Container;
    /**
     * Deamon will allow a workflow to proceed to the next step so long as the container reaches readiness
     */
    daemon?: boolean;
    /**
     * Inputs describe what inputs parameters and artifacts are supplied to this template
     */
    inputs?: Inputs;
    /**
     * Name is the name of the template
     */
    name: string;
    /**
     * NodeSelector is a selector to schedule this step of the workflow to be run on the selected node(s). Overrides the selector set at the workflow level.
     */
    nodeSelector?: {[key: string]: string};
    /**
     * Outputs describe the parameters and artifacts that this template produces
     */
    outputs?: Outputs;
    /**
     * Resource template subtype which can run k8s resources
     */
    resource?: ResourceTemplate;
    /**
     * RetryStrategy describes how to retry a template when it fails
     */
    retryStrategy?: RetryStrategy;
    /**
     * Script runs a portion of code against an interpreter
     */
    script?: Script;
    /**
     * Sidecars is a list of containers which run alongside the main container Sidecars are automatically killed when the main container completes
     */
    sidecars?: Sidecar[];
    /**
     * Steps define a series of sequential/parallel workflow steps
     */
    steps?: WorkflowStep[][];

    /**
     * DAG template
     */
    dag?: DAGTemplate;

    /**
     * Template is the name of the template which is used as the base of this template.
     */
    template?: string;

    /**
     * TemplateRef is the reference to the template resource which is used as the base of this template.
     */
    templateRef?: TemplateRef;
}

/**
 * ValueFrom describes a location in which to obtain the value to a parameter
 */
export interface ValueFrom {
    /**
     * JQFilter expression against the resource object in resource templates
     */
    jqFilter?: string;
    /**
     * JSONPath of a resource to retrieve an output parameter value from in resource templates
     */
    jsonPath?: string;
    /**
     * Parameter reference to a step or dag task in which to retrieve an output parameter value from (e.g. '{{steps.mystep.outputs.myparam}}')
     */
    parameter?: string;
    /**
     * Path in the container to retrieve an output parameter value from in container templates
     */
    path?: string;
}

/**
 * Workflow is the definition of a workflow resource
 */
export interface Workflow {
    /**
     * APIVersion defines the versioned schema of this representation of an object.
     * Servers should convert recognized schemas to the latest internal value, and may reject unrecognized values.
     */
    apiVersion?: string;
    /**
     * Kind is a string value representing the REST resource this object represents. Servers may infer this from the endpoint the client submits requests to.
     * Cannot be updated. In CamelCase.
     */
    kind?: string;
    metadata: kubernetes.ObjectMeta;
    spec: WorkflowSpec;
    status?: WorkflowStatus;
}

export type NodeType = 'Pod' | 'Steps' | 'StepGroup' | 'DAG' | 'Retry' | 'Skipped' | 'TaskGroup' | 'Suspend';

export interface NodeStatus {
    /**
     * ID is a unique identifier of a node within the worklow
     * It is implemented as a hash of the node name, which makes the ID deterministic
     */
    id: string;

    /**
     * Display name is a human readable representation of the node. Unique within a template boundary
     */
    displayName: string;

    /**
     * Name is unique name in the node tree used to generate the node ID
     */
    name: string;

    /**
     * Type indicates type of node
     */
    type: NodeType;

    /**
     * Phase a simple, high-level summary of where the node is in its lifecycle.
     * Can be used as a state machine.
     */
    phase: NodePhase;

    /**
     * BoundaryID indicates the node ID of the associated template root node in which this node belongs to
     */
    boundaryID: string;

    /**
     * A human readable message indicating details about why the node is in this condition.
     */
    message: string;

    /**
     * Time at which this node started.
     */
    startedAt: kubernetes.Time;

    /**
     * Time at which this node completed.
     */
    finishedAt: kubernetes.Time;

    /**
     * How much resource was requested.
     */
    resourcesDuration?: {[resource: string]: number};

    /**
     * PodIP captures the IP of the pod for daemoned steps
     */
    podIP: string;

    /**
     * Daemoned tracks whether or not this node was daemoned and need to be terminated
     */
    daemoned: boolean;

    retryStrategy: RetryStrategy;

    /**
     * Outputs captures output parameter values and artifact locations
     */
    outputs: Outputs;

    /**
     * Children is a list of child node IDs
     */
    children: string[];

    /**
     * OutboundNodes tracks the node IDs which are considered "outbound" nodes to a template invocation.
     * For every invocation of a template, there are nodes which we considered as "outbound". Essentially,
     * these are last nodes in the execution sequence to run, before the template is considered completed.
     * These nodes are then connected as parents to a following step.
     *
     * In the case of single pod steps (i.e. container, script, resource templates), this list will be nil
     * since the pod itself is already considered the "outbound" node.
     * In the case of DAGs, outbound nodes are the "target" tasks (tasks with no children).
     * In the case of steps, outbound nodes are all the containers involved in the last step group.
     * NOTE: since templates are composable, the list of outbound nodes are carried upwards when
     * a DAG/steps template invokes another DAG/steps template. In other words, the outbound nodes of
     * a template, will be a superset of the outbound nodes of its last children.
     */
    outboundNodes: string[];
    /**
     * TemplateName is the template name which this node corresponds to. Not applicable to virtual nodes (e.g. Retry, StepGroup)
     */
    templateName: string;
    /**
     * Inputs captures input parameter values and artifact locations supplied to this template invocation
     */
    inputs: Inputs;

    /**
     * TemplateRef is the reference to the template resource which this node corresponds to.
     * Not applicable to virtual nodes (e.g. Retry, StepGroup)
     */
    templateRef?: TemplateRef;

    /**
     * TemplateScope is the template scope in which the template of this node was retrieved.
     */
    templateScope?: string;

    /**
     * HostNodeName name of the Kubernetes node on which the Pod is running, if applicable.
     */
    hostNodeName: string;
}

export interface TemplateRef {
    /**
     * Name is the resource name of the template.
     */
    name: string;
    /**
     * Template is the name of referred template in the resource.
     */
    template: string;
    /**
     * RuntimeResolution skips validation at creation time.
     * By enabling this option, you can create the referred workflow template before the actual runtime.
     */
    runtimeResolution?: boolean;
    /**
     * ClusterScope indicates the referred template is cluster scoped (i.e., a ClusterWorkflowTemplate).
     */
    clusterScope?: boolean;
}

export interface WorkflowStatus {
    /**
     * Phase a simple, high-level summary of where the workflow is in its lifecycle.
     */
    phase: NodePhase;
    startedAt: kubernetes.Time;
    finishedAt: kubernetes.Time;
    /**
     * A human readable message indicating details about why the workflow is in this condition.
     */
    message: string;

    /**
     * Nodes is a mapping between a node ID and the node's status.
     */
    nodes: {[nodeId: string]: NodeStatus};

    /**
     * PersistentVolumeClaims tracks all PVCs that were created as part of the workflow.
     * The contents of this list are drained at the end of the workflow.
     */
    persistentVolumeClaims: kubernetes.Volume[];

    compressedNodes: string;

    /**
     * StoredTemplates is a mapping between a template ref and the node's status.
     */
    storedTemplates: {[name: string]: Template};

    /**
     * ResourcesDuration tracks how much resources were requested.
     */
    resourcesDuration?: {[resource: string]: number};

    /**
     * Conditions is a list of WorkflowConditions
     */
<<<<<<< HEAD
    conditions?: Condition[];
=======
    conditions?: WorkflowCondition[];

    /**
     * StoredWorkflowSpec is a Workflow Spec of top level WorkflowTemplate.
     */
    storedWorkflowSpec?: WorkflowSpec;
>>>>>>> 6df0b2d3
}

export interface Condition {
    type: ConditionType;
    status: ConditionStatus;
    message: string;
}

export type ConditionType = 'Completed' | 'SpecWarning' | 'MetricsError' | 'SubmissionError';
export type ConditionStatus = 'True' | 'False' | 'Unknown;';

/**
 * WorkflowList is list of Workflow resources
 */
export interface WorkflowList {
    /**
     * APIVersion defines the versioned schema of this representation of an object.
     * Servers should convert recognized schemas to the latest internal value, and may reject unrecognized values.
     */
    apiVersion?: string;
    items: Workflow[];
    /**
     * Kind is a string value representing the REST resource this object represents.
     * Servers may infer this from the endpoint the client submits requests to.
     */
    kind?: string;
    metadata: kubernetes.ListMeta;
}

/**
 * WorkflowSpec is the specification of a Workflow.
 */
export interface WorkflowSpec {
    /**
     * Affinity sets the scheduling constraints for all pods in the workflow. Can be overridden by an affinity specified in the template
     */
    affinity?: kubernetes.Affinity;
    /**
     * Arguments contain the parameters and artifacts sent to the workflow entrypoint.
     * Parameters are referencable globally using the 'workflow' variable prefix. e.g. {{workflow.parameters.myparam}}
     */
    arguments?: Arguments;
    /**
     * Entrypoint is a template reference to the starting point of the workflow
     */
    entrypoint?: string;
    /**
     * ImagePullSecrets is a list of references to secrets in the same namespace to use for pulling any images in pods that reference this ServiceAccount.
     * ImagePullSecrets are distinct from Secrets because Secrets can be mounted in the pod, but ImagePullSecrets are only accessed by the kubelet.
     */
    imagePullSecrets?: kubernetes.LocalObjectReference[];

    /**
     * NodeSelector is a selector which will result in all pods of the workflow to be scheduled on the selected node(s).
     * This is able to be overridden by a nodeSelector specified in the template.
     */
    nodeSelector?: {[key: string]: string};
    /**
     * OnExit is a template reference which is invoked at the end of the workflow, irrespective of the success, failure, or error of the primary workflow.
     */
    onExit?: string;
    /**
     * ServiceAccountName is the name of the ServiceAccount to run all pods of the workflow as.
     */
    serviceAccountName?: string;
    /**
     * Templates is a list of workflow templates used in a workflow
     */
    templates: Template[];
    /**
     * VolumeClaimTemplates is a list of claims that containers are allowed to reference.
     * The Workflow controller will create the claims at the beginning of the workflow and delete the claims upon completion of the workflow
     */
    volumeClaimTemplates?: kubernetes.PersistentVolumeClaim[];
    /**
     * Volumes is a list of volumes that can be mounted by containers in a workflow.
     */
    volumes?: kubernetes.Volume[];

    /**
     * Suspend will suspend the workflow and prevent execution of any future steps in the workflow
     */
    suspend?: boolean;

    /**
     * workflowTemplateRef is the reference to the workflow template resource to execute.
     */
    workflowTemplateRef?: WorkflowTemplateRef;
}

export interface WorkflowTemplateRef {
    /**
     * Name is the resource name of the template.
     */
    name: string;

    /**
     * ClusterScope indicates the referred template is cluster scoped (i.e., a ClusterWorkflowTemplate).
     */
    clusterScope?: boolean;
}

export interface DAGTemplate {
    /**
     * Target are one or more names of targets to execute in a DAG
     */
    targets: string;

    /**
     * Tasks are a list of DAG tasks
     */
    tasks: DAGTask[];
}

export interface DAGTask {
    name: string;

    /**
     * Name of template to execute
     */
    template: string;

    /**
     * TemplateRef is the reference to the template resource to execute.
     */
    templateRef: TemplateRef;

    /**
     * Arguments are the parameter and artifact arguments to the template
     */
    arguments: Arguments;

    /**
     * Dependencies are name of other targets which this depends on
     */
    dependencies: string[];
}

/**
 * WorkflowStep is a reference to a template to execute in a series of step
 */
export interface WorkflowStep {
    /**
     * Arguments hold arguments to the template
     */
    arguments?: Arguments;
    /**
     * Name of the step
     */
    name?: string;
    /**
     * Template is a reference to the template to execute as the step
     */
    template?: string;
    /**
     * When is an expression in which the step should conditionally execute
     */
    when?: string;
    /**
     * WithParam expands a step into from the value in the parameter
     */
    withParam?: string;
    /**
     * TemplateRef is the reference to the template resource which is used as the base of this template.
     */
    templateRef?: TemplateRef;
}

export type NodePhase = 'Pending' | 'Running' | 'Succeeded' | 'Skipped' | 'Failed' | 'Error';

export const NODE_PHASE = {
    PENDING: 'Pending',
    RUNNING: 'Running',
    SUCCEEDED: 'Succeeded',
    SKIPPED: 'Skipped',
    FAILED: 'Failed',
    ERROR: 'Error'
};

export type ResourceScope = 'local' | 'namespaced' | 'cluster';<|MERGE_RESOLUTION|>--- conflicted
+++ resolved
@@ -765,16 +765,12 @@
     /**
      * Conditions is a list of WorkflowConditions
      */
-<<<<<<< HEAD
     conditions?: Condition[];
-=======
-    conditions?: WorkflowCondition[];
 
     /**
      * StoredWorkflowSpec is a Workflow Spec of top level WorkflowTemplate.
      */
     storedWorkflowSpec?: WorkflowSpec;
->>>>>>> 6df0b2d3
 }
 
 export interface Condition {

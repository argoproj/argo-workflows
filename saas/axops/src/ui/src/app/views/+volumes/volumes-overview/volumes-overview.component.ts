--- conflicted
+++ resolved
@@ -16,13 +16,10 @@
     public providers: { type: string, volumes: Volume[] }[] = [];
     public showAddPanel: boolean = false;
     public volumesType: 'named' | 'anonymous';
-<<<<<<< HEAD
-    public isLoadingVolumes: boolean = false;
-=======
     public editedVolume: Volume;
     public showEditPanel = false;
     public editVolumeId: string;
->>>>>>> 761374b9
+    public isLoadingVolumes: boolean = false;
 
     constructor(
         private volumesService: VolumesService,

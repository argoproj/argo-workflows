package validate

import (
	"encoding/json"
	"fmt"
	"io"
	"reflect"
	"regexp"
	"strconv"
	"strings"
	"time"

	"github.com/robfig/cron/v3"
	"github.com/sirupsen/logrus"
	"github.com/valyala/fasttemplate"
	v1 "k8s.io/apimachinery/pkg/apis/meta/v1"
	apivalidation "k8s.io/apimachinery/pkg/util/validation"
	"sigs.k8s.io/yaml"

	"github.com/argoproj/argo-workflows/v3/errors"
	wfv1 "github.com/argoproj/argo-workflows/v3/pkg/apis/workflow/v1alpha1"
	"github.com/argoproj/argo-workflows/v3/util"
	"github.com/argoproj/argo-workflows/v3/util/intstr"
	"github.com/argoproj/argo-workflows/v3/util/sorting"
	"github.com/argoproj/argo-workflows/v3/workflow/artifacts/hdfs"
	"github.com/argoproj/argo-workflows/v3/workflow/common"
	"github.com/argoproj/argo-workflows/v3/workflow/metrics"
	"github.com/argoproj/argo-workflows/v3/workflow/templateresolution"
)

// ValidateOpts provides options when linting
type ValidateOpts struct {
	// Lint indicates if this is performing validation in the context of linting. If true, will
	// skip some validations which is permissible during linting but not submission (e.g. missing
	// input parameters to the workflow)
	Lint bool
	// ContainerRuntimeExecutor will trigger additional validation checks specific to different
	// types of executors. For example, the inability of kubelet/k8s executors to copy artifacts
	// out of the base image layer. If unspecified, will use docker executor validation
	ContainerRuntimeExecutor string

	// IgnoreEntrypoint indicates to skip/ignore the EntryPoint validation on workflow spec.
	// Entrypoint is optional for WorkflowTemplate and ClusterWorkflowTemplate
	IgnoreEntrypoint bool

	// WorkflowTemplateValidation indicates that the current context is validating a WorkflowTemplate or ClusterWorkflowTemplate
	WorkflowTemplateValidation bool
}

// templateValidationCtx is the context for validating a workflow spec
type templateValidationCtx struct {
	ValidateOpts

	// globalParams keeps track of variables which are available the global
	// scope and can be referenced from anywhere.
	globalParams map[string]string
	// results tracks if validation has already been run on a template
	results map[string]bool
	// wf is the Workflow resource which is used to validate templates.
	// It will be omitted in WorkflowTemplate validation.
	wf *wfv1.Workflow
}

func newTemplateValidationCtx(wf *wfv1.Workflow, opts ValidateOpts) *templateValidationCtx {
	globalParams := make(map[string]string)
	globalParams[common.GlobalVarWorkflowName] = placeholderGenerator.NextPlaceholder()
	globalParams[common.GlobalVarWorkflowNamespace] = placeholderGenerator.NextPlaceholder()
	globalParams[common.GlobalVarWorkflowServiceAccountName] = placeholderGenerator.NextPlaceholder()
	globalParams[common.GlobalVarWorkflowUID] = placeholderGenerator.NextPlaceholder()
	return &templateValidationCtx{
		ValidateOpts: opts,
		globalParams: globalParams,
		results:      make(map[string]bool),
		wf:           wf,
	}
}

const (
	// anyItemMagicValue is a magic value set in addItemsToScope() and checked in
	// resolveAllVariables() to determine if any {{item.name}} can be accepted during
	// variable resolution (to support withParam)
	anyItemMagicValue                    = "item.*"
	anyWorkflowOutputParameterMagicValue = "workflow.outputs.parameters.*"
	anyWorkflowOutputArtifactMagicValue  = "workflow.outputs.artifacts.*"
)

var placeholderGenerator = common.NewPlaceholderGenerator()

type FakeArguments struct{}

func (args *FakeArguments) GetParameterByName(name string) *wfv1.Parameter {
	s := placeholderGenerator.NextPlaceholder()
	return &wfv1.Parameter{Name: name, Value: wfv1.AnyStringPtr(s)}
}

func (args *FakeArguments) GetArtifactByName(name string) *wfv1.Artifact {
	return &wfv1.Artifact{Name: name}
}

var _ wfv1.ArgumentsProvider = &FakeArguments{}

// ValidateWorkflow accepts a workflow and performs validation against it.
func ValidateWorkflow(wftmplGetter templateresolution.WorkflowTemplateNamespacedGetter, cwftmplGetter templateresolution.ClusterWorkflowTemplateGetter, wf *wfv1.Workflow, opts ValidateOpts) (*wfv1.Conditions, error) {
	wfConditions := &wfv1.Conditions{}
	ctx := newTemplateValidationCtx(wf, opts)
	tmplCtx := templateresolution.NewContext(wftmplGetter, cwftmplGetter, wf, wf)

	var wfSpecHolder wfv1.WorkflowSpecHolder
	var wfTmplRef *wfv1.TemplateRef
	var err error

	entrypoint := wf.Spec.Entrypoint

	hasWorkflowTemplateRef := wf.Spec.WorkflowTemplateRef != nil

	if hasWorkflowTemplateRef {
		err := ValidateWorkflowTemplateRefFields(wf.Spec)
		if err != nil {
			return nil, err
		}
		if wf.Spec.WorkflowTemplateRef.ClusterScope {
			wfSpecHolder, err = cwftmplGetter.Get(wf.Spec.WorkflowTemplateRef.Name)
		} else {
			wfSpecHolder, err = wftmplGetter.Get(wf.Spec.WorkflowTemplateRef.Name)
		}
		if err != nil {
			return nil, err
		}
		if entrypoint == "" {
			entrypoint = wfSpecHolder.GetWorkflowSpec().Entrypoint
		}
		wfTmplRef = wf.Spec.WorkflowTemplateRef.ToTemplateRef(entrypoint)
	}
	err = validateWorkflowFieldNames(wf.Spec.Templates)

	wfArgs := wf.Spec.Arguments

	if wf.Spec.WorkflowTemplateRef != nil {
		wfArgs.Parameters = util.MergeParameters(wfArgs.Parameters, wfSpecHolder.GetWorkflowSpec().Arguments.Parameters)
		wfArgs.Artifacts = util.MergeArtifacts(wfArgs.Artifacts, wfSpecHolder.GetWorkflowSpec().Arguments.Artifacts)
	}
	if err != nil {
		return nil, errors.Errorf(errors.CodeBadRequest, "spec.templates%s", err.Error())
	}
	if ctx.Lint {
		// if we are just linting we don't care if spec.arguments.parameters.XXX doesn't have an
		// explicit value. workflows without a default value is a desired use case
		err = validateArgumentsFieldNames("spec.arguments.", wfArgs)
	} else {
		err = validateArguments("spec.arguments.", wfArgs)
	}
	if err != nil {
		return nil, err
	}
	if len(wfArgs.Parameters) > 0 {
		ctx.globalParams[common.GlobalVarWorkflowParameters] = placeholderGenerator.NextPlaceholder()
	}

	for _, param := range wfArgs.Parameters {
		if param.Name != "" {
			if param.Value != nil {
				ctx.globalParams["workflow.parameters."+param.Name] = param.Value.String()
			} else {
				ctx.globalParams["workflow.parameters."+param.Name] = placeholderGenerator.NextPlaceholder()
			}
		}
	}

	for k := range wf.ObjectMeta.Annotations {
		ctx.globalParams["workflow.annotations."+k] = placeholderGenerator.NextPlaceholder()
	}
	for k := range wf.ObjectMeta.Labels {
		ctx.globalParams["workflow.labels."+k] = placeholderGenerator.NextPlaceholder()
	}

	if wf.Spec.Priority != nil {
		ctx.globalParams[common.GlobalVarWorkflowPriority] = strconv.Itoa(int(*wf.Spec.Priority))
	}

	if !opts.IgnoreEntrypoint && entrypoint == "" {
		return nil, errors.New(errors.CodeBadRequest, "spec.entrypoint is required")
	}

	if !opts.IgnoreEntrypoint {
		var args wfv1.ArgumentsProvider
		args = &wfArgs
		if opts.WorkflowTemplateValidation {
			args = &FakeArguments{}
		}
		tmpl := &wfv1.WorkflowStep{Template: entrypoint}
		if hasWorkflowTemplateRef {
			tmpl = &wfv1.WorkflowStep{TemplateRef: wfTmplRef}
		}
		_, err = ctx.validateTemplateHolder(tmpl, tmplCtx, args)
		if err != nil {
			return nil, err
		}
	}
	if wf.Spec.OnExit != "" {
		// now when validating onExit, {{workflow.status}} is now available as a global
		ctx.globalParams[common.GlobalVarWorkflowStatus] = placeholderGenerator.NextPlaceholder()
		ctx.globalParams[common.GlobalVarWorkflowFailures] = placeholderGenerator.NextPlaceholder()
		_, err = ctx.validateTemplateHolder(&wfv1.WorkflowStep{Template: wf.Spec.OnExit}, tmplCtx, &wf.Spec.Arguments)
		if err != nil {
			return nil, err
		}
	}

	if wf.Spec.PodGC != nil {
		switch wf.Spec.PodGC.Strategy {
		case wfv1.PodGCOnPodCompletion, wfv1.PodGCOnPodSuccess, wfv1.PodGCOnWorkflowCompletion, wfv1.PodGCOnWorkflowSuccess:
		default:
			return nil, errors.Errorf(errors.CodeBadRequest, "podGC.strategy unknown strategy '%s'", wf.Spec.PodGC.Strategy)
		}
	}

	// Check if all templates can be resolved.
	for _, template := range wf.Spec.Templates {
		_, err := ctx.validateTemplateHolder(&wfv1.WorkflowStep{Template: template.Name}, tmplCtx, &FakeArguments{})
		if err != nil {
			return nil, errors.Errorf(errors.CodeBadRequest, "templates.%s %s", template.Name, err.Error())
		}
	}
	return wfConditions, nil
}

func ValidateWorkflowTemplateRefFields(wfSpec wfv1.WorkflowSpec) error {
	if len(wfSpec.Templates) > 0 {
		return errors.Errorf(errors.CodeBadRequest, "Templates is invalid field in spec if workflow referred WorkflowTemplate reference")
	}
	return nil
}

// ValidateWorkflowTemplate accepts a workflow template and performs validation against it.
func ValidateWorkflowTemplate(wftmplGetter templateresolution.WorkflowTemplateNamespacedGetter, cwftmplGetter templateresolution.ClusterWorkflowTemplateGetter, wftmpl *wfv1.WorkflowTemplate) (*wfv1.Conditions, error) {
	wf := &wfv1.Workflow{
		ObjectMeta: v1.ObjectMeta{
			Labels:      wftmpl.ObjectMeta.Labels,
			Annotations: wftmpl.ObjectMeta.Annotations,
		},
		Spec: wftmpl.Spec.WorkflowSpec,
	}
	return ValidateWorkflow(wftmplGetter, cwftmplGetter, wf, ValidateOpts{IgnoreEntrypoint: wf.Spec.Entrypoint == "", WorkflowTemplateValidation: true})
}

// ValidateClusterWorkflowTemplate accepts a cluster workflow template and performs validation against it.
func ValidateClusterWorkflowTemplate(wftmplGetter templateresolution.WorkflowTemplateNamespacedGetter, cwftmplGetter templateresolution.ClusterWorkflowTemplateGetter, cwftmpl *wfv1.ClusterWorkflowTemplate) (*wfv1.Conditions, error) {
	wf := &wfv1.Workflow{
		ObjectMeta: v1.ObjectMeta{
			Labels:      cwftmpl.ObjectMeta.Labels,
			Annotations: cwftmpl.ObjectMeta.Annotations,
		},
		Spec: cwftmpl.Spec.WorkflowSpec,
	}
	return ValidateWorkflow(wftmplGetter, cwftmplGetter, wf, ValidateOpts{IgnoreEntrypoint: wf.Spec.Entrypoint == "", WorkflowTemplateValidation: true})
}

// ValidateCronWorkflow validates a CronWorkflow
func ValidateCronWorkflow(wftmplGetter templateresolution.WorkflowTemplateNamespacedGetter, cwftmplGetter templateresolution.ClusterWorkflowTemplateGetter, cronWf *wfv1.CronWorkflow) error {
	if _, err := cron.ParseStandard(cronWf.Spec.Schedule); err != nil {
		return errors.Errorf(errors.CodeBadRequest, "cron schedule is malformed: %s", err)
	}

	switch cronWf.Spec.ConcurrencyPolicy {
	case wfv1.AllowConcurrent, wfv1.ForbidConcurrent, wfv1.ReplaceConcurrent, "":
		// Do nothing
	default:
		return errors.Errorf(errors.CodeBadRequest, "'%s' is not a valid concurrencyPolicy", cronWf.Spec.ConcurrencyPolicy)
	}

	if cronWf.Spec.StartingDeadlineSeconds != nil && *cronWf.Spec.StartingDeadlineSeconds < 0 {
		return errors.Errorf(errors.CodeBadRequest, "startingDeadlineSeconds must be positive")
	}

	wf := common.ConvertCronWorkflowToWorkflow(cronWf)

	_, err := ValidateWorkflow(wftmplGetter, cwftmplGetter, wf, ValidateOpts{})
	if err != nil {
		return errors.Errorf(errors.CodeBadRequest, "cannot validate Workflow: %s", err)
	}
	return nil
}

func (ctx *templateValidationCtx) validateTemplate(tmpl *wfv1.Template, tmplCtx *templateresolution.Context, args wfv1.ArgumentsProvider) error {
	if err := validateTemplateType(tmpl); err != nil {
		return err
	}

	scope, err := validateInputs(tmpl)
	if err != nil {
		return err
	}

	localParams := make(map[string]string)
	if tmpl.IsPodType() {
		localParams[common.LocalVarPodName] = placeholderGenerator.NextPlaceholder()
		scope[common.LocalVarPodName] = placeholderGenerator.NextPlaceholder()
	}
	if tmpl.RetryStrategy != nil {
		localParams[common.LocalVarRetries] = placeholderGenerator.NextPlaceholder()
		scope[common.LocalVarRetries] = placeholderGenerator.NextPlaceholder()
	}
	if tmpl.IsLeaf() {
		for _, art := range tmpl.Outputs.Artifacts {
			if art.Path != "" {
				scope[fmt.Sprintf("outputs.artifacts.%s.path", art.Name)] = true
			}
		}
		for _, param := range tmpl.Outputs.Parameters {
			if param.ValueFrom != nil && param.ValueFrom.Path != "" {
				scope[fmt.Sprintf("outputs.parameters.%s.path", param.Name)] = true
			}
		}
	}

	newTmpl, err := common.ProcessArgs(tmpl, args, ctx.globalParams, localParams, true)
	if err != nil {
		return errors.Errorf(errors.CodeBadRequest, "templates.%s %s", tmpl.Name, err)
	}

	if newTmpl.Timeout != "" {
		if !newTmpl.IsLeaf() {
			return fmt.Errorf("%s template doesn't support timeout field.", newTmpl.GetType())
		}
		// Check timeout should not be a whole number
		_, err := strconv.Atoi(newTmpl.Timeout)
		if err == nil {
			return fmt.Errorf("%s has invalid duration format in timeout.", newTmpl.Name)
		}

	}

	tmplID := getTemplateID(tmpl)
	_, ok := ctx.results[tmplID]
	if ok {
		// we can skip the rest since it has been validated.
		return nil
	}
	ctx.results[tmplID] = true

	for globalVar, val := range ctx.globalParams {
		scope[globalVar] = val
	}
	switch newTmpl.GetType() {
	case wfv1.TemplateTypeSteps:
		err = ctx.validateSteps(scope, tmplCtx, newTmpl)
	case wfv1.TemplateTypeDAG:
		err = ctx.validateDAG(scope, tmplCtx, newTmpl)
	default:
		err = ctx.validateLeaf(scope, newTmpl)
	}
	if err != nil {
		return err
	}
	err = validateOutputs(scope, newTmpl)
	if err != nil {
		return err
	}
	err = ctx.validateBaseImageOutputs(newTmpl)
	if err != nil {
		return err
	}
	if newTmpl.ArchiveLocation != nil {
		errPrefix := fmt.Sprintf("templates.%s.archiveLocation", newTmpl.Name)
		err = validateArtifactLocation(errPrefix, *newTmpl.ArchiveLocation)
		if err != nil {
			return err
		}
	}
	if newTmpl.Metrics != nil {
		for _, metric := range newTmpl.Metrics.Prometheus {
			if !metrics.IsValidMetricName(metric.Name) {
				return errors.Errorf(errors.CodeBadRequest, "templates.%s metric name '%s' is invalid. Metric names must contain alphanumeric characters, '_', or ':'", tmpl.Name, metric.Name)
			}
			if err := metrics.ValidateMetricLabels(metric.GetMetricLabels()); err != nil {
				return err
			}
			if metric.Help == "" {
				return errors.Errorf(errors.CodeBadRequest, "templates.%s metric '%s' must contain a help string under 'help: ' field", tmpl.Name, metric.Name)
			}
		}
	}
	return nil
}

// validateTemplateHolder validates a template holder and returns the validated template.
func (ctx *templateValidationCtx) validateTemplateHolder(tmplHolder wfv1.TemplateReferenceHolder, tmplCtx *templateresolution.Context, args wfv1.ArgumentsProvider) (*wfv1.Template, error) {
	tmplRef := tmplHolder.GetTemplateRef()
	tmplName := tmplHolder.GetTemplateName()
	if tmplRef != nil {
		if tmplName != "" {
			return nil, errors.New(errors.CodeBadRequest, "template name cannot be specified with templateRef.")
		}
		if tmplRef.Name == "" {
			return nil, errors.New(errors.CodeBadRequest, "resource name is required")
		}
		if tmplRef.Template == "" {
			return nil, errors.New(errors.CodeBadRequest, "template name is required")
		}
	} else if tmplName != "" {
		_, err := tmplCtx.GetTemplateByName(tmplName)
		if err != nil {
			if argoerr, ok := err.(errors.ArgoError); ok && argoerr.Code() == errors.CodeNotFound {
				return nil, errors.Errorf(errors.CodeBadRequest, "template name '%s' undefined", tmplName)
			}
			return nil, err
		}
	}

	tmplCtx, resolvedTmpl, _, err := tmplCtx.ResolveTemplate(tmplHolder)
	if err != nil {
		if argoerr, ok := err.(errors.ArgoError); ok && argoerr.Code() == errors.CodeNotFound {
			if tmplRef != nil {
				return nil, errors.Errorf(errors.CodeBadRequest, "template reference %s.%s not found", tmplRef.Name, tmplRef.Template)
			}
			// this error should not occur.
			return nil, errors.InternalWrapError(err)
		}
		return nil, err
	}

	// Validate retryStrategy
	if resolvedTmpl.RetryStrategy != nil {
		switch resolvedTmpl.RetryStrategy.RetryPolicy {
		case wfv1.RetryPolicyAlways, wfv1.RetryPolicyOnError, wfv1.RetryPolicyOnFailure, wfv1.RetryPolicyOnTransientError, "":
			// Passes validation
		default:
			return nil, fmt.Errorf("%s is not a valid RetryPolicy", resolvedTmpl.RetryStrategy.RetryPolicy)
		}
	}

	return resolvedTmpl, ctx.validateTemplate(resolvedTmpl, tmplCtx, args)
}

// validateTemplateType validates that only one template type is defined
func validateTemplateType(tmpl *wfv1.Template) error {
	numTypes := 0
<<<<<<< HEAD
	for _, tmplType := range []interface{}{tmpl.TemplateRef, tmpl.Container, tmpl.Steps, tmpl.Script, tmpl.Resource, tmpl.DAG, tmpl.Suspend, tmpl.Data} {
=======
	for _, tmplType := range []interface{}{tmpl.Container, tmpl.Steps, tmpl.Script, tmpl.Resource, tmpl.DAG, tmpl.Suspend} {
>>>>>>> b1535e53
		if !reflect.ValueOf(tmplType).IsNil() {
			numTypes++
		}
	}
	switch numTypes {
	case 0:
		return errors.Errorf(errors.CodeBadRequest, "templates.%s template type unspecified. choose one of: container, steps, script, resource, dag, suspend, template, template ref", tmpl.Name)
	case 1:
		// Do nothing
	default:
		return errors.Errorf(errors.CodeBadRequest, "templates.%s multiple template types specified. choose one of: container, steps, script, resource, dag, suspend, template, template ref", tmpl.Name)
	}
	return nil
}

func validateInputs(tmpl *wfv1.Template) (map[string]interface{}, error) {
	err := validateWorkflowFieldNames(tmpl.Inputs.Parameters)
	if err != nil {
		return nil, errors.Errorf(errors.CodeBadRequest, "templates.%s.inputs.parameters%s", tmpl.Name, err.Error())
	}
	err = validateWorkflowFieldNames(tmpl.Inputs.Artifacts)
	if err != nil {
		return nil, errors.Errorf(errors.CodeBadRequest, "templates.%s.inputs.artifacts%s", tmpl.Name, err.Error())
	}
	scope := make(map[string]interface{})
	for _, param := range tmpl.Inputs.Parameters {
		scope[fmt.Sprintf("inputs.parameters.%s", param.Name)] = true
	}
	if len(tmpl.Inputs.Parameters) > 0 {
		scope["inputs.parameters"] = true
	}

	for _, art := range tmpl.Inputs.Artifacts {
		artRef := fmt.Sprintf("inputs.artifacts.%s", art.Name)
		scope[artRef] = true
		if tmpl.IsLeaf() {
			if art.Path == "" {
				return nil, errors.Errorf(errors.CodeBadRequest, "templates.%s.%s.path not specified", tmpl.Name, artRef)
			}
			scope[fmt.Sprintf("inputs.artifacts.%s.path", art.Name)] = true
		} else {
			if art.Path != "" {
				return nil, errors.Errorf(errors.CodeBadRequest, "templates.%s.%s.path only valid in container/script templates", tmpl.Name, artRef)
			}
		}
		if art.From != "" {
			return nil, errors.Errorf(errors.CodeBadRequest, "templates.%s.%s.from not valid in inputs", tmpl.Name, artRef)
		}
		errPrefix := fmt.Sprintf("templates.%s.%s", tmpl.Name, artRef)
		err = validateArtifactLocation(errPrefix, art.ArtifactLocation)
		if err != nil {
			return nil, err
		}
	}
	return scope, nil
}

func validateArtifactLocation(errPrefix string, art wfv1.ArtifactLocation) error {
	if art.Git != nil {
		if art.Git.Repo == "" {
			return errors.Errorf(errors.CodeBadRequest, "%s.git.repo is required", errPrefix)
		}
	}
	if art.HDFS != nil {
		err := hdfs.ValidateArtifact(fmt.Sprintf("%s.hdfs", errPrefix), art.HDFS)
		if err != nil {
			return err
		}
	}
	// TODO: validate other artifact locations
	return nil
}

// resolveAllVariables is a helper to ensure all {{variables}} are resolveable from current scope
func resolveAllVariables(scope map[string]interface{}, tmplStr string) error {
	var unresolvedErr error
	_, allowAllItemRefs := scope[anyItemMagicValue] // 'item.*' is a magic placeholder value set by addItemsToScope
	_, allowAllWorkflowOutputParameterRefs := scope[anyWorkflowOutputParameterMagicValue]
	_, allowAllWorkflowOutputArtifactRefs := scope[anyWorkflowOutputArtifactMagicValue]
	fstTmpl, err := fasttemplate.NewTemplate(tmplStr, "{{", "}}")
	if err != nil {
		return fmt.Errorf("unable to parse argo variable: %w", err)
	}

	fstTmpl.ExecuteFuncString(func(w io.Writer, tag string) (int, error) {
		// Skip the custom variable references
		if !checkValidWorkflowVariablePrefix(tag) {
			return 0, nil
		}
		_, ok := scope[tag]
		if !ok && unresolvedErr == nil {
			if (tag == "item" || strings.HasPrefix(tag, "item.")) && allowAllItemRefs {
				// we are *probably* referencing a undetermined item using withParam
				// NOTE: this is far from foolproof.
			} else if strings.HasPrefix(tag, "workflow.outputs.parameters.") && allowAllWorkflowOutputParameterRefs {
				// Allow runtime resolution of workflow output parameter names
			} else if strings.HasPrefix(tag, "workflow.outputs.artifacts.") && allowAllWorkflowOutputArtifactRefs {
				// Allow runtime resolution of workflow output artifact names
			} else if strings.HasPrefix(tag, "outputs.") {
				// We are self referencing for metric emission, allow it.
			} else if strings.HasPrefix(tag, common.GlobalVarWorkflowCreationTimestamp) {
			} else {
				unresolvedErr = fmt.Errorf("failed to resolve {{%s}}", tag)
			}
		}
		return 0, nil
	})
	return unresolvedErr
}

// checkValidWorkflowVariablePrefix is a helper methood check variable starts workflow root elements
func checkValidWorkflowVariablePrefix(tag string) bool {
	for _, rootTag := range common.GlobalVarValidWorkflowVariablePrefix {
		if strings.HasPrefix(tag, rootTag) {
			return true
		}
	}
	return false
}

func validateNonLeaf(tmpl *wfv1.Template) error {
	if tmpl.ActiveDeadlineSeconds != nil {
		return errors.Errorf(errors.CodeBadRequest, "templates.%s.activeDeadlineSeconds is only valid for leaf templates", tmpl.Name)
	}
	return nil
}

func (ctx *templateValidationCtx) validateLeaf(scope map[string]interface{}, tmpl *wfv1.Template) error {
	tmplBytes, err := json.Marshal(tmpl)
	if err != nil {
		return errors.InternalWrapError(err)
	}
	err = resolveAllVariables(scope, string(tmplBytes))
	if err != nil {
		return errors.Errorf(errors.CodeBadRequest, "templates.%s: %s", tmpl.Name, err.Error())
	}
	if tmpl.Container != nil {
		// Ensure there are no collisions with volume mountPaths and artifact load paths
		mountPaths := make(map[string]string)
		for i, volMount := range tmpl.Container.VolumeMounts {
			if prev, ok := mountPaths[volMount.MountPath]; ok {
				return errors.Errorf(errors.CodeBadRequest, "templates.%s.container.volumeMounts[%d].mountPath '%s' already mounted in %s", tmpl.Name, i, volMount.MountPath, prev)
			}
			mountPaths[volMount.MountPath] = fmt.Sprintf("container.volumeMounts.%s", volMount.Name)
		}
		for i, art := range tmpl.Inputs.Artifacts {
			if prev, ok := mountPaths[art.Path]; ok {
				return errors.Errorf(errors.CodeBadRequest, "templates.%s.inputs.artifacts[%d].path '%s' already mounted in %s", tmpl.Name, i, art.Path, prev)
			}
			mountPaths[art.Path] = fmt.Sprintf("inputs.artifacts.%s", art.Name)
		}
		if tmpl.Container.Image == "" {
			return errors.Errorf(errors.CodeBadRequest, "templates.%s.container.image may not be empty", tmpl.Name)
		}
	}
	if tmpl.Resource != nil {
		if !placeholderGenerator.IsPlaceholder(tmpl.Resource.Action) {
			switch tmpl.Resource.Action {
			case "get", "create", "apply", "delete", "replace", "patch":
				// OK
			default:
				return errors.Errorf(errors.CodeBadRequest, "templates.%s.resource.action must be one of: get, create, apply, delete, replace, patch", tmpl.Name)
			}
		}
		if !placeholderGenerator.IsPlaceholder(tmpl.Resource.Manifest) {
			// Try to unmarshal the given manifest, just ensuring it's a valid YAML.
			var obj interface{}
			err := yaml.Unmarshal([]byte(tmpl.Resource.Manifest), &obj)
			if err != nil {
				return errors.Errorf(errors.CodeBadRequest, "templates.%s.resource.manifest must be a valid yaml", tmpl.Name)
			}
		}
	}
	if tmpl.Script != nil {
		if tmpl.Script.Image == "" {
			return errors.Errorf(errors.CodeBadRequest, "templates.%s.script.image may not be empty", tmpl.Name)
		}
	}
	if tmpl.ActiveDeadlineSeconds != nil {
		if !intstr.IsValidIntOrArgoVariable(tmpl.ActiveDeadlineSeconds) && !placeholderGenerator.IsPlaceholder(tmpl.ActiveDeadlineSeconds.StrVal) {
			return errors.Errorf(errors.CodeBadRequest, "templates.%s.activeDeadlineSeconds must be a positive integer > 0 or an argo variable", tmpl.Name)
		}
		if i, err := intstr.Int(tmpl.ActiveDeadlineSeconds); err == nil && i != nil && *i < 0 {
			return errors.Errorf(errors.CodeBadRequest, "templates.%s.activeDeadlineSeconds must be a positive integer > 0 or an argo variable", tmpl.Name)
		}
	}
	if tmpl.Parallelism != nil {
		return errors.Errorf(errors.CodeBadRequest, "templates.%s.parallelism is only valid for steps and dag templates", tmpl.Name)
	}
	var automountServiceAccountToken *bool
	if tmpl.AutomountServiceAccountToken != nil {
		automountServiceAccountToken = tmpl.AutomountServiceAccountToken
	} else if ctx.wf != nil && ctx.wf.Spec.AutomountServiceAccountToken != nil {
		automountServiceAccountToken = ctx.wf.Spec.AutomountServiceAccountToken
	}
	executorServiceAccountName := ""
	if tmpl.Executor != nil && tmpl.Executor.ServiceAccountName != "" {
		executorServiceAccountName = tmpl.Executor.ServiceAccountName
	} else if ctx.wf != nil && ctx.wf.Spec.Executor != nil && ctx.wf.Spec.Executor.ServiceAccountName != "" {
		executorServiceAccountName = ctx.wf.Spec.Executor.ServiceAccountName
	}
	if automountServiceAccountToken != nil && !*automountServiceAccountToken && executorServiceAccountName == "" {
		return errors.Errorf(errors.CodeBadRequest, "templates.%s.executor.serviceAccountName must not be empty if automountServiceAccountToken is false", tmpl.Name)
	}
	return nil
}

func validateArguments(prefix string, arguments wfv1.Arguments) error {
	err := validateArgumentsFieldNames(prefix, arguments)
	if err != nil {
		return err
	}
	return validateArgumentsValues(prefix, arguments)
}

func validateArgumentsFieldNames(prefix string, arguments wfv1.Arguments) error {
	fieldToSlices := map[string]interface{}{
		"parameters": arguments.Parameters,
		"artifacts":  arguments.Artifacts,
	}
	for fieldName, lst := range fieldToSlices {
		err := validateWorkflowFieldNames(lst)
		if err != nil {
			return errors.Errorf(errors.CodeBadRequest, "%s%s%s", prefix, fieldName, err.Error())
		}
	}
	return nil
}

// validateArgumentsValues ensures that all arguments have parameter values or artifact locations
func validateArgumentsValues(prefix string, arguments wfv1.Arguments) error {
	for _, param := range arguments.Parameters {
		if param.Value == nil {
			return errors.Errorf(errors.CodeBadRequest, "%s%s.value is required", prefix, param.Name)
		}
		if param.Enum != nil {
			if len(param.Enum) == 0 {
				return errors.Errorf(errors.CodeBadRequest, "%s%s.enum should contain at least one value", prefix, param.Name)
			}
			valueSpecifiedInEnumList := false
			for _, enum := range param.Enum {
				if enum == *param.Value {
					valueSpecifiedInEnumList = true
					break
				}
			}
			if !valueSpecifiedInEnumList {
				return errors.Errorf(errors.CodeBadRequest, "%s%s.value should be present in %s%s.enum list", prefix, param.Name, prefix, param.Name)
			}
		}
	}
	for _, art := range arguments.Artifacts {
		if art.From == "" && !art.HasLocationOrKey() {
			return errors.Errorf(errors.CodeBadRequest, "%s%s.from, artifact location, or key is required", prefix, art.Name)
		}
	}
	return nil
}

func (ctx *templateValidationCtx) validateSteps(scope map[string]interface{}, tmplCtx *templateresolution.Context, tmpl *wfv1.Template) error {
	err := validateNonLeaf(tmpl)
	if err != nil {
		return err
	}
	stepNames := make(map[string]bool)
	resolvedTemplates := make(map[string]*wfv1.Template)
	for i, stepGroup := range tmpl.Steps {
		for _, step := range stepGroup.Steps {
			if step.Name == "" {
				return errors.Errorf(errors.CodeBadRequest, "templates.%s.steps[%d].name is required", tmpl.Name, i)
			}
			_, ok := stepNames[step.Name]
			if ok {
				return errors.Errorf(errors.CodeBadRequest, "templates.%s.steps[%d].name '%s' is not unique", tmpl.Name, i, step.Name)
			}
			if errs := isValidWorkflowFieldName(step.Name); len(errs) != 0 {
				return errors.Errorf(errors.CodeBadRequest, "templates.%s.steps[%d].name '%s' is invalid: %s", tmpl.Name, i, step.Name, strings.Join(errs, ";"))
			}
			stepNames[step.Name] = true
			prefix := fmt.Sprintf("steps.%s", step.Name)
			scope[fmt.Sprintf("%s.status", prefix)] = true
			err := addItemsToScope(step.WithItems, step.WithParam, step.WithSequence, scope)
			if err != nil {
				return errors.Errorf(errors.CodeBadRequest, "templates.%s.steps[%d].%s %s", tmpl.Name, i, step.Name, err.Error())
			}
			err = validateArguments(fmt.Sprintf("templates.%s.steps[%d].%s.arguments.", tmpl.Name, i, step.Name), step.Arguments)
			if err != nil {
				return err
			}
			resolvedTmpl, err := ctx.validateTemplateHolder(&step, tmplCtx, &FakeArguments{})
			if err != nil {
				return errors.Errorf(errors.CodeBadRequest, "templates.%s.steps[%d].%s %s", tmpl.Name, i, step.Name, err.Error())
			}
			resolvedTemplates[step.Name] = resolvedTmpl
		}

		stepBytes, err := json.Marshal(stepGroup)
		if err != nil {
			return errors.InternalWrapError(err)
		}
		err = resolveAllVariables(scope, string(stepBytes))
		if err != nil {
			return errors.Errorf(errors.CodeBadRequest, "templates.%s.steps %s", tmpl.Name, err.Error())
		}

		for _, step := range stepGroup.Steps {
			aggregate := len(step.WithItems) > 0 || step.WithParam != ""
			resolvedTmpl := resolvedTemplates[step.Name]
			ctx.addOutputsToScope(resolvedTmpl, fmt.Sprintf("steps.%s", step.Name), scope, aggregate, false)

			// Validate the template again with actual arguments.
			_, err = ctx.validateTemplateHolder(&step, tmplCtx, &step.Arguments)
			if err != nil {
				return errors.Errorf(errors.CodeBadRequest, "templates.%s.steps[%d].%s %s", tmpl.Name, i, step.Name, err.Error())
			}
		}
	}
	return nil
}

func addItemsToScope(withItems []wfv1.Item, withParam string, withSequence *wfv1.Sequence, scope map[string]interface{}) error {
	defined := 0
	if len(withItems) > 0 {
		defined++
	}
	if withParam != "" {
		defined++
	}
	if withSequence != nil {
		defined++
	}
	if defined > 1 {
		return fmt.Errorf("only one of withItems, withParam, withSequence can be specified")
	}
	if len(withItems) > 0 {
		for i := range withItems {
			val := withItems[i]
			switch val.GetType() {
			case wfv1.String, wfv1.Number, wfv1.Bool:
				scope["item"] = true
			case wfv1.List:
				for i := range val.GetListVal() {
					scope[fmt.Sprintf("item.[%v]", i)] = true
				}
			case wfv1.Map:
				for itemKey := range val.GetMapVal() {
					scope[fmt.Sprintf("item.%s", itemKey)] = true
				}
			default:
				return fmt.Errorf("unsupported withItems type: %v", val)
			}
		}
	} else if withParam != "" {
		scope["item"] = true
		// 'item.*' is magic placeholder value which resolveAllVariables() will look for
		// when considering if all variables are resolveable.
		scope[anyItemMagicValue] = true
	} else if withSequence != nil {
		if withSequence.Count != nil && withSequence.End != nil {
			return errors.New(errors.CodeBadRequest, "only one of count or end can be defined in withSequence")
		}
		scope["item"] = true
	}
	return nil
}

func (ctx *templateValidationCtx) addOutputsToScope(tmpl *wfv1.Template, prefix string, scope map[string]interface{}, aggregate bool, isAncestor bool) {
	if tmpl.Daemon != nil && *tmpl.Daemon {
		scope[fmt.Sprintf("%s.ip", prefix)] = true
	}
	if tmpl.Script != nil || tmpl.Container != nil || tmpl.Data != nil {
		scope[fmt.Sprintf("%s.outputs.result", prefix)] = true
		scope[fmt.Sprintf("%s.exitCode", prefix)] = true
	}
	for _, param := range tmpl.Outputs.Parameters {
		scope[fmt.Sprintf("%s.outputs.parameters.%s", prefix, param.Name)] = true
		if param.GlobalName != "" {
			if !isParameter(param.GlobalName) {
				globalParamName := fmt.Sprintf("workflow.outputs.parameters.%s", param.GlobalName)
				scope[globalParamName] = true
				ctx.globalParams[globalParamName] = placeholderGenerator.NextPlaceholder()
			} else {
				logrus.Warnf("GlobalName '%s' is a parameter and won't be validated until runtime", param.GlobalName)
				scope[anyWorkflowOutputParameterMagicValue] = true
			}
		}
	}
	for _, art := range tmpl.Outputs.Artifacts {
		scope[fmt.Sprintf("%s.outputs.artifacts.%s", prefix, art.Name)] = true
		if art.GlobalName != "" {
			if !isParameter(art.GlobalName) {
				globalArtName := fmt.Sprintf("workflow.outputs.artifacts.%s", art.GlobalName)
				scope[globalArtName] = true
				ctx.globalParams[globalArtName] = placeholderGenerator.NextPlaceholder()
			} else {
				logrus.Warnf("GlobalName '%s' is a parameter and won't be validated until runtime", art.GlobalName)
				scope[anyWorkflowOutputArtifactMagicValue] = true
			}
		}
	}
	if aggregate {
		switch tmpl.GetType() {
		// Not that we don't also include TemplateTypeContainer here, even though it uses `outputs.result` it uses
		// `outputs.parameters` as its aggregator.
		case wfv1.TemplateTypeScript:
			scope[fmt.Sprintf("%s.outputs.result", prefix)] = true
			scope[fmt.Sprintf("%s.exitCode", prefix)] = true
		default:
			scope[fmt.Sprintf("%s.outputs.parameters", prefix)] = true
		}
	}
	if isAncestor {
		scope[fmt.Sprintf("%s.status", prefix)] = true
	}
}

func validateOutputs(scope map[string]interface{}, tmpl *wfv1.Template) error {
	err := validateWorkflowFieldNames(tmpl.Outputs.Parameters)
	if err != nil {
		return errors.Errorf(errors.CodeBadRequest, "templates.%s.outputs.parameters %s", tmpl.Name, err.Error())
	}
	err = validateWorkflowFieldNames(tmpl.Outputs.Artifacts)
	if err != nil {
		return errors.Errorf(errors.CodeBadRequest, "templates.%s.outputs.artifacts %s", tmpl.Name, err.Error())
	}
	outputBytes, err := json.Marshal(tmpl.Outputs)
	if err != nil {
		return errors.InternalWrapError(err)
	}
	err = resolveAllVariables(scope, string(outputBytes))
	if err != nil {
		return errors.Errorf(errors.CodeBadRequest, "templates.%s.outputs %s", tmpl.Name, err.Error())
	}

	for _, art := range tmpl.Outputs.Artifacts {
		artRef := fmt.Sprintf("outputs.artifacts.%s", art.Name)
		if tmpl.IsLeaf() {
			if art.Path == "" {
				return errors.Errorf(errors.CodeBadRequest, "templates.%s.%s.path not specified", tmpl.Name, artRef)
			}
		} else {
			if art.Path != "" {
				return errors.Errorf(errors.CodeBadRequest, "templates.%s.%s.path only valid in container/script templates", tmpl.Name, artRef)
			}
		}
		if art.GlobalName != "" && !isParameter(art.GlobalName) {
			errs := isValidParamOrArtifactName(art.GlobalName)
			if len(errs) > 0 {
				return errors.Errorf(errors.CodeBadRequest, "templates.%s.%s.globalName: %s", tmpl.Name, artRef, errs[0])
			}
		}
	}
	for _, param := range tmpl.Outputs.Parameters {
		paramRef := fmt.Sprintf("templates.%s.outputs.parameters.%s", tmpl.Name, param.Name)
		err = validateOutputParameter(paramRef, &param)
		if err != nil {
			return err
		}
		if param.ValueFrom != nil {
			tmplType := tmpl.GetType()
			switch tmplType {
			case wfv1.TemplateTypeContainer, wfv1.TemplateTypeScript:
				if param.ValueFrom.Path == "" {
					return errors.Errorf(errors.CodeBadRequest, "%s.path must be specified for %s templates", paramRef, tmplType)
				}
			case wfv1.TemplateTypeResource:
				if param.ValueFrom.JQFilter == "" && param.ValueFrom.JSONPath == "" {
					return errors.Errorf(errors.CodeBadRequest, "%s .jqFilter or jsonPath must be specified for %s templates", paramRef, tmplType)
				}
			case wfv1.TemplateTypeDAG, wfv1.TemplateTypeSteps:
				if param.ValueFrom.Parameter == "" {
					return errors.Errorf(errors.CodeBadRequest, "%s.parameter must be specified for %s templates", paramRef, tmplType)
				}
			}
		}
		if param.GlobalName != "" && !isParameter(param.GlobalName) {
			errs := isValidParamOrArtifactName(param.GlobalName)
			if len(errs) > 0 {
				return errors.Errorf(errors.CodeBadRequest, "%s.globalName: %s", paramRef, errs[0])
			}
		}
	}
	return nil
}

// validateBaseImageOutputs detects if the template contains an valid output from base image layer
func (ctx *templateValidationCtx) validateBaseImageOutputs(tmpl *wfv1.Template) error {
	// This validation is not applicable for DAG and Step Template types
	if tmpl.GetType() == wfv1.TemplateTypeDAG || tmpl.GetType() == wfv1.TemplateTypeSteps {
		return nil
	}
	switch ctx.ContainerRuntimeExecutor {
	case "", common.ContainerRuntimeExecutorDocker:
		// docker executor supports all modes of artifact outputs
	case common.ContainerRuntimeExecutorPNS:
		// pns supports copying from the base image, but only if there is no volume mount underneath it
		errMsg := "pns executor does not support outputs from base image layer with volume mounts. Use an emptyDir: https://argoproj.github.io/argo-workflows/empty-dir/"
		for _, out := range tmpl.Outputs.Artifacts {
			if common.FindOverlappingVolume(tmpl, out.Path) == nil {
				// output is in the base image layer. need to verify there are no volume mounts under it
				if tmpl.Container != nil {
					for _, volMnt := range tmpl.Container.VolumeMounts {
						if strings.HasPrefix(volMnt.MountPath, out.Path+"/") {
							return errors.Errorf(errors.CodeBadRequest, "templates.%s.outputs.artifacts.%s: %s", tmpl.Name, out.Name, errMsg)
						}
					}
				}
				if tmpl.Script != nil {
					for _, volMnt := range tmpl.Script.VolumeMounts {
						if strings.HasPrefix(volMnt.MountPath, out.Path+"/") {
							return errors.Errorf(errors.CodeBadRequest, "templates.%s.outputs.artifacts.%s: %s", tmpl.Name, out.Name, errMsg)
						}
					}
				}
			}
		}
	case common.ContainerRuntimeExecutorK8sAPI, common.ContainerRuntimeExecutorKubelet:
		// for kubelet/k8s fail validation if we detect artifact is copied from base image layer
		errMsg := fmt.Sprintf("%s executor does not support outputs from base image layer.  Use an emptyDir: https://argoproj.github.io/argo-workflows/empty-dir/", ctx.ContainerRuntimeExecutor)
		for _, out := range tmpl.Outputs.Artifacts {
			if common.FindOverlappingVolume(tmpl, out.Path) == nil {
				return errors.Errorf(errors.CodeBadRequest, "templates.%s.outputs.artifacts.%s: %s", tmpl.Name, out.Name, errMsg)
			}
		}
		for _, out := range tmpl.Outputs.Parameters {
			if out.ValueFrom == nil {
				continue
			}
			if out.ValueFrom.Path != "" {
				if common.FindOverlappingVolume(tmpl, out.ValueFrom.Path) == nil {
					return errors.Errorf(errors.CodeBadRequest, "templates.%s.outputs.parameters.%s: %s", tmpl.Name, out.Name, errMsg)
				}
			}
		}
	}
	return nil
}

// validateOutputParameter verifies that only one of valueFrom is defined in an output
func validateOutputParameter(paramRef string, param *wfv1.Parameter) error {
	if param.ValueFrom != nil && param.Value != nil {
		return errors.Errorf(errors.CodeBadRequest, "%s has both valueFrom and value specified. Choose one.", paramRef)
	}
	if param.Value != nil {
		return nil
	}
	if param.ValueFrom == nil {
		return errors.Errorf(errors.CodeBadRequest, "%s does not have valueFrom or value specified", paramRef)
	}
	paramTypes := 0
	for _, value := range []string{param.ValueFrom.Path, param.ValueFrom.JQFilter, param.ValueFrom.JSONPath, param.ValueFrom.Parameter} {
		if value != "" {
			paramTypes++
		}
	}
	if param.ValueFrom.Supplied != nil {
		paramTypes++
	}
	switch paramTypes {
	case 0:
		return errors.New(errors.CodeBadRequest, "valueFrom type unspecified. choose one of: path, jqFilter, jsonPath, parameter, raw")
	case 1:
	default:
		return errors.New(errors.CodeBadRequest, "multiple valueFrom types specified. choose one of: path, jqFilter, jsonPath, parameter, raw")
	}
	return nil
}

// validateWorkflowFieldNames accepts a slice of structs and
// verifies that the Name field of the structs are:
// * unique
// * non-empty
// * matches matches our regex requirements
func validateWorkflowFieldNames(slice interface{}) error {
	s := reflect.ValueOf(slice)
	if s.Kind() != reflect.Slice {
		return errors.InternalErrorf("validateWorkflowFieldNames given a non-slice type")
	}
	items := make([]interface{}, s.Len())
	for i := 0; i < s.Len(); i++ {
		items[i] = s.Index(i).Interface()
	}
	names := make(map[string]bool)
	getNameFieldValue := func(val interface{}) (string, error) {
		s := reflect.ValueOf(val)
		for i := 0; i < s.NumField(); i++ {
			typeField := s.Type().Field(i)
			if typeField.Name == "Name" {
				return s.Field(i).String(), nil
			}
		}
		return "", errors.InternalError("No 'Name' field in struct")
	}

	for i, item := range items {
		name, err := getNameFieldValue(item)
		if err != nil {
			return err
		}
		if name == "" {
			return errors.Errorf(errors.CodeBadRequest, "[%d].name is required", i)
		}
		var errs []string
		t := reflect.TypeOf(item)
		if t == reflect.TypeOf(wfv1.Parameter{}) || t == reflect.TypeOf(wfv1.Artifact{}) {
			errs = isValidParamOrArtifactName(name)
		} else {
			errs = isValidWorkflowFieldName(name)
		}
		if len(errs) != 0 {
			return errors.Errorf(errors.CodeBadRequest, "[%d].name: '%s' is invalid: %s", i, name, strings.Join(errs, ";"))
		}
		_, ok := names[name]
		if ok {
			return errors.Errorf(errors.CodeBadRequest, "[%d].name '%s' is not unique", i, name)
		}
		names[name] = true
	}
	return nil
}

type dagValidationContext struct {
	tasks        map[string]wfv1.DAGTask
	dependencies map[string]map[string]common.DependencyType // map of DAG tasks, each one containing a map of [task it's dependent on] -> [dependency type]
}

func (d *dagValidationContext) GetTask(taskName string) *wfv1.DAGTask {
	task := d.tasks[taskName]
	return &task
}

func (d *dagValidationContext) GetTaskDependencies(taskName string) []string {
	dependencies := d.GetTaskDependenciesWithDependencyTypes(taskName)

	var dependencyTasks []string
	for task := range dependencies {
		dependencyTasks = append(dependencyTasks, task)
	}

	return dependencyTasks
}

func (d *dagValidationContext) GetTaskDependenciesWithDependencyTypes(taskName string) map[string]common.DependencyType {
	if dependencies, ok := d.dependencies[taskName]; ok {
		return dependencies
	}
	task := d.GetTask(taskName)
	dependencies, _ := common.GetTaskDependencies(task, d)
	d.dependencies[taskName] = dependencies
	return d.dependencies[taskName]
}

func (d *dagValidationContext) GetTaskFinishedAtTime(taskName string) time.Time {
	return time.Now()
}

func (ctx *templateValidationCtx) validateDAG(scope map[string]interface{}, tmplCtx *templateresolution.Context, tmpl *wfv1.Template) error {
	err := validateNonLeaf(tmpl)
	if err != nil {
		return err
	}
	if len(tmpl.DAG.Tasks) == 0 {
		return errors.Errorf(errors.CodeBadRequest, "templates.%s must have at least one task", tmpl.Name)
	}

	err = sortDAGTasks(tmpl)
	if err != nil {
		return errors.Errorf(errors.CodeBadRequest, "templates.%s sorting failed: %s", tmpl.Name, err.Error())
	}

	err = validateWorkflowFieldNames(tmpl.DAG.Tasks)
	if err != nil {
		return errors.Errorf(errors.CodeBadRequest, "templates.%s.tasks%s", tmpl.Name, err.Error())
	}
	usingDepends := false
	nameToTask := make(map[string]wfv1.DAGTask)
	for _, task := range tmpl.DAG.Tasks {
		if task.Depends != "" {
			usingDepends = true
		}

		nameToTask[task.Name] = task
	}

	dagValidationCtx := &dagValidationContext{
		tasks:        nameToTask,
		dependencies: make(map[string]map[string]common.DependencyType),
	}

	resolvedTemplates := make(map[string]*wfv1.Template)

	// Verify dependencies for all tasks can be resolved as well as template names
	for _, task := range tmpl.DAG.Tasks {

		if '0' <= task.Name[0] && task.Name[0] <= '9' {
			return errors.Errorf(errors.CodeBadRequest, "templates.%s.tasks.%s name cannot begin with a digit when using either 'depends' or 'dependencies'", tmpl.Name, task.Name)
		}

		if usingDepends && len(task.Dependencies) > 0 {
			return errors.Errorf(errors.CodeBadRequest, "templates.%s cannot use both 'depends' and 'dependencies' in the same DAG template", tmpl.Name)
		}

		if usingDepends && task.ContinueOn != nil {
			return errors.Errorf(errors.CodeBadRequest, "templates.%s cannot use 'continueOn' when using 'depends'. Instead use 'dep-task.Failed'/'dep-task.Errored'", tmpl.Name)
		}

		resolvedTmpl, err := ctx.validateTemplateHolder(&task, tmplCtx, &FakeArguments{})
		if err != nil {
			return errors.Errorf(errors.CodeBadRequest, "templates.%s.tasks.%s %s", tmpl.Name, task.Name, err.Error())
		}

		resolvedTemplates[task.Name] = resolvedTmpl

		prefix := fmt.Sprintf("tasks.%s", task.Name)
		ctx.addOutputsToScope(resolvedTmpl, prefix, scope, false, false)

		err = common.ValidateTaskResults(&task)
		if err != nil {
			return errors.Errorf(errors.CodeBadRequest, "templates.%s.tasks.%s %s", tmpl.Name, task.Name, err.Error())
		}

		for depName, depType := range dagValidationCtx.GetTaskDependenciesWithDependencyTypes(task.Name) {
			task, ok := dagValidationCtx.tasks[depName]
			if !ok {
				return errors.Errorf(errors.CodeBadRequest,
					"templates.%s.tasks.%s dependency '%s' not defined",
					tmpl.Name, task.Name, depName)
			} else if depType == common.DependencyTypeItems && len(task.WithItems) == 0 && task.WithParam == "" && task.WithSequence == nil {
				return errors.Errorf(errors.CodeBadRequest,
					"templates.%s.tasks.%s dependency '%s' uses an items-based condition such as .AnySucceeded or .AllFailed but does not contain any items",
					tmpl.Name, task.Name, depName)
			}
		}
	}

	if err = verifyNoCycles(tmpl, dagValidationCtx); err != nil {
		return err
	}

	err = resolveAllVariables(scope, tmpl.DAG.Target)
	if err != nil {
		return errors.Errorf(errors.CodeBadRequest, "templates.%s.targets %s", tmpl.Name, err.Error())
	}
	if err = validateDAGTargets(tmpl, dagValidationCtx.tasks); err != nil {
		return err
	}

	for _, task := range tmpl.DAG.Tasks {
		resolvedTmpl := resolvedTemplates[task.Name]
		// add all tasks outputs to scope so that a nested DAGs can have outputs
		prefix := fmt.Sprintf("tasks.%s", task.Name)
		ctx.addOutputsToScope(resolvedTmpl, prefix, scope, false, false)
		taskBytes, err := json.Marshal(task)
		if err != nil {
			return errors.InternalWrapError(err)
		}
		taskScope := make(map[string]interface{})
		for k, v := range scope {
			taskScope[k] = v
		}
		ancestry := common.GetTaskAncestry(dagValidationCtx, task.Name)
		for _, ancestor := range ancestry {
			ancestorTask := dagValidationCtx.GetTask(ancestor)
			resolvedTmpl := resolvedTemplates[ancestor]
			ancestorPrefix := fmt.Sprintf("tasks.%s", ancestor)
			aggregate := len(ancestorTask.WithItems) > 0 || ancestorTask.WithParam != ""
			ctx.addOutputsToScope(resolvedTmpl, ancestorPrefix, taskScope, aggregate, true)
		}
		err = addItemsToScope(task.WithItems, task.WithParam, task.WithSequence, taskScope)
		if err != nil {
			return errors.Errorf(errors.CodeBadRequest, "templates.%s.tasks.%s %s", tmpl.Name, task.Name, err.Error())
		}
		err = resolveAllVariables(taskScope, string(taskBytes))
		if err != nil {
			return errors.Errorf(errors.CodeBadRequest, "templates.%s.tasks.%s %s", tmpl.Name, task.Name, err.Error())
		}
		err = validateDAGTaskArgumentDependency(task.Arguments, ancestry)
		if err != nil {
			return errors.Errorf(errors.CodeBadRequest, "templates.%s.tasks.%s %s", tmpl.Name, task.Name, err.Error())
		}
		err = validateArguments(fmt.Sprintf("templates.%s.tasks.%s.arguments.", tmpl.Name, task.Name), task.Arguments)
		if err != nil {
			return err
		}
		// Validate the template again with actual arguments.
		_, err = ctx.validateTemplateHolder(&task, tmplCtx, &task.Arguments)
		if err != nil {
			return errors.Errorf(errors.CodeBadRequest, "templates.%s.tasks.%s %s", tmpl.Name, task.Name, err.Error())
		}
	}

	return nil
}

func validateDAGTaskArgumentDependency(arguments wfv1.Arguments, ancestry []string) error {
	ancestryMap := make(map[string]struct{}, len(ancestry))
	for _, a := range ancestry {
		ancestryMap[a] = struct{}{}
	}

	for _, param := range arguments.Parameters {
		if strings.HasPrefix(param.Value.String(), "{{tasks.") {
			// All parameter values should have been validated, so
			// index 1 should exist.
			refTaskName := strings.Split(param.Value.String(), ".")[1]

			if _, dependencyExists := ancestryMap[refTaskName]; !dependencyExists {
				return errors.Errorf(errors.CodeBadRequest, "missing dependency '%s' for parameter '%s'", refTaskName, param.Name)
			}
		}
	}

	for _, artifact := range arguments.Artifacts {
		if strings.HasPrefix(artifact.From, "{{tasks.") {
			// All parameter values should have been validated, so
			// index 1 should exist.
			refTaskName := strings.Split(artifact.From, ".")[1]

			if _, dependencyExists := ancestryMap[refTaskName]; !dependencyExists {
				return errors.Errorf(errors.CodeBadRequest, "missing dependency '%s' for artifact '%s'", refTaskName, artifact.Name)
			}
		}
	}
	return nil
}

func validateDAGTargets(tmpl *wfv1.Template, nameToTask map[string]wfv1.DAGTask) error {
	if tmpl.DAG.Target == "" {
		return nil
	}
	for _, targetName := range strings.Split(tmpl.DAG.Target, " ") {
		if isParameter(targetName) {
			continue
		}
		if _, ok := nameToTask[targetName]; !ok {
			return errors.Errorf(errors.CodeBadRequest, "templates.%s.targets: target '%s' is not defined", tmpl.Name, targetName)
		}
	}
	return nil
}

// verifyNoCycles verifies there are no cycles in the DAG graph
func verifyNoCycles(tmpl *wfv1.Template, ctx *dagValidationContext) error {
	visited := make(map[string]bool)
	var noCyclesHelper func(taskName string, cycle []string) error
	noCyclesHelper = func(taskName string, cycle []string) error {
		if _, ok := visited[taskName]; ok {
			return nil
		}
		task := ctx.GetTask(taskName)
		for _, depName := range ctx.GetTaskDependencies(task.Name) {
			for _, name := range cycle {
				if name == depName {
					return errors.Errorf(errors.CodeBadRequest,
						"templates.%s.tasks dependency cycle detected: %s->%s",
						tmpl.Name, strings.Join(cycle, "->"), name)
				}
			}
			cycle = append(cycle, depName)
			err := noCyclesHelper(depName, cycle)
			if err != nil {
				return err
			}
			cycle = cycle[0 : len(cycle)-1]
		}
		visited[taskName] = true
		return nil
	}

	for _, task := range tmpl.DAG.Tasks {
		err := noCyclesHelper(task.Name, []string{})
		if err != nil {
			return err
		}
	}
	return nil
}

func sortDAGTasks(tmpl *wfv1.Template) error {
	taskMap := make(map[string]*wfv1.DAGTask, len(tmpl.DAG.Tasks))
	sortingGraph := make([]*sorting.TopologicalSortingNode, len(tmpl.DAG.Tasks))
	for index := range tmpl.DAG.Tasks {
		taskMap[tmpl.DAG.Tasks[index].Name] = &tmpl.DAG.Tasks[index]
		sortingGraph[index] = &sorting.TopologicalSortingNode{
			NodeName:     tmpl.DAG.Tasks[index].Name,
			Dependencies: tmpl.DAG.Tasks[index].Dependencies,
		}
	}
	sortingResult, err := sorting.TopologicalSorting(sortingGraph)
	if err != nil {
		return err
	}
	tmpl.DAG.Tasks = make([]wfv1.DAGTask, len(tmpl.DAG.Tasks))
	for index, node := range sortingResult {
		tmpl.DAG.Tasks[index] = *taskMap[node.NodeName]
	}
	return nil
}

var (
	// paramRegex matches a parameter. e.g. {{inputs.parameters.blah}}
	paramRegex               = regexp.MustCompile(`{{[-a-zA-Z0-9]+(\.[-a-zA-Z0-9_]+)*}}`)
	paramOrArtifactNameRegex = regexp.MustCompile(`^[-a-zA-Z0-9_]+[-a-zA-Z0-9_]*$`)
	workflowFieldNameRegex   = regexp.MustCompile("^" + workflowFieldNameFmt + "$")
)

func isParameter(p string) bool {
	return paramRegex.MatchString(p)
}

func isValidParamOrArtifactName(p string) []string {
	var errs []string
	if !paramOrArtifactNameRegex.MatchString(p) {
		return append(errs, "Parameter/Artifact name must consist of alpha-numeric characters, '_' or '-' e.g. my_param_1, MY-PARAM-1")
	}
	return errs
}

const (
	workflowFieldNameFmt    string = "[a-zA-Z0-9][-a-zA-Z0-9]*"
	workflowFieldNameErrMsg string = "name must consist of alpha-numeric characters or '-', and must start with an alpha-numeric character"
	workflowFieldMaxLength  int    = 128
)

// isValidWorkflowFieldName : workflow field name must consist of alpha-numeric characters or '-', and must start with an alpha-numeric character
func isValidWorkflowFieldName(name string) []string {
	var errs []string
	if len(name) > workflowFieldMaxLength {
		errs = append(errs, apivalidation.MaxLenError(workflowFieldMaxLength))
	}
	if !workflowFieldNameRegex.MatchString(name) {
		msg := workflowFieldNameErrMsg + " (e.g. My-name1-2, 123-NAME)"
		errs = append(errs, msg)
	}
	return errs
}

func getTemplateID(tmpl *wfv1.Template) string {
	return tmpl.Name
}<|MERGE_RESOLUTION|>--- conflicted
+++ resolved
@@ -435,11 +435,7 @@
 // validateTemplateType validates that only one template type is defined
 func validateTemplateType(tmpl *wfv1.Template) error {
 	numTypes := 0
-<<<<<<< HEAD
-	for _, tmplType := range []interface{}{tmpl.TemplateRef, tmpl.Container, tmpl.Steps, tmpl.Script, tmpl.Resource, tmpl.DAG, tmpl.Suspend, tmpl.Data} {
-=======
-	for _, tmplType := range []interface{}{tmpl.Container, tmpl.Steps, tmpl.Script, tmpl.Resource, tmpl.DAG, tmpl.Suspend} {
->>>>>>> b1535e53
+	for _, tmplType := range []interface{}{tmpl.Container, tmpl.Steps, tmpl.Script, tmpl.Resource, tmpl.DAG, tmpl.Suspend, tmpl.Data} {
 		if !reflect.ValueOf(tmplType).IsNil() {
 			numTypes++
 		}

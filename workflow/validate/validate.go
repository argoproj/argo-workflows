package validate

import (
	"encoding/json"
	"fmt"
	"io"
	"reflect"
	"regexp"
	"strconv"
	"strings"

	"github.com/valyala/fasttemplate"
	"k8s.io/apimachinery/pkg/apis/meta/v1/unstructured"
	apivalidation "k8s.io/apimachinery/pkg/util/validation"
	"sigs.k8s.io/yaml"

	"github.com/argoproj/argo/errors"
	wfv1 "github.com/argoproj/argo/pkg/apis/workflow/v1alpha1"
	"github.com/argoproj/argo/workflow/artifacts/hdfs"
	"github.com/argoproj/argo/workflow/common"
	"github.com/argoproj/argo/workflow/templateresolution"
)

// ValidateOpts provides options when linting
type ValidateOpts struct {
	// Lint indicates if this is performing validation in the context of linting. If true, will
	// skip some validations which is permissible during linting but not submission (e.g. missing
	// input parameters to the workflow)
	Lint bool
	// ContainerRuntimeExecutor will trigger additional validation checks specific to different
	// types of executors. For example, the inability of kubelet/k8s executors to copy artifacts
	// out of the base image layer. If unspecified, will use docker executor validation
	ContainerRuntimeExecutor string
}

// templateValidationCtx is the context for validating a workflow spec
type templateValidationCtx struct {
	ValidateOpts

	// globalParams keeps track of variables which are available the global
	// scope and can be referenced from anywhere.
	globalParams map[string]string
	// results tracks if validation has already been run on a template
	results map[string]bool
	// wf is the Workflow resource which is used to validate templates.
	// It will be omitted in WorkflowTemplate validation.
	wf *wfv1.Workflow
}

func newTemplateValidationCtx(wf *wfv1.Workflow, opts ValidateOpts) *templateValidationCtx {
	globalParams := make(map[string]string)
	globalParams[common.GlobalVarWorkflowName] = placeholderValue
	globalParams[common.GlobalVarWorkflowNamespace] = placeholderValue
	globalParams[common.GlobalVarWorkflowUID] = placeholderValue
	return &templateValidationCtx{
		ValidateOpts: opts,
		globalParams: globalParams,
		results:      make(map[string]bool),
		wf:           wf,
	}
}

const (
	// placeholderValue is an arbitrary string to perform mock substitution of variables
	placeholderValue = "placeholder"

	// anyItemMagicValue is a magic value set in addItemsToScope() and checked in
	// resolveAllVariables() to determine if any {{item.name}} can be accepted during
	// variable resolution (to support withParam)
	anyItemMagicValue = "item.*"
)

type FakeArguments struct{}

func (args *FakeArguments) GetParameterByName(name string) *wfv1.Parameter {
	s := placeholderValue
	return &wfv1.Parameter{Name: name, Value: &s}
}

func (args *FakeArguments) GetArtifactByName(name string) *wfv1.Artifact {
	return &wfv1.Artifact{Name: name}
}

var _ wfv1.ArgumentsProvider = &FakeArguments{}

// ValidateWorkflow accepts a workflow and performs validation against it.
<<<<<<< HEAD
func ValidateWorkflow(wftmplGetter templateresolution.WorkflowTemplateNamespacedGetter, wf *wfv1.Workflow, opts ValidateOpts) error {
	ctx := newTemplateValidationCtx(wf, opts)
	tmplCtx := templateresolution.NewContext(wftmplGetter, wf)
=======
func ValidateWorkflow(wfClientset wfclientset.Interface, namespace string, wf *wfv1.Workflow, opts ValidateOpts) error {
	if wf.Namespace != "" {
		namespace = wf.Namespace
	}

	ctx := newTemplateValidationCtx(wfClientset, namespace, wf, opts)
	tmplCtx := templateresolution.NewContextFromClientset(wfClientset.ArgoprojV1alpha1().WorkflowTemplates(namespace), wf, wf)
>>>>>>> 3852bc3f

	err := validateWorkflowFieldNames(wf.Spec.Templates)
	if err != nil {
		return errors.Errorf(errors.CodeBadRequest, "spec.templates%s", err.Error())
	}
	if ctx.Lint {
		// if we are just linting we don't care if spec.arguments.parameters.XXX doesn't have an
		// explicit value. workflows without a default value is a desired use case
		err = validateArgumentsFieldNames("spec.arguments.", wf.Spec.Arguments)
	} else {
		err = validateArguments("spec.arguments.", wf.Spec.Arguments)
	}
	if err != nil {
		return err
	}
	for _, param := range wf.Spec.Arguments.Parameters {
		if param.Name != "" {
			if param.Value != nil {
				ctx.globalParams["workflow.parameters."+param.Name] = *param.Value
			} else {
				ctx.globalParams["workflow.parameters."+param.Name] = placeholderValue
			}
		}
	}

	for k := range wf.ObjectMeta.Annotations {
		ctx.globalParams["workflow.annotations."+k] = placeholderValue
	}
	for k := range wf.ObjectMeta.Labels {
		ctx.globalParams["workflow.labels."+k] = placeholderValue
	}

	if wf.Spec.Priority != nil {
		ctx.globalParams[common.GlobalVarWorkflowPriority] = strconv.Itoa(int(*wf.Spec.Priority))
	}

	if wf.Spec.Entrypoint == "" {
		return errors.New(errors.CodeBadRequest, "spec.entrypoint is required")
	}
	_, err = ctx.validateTemplateHolder(&wfv1.Template{Template: wf.Spec.Entrypoint}, tmplCtx, &wf.Spec.Arguments, map[string]interface{}{})
	if err != nil {
		return err
	}
	if wf.Spec.OnExit != "" {
		// now when validating onExit, {{workflow.status}} is now available as a global
		ctx.globalParams[common.GlobalVarWorkflowStatus] = placeholderValue
		_, err = ctx.validateTemplateHolder(&wfv1.Template{Template: wf.Spec.OnExit}, tmplCtx, &wf.Spec.Arguments, map[string]interface{}{})
		if err != nil {
			return err
		}
	}

	if wf.Spec.PodGC != nil {
		switch wf.Spec.PodGC.Strategy {
		case wfv1.PodGCOnPodCompletion, wfv1.PodGCOnPodSuccess, wfv1.PodGCOnWorkflowCompletion, wfv1.PodGCOnWorkflowSuccess:
		default:
			return errors.Errorf(errors.CodeBadRequest, "podGC.strategy unknown strategy '%s'", wf.Spec.PodGC.Strategy)
		}
	}

	// Check if all templates can be resolved.
	for _, template := range wf.Spec.Templates {
		_, err := ctx.validateTemplateHolder(&wfv1.Template{Template: template.Name}, tmplCtx, &FakeArguments{}, map[string]interface{}{})
		if err != nil {
			return errors.Errorf(errors.CodeBadRequest, "templates.%s %s", template.Name, err.Error())
		}
	}
	return nil
}

// ValidateWorkflow accepts a workflow template and performs validation against it.
<<<<<<< HEAD
func ValidateWorkflowTemplate(wftmplGetter templateresolution.WorkflowTemplateNamespacedGetter, wftmpl *wfv1.WorkflowTemplate) error {
	ctx := newTemplateValidationCtx(nil, ValidateOpts{})
	tmplCtx := templateresolution.NewContext(wftmplGetter, wftmpl)
=======
func ValidateWorkflowTemplate(wfClientset wfclientset.Interface, namespace string, wftmpl *wfv1.WorkflowTemplate) error {
	if wftmpl.Namespace != "" {
		namespace = wftmpl.Namespace
	}
	ctx := newTemplateValidationCtx(wfClientset, namespace, nil, ValidateOpts{})
	tmplCtx := templateresolution.NewContextFromClientset(wfClientset.ArgoprojV1alpha1().WorkflowTemplates(namespace), wftmpl, nil)
>>>>>>> 3852bc3f

	// Check if all templates can be resolved.
	for _, template := range wftmpl.Spec.Templates {
		_, err := ctx.validateTemplateHolder(&wfv1.Template{Template: template.Name}, tmplCtx, &FakeArguments{}, map[string]interface{}{})
		if err != nil {
			return errors.Errorf(errors.CodeBadRequest, "templates.%s %s", template.Name, err.Error())
		}
	}
	return nil
}

func (ctx *templateValidationCtx) validateTemplate(tmpl *wfv1.Template, tmplCtx *templateresolution.Context, args wfv1.ArgumentsProvider, extraScope map[string]interface{}) error {
	tmplID := getTemplateID(tmpl)
	_, ok := ctx.results[tmplID]
	if ok {
		// we already processed this template
		return nil
	}
	ctx.results[tmplID] = true

	if hasArguments(tmpl) {
		return errors.Errorf(errors.CodeBadRequest, "templates.%s.arguments must be used with template or templateRef", tmpl.Name)
	}

	if err := validateTemplateType(tmpl); err != nil {
		return err
	}

	scope, err := validateInputs(tmpl, extraScope)
	if err != nil {
		return err
	}
	localParams := make(map[string]string)
	if tmpl.IsPodType() {
		localParams[common.LocalVarPodName] = placeholderValue
		scope[common.LocalVarPodName] = placeholderValue
	}
	if tmpl.IsLeaf() {
		for _, art := range tmpl.Outputs.Artifacts {
			if art.Path != "" {
				scope[fmt.Sprintf("outputs.artifacts.%s.path", art.Name)] = true
			}
		}
		for _, param := range tmpl.Outputs.Parameters {
			if param.ValueFrom != nil && param.ValueFrom.Path != "" {
				scope[fmt.Sprintf("outputs.parameters.%s.path", param.Name)] = true
			}
		}
	}

	newTmpl, err := common.ProcessArgs(tmpl, args, ctx.globalParams, localParams, true)
	if err != nil {
		return errors.Errorf(errors.CodeBadRequest, "templates.%s %s", tmpl.Name, err)
	}
	for globalVar, val := range ctx.globalParams {
		scope[globalVar] = val
	}
	switch newTmpl.GetType() {
	case wfv1.TemplateTypeSteps:
		err = ctx.validateSteps(scope, tmplCtx, newTmpl)
	case wfv1.TemplateTypeDAG:
		err = ctx.validateDAG(scope, tmplCtx, newTmpl)
	default:
		err = ctx.validateLeaf(scope, newTmpl)
	}
	if err != nil {
		return err
	}
	err = validateOutputs(scope, newTmpl)
	if err != nil {
		return err
	}
	err = ctx.validateBaseImageOutputs(newTmpl)
	if err != nil {
		return err
	}
	if newTmpl.ArchiveLocation != nil {
		errPrefix := fmt.Sprintf("templates.%s.archiveLocation", newTmpl.Name)
		err = validateArtifactLocation(errPrefix, *newTmpl.ArchiveLocation)
		if err != nil {
			return err
		}
	}
	return nil
}

// validateTemplateHolder validates a template holder and returns the validated template.
func (ctx *templateValidationCtx) validateTemplateHolder(tmplHolder wfv1.TemplateHolder, tmplCtx *templateresolution.Context, args wfv1.ArgumentsProvider, extraScope map[string]interface{}) (*wfv1.Template, error) {
	tmplRef := tmplHolder.GetTemplateRef()
	tmplName := tmplHolder.GetTemplateName()
	if tmplRef != nil {
		if tmplName != "" {
			return nil, errors.New(errors.CodeBadRequest, "template name cannot be specified with templateRef.")
		}
		if tmplRef.Name == "" {
			return nil, errors.New(errors.CodeBadRequest, "resource name is required")
		}
		if tmplRef.Template == "" {
			return nil, errors.New(errors.CodeBadRequest, "template name is required")
		}
		if tmplRef.RuntimeResolution {
			// Let's see if the template exists at runtime.
			return nil, nil
		}
	} else if tmplName != "" {
		_, err := tmplCtx.GetTemplateByName(tmplName)
		if err != nil {
			if argoerr, ok := err.(errors.ArgoError); ok && argoerr.Code() == errors.CodeNotFound {
				return nil, errors.Errorf(errors.CodeBadRequest, "template name '%s' undefined", tmplName)
			}
			return nil, err
		}
	} else {
		if tmpl, ok := tmplHolder.(*wfv1.Template); ok {
			if tmpl.GetType() != wfv1.TemplateTypeUnknown {
				return nil, errors.New(errors.CodeBadRequest, "template ref can not be used with template type.")
			}
		}
	}

	tmplCtx, resolvedTmpl, err := tmplCtx.ResolveTemplate(tmplHolder)
	if err != nil {
		if argoerr, ok := err.(errors.ArgoError); ok && argoerr.Code() == errors.CodeNotFound {
			if tmplRef != nil {
				return nil, errors.Errorf(errors.CodeBadRequest, "template reference %s.%s not found", tmplRef.Name, tmplRef.Template)
			}
			// this error should not occur.
			return nil, errors.InternalWrapError(err)
		}
		return nil, err
	}

	// Validate retryStrategy
	if resolvedTmpl.RetryStrategy != nil {
		switch resolvedTmpl.RetryStrategy.RetryPolicy {
		case wfv1.RetryPolicyAlways, wfv1.RetryPolicyOnError, wfv1.RetryPolicyOnFailure, "":
			// Passes validation
		default:
			return nil, fmt.Errorf("%s is not a valid RetryPolicy", resolvedTmpl.RetryStrategy.RetryPolicy)
		}
	}

	return resolvedTmpl, ctx.validateTemplate(resolvedTmpl, tmplCtx, args, extraScope)
}

// validateTemplateType validates that only one template type is defined
func validateTemplateType(tmpl *wfv1.Template) error {
	numTypes := 0
	for _, tmplType := range []interface{}{tmpl.TemplateRef, tmpl.Container, tmpl.Steps, tmpl.Script, tmpl.Resource, tmpl.DAG, tmpl.Suspend} {
		if !reflect.ValueOf(tmplType).IsNil() {
			numTypes++
		}
	}
	if tmpl.Template != "" {
		numTypes++
	}
	switch numTypes {
	case 0:
		return errors.Errorf(errors.CodeBadRequest, "templates.%s template type unspecified. choose one of: container, steps, script, resource, dag, suspend, template, template ref", tmpl.Name)
	case 1:
	default:
		return errors.Errorf(errors.CodeBadRequest, "templates.%s multiple template types specified. choose one of: container, steps, script, resource, dag, suspend, template, template ref", tmpl.Name)
	}
	return nil
}

func validateInputs(tmpl *wfv1.Template, extraScope map[string]interface{}) (map[string]interface{}, error) {
	err := validateWorkflowFieldNames(tmpl.Inputs.Parameters)
	if err != nil {
		return nil, errors.Errorf(errors.CodeBadRequest, "templates.%s.inputs.parameters%s", tmpl.Name, err.Error())
	}
	err = validateWorkflowFieldNames(tmpl.Inputs.Artifacts)
	if err != nil {
		return nil, errors.Errorf(errors.CodeBadRequest, "templates.%s.inputs.artifacts%s", tmpl.Name, err.Error())
	}
	scope := make(map[string]interface{})
	for name, value := range extraScope {
		scope[name] = value
	}
	for _, param := range tmpl.Inputs.Parameters {
		scope[fmt.Sprintf("inputs.parameters.%s", param.Name)] = true
	}
	if len(tmpl.Inputs.Parameters) > 0 {
		scope["inputs.parameters"] = true
	}

	for _, art := range tmpl.Inputs.Artifacts {
		artRef := fmt.Sprintf("inputs.artifacts.%s", art.Name)
		scope[artRef] = true
		if tmpl.IsLeaf() {
			if art.Path == "" {
				return nil, errors.Errorf(errors.CodeBadRequest, "templates.%s.%s.path not specified", tmpl.Name, artRef)
			}
			scope[fmt.Sprintf("inputs.artifacts.%s.path", art.Name)] = true
		} else {
			if art.Path != "" {
				return nil, errors.Errorf(errors.CodeBadRequest, "templates.%s.%s.path only valid in container/script templates", tmpl.Name, artRef)
			}
		}
		if art.From != "" {
			return nil, errors.Errorf(errors.CodeBadRequest, "templates.%s.%s.from not valid in inputs", tmpl.Name, artRef)
		}
		errPrefix := fmt.Sprintf("templates.%s.%s", tmpl.Name, artRef)
		err = validateArtifactLocation(errPrefix, art.ArtifactLocation)
		if err != nil {
			return nil, err
		}
	}
	return scope, nil
}

func validateArtifactLocation(errPrefix string, art wfv1.ArtifactLocation) error {
	if art.Git != nil {
		if art.Git.Repo == "" {
			return errors.Errorf(errors.CodeBadRequest, "%s.git.repo is required", errPrefix)
		}
	}
	if art.HDFS != nil {
		err := hdfs.ValidateArtifact(fmt.Sprintf("%s.hdfs", errPrefix), art.HDFS)
		if err != nil {
			return err
		}
	}
	// TODO: validate other artifact locations
	return nil
}

// resolveAllVariables is a helper to ensure all {{variables}} are resolveable from current scope
func resolveAllVariables(scope map[string]interface{}, tmplStr string) error {
	var unresolvedErr error
	_, allowAllItemRefs := scope[anyItemMagicValue] // 'item.*' is a magic placeholder value set by addItemsToScope
	fstTmpl := fasttemplate.New(tmplStr, "{{", "}}")

	fstTmpl.ExecuteFuncString(func(w io.Writer, tag string) (int, error) {

		// Skip the custom variable references
		if !checkValidWorkflowVariablePrefix(tag) {
			return 0, nil
		}
		_, ok := scope[tag]
		if !ok && unresolvedErr == nil {
			if (tag == "item" || strings.HasPrefix(tag, "item.")) && allowAllItemRefs {
				// we are *probably* referencing a undetermined item using withParam
				// NOTE: this is far from foolproof.
			} else if strings.HasPrefix(tag, common.GlobalVarWorkflowCreationTimestamp) {
			} else {
				unresolvedErr = fmt.Errorf("failed to resolve {{%s}}", tag)
			}
		}
		return 0, nil
	})
	return unresolvedErr
}

// checkValidWorkflowVariablePrefix is a helper methood check variable starts workflow root elements
func checkValidWorkflowVariablePrefix(tag string) bool {
	for _, rootTag := range common.GlobalVarValidWorkflowVariablePrefix {
		if strings.HasPrefix(tag, rootTag) {
			return true
		}
	}
	return false
}

func validateNonLeaf(tmpl *wfv1.Template) error {
	if tmpl.ActiveDeadlineSeconds != nil {
		return errors.Errorf(errors.CodeBadRequest, "templates.%s.activeDeadlineSeconds is only valid for leaf templates", tmpl.Name)
	}
	if tmpl.RetryStrategy != nil {
		return errors.Errorf(errors.CodeBadRequest, "templates.%s.retryStrategy is only valid for container templates", tmpl.Name)
	}
	return nil
}

func (ctx *templateValidationCtx) validateLeaf(scope map[string]interface{}, tmpl *wfv1.Template) error {
	tmplBytes, err := json.Marshal(tmpl)
	if err != nil {
		return errors.InternalWrapError(err)
	}
	err = resolveAllVariables(scope, string(tmplBytes))
	if err != nil {
		return errors.Errorf(errors.CodeBadRequest, "templates.%s: %s", tmpl.Name, err.Error())
	}
	if tmpl.Container != nil {
		// Ensure there are no collisions with volume mountPaths and artifact load paths
		mountPaths := make(map[string]string)
		for i, volMount := range tmpl.Container.VolumeMounts {
			if prev, ok := mountPaths[volMount.MountPath]; ok {
				return errors.Errorf(errors.CodeBadRequest, "templates.%s.container.volumeMounts[%d].mountPath '%s' already mounted in %s", tmpl.Name, i, volMount.MountPath, prev)
			}
			mountPaths[volMount.MountPath] = fmt.Sprintf("container.volumeMounts.%s", volMount.Name)
		}
		for i, art := range tmpl.Inputs.Artifacts {
			if prev, ok := mountPaths[art.Path]; ok {
				return errors.Errorf(errors.CodeBadRequest, "templates.%s.inputs.artifacts[%d].path '%s' already mounted in %s", tmpl.Name, i, art.Path, prev)
			}
			mountPaths[art.Path] = fmt.Sprintf("inputs.artifacts.%s", art.Name)
		}
	}
	if tmpl.Resource != nil {
		switch tmpl.Resource.Action {
		case "get", "create", "apply", "delete", "replace", "patch":
			// OK
		default:
			return errors.Errorf(errors.CodeBadRequest, "templates.%s.resource.action must be one of: get, create, apply, delete, replace, patch", tmpl.Name)
		}
		// Try to unmarshal the given manifest.
		obj := unstructured.Unstructured{}
		err := yaml.Unmarshal([]byte(tmpl.Resource.Manifest), &obj)
		if err != nil {
			return errors.Errorf(errors.CodeBadRequest, "templates.%s.resource.manifest must be a valid yaml", tmpl.Name)
		}
	}
	if tmpl.ActiveDeadlineSeconds != nil {
		if *tmpl.ActiveDeadlineSeconds <= 0 {
			return errors.Errorf(errors.CodeBadRequest, "templates.%s.activeDeadlineSeconds must be a positive integer > 0", tmpl.Name)
		}
	}
	if tmpl.Parallelism != nil {
		return errors.Errorf(errors.CodeBadRequest, "templates.%s.parallelism is only valid for steps and dag templates", tmpl.Name)
	}
	var automountServiceAccountToken *bool
	if tmpl.AutomountServiceAccountToken != nil {
		automountServiceAccountToken = tmpl.AutomountServiceAccountToken
	} else if ctx.wf != nil && ctx.wf.Spec.AutomountServiceAccountToken != nil {
		automountServiceAccountToken = ctx.wf.Spec.AutomountServiceAccountToken
	}
	executorServiceAccountName := ""
	if tmpl.Executor != nil && tmpl.Executor.ServiceAccountName != "" {
		executorServiceAccountName = tmpl.Executor.ServiceAccountName
	} else if ctx.wf != nil && ctx.wf.Spec.Executor != nil && ctx.wf.Spec.Executor.ServiceAccountName != "" {
		executorServiceAccountName = ctx.wf.Spec.Executor.ServiceAccountName
	}
	if automountServiceAccountToken != nil && !*automountServiceAccountToken && executorServiceAccountName == "" {
		return errors.Errorf(errors.CodeBadRequest, "templates.%s.executor.serviceAccountName must not be empty if automountServiceAccountToken is false", tmpl.Name)
	}
	return nil
}

func validateArguments(prefix string, arguments wfv1.Arguments) error {
	err := validateArgumentsFieldNames(prefix, arguments)
	if err != nil {
		return err
	}
	return validateArgumentsValues(prefix, arguments)
}

func validateArgumentsFieldNames(prefix string, arguments wfv1.Arguments) error {
	fieldToSlices := map[string]interface{}{
		"parameters": arguments.Parameters,
		"artifacts":  arguments.Artifacts,
	}
	for fieldName, lst := range fieldToSlices {
		err := validateWorkflowFieldNames(lst)
		if err != nil {
			return errors.Errorf(errors.CodeBadRequest, "%s%s%s", prefix, fieldName, err.Error())
		}
	}
	return nil
}

// validateArgumentsValues ensures that all arguments have parameter values or artifact locations
func validateArgumentsValues(prefix string, arguments wfv1.Arguments) error {
	for _, param := range arguments.Parameters {
		if param.Value == nil {
			return errors.Errorf(errors.CodeBadRequest, "%s%s.value is required", prefix, param.Name)
		}
	}
	for _, art := range arguments.Artifacts {
		if art.From == "" && !art.HasLocation() {
			return errors.Errorf(errors.CodeBadRequest, "%s%s.from or artifact location is required", prefix, art.Name)
		}
	}
	return nil
}

func (ctx *templateValidationCtx) validateSteps(scope map[string]interface{}, tmplCtx *templateresolution.Context, tmpl *wfv1.Template) error {
	err := validateNonLeaf(tmpl)
	if err != nil {
		return err
	}
	stepNames := make(map[string]bool)
	resolvedTemplates := make(map[string]*wfv1.Template)
	for i, stepGroup := range tmpl.Steps {
		for _, step := range stepGroup.Steps {
			if step.Name == "" {
				return errors.Errorf(errors.CodeBadRequest, "templates.%s.steps[%d].name is required", tmpl.Name, i)
			}
			_, ok := stepNames[step.Name]
			if ok {
				return errors.Errorf(errors.CodeBadRequest, "templates.%s.steps[%d].name '%s' is not unique", tmpl.Name, i, step.Name)
			}
			if errs := isValidWorkflowFieldName(step.Name); len(errs) != 0 {
				return errors.Errorf(errors.CodeBadRequest, "templates.%s.steps[%d].name '%s' is invalid: %s", tmpl.Name, i, step.Name, strings.Join(errs, ";"))
			}
			stepNames[step.Name] = true
			prefix := fmt.Sprintf("steps.%s", step.Name)
			scope[fmt.Sprintf("%s.status", prefix)] = true
			err := addItemsToScope(prefix, step.WithItems, step.WithParam, step.WithSequence, scope)
			if err != nil {
				return errors.Errorf(errors.CodeBadRequest, "templates.%s.steps[%d].%s %s", tmpl.Name, i, step.Name, err.Error())
			}
			stepBytes, err := json.Marshal(stepGroup)
			if err != nil {
				return errors.InternalWrapError(err)
			}
			err = resolveAllVariables(scope, string(stepBytes))
			if err != nil {
				return errors.Errorf(errors.CodeBadRequest, "templates.%s.steps[%d].%s %s", tmpl.Name, i, step.Name, err.Error())
			}
			err = validateArguments(fmt.Sprintf("templates.%s.steps[%d].%s.arguments.", tmpl.Name, i, step.Name), step.Arguments)
			if err != nil {
				return err
			}
			resolvedTmpl, err := ctx.validateTemplateHolder(&step, tmplCtx, &FakeArguments{}, scope)
			if err != nil {
				return errors.Errorf(errors.CodeBadRequest, "templates.%s.steps[%d].%s %s", tmpl.Name, i, step.Name, err.Error())
			}
			resolvedTemplates[step.Name] = resolvedTmpl
		}

		for _, step := range stepGroup.Steps {
			aggregate := len(step.WithItems) > 0 || step.WithParam != ""
			resolvedTmpl := resolvedTemplates[step.Name]
			ctx.addOutputsToScope(resolvedTmpl, fmt.Sprintf("steps.%s", step.Name), scope, aggregate, false)

			// Validate the template again with actual arguments.
			_, err = ctx.validateTemplateHolder(&step, tmplCtx, &step.Arguments, scope)
			if err != nil {
				return errors.Errorf(errors.CodeBadRequest, "templates.%s.steps[%d].%s %s", tmpl.Name, i, step.Name, err.Error())
			}
		}
	}
	return nil
}

func addItemsToScope(prefix string, withItems []wfv1.Item, withParam string, withSequence *wfv1.Sequence, scope map[string]interface{}) error {
	defined := 0
	if len(withItems) > 0 {
		defined++
	}
	if withParam != "" {
		defined++
	}
	if withSequence != nil {
		defined++
	}
	if defined > 1 {
		return fmt.Errorf("only one of withItems, withParam, withSequence can be specified")
	}
	if len(withItems) > 0 {
		for i := range withItems {
			val := withItems[i]
			switch val.Type {
			case wfv1.String, wfv1.Number, wfv1.Bool:
				scope["item"] = true
			case wfv1.Map:
				for itemKey := range val.MapVal {
					scope[fmt.Sprintf("item.%s", itemKey)] = true
				}
			default:
				return fmt.Errorf("unsupported withItems type: %v", val)
			}
		}
	} else if withParam != "" {
		scope["item"] = true
		// 'item.*' is magic placeholder value which resolveAllVariables() will look for
		// when considering if all variables are resolveable.
		scope[anyItemMagicValue] = true
	} else if withSequence != nil {
		if withSequence.Count != "" && withSequence.End != "" {
			return errors.New(errors.CodeBadRequest, "only one of count or end can be defined in withSequence")
		}
		scope["item"] = true
	}
	return nil
}

func (ctx *templateValidationCtx) addOutputsToScope(tmpl *wfv1.Template, prefix string, scope map[string]interface{}, aggregate bool, isAncestor bool) {
	if tmpl.Daemon != nil && *tmpl.Daemon {
		scope[fmt.Sprintf("%s.ip", prefix)] = true
	}
	if tmpl.Script != nil {
		scope[fmt.Sprintf("%s.outputs.result", prefix)] = true
	}
	for _, param := range tmpl.Outputs.Parameters {
		scope[fmt.Sprintf("%s.outputs.parameters.%s", prefix, param.Name)] = true
		if param.GlobalName != "" && !isParameter(param.GlobalName) {
			globalParamName := fmt.Sprintf("workflow.outputs.parameters.%s", param.GlobalName)
			scope[globalParamName] = true
			ctx.globalParams[globalParamName] = placeholderValue
		}
	}
	for _, art := range tmpl.Outputs.Artifacts {
		scope[fmt.Sprintf("%s.outputs.artifacts.%s", prefix, art.Name)] = true
		if art.GlobalName != "" && !isParameter(art.GlobalName) {
			globalArtName := fmt.Sprintf("workflow.outputs.artifacts.%s", art.GlobalName)
			scope[globalArtName] = true
			ctx.globalParams[globalArtName] = placeholderValue
		}
	}
	if aggregate {
		switch tmpl.GetType() {
		case wfv1.TemplateTypeScript:
			scope[fmt.Sprintf("%s.outputs.result", prefix)] = true
		default:
			scope[fmt.Sprintf("%s.outputs.parameters", prefix)] = true
		}
	}
	if isAncestor {
		scope[fmt.Sprintf("%s.status", prefix)] = true
	}
}

func validateOutputs(scope map[string]interface{}, tmpl *wfv1.Template) error {
	err := validateWorkflowFieldNames(tmpl.Outputs.Parameters)
	if err != nil {
		return errors.Errorf(errors.CodeBadRequest, "templates.%s.outputs.parameters %s", tmpl.Name, err.Error())
	}
	err = validateWorkflowFieldNames(tmpl.Outputs.Artifacts)
	if err != nil {
		return errors.Errorf(errors.CodeBadRequest, "templates.%s.outputs.artifacts %s", tmpl.Name, err.Error())
	}
	outputBytes, err := json.Marshal(tmpl.Outputs)
	if err != nil {
		return errors.InternalWrapError(err)
	}
	err = resolveAllVariables(scope, string(outputBytes))
	if err != nil {
		return errors.Errorf(errors.CodeBadRequest, "templates.%s.outputs %s", tmpl.Name, err.Error())
	}

	for _, art := range tmpl.Outputs.Artifacts {
		artRef := fmt.Sprintf("outputs.artifacts.%s", art.Name)
		if tmpl.IsLeaf() {
			if art.Path == "" {
				return errors.Errorf(errors.CodeBadRequest, "templates.%s.%s.path not specified", tmpl.Name, artRef)
			}
		} else {
			if art.Path != "" {
				return errors.Errorf(errors.CodeBadRequest, "templates.%s.%s.path only valid in container/script templates", tmpl.Name, artRef)
			}
		}
		if art.GlobalName != "" && !isParameter(art.GlobalName) {
			errs := isValidParamOrArtifactName(art.GlobalName)
			if len(errs) > 0 {
				return errors.Errorf(errors.CodeBadRequest, "templates.%s.%s.globalName: %s", tmpl.Name, artRef, errs[0])
			}
		}
	}
	for _, param := range tmpl.Outputs.Parameters {
		paramRef := fmt.Sprintf("templates.%s.outputs.parameters.%s", tmpl.Name, param.Name)
		err = validateOutputParameter(paramRef, &param)
		if err != nil {
			return err
		}
		if param.ValueFrom != nil {
			tmplType := tmpl.GetType()
			switch tmplType {
			case wfv1.TemplateTypeContainer, wfv1.TemplateTypeScript:
				if param.ValueFrom.Path == "" {
					return errors.Errorf(errors.CodeBadRequest, "%s.path must be specified for %s templates", paramRef, tmplType)
				}
			case wfv1.TemplateTypeResource:
				if param.ValueFrom.JQFilter == "" && param.ValueFrom.JSONPath == "" {
					return errors.Errorf(errors.CodeBadRequest, "%s .jqFilter or jsonPath must be specified for %s templates", paramRef, tmplType)
				}
			case wfv1.TemplateTypeDAG, wfv1.TemplateTypeSteps:
				if param.ValueFrom.Parameter == "" {
					return errors.Errorf(errors.CodeBadRequest, "%s.parameter must be specified for %s templates", paramRef, tmplType)
				}
			}
		}
		if param.GlobalName != "" && !isParameter(param.GlobalName) {
			errs := isValidParamOrArtifactName(param.GlobalName)
			if len(errs) > 0 {
				return errors.Errorf(errors.CodeBadRequest, "%s.globalName: %s", paramRef, errs[0])
			}
		}
	}
	return nil
}

// validateBaseImageOutputs detects if the template contains an valid output from base image layer
func (ctx *templateValidationCtx) validateBaseImageOutputs(tmpl *wfv1.Template) error {
	switch ctx.ContainerRuntimeExecutor {
	case "", common.ContainerRuntimeExecutorDocker:
		// docker executor supports all modes of artifact outputs
	case common.ContainerRuntimeExecutorPNS:
		// pns supports copying from the base image, but only if there is no volume mount underneath it
		errMsg := "pns executor does not support outputs from base image layer with volume mounts. must use emptyDir"
		for _, out := range tmpl.Outputs.Artifacts {
			if common.FindOverlappingVolume(tmpl, out.Path) == nil {
				// output is in the base image layer. need to verify there are no volume mounts under it
				if tmpl.Container != nil {
					for _, volMnt := range tmpl.Container.VolumeMounts {
						if strings.HasPrefix(volMnt.MountPath, out.Path+"/") {
							return errors.Errorf(errors.CodeBadRequest, "templates.%s.outputs.artifacts.%s: %s", tmpl.Name, out.Name, errMsg)
						}
					}

				}
				if tmpl.Script != nil {
					for _, volMnt := range tmpl.Script.VolumeMounts {
						if strings.HasPrefix(volMnt.MountPath, out.Path+"/") {
							return errors.Errorf(errors.CodeBadRequest, "templates.%s.outputs.artifacts.%s: %s", tmpl.Name, out.Name, errMsg)
						}
					}
				}
			}
		}
	case common.ContainerRuntimeExecutorK8sAPI, common.ContainerRuntimeExecutorKubelet:
		// for kubelet/k8s fail validation if we detect artifact is copied from base image layer
		errMsg := fmt.Sprintf("%s executor does not support outputs from base image layer. must use emptyDir", ctx.ContainerRuntimeExecutor)
		for _, out := range tmpl.Outputs.Artifacts {
			if common.FindOverlappingVolume(tmpl, out.Path) == nil {
				return errors.Errorf(errors.CodeBadRequest, "templates.%s.outputs.artifacts.%s: %s", tmpl.Name, out.Name, errMsg)
			}
		}
		for _, out := range tmpl.Outputs.Parameters {
			if out.ValueFrom != nil && common.FindOverlappingVolume(tmpl, out.ValueFrom.Path) == nil {
				return errors.Errorf(errors.CodeBadRequest, "templates.%s.outputs.parameters.%s: %s", tmpl.Name, out.Name, errMsg)
			}
		}
	}
	return nil
}

// validateOutputParameter verifies that only one of valueFrom is defined in an output
func validateOutputParameter(paramRef string, param *wfv1.Parameter) error {
	if param.ValueFrom != nil && param.Value != nil {
		return errors.Errorf(errors.CodeBadRequest, "%s has both valueFrom and value specified. Choose one.", paramRef)
	}
	if param.Value != nil {
		return nil
	}
	if param.ValueFrom == nil {
		return errors.Errorf(errors.CodeBadRequest, "%s does not have valueFrom or value specified", paramRef)
	}
	paramTypes := 0
	for _, value := range []string{param.ValueFrom.Path, param.ValueFrom.JQFilter, param.ValueFrom.JSONPath, param.ValueFrom.Parameter} {
		if value != "" {
			paramTypes++
		}
	}
	switch paramTypes {
	case 0:
		return errors.New(errors.CodeBadRequest, "valueFrom type unspecified. choose one of: path, jqFilter, jsonPath, parameter")
	case 1:
	default:
		return errors.New(errors.CodeBadRequest, "multiple valueFrom types specified. choose one of: path, jqFilter, jsonPath, parameter")
	}
	return nil
}

// validateWorkflowFieldNames accepts a slice of structs and
// verifies that the Name field of the structs are:
// * unique
// * non-empty
// * matches matches our regex requirements
func validateWorkflowFieldNames(slice interface{}) error {
	s := reflect.ValueOf(slice)
	if s.Kind() != reflect.Slice {
		return errors.InternalErrorf("validateWorkflowFieldNames given a non-slice type")
	}
	items := make([]interface{}, s.Len())
	for i := 0; i < s.Len(); i++ {
		items[i] = s.Index(i).Interface()
	}
	names := make(map[string]bool)
	getNameFieldValue := func(val interface{}) (string, error) {
		s := reflect.ValueOf(val)
		for i := 0; i < s.NumField(); i++ {
			typeField := s.Type().Field(i)
			if typeField.Name == "Name" {
				return s.Field(i).String(), nil
			}
		}
		return "", errors.InternalError("No 'Name' field in struct")
	}

	for i, item := range items {
		name, err := getNameFieldValue(item)
		if err != nil {
			return err
		}
		if name == "" {
			return errors.Errorf(errors.CodeBadRequest, "[%d].name is required", i)
		}
		var errs []string
		t := reflect.TypeOf(item)
		if t == reflect.TypeOf(wfv1.Parameter{}) || t == reflect.TypeOf(wfv1.Artifact{}) {
			errs = isValidParamOrArtifactName(name)
		} else {
			errs = isValidWorkflowFieldName(name)
		}
		if len(errs) != 0 {
			return errors.Errorf(errors.CodeBadRequest, "[%d].name: '%s' is invalid: %s", i, name, strings.Join(errs, ";"))
		}
		_, ok := names[name]
		if ok {
			return errors.Errorf(errors.CodeBadRequest, "[%d].name '%s' is not unique", i, name)
		}
		names[name] = true
	}
	return nil
}

func (ctx *templateValidationCtx) validateDAG(scope map[string]interface{}, tmplCtx *templateresolution.Context, tmpl *wfv1.Template) error {
	err := validateNonLeaf(tmpl)
	if err != nil {
		return err
	}
	err = validateWorkflowFieldNames(tmpl.DAG.Tasks)
	if err != nil {
		return errors.Errorf(errors.CodeBadRequest, "templates.%s.tasks%s", tmpl.Name, err.Error())
	}
	nameToTask := make(map[string]wfv1.DAGTask)
	for _, task := range tmpl.DAG.Tasks {
		nameToTask[task.Name] = task
	}
	resolvedTemplates := make(map[string]*wfv1.Template)

	// Verify dependencies for all tasks can be resolved as well as template names
	for _, task := range tmpl.DAG.Tasks {
		resolvedTmpl, err := ctx.validateTemplateHolder(&task, tmplCtx, &FakeArguments{}, map[string]interface{}{})
		if err != nil {
			return errors.Errorf(errors.CodeBadRequest, "templates.%s.tasks.%s %s", tmpl.Name, task.Name, err.Error())
		}
		prefix := fmt.Sprintf("tasks.%s", task.Name)
		ctx.addOutputsToScope(resolvedTmpl, prefix, scope, false, false)
		resolvedTemplates[task.Name] = resolvedTmpl
		dupDependencies := make(map[string]bool)
		for j, depName := range task.Dependencies {
			if _, ok := dupDependencies[depName]; ok {
				return errors.Errorf(errors.CodeBadRequest,
					"templates.%s.tasks.%s.dependencies[%d] dependency '%s' duplicated",
					tmpl.Name, task.Name, j, depName)
			}
			dupDependencies[depName] = true
			if _, ok := nameToTask[depName]; !ok {
				return errors.Errorf(errors.CodeBadRequest,
					"templates.%s.tasks.%s.dependencies[%d] dependency '%s' not defined",
					tmpl.Name, task.Name, j, depName)
			}
		}
	}

	if err = verifyNoCycles(tmpl, nameToTask); err != nil {
		return err
	}

	err = resolveAllVariables(scope, tmpl.DAG.Target)
	if err != nil {
		return errors.Errorf(errors.CodeBadRequest, "templates.%s.targets %s", tmpl.Name, err.Error())
	}
	if err = validateDAGTargets(tmpl, nameToTask); err != nil {
		return err
	}

	for _, task := range tmpl.DAG.Tasks {
		resolvedTmpl := resolvedTemplates[task.Name]
		// add all tasks outputs to scope so that a nested DAGs can have outputs
		prefix := fmt.Sprintf("tasks.%s", task.Name)
		ctx.addOutputsToScope(resolvedTmpl, prefix, scope, false, false)
		taskBytes, err := json.Marshal(task)
		if err != nil {
			return errors.InternalWrapError(err)
		}
		taskScope := make(map[string]interface{})
		for k, v := range scope {
			taskScope[k] = v
		}
		ancestry := common.GetTaskAncestry(nil, task.Name, tmpl.DAG.Tasks)
		for _, ancestor := range ancestry {
			ancestorTask := nameToTask[ancestor]
			resolvedTmpl := resolvedTemplates[ancestor]
			ancestorPrefix := fmt.Sprintf("tasks.%s", ancestor)
			aggregate := len(ancestorTask.WithItems) > 0 || ancestorTask.WithParam != ""
			ctx.addOutputsToScope(resolvedTmpl, ancestorPrefix, taskScope, aggregate, true)
		}
		err = addItemsToScope(prefix, task.WithItems, task.WithParam, task.WithSequence, taskScope)
		if err != nil {
			return errors.Errorf(errors.CodeBadRequest, "templates.%s.tasks.%s %s", tmpl.Name, task.Name, err.Error())
		}
		err = resolveAllVariables(taskScope, string(taskBytes))
		if err != nil {
			return errors.Errorf(errors.CodeBadRequest, "templates.%s.tasks.%s %s", tmpl.Name, task.Name, err.Error())
		}
		err = validateArguments(fmt.Sprintf("templates.%s.tasks.%s.arguments.", tmpl.Name, task.Name), task.Arguments)
		if err != nil {
			return err
		}
		// Validate the template again with actual arguments.
		_, err = ctx.validateTemplateHolder(&task, tmplCtx, &task.Arguments, scope)
		if err != nil {
			return errors.Errorf(errors.CodeBadRequest, "templates.%s.tasks.%s %s", tmpl.Name, task.Name, err.Error())
		}
	}

	return nil
}

func validateDAGTargets(tmpl *wfv1.Template, nameToTask map[string]wfv1.DAGTask) error {
	if tmpl.DAG.Target == "" {
		return nil
	}
	for _, targetName := range strings.Split(tmpl.DAG.Target, " ") {
		if isParameter(targetName) {
			continue
		}
		if _, ok := nameToTask[targetName]; !ok {
			return errors.Errorf(errors.CodeBadRequest, "templates.%s.targets: target '%s' is not defined", tmpl.Name, targetName)
		}
	}
	return nil
}

// verifyNoCycles verifies there are no cycles in the DAG graph
func verifyNoCycles(tmpl *wfv1.Template, nameToTask map[string]wfv1.DAGTask) error {
	visited := make(map[string]bool)
	var noCyclesHelper func(taskName string, cycle []string) error
	noCyclesHelper = func(taskName string, cycle []string) error {
		if _, ok := visited[taskName]; ok {
			return nil
		}
		task := nameToTask[taskName]
		for _, depName := range task.Dependencies {
			for _, name := range cycle {
				if name == depName {
					return errors.Errorf(errors.CodeBadRequest,
						"templates.%s.tasks dependency cycle detected: %s->%s",
						tmpl.Name, strings.Join(cycle, "->"), name)
				}
			}
			cycle = append(cycle, depName)
			err := noCyclesHelper(depName, cycle)
			if err != nil {
				return err
			}
			cycle = cycle[0 : len(cycle)-1]
		}
		visited[taskName] = true
		return nil
	}

	for _, task := range tmpl.DAG.Tasks {
		err := noCyclesHelper(task.Name, []string{})
		if err != nil {
			return err
		}
	}
	return nil
}

var (
	// paramRegex matches a parameter. e.g. {{inputs.parameters.blah}}
	paramRegex               = regexp.MustCompile(`{{[-a-zA-Z0-9]+(\.[-a-zA-Z0-9_]+)*}}`)
	paramOrArtifactNameRegex = regexp.MustCompile(`^[-a-zA-Z0-9_]+[-a-zA-Z0-9_]*$`)
)

func isParameter(p string) bool {
	return paramRegex.MatchString(p)
}

func isValidParamOrArtifactName(p string) []string {
	var errs []string
	if !paramOrArtifactNameRegex.MatchString(p) {
		return append(errs, "Parameter/Artifact name must consist of alpha-numeric characters, '_' or '-' e.g. my_param_1, MY-PARAM-1")
	}
	return errs
}

func hasArguments(tmpl *wfv1.Template) bool {
	return len(tmpl.Arguments.Parameters) > 0 || len(tmpl.Arguments.Artifacts) > 0
}

const (
	workflowFieldNameFmt    string = "[a-zA-Z0-9][-a-zA-Z0-9]*"
	workflowFieldNameErrMsg string = "name must consist of alpha-numeric characters or '-', and must start with an alpha-numeric character"
	workflowFieldMaxLength  int    = 128
)

var workflowFieldNameRegexp = regexp.MustCompile("^" + workflowFieldNameFmt + "$")

// isValidWorkflowFieldName : workflow field name must consist of alpha-numeric characters or '-', and must start with an alpha-numeric character
func isValidWorkflowFieldName(name string) []string {
	var errs []string
	if len(name) > workflowFieldMaxLength {
		errs = append(errs, apivalidation.MaxLenError(workflowFieldMaxLength))
	}
	if !workflowFieldNameRegexp.MatchString(name) {
		msg := workflowFieldNameErrMsg + " (e.g. My-name1-2, 123-NAME)"
		errs = append(errs, msg)
	}
	return errs
}

func getTemplateID(tmpl *wfv1.Template) string {
	return fmt.Sprintf("%s %v", tmpl.Name, tmpl.TemplateRef)
}<|MERGE_RESOLUTION|>--- conflicted
+++ resolved
@@ -84,19 +84,9 @@
 var _ wfv1.ArgumentsProvider = &FakeArguments{}
 
 // ValidateWorkflow accepts a workflow and performs validation against it.
-<<<<<<< HEAD
 func ValidateWorkflow(wftmplGetter templateresolution.WorkflowTemplateNamespacedGetter, wf *wfv1.Workflow, opts ValidateOpts) error {
 	ctx := newTemplateValidationCtx(wf, opts)
-	tmplCtx := templateresolution.NewContext(wftmplGetter, wf)
-=======
-func ValidateWorkflow(wfClientset wfclientset.Interface, namespace string, wf *wfv1.Workflow, opts ValidateOpts) error {
-	if wf.Namespace != "" {
-		namespace = wf.Namespace
-	}
-
-	ctx := newTemplateValidationCtx(wfClientset, namespace, wf, opts)
-	tmplCtx := templateresolution.NewContextFromClientset(wfClientset.ArgoprojV1alpha1().WorkflowTemplates(namespace), wf, wf)
->>>>>>> 3852bc3f
+	tmplCtx := templateresolution.NewContext(wftmplGetter, wf, wf)
 
 	err := validateWorkflowFieldNames(wf.Spec.Templates)
 	if err != nil {
@@ -168,18 +158,9 @@
 }
 
 // ValidateWorkflow accepts a workflow template and performs validation against it.
-<<<<<<< HEAD
 func ValidateWorkflowTemplate(wftmplGetter templateresolution.WorkflowTemplateNamespacedGetter, wftmpl *wfv1.WorkflowTemplate) error {
 	ctx := newTemplateValidationCtx(nil, ValidateOpts{})
-	tmplCtx := templateresolution.NewContext(wftmplGetter, wftmpl)
-=======
-func ValidateWorkflowTemplate(wfClientset wfclientset.Interface, namespace string, wftmpl *wfv1.WorkflowTemplate) error {
-	if wftmpl.Namespace != "" {
-		namespace = wftmpl.Namespace
-	}
-	ctx := newTemplateValidationCtx(wfClientset, namespace, nil, ValidateOpts{})
-	tmplCtx := templateresolution.NewContextFromClientset(wfClientset.ArgoprojV1alpha1().WorkflowTemplates(namespace), wftmpl, nil)
->>>>>>> 3852bc3f
+	tmplCtx := templateresolution.NewContext(wftmplGetter, wftmpl, nil)
 
 	// Check if all templates can be resolved.
 	for _, template := range wftmpl.Spec.Templates {

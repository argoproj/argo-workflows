package validate

import (
	"encoding/json"
	"fmt"
	"io"
	"reflect"
	"regexp"
	"strconv"
	"strings"

	"github.com/robfig/cron"
	"github.com/valyala/fasttemplate"
	metav1 "k8s.io/apimachinery/pkg/apis/meta/v1"
	"k8s.io/apimachinery/pkg/apis/meta/v1/unstructured"
	apivalidation "k8s.io/apimachinery/pkg/util/validation"
	"sigs.k8s.io/yaml"

	"github.com/argoproj/argo/errors"
	wfv1 "github.com/argoproj/argo/pkg/apis/workflow/v1alpha1"
	"github.com/argoproj/argo/workflow/artifacts/hdfs"
	"github.com/argoproj/argo/workflow/common"
	"github.com/argoproj/argo/workflow/templateresolution"
)

// ValidateOpts provides options when linting
type ValidateOpts struct {
	// Lint indicates if this is performing validation in the context of linting. If true, will
	// skip some validations which is permissible during linting but not submission (e.g. missing
	// input parameters to the workflow)
	Lint bool
	// ContainerRuntimeExecutor will trigger additional validation checks specific to different
	// types of executors. For example, the inability of kubelet/k8s executors to copy artifacts
	// out of the base image layer. If unspecified, will use docker executor validation
	ContainerRuntimeExecutor string
}

// templateValidationCtx is the context for validating a workflow spec
type templateValidationCtx struct {
	ValidateOpts

	// globalParams keeps track of variables which are available the global
	// scope and can be referenced from anywhere.
	globalParams map[string]string
	// results tracks if validation has already been run on a template
	results map[string]bool
	// wf is the Workflow resource which is used to validate templates.
	// It will be omitted in WorkflowTemplate validation.
	wf *wfv1.Workflow
}

func newTemplateValidationCtx(wf *wfv1.Workflow, opts ValidateOpts) *templateValidationCtx {
	globalParams := make(map[string]string)
	globalParams[common.GlobalVarWorkflowName] = placeholderGenerator.NextPlaceholder()
	globalParams[common.GlobalVarWorkflowNamespace] = placeholderGenerator.NextPlaceholder()
	globalParams[common.GlobalVarWorkflowUID] = placeholderGenerator.NextPlaceholder()
	return &templateValidationCtx{
		ValidateOpts: opts,
		globalParams: globalParams,
		results:      make(map[string]bool),
		wf:           wf,
	}
}

const (
	// anyItemMagicValue is a magic value set in addItemsToScope() and checked in
	// resolveAllVariables() to determine if any {{item.name}} can be accepted during
	// variable resolution (to support withParam)
	anyItemMagicValue = "item.*"
)

var (
	placeholderGenerator = common.NewPlaceholderGenerator()
)

type FakeArguments struct{}

func (args *FakeArguments) GetParameterByName(name string) *wfv1.Parameter {
	s := placeholderGenerator.NextPlaceholder()
	return &wfv1.Parameter{Name: name, Value: &s}
}

func (args *FakeArguments) GetArtifactByName(name string) *wfv1.Artifact {
	return &wfv1.Artifact{Name: name}
}

var _ wfv1.ArgumentsProvider = &FakeArguments{}

// ValidateWorkflow accepts a workflow and performs validation against it.
func ValidateWorkflow(wftmplGetter templateresolution.WorkflowTemplateNamespacedGetter, wf *wfv1.Workflow, opts ValidateOpts) error {
	ctx := newTemplateValidationCtx(wf, opts)
	tmplCtx := templateresolution.NewContext(wftmplGetter, wf, wf)
	enrichContextWithMetadata(wf.ObjectMeta, ctx)
	return ValidateWorkflowSpec(wf.Spec, ctx, tmplCtx, false)
}

// ValidateWorkflow accepts a workflow template and performs validation against it.
func ValidateWorkflowTemplate(wftmplGetter templateresolution.WorkflowTemplateNamespacedGetter, wftmpl *wfv1.WorkflowTemplate) error {
	ctx := newTemplateValidationCtx(nil, ValidateOpts{})
	tmplCtx := templateresolution.NewContext(wftmplGetter, wftmpl, nil)
	enrichContextWithMetadata(wftmpl.ObjectMeta, ctx)
	return ValidateWorkflowSpec(wftmpl.Spec.WorkflowSpec, ctx, tmplCtx, true)
}
func enrichContextWithMetadata(meta metav1.ObjectMeta, ctx *templateValidationCtx) {
	for k := range meta.Annotations {
		ctx.globalParams["workflow.annotations."+k] = placeholderGenerator.NextPlaceholder()
	}
	for k := range meta.Labels {
		ctx.globalParams["workflow.labels."+k] = placeholderGenerator.NextPlaceholder()
	}
}

func ValidateWorkflowSpec(spec wfv1.WorkflowSpec, ctx *templateValidationCtx, tmplCtx *templateresolution.Context, wfTmplValidation bool) error {
	err := validateWorkflowFieldNames(spec.Templates)
	if err != nil {
		return errors.Errorf(errors.CodeBadRequest, "spec.templates%s", err.Error())
	}
	if ctx.Lint {
		// if we are just linting we don't care if spec.arguments.parameters.XXX doesn't have an
		// explicit value. workflows without a default value is a desired use case
		err = validateArgumentsFieldNames("spec.arguments.parameters.", spec.Arguments)
	} else {
		err = validateArguments("spec.arguments.parameters.", spec.Arguments)
	}
	if err != nil {
		return err
	}
<<<<<<< HEAD
	for _, param := range spec.Arguments.Parameters {
=======
	if len(wf.Spec.Arguments.Parameters) > 0 {
		ctx.globalParams[common.GlobalVarWorkflowParameters] = placeholderGenerator.NextPlaceholder()
	}
	for _, param := range wf.Spec.Arguments.Parameters {
>>>>>>> 9da394b3
		if param.Name != "" {
			if param.Value != nil {
				ctx.globalParams["workflow.parameters."+param.Name] = *param.Value
			} else {
				ctx.globalParams["workflow.parameters."+param.Name] = placeholderGenerator.NextPlaceholder()
			}
		}
	}
	if spec.Priority != nil {
		ctx.globalParams[common.GlobalVarWorkflowPriority] = strconv.Itoa(int(*spec.Priority))
	}

	if !wfTmplValidation && spec.Entrypoint == "" {
		return errors.New(errors.CodeBadRequest, "spec.entrypoint is required")
	}
	if wfTmplValidation {
		_, err = ctx.validateTemplateHolder(&wfv1.Template{Template: spec.Templates[0].Name}, tmplCtx, &FakeArguments{}, map[string]interface{}{})
	} else {
		_, err = ctx.validateTemplateHolder(&wfv1.Template{Template: spec.Entrypoint}, tmplCtx, &spec.Arguments, map[string]interface{}{})
	}
	if err != nil {
		return err
	}
	if spec.OnExit != "" {
		// now when validating onExit, {{workflow.status}} is now available as a global
		ctx.globalParams[common.GlobalVarWorkflowStatus] = placeholderGenerator.NextPlaceholder()
		ctx.globalParams[common.GlobalVarWorkflowFailures] = placeholderGenerator.NextPlaceholder()
		_, err = ctx.validateTemplateHolder(&wfv1.Template{Template: spec.OnExit}, tmplCtx, &spec.Arguments, map[string]interface{}{})
		if err != nil {
			return err
		}
	}

	if spec.PodGC != nil {
		switch spec.PodGC.Strategy {
		case wfv1.PodGCOnPodCompletion, wfv1.PodGCOnPodSuccess, wfv1.PodGCOnWorkflowCompletion, wfv1.PodGCOnWorkflowSuccess:
		default:
			return errors.Errorf(errors.CodeBadRequest, "podGC.strategy unknown strategy '%s'", spec.PodGC.Strategy)
		}
	}

	return nil
}

// ValidateCronWorkflow validates a CronWorkflow
func ValidateCronWorkflow(wftmplGetter templateresolution.WorkflowTemplateNamespacedGetter, cronWf *wfv1.CronWorkflow) error {
	if _, err := cron.ParseStandard(cronWf.Spec.Schedule); err != nil {
		return errors.Errorf(errors.CodeBadRequest, "cron schedule is malformed: %s", err)
	}

	switch cronWf.Spec.ConcurrencyPolicy {
	case wfv1.AllowConcurrent, wfv1.ForbidConcurrent, wfv1.ReplaceConcurrent, "":
		// Do nothing
	default:
		return errors.Errorf(errors.CodeBadRequest, "'%s' is not a valid concurrencyPolicy", cronWf.Spec.ConcurrencyPolicy)
	}

	if cronWf.Spec.StartingDeadlineSeconds != nil && *cronWf.Spec.StartingDeadlineSeconds < 0 {
		return errors.Errorf(errors.CodeBadRequest, "startingDeadlineSeconds must be positive")
	}

	wf := common.ConvertCronWorkflowToWorkflow(cronWf)
	err := ValidateWorkflow(wftmplGetter, wf, ValidateOpts{})
	if err != nil {
		return errors.Errorf(errors.CodeBadRequest, "cannot validate Workflow: %s", err)
	}
	return nil
}

func (ctx *templateValidationCtx) validateTemplate(tmpl *wfv1.Template, tmplCtx *templateresolution.Context, args wfv1.ArgumentsProvider, extraScope map[string]interface{}) error {
	if err := validateTemplateType(tmpl); err != nil {
		return err
	}

	scope, err := validateInputs(tmpl, extraScope)
	if err != nil {
		return err
	}
	localParams := make(map[string]string)
	if tmpl.IsPodType() {
		localParams[common.LocalVarPodName] = placeholderGenerator.NextPlaceholder()
		scope[common.LocalVarPodName] = placeholderGenerator.NextPlaceholder()
	}
	if tmpl.IsLeaf() {
		for _, art := range tmpl.Outputs.Artifacts {
			if art.Path != "" {
				scope[fmt.Sprintf("outputs.artifacts.%s.path", art.Name)] = true
			}
		}
		for _, param := range tmpl.Outputs.Parameters {
			if param.ValueFrom != nil && param.ValueFrom.Path != "" {
				scope[fmt.Sprintf("outputs.parameters.%s.path", param.Name)] = true
			}
		}
	}

	newTmpl, err := common.ProcessArgs(tmpl, args, ctx.globalParams, localParams, true)
	if err != nil {
		return errors.Errorf(errors.CodeBadRequest, "templates.%s %s", tmpl.Name, err)
	}

	tmplID := getTemplateID(tmpl)
	_, ok := ctx.results[tmplID]
	if ok {
		// we can skip the rest since it has been validated.
		return nil
	}
	ctx.results[tmplID] = true

	for globalVar, val := range ctx.globalParams {
		scope[globalVar] = val
	}
	switch newTmpl.GetType() {
	case wfv1.TemplateTypeSteps:
		err = ctx.validateSteps(scope, tmplCtx, newTmpl)
	case wfv1.TemplateTypeDAG:
		err = ctx.validateDAG(scope, tmplCtx, newTmpl)
	default:
		err = ctx.validateLeaf(scope, newTmpl)
	}
	if err != nil {
		return err
	}
	err = validateOutputs(scope, newTmpl)
	if err != nil {
		return err
	}
	err = ctx.validateBaseImageOutputs(newTmpl)
	if err != nil {
		return err
	}
	if newTmpl.ArchiveLocation != nil {
		errPrefix := fmt.Sprintf("templates.%s.archiveLocation", newTmpl.Name)
		err = validateArtifactLocation(errPrefix, *newTmpl.ArchiveLocation)
		if err != nil {
			return err
		}
	}
	return nil
}

// validateTemplateHolder validates a template holder and returns the validated template.
func (ctx *templateValidationCtx) validateTemplateHolder(tmplHolder wfv1.TemplateHolder, tmplCtx *templateresolution.Context, args wfv1.ArgumentsProvider, extraScope map[string]interface{}) (*wfv1.Template, error) {
	tmplRef := tmplHolder.GetTemplateRef()
	tmplName := tmplHolder.GetTemplateName()
	if tmplRef != nil {
		if tmplName != "" {
			return nil, errors.New(errors.CodeBadRequest, "template name cannot be specified with templateRef.")
		}
		if tmplRef.Name == "" {
			return nil, errors.New(errors.CodeBadRequest, "resource name is required")
		}
		if tmplRef.Template == "" {
			return nil, errors.New(errors.CodeBadRequest, "template name is required")
		}
		if tmplRef.RuntimeResolution {
			// Let's see if the template exists at runtime.
			return nil, nil
		}
	} else if tmplName != "" {
		_, err := tmplCtx.GetTemplateByName(tmplName)
		if err != nil {
			if argoerr, ok := err.(errors.ArgoError); ok && argoerr.Code() == errors.CodeNotFound {
				return nil, errors.Errorf(errors.CodeBadRequest, "template name '%s' undefined", tmplName)
			}
			return nil, err
		}
	} else {
		if tmpl, ok := tmplHolder.(*wfv1.Template); ok {
			if tmpl.GetType() != wfv1.TemplateTypeUnknown {
				return nil, errors.New(errors.CodeBadRequest, "template ref can not be used with template type.")
			}
		}
	}

	tmplCtx, resolvedTmpl, err := tmplCtx.ResolveTemplate(tmplHolder)
	if err != nil {
		if argoerr, ok := err.(errors.ArgoError); ok && argoerr.Code() == errors.CodeNotFound {
			if tmplRef != nil {
				return nil, errors.Errorf(errors.CodeBadRequest, "template reference %s.%s not found", tmplRef.Name, tmplRef.Template)
			}
			// this error should not occur.
			return nil, errors.InternalWrapError(err)
		}
		return nil, err
	}

	// Validate retryStrategy
	if resolvedTmpl.RetryStrategy != nil {
		switch resolvedTmpl.RetryStrategy.RetryPolicy {
		case wfv1.RetryPolicyAlways, wfv1.RetryPolicyOnError, wfv1.RetryPolicyOnFailure, "":
			// Passes validation
		default:
			return nil, fmt.Errorf("%s is not a valid RetryPolicy", resolvedTmpl.RetryStrategy.RetryPolicy)
		}
	}

	return resolvedTmpl, ctx.validateTemplate(resolvedTmpl, tmplCtx, args, extraScope)
}

// validateTemplateType validates that only one template type is defined
func validateTemplateType(tmpl *wfv1.Template) error {
	numTypes := 0
	for _, tmplType := range []interface{}{tmpl.TemplateRef, tmpl.Container, tmpl.Steps, tmpl.Script, tmpl.Resource, tmpl.DAG, tmpl.Suspend} {
		if !reflect.ValueOf(tmplType).IsNil() {
			numTypes++
		}
	}
	if tmpl.Template != "" {
		numTypes++
	}
	switch numTypes {
	case 0:
		return errors.Errorf(errors.CodeBadRequest, "templates.%s template type unspecified. choose one of: container, steps, script, resource, dag, suspend, template, template ref", tmpl.Name)
	case 1:
	default:
		return errors.Errorf(errors.CodeBadRequest, "templates.%s multiple template types specified. choose one of: container, steps, script, resource, dag, suspend, template, template ref", tmpl.Name)
	}
	return nil
}

func validateInputs(tmpl *wfv1.Template, extraScope map[string]interface{}) (map[string]interface{}, error) {
	err := validateWorkflowFieldNames(tmpl.Inputs.Parameters)
	if err != nil {
		return nil, errors.Errorf(errors.CodeBadRequest, "templates.%s.inputs.parameters%s", tmpl.Name, err.Error())
	}
	err = validateWorkflowFieldNames(tmpl.Inputs.Artifacts)
	if err != nil {
		return nil, errors.Errorf(errors.CodeBadRequest, "templates.%s.inputs.artifacts%s", tmpl.Name, err.Error())
	}
	scope := make(map[string]interface{})
	for name, value := range extraScope {
		scope[name] = value
	}
	for _, param := range tmpl.Inputs.Parameters {
		scope[fmt.Sprintf("inputs.parameters.%s", param.Name)] = true
	}
	if len(tmpl.Inputs.Parameters) > 0 {
		scope["inputs.parameters"] = true
	}

	for _, art := range tmpl.Inputs.Artifacts {
		artRef := fmt.Sprintf("inputs.artifacts.%s", art.Name)
		scope[artRef] = true
		if tmpl.IsLeaf() {
			if art.Path == "" {
				return nil, errors.Errorf(errors.CodeBadRequest, "templates.%s.%s.path not specified", tmpl.Name, artRef)
			}
			scope[fmt.Sprintf("inputs.artifacts.%s.path", art.Name)] = true
		} else {
			if art.Path != "" {
				return nil, errors.Errorf(errors.CodeBadRequest, "templates.%s.%s.path only valid in container/script templates", tmpl.Name, artRef)
			}
		}
		if art.From != "" {
			return nil, errors.Errorf(errors.CodeBadRequest, "templates.%s.%s.from not valid in inputs", tmpl.Name, artRef)
		}
		errPrefix := fmt.Sprintf("templates.%s.%s", tmpl.Name, artRef)
		err = validateArtifactLocation(errPrefix, art.ArtifactLocation)
		if err != nil {
			return nil, err
		}
	}
	return scope, nil
}

func validateArtifactLocation(errPrefix string, art wfv1.ArtifactLocation) error {
	if art.Git != nil {
		if art.Git.Repo == "" {
			return errors.Errorf(errors.CodeBadRequest, "%s.git.repo is required", errPrefix)
		}
	}
	if art.HDFS != nil {
		err := hdfs.ValidateArtifact(fmt.Sprintf("%s.hdfs", errPrefix), art.HDFS)
		if err != nil {
			return err
		}
	}
	// TODO: validate other artifact locations
	return nil
}

// resolveAllVariables is a helper to ensure all {{variables}} are resolveable from current scope
func resolveAllVariables(scope map[string]interface{}, tmplStr string) error {
	var unresolvedErr error
	_, allowAllItemRefs := scope[anyItemMagicValue] // 'item.*' is a magic placeholder value set by addItemsToScope
	fstTmpl := fasttemplate.New(tmplStr, "{{", "}}")

	fstTmpl.ExecuteFuncString(func(w io.Writer, tag string) (int, error) {

		// Skip the custom variable references
		if !checkValidWorkflowVariablePrefix(tag) {
			return 0, nil
		}
		_, ok := scope[tag]
		if !ok && unresolvedErr == nil {
			if (tag == "item" || strings.HasPrefix(tag, "item.")) && allowAllItemRefs {
				// we are *probably* referencing a undetermined item using withParam
				// NOTE: this is far from foolproof.
			} else if strings.HasPrefix(tag, common.GlobalVarWorkflowCreationTimestamp) {
			} else {
				unresolvedErr = fmt.Errorf("failed to resolve {{%s}}", tag)
			}
		}
		return 0, nil
	})
	return unresolvedErr
}

// checkValidWorkflowVariablePrefix is a helper methood check variable starts workflow root elements
func checkValidWorkflowVariablePrefix(tag string) bool {
	for _, rootTag := range common.GlobalVarValidWorkflowVariablePrefix {
		if strings.HasPrefix(tag, rootTag) {
			return true
		}
	}
	return false
}

func validateNonLeaf(tmpl *wfv1.Template) error {
	if tmpl.ActiveDeadlineSeconds != nil {
		return errors.Errorf(errors.CodeBadRequest, "templates.%s.activeDeadlineSeconds is only valid for leaf templates", tmpl.Name)
	}
	return nil
}

func (ctx *templateValidationCtx) validateLeaf(scope map[string]interface{}, tmpl *wfv1.Template) error {
	tmplBytes, err := json.Marshal(tmpl)
	if err != nil {
		return errors.InternalWrapError(err)
	}
	err = resolveAllVariables(scope, string(tmplBytes))
	if err != nil {
		return errors.Errorf(errors.CodeBadRequest, "templates.%s: %s", tmpl.Name, err.Error())
	}
	if tmpl.Container != nil {
		// Ensure there are no collisions with volume mountPaths and artifact load paths
		mountPaths := make(map[string]string)
		for i, volMount := range tmpl.Container.VolumeMounts {
			if prev, ok := mountPaths[volMount.MountPath]; ok {
				return errors.Errorf(errors.CodeBadRequest, "templates.%s.container.volumeMounts[%d].mountPath '%s' already mounted in %s", tmpl.Name, i, volMount.MountPath, prev)
			}
			mountPaths[volMount.MountPath] = fmt.Sprintf("container.volumeMounts.%s", volMount.Name)
		}
		for i, art := range tmpl.Inputs.Artifacts {
			if prev, ok := mountPaths[art.Path]; ok {
				return errors.Errorf(errors.CodeBadRequest, "templates.%s.inputs.artifacts[%d].path '%s' already mounted in %s", tmpl.Name, i, art.Path, prev)
			}
			mountPaths[art.Path] = fmt.Sprintf("inputs.artifacts.%s", art.Name)
		}
	}
	if tmpl.Resource != nil {
		if !placeholderGenerator.IsPlaceholder(tmpl.Resource.Action) {
			switch tmpl.Resource.Action {
			case "get", "create", "apply", "delete", "replace", "patch":
				// OK
			default:
				return errors.Errorf(errors.CodeBadRequest, "templates.%s.resource.action must be one of: get, create, apply, delete, replace, patch", tmpl.Name)
			}
		}
		if !placeholderGenerator.IsPlaceholder(tmpl.Resource.Manifest) {
			// Try to unmarshal the given manifest.
			obj := unstructured.Unstructured{}
			err := yaml.Unmarshal([]byte(tmpl.Resource.Manifest), &obj)
			if err != nil {
				return errors.Errorf(errors.CodeBadRequest, "templates.%s.resource.manifest must be a valid yaml", tmpl.Name)
			}
		}
	}
	if tmpl.ActiveDeadlineSeconds != nil {
		if *tmpl.ActiveDeadlineSeconds <= 0 {
			return errors.Errorf(errors.CodeBadRequest, "templates.%s.activeDeadlineSeconds must be a positive integer > 0", tmpl.Name)
		}
	}
	if tmpl.Parallelism != nil {
		return errors.Errorf(errors.CodeBadRequest, "templates.%s.parallelism is only valid for steps and dag templates", tmpl.Name)
	}
	var automountServiceAccountToken *bool
	if tmpl.AutomountServiceAccountToken != nil {
		automountServiceAccountToken = tmpl.AutomountServiceAccountToken
	} else if ctx.wf != nil && ctx.wf.Spec.AutomountServiceAccountToken != nil {
		automountServiceAccountToken = ctx.wf.Spec.AutomountServiceAccountToken
	}
	executorServiceAccountName := ""
	if tmpl.Executor != nil && tmpl.Executor.ServiceAccountName != "" {
		executorServiceAccountName = tmpl.Executor.ServiceAccountName
	} else if ctx.wf != nil && ctx.wf.Spec.Executor != nil && ctx.wf.Spec.Executor.ServiceAccountName != "" {
		executorServiceAccountName = ctx.wf.Spec.Executor.ServiceAccountName
	}
	if automountServiceAccountToken != nil && !*automountServiceAccountToken && executorServiceAccountName == "" {
		return errors.Errorf(errors.CodeBadRequest, "templates.%s.executor.serviceAccountName must not be empty if automountServiceAccountToken is false", tmpl.Name)
	}
	return nil
}

func validateArguments(prefix string, arguments wfv1.Arguments) error {
	err := validateArgumentsFieldNames(prefix, arguments)
	if err != nil {
		return err
	}
	return validateArgumentsValues(prefix, arguments)
}

func validateArgumentsFieldNames(prefix string, arguments wfv1.Arguments) error {
	fieldToSlices := map[string]interface{}{
		"parameters": arguments.Parameters,
		"artifacts":  arguments.Artifacts,
	}
	for fieldName, lst := range fieldToSlices {
		err := validateWorkflowFieldNames(lst)
		if err != nil {
			return errors.Errorf(errors.CodeBadRequest, "%s%s%s", prefix, fieldName, err.Error())
		}
	}
	return nil
}

// validateArgumentsValues ensures that all arguments have parameter values or artifact locations
func validateArgumentsValues(prefix string, arguments wfv1.Arguments) error {
	for _, param := range arguments.Parameters {
		if param.Value == nil {
			return errors.Errorf(errors.CodeBadRequest, "%s%s.value is required", prefix, param.Name)
		}
	}
	for _, art := range arguments.Artifacts {
		if art.From == "" && !art.HasLocation() {
			return errors.Errorf(errors.CodeBadRequest, "%s%s.from or artifact location is required", prefix, art.Name)
		}
	}
	return nil
}

func (ctx *templateValidationCtx) validateSteps(scope map[string]interface{}, tmplCtx *templateresolution.Context, tmpl *wfv1.Template) error {
	err := validateNonLeaf(tmpl)
	if err != nil {
		return err
	}
	stepNames := make(map[string]bool)
	resolvedTemplates := make(map[string]*wfv1.Template)
	for i, stepGroup := range tmpl.Steps {
		for _, step := range stepGroup.Steps {
			if step.Name == "" {
				return errors.Errorf(errors.CodeBadRequest, "templates.%s.steps[%d].name is required", tmpl.Name, i)
			}
			_, ok := stepNames[step.Name]
			if ok {
				return errors.Errorf(errors.CodeBadRequest, "templates.%s.steps[%d].name '%s' is not unique", tmpl.Name, i, step.Name)
			}
			if errs := isValidWorkflowFieldName(step.Name); len(errs) != 0 {
				return errors.Errorf(errors.CodeBadRequest, "templates.%s.steps[%d].name '%s' is invalid: %s", tmpl.Name, i, step.Name, strings.Join(errs, ";"))
			}
			stepNames[step.Name] = true
			prefix := fmt.Sprintf("steps.%s", step.Name)
			scope[fmt.Sprintf("%s.status", prefix)] = true
			err := addItemsToScope(prefix, step.WithItems, step.WithParam, step.WithSequence, scope)
			if err != nil {
				return errors.Errorf(errors.CodeBadRequest, "templates.%s.steps[%d].%s %s", tmpl.Name, i, step.Name, err.Error())
			}
			stepBytes, err := json.Marshal(stepGroup)
			if err != nil {
				return errors.InternalWrapError(err)
			}
			err = resolveAllVariables(scope, string(stepBytes))
			if err != nil {
				return errors.Errorf(errors.CodeBadRequest, "templates.%s.steps[%d].%s %s", tmpl.Name, i, step.Name, err.Error())
			}
			err = validateArguments(fmt.Sprintf("templates.%s.steps[%d].%s.arguments.", tmpl.Name, i, step.Name), step.Arguments)
			if err != nil {
				return err
			}
			resolvedTmpl, err := ctx.validateTemplateHolder(&step, tmplCtx, &FakeArguments{}, scope)
			if err != nil {
				return errors.Errorf(errors.CodeBadRequest, "templates.%s.steps[%d].%s %s", tmpl.Name, i, step.Name, err.Error())
			}
			resolvedTemplates[step.Name] = resolvedTmpl
		}

		for _, step := range stepGroup.Steps {
			aggregate := len(step.WithItems) > 0 || step.WithParam != ""
			resolvedTmpl := resolvedTemplates[step.Name]
			ctx.addOutputsToScope(resolvedTmpl, fmt.Sprintf("steps.%s", step.Name), scope, aggregate, false)

			// Validate the template again with actual arguments.
			_, err = ctx.validateTemplateHolder(&step, tmplCtx, &step.Arguments, scope)
			if err != nil {
				return errors.Errorf(errors.CodeBadRequest, "templates.%s.steps[%d].%s %s", tmpl.Name, i, step.Name, err.Error())
			}
		}
	}
	return nil
}

func addItemsToScope(prefix string, withItems []wfv1.Item, withParam string, withSequence *wfv1.Sequence, scope map[string]interface{}) error {
	defined := 0
	if len(withItems) > 0 {
		defined++
	}
	if withParam != "" {
		defined++
	}
	if withSequence != nil {
		defined++
	}
	if defined > 1 {
		return fmt.Errorf("only one of withItems, withParam, withSequence can be specified")
	}
	if len(withItems) > 0 {
		for i := range withItems {
			val := withItems[i]
			switch val.Type {
			case wfv1.String, wfv1.Number, wfv1.Bool:
				scope["item"] = true
			case wfv1.Map:
				for itemKey := range val.MapVal {
					scope[fmt.Sprintf("item.%s", itemKey)] = true
				}
			default:
				return fmt.Errorf("unsupported withItems type: %v", val)
			}
		}
	} else if withParam != "" {
		scope["item"] = true
		// 'item.*' is magic placeholder value which resolveAllVariables() will look for
		// when considering if all variables are resolveable.
		scope[anyItemMagicValue] = true
	} else if withSequence != nil {
		if withSequence.Count != "" && withSequence.End != "" {
			return errors.New(errors.CodeBadRequest, "only one of count or end can be defined in withSequence")
		}
		scope["item"] = true
	}
	return nil
}

func (ctx *templateValidationCtx) addOutputsToScope(tmpl *wfv1.Template, prefix string, scope map[string]interface{}, aggregate bool, isAncestor bool) {
	if tmpl.Daemon != nil && *tmpl.Daemon {
		scope[fmt.Sprintf("%s.ip", prefix)] = true
	}
	if tmpl.Script != nil {
		scope[fmt.Sprintf("%s.outputs.result", prefix)] = true
	}
	for _, param := range tmpl.Outputs.Parameters {
		scope[fmt.Sprintf("%s.outputs.parameters.%s", prefix, param.Name)] = true
		if param.GlobalName != "" && !isParameter(param.GlobalName) {
			globalParamName := fmt.Sprintf("workflow.outputs.parameters.%s", param.GlobalName)
			scope[globalParamName] = true
			ctx.globalParams[globalParamName] = placeholderGenerator.NextPlaceholder()
		}
	}
	for _, art := range tmpl.Outputs.Artifacts {
		scope[fmt.Sprintf("%s.outputs.artifacts.%s", prefix, art.Name)] = true
		if art.GlobalName != "" && !isParameter(art.GlobalName) {
			globalArtName := fmt.Sprintf("workflow.outputs.artifacts.%s", art.GlobalName)
			scope[globalArtName] = true
			ctx.globalParams[globalArtName] = placeholderGenerator.NextPlaceholder()
		}
	}
	if aggregate {
		switch tmpl.GetType() {
		case wfv1.TemplateTypeScript:
			scope[fmt.Sprintf("%s.outputs.result", prefix)] = true
		default:
			scope[fmt.Sprintf("%s.outputs.parameters", prefix)] = true
		}
	}
	if isAncestor {
		scope[fmt.Sprintf("%s.status", prefix)] = true
	}
}

func validateOutputs(scope map[string]interface{}, tmpl *wfv1.Template) error {
	err := validateWorkflowFieldNames(tmpl.Outputs.Parameters)
	if err != nil {
		return errors.Errorf(errors.CodeBadRequest, "templates.%s.outputs.parameters %s", tmpl.Name, err.Error())
	}
	err = validateWorkflowFieldNames(tmpl.Outputs.Artifacts)
	if err != nil {
		return errors.Errorf(errors.CodeBadRequest, "templates.%s.outputs.artifacts %s", tmpl.Name, err.Error())
	}
	outputBytes, err := json.Marshal(tmpl.Outputs)
	if err != nil {
		return errors.InternalWrapError(err)
	}
	err = resolveAllVariables(scope, string(outputBytes))
	if err != nil {
		return errors.Errorf(errors.CodeBadRequest, "templates.%s.outputs %s", tmpl.Name, err.Error())
	}

	for _, art := range tmpl.Outputs.Artifacts {
		artRef := fmt.Sprintf("outputs.artifacts.%s", art.Name)
		if tmpl.IsLeaf() {
			if art.Path == "" {
				return errors.Errorf(errors.CodeBadRequest, "templates.%s.%s.path not specified", tmpl.Name, artRef)
			}
		} else {
			if art.Path != "" {
				return errors.Errorf(errors.CodeBadRequest, "templates.%s.%s.path only valid in container/script templates", tmpl.Name, artRef)
			}
		}
		if art.GlobalName != "" && !isParameter(art.GlobalName) {
			errs := isValidParamOrArtifactName(art.GlobalName)
			if len(errs) > 0 {
				return errors.Errorf(errors.CodeBadRequest, "templates.%s.%s.globalName: %s", tmpl.Name, artRef, errs[0])
			}
		}
	}
	for _, param := range tmpl.Outputs.Parameters {
		paramRef := fmt.Sprintf("templates.%s.outputs.parameters.%s", tmpl.Name, param.Name)
		err = validateOutputParameter(paramRef, &param)
		if err != nil {
			return err
		}
		if param.ValueFrom != nil {
			tmplType := tmpl.GetType()
			switch tmplType {
			case wfv1.TemplateTypeContainer, wfv1.TemplateTypeScript:
				if param.ValueFrom.Path == "" {
					return errors.Errorf(errors.CodeBadRequest, "%s.path must be specified for %s templates", paramRef, tmplType)
				}
			case wfv1.TemplateTypeResource:
				if param.ValueFrom.JQFilter == "" && param.ValueFrom.JSONPath == "" {
					return errors.Errorf(errors.CodeBadRequest, "%s .jqFilter or jsonPath must be specified for %s templates", paramRef, tmplType)
				}
			case wfv1.TemplateTypeDAG, wfv1.TemplateTypeSteps:
				if param.ValueFrom.Parameter == "" {
					return errors.Errorf(errors.CodeBadRequest, "%s.parameter must be specified for %s templates", paramRef, tmplType)
				}
			}
		}
		if param.GlobalName != "" && !isParameter(param.GlobalName) {
			errs := isValidParamOrArtifactName(param.GlobalName)
			if len(errs) > 0 {
				return errors.Errorf(errors.CodeBadRequest, "%s.globalName: %s", paramRef, errs[0])
			}
		}
	}
	return nil
}

// validateBaseImageOutputs detects if the template contains an valid output from base image layer
func (ctx *templateValidationCtx) validateBaseImageOutputs(tmpl *wfv1.Template) error {
	switch ctx.ContainerRuntimeExecutor {
	case "", common.ContainerRuntimeExecutorDocker:
		// docker executor supports all modes of artifact outputs
	case common.ContainerRuntimeExecutorPNS:
		// pns supports copying from the base image, but only if there is no volume mount underneath it
		errMsg := "pns executor does not support outputs from base image layer with volume mounts. must use emptyDir"
		for _, out := range tmpl.Outputs.Artifacts {
			if common.FindOverlappingVolume(tmpl, out.Path) == nil {
				// output is in the base image layer. need to verify there are no volume mounts under it
				if tmpl.Container != nil {
					for _, volMnt := range tmpl.Container.VolumeMounts {
						if strings.HasPrefix(volMnt.MountPath, out.Path+"/") {
							return errors.Errorf(errors.CodeBadRequest, "templates.%s.outputs.artifacts.%s: %s", tmpl.Name, out.Name, errMsg)
						}
					}

				}
				if tmpl.Script != nil {
					for _, volMnt := range tmpl.Script.VolumeMounts {
						if strings.HasPrefix(volMnt.MountPath, out.Path+"/") {
							return errors.Errorf(errors.CodeBadRequest, "templates.%s.outputs.artifacts.%s: %s", tmpl.Name, out.Name, errMsg)
						}
					}
				}
			}
		}
	case common.ContainerRuntimeExecutorK8sAPI, common.ContainerRuntimeExecutorKubelet:
		// for kubelet/k8s fail validation if we detect artifact is copied from base image layer
		errMsg := fmt.Sprintf("%s executor does not support outputs from base image layer. must use emptyDir", ctx.ContainerRuntimeExecutor)
		for _, out := range tmpl.Outputs.Artifacts {
			if common.FindOverlappingVolume(tmpl, out.Path) == nil {
				return errors.Errorf(errors.CodeBadRequest, "templates.%s.outputs.artifacts.%s: %s", tmpl.Name, out.Name, errMsg)
			}
		}
		for _, out := range tmpl.Outputs.Parameters {
			if out.ValueFrom != nil && common.FindOverlappingVolume(tmpl, out.ValueFrom.Path) == nil {
				return errors.Errorf(errors.CodeBadRequest, "templates.%s.outputs.parameters.%s: %s", tmpl.Name, out.Name, errMsg)
			}
		}
	}
	return nil
}

// validateOutputParameter verifies that only one of valueFrom is defined in an output
func validateOutputParameter(paramRef string, param *wfv1.Parameter) error {
	if param.ValueFrom != nil && param.Value != nil {
		return errors.Errorf(errors.CodeBadRequest, "%s has both valueFrom and value specified. Choose one.", paramRef)
	}
	if param.Value != nil {
		return nil
	}
	if param.ValueFrom == nil {
		return errors.Errorf(errors.CodeBadRequest, "%s does not have valueFrom or value specified", paramRef)
	}
	paramTypes := 0
	for _, value := range []string{param.ValueFrom.Path, param.ValueFrom.JQFilter, param.ValueFrom.JSONPath, param.ValueFrom.Parameter} {
		if value != "" {
			paramTypes++
		}
	}
	switch paramTypes {
	case 0:
		return errors.New(errors.CodeBadRequest, "valueFrom type unspecified. choose one of: path, jqFilter, jsonPath, parameter")
	case 1:
	default:
		return errors.New(errors.CodeBadRequest, "multiple valueFrom types specified. choose one of: path, jqFilter, jsonPath, parameter")
	}
	return nil
}

// validateWorkflowFieldNames accepts a slice of structs and
// verifies that the Name field of the structs are:
// * unique
// * non-empty
// * matches matches our regex requirements
func validateWorkflowFieldNames(slice interface{}) error {
	s := reflect.ValueOf(slice)
	if s.Kind() != reflect.Slice {
		return errors.InternalErrorf("validateWorkflowFieldNames given a non-slice type")
	}
	items := make([]interface{}, s.Len())
	for i := 0; i < s.Len(); i++ {
		items[i] = s.Index(i).Interface()
	}
	names := make(map[string]bool)
	getNameFieldValue := func(val interface{}) (string, error) {
		s := reflect.ValueOf(val)
		for i := 0; i < s.NumField(); i++ {
			typeField := s.Type().Field(i)
			if typeField.Name == "Name" {
				return s.Field(i).String(), nil
			}
		}
		return "", errors.InternalError("No 'Name' field in struct")
	}

	for i, item := range items {
		name, err := getNameFieldValue(item)
		if err != nil {
			return err
		}
		if name == "" {
			return errors.Errorf(errors.CodeBadRequest, "[%d].name is required", i)
		}
		var errs []string
		t := reflect.TypeOf(item)
		if t == reflect.TypeOf(wfv1.Parameter{}) || t == reflect.TypeOf(wfv1.Artifact{}) {
			errs = isValidParamOrArtifactName(name)
		} else {
			errs = isValidWorkflowFieldName(name)
		}
		if len(errs) != 0 {
			return errors.Errorf(errors.CodeBadRequest, "[%d].name: '%s' is invalid: %s", i, name, strings.Join(errs, ";"))
		}
		_, ok := names[name]
		if ok {
			return errors.Errorf(errors.CodeBadRequest, "[%d].name '%s' is not unique", i, name)
		}
		names[name] = true
	}
	return nil
}

func (ctx *templateValidationCtx) validateDAG(scope map[string]interface{}, tmplCtx *templateresolution.Context, tmpl *wfv1.Template) error {
	err := validateNonLeaf(tmpl)
	if err != nil {
		return err
	}
	err = validateWorkflowFieldNames(tmpl.DAG.Tasks)
	if err != nil {
		return errors.Errorf(errors.CodeBadRequest, "templates.%s.tasks%s", tmpl.Name, err.Error())
	}
	nameToTask := make(map[string]wfv1.DAGTask)
	for _, task := range tmpl.DAG.Tasks {
		nameToTask[task.Name] = task
	}
	resolvedTemplates := make(map[string]*wfv1.Template)

	// Verify dependencies for all tasks can be resolved as well as template names
	for _, task := range tmpl.DAG.Tasks {
		resolvedTmpl, err := ctx.validateTemplateHolder(&task, tmplCtx, &FakeArguments{}, map[string]interface{}{})
		if err != nil {
			return errors.Errorf(errors.CodeBadRequest, "templates.%s.tasks.%s %s", tmpl.Name, task.Name, err.Error())
		}
		prefix := fmt.Sprintf("tasks.%s", task.Name)
		ctx.addOutputsToScope(resolvedTmpl, prefix, scope, false, false)
		resolvedTemplates[task.Name] = resolvedTmpl
		dupDependencies := make(map[string]bool)
		for j, depName := range task.Dependencies {
			if _, ok := dupDependencies[depName]; ok {
				return errors.Errorf(errors.CodeBadRequest,
					"templates.%s.tasks.%s.dependencies[%d] dependency '%s' duplicated",
					tmpl.Name, task.Name, j, depName)
			}
			dupDependencies[depName] = true
			if _, ok := nameToTask[depName]; !ok {
				return errors.Errorf(errors.CodeBadRequest,
					"templates.%s.tasks.%s.dependencies[%d] dependency '%s' not defined",
					tmpl.Name, task.Name, j, depName)
			}
		}
	}

	if err = verifyNoCycles(tmpl, nameToTask); err != nil {
		return err
	}

	err = resolveAllVariables(scope, tmpl.DAG.Target)
	if err != nil {
		return errors.Errorf(errors.CodeBadRequest, "templates.%s.targets %s", tmpl.Name, err.Error())
	}
	if err = validateDAGTargets(tmpl, nameToTask); err != nil {
		return err
	}

	for _, task := range tmpl.DAG.Tasks {
		resolvedTmpl := resolvedTemplates[task.Name]
		// add all tasks outputs to scope so that a nested DAGs can have outputs
		prefix := fmt.Sprintf("tasks.%s", task.Name)
		ctx.addOutputsToScope(resolvedTmpl, prefix, scope, false, false)
		taskBytes, err := json.Marshal(task)
		if err != nil {
			return errors.InternalWrapError(err)
		}
		taskScope := make(map[string]interface{})
		for k, v := range scope {
			taskScope[k] = v
		}
		ancestry := common.GetTaskAncestry(nil, task.Name, tmpl.DAG.Tasks)
		for _, ancestor := range ancestry {
			ancestorTask := nameToTask[ancestor]
			resolvedTmpl := resolvedTemplates[ancestor]
			ancestorPrefix := fmt.Sprintf("tasks.%s", ancestor)
			aggregate := len(ancestorTask.WithItems) > 0 || ancestorTask.WithParam != ""
			ctx.addOutputsToScope(resolvedTmpl, ancestorPrefix, taskScope, aggregate, true)
		}
		err = addItemsToScope(prefix, task.WithItems, task.WithParam, task.WithSequence, taskScope)
		if err != nil {
			return errors.Errorf(errors.CodeBadRequest, "templates.%s.tasks.%s %s", tmpl.Name, task.Name, err.Error())
		}
		err = resolveAllVariables(taskScope, string(taskBytes))
		if err != nil {
			return errors.Errorf(errors.CodeBadRequest, "templates.%s.tasks.%s %s", tmpl.Name, task.Name, err.Error())
		}
		err = validateArguments(fmt.Sprintf("templates.%s.tasks.%s.arguments.", tmpl.Name, task.Name), task.Arguments)
		if err != nil {
			return err
		}
		// Validate the template again with actual arguments.
		_, err = ctx.validateTemplateHolder(&task, tmplCtx, &task.Arguments, scope)
		if err != nil {
			return errors.Errorf(errors.CodeBadRequest, "templates.%s.tasks.%s %s", tmpl.Name, task.Name, err.Error())
		}
	}

	return nil
}

func validateDAGTargets(tmpl *wfv1.Template, nameToTask map[string]wfv1.DAGTask) error {
	if tmpl.DAG.Target == "" {
		return nil
	}
	for _, targetName := range strings.Split(tmpl.DAG.Target, " ") {
		if isParameter(targetName) {
			continue
		}
		if _, ok := nameToTask[targetName]; !ok {
			return errors.Errorf(errors.CodeBadRequest, "templates.%s.targets: target '%s' is not defined", tmpl.Name, targetName)
		}
	}
	return nil
}

// verifyNoCycles verifies there are no cycles in the DAG graph
func verifyNoCycles(tmpl *wfv1.Template, nameToTask map[string]wfv1.DAGTask) error {
	visited := make(map[string]bool)
	var noCyclesHelper func(taskName string, cycle []string) error
	noCyclesHelper = func(taskName string, cycle []string) error {
		if _, ok := visited[taskName]; ok {
			return nil
		}
		task := nameToTask[taskName]
		for _, depName := range task.Dependencies {
			for _, name := range cycle {
				if name == depName {
					return errors.Errorf(errors.CodeBadRequest,
						"templates.%s.tasks dependency cycle detected: %s->%s",
						tmpl.Name, strings.Join(cycle, "->"), name)
				}
			}
			cycle = append(cycle, depName)
			err := noCyclesHelper(depName, cycle)
			if err != nil {
				return err
			}
			cycle = cycle[0 : len(cycle)-1]
		}
		visited[taskName] = true
		return nil
	}

	for _, task := range tmpl.DAG.Tasks {
		err := noCyclesHelper(task.Name, []string{})
		if err != nil {
			return err
		}
	}
	return nil
}

var (
	// paramRegex matches a parameter. e.g. {{inputs.parameters.blah}}
	paramRegex               = regexp.MustCompile(`{{[-a-zA-Z0-9]+(\.[-a-zA-Z0-9_]+)*}}`)
	paramOrArtifactNameRegex = regexp.MustCompile(`^[-a-zA-Z0-9_]+[-a-zA-Z0-9_]*$`)
)

func isParameter(p string) bool {
	return paramRegex.MatchString(p)
}

func isValidParamOrArtifactName(p string) []string {
	var errs []string
	if !paramOrArtifactNameRegex.MatchString(p) {
		return append(errs, "Parameter/Artifact name must consist of alpha-numeric characters, '_' or '-' e.g. my_param_1, MY-PARAM-1")
	}
	return errs
}

const (
	workflowFieldNameFmt    string = "[a-zA-Z0-9][-a-zA-Z0-9]*"
	workflowFieldNameErrMsg string = "name must consist of alpha-numeric characters or '-', and must start with an alpha-numeric character"
	workflowFieldMaxLength  int    = 128
)

var workflowFieldNameRegexp = regexp.MustCompile("^" + workflowFieldNameFmt + "$")

// isValidWorkflowFieldName : workflow field name must consist of alpha-numeric characters or '-', and must start with an alpha-numeric character
func isValidWorkflowFieldName(name string) []string {
	var errs []string
	if len(name) > workflowFieldMaxLength {
		errs = append(errs, apivalidation.MaxLenError(workflowFieldMaxLength))
	}
	if !workflowFieldNameRegexp.MatchString(name) {
		msg := workflowFieldNameErrMsg + " (e.g. My-name1-2, 123-NAME)"
		errs = append(errs, msg)
	}
	return errs
}

func getTemplateID(tmpl *wfv1.Template) string {
	return fmt.Sprintf("%s %v", tmpl.Name, tmpl.TemplateRef)
}<|MERGE_RESOLUTION|>--- conflicted
+++ resolved
@@ -10,8 +10,8 @@
 	"strings"
 
 	"github.com/robfig/cron"
+
 	"github.com/valyala/fasttemplate"
-	metav1 "k8s.io/apimachinery/pkg/apis/meta/v1"
 	"k8s.io/apimachinery/pkg/apis/meta/v1/unstructured"
 	apivalidation "k8s.io/apimachinery/pkg/util/validation"
 	"sigs.k8s.io/yaml"
@@ -90,49 +90,25 @@
 func ValidateWorkflow(wftmplGetter templateresolution.WorkflowTemplateNamespacedGetter, wf *wfv1.Workflow, opts ValidateOpts) error {
 	ctx := newTemplateValidationCtx(wf, opts)
 	tmplCtx := templateresolution.NewContext(wftmplGetter, wf, wf)
-	enrichContextWithMetadata(wf.ObjectMeta, ctx)
-	return ValidateWorkflowSpec(wf.Spec, ctx, tmplCtx, false)
-}
-
-// ValidateWorkflow accepts a workflow template and performs validation against it.
-func ValidateWorkflowTemplate(wftmplGetter templateresolution.WorkflowTemplateNamespacedGetter, wftmpl *wfv1.WorkflowTemplate) error {
-	ctx := newTemplateValidationCtx(nil, ValidateOpts{})
-	tmplCtx := templateresolution.NewContext(wftmplGetter, wftmpl, nil)
-	enrichContextWithMetadata(wftmpl.ObjectMeta, ctx)
-	return ValidateWorkflowSpec(wftmpl.Spec.WorkflowSpec, ctx, tmplCtx, true)
-}
-func enrichContextWithMetadata(meta metav1.ObjectMeta, ctx *templateValidationCtx) {
-	for k := range meta.Annotations {
-		ctx.globalParams["workflow.annotations."+k] = placeholderGenerator.NextPlaceholder()
-	}
-	for k := range meta.Labels {
-		ctx.globalParams["workflow.labels."+k] = placeholderGenerator.NextPlaceholder()
-	}
-}
-
-func ValidateWorkflowSpec(spec wfv1.WorkflowSpec, ctx *templateValidationCtx, tmplCtx *templateresolution.Context, wfTmplValidation bool) error {
-	err := validateWorkflowFieldNames(spec.Templates)
+
+	err := validateWorkflowFieldNames(wf.Spec.Templates)
 	if err != nil {
 		return errors.Errorf(errors.CodeBadRequest, "spec.templates%s", err.Error())
 	}
 	if ctx.Lint {
 		// if we are just linting we don't care if spec.arguments.parameters.XXX doesn't have an
 		// explicit value. workflows without a default value is a desired use case
-		err = validateArgumentsFieldNames("spec.arguments.parameters.", spec.Arguments)
+		err = validateArgumentsFieldNames("spec.arguments.", wf.Spec.Arguments)
 	} else {
-		err = validateArguments("spec.arguments.parameters.", spec.Arguments)
-	}
-	if err != nil {
-		return err
-	}
-<<<<<<< HEAD
-	for _, param := range spec.Arguments.Parameters {
-=======
+		err = validateArguments("spec.arguments.", wf.Spec.Arguments)
+	}
+	if err != nil {
+		return err
+	}
 	if len(wf.Spec.Arguments.Parameters) > 0 {
 		ctx.globalParams[common.GlobalVarWorkflowParameters] = placeholderGenerator.NextPlaceholder()
 	}
 	for _, param := range wf.Spec.Arguments.Parameters {
->>>>>>> 9da394b3
 		if param.Name != "" {
 			if param.Value != nil {
 				ctx.globalParams["workflow.parameters."+param.Name] = *param.Value
@@ -141,39 +117,65 @@
 			}
 		}
 	}
-	if spec.Priority != nil {
-		ctx.globalParams[common.GlobalVarWorkflowPriority] = strconv.Itoa(int(*spec.Priority))
-	}
-
-	if !wfTmplValidation && spec.Entrypoint == "" {
+
+	for k := range wf.ObjectMeta.Annotations {
+		ctx.globalParams["workflow.annotations."+k] = placeholderGenerator.NextPlaceholder()
+	}
+	for k := range wf.ObjectMeta.Labels {
+		ctx.globalParams["workflow.labels."+k] = placeholderGenerator.NextPlaceholder()
+	}
+
+	if wf.Spec.Priority != nil {
+		ctx.globalParams[common.GlobalVarWorkflowPriority] = strconv.Itoa(int(*wf.Spec.Priority))
+	}
+
+	if wf.Spec.Entrypoint == "" {
 		return errors.New(errors.CodeBadRequest, "spec.entrypoint is required")
 	}
-	if wfTmplValidation {
-		_, err = ctx.validateTemplateHolder(&wfv1.Template{Template: spec.Templates[0].Name}, tmplCtx, &FakeArguments{}, map[string]interface{}{})
-	} else {
-		_, err = ctx.validateTemplateHolder(&wfv1.Template{Template: spec.Entrypoint}, tmplCtx, &spec.Arguments, map[string]interface{}{})
-	}
-	if err != nil {
-		return err
-	}
-	if spec.OnExit != "" {
+	_, err = ctx.validateTemplateHolder(&wfv1.Template{Template: wf.Spec.Entrypoint}, tmplCtx, &wf.Spec.Arguments, map[string]interface{}{})
+	if err != nil {
+		return err
+	}
+	if wf.Spec.OnExit != "" {
 		// now when validating onExit, {{workflow.status}} is now available as a global
 		ctx.globalParams[common.GlobalVarWorkflowStatus] = placeholderGenerator.NextPlaceholder()
 		ctx.globalParams[common.GlobalVarWorkflowFailures] = placeholderGenerator.NextPlaceholder()
-		_, err = ctx.validateTemplateHolder(&wfv1.Template{Template: spec.OnExit}, tmplCtx, &spec.Arguments, map[string]interface{}{})
+		_, err = ctx.validateTemplateHolder(&wfv1.Template{Template: wf.Spec.OnExit}, tmplCtx, &wf.Spec.Arguments, map[string]interface{}{})
 		if err != nil {
 			return err
 		}
 	}
 
-	if spec.PodGC != nil {
-		switch spec.PodGC.Strategy {
+	if wf.Spec.PodGC != nil {
+		switch wf.Spec.PodGC.Strategy {
 		case wfv1.PodGCOnPodCompletion, wfv1.PodGCOnPodSuccess, wfv1.PodGCOnWorkflowCompletion, wfv1.PodGCOnWorkflowSuccess:
 		default:
-			return errors.Errorf(errors.CodeBadRequest, "podGC.strategy unknown strategy '%s'", spec.PodGC.Strategy)
-		}
-	}
-
+			return errors.Errorf(errors.CodeBadRequest, "podGC.strategy unknown strategy '%s'", wf.Spec.PodGC.Strategy)
+		}
+	}
+
+	// Check if all templates can be resolved.
+	for _, template := range wf.Spec.Templates {
+		_, err := ctx.validateTemplateHolder(&wfv1.Template{Template: template.Name}, tmplCtx, &FakeArguments{}, map[string]interface{}{})
+		if err != nil {
+			return errors.Errorf(errors.CodeBadRequest, "templates.%s %s", template.Name, err.Error())
+		}
+	}
+	return nil
+}
+
+// ValidateWorkflow accepts a workflow template and performs validation against it.
+func ValidateWorkflowTemplate(wftmplGetter templateresolution.WorkflowTemplateNamespacedGetter, wftmpl *wfv1.WorkflowTemplate) error {
+	ctx := newTemplateValidationCtx(nil, ValidateOpts{})
+	tmplCtx := templateresolution.NewContext(wftmplGetter, wftmpl, nil)
+
+	// Check if all templates can be resolved.
+	for _, template := range wftmpl.Spec.Templates {
+		_, err := ctx.validateTemplateHolder(&wfv1.Template{Template: template.Name}, tmplCtx, &FakeArguments{}, map[string]interface{}{})
+		if err != nil {
+			return errors.Errorf(errors.CodeBadRequest, "templates.%s %s", template.Name, err.Error())
+		}
+	}
 	return nil
 }
 
@@ -194,8 +196,11 @@
 		return errors.Errorf(errors.CodeBadRequest, "startingDeadlineSeconds must be positive")
 	}
 
-	wf := common.ConvertCronWorkflowToWorkflow(cronWf)
-	err := ValidateWorkflow(wftmplGetter, wf, ValidateOpts{})
+	wf, err := common.ConvertCronWorkflowToWorkflow(cronWf)
+	if err != nil {
+		return errors.Errorf(errors.CodeBadRequest, "cannot convert to Workflow: %s", err)
+	}
+	err = ValidateWorkflow(wftmplGetter, wf, ValidateOpts{})
 	if err != nil {
 		return errors.Errorf(errors.CodeBadRequest, "cannot validate Workflow: %s", err)
 	}

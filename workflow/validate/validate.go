--- conflicted
+++ resolved
@@ -434,11 +434,7 @@
 // validateTemplateType validates that only one template type is defined
 func validateTemplateType(tmpl *wfv1.Template) error {
 	numTypes := 0
-<<<<<<< HEAD
-	for _, tmplType := range []interface{}{tmpl.Container, tmpl.Steps, tmpl.Script, tmpl.Resource, tmpl.DAG, tmpl.HTTP, tmpl.Suspend} {
-=======
-	for _, tmplType := range []interface{}{tmpl.Container, tmpl.Steps, tmpl.Script, tmpl.Resource, tmpl.DAG, tmpl.Suspend, tmpl.Data} {
->>>>>>> e6fa41a1
+	for _, tmplType := range []interface{}{tmpl.Container, tmpl.Steps, tmpl.Script, tmpl.Resource, tmpl.DAG, tmpl.Suspend, tmpl.HTTP, tmpl.Data} {
 		if !reflect.ValueOf(tmplType).IsNil() {
 			numTypes++
 		}

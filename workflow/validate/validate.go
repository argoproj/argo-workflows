package validate

import (
	"encoding/json"
	"fmt"
	"io"
	"reflect"
	"regexp"
	"strings"

	"github.com/valyala/fasttemplate"
	apivalidation "k8s.io/apimachinery/pkg/util/validation"

	"github.com/argoproj/argo/errors"
	wfv1 "github.com/argoproj/argo/pkg/apis/workflow/v1alpha1"
	"github.com/argoproj/argo/workflow/artifacts/hdfs"
	"github.com/argoproj/argo/workflow/common"
)

<<<<<<< HEAD
// templateValidationCtx is the context for validating a workflow spec
type templateValidationCtx struct {
	templateGetter wfv1.TemplateGetter
=======
// ValidateOpts provides options when linting
type ValidateOpts struct {
	// Lint indicates if this is performing validation in the context of linting. If true, will
	// skip some validations which is permissible during linting but not submission (e.g. missing
	// input parameters to the workflow)
	Lint bool
	// ContainerRuntimeExecutor will trigger additional validation checks specific to different
	// types of executors. For example, the inability of kubelet/k8s executors to copy artifacts
	// out of the base image layer. If unspecified, will use docker executor validation
	ContainerRuntimeExecutor string
}

// wfValidationCtx is the context for validating a workflow spec
type wfValidationCtx struct {
	ValidateOpts

	wf *wfv1.Workflow
>>>>>>> 75b28a37
	// globalParams keeps track of variables which are available the global
	// scope and can be referenced from anywhere.
	globalParams map[string]string
	// results tracks if validation has already been run on a template
	results map[string]bool
}

func newTemplateValidationCtx(getter wfv1.TemplateGetter) *templateValidationCtx {
	globalParams := make(map[string]string)
	globalParams[common.GlobalVarWorkflowName] = placeholderValue
	globalParams[common.GlobalVarWorkflowNamespace] = placeholderValue
	globalParams[common.GlobalVarWorkflowUID] = placeholderValue
	return &templateValidationCtx{
		templateGetter: getter,
		globalParams:   globalParams,
		results:        make(map[string]bool),
	}
}

const (
	// placeholderValue is an arbitrary string to perform mock substitution of variables
	placeholderValue = "placeholder"

	// anyItemMagicValue is a magic value set in addItemsToScope() and checked in
	// resolveAllVariables() to determine if any {{item.name}} can be accepted during
	// variable resolution (to support withParam)
	anyItemMagicValue = "item.*"
)

<<<<<<< HEAD
type FakeArguments struct{}

func (args *FakeArguments) GetParameterByName(name string) *wfv1.Parameter {
	s := placeholderValue
	return &wfv1.Parameter{Name: name, Value: &s}
}

func (args *FakeArguments) GetArtifactByName(name string) *wfv1.Artifact {
	return &wfv1.Artifact{Name: name}
}

var _ wfv1.ArgumentsProvider = &FakeArguments{}

// ValidateWorkflow accepts a workflow and performs validation against it. If lint is specified as
// true, will skip some validations which is permissible during linting but not submission
func ValidateWorkflow(wf *wfv1.Workflow, lint ...bool) error {
	ctx := newTemplateValidationCtx(wf)
	linting := len(lint) > 0 && lint[0]

=======
// ValidateWorkflow accepts a workflow and performs validation against it.
func ValidateWorkflow(wf *wfv1.Workflow, opts ValidateOpts) error {
	ctx := wfValidationCtx{
		ValidateOpts: opts,
		wf:           wf,
		globalParams: make(map[string]string),
		results:      make(map[string]bool),
	}
>>>>>>> 75b28a37
	err := validateWorkflowFieldNames(wf.Spec.Templates)
	if err != nil {
		return errors.Errorf(errors.CodeBadRequest, "spec.templates%s", err.Error())
	}
	if ctx.Lint {
		// if we are just linting we don't care if spec.arguments.parameters.XXX doesn't have an
		// explicit value. workflows without a default value is a desired use case
		err = validateArgumentsFieldNames("spec.arguments.", wf.Spec.Arguments)
	} else {
		err = validateArguments("spec.arguments.", wf.Spec.Arguments)
	}
	if err != nil {
		return err
	}
	for _, param := range wf.Spec.Arguments.Parameters {
		ctx.globalParams["workflow.parameters."+param.Name] = placeholderValue
	}

	for k := range wf.ObjectMeta.Annotations {
		ctx.globalParams["workflow.annotations."+k] = placeholderValue
	}
	for k := range wf.ObjectMeta.Labels {
		ctx.globalParams["workflow.labels."+k] = placeholderValue
	}

	if wf.Spec.Entrypoint == "" {
		return errors.New(errors.CodeBadRequest, "spec.entrypoint is required")
	}
	entryTmpl := ctx.GetTemplateByName(wf.Spec.Entrypoint)
	if entryTmpl == nil {
		return errors.Errorf(errors.CodeBadRequest, "spec.entrypoint template '%s' undefined", wf.Spec.Entrypoint)
	}
	err = ctx.validateTemplate(entryTmpl, &wf.Spec.Arguments)
	if err != nil {
		return err
	}
	if wf.Spec.OnExit != "" {
		exitTmpl := ctx.GetTemplateByName(wf.Spec.OnExit)
		if exitTmpl == nil {
			return errors.Errorf(errors.CodeBadRequest, "spec.onExit template '%s' undefined", wf.Spec.OnExit)
		}
		// now when validating onExit, {{workflow.status}} is now available as a global
		ctx.globalParams[common.GlobalVarWorkflowStatus] = placeholderValue
		err = ctx.validateTemplate(exitTmpl, &wf.Spec.Arguments)
		if err != nil {
			return err
		}
	}
	return nil
}

func ValidateWorkflowTemplate(wftmpl *wfv1.WorkflowTemplate) error {
	ctx := newTemplateValidationCtx(wftmpl)
	args := FakeArguments{}
	for _, template := range wftmpl.Spec.Templates {
		err := ctx.validateTemplate(&template, &args)
		if err != nil {
			return err
		}
	}
	return nil
}

func (ctx templateValidationCtx) GetTemplateByName(name string) *wfv1.Template {
	return ctx.templateGetter.GetTemplateByName(name)
}

func (ctx *templateValidationCtx) validateTemplate(tmpl *wfv1.Template, args wfv1.ArgumentsProvider) error {
	tmplID := getTemplateID(tmpl)
	_, ok := ctx.results[tmplID]
	if ok {
		// we already processed this template
		return nil
	}
	ctx.results[tmplID] = true
	if tmpl.TemplateRef != nil {
		if err := validateTemplateRef(tmpl); err != nil {
			return err
		}
	} else if tmpl.Template != "" {
		tmpl := ctx.GetTemplateByName(tmpl.Template)
		if tmpl == nil {
			return errors.Errorf(errors.CodeBadRequest, "templates.%s.template '%s' undefined", tmpl.Name, tmpl.Template)
		}
	} else {
		if hasArguments(tmpl) {
			return errors.Errorf(errors.CodeBadRequest, "templates.%s.arguments must be used with template or templateRef", tmpl.Name)
		}
		if err := validateTemplateType(tmpl); err != nil {
			return err
		}
	}
	scope, err := validateInputs(tmpl)
	if err != nil {
		return err
	}
	localParams := make(map[string]string)
	if tmpl.IsPodType() {
		localParams[common.LocalVarPodName] = placeholderValue
		scope[common.LocalVarPodName] = placeholderValue
	}
	if tmpl.IsLeaf() {
		for _, art := range tmpl.Outputs.Artifacts {
			if art.Path != "" {
				scope[fmt.Sprintf("outputs.artifacts.%s.path", art.Name)] = true
			}
		}
		for _, param := range tmpl.Outputs.Parameters {
			if param.ValueFrom != nil && param.ValueFrom.Path != "" {
				scope[fmt.Sprintf("outputs.parameters.%s.path", param.Name)] = true
			}
		}
	}

	_, err = common.ProcessArgs(tmpl, args, ctx.globalParams, localParams, true)
	if err != nil {
		return errors.Errorf(errors.CodeBadRequest, "templates.%s %s", tmpl.Name, err)
	}
	for globalVar, val := range ctx.globalParams {
		scope[globalVar] = val
	}
	switch tmpl.GetType() {
	case wfv1.TemplateTypeSteps:
		err = ctx.validateSteps(scope, tmpl)
	case wfv1.TemplateTypeDAG:
		err = ctx.validateDAG(scope, tmpl)
	default:
		err = validateLeaf(scope, tmpl)
	}
	if err != nil {
		return err
	}
	err = validateOutputs(scope, tmpl)
	if err != nil {
		return err
	}
	err = ctx.validateBaseImageOutputs(tmpl)
	if err != nil {
		return err
	}
	if tmpl.ArchiveLocation != nil {
		err = validateArtifactLocation("templates.archiveLocation", *tmpl.ArchiveLocation)
		if err != nil {
			return err
		}
	}
	return nil
}

// validateTemplateRef validates template reference.
func validateTemplateRef(tmpl *wfv1.Template) error {
	if tmpl.GetType() != wfv1.TemplateTypeUnknown {
		return errors.New(errors.CodeBadRequest, "template ref can not be used with template type.")
	}
	if tmpl.Template != "" {
		return errors.Errorf(errors.CodeBadRequest, "template cannot be specified with templateRef")
	}
	if tmpl.TemplateRef.Name == "" {
		return errors.Errorf(errors.CodeBadRequest, "resource name is required")
	}
	if tmpl.TemplateRef.Template == "" {
		return errors.Errorf(errors.CodeBadRequest, "template name is required")
	}
	return nil
}

// validateTemplateType validates that only one template type is defined
func validateTemplateType(tmpl *wfv1.Template) error {
	numTypes := 0
	for _, tmplType := range []interface{}{tmpl.TemplateRef, tmpl.Container, tmpl.Steps, tmpl.Script, tmpl.Resource, tmpl.DAG, tmpl.Suspend} {
		if !reflect.ValueOf(tmplType).IsNil() {
			numTypes++
		}
	}
	switch numTypes {
	case 0:
		return errors.New(errors.CodeBadRequest, "template type unspecified. choose one of: container, steps, script, resource, dag, suspend")
	case 1:
	default:
		return errors.New(errors.CodeBadRequest, "multiple template types specified. choose one of: container, steps, script, resource, dag, suspend")
	}
	return nil
}

func validateInputs(tmpl *wfv1.Template) (map[string]interface{}, error) {
	err := validateWorkflowFieldNames(tmpl.Inputs.Parameters)
	if err != nil {
		return nil, errors.Errorf(errors.CodeBadRequest, "templates.%s.inputs.parameters%s", tmpl.Name, err.Error())
	}
	err = validateWorkflowFieldNames(tmpl.Inputs.Artifacts)
	if err != nil {
		return nil, errors.Errorf(errors.CodeBadRequest, "templates.%s.inputs.artifacts%s", tmpl.Name, err.Error())
	}
	scope := make(map[string]interface{})
	for _, param := range tmpl.Inputs.Parameters {
		scope[fmt.Sprintf("inputs.parameters.%s", param.Name)] = true
	}

	for _, art := range tmpl.Inputs.Artifacts {
		artRef := fmt.Sprintf("inputs.artifacts.%s", art.Name)
		scope[artRef] = true
		if tmpl.IsLeaf() {
			if art.Path == "" {
				return nil, errors.Errorf(errors.CodeBadRequest, "templates.%s.%s.path not specified", tmpl.Name, artRef)
			}
			scope[fmt.Sprintf("inputs.artifacts.%s.path", art.Name)] = true
		} else {
			if art.Path != "" {
				return nil, errors.Errorf(errors.CodeBadRequest, "templates.%s.%s.path only valid in container/script templates", tmpl.Name, artRef)
			}
		}
		if art.From != "" {
			return nil, errors.Errorf(errors.CodeBadRequest, "templates.%s.%s.from not valid in inputs", tmpl.Name, artRef)
		}
		errPrefix := fmt.Sprintf("templates.%s.%s", tmpl.Name, artRef)
		err = validateArtifactLocation(errPrefix, art.ArtifactLocation)
		if err != nil {
			return nil, err
		}
	}
	return scope, nil
}

func validateArtifactLocation(errPrefix string, art wfv1.ArtifactLocation) error {
	if art.Git != nil {
		if art.Git.Repo == "" {
			return errors.Errorf(errors.CodeBadRequest, "%s.git.repo is required", errPrefix)
		}
	}
	if art.HDFS != nil {
		err := hdfs.ValidateArtifact(fmt.Sprintf("%s.hdfs", errPrefix), art.HDFS)
		if err != nil {
			return err
		}
	}
	// TODO: validate other artifact locations
	return nil
}

// resolveAllVariables is a helper to ensure all {{variables}} are resolveable from current scope
func resolveAllVariables(scope map[string]interface{}, tmplStr string) error {
	var unresolvedErr error
	_, allowAllItemRefs := scope[anyItemMagicValue] // 'item.*' is a magic placeholder value set by addItemsToScope
	fstTmpl := fasttemplate.New(tmplStr, "{{", "}}")

	fstTmpl.ExecuteFuncString(func(w io.Writer, tag string) (int, error) {

		// Skip the custom variable references
		if !checkValidWorkflowVariablePrefix(tag) {
			return 0, nil
		}
		_, ok := scope[tag]
		if !ok && unresolvedErr == nil {
			if (tag == "item" || strings.HasPrefix(tag, "item.")) && allowAllItemRefs {
				// we are *probably* referencing a undetermined item using withParam
				// NOTE: this is far from foolproof.
			} else if strings.HasPrefix(tag, common.GlobalVarWorkflowCreationTimestamp) {
			} else {
				unresolvedErr = fmt.Errorf("failed to resolve {{%s}}", tag)
			}
		}
		return 0, nil
	})
	return unresolvedErr
}

// checkValidWorkflowVariablePrefix is a helper methood check variable starts workflow root elements
func checkValidWorkflowVariablePrefix(tag string) bool {
	for _, rootTag := range common.GlobalVarValidWorkflowVariablePrefix {
		if strings.HasPrefix(tag, rootTag) {
			return true
		}
	}
	return false
}

func validateNonLeaf(tmpl *wfv1.Template) error {
	if tmpl.ActiveDeadlineSeconds != nil {
		return errors.Errorf(errors.CodeBadRequest, "templates.%s.activeDeadlineSeconds is only valid for leaf templates", tmpl.Name)
	}
	if tmpl.RetryStrategy != nil {
		return errors.Errorf(errors.CodeBadRequest, "templates.%s.retryStrategy is only valid for container templates", tmpl.Name)
	}
	return nil
}

func validateLeaf(scope map[string]interface{}, tmpl *wfv1.Template) error {
	tmplBytes, err := json.Marshal(tmpl)
	if err != nil {
		return errors.InternalWrapError(err)
	}
	err = resolveAllVariables(scope, string(tmplBytes))
	if err != nil {
		return errors.Errorf(errors.CodeBadRequest, "templates.%s: %s", tmpl.Name, err.Error())
	}
	if tmpl.Container != nil {
		// Ensure there are no collisions with volume mountPaths and artifact load paths
		mountPaths := make(map[string]string)
		for i, volMount := range tmpl.Container.VolumeMounts {
			if prev, ok := mountPaths[volMount.MountPath]; ok {
				return errors.Errorf(errors.CodeBadRequest, "templates.%s.container.volumeMounts[%d].mountPath '%s' already mounted in %s", tmpl.Name, i, volMount.MountPath, prev)
			}
			mountPaths[volMount.MountPath] = fmt.Sprintf("container.volumeMounts.%s", volMount.Name)
		}
		for i, art := range tmpl.Inputs.Artifacts {
			if prev, ok := mountPaths[art.Path]; ok {
				return errors.Errorf(errors.CodeBadRequest, "templates.%s.inputs.artifacts[%d].path '%s' already mounted in %s", tmpl.Name, i, art.Path, prev)
			}
			mountPaths[art.Path] = fmt.Sprintf("inputs.artifacts.%s", art.Name)
		}
	}
	if tmpl.ActiveDeadlineSeconds != nil {
		if *tmpl.ActiveDeadlineSeconds <= 0 {
			return errors.Errorf(errors.CodeBadRequest, "templates.%s.activeDeadlineSeconds must be a positive integer > 0", tmpl.Name)
		}
	}
	if tmpl.Parallelism != nil {
		return errors.Errorf(errors.CodeBadRequest, "templates.%s.parallelism is only valid for steps and dag templates", tmpl.Name)
	}
	return nil
}

func validateArguments(prefix string, arguments wfv1.Arguments) error {
	err := validateArgumentsFieldNames(prefix, arguments)
	if err != nil {
		return err
	}
	return validateArgumentsValues(prefix, arguments)
}

func validateArgumentsFieldNames(prefix string, arguments wfv1.Arguments) error {
	fieldToSlices := map[string]interface{}{
		"parameters": arguments.Parameters,
		"artifacts":  arguments.Artifacts,
	}
	for fieldName, lst := range fieldToSlices {
		err := validateWorkflowFieldNames(lst)
		if err != nil {
			return errors.Errorf(errors.CodeBadRequest, "%s%s%s", prefix, fieldName, err.Error())
		}
	}
	return nil
}

// validateArgumentsValues ensures that all arguments have parameter values or artifact locations
func validateArgumentsValues(prefix string, arguments wfv1.Arguments) error {
	for _, param := range arguments.Parameters {
		if param.Value == nil {
			return errors.Errorf(errors.CodeBadRequest, "%s%s.value is required", prefix, param.Name)
		}
	}
	for _, art := range arguments.Artifacts {
		if art.From == "" && !art.HasLocation() {
			return errors.Errorf(errors.CodeBadRequest, "%s%s.from or artifact location is required", prefix, art.Name)
		}
	}
	return nil
}

func (ctx *templateValidationCtx) validateSteps(scope map[string]interface{}, tmpl *wfv1.Template) error {
	err := validateNonLeaf(tmpl)
	if err != nil {
		return err
	}
	stepNames := make(map[string]bool)
	for i, stepGroup := range tmpl.Steps {
		for _, step := range stepGroup {
			if step.Name == "" {
				return errors.Errorf(errors.CodeBadRequest, "templates.%s.steps[%d].name is required", tmpl.Name, i)
			}
			_, ok := stepNames[step.Name]
			if ok {
				return errors.Errorf(errors.CodeBadRequest, "templates.%s.steps[%d].name '%s' is not unique", tmpl.Name, i, step.Name)
			}
			if errs := isValidWorkflowFieldName(step.Name); len(errs) != 0 {
				return errors.Errorf(errors.CodeBadRequest, "templates.%s.steps[%d].name '%s' is invalid: %s", tmpl.Name, i, step.Name, strings.Join(errs, ";"))
			}
			stepNames[step.Name] = true
			prefix := fmt.Sprintf("steps.%s", step.Name)
			err := addItemsToScope(prefix, step.WithItems, step.WithParam, step.WithSequence, scope)
			if err != nil {
				return errors.Errorf(errors.CodeBadRequest, "templates.%s.steps[%d].%s %s", tmpl.Name, i, step.Name, err.Error())
			}
			stepBytes, err := json.Marshal(stepGroup)
			if err != nil {
				return errors.InternalWrapError(err)
			}
			err = resolveAllVariables(scope, string(stepBytes))
			if err != nil {
				return errors.Errorf(errors.CodeBadRequest, "templates.%s.steps[%d].%s %s", tmpl.Name, i, step.Name, err.Error())
			}
			err = validateArguments(fmt.Sprintf("templates.%s.steps[%d].%s.arguments.", tmpl.Name, i, step.Name), step.Arguments)
			if err != nil {
				return err
			}
			if step.TemplateRef == nil {
				if step.Template == "" {
					return errors.Errorf(errors.CodeBadRequest, "templates.%s.steps[%d].%s.template is required", tmpl.Name, i, step.Name)
				}
				childTmpl := ctx.GetTemplateByName(step.Template)
				if childTmpl == nil {
					return errors.Errorf(errors.CodeBadRequest, "templates.%s.steps[%d].%s.template '%s' undefined", tmpl.Name, i, step.Name, step.Template)
				}
				err = ctx.validateTemplate(childTmpl, &step.Arguments)
				if err != nil {
					return err
				}
			}
		}
		for _, step := range stepGroup {
			aggregate := len(step.WithItems) > 0 || step.WithParam != ""
			if step.TemplateRef == nil {
				tmpl := ctx.GetTemplateByName(step.Template)
				if tmpl == nil {
					return errors.Errorf(errors.CodeBadRequest, "templates.%s.steps[%d].%s.template '%s' undefined", tmpl.Name, i, step.Name, step.Template)
				}
				ctx.addOutputsToScope(tmpl, fmt.Sprintf("steps.%s", step.Name), scope, aggregate)
			}
		}
	}
	return nil
}

func addItemsToScope(prefix string, withItems []wfv1.Item, withParam string, withSequence *wfv1.Sequence, scope map[string]interface{}) error {
	defined := 0
	if len(withItems) > 0 {
		defined++
	}
	if withParam != "" {
		defined++
	}
	if withSequence != nil {
		defined++
	}
	if defined > 1 {
		return fmt.Errorf("only one of withItems, withParam, withSequence can be specified")
	}
	if len(withItems) > 0 {
		for i := range withItems {
			switch val := withItems[i].Value.(type) {
			case string, int, int32, int64, float32, float64, bool:
				scope["item"] = true
			case map[string]interface{}:
				for itemKey := range val {
					scope[fmt.Sprintf("item.%s", itemKey)] = true
				}
			default:
				return fmt.Errorf("unsupported withItems type: %v", val)
			}
		}
	} else if withParam != "" {
		scope["item"] = true
		// 'item.*' is magic placeholder value which resolveAllVariables() will look for
		// when considering if all variables are resolveable.
		scope[anyItemMagicValue] = true
	} else if withSequence != nil {
		if withSequence.Count != "" && withSequence.End != "" {
			return errors.New(errors.CodeBadRequest, "only one of count or end can be defined in withSequence")
		}
		scope["item"] = true
	}
	return nil
}

func (ctx *templateValidationCtx) addOutputsToScope(tmpl *wfv1.Template, prefix string, scope map[string]interface{}, aggregate bool) {
	if tmpl.Daemon != nil && *tmpl.Daemon {
		scope[fmt.Sprintf("%s.ip", prefix)] = true
	}
	if tmpl.Script != nil {
		scope[fmt.Sprintf("%s.outputs.result", prefix)] = true
	}
	for _, param := range tmpl.Outputs.Parameters {
		scope[fmt.Sprintf("%s.outputs.parameters.%s", prefix, param.Name)] = true
		if param.GlobalName != "" && !isParameter(param.GlobalName) {
			globalParamName := fmt.Sprintf("workflow.outputs.parameters.%s", param.GlobalName)
			scope[globalParamName] = true
			ctx.globalParams[globalParamName] = placeholderValue
		}
	}
	for _, art := range tmpl.Outputs.Artifacts {
		scope[fmt.Sprintf("%s.outputs.artifacts.%s", prefix, art.Name)] = true
		if art.GlobalName != "" && !isParameter(art.GlobalName) {
			globalArtName := fmt.Sprintf("workflow.outputs.artifacts.%s", art.GlobalName)
			scope[globalArtName] = true
			ctx.globalParams[globalArtName] = placeholderValue
		}
	}
	if aggregate {
		switch tmpl.GetType() {
		case wfv1.TemplateTypeScript:
			scope[fmt.Sprintf("%s.outputs.result", prefix)] = true
		default:
			scope[fmt.Sprintf("%s.outputs.parameters", prefix)] = true
		}
	}
}

func validateOutputs(scope map[string]interface{}, tmpl *wfv1.Template) error {
	err := validateWorkflowFieldNames(tmpl.Outputs.Parameters)
	if err != nil {
		return errors.Errorf(errors.CodeBadRequest, "templates.%s.outputs.parameters%s", tmpl.Name, err.Error())
	}
	err = validateWorkflowFieldNames(tmpl.Outputs.Artifacts)
	if err != nil {
		return errors.Errorf(errors.CodeBadRequest, "templates.%s.outputs.artifacts%s", tmpl.Name, err.Error())
	}
	outputBytes, err := json.Marshal(tmpl.Outputs)
	if err != nil {
		return errors.InternalWrapError(err)
	}
	err = resolveAllVariables(scope, string(outputBytes))
	if err != nil {
		return errors.Errorf(errors.CodeBadRequest, "templates.%s.outputs %s", tmpl.Name, err.Error())
	}

	for _, art := range tmpl.Outputs.Artifacts {
		artRef := fmt.Sprintf("outputs.artifacts.%s", art.Name)
		if tmpl.IsLeaf() {
			if art.Path == "" {
				return errors.Errorf(errors.CodeBadRequest, "templates.%s.%s.path not specified", tmpl.Name, artRef)
			}
		} else {
			if art.Path != "" {
				return errors.Errorf(errors.CodeBadRequest, "templates.%s.%s.path only valid in container/script templates", tmpl.Name, artRef)
			}
		}
		if art.GlobalName != "" && !isParameter(art.GlobalName) {
			errs := isValidParamOrArtifactName(art.GlobalName)
			if len(errs) > 0 {
				return errors.Errorf(errors.CodeBadRequest, "templates.%s.%s.globalName: %s", tmpl.Name, artRef, errs[0])
			}
		}
	}
	for _, param := range tmpl.Outputs.Parameters {
		paramRef := fmt.Sprintf("templates.%s.outputs.parameters.%s", tmpl.Name, param.Name)
		err = validateOutputParameter(paramRef, &param)
		if err != nil {
			return err
		}
		tmplType := tmpl.GetType()
		switch tmplType {
		case wfv1.TemplateTypeContainer, wfv1.TemplateTypeScript:
			if param.ValueFrom.Path == "" {
				return errors.Errorf(errors.CodeBadRequest, "%s.path must be specified for %s templates", paramRef, tmplType)
			}
		case wfv1.TemplateTypeResource:
			if param.ValueFrom.JQFilter == "" && param.ValueFrom.JSONPath == "" {
				return errors.Errorf(errors.CodeBadRequest, "%s .jqFilter or jsonPath must be specified for %s templates", paramRef, tmplType)
			}
		case wfv1.TemplateTypeDAG, wfv1.TemplateTypeSteps:
			if param.ValueFrom.Parameter == "" {
				return errors.Errorf(errors.CodeBadRequest, "%s.parameter must be specified for %s templates", paramRef, tmplType)
			}
		}
		if param.GlobalName != "" && !isParameter(param.GlobalName) {
			errs := isValidParamOrArtifactName(param.GlobalName)
			if len(errs) > 0 {
				return errors.Errorf(errors.CodeBadRequest, "%s.globalName: %s", paramRef, errs[0])
			}
		}
	}
	return nil
}

// validateBaseImageOutputs detects if the template contains an output from
func (ctx *wfValidationCtx) validateBaseImageOutputs(tmpl *wfv1.Template) error {
	switch ctx.ContainerRuntimeExecutor {
	case "", common.ContainerRuntimeExecutorDocker:
		// docker executor supports all modes of artifact outputs
	case common.ContainerRuntimeExecutorPNS:
		// pns supports copying from the base image, but only if there is no volume mount underneath it
		errMsg := "pns executor does not support outputs from base image layer with volume mounts. must use emptyDir"
		for _, out := range tmpl.Outputs.Artifacts {
			if common.FindOverlappingVolume(tmpl, out.Path) == nil {
				// output is in the base image layer. need to verify there are no volume mounts under it
				if tmpl.Container != nil {
					for _, volMnt := range tmpl.Container.VolumeMounts {
						if strings.HasPrefix(volMnt.MountPath, out.Path+"/") {
							return errors.Errorf(errors.CodeBadRequest, "templates.%s.outputs.artifacts.%s: %s", tmpl.Name, out.Name, errMsg)
						}
					}

				}
				if tmpl.Script != nil {
					for _, volMnt := range tmpl.Container.VolumeMounts {
						if strings.HasPrefix(volMnt.MountPath, out.Path+"/") {
							return errors.Errorf(errors.CodeBadRequest, "templates.%s.outputs.artifacts.%s: %s", tmpl.Name, out.Name, errMsg)
						}
					}
				}
			}
		}
	case common.ContainerRuntimeExecutorK8sAPI, common.ContainerRuntimeExecutorKubelet:
		// for kubelet/k8s fail validation if we detect artifact is copied from base image layer
		errMsg := fmt.Sprintf("%s executor does not support outputs from base image layer. must use emptyDir", ctx.ContainerRuntimeExecutor)
		for _, out := range tmpl.Outputs.Artifacts {
			if common.FindOverlappingVolume(tmpl, out.Path) == nil {
				return errors.Errorf(errors.CodeBadRequest, "templates.%s.outputs.artifacts.%s: %s", tmpl.Name, out.Name, errMsg)
			}
		}
		for _, out := range tmpl.Outputs.Parameters {
			if out.ValueFrom != nil && common.FindOverlappingVolume(tmpl, out.ValueFrom.Path) == nil {
				return errors.Errorf(errors.CodeBadRequest, "templates.%s.outputs.parameters.%s: %s", tmpl.Name, out.Name, errMsg)
			}
		}
	}
	return nil
}

// validateOutputParameter verifies that only one of valueFrom is defined in an output
func validateOutputParameter(paramRef string, param *wfv1.Parameter) error {
	if param.ValueFrom == nil {
		return errors.Errorf(errors.CodeBadRequest, "%s.valueFrom not specified", paramRef)
	}
	paramTypes := 0
	for _, value := range []string{param.ValueFrom.Path, param.ValueFrom.JQFilter, param.ValueFrom.JSONPath, param.ValueFrom.Parameter} {
		if value != "" {
			paramTypes++
		}
	}
	switch paramTypes {
	case 0:
		return errors.New(errors.CodeBadRequest, "valueFrom type unspecified. choose one of: path, jqFilter, jsonPath, parameter")
	case 1:
	default:
		return errors.New(errors.CodeBadRequest, "multiple valueFrom types specified. choose one of: path, jqFilter, jsonPath, parameter")
	}
	return nil
}

// validateWorkflowFieldNames accepts a slice of structs and
// verifies that the Name field of the structs are:
// * unique
// * non-empty
// * matches matches our regex requirements
func validateWorkflowFieldNames(slice interface{}) error {
	s := reflect.ValueOf(slice)
	if s.Kind() != reflect.Slice {
		return errors.InternalErrorf("validateWorkflowFieldNames given a non-slice type")
	}
	items := make([]interface{}, s.Len())
	for i := 0; i < s.Len(); i++ {
		items[i] = s.Index(i).Interface()
	}
	names := make(map[string]bool)
	getNameFieldValue := func(val interface{}) (string, error) {
		s := reflect.ValueOf(val)
		for i := 0; i < s.NumField(); i++ {
			typeField := s.Type().Field(i)
			if typeField.Name == "Name" {
				return s.Field(i).String(), nil
			}
		}
		return "", errors.InternalError("No 'Name' field in struct")
	}

	for i, item := range items {
		name, err := getNameFieldValue(item)
		if err != nil {
			return err
		}
		if name == "" {
			return errors.Errorf(errors.CodeBadRequest, "[%d].name is required", i)
		}
		var errs []string
		t := reflect.TypeOf(item)
		if t == reflect.TypeOf(wfv1.Parameter{}) || t == reflect.TypeOf(wfv1.Artifact{}) {
			errs = isValidParamOrArtifactName(name)
		} else {
			errs = isValidWorkflowFieldName(name)
		}
		if len(errs) != 0 {
			return errors.Errorf(errors.CodeBadRequest, "[%d].name: '%s' is invalid: %s", i, name, strings.Join(errs, ";"))
		}
		_, ok := names[name]
		if ok {
			return errors.Errorf(errors.CodeBadRequest, "[%d].name '%s' is not unique", i, name)
		}
		names[name] = true
	}
	return nil
}

func (ctx *templateValidationCtx) validateDAG(scope map[string]interface{}, tmpl *wfv1.Template) error {
	err := validateNonLeaf(tmpl)
	if err != nil {
		return err
	}
	err = validateWorkflowFieldNames(tmpl.DAG.Tasks)
	if err != nil {
		return errors.Errorf(errors.CodeBadRequest, "templates.%s.tasks%s", tmpl.Name, err.Error())
	}
	nameToTask := make(map[string]wfv1.DAGTask)
	for _, task := range tmpl.DAG.Tasks {
		nameToTask[task.Name] = task
	}

	// Verify dependencies for all tasks can be resolved as well as template names
	for _, task := range tmpl.DAG.Tasks {
		if task.TemplateRef == nil {
			if task.Template == "" {
				return errors.Errorf(errors.CodeBadRequest, "templates.%s.tasks.%s.template is required", tmpl.Name, task.Name)
			}
			taskTmpl := ctx.GetTemplateByName(task.Template)
			if taskTmpl == nil {
				return errors.Errorf(errors.CodeBadRequest, "templates.%s.tasks.%s.template '%s' undefined", tmpl.Name, task.Name, task.Template)
			}
		}
		dupDependencies := make(map[string]bool)
		for j, depName := range task.Dependencies {
			if _, ok := dupDependencies[depName]; ok {
				return errors.Errorf(errors.CodeBadRequest,
					"templates.%s.tasks.%s.dependencies[%d] dependency '%s' duplicated",
					tmpl.Name, task.Name, j, depName)
			}
			dupDependencies[depName] = true
			if _, ok := nameToTask[depName]; !ok {
				return errors.Errorf(errors.CodeBadRequest,
					"templates.%s.tasks.%s.dependencies[%d] dependency '%s' not defined",
					tmpl.Name, task.Name, j, depName)
			}
		}
	}

	if err = verifyNoCycles(tmpl, nameToTask); err != nil {
		return err
	}

	err = resolveAllVariables(scope, tmpl.DAG.Target)
	if err != nil {
		return errors.Errorf(errors.CodeBadRequest, "templates.%s.targets %s", tmpl.Name, err.Error())
	}
	if err = validateDAGTargets(tmpl, nameToTask); err != nil {
		return err
	}

	for _, task := range tmpl.DAG.Tasks {
		// add all tasks outputs to scope so that a nested DAGs can have outputs
		prefix := fmt.Sprintf("tasks.%s", task.Name)
		if task.TemplateRef == nil {
			if task.Template == "" {
				return errors.Errorf(errors.CodeBadRequest, "templates.%s.tasks.%s.template is required", tmpl.Name, task.Name)
			}
			tmpl := ctx.GetTemplateByName(task.Template)
			if tmpl == nil {
				return errors.Errorf(errors.CodeBadRequest, "templates.%s.tasks.%s.template '%s' undefined", tmpl.Name, task.Name, task.Template)
			}
			ctx.addOutputsToScope(tmpl, prefix, scope, false)
		}
		taskBytes, err := json.Marshal(task)
		if err != nil {
			return errors.InternalWrapError(err)
		}
		taskScope := make(map[string]interface{})
		for k, v := range scope {
			taskScope[k] = v
		}
		ancestry := common.GetTaskAncestry(task.Name, tmpl.DAG.Tasks)
		for _, ancestor := range ancestry {
			ancestorTask := nameToTask[ancestor]
			ancestorPrefix := fmt.Sprintf("tasks.%s", ancestor)
			aggregate := len(ancestorTask.WithItems) > 0 || ancestorTask.WithParam != ""
			if ancestorTask.TemplateRef == nil {

				tmpl := ctx.GetTemplateByName(ancestorTask.Template)
				if tmpl == nil {
					return errors.Errorf(errors.CodeBadRequest, "templates.%s.tasks%s.template '%s' undefined", tmpl.Name, task.Name, task.Template)
				}
				ctx.addOutputsToScope(tmpl, ancestorPrefix, taskScope, aggregate)
			}
		}
		err = addItemsToScope(prefix, task.WithItems, task.WithParam, task.WithSequence, taskScope)
		if err != nil {
			return errors.Errorf(errors.CodeBadRequest, "templates.%s.tasks.%s %s", tmpl.Name, task.Name, err.Error())
		}
		err = resolveAllVariables(taskScope, string(taskBytes))
		if err != nil {
			return errors.Errorf(errors.CodeBadRequest, "templates.%s.tasks.%s %s", tmpl.Name, task.Name, err.Error())
		}
		err = validateArguments(fmt.Sprintf("templates.%s.tasks.%s.arguments.", tmpl.Name, task.Name), task.Arguments)
		if err != nil {
			return err
		}
		if task.TemplateRef == nil {
			if task.Template == "" {
				return errors.Errorf(errors.CodeBadRequest, "templates.%s.tasks.%s.template is required", tmpl.Name, task.Name)
			}
			taskTmpl := ctx.GetTemplateByName(task.Template)
			if taskTmpl == nil {
				return errors.Errorf(errors.CodeBadRequest, "templates.%s.tasks.%s.template '%s' undefined", tmpl.Name, task.Name, task.Template)
			}
			err = ctx.validateTemplate(taskTmpl, &task.Arguments)
			if err != nil {
				return err
			}
		}
	}

	return nil
}

func validateDAGTargets(tmpl *wfv1.Template, nameToTask map[string]wfv1.DAGTask) error {
	if tmpl.DAG.Target == "" {
		return nil
	}
	for _, targetName := range strings.Split(tmpl.DAG.Target, " ") {
		if isParameter(targetName) {
			continue
		}
		if _, ok := nameToTask[targetName]; !ok {
			return errors.Errorf(errors.CodeBadRequest, "templates.%s.targets: target '%s' is not defined", tmpl.Name, targetName)
		}
	}
	return nil
}

// verifyNoCycles verifies there are no cycles in the DAG graph
func verifyNoCycles(tmpl *wfv1.Template, nameToTask map[string]wfv1.DAGTask) error {
	visited := make(map[string]bool)
	var noCyclesHelper func(taskName string, cycle []string) error
	noCyclesHelper = func(taskName string, cycle []string) error {
		if _, ok := visited[taskName]; ok {
			return nil
		}
		task := nameToTask[taskName]
		for _, depName := range task.Dependencies {
			for _, name := range cycle {
				if name == depName {
					return errors.Errorf(errors.CodeBadRequest,
						"templates.%s.tasks dependency cycle detected: %s->%s",
						tmpl.Name, strings.Join(cycle, "->"), name)
				}
			}
			cycle = append(cycle, depName)
			err := noCyclesHelper(depName, cycle)
			if err != nil {
				return err
			}
			cycle = cycle[0 : len(cycle)-1]
		}
		visited[taskName] = true
		return nil
	}

	for _, task := range tmpl.DAG.Tasks {
		err := noCyclesHelper(task.Name, []string{})
		if err != nil {
			return err
		}
	}
	return nil
}

var (
	// paramRegex matches a parameter. e.g. {{inputs.parameters.blah}}
	paramRegex               = regexp.MustCompile(`{{[-a-zA-Z0-9]+(\.[-a-zA-Z0-9_]+)*}}`)
	paramOrArtifactNameRegex = regexp.MustCompile(`^[-a-zA-Z0-9_]+[-a-zA-Z0-9_]*$`)
)

func isParameter(p string) bool {
	return paramRegex.MatchString(p)
}

func isValidParamOrArtifactName(p string) []string {
	var errs []string
	if !paramOrArtifactNameRegex.MatchString(p) {
		return append(errs, "Parameter/Artifact name must consist of alpha-numeric characters, '_' or '-' e.g. my_param_1, MY-PARAM-1")
	}
	return errs
}

func hasArguments(tmpl *wfv1.Template) bool {
	return len(tmpl.Arguments.Parameters) > 0 || len(tmpl.Arguments.Artifacts) > 0
}

const (
	workflowFieldNameFmt    string = "[a-zA-Z0-9][-a-zA-Z0-9]*"
	workflowFieldNameErrMsg string = "name must consist of alpha-numeric characters or '-', and must start with an alpha-numeric character"
	workflowFieldMaxLength  int    = 128
)

var workflowFieldNameRegexp = regexp.MustCompile("^" + workflowFieldNameFmt + "$")

// isValidWorkflowFieldName : workflow field name must consist of alpha-numeric characters or '-', and must start with an alpha-numeric character
func isValidWorkflowFieldName(name string) []string {
	var errs []string
	if len(name) > workflowFieldMaxLength {
		errs = append(errs, apivalidation.MaxLenError(workflowFieldMaxLength))
	}
	if !workflowFieldNameRegexp.MatchString(name) {
		msg := workflowFieldNameErrMsg + " (e.g. My-name1-2, 123-NAME)"
		errs = append(errs, msg)
	}
	return errs
}

func getTemplateID(tmpl *wfv1.Template) string {
	return fmt.Sprintf("%s %v", tmpl.Name, tmpl.TemplateRef)
}<|MERGE_RESOLUTION|>--- conflicted
+++ resolved
@@ -17,11 +17,6 @@
 	"github.com/argoproj/argo/workflow/common"
 )
 
-<<<<<<< HEAD
-// templateValidationCtx is the context for validating a workflow spec
-type templateValidationCtx struct {
-	templateGetter wfv1.TemplateGetter
-=======
 // ValidateOpts provides options when linting
 type ValidateOpts struct {
 	// Lint indicates if this is performing validation in the context of linting. If true, will
@@ -35,11 +30,12 @@
 }
 
 // wfValidationCtx is the context for validating a workflow spec
-type wfValidationCtx struct {
+// templateValidationCtx is the context for validating a workflow spec
+type templateValidationCtx struct {
 	ValidateOpts
 
-	wf *wfv1.Workflow
->>>>>>> 75b28a37
+	templateGetter wfv1.TemplateGetter
+
 	// globalParams keeps track of variables which are available the global
 	// scope and can be referenced from anywhere.
 	globalParams map[string]string
@@ -47,12 +43,13 @@
 	results map[string]bool
 }
 
-func newTemplateValidationCtx(getter wfv1.TemplateGetter) *templateValidationCtx {
+func newTemplateValidationCtx(getter wfv1.TemplateGetter, opts ValidateOpts) *templateValidationCtx {
 	globalParams := make(map[string]string)
 	globalParams[common.GlobalVarWorkflowName] = placeholderValue
 	globalParams[common.GlobalVarWorkflowNamespace] = placeholderValue
 	globalParams[common.GlobalVarWorkflowUID] = placeholderValue
 	return &templateValidationCtx{
+		ValidateOpts:   opts,
 		templateGetter: getter,
 		globalParams:   globalParams,
 		results:        make(map[string]bool),
@@ -69,7 +66,6 @@
 	anyItemMagicValue = "item.*"
 )
 
-<<<<<<< HEAD
 type FakeArguments struct{}
 
 func (args *FakeArguments) GetParameterByName(name string) *wfv1.Parameter {
@@ -83,22 +79,9 @@
 
 var _ wfv1.ArgumentsProvider = &FakeArguments{}
 
-// ValidateWorkflow accepts a workflow and performs validation against it. If lint is specified as
-// true, will skip some validations which is permissible during linting but not submission
-func ValidateWorkflow(wf *wfv1.Workflow, lint ...bool) error {
-	ctx := newTemplateValidationCtx(wf)
-	linting := len(lint) > 0 && lint[0]
-
-=======
 // ValidateWorkflow accepts a workflow and performs validation against it.
 func ValidateWorkflow(wf *wfv1.Workflow, opts ValidateOpts) error {
-	ctx := wfValidationCtx{
-		ValidateOpts: opts,
-		wf:           wf,
-		globalParams: make(map[string]string),
-		results:      make(map[string]bool),
-	}
->>>>>>> 75b28a37
+	ctx := newTemplateValidationCtx(wf, opts)
 	err := validateWorkflowFieldNames(wf.Spec.Templates)
 	if err != nil {
 		return errors.Errorf(errors.CodeBadRequest, "spec.templates%s", err.Error())
@@ -151,7 +134,7 @@
 }
 
 func ValidateWorkflowTemplate(wftmpl *wfv1.WorkflowTemplate) error {
-	ctx := newTemplateValidationCtx(wftmpl)
+	ctx := newTemplateValidationCtx(wftmpl, ValidateOpts{})
 	args := FakeArguments{}
 	for _, template := range wftmpl.Spec.Templates {
 		err := ctx.validateTemplate(&template, &args)
@@ -664,7 +647,7 @@
 }
 
 // validateBaseImageOutputs detects if the template contains an output from
-func (ctx *wfValidationCtx) validateBaseImageOutputs(tmpl *wfv1.Template) error {
+func (ctx *templateValidationCtx) validateBaseImageOutputs(tmpl *wfv1.Template) error {
 	switch ctx.ContainerRuntimeExecutor {
 	case "", common.ContainerRuntimeExecutorDocker:
 		// docker executor supports all modes of artifact outputs

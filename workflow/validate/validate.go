--- conflicted
+++ resolved
@@ -167,12 +167,8 @@
 	if spec.OnExit != "" {
 		// now when validating onExit, {{workflow.status}} is now available as a global
 		ctx.globalParams[common.GlobalVarWorkflowStatus] = placeholderGenerator.NextPlaceholder()
-<<<<<<< HEAD
+		ctx.globalParams[common.GlobalVarWorkflowFailures] = placeholderGenerator.NextPlaceholder()
 		_, err = ctx.validateTemplateHolder(&wfv1.Template{Template: spec.OnExit}, tmplCtx, &spec.Arguments, map[string]interface{}{})
-=======
-		ctx.globalParams[common.GlobalVarWorkflowFailures] = placeholderGenerator.NextPlaceholder()
-		_, err = ctx.validateTemplateHolder(&wfv1.Template{Template: wf.Spec.OnExit}, tmplCtx, &wf.Spec.Arguments, map[string]interface{}{})
->>>>>>> affc235c
 		if err != nil {
 			return err
 		}

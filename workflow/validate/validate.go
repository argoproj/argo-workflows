--- conflicted
+++ resolved
@@ -573,11 +573,8 @@
 			}
 			resolvedTemplates[step.Name] = resolvedTmpl
 		}
-<<<<<<< HEAD
+
 		for _, step := range stepGroup.Steps {
-=======
-		for i, step := range stepGroup {
->>>>>>> 644946e4
 			aggregate := len(step.WithItems) > 0 || step.WithParam != ""
 			resolvedTmpl := resolvedTemplates[step.Name]
 			ctx.addOutputsToScope(resolvedTmpl, fmt.Sprintf("steps.%s", step.Name), scope, aggregate)

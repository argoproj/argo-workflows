package validate

import (
	"encoding/json"
	"fmt"
	"io"
	"reflect"
	"regexp"
	"strings"

	"github.com/ghodss/yaml"
	"github.com/valyala/fasttemplate"
	"k8s.io/apimachinery/pkg/apis/meta/v1/unstructured"
	apivalidation "k8s.io/apimachinery/pkg/util/validation"

	"github.com/argoproj/argo/errors"
	wfv1 "github.com/argoproj/argo/pkg/apis/workflow/v1alpha1"
	wfclientset "github.com/argoproj/argo/pkg/client/clientset/versioned"
	"github.com/argoproj/argo/workflow/artifacts/hdfs"
	"github.com/argoproj/argo/workflow/common"
	"github.com/argoproj/argo/workflow/templateresolution"
)

// ValidateOpts provides options when linting
type ValidateOpts struct {
	// Lint indicates if this is performing validation in the context of linting. If true, will
	// skip some validations which is permissible during linting but not submission (e.g. missing
	// input parameters to the workflow)
	Lint bool
	// ContainerRuntimeExecutor will trigger additional validation checks specific to different
	// types of executors. For example, the inability of kubelet/k8s executors to copy artifacts
	// out of the base image layer. If unspecified, will use docker executor validation
	ContainerRuntimeExecutor string
}

// wfValidationCtx is the context for validating a workflow spec
// templateValidationCtx is the context for validating a workflow spec
type templateValidationCtx struct {
	ValidateOpts

	// globalParams keeps track of variables which are available the global
	// scope and can be referenced from anywhere.
	globalParams map[string]string
	// results tracks if validation has already been run on a template
	results map[string]bool
}

func newTemplateValidationCtx(wfClientset wfclientset.Interface, namespace string, getter wfv1.TemplateGetter, opts ValidateOpts) *templateValidationCtx {
	globalParams := make(map[string]string)
	globalParams[common.GlobalVarWorkflowName] = placeholderValue
	globalParams[common.GlobalVarWorkflowNamespace] = placeholderValue
	globalParams[common.GlobalVarWorkflowUID] = placeholderValue
	return &templateValidationCtx{
		ValidateOpts: opts,
		globalParams: globalParams,
		results:      make(map[string]bool),
	}
}

const (
	// placeholderValue is an arbitrary string to perform mock substitution of variables
	placeholderValue = "placeholder"

	// anyItemMagicValue is a magic value set in addItemsToScope() and checked in
	// resolveAllVariables() to determine if any {{item.name}} can be accepted during
	// variable resolution (to support withParam)
	anyItemMagicValue = "item.*"
)

type FakeArguments struct{}

func (args *FakeArguments) GetParameterByName(name string) *wfv1.Parameter {
	s := placeholderValue
	return &wfv1.Parameter{Name: name, Value: &s}
}

func (args *FakeArguments) GetArtifactByName(name string) *wfv1.Artifact {
	return &wfv1.Artifact{Name: name}
}

var _ wfv1.ArgumentsProvider = &FakeArguments{}

// ValidateWorkflow accepts a workflow and performs validation against it.
func ValidateWorkflow(wfClientset wfclientset.Interface, namespace string, wf *wfv1.Workflow, opts ValidateOpts) error {
	if wf.Namespace != "" {
		namespace = wf.Namespace
	}
	ctx := newTemplateValidationCtx(wfClientset, namespace, wf, opts)
	tmplCtx := templateresolution.NewContext(wfClientset, namespace, wf)

	err := validateWorkflowFieldNames(wf.Spec.Templates)
	if err != nil {
		return errors.Errorf(errors.CodeBadRequest, "spec.templates%s", err.Error())
	}
	if ctx.Lint {
		// if we are just linting we don't care if spec.arguments.parameters.XXX doesn't have an
		// explicit value. workflows without a default value is a desired use case
		err = validateArgumentsFieldNames("spec.arguments.", wf.Spec.Arguments)
	} else {
		err = validateArguments("spec.arguments.", wf.Spec.Arguments)
	}
	if err != nil {
		return err
	}
	for _, param := range wf.Spec.Arguments.Parameters {
		if param.Name != "" {
			if param.Value != nil {
				ctx.globalParams["workflow.parameters."+param.Name] = *param.Value
			} else {
				ctx.globalParams["workflow.parameters."+param.Name] = placeholderValue
			}
		}
	}

	for k := range wf.ObjectMeta.Annotations {
		ctx.globalParams["workflow.annotations."+k] = placeholderValue
	}
	for k := range wf.ObjectMeta.Labels {
		ctx.globalParams["workflow.labels."+k] = placeholderValue
	}

	if wf.Spec.Entrypoint == "" {
		return errors.New(errors.CodeBadRequest, "spec.entrypoint is required")
	}
	_, err = ctx.validateTemplateHolder(&wfv1.Template{Template: wf.Spec.Entrypoint}, tmplCtx, &wf.Spec.Arguments, map[string]interface{}{})
	if err != nil {
		return errors.Errorf(errors.CodeBadRequest, "spec.entrypoint %s", err.Error())
	}
	if wf.Spec.OnExit != "" {
		// now when validating onExit, {{workflow.status}} is now available as a global
		ctx.globalParams[common.GlobalVarWorkflowStatus] = placeholderValue
		_, err = ctx.validateTemplateHolder(&wfv1.Template{Template: wf.Spec.OnExit}, tmplCtx, &wf.Spec.Arguments, map[string]interface{}{})
		if err != nil {
			return errors.Errorf(errors.CodeBadRequest, "spec.onExit %s", err.Error())
		}
	}
	// Check if all templates can be resolved.
	for _, template := range wf.Spec.Templates {
		_, err := ctx.validateTemplateHolder(&wfv1.Template{Template: template.Name}, tmplCtx, &FakeArguments{}, map[string]interface{}{})
		if err != nil {
			return errors.Errorf(errors.CodeBadRequest, "templates.%s %s", template.Name, err.Error())
		}
	}
	return nil
}

// ValidateWorkflow accepts a workflow template and performs validation against it.
func ValidateWorkflowTemplate(wfClientset wfclientset.Interface, namespace string, wftmpl *wfv1.WorkflowTemplate) error {
	if wftmpl.Namespace != "" {
		namespace = wftmpl.Namespace
	}
	ctx := newTemplateValidationCtx(wfClientset, namespace, wftmpl, ValidateOpts{})
	tmplCtx := templateresolution.NewContext(wfClientset, namespace, wftmpl)

	// Check if all templates can be resolved.
	for _, template := range wftmpl.Spec.Templates {
		_, err := ctx.validateTemplateHolder(&wfv1.Template{Template: template.Name}, tmplCtx, &FakeArguments{}, map[string]interface{}{})
		if err != nil {
			return errors.Errorf(errors.CodeBadRequest, "templates.%s %s", template.Name, err.Error())
		}
	}
	return nil
}

func (ctx *templateValidationCtx) validateTemplate(tmpl *wfv1.Template, tmplCtx *templateresolution.Context, args wfv1.ArgumentsProvider, extraScope map[string]interface{}) error {
	tmplID := getTemplateID(tmpl)
	_, ok := ctx.results[tmplID]
	if ok {
		// we already processed this template
		return nil
	}
	ctx.results[tmplID] = true

	if hasArguments(tmpl) {
		return errors.Errorf(errors.CodeBadRequest, "templates.%s.arguments must be used with template or templateRef", tmpl.Name)
	}

	if err := validateTemplateType(tmpl); err != nil {
		return err
	}

	scope, err := validateInputs(tmpl, extraScope)
	if err != nil {
		return err
	}
	localParams := make(map[string]string)
	if tmpl.IsPodType() {
		localParams[common.LocalVarPodName] = placeholderValue
		scope[common.LocalVarPodName] = placeholderValue
	}
	if tmpl.IsLeaf() {
		for _, art := range tmpl.Outputs.Artifacts {
			if art.Path != "" {
				scope[fmt.Sprintf("outputs.artifacts.%s.path", art.Name)] = true
			}
		}
		for _, param := range tmpl.Outputs.Parameters {
			if param.ValueFrom != nil && param.ValueFrom.Path != "" {
				scope[fmt.Sprintf("outputs.parameters.%s.path", param.Name)] = true
			}
		}
	}

	newTmpl, err := common.ProcessArgs(tmpl, args, ctx.globalParams, localParams, true)
	if err != nil {
		return errors.Errorf(errors.CodeBadRequest, "templates.%s %s", tmpl.Name, err)
	}
	for globalVar, val := range ctx.globalParams {
		scope[globalVar] = val
	}
	switch newTmpl.GetType() {
	case wfv1.TemplateTypeSteps:
		err = ctx.validateSteps(scope, tmplCtx, newTmpl)
	case wfv1.TemplateTypeDAG:
		err = ctx.validateDAG(scope, tmplCtx, newTmpl)
	default:
<<<<<<< HEAD
		err = ctx.validateLeaf(scope, tmpl)
=======
		err = validateLeaf(scope, newTmpl)
>>>>>>> b5702d8a
	}
	if err != nil {
		return err
	}
	err = validateOutputs(scope, newTmpl)
	if err != nil {
		return err
	}
	err = ctx.validateBaseImageOutputs(newTmpl)
	if err != nil {
		return err
	}
	if newTmpl.ArchiveLocation != nil {
		errPrefix := fmt.Sprintf("templates.%s.archiveLocation", newTmpl.Name)
		err = validateArtifactLocation(errPrefix, *newTmpl.ArchiveLocation)
		if err != nil {
			return err
		}
	}
	return nil
}

// validateTemplateHolder validates a template holder and returns the validated template.
func (ctx *templateValidationCtx) validateTemplateHolder(tmplHolder wfv1.TemplateHolder, tmplCtx *templateresolution.Context, args wfv1.ArgumentsProvider, extraScope map[string]interface{}) (*wfv1.Template, error) {
	tmplRef := tmplHolder.GetTemplateRef()
	tmplName := tmplHolder.GetTemplateName()
	if tmplRef != nil {
		if tmplName != "" {
			return nil, errors.New(errors.CodeBadRequest, "template name cannot be specified with templateRef.")
		}
		if tmplRef.Name == "" {
			return nil, errors.New(errors.CodeBadRequest, "resource name is required")
		}
		if tmplRef.Template == "" {
			return nil, errors.New(errors.CodeBadRequest, "template name is required")
		}
		if tmplRef.RuntimeResolution {
			// Let's see if the template exists at runtime.
			return nil, nil
		}
	} else if tmplName != "" {
		_, err := tmplCtx.GetTemplateByName(tmplName)
		if err != nil {
			if argoerr, ok := err.(errors.ArgoError); ok && argoerr.Code() == errors.CodeNotFound {
				return nil, errors.Errorf(errors.CodeBadRequest, "template name '%s' undefined", tmplName)
			}
			return nil, err
		}
	} else {
		if tmpl, ok := tmplHolder.(*wfv1.Template); ok {
			if tmpl.GetType() != wfv1.TemplateTypeUnknown {
				return nil, errors.New(errors.CodeBadRequest, "template ref can not be used with template type.")
			}
		}
	}
	tmplCtx, tmpl, err := tmplCtx.ResolveTemplate(tmplHolder)
	if err != nil {
		if argoerr, ok := err.(errors.ArgoError); ok && argoerr.Code() == errors.CodeNotFound {
			if tmplRef != nil {
				return nil, errors.Errorf(errors.CodeBadRequest, "template reference %s.%s not found", tmplRef.Name, tmplRef.Template)
			}
			// this error should not occur.
			return nil, errors.InternalWrapError(err)
		}
		return nil, err
	}
	return tmpl, ctx.validateTemplate(tmpl, tmplCtx, args, extraScope)
}

// validateTemplateType validates that only one template type is defined
func validateTemplateType(tmpl *wfv1.Template) error {
	numTypes := 0
	for _, tmplType := range []interface{}{tmpl.TemplateRef, tmpl.Container, tmpl.Steps, tmpl.Script, tmpl.Resource, tmpl.DAG, tmpl.Suspend} {
		if !reflect.ValueOf(tmplType).IsNil() {
			numTypes++
		}
	}
	if tmpl.Template != "" {
		numTypes++
	}
	switch numTypes {
	case 0:
		return errors.Errorf(errors.CodeBadRequest, "templates.%s template type unspecified. choose one of: container, steps, script, resource, dag, suspend, template, template ref", tmpl.Name)
	case 1:
	default:
		return errors.Errorf(errors.CodeBadRequest, "templates.%s multiple template types specified. choose one of: container, steps, script, resource, dag, suspend, template, template ref", tmpl.Name)
	}
	return nil
}

func validateInputs(tmpl *wfv1.Template, extraScope map[string]interface{}) (map[string]interface{}, error) {
	err := validateWorkflowFieldNames(tmpl.Inputs.Parameters)
	if err != nil {
		return nil, errors.Errorf(errors.CodeBadRequest, "templates.%s.inputs.parameters%s", tmpl.Name, err.Error())
	}
	err = validateWorkflowFieldNames(tmpl.Inputs.Artifacts)
	if err != nil {
		return nil, errors.Errorf(errors.CodeBadRequest, "templates.%s.inputs.artifacts%s", tmpl.Name, err.Error())
	}
	scope := make(map[string]interface{})
	for name, value := range extraScope {
		scope[name] = value
	}
	for _, param := range tmpl.Inputs.Parameters {
		scope[fmt.Sprintf("inputs.parameters.%s", param.Name)] = true
	}
	if len(tmpl.Inputs.Parameters) > 0 {
		scope["inputs.parameters"] = true
	}

	for _, art := range tmpl.Inputs.Artifacts {
		artRef := fmt.Sprintf("inputs.artifacts.%s", art.Name)
		scope[artRef] = true
		if tmpl.IsLeaf() {
			if art.Path == "" {
				return nil, errors.Errorf(errors.CodeBadRequest, "templates.%s.%s.path not specified", tmpl.Name, artRef)
			}
			scope[fmt.Sprintf("inputs.artifacts.%s.path", art.Name)] = true
		} else {
			if art.Path != "" {
				return nil, errors.Errorf(errors.CodeBadRequest, "templates.%s.%s.path only valid in container/script templates", tmpl.Name, artRef)
			}
		}
		if art.From != "" {
			return nil, errors.Errorf(errors.CodeBadRequest, "templates.%s.%s.from not valid in inputs", tmpl.Name, artRef)
		}
		errPrefix := fmt.Sprintf("templates.%s.%s", tmpl.Name, artRef)
		err = validateArtifactLocation(errPrefix, art.ArtifactLocation)
		if err != nil {
			return nil, err
		}
	}
	return scope, nil
}

func validateArtifactLocation(errPrefix string, art wfv1.ArtifactLocation) error {
	if art.Git != nil {
		if art.Git.Repo == "" {
			return errors.Errorf(errors.CodeBadRequest, "%s.git.repo is required", errPrefix)
		}
	}
	if art.HDFS != nil {
		err := hdfs.ValidateArtifact(fmt.Sprintf("%s.hdfs", errPrefix), art.HDFS)
		if err != nil {
			return err
		}
	}
	// TODO: validate other artifact locations
	return nil
}

// resolveAllVariables is a helper to ensure all {{variables}} are resolveable from current scope
func resolveAllVariables(scope map[string]interface{}, tmplStr string) error {
	var unresolvedErr error
	_, allowAllItemRefs := scope[anyItemMagicValue] // 'item.*' is a magic placeholder value set by addItemsToScope
	fstTmpl := fasttemplate.New(tmplStr, "{{", "}}")

	fstTmpl.ExecuteFuncString(func(w io.Writer, tag string) (int, error) {

		// Skip the custom variable references
		if !checkValidWorkflowVariablePrefix(tag) {
			return 0, nil
		}
		_, ok := scope[tag]
		if !ok && unresolvedErr == nil {
			if (tag == "item" || strings.HasPrefix(tag, "item.")) && allowAllItemRefs {
				// we are *probably* referencing a undetermined item using withParam
				// NOTE: this is far from foolproof.
			} else if strings.HasPrefix(tag, common.GlobalVarWorkflowCreationTimestamp) {
			} else {
				unresolvedErr = fmt.Errorf("failed to resolve {{%s}}", tag)
			}
		}
		return 0, nil
	})
	return unresolvedErr
}

// checkValidWorkflowVariablePrefix is a helper methood check variable starts workflow root elements
func checkValidWorkflowVariablePrefix(tag string) bool {
	for _, rootTag := range common.GlobalVarValidWorkflowVariablePrefix {
		if strings.HasPrefix(tag, rootTag) {
			return true
		}
	}
	return false
}

func validateNonLeaf(tmpl *wfv1.Template) error {
	if tmpl.ActiveDeadlineSeconds != nil {
		return errors.Errorf(errors.CodeBadRequest, "templates.%s.activeDeadlineSeconds is only valid for leaf templates", tmpl.Name)
	}
	if tmpl.RetryStrategy != nil {
		return errors.Errorf(errors.CodeBadRequest, "templates.%s.retryStrategy is only valid for container templates", tmpl.Name)
	}
	return nil
}

func (ctx *wfValidationCtx) validateLeaf(scope map[string]interface{}, tmpl *wfv1.Template) error {
	tmplBytes, err := json.Marshal(tmpl)
	if err != nil {
		return errors.InternalWrapError(err)
	}
	err = resolveAllVariables(scope, string(tmplBytes))
	if err != nil {
		return errors.Errorf(errors.CodeBadRequest, "templates.%s: %s", tmpl.Name, err.Error())
	}
	if tmpl.Container != nil {
		// Ensure there are no collisions with volume mountPaths and artifact load paths
		mountPaths := make(map[string]string)
		for i, volMount := range tmpl.Container.VolumeMounts {
			if prev, ok := mountPaths[volMount.MountPath]; ok {
				return errors.Errorf(errors.CodeBadRequest, "templates.%s.container.volumeMounts[%d].mountPath '%s' already mounted in %s", tmpl.Name, i, volMount.MountPath, prev)
			}
			mountPaths[volMount.MountPath] = fmt.Sprintf("container.volumeMounts.%s", volMount.Name)
		}
		for i, art := range tmpl.Inputs.Artifacts {
			if prev, ok := mountPaths[art.Path]; ok {
				return errors.Errorf(errors.CodeBadRequest, "templates.%s.inputs.artifacts[%d].path '%s' already mounted in %s", tmpl.Name, i, art.Path, prev)
			}
			mountPaths[art.Path] = fmt.Sprintf("inputs.artifacts.%s", art.Name)
		}
	}
	if tmpl.Resource != nil {
		switch tmpl.Resource.Action {
		case "get", "create", "apply", "delete", "replace", "patch":
			// OK
		default:
			return errors.Errorf(errors.CodeBadRequest, "templates.%s.resource.action must be either get, create, apply, delete or replace", tmpl.Name)
		}
		// Try to unmarshal the given manifest.
		obj := unstructured.Unstructured{}
		err := yaml.Unmarshal([]byte(tmpl.Resource.Manifest), &obj)
		if err != nil {
			return errors.Errorf(errors.CodeBadRequest, "templates.%s.resource.manifest must be a valid yaml", tmpl.Name)
		}
	}
	if tmpl.ActiveDeadlineSeconds != nil {
		if *tmpl.ActiveDeadlineSeconds <= 0 {
			return errors.Errorf(errors.CodeBadRequest, "templates.%s.activeDeadlineSeconds must be a positive integer > 0", tmpl.Name)
		}
	}
	if tmpl.Parallelism != nil {
		return errors.Errorf(errors.CodeBadRequest, "templates.%s.parallelism is only valid for steps and dag templates", tmpl.Name)
	}
	var automountServiceAccountToken *bool
	if tmpl.AutomountServiceAccountToken != nil {
		automountServiceAccountToken = tmpl.AutomountServiceAccountToken
	} else if ctx.wf.Spec.AutomountServiceAccountToken != nil {
		automountServiceAccountToken = ctx.wf.Spec.AutomountServiceAccountToken
	}
	executorServiceAccountTokenName := ""
	if tmpl.ExecutorServiceAccountTokenName != "" {
		executorServiceAccountTokenName = tmpl.ExecutorServiceAccountTokenName
	} else if ctx.wf.Spec.ExecutorServiceAccountTokenName != "" {
		executorServiceAccountTokenName = ctx.wf.Spec.ExecutorServiceAccountTokenName
	}
	if automountServiceAccountToken != nil && !*automountServiceAccountToken && executorServiceAccountTokenName == "" {
		return errors.Errorf(errors.CodeBadRequest, "templates.%s.executorServiceAccountTokenName must not be empty if automountServiceAccountToken is false", tmpl.Name)
	}
	return nil
}

func validateArguments(prefix string, arguments wfv1.Arguments) error {
	err := validateArgumentsFieldNames(prefix, arguments)
	if err != nil {
		return err
	}
	return validateArgumentsValues(prefix, arguments)
}

func validateArgumentsFieldNames(prefix string, arguments wfv1.Arguments) error {
	fieldToSlices := map[string]interface{}{
		"parameters": arguments.Parameters,
		"artifacts":  arguments.Artifacts,
	}
	for fieldName, lst := range fieldToSlices {
		err := validateWorkflowFieldNames(lst)
		if err != nil {
			return errors.Errorf(errors.CodeBadRequest, "%s%s%s", prefix, fieldName, err.Error())
		}
	}
	return nil
}

// validateArgumentsValues ensures that all arguments have parameter values or artifact locations
func validateArgumentsValues(prefix string, arguments wfv1.Arguments) error {
	for _, param := range arguments.Parameters {
		if param.Value == nil {
			return errors.Errorf(errors.CodeBadRequest, "%s%s.value is required", prefix, param.Name)
		}
	}
	for _, art := range arguments.Artifacts {
		if art.From == "" && !art.HasLocation() {
			return errors.Errorf(errors.CodeBadRequest, "%s%s.from or artifact location is required", prefix, art.Name)
		}
	}
	return nil
}

func (ctx *templateValidationCtx) validateSteps(scope map[string]interface{}, tmplCtx *templateresolution.Context, tmpl *wfv1.Template) error {
	err := validateNonLeaf(tmpl)
	if err != nil {
		return err
	}
	stepNames := make(map[string]bool)
	resolvedTemplates := make(map[string]*wfv1.Template)
	for i, stepGroup := range tmpl.Steps {
		for _, step := range stepGroup {
			if step.Name == "" {
				return errors.Errorf(errors.CodeBadRequest, "templates.%s.steps[%d].name is required", tmpl.Name, i)
			}
			_, ok := stepNames[step.Name]
			if ok {
				return errors.Errorf(errors.CodeBadRequest, "templates.%s.steps[%d].name '%s' is not unique", tmpl.Name, i, step.Name)
			}
			if errs := isValidWorkflowFieldName(step.Name); len(errs) != 0 {
				return errors.Errorf(errors.CodeBadRequest, "templates.%s.steps[%d].name '%s' is invalid: %s", tmpl.Name, i, step.Name, strings.Join(errs, ";"))
			}
			stepNames[step.Name] = true
			prefix := fmt.Sprintf("steps.%s", step.Name)
			err := addItemsToScope(prefix, step.WithItems, step.WithParam, step.WithSequence, scope)
			if err != nil {
				return errors.Errorf(errors.CodeBadRequest, "templates.%s.steps[%d].%s %s", tmpl.Name, i, step.Name, err.Error())
			}
			stepBytes, err := json.Marshal(stepGroup)
			if err != nil {
				return errors.InternalWrapError(err)
			}
			err = resolveAllVariables(scope, string(stepBytes))
			if err != nil {
				return errors.Errorf(errors.CodeBadRequest, "templates.%s.steps[%d].%s %s", tmpl.Name, i, step.Name, err.Error())
			}
			err = validateArguments(fmt.Sprintf("templates.%s.steps[%d].%s.arguments.", tmpl.Name, i, step.Name), step.Arguments)
			if err != nil {
				return err
			}
			resolvedTmpl, err := ctx.validateTemplateHolder(&step, tmplCtx, &step.Arguments, scope)
			if err != nil {
				return errors.Errorf(errors.CodeBadRequest, "templates.%s.steps[%d].%s %s", tmpl.Name, i, step.Name, err.Error())
			}
			resolvedTemplates[step.Name] = resolvedTmpl
		}
		for _, step := range stepGroup {
			aggregate := len(step.WithItems) > 0 || step.WithParam != ""
			resolvedTmpl := resolvedTemplates[step.Name]
			ctx.addOutputsToScope(resolvedTmpl, fmt.Sprintf("steps.%s", step.Name), scope, aggregate)
		}
	}
	return nil
}

func addItemsToScope(prefix string, withItems []wfv1.Item, withParam string, withSequence *wfv1.Sequence, scope map[string]interface{}) error {
	defined := 0
	if len(withItems) > 0 {
		defined++
	}
	if withParam != "" {
		defined++
	}
	if withSequence != nil {
		defined++
	}
	if defined > 1 {
		return fmt.Errorf("only one of withItems, withParam, withSequence can be specified")
	}
	if len(withItems) > 0 {
		for i := range withItems {
			switch val := withItems[i].Value.(type) {
			case string, int, int32, int64, float32, float64, bool:
				scope["item"] = true
			case map[string]interface{}:
				for itemKey := range val {
					scope[fmt.Sprintf("item.%s", itemKey)] = true
				}
			default:
				return fmt.Errorf("unsupported withItems type: %v", val)
			}
		}
	} else if withParam != "" {
		scope["item"] = true
		// 'item.*' is magic placeholder value which resolveAllVariables() will look for
		// when considering if all variables are resolveable.
		scope[anyItemMagicValue] = true
	} else if withSequence != nil {
		if withSequence.Count != "" && withSequence.End != "" {
			return errors.New(errors.CodeBadRequest, "only one of count or end can be defined in withSequence")
		}
		scope["item"] = true
	}
	return nil
}

func (ctx *templateValidationCtx) addOutputsToScope(tmpl *wfv1.Template, prefix string, scope map[string]interface{}, aggregate bool) {
	if tmpl.Daemon != nil && *tmpl.Daemon {
		scope[fmt.Sprintf("%s.ip", prefix)] = true
	}
	if tmpl.Script != nil {
		scope[fmt.Sprintf("%s.outputs.result", prefix)] = true
	}
	for _, param := range tmpl.Outputs.Parameters {
		scope[fmt.Sprintf("%s.outputs.parameters.%s", prefix, param.Name)] = true
		if param.GlobalName != "" && !isParameter(param.GlobalName) {
			globalParamName := fmt.Sprintf("workflow.outputs.parameters.%s", param.GlobalName)
			scope[globalParamName] = true
			ctx.globalParams[globalParamName] = placeholderValue
		}
	}
	for _, art := range tmpl.Outputs.Artifacts {
		scope[fmt.Sprintf("%s.outputs.artifacts.%s", prefix, art.Name)] = true
		if art.GlobalName != "" && !isParameter(art.GlobalName) {
			globalArtName := fmt.Sprintf("workflow.outputs.artifacts.%s", art.GlobalName)
			scope[globalArtName] = true
			ctx.globalParams[globalArtName] = placeholderValue
		}
	}
	if aggregate {
		switch tmpl.GetType() {
		case wfv1.TemplateTypeScript:
			scope[fmt.Sprintf("%s.outputs.result", prefix)] = true
		default:
			scope[fmt.Sprintf("%s.outputs.parameters", prefix)] = true
		}
	}
}

func validateOutputs(scope map[string]interface{}, tmpl *wfv1.Template) error {
	err := validateWorkflowFieldNames(tmpl.Outputs.Parameters)
	if err != nil {
		return errors.Errorf(errors.CodeBadRequest, "templates.%s.outputs.parameters %s", tmpl.Name, err.Error())
	}
	err = validateWorkflowFieldNames(tmpl.Outputs.Artifacts)
	if err != nil {
		return errors.Errorf(errors.CodeBadRequest, "templates.%s.outputs.artifacts %s", tmpl.Name, err.Error())
	}
	outputBytes, err := json.Marshal(tmpl.Outputs)
	if err != nil {
		return errors.InternalWrapError(err)
	}
	err = resolveAllVariables(scope, string(outputBytes))
	if err != nil {
		return errors.Errorf(errors.CodeBadRequest, "templates.%s.outputs %s", tmpl.Name, err.Error())
	}

	for _, art := range tmpl.Outputs.Artifacts {
		artRef := fmt.Sprintf("outputs.artifacts.%s", art.Name)
		if tmpl.IsLeaf() {
			if art.Path == "" {
				return errors.Errorf(errors.CodeBadRequest, "templates.%s.%s.path not specified", tmpl.Name, artRef)
			}
		} else {
			if art.Path != "" {
				return errors.Errorf(errors.CodeBadRequest, "templates.%s.%s.path only valid in container/script templates", tmpl.Name, artRef)
			}
		}
		if art.GlobalName != "" && !isParameter(art.GlobalName) {
			errs := isValidParamOrArtifactName(art.GlobalName)
			if len(errs) > 0 {
				return errors.Errorf(errors.CodeBadRequest, "templates.%s.%s.globalName: %s", tmpl.Name, artRef, errs[0])
			}
		}
	}
	for _, param := range tmpl.Outputs.Parameters {
		paramRef := fmt.Sprintf("templates.%s.outputs.parameters.%s", tmpl.Name, param.Name)
		err = validateOutputParameter(paramRef, &param)
		if err != nil {
			return err
		}
		if param.ValueFrom != nil {
			tmplType := tmpl.GetType()
			switch tmplType {
			case wfv1.TemplateTypeContainer, wfv1.TemplateTypeScript:
				if param.ValueFrom.Path == "" {
					return errors.Errorf(errors.CodeBadRequest, "%s.path must be specified for %s templates", paramRef, tmplType)
				}
			case wfv1.TemplateTypeResource:
				if param.ValueFrom.JQFilter == "" && param.ValueFrom.JSONPath == "" {
					return errors.Errorf(errors.CodeBadRequest, "%s .jqFilter or jsonPath must be specified for %s templates", paramRef, tmplType)
				}
			case wfv1.TemplateTypeDAG, wfv1.TemplateTypeSteps:
				if param.ValueFrom.Parameter == "" {
					return errors.Errorf(errors.CodeBadRequest, "%s.parameter must be specified for %s templates", paramRef, tmplType)
				}
			}
		}
		if param.GlobalName != "" && !isParameter(param.GlobalName) {
			errs := isValidParamOrArtifactName(param.GlobalName)
			if len(errs) > 0 {
				return errors.Errorf(errors.CodeBadRequest, "%s.globalName: %s", paramRef, errs[0])
			}
		}
	}
	return nil
}

// validateBaseImageOutputs detects if the template contains an output from
func (ctx *templateValidationCtx) validateBaseImageOutputs(tmpl *wfv1.Template) error {
	switch ctx.ContainerRuntimeExecutor {
	case "", common.ContainerRuntimeExecutorDocker:
		// docker executor supports all modes of artifact outputs
	case common.ContainerRuntimeExecutorPNS:
		// pns supports copying from the base image, but only if there is no volume mount underneath it
		errMsg := "pns executor does not support outputs from base image layer with volume mounts. must use emptyDir"
		for _, out := range tmpl.Outputs.Artifacts {
			if common.FindOverlappingVolume(tmpl, out.Path) == nil {
				// output is in the base image layer. need to verify there are no volume mounts under it
				if tmpl.Container != nil {
					for _, volMnt := range tmpl.Container.VolumeMounts {
						if strings.HasPrefix(volMnt.MountPath, out.Path+"/") {
							return errors.Errorf(errors.CodeBadRequest, "templates.%s.outputs.artifacts.%s: %s", tmpl.Name, out.Name, errMsg)
						}
					}

				}
				if tmpl.Script != nil {
					for _, volMnt := range tmpl.Container.VolumeMounts {
						if strings.HasPrefix(volMnt.MountPath, out.Path+"/") {
							return errors.Errorf(errors.CodeBadRequest, "templates.%s.outputs.artifacts.%s: %s", tmpl.Name, out.Name, errMsg)
						}
					}
				}
			}
		}
	case common.ContainerRuntimeExecutorK8sAPI, common.ContainerRuntimeExecutorKubelet:
		// for kubelet/k8s fail validation if we detect artifact is copied from base image layer
		errMsg := fmt.Sprintf("%s executor does not support outputs from base image layer. must use emptyDir", ctx.ContainerRuntimeExecutor)
		for _, out := range tmpl.Outputs.Artifacts {
			if common.FindOverlappingVolume(tmpl, out.Path) == nil {
				return errors.Errorf(errors.CodeBadRequest, "templates.%s.outputs.artifacts.%s: %s", tmpl.Name, out.Name, errMsg)
			}
		}
		for _, out := range tmpl.Outputs.Parameters {
			if out.ValueFrom != nil && common.FindOverlappingVolume(tmpl, out.ValueFrom.Path) == nil {
				return errors.Errorf(errors.CodeBadRequest, "templates.%s.outputs.parameters.%s: %s", tmpl.Name, out.Name, errMsg)
			}
		}
	}
	return nil
}

// validateOutputParameter verifies that only one of valueFrom is defined in an output
func validateOutputParameter(paramRef string, param *wfv1.Parameter) error {
	if param.ValueFrom != nil && param.Value != nil {
		return errors.Errorf(errors.CodeBadRequest, "%s has both valueFrom and value specified. Choose one.", paramRef)
	}
	if param.Value != nil {
		return nil
	}
	if param.ValueFrom == nil {
		return errors.Errorf(errors.CodeBadRequest, "%s does not have valueFrom or value specified", paramRef)
	}
	paramTypes := 0
	for _, value := range []string{param.ValueFrom.Path, param.ValueFrom.JQFilter, param.ValueFrom.JSONPath, param.ValueFrom.Parameter} {
		if value != "" {
			paramTypes++
		}
	}
	switch paramTypes {
	case 0:
		return errors.New(errors.CodeBadRequest, "valueFrom type unspecified. choose one of: path, jqFilter, jsonPath, parameter")
	case 1:
	default:
		return errors.New(errors.CodeBadRequest, "multiple valueFrom types specified. choose one of: path, jqFilter, jsonPath, parameter")
	}
	return nil
}

// validateWorkflowFieldNames accepts a slice of structs and
// verifies that the Name field of the structs are:
// * unique
// * non-empty
// * matches matches our regex requirements
func validateWorkflowFieldNames(slice interface{}) error {
	s := reflect.ValueOf(slice)
	if s.Kind() != reflect.Slice {
		return errors.InternalErrorf("validateWorkflowFieldNames given a non-slice type")
	}
	items := make([]interface{}, s.Len())
	for i := 0; i < s.Len(); i++ {
		items[i] = s.Index(i).Interface()
	}
	names := make(map[string]bool)
	getNameFieldValue := func(val interface{}) (string, error) {
		s := reflect.ValueOf(val)
		for i := 0; i < s.NumField(); i++ {
			typeField := s.Type().Field(i)
			if typeField.Name == "Name" {
				return s.Field(i).String(), nil
			}
		}
		return "", errors.InternalError("No 'Name' field in struct")
	}

	for i, item := range items {
		name, err := getNameFieldValue(item)
		if err != nil {
			return err
		}
		if name == "" {
			return errors.Errorf(errors.CodeBadRequest, "[%d].name is required", i)
		}
		var errs []string
		t := reflect.TypeOf(item)
		if t == reflect.TypeOf(wfv1.Parameter{}) || t == reflect.TypeOf(wfv1.Artifact{}) {
			errs = isValidParamOrArtifactName(name)
		} else {
			errs = isValidWorkflowFieldName(name)
		}
		if len(errs) != 0 {
			return errors.Errorf(errors.CodeBadRequest, "[%d].name: '%s' is invalid: %s", i, name, strings.Join(errs, ";"))
		}
		_, ok := names[name]
		if ok {
			return errors.Errorf(errors.CodeBadRequest, "[%d].name '%s' is not unique", i, name)
		}
		names[name] = true
	}
	return nil
}

func (ctx *templateValidationCtx) validateDAG(scope map[string]interface{}, tmplCtx *templateresolution.Context, tmpl *wfv1.Template) error {
	err := validateNonLeaf(tmpl)
	if err != nil {
		return err
	}
	err = validateWorkflowFieldNames(tmpl.DAG.Tasks)
	if err != nil {
		return errors.Errorf(errors.CodeBadRequest, "templates.%s.tasks%s", tmpl.Name, err.Error())
	}
	nameToTask := make(map[string]wfv1.DAGTask)
	for _, task := range tmpl.DAG.Tasks {
		nameToTask[task.Name] = task
	}
	resolvedTemplates := make(map[string]*wfv1.Template)

	// Verify dependencies for all tasks can be resolved as well as template names
	for _, task := range tmpl.DAG.Tasks {
		resolvedTmpl, err := ctx.validateTemplateHolder(&task, tmplCtx, &FakeArguments{}, map[string]interface{}{})
		if err != nil {
			return errors.Errorf(errors.CodeBadRequest, "templates.%s.tasks.%s %s", tmpl.Name, task.Name, err.Error())
		}
		resolvedTemplates[task.Name] = resolvedTmpl
		dupDependencies := make(map[string]bool)
		for j, depName := range task.Dependencies {
			if _, ok := dupDependencies[depName]; ok {
				return errors.Errorf(errors.CodeBadRequest,
					"templates.%s.tasks.%s.dependencies[%d] dependency '%s' duplicated",
					tmpl.Name, task.Name, j, depName)
			}
			dupDependencies[depName] = true
			if _, ok := nameToTask[depName]; !ok {
				return errors.Errorf(errors.CodeBadRequest,
					"templates.%s.tasks.%s.dependencies[%d] dependency '%s' not defined",
					tmpl.Name, task.Name, j, depName)
			}
		}
	}

	if err = verifyNoCycles(tmpl, nameToTask); err != nil {
		return err
	}

	err = resolveAllVariables(scope, tmpl.DAG.Target)
	if err != nil {
		return errors.Errorf(errors.CodeBadRequest, "templates.%s.targets %s", tmpl.Name, err.Error())
	}
	if err = validateDAGTargets(tmpl, nameToTask); err != nil {
		return err
	}

	for _, task := range tmpl.DAG.Tasks {
		resolvedTmpl := resolvedTemplates[task.Name]
		// add all tasks outputs to scope so that a nested DAGs can have outputs
		prefix := fmt.Sprintf("tasks.%s", task.Name)
		ctx.addOutputsToScope(resolvedTmpl, prefix, scope, false)
		taskBytes, err := json.Marshal(task)
		if err != nil {
			return errors.InternalWrapError(err)
		}
		taskScope := make(map[string]interface{})
		for k, v := range scope {
			taskScope[k] = v
		}
		ancestry := common.GetTaskAncestry(nil, task.Name, tmpl.DAG.Tasks)
		for _, ancestor := range ancestry {
			ancestorTask := nameToTask[ancestor]
			resolvedTmpl := resolvedTemplates[ancestor]
			ancestorPrefix := fmt.Sprintf("tasks.%s", ancestor)
			aggregate := len(ancestorTask.WithItems) > 0 || ancestorTask.WithParam != ""
			ctx.addOutputsToScope(resolvedTmpl, ancestorPrefix, taskScope, aggregate)
		}
		err = addItemsToScope(prefix, task.WithItems, task.WithParam, task.WithSequence, taskScope)
		if err != nil {
			return errors.Errorf(errors.CodeBadRequest, "templates.%s.tasks.%s %s", tmpl.Name, task.Name, err.Error())
		}
		err = resolveAllVariables(taskScope, string(taskBytes))
		if err != nil {
			return errors.Errorf(errors.CodeBadRequest, "templates.%s.tasks.%s %s", tmpl.Name, task.Name, err.Error())
		}
		err = validateArguments(fmt.Sprintf("templates.%s.tasks.%s.arguments.", tmpl.Name, task.Name), task.Arguments)
		if err != nil {
			return err
		}
		// Validate the template again with actual arguments.
		_, err = ctx.validateTemplateHolder(&task, tmplCtx, &task.Arguments, scope)
		if err != nil {
			return errors.Errorf(errors.CodeBadRequest, "templates.%s.tasks.%s %s", tmpl.Name, task.Name, err.Error())
		}
	}

	return nil
}

func validateDAGTargets(tmpl *wfv1.Template, nameToTask map[string]wfv1.DAGTask) error {
	if tmpl.DAG.Target == "" {
		return nil
	}
	for _, targetName := range strings.Split(tmpl.DAG.Target, " ") {
		if isParameter(targetName) {
			continue
		}
		if _, ok := nameToTask[targetName]; !ok {
			return errors.Errorf(errors.CodeBadRequest, "templates.%s.targets: target '%s' is not defined", tmpl.Name, targetName)
		}
	}
	return nil
}

// verifyNoCycles verifies there are no cycles in the DAG graph
func verifyNoCycles(tmpl *wfv1.Template, nameToTask map[string]wfv1.DAGTask) error {
	visited := make(map[string]bool)
	var noCyclesHelper func(taskName string, cycle []string) error
	noCyclesHelper = func(taskName string, cycle []string) error {
		if _, ok := visited[taskName]; ok {
			return nil
		}
		task := nameToTask[taskName]
		for _, depName := range task.Dependencies {
			for _, name := range cycle {
				if name == depName {
					return errors.Errorf(errors.CodeBadRequest,
						"templates.%s.tasks dependency cycle detected: %s->%s",
						tmpl.Name, strings.Join(cycle, "->"), name)
				}
			}
			cycle = append(cycle, depName)
			err := noCyclesHelper(depName, cycle)
			if err != nil {
				return err
			}
			cycle = cycle[0 : len(cycle)-1]
		}
		visited[taskName] = true
		return nil
	}

	for _, task := range tmpl.DAG.Tasks {
		err := noCyclesHelper(task.Name, []string{})
		if err != nil {
			return err
		}
	}
	return nil
}

var (
	// paramRegex matches a parameter. e.g. {{inputs.parameters.blah}}
	paramRegex               = regexp.MustCompile(`{{[-a-zA-Z0-9]+(\.[-a-zA-Z0-9_]+)*}}`)
	paramOrArtifactNameRegex = regexp.MustCompile(`^[-a-zA-Z0-9_]+[-a-zA-Z0-9_]*$`)
)

func isParameter(p string) bool {
	return paramRegex.MatchString(p)
}

func isValidParamOrArtifactName(p string) []string {
	var errs []string
	if !paramOrArtifactNameRegex.MatchString(p) {
		return append(errs, "Parameter/Artifact name must consist of alpha-numeric characters, '_' or '-' e.g. my_param_1, MY-PARAM-1")
	}
	return errs
}

func hasArguments(tmpl *wfv1.Template) bool {
	return len(tmpl.Arguments.Parameters) > 0 || len(tmpl.Arguments.Artifacts) > 0
}

const (
	workflowFieldNameFmt    string = "[a-zA-Z0-9][-a-zA-Z0-9]*"
	workflowFieldNameErrMsg string = "name must consist of alpha-numeric characters or '-', and must start with an alpha-numeric character"
	workflowFieldMaxLength  int    = 128
)

var workflowFieldNameRegexp = regexp.MustCompile("^" + workflowFieldNameFmt + "$")

// isValidWorkflowFieldName : workflow field name must consist of alpha-numeric characters or '-', and must start with an alpha-numeric character
func isValidWorkflowFieldName(name string) []string {
	var errs []string
	if len(name) > workflowFieldMaxLength {
		errs = append(errs, apivalidation.MaxLenError(workflowFieldMaxLength))
	}
	if !workflowFieldNameRegexp.MatchString(name) {
		msg := workflowFieldNameErrMsg + " (e.g. My-name1-2, 123-NAME)"
		errs = append(errs, msg)
	}
	return errs
}

func getTemplateID(tmpl *wfv1.Template) string {
	return fmt.Sprintf("%s %v", tmpl.Name, tmpl.TemplateRef)
}<|MERGE_RESOLUTION|>--- conflicted
+++ resolved
@@ -33,7 +33,6 @@
 	ContainerRuntimeExecutor string
 }
 
-// wfValidationCtx is the context for validating a workflow spec
 // templateValidationCtx is the context for validating a workflow spec
 type templateValidationCtx struct {
 	ValidateOpts
@@ -43,9 +42,12 @@
 	globalParams map[string]string
 	// results tracks if validation has already been run on a template
 	results map[string]bool
-}
-
-func newTemplateValidationCtx(wfClientset wfclientset.Interface, namespace string, getter wfv1.TemplateGetter, opts ValidateOpts) *templateValidationCtx {
+	// wf is the Workflow resource which is used to validate templates.
+	// It will be omitted in WorkflowTemplate validation.
+	wf *wfv1.Workflow
+}
+
+func newTemplateValidationCtx(wfClientset wfclientset.Interface, namespace string, wf *wfv1.Workflow, opts ValidateOpts) *templateValidationCtx {
 	globalParams := make(map[string]string)
 	globalParams[common.GlobalVarWorkflowName] = placeholderValue
 	globalParams[common.GlobalVarWorkflowNamespace] = placeholderValue
@@ -54,6 +56,7 @@
 		ValidateOpts: opts,
 		globalParams: globalParams,
 		results:      make(map[string]bool),
+		wf:           wf,
 	}
 }
 
@@ -149,7 +152,7 @@
 	if wftmpl.Namespace != "" {
 		namespace = wftmpl.Namespace
 	}
-	ctx := newTemplateValidationCtx(wfClientset, namespace, wftmpl, ValidateOpts{})
+	ctx := newTemplateValidationCtx(wfClientset, namespace, nil, ValidateOpts{})
 	tmplCtx := templateresolution.NewContext(wfClientset, namespace, wftmpl)
 
 	// Check if all templates can be resolved.
@@ -214,11 +217,7 @@
 	case wfv1.TemplateTypeDAG:
 		err = ctx.validateDAG(scope, tmplCtx, newTmpl)
 	default:
-<<<<<<< HEAD
-		err = ctx.validateLeaf(scope, tmpl)
-=======
-		err = validateLeaf(scope, newTmpl)
->>>>>>> b5702d8a
+		err = ctx.validateLeaf(scope, newTmpl)
 	}
 	if err != nil {
 		return err
@@ -417,7 +416,7 @@
 	return nil
 }
 
-func (ctx *wfValidationCtx) validateLeaf(scope map[string]interface{}, tmpl *wfv1.Template) error {
+func (ctx *templateValidationCtx) validateLeaf(scope map[string]interface{}, tmpl *wfv1.Template) error {
 	tmplBytes, err := json.Marshal(tmpl)
 	if err != nil {
 		return errors.InternalWrapError(err)
@@ -467,13 +466,13 @@
 	var automountServiceAccountToken *bool
 	if tmpl.AutomountServiceAccountToken != nil {
 		automountServiceAccountToken = tmpl.AutomountServiceAccountToken
-	} else if ctx.wf.Spec.AutomountServiceAccountToken != nil {
+	} else if ctx.wf != nil && ctx.wf.Spec.AutomountServiceAccountToken != nil {
 		automountServiceAccountToken = ctx.wf.Spec.AutomountServiceAccountToken
 	}
 	executorServiceAccountTokenName := ""
 	if tmpl.ExecutorServiceAccountTokenName != "" {
 		executorServiceAccountTokenName = tmpl.ExecutorServiceAccountTokenName
-	} else if ctx.wf.Spec.ExecutorServiceAccountTokenName != "" {
+	} else if ctx.wf != nil && ctx.wf.Spec.ExecutorServiceAccountTokenName != "" {
 		executorServiceAccountTokenName = ctx.wf.Spec.ExecutorServiceAccountTokenName
 	}
 	if automountServiceAccountToken != nil && !*automountServiceAccountToken && executorServiceAccountTokenName == "" {

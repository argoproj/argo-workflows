--- conflicted
+++ resolved
@@ -185,13 +185,9 @@
 	tmplCtx := templateresolution.NewContext(wftmplGetter, cwftmplGetter, wftmpl, nil)
 
 	// Check if all templates can be resolved.
-<<<<<<< HEAD
+
 	for _, template := range wftmpl.GetAllTemplates() {
 		_, err := ctx.validateTemplateHolder(&wfv1.Template{Template: template.Name}, tmplCtx, &FakeArguments{}, map[string]interface{}{})
-=======
-	for _, template := range wftmpl.Spec.Templates {
-		_, err := ctx.validateTemplateHolder(&wfv1.WorkflowStep{Template: template.Name}, tmplCtx, &FakeArguments{}, map[string]interface{}{})
->>>>>>> 68097c1d
 		if err != nil {
 			return errors.Errorf(errors.CodeBadRequest, "templates.%s %s", template.Name, err.Error())
 		}

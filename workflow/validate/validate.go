--- conflicted
+++ resolved
@@ -206,22 +206,18 @@
 	}
 
 	if !opts.IgnoreEntrypoint {
-<<<<<<< HEAD
-		if hasWorkflowTemplateRef {
-			_, err = ctx.validateTemplateHolder(&wfv1.WorkflowStep{TemplateRef: topLevelTmplRef}, tmplCtx, &wf.Spec.Arguments, map[string]interface{}{})
-
-		} else {
-			_, err = ctx.validateTemplateHolder(&wfv1.WorkflowStep{Template: entrypoint}, tmplCtx, &wf.Spec.Arguments, map[string]interface{}{})
-		}
-=======
 		var args wfv1.ArgumentsProvider
-		args = &wf.Spec.Arguments
+		args = wfArgs
 
 		if opts.WorkflowTemplateValidation {
 			args = &FakeArguments{}
 		}
-		_, err = ctx.validateTemplateHolder(&wfv1.WorkflowStep{Template: wf.Spec.Entrypoint}, tmplCtx, args, map[string]interface{}{})
->>>>>>> c05c3859
+		if hasWorkflowTemplateRef {
+			_, err = ctx.validateTemplateHolder(&wfv1.WorkflowStep{TemplateRef: topLevelTmplRef}, tmplCtx, args, map[string]interface{}{})
+
+		} else {
+			_, err = ctx.validateTemplateHolder(&wfv1.WorkflowStep{Template: entrypoint}, tmplCtx, args, map[string]interface{}{})
+		}
 		if err != nil {
 			return nil, err
 		}

package validate

import (
	"encoding/json"
	"fmt"
	"io"
	"reflect"
	"regexp"
	"strings"

	"github.com/ghodss/yaml"
	"github.com/valyala/fasttemplate"
	"k8s.io/apimachinery/pkg/apis/meta/v1/unstructured"
	apivalidation "k8s.io/apimachinery/pkg/util/validation"

	"github.com/argoproj/argo/errors"
	wfv1 "github.com/argoproj/argo/pkg/apis/workflow/v1alpha1"
	wfclientset "github.com/argoproj/argo/pkg/client/clientset/versioned"
	"github.com/argoproj/argo/workflow/artifacts/hdfs"
	"github.com/argoproj/argo/workflow/common"
	"github.com/argoproj/argo/workflow/templateresolution"
)

// ValidateOpts provides options when linting
type ValidateOpts struct {
	// Lint indicates if this is performing validation in the context of linting. If true, will
	// skip some validations which is permissible during linting but not submission (e.g. missing
	// input parameters to the workflow)
	Lint bool
	// ContainerRuntimeExecutor will trigger additional validation checks specific to different
	// types of executors. For example, the inability of kubelet/k8s executors to copy artifacts
	// out of the base image layer. If unspecified, will use docker executor validation
	ContainerRuntimeExecutor string
}

// wfValidationCtx is the context for validating a workflow spec
// templateValidationCtx is the context for validating a workflow spec
type templateValidationCtx struct {
	ValidateOpts

	// globalParams keeps track of variables which are available the global
	// scope and can be referenced from anywhere.
	globalParams map[string]string
	// results tracks if validation has already been run on a template
	results map[string]bool
}

func newTemplateValidationCtx(wfClientset wfclientset.Interface, namespace string, getter wfv1.TemplateGetter, opts ValidateOpts) *templateValidationCtx {
	globalParams := make(map[string]string)
	globalParams[common.GlobalVarWorkflowName] = placeholderValue
	globalParams[common.GlobalVarWorkflowNamespace] = placeholderValue
	globalParams[common.GlobalVarWorkflowUID] = placeholderValue
	return &templateValidationCtx{
		ValidateOpts: opts,
		globalParams: globalParams,
		results:      make(map[string]bool),
	}
}

const (
	// placeholderValue is an arbitrary string to perform mock substitution of variables
	placeholderValue = "placeholder"

	// anyItemMagicValue is a magic value set in addItemsToScope() and checked in
	// resolveAllVariables() to determine if any {{item.name}} can be accepted during
	// variable resolution (to support withParam)
	anyItemMagicValue = "item.*"
)

type FakeArguments struct{}

func (args *FakeArguments) GetParameterByName(name string) *wfv1.Parameter {
	s := placeholderValue
	return &wfv1.Parameter{Name: name, Value: &s}
}

func (args *FakeArguments) GetArtifactByName(name string) *wfv1.Artifact {
	return &wfv1.Artifact{Name: name}
}

var _ wfv1.ArgumentsProvider = &FakeArguments{}

// ValidateWorkflow accepts a workflow and performs validation against it.
func ValidateWorkflow(wfClientset wfclientset.Interface, namespace string, wf *wfv1.Workflow, opts ValidateOpts) error {
	if wf.Namespace != "" {
		namespace = wf.Namespace
	}
	ctx := newTemplateValidationCtx(wfClientset, namespace, wf, opts)
	tmplCtx := templateresolution.NewContext(wfClientset, namespace, wf)

	err := validateWorkflowFieldNames(wf.Spec.Templates)
	if err != nil {
		return errors.Errorf(errors.CodeBadRequest, "spec.templates%s", err.Error())
	}
	if ctx.Lint {
		// if we are just linting we don't care if spec.arguments.parameters.XXX doesn't have an
		// explicit value. workflows without a default value is a desired use case
		err = validateArgumentsFieldNames("spec.arguments.", wf.Spec.Arguments)
	} else {
		err = validateArguments("spec.arguments.", wf.Spec.Arguments)
	}
	if err != nil {
		return err
	}
<<<<<<< HEAD
	for _, param := range wf.Spec.Arguments.Parameters {
		ctx.globalParams["workflow.parameters."+param.Name] = placeholderValue
=======
	ctx.globalParams[common.GlobalVarWorkflowName] = placeholderValue
	ctx.globalParams[common.GlobalVarWorkflowNamespace] = placeholderValue
	ctx.globalParams[common.GlobalVarWorkflowUID] = placeholderValue
	for _, param := range ctx.wf.Spec.Arguments.Parameters {
		if param.Name != "" {
			if param.Value != nil {
				ctx.globalParams["workflow.parameters."+param.Name] = *param.Value
			} else {
				ctx.globalParams["workflow.parameters."+param.Name] = placeholderValue
			}
		}
>>>>>>> d82de881
	}

	for k := range wf.ObjectMeta.Annotations {
		ctx.globalParams["workflow.annotations."+k] = placeholderValue
	}
	for k := range wf.ObjectMeta.Labels {
		ctx.globalParams["workflow.labels."+k] = placeholderValue
	}

	if wf.Spec.Entrypoint == "" {
		return errors.New(errors.CodeBadRequest, "spec.entrypoint is required")
	}
<<<<<<< HEAD
	_, err = ctx.validateTemplateHolder(&wfv1.Template{Template: wf.Spec.Entrypoint}, tmplCtx, &wf.Spec.Arguments)
=======
	entryTmpl := ctx.wf.GetTemplate(ctx.wf.Spec.Entrypoint)
	if entryTmpl == nil {
		return errors.Errorf(errors.CodeBadRequest, "spec.entrypoint template '%s' undefined", ctx.wf.Spec.Entrypoint)
	}
	err = ctx.validateTemplate(entryTmpl, ctx.wf.Spec.Arguments, map[string]interface{}{})
>>>>>>> d82de881
	if err != nil {
		return errors.Errorf(errors.CodeBadRequest, "spec.entrypoint %s", err.Error())
	}
	if wf.Spec.OnExit != "" {
		// now when validating onExit, {{workflow.status}} is now available as a global
		ctx.globalParams[common.GlobalVarWorkflowStatus] = placeholderValue
<<<<<<< HEAD
		_, err = ctx.validateTemplateHolder(&wfv1.Template{Template: wf.Spec.OnExit}, tmplCtx, &wf.Spec.Arguments)
=======
		err = ctx.validateTemplate(exitTmpl, ctx.wf.Spec.Arguments, map[string]interface{}{})
>>>>>>> d82de881
		if err != nil {
			return errors.Errorf(errors.CodeBadRequest, "spec.onExit %s", err.Error())
		}
	}
	// Check if all templates can be resolved.
	for _, template := range wf.Spec.Templates {
		_, err := ctx.validateTemplateHolder(&wfv1.Template{Template: template.Name}, tmplCtx, &FakeArguments{})
		if err != nil {
			return errors.Errorf(errors.CodeBadRequest, "templates.%s %s", template.Name, err.Error())
		}
	}
	return nil
}

// ValidateWorkflow accepts a workflow template and performs validation against it.
func ValidateWorkflowTemplate(wfClientset wfclientset.Interface, namespace string, wftmpl *wfv1.WorkflowTemplate) error {
	if wftmpl.Namespace != "" {
		namespace = wftmpl.Namespace
	}
	ctx := newTemplateValidationCtx(wfClientset, namespace, wftmpl, ValidateOpts{})
	tmplCtx := templateresolution.NewContext(wfClientset, namespace, wftmpl)

	// Check if all templates can be resolved.
	for _, template := range wftmpl.Spec.Templates {
		_, err := ctx.validateTemplateHolder(&wfv1.Template{Template: template.Name}, tmplCtx, &FakeArguments{})
		if err != nil {
			return errors.Errorf(errors.CodeBadRequest, "templates.%s %s", template.Name, err.Error())
		}
	}
	return nil
}

<<<<<<< HEAD
func (ctx *templateValidationCtx) validateTemplate(tmpl *wfv1.Template, tmplCtx *templateresolution.Context, args wfv1.ArgumentsProvider) error {
	tmplID := getTemplateID(tmpl)
	_, ok := ctx.results[tmplID]
=======
func (ctx *wfValidationCtx) validateTemplate(tmpl *wfv1.Template, args wfv1.Arguments, extraScope map[string]interface{}) error {
	_, ok := ctx.results[tmpl.Name]
>>>>>>> d82de881
	if ok {
		// we already processed this template
		return nil
	}
	ctx.results[tmplID] = true

	if hasArguments(tmpl) {
		return errors.Errorf(errors.CodeBadRequest, "templates.%s.arguments must be used with template or templateRef", tmpl.Name)
	}

	if err := validateTemplateType(tmpl); err != nil {
		return err
	}
<<<<<<< HEAD

	scope, err := validateInputs(tmpl)
=======
	scope, err := validateInputs(tmpl, extraScope)
>>>>>>> d82de881
	if err != nil {
		return err
	}
	localParams := make(map[string]string)
	if tmpl.IsPodType() {
		localParams[common.LocalVarPodName] = placeholderValue
		scope[common.LocalVarPodName] = placeholderValue
	}
	if tmpl.IsLeaf() {
		for _, art := range tmpl.Outputs.Artifacts {
			if art.Path != "" {
				scope[fmt.Sprintf("outputs.artifacts.%s.path", art.Name)] = true
			}
		}
		for _, param := range tmpl.Outputs.Parameters {
			if param.ValueFrom != nil && param.ValueFrom.Path != "" {
				scope[fmt.Sprintf("outputs.parameters.%s.path", param.Name)] = true
			}
		}
	}

	newTmpl, err := common.ProcessArgs(tmpl, args, ctx.globalParams, localParams, true)
	if err != nil {
		return errors.Errorf(errors.CodeBadRequest, "templates.%s %s", tmpl.Name, err)
	}
	for globalVar, val := range ctx.globalParams {
		scope[globalVar] = val
	}
	switch newTmpl.GetType() {
	case wfv1.TemplateTypeSteps:
<<<<<<< HEAD
		err = ctx.validateSteps(scope, tmplCtx, tmpl)
	case wfv1.TemplateTypeDAG:
		err = ctx.validateDAG(scope, tmplCtx, tmpl)
=======
		err = ctx.validateSteps(scope, newTmpl)
	case wfv1.TemplateTypeDAG:
		err = ctx.validateDAG(scope, newTmpl)
>>>>>>> d82de881
	default:
		err = validateLeaf(scope, newTmpl)
	}
	if err != nil {
		return err
	}
	err = validateOutputs(scope, newTmpl)
	if err != nil {
		return err
	}
	err = ctx.validateBaseImageOutputs(newTmpl)
	if err != nil {
		return err
	}
<<<<<<< HEAD
	if tmpl.ArchiveLocation != nil {
		errPrefix := fmt.Sprintf("templates.%s.archiveLocation", tmpl.Name)
		err = validateArtifactLocation(errPrefix, *tmpl.ArchiveLocation)
=======
	if newTmpl.ArchiveLocation != nil {
		err = validateArtifactLocation("templates.archiveLocation", *newTmpl.ArchiveLocation)
>>>>>>> d82de881
		if err != nil {
			return err
		}
	}
	return nil
}

// validateTemplateHolder validates a template holder and returns the validated template.
func (ctx *templateValidationCtx) validateTemplateHolder(tmplHolder wfv1.TemplateHolder, tmplCtx *templateresolution.Context, args wfv1.ArgumentsProvider) (*wfv1.Template, error) {
	tmplRef := tmplHolder.GetTemplateRef()
	tmplName := tmplHolder.GetTemplateName()
	if tmplRef != nil {
		if tmplName != "" {
			return nil, errors.New(errors.CodeBadRequest, "template name cannot be specified with templateRef.")
		}
		if tmplRef.Name == "" {
			return nil, errors.New(errors.CodeBadRequest, "resource name is required")
		}
		if tmplRef.Template == "" {
			return nil, errors.New(errors.CodeBadRequest, "template name is required")
		}
		if tmplRef.RuntimeResolution {
			// Let's see if the template exists at runtime.
			return nil, nil
		}
	} else if tmplName != "" {
		_, err := tmplCtx.GetTemplateByName(tmplName)
		if err != nil {
			if argoerr, ok := err.(errors.ArgoError); ok && argoerr.Code() == errors.CodeNotFound {
				return nil, errors.Errorf(errors.CodeBadRequest, "template name '%s' undefined", tmplName)
			}
			return nil, err
		}
	} else {
		if tmpl, ok := tmplHolder.(*wfv1.Template); ok {
			if tmpl.GetType() != wfv1.TemplateTypeUnknown {
				return nil, errors.New(errors.CodeBadRequest, "template ref can not be used with template type.")
			}
		}
	}
	tmplCtx, tmpl, err := tmplCtx.ResolveTemplate(tmplHolder)
	if err != nil {
		if argoerr, ok := err.(errors.ArgoError); ok && argoerr.Code() == errors.CodeNotFound {
			if tmplRef != nil {
				return nil, errors.Errorf(errors.CodeBadRequest, "template reference %s.%s not found", tmplRef.Name, tmplRef.Template)
			}
			// this error should not occur.
			return nil, errors.InternalWrapError(err)
		}
		return nil, err
	}
	return tmpl, ctx.validateTemplate(tmpl, tmplCtx, args)
}

// validateTemplateType validates that only one template type is defined
func validateTemplateType(tmpl *wfv1.Template) error {
	numTypes := 0
	for _, tmplType := range []interface{}{tmpl.TemplateRef, tmpl.Container, tmpl.Steps, tmpl.Script, tmpl.Resource, tmpl.DAG, tmpl.Suspend} {
		if !reflect.ValueOf(tmplType).IsNil() {
			numTypes++
		}
	}
	if tmpl.Template != "" {
		numTypes++
	}
	switch numTypes {
	case 0:
		return errors.Errorf(errors.CodeBadRequest, "templates.%s template type unspecified. choose one of: container, steps, script, resource, dag, suspend, template, template ref", tmpl.Name)
	case 1:
	default:
		return errors.Errorf(errors.CodeBadRequest, "templates.%s multiple template types specified. choose one of: container, steps, script, resource, dag, suspend, template, template ref", tmpl.Name)
	}
	return nil
}

func validateInputs(tmpl *wfv1.Template, extraScope map[string]interface{}) (map[string]interface{}, error) {
	err := validateWorkflowFieldNames(tmpl.Inputs.Parameters)
	if err != nil {
		return nil, errors.Errorf(errors.CodeBadRequest, "templates.%s.inputs.parameters%s", tmpl.Name, err.Error())
	}
	err = validateWorkflowFieldNames(tmpl.Inputs.Artifacts)
	if err != nil {
		return nil, errors.Errorf(errors.CodeBadRequest, "templates.%s.inputs.artifacts%s", tmpl.Name, err.Error())
	}
	scope := make(map[string]interface{})
	for name, value := range extraScope {
		scope[name] = value
	}
	for _, param := range tmpl.Inputs.Parameters {
		scope[fmt.Sprintf("inputs.parameters.%s", param.Name)] = true
	}

	for _, art := range tmpl.Inputs.Artifacts {
		artRef := fmt.Sprintf("inputs.artifacts.%s", art.Name)
		scope[artRef] = true
		if tmpl.IsLeaf() {
			if art.Path == "" {
				return nil, errors.Errorf(errors.CodeBadRequest, "templates.%s.%s.path not specified", tmpl.Name, artRef)
			}
			scope[fmt.Sprintf("inputs.artifacts.%s.path", art.Name)] = true
		} else {
			if art.Path != "" {
				return nil, errors.Errorf(errors.CodeBadRequest, "templates.%s.%s.path only valid in container/script templates", tmpl.Name, artRef)
			}
		}
		if art.From != "" {
			return nil, errors.Errorf(errors.CodeBadRequest, "templates.%s.%s.from not valid in inputs", tmpl.Name, artRef)
		}
		errPrefix := fmt.Sprintf("templates.%s.%s", tmpl.Name, artRef)
		err = validateArtifactLocation(errPrefix, art.ArtifactLocation)
		if err != nil {
			return nil, err
		}
	}
	return scope, nil
}

func validateArtifactLocation(errPrefix string, art wfv1.ArtifactLocation) error {
	if art.Git != nil {
		if art.Git.Repo == "" {
			return errors.Errorf(errors.CodeBadRequest, "%s.git.repo is required", errPrefix)
		}
	}
	if art.HDFS != nil {
		err := hdfs.ValidateArtifact(fmt.Sprintf("%s.hdfs", errPrefix), art.HDFS)
		if err != nil {
			return err
		}
	}
	// TODO: validate other artifact locations
	return nil
}

// resolveAllVariables is a helper to ensure all {{variables}} are resolveable from current scope
func resolveAllVariables(scope map[string]interface{}, tmplStr string) error {
	var unresolvedErr error
	_, allowAllItemRefs := scope[anyItemMagicValue] // 'item.*' is a magic placeholder value set by addItemsToScope
	fstTmpl := fasttemplate.New(tmplStr, "{{", "}}")

	fstTmpl.ExecuteFuncString(func(w io.Writer, tag string) (int, error) {

		// Skip the custom variable references
		if !checkValidWorkflowVariablePrefix(tag) {
			return 0, nil
		}
		_, ok := scope[tag]
		if !ok && unresolvedErr == nil {
			if (tag == "item" || strings.HasPrefix(tag, "item.")) && allowAllItemRefs {
				// we are *probably* referencing a undetermined item using withParam
				// NOTE: this is far from foolproof.
			} else if strings.HasPrefix(tag, common.GlobalVarWorkflowCreationTimestamp) {
			} else {
				unresolvedErr = fmt.Errorf("failed to resolve {{%s}}", tag)
			}
		}
		return 0, nil
	})
	return unresolvedErr
}

// checkValidWorkflowVariablePrefix is a helper methood check variable starts workflow root elements
func checkValidWorkflowVariablePrefix(tag string) bool {
	for _, rootTag := range common.GlobalVarValidWorkflowVariablePrefix {
		if strings.HasPrefix(tag, rootTag) {
			return true
		}
	}
	return false
}

func validateNonLeaf(tmpl *wfv1.Template) error {
	if tmpl.ActiveDeadlineSeconds != nil {
		return errors.Errorf(errors.CodeBadRequest, "templates.%s.activeDeadlineSeconds is only valid for leaf templates", tmpl.Name)
	}
	if tmpl.RetryStrategy != nil {
		return errors.Errorf(errors.CodeBadRequest, "templates.%s.retryStrategy is only valid for container templates", tmpl.Name)
	}
	return nil
}

func validateLeaf(scope map[string]interface{}, tmpl *wfv1.Template) error {
	tmplBytes, err := json.Marshal(tmpl)
	if err != nil {
		return errors.InternalWrapError(err)
	}
	err = resolveAllVariables(scope, string(tmplBytes))
	if err != nil {
		return errors.Errorf(errors.CodeBadRequest, "templates.%s: %s", tmpl.Name, err.Error())
	}
	if tmpl.Container != nil {
		// Ensure there are no collisions with volume mountPaths and artifact load paths
		mountPaths := make(map[string]string)
		for i, volMount := range tmpl.Container.VolumeMounts {
			if prev, ok := mountPaths[volMount.MountPath]; ok {
				return errors.Errorf(errors.CodeBadRequest, "templates.%s.container.volumeMounts[%d].mountPath '%s' already mounted in %s", tmpl.Name, i, volMount.MountPath, prev)
			}
			mountPaths[volMount.MountPath] = fmt.Sprintf("container.volumeMounts.%s", volMount.Name)
		}
		for i, art := range tmpl.Inputs.Artifacts {
			if prev, ok := mountPaths[art.Path]; ok {
				return errors.Errorf(errors.CodeBadRequest, "templates.%s.inputs.artifacts[%d].path '%s' already mounted in %s", tmpl.Name, i, art.Path, prev)
			}
			mountPaths[art.Path] = fmt.Sprintf("inputs.artifacts.%s", art.Name)
		}
	}
	if tmpl.Resource != nil {
		switch tmpl.Resource.Action {
		case "get", "create", "apply", "delete", "replace", "patch":
			// OK
		default:
			return errors.Errorf(errors.CodeBadRequest, "templates.%s.resource.action must be either get, create, apply, delete or replace", tmpl.Name)
		}
		// Try to unmarshal the given manifest.
		obj := unstructured.Unstructured{}
		err := yaml.Unmarshal([]byte(tmpl.Resource.Manifest), &obj)
		if err != nil {
			return errors.Errorf(errors.CodeBadRequest, "templates.%s.resource.manifest must be a valid yaml", tmpl.Name)
		}
	}
	if tmpl.ActiveDeadlineSeconds != nil {
		if *tmpl.ActiveDeadlineSeconds <= 0 {
			return errors.Errorf(errors.CodeBadRequest, "templates.%s.activeDeadlineSeconds must be a positive integer > 0", tmpl.Name)
		}
	}
	if tmpl.Parallelism != nil {
		return errors.Errorf(errors.CodeBadRequest, "templates.%s.parallelism is only valid for steps and dag templates", tmpl.Name)
	}
	return nil
}

func validateArguments(prefix string, arguments wfv1.Arguments) error {
	err := validateArgumentsFieldNames(prefix, arguments)
	if err != nil {
		return err
	}
	return validateArgumentsValues(prefix, arguments)
}

func validateArgumentsFieldNames(prefix string, arguments wfv1.Arguments) error {
	fieldToSlices := map[string]interface{}{
		"parameters": arguments.Parameters,
		"artifacts":  arguments.Artifacts,
	}
	for fieldName, lst := range fieldToSlices {
		err := validateWorkflowFieldNames(lst)
		if err != nil {
			return errors.Errorf(errors.CodeBadRequest, "%s%s%s", prefix, fieldName, err.Error())
		}
	}
	return nil
}

// validateArgumentsValues ensures that all arguments have parameter values or artifact locations
func validateArgumentsValues(prefix string, arguments wfv1.Arguments) error {
	for _, param := range arguments.Parameters {
		if param.Value == nil {
			return errors.Errorf(errors.CodeBadRequest, "%s%s.value is required", prefix, param.Name)
		}
	}
	for _, art := range arguments.Artifacts {
		if art.From == "" && !art.HasLocation() {
			return errors.Errorf(errors.CodeBadRequest, "%s%s.from or artifact location is required", prefix, art.Name)
		}
	}
	return nil
}

func (ctx *templateValidationCtx) validateSteps(scope map[string]interface{}, tmplCtx *templateresolution.Context, tmpl *wfv1.Template) error {
	err := validateNonLeaf(tmpl)
	if err != nil {
		return err
	}
	stepNames := make(map[string]bool)
	resolvedTemplates := make(map[string]*wfv1.Template)
	for i, stepGroup := range tmpl.Steps {
		for _, step := range stepGroup {
			if step.Name == "" {
				return errors.Errorf(errors.CodeBadRequest, "templates.%s.steps[%d].name is required", tmpl.Name, i)
			}
			_, ok := stepNames[step.Name]
			if ok {
				return errors.Errorf(errors.CodeBadRequest, "templates.%s.steps[%d].name '%s' is not unique", tmpl.Name, i, step.Name)
			}
			if errs := isValidWorkflowFieldName(step.Name); len(errs) != 0 {
				return errors.Errorf(errors.CodeBadRequest, "templates.%s.steps[%d].name '%s' is invalid: %s", tmpl.Name, i, step.Name, strings.Join(errs, ";"))
			}
			stepNames[step.Name] = true
			prefix := fmt.Sprintf("steps.%s", step.Name)
			err := addItemsToScope(prefix, step.WithItems, step.WithParam, step.WithSequence, scope)
			if err != nil {
				return errors.Errorf(errors.CodeBadRequest, "templates.%s.steps[%d].%s %s", tmpl.Name, i, step.Name, err.Error())
			}
			stepBytes, err := json.Marshal(stepGroup)
			if err != nil {
				return errors.InternalWrapError(err)
			}
			err = resolveAllVariables(scope, string(stepBytes))
			if err != nil {
				return errors.Errorf(errors.CodeBadRequest, "templates.%s.steps[%d].%s %s", tmpl.Name, i, step.Name, err.Error())
			}
			err = validateArguments(fmt.Sprintf("templates.%s.steps[%d].%s.arguments.", tmpl.Name, i, step.Name), step.Arguments)
			if err != nil {
				return err
			}
<<<<<<< HEAD
			resolvedTmpl, err := ctx.validateTemplateHolder(&step, tmplCtx, &step.Arguments)
=======
			err = ctx.validateTemplate(childTmpl, step.Arguments, scope)
>>>>>>> d82de881
			if err != nil {
				return errors.Errorf(errors.CodeBadRequest, "templates.%s.steps[%d].%s %s", tmpl.Name, i, step.Name, err.Error())
			}
			resolvedTemplates[step.Name] = resolvedTmpl
		}
		for _, step := range stepGroup {
			aggregate := len(step.WithItems) > 0 || step.WithParam != ""
			resolvedTmpl := resolvedTemplates[step.Name]
			ctx.addOutputsToScope(resolvedTmpl, fmt.Sprintf("steps.%s", step.Name), scope, aggregate)
		}
	}
	return nil
}

func addItemsToScope(prefix string, withItems []wfv1.Item, withParam string, withSequence *wfv1.Sequence, scope map[string]interface{}) error {
	defined := 0
	if len(withItems) > 0 {
		defined++
	}
	if withParam != "" {
		defined++
	}
	if withSequence != nil {
		defined++
	}
	if defined > 1 {
		return fmt.Errorf("only one of withItems, withParam, withSequence can be specified")
	}
	if len(withItems) > 0 {
		for i := range withItems {
			switch val := withItems[i].Value.(type) {
			case string, int, int32, int64, float32, float64, bool:
				scope["item"] = true
			case map[string]interface{}:
				for itemKey := range val {
					scope[fmt.Sprintf("item.%s", itemKey)] = true
				}
			default:
				return fmt.Errorf("unsupported withItems type: %v", val)
			}
		}
	} else if withParam != "" {
		scope["item"] = true
		// 'item.*' is magic placeholder value which resolveAllVariables() will look for
		// when considering if all variables are resolveable.
		scope[anyItemMagicValue] = true
	} else if withSequence != nil {
		if withSequence.Count != "" && withSequence.End != "" {
			return errors.New(errors.CodeBadRequest, "only one of count or end can be defined in withSequence")
		}
		scope["item"] = true
	}
	return nil
}

func (ctx *templateValidationCtx) addOutputsToScope(tmpl *wfv1.Template, prefix string, scope map[string]interface{}, aggregate bool) {
	if tmpl.Daemon != nil && *tmpl.Daemon {
		scope[fmt.Sprintf("%s.ip", prefix)] = true
	}
	if tmpl.Script != nil {
		scope[fmt.Sprintf("%s.outputs.result", prefix)] = true
	}
	for _, param := range tmpl.Outputs.Parameters {
		scope[fmt.Sprintf("%s.outputs.parameters.%s", prefix, param.Name)] = true
		if param.GlobalName != "" && !isParameter(param.GlobalName) {
			globalParamName := fmt.Sprintf("workflow.outputs.parameters.%s", param.GlobalName)
			scope[globalParamName] = true
			ctx.globalParams[globalParamName] = placeholderValue
		}
	}
	for _, art := range tmpl.Outputs.Artifacts {
		scope[fmt.Sprintf("%s.outputs.artifacts.%s", prefix, art.Name)] = true
		if art.GlobalName != "" && !isParameter(art.GlobalName) {
			globalArtName := fmt.Sprintf("workflow.outputs.artifacts.%s", art.GlobalName)
			scope[globalArtName] = true
			ctx.globalParams[globalArtName] = placeholderValue
		}
	}
	if aggregate {
		switch tmpl.GetType() {
		case wfv1.TemplateTypeScript:
			scope[fmt.Sprintf("%s.outputs.result", prefix)] = true
		default:
			scope[fmt.Sprintf("%s.outputs.parameters", prefix)] = true
		}
	}
}

func validateOutputs(scope map[string]interface{}, tmpl *wfv1.Template) error {
	err := validateWorkflowFieldNames(tmpl.Outputs.Parameters)
	if err != nil {
		return errors.Errorf(errors.CodeBadRequest, "templates.%s.outputs.parameters %s", tmpl.Name, err.Error())
	}
	err = validateWorkflowFieldNames(tmpl.Outputs.Artifacts)
	if err != nil {
		return errors.Errorf(errors.CodeBadRequest, "templates.%s.outputs.artifacts %s", tmpl.Name, err.Error())
	}
	outputBytes, err := json.Marshal(tmpl.Outputs)
	if err != nil {
		return errors.InternalWrapError(err)
	}
	err = resolveAllVariables(scope, string(outputBytes))
	if err != nil {
		return errors.Errorf(errors.CodeBadRequest, "templates.%s.outputs %s", tmpl.Name, err.Error())
	}

	for _, art := range tmpl.Outputs.Artifacts {
		artRef := fmt.Sprintf("outputs.artifacts.%s", art.Name)
		if tmpl.IsLeaf() {
			if art.Path == "" {
				return errors.Errorf(errors.CodeBadRequest, "templates.%s.%s.path not specified", tmpl.Name, artRef)
			}
		} else {
			if art.Path != "" {
				return errors.Errorf(errors.CodeBadRequest, "templates.%s.%s.path only valid in container/script templates", tmpl.Name, artRef)
			}
		}
		if art.GlobalName != "" && !isParameter(art.GlobalName) {
			errs := isValidParamOrArtifactName(art.GlobalName)
			if len(errs) > 0 {
				return errors.Errorf(errors.CodeBadRequest, "templates.%s.%s.globalName: %s", tmpl.Name, artRef, errs[0])
			}
		}
	}
	for _, param := range tmpl.Outputs.Parameters {
		paramRef := fmt.Sprintf("templates.%s.outputs.parameters.%s", tmpl.Name, param.Name)
		err = validateOutputParameter(paramRef, &param)
		if err != nil {
			return err
		}
		if param.ValueFrom != nil {
			tmplType := tmpl.GetType()
			switch tmplType {
			case wfv1.TemplateTypeContainer, wfv1.TemplateTypeScript:
				if param.ValueFrom.Path == "" {
					return errors.Errorf(errors.CodeBadRequest, "%s.path must be specified for %s templates", paramRef, tmplType)
				}
			case wfv1.TemplateTypeResource:
				if param.ValueFrom.JQFilter == "" && param.ValueFrom.JSONPath == "" {
					return errors.Errorf(errors.CodeBadRequest, "%s .jqFilter or jsonPath must be specified for %s templates", paramRef, tmplType)
				}
			case wfv1.TemplateTypeDAG, wfv1.TemplateTypeSteps:
				if param.ValueFrom.Parameter == "" {
					return errors.Errorf(errors.CodeBadRequest, "%s.parameter must be specified for %s templates", paramRef, tmplType)
				}
			}
		}
		if param.GlobalName != "" && !isParameter(param.GlobalName) {
			errs := isValidParamOrArtifactName(param.GlobalName)
			if len(errs) > 0 {
				return errors.Errorf(errors.CodeBadRequest, "%s.globalName: %s", paramRef, errs[0])
			}
		}
	}
	return nil
}

// validateBaseImageOutputs detects if the template contains an output from
func (ctx *templateValidationCtx) validateBaseImageOutputs(tmpl *wfv1.Template) error {
	switch ctx.ContainerRuntimeExecutor {
	case "", common.ContainerRuntimeExecutorDocker:
		// docker executor supports all modes of artifact outputs
	case common.ContainerRuntimeExecutorPNS:
		// pns supports copying from the base image, but only if there is no volume mount underneath it
		errMsg := "pns executor does not support outputs from base image layer with volume mounts. must use emptyDir"
		for _, out := range tmpl.Outputs.Artifacts {
			if common.FindOverlappingVolume(tmpl, out.Path) == nil {
				// output is in the base image layer. need to verify there are no volume mounts under it
				if tmpl.Container != nil {
					for _, volMnt := range tmpl.Container.VolumeMounts {
						if strings.HasPrefix(volMnt.MountPath, out.Path+"/") {
							return errors.Errorf(errors.CodeBadRequest, "templates.%s.outputs.artifacts.%s: %s", tmpl.Name, out.Name, errMsg)
						}
					}

				}
				if tmpl.Script != nil {
					for _, volMnt := range tmpl.Container.VolumeMounts {
						if strings.HasPrefix(volMnt.MountPath, out.Path+"/") {
							return errors.Errorf(errors.CodeBadRequest, "templates.%s.outputs.artifacts.%s: %s", tmpl.Name, out.Name, errMsg)
						}
					}
				}
			}
		}
	case common.ContainerRuntimeExecutorK8sAPI, common.ContainerRuntimeExecutorKubelet:
		// for kubelet/k8s fail validation if we detect artifact is copied from base image layer
		errMsg := fmt.Sprintf("%s executor does not support outputs from base image layer. must use emptyDir", ctx.ContainerRuntimeExecutor)
		for _, out := range tmpl.Outputs.Artifacts {
			if common.FindOverlappingVolume(tmpl, out.Path) == nil {
				return errors.Errorf(errors.CodeBadRequest, "templates.%s.outputs.artifacts.%s: %s", tmpl.Name, out.Name, errMsg)
			}
		}
		for _, out := range tmpl.Outputs.Parameters {
			if out.ValueFrom != nil && common.FindOverlappingVolume(tmpl, out.ValueFrom.Path) == nil {
				return errors.Errorf(errors.CodeBadRequest, "templates.%s.outputs.parameters.%s: %s", tmpl.Name, out.Name, errMsg)
			}
		}
	}
	return nil
}

// validateOutputParameter verifies that only one of valueFrom is defined in an output
func validateOutputParameter(paramRef string, param *wfv1.Parameter) error {
	if param.ValueFrom != nil && param.Value != nil {
		return errors.Errorf(errors.CodeBadRequest, "%s has both valueFrom and value specified. Choose one.", paramRef)
	}
	if param.Value != nil {
		return nil
	}
	if param.ValueFrom == nil {
		return errors.Errorf(errors.CodeBadRequest, "%s does not have valueFrom or value specified", paramRef)
	}
	paramTypes := 0
	for _, value := range []string{param.ValueFrom.Path, param.ValueFrom.JQFilter, param.ValueFrom.JSONPath, param.ValueFrom.Parameter} {
		if value != "" {
			paramTypes++
		}
	}
	switch paramTypes {
	case 0:
		return errors.New(errors.CodeBadRequest, "valueFrom type unspecified. choose one of: path, jqFilter, jsonPath, parameter")
	case 1:
	default:
		return errors.New(errors.CodeBadRequest, "multiple valueFrom types specified. choose one of: path, jqFilter, jsonPath, parameter")
	}
	return nil
}

// validateWorkflowFieldNames accepts a slice of structs and
// verifies that the Name field of the structs are:
// * unique
// * non-empty
// * matches matches our regex requirements
func validateWorkflowFieldNames(slice interface{}) error {
	s := reflect.ValueOf(slice)
	if s.Kind() != reflect.Slice {
		return errors.InternalErrorf("validateWorkflowFieldNames given a non-slice type")
	}
	items := make([]interface{}, s.Len())
	for i := 0; i < s.Len(); i++ {
		items[i] = s.Index(i).Interface()
	}
	names := make(map[string]bool)
	getNameFieldValue := func(val interface{}) (string, error) {
		s := reflect.ValueOf(val)
		for i := 0; i < s.NumField(); i++ {
			typeField := s.Type().Field(i)
			if typeField.Name == "Name" {
				return s.Field(i).String(), nil
			}
		}
		return "", errors.InternalError("No 'Name' field in struct")
	}

	for i, item := range items {
		name, err := getNameFieldValue(item)
		if err != nil {
			return err
		}
		if name == "" {
			return errors.Errorf(errors.CodeBadRequest, "[%d].name is required", i)
		}
		var errs []string
		t := reflect.TypeOf(item)
		if t == reflect.TypeOf(wfv1.Parameter{}) || t == reflect.TypeOf(wfv1.Artifact{}) {
			errs = isValidParamOrArtifactName(name)
		} else {
			errs = isValidWorkflowFieldName(name)
		}
		if len(errs) != 0 {
			return errors.Errorf(errors.CodeBadRequest, "[%d].name: '%s' is invalid: %s", i, name, strings.Join(errs, ";"))
		}
		_, ok := names[name]
		if ok {
			return errors.Errorf(errors.CodeBadRequest, "[%d].name '%s' is not unique", i, name)
		}
		names[name] = true
	}
	return nil
}

func (ctx *templateValidationCtx) validateDAG(scope map[string]interface{}, tmplCtx *templateresolution.Context, tmpl *wfv1.Template) error {
	err := validateNonLeaf(tmpl)
	if err != nil {
		return err
	}
	err = validateWorkflowFieldNames(tmpl.DAG.Tasks)
	if err != nil {
		return errors.Errorf(errors.CodeBadRequest, "templates.%s.tasks%s", tmpl.Name, err.Error())
	}
	nameToTask := make(map[string]wfv1.DAGTask)
	for _, task := range tmpl.DAG.Tasks {
		nameToTask[task.Name] = task
	}
	resolvedTemplates := make(map[string]*wfv1.Template)

	// Verify dependencies for all tasks can be resolved as well as template names
	for _, task := range tmpl.DAG.Tasks {
		resolvedTmpl, err := ctx.validateTemplateHolder(&task, tmplCtx, &FakeArguments{})
		if err != nil {
			return errors.Errorf(errors.CodeBadRequest, "templates.%s.tasks.%s %s", tmpl.Name, task.Name, err.Error())
		}
		resolvedTemplates[task.Name] = resolvedTmpl
		dupDependencies := make(map[string]bool)
		for j, depName := range task.Dependencies {
			if _, ok := dupDependencies[depName]; ok {
				return errors.Errorf(errors.CodeBadRequest,
					"templates.%s.tasks.%s.dependencies[%d] dependency '%s' duplicated",
					tmpl.Name, task.Name, j, depName)
			}
			dupDependencies[depName] = true
			if _, ok := nameToTask[depName]; !ok {
				return errors.Errorf(errors.CodeBadRequest,
					"templates.%s.tasks.%s.dependencies[%d] dependency '%s' not defined",
					tmpl.Name, task.Name, j, depName)
			}
		}
	}

	if err = verifyNoCycles(tmpl, nameToTask); err != nil {
		return err
	}

	err = resolveAllVariables(scope, tmpl.DAG.Target)
	if err != nil {
		return errors.Errorf(errors.CodeBadRequest, "templates.%s.targets %s", tmpl.Name, err.Error())
	}
	if err = validateDAGTargets(tmpl, nameToTask); err != nil {
		return err
	}

	for _, task := range tmpl.DAG.Tasks {
		resolvedTmpl := resolvedTemplates[task.Name]
		// add all tasks outputs to scope so that a nested DAGs can have outputs
		prefix := fmt.Sprintf("tasks.%s", task.Name)
		ctx.addOutputsToScope(resolvedTmpl, prefix, scope, false)
		taskBytes, err := json.Marshal(task)
		if err != nil {
			return errors.InternalWrapError(err)
		}
		taskScope := make(map[string]interface{})
		for k, v := range scope {
			taskScope[k] = v
		}
		ancestry := common.GetTaskAncestry(nil, task.Name, tmpl.DAG.Tasks)
		for _, ancestor := range ancestry {
			ancestorTask := nameToTask[ancestor]
			resolvedTmpl := resolvedTemplates[ancestor]
			ancestorPrefix := fmt.Sprintf("tasks.%s", ancestor)
			aggregate := len(ancestorTask.WithItems) > 0 || ancestorTask.WithParam != ""
			ctx.addOutputsToScope(resolvedTmpl, ancestorPrefix, taskScope, aggregate)
		}
		err = addItemsToScope(prefix, task.WithItems, task.WithParam, task.WithSequence, taskScope)
		if err != nil {
			return errors.Errorf(errors.CodeBadRequest, "templates.%s.tasks.%s %s", tmpl.Name, task.Name, err.Error())
		}
		err = resolveAllVariables(taskScope, string(taskBytes))
		if err != nil {
			return errors.Errorf(errors.CodeBadRequest, "templates.%s.tasks.%s %s", tmpl.Name, task.Name, err.Error())
		}
		err = validateArguments(fmt.Sprintf("templates.%s.tasks.%s.arguments.", tmpl.Name, task.Name), task.Arguments)
		if err != nil {
			return err
		}
<<<<<<< HEAD
		// Validate the template again with actual arguments.
		_, err = ctx.validateTemplateHolder(&task, tmplCtx, &task.Arguments)
=======
		taskTmpl := ctx.wf.GetTemplate(task.Template)
		err = ctx.validateTemplate(taskTmpl, task.Arguments, scope)
>>>>>>> d82de881
		if err != nil {
			return errors.Errorf(errors.CodeBadRequest, "templates.%s.tasks.%s %s", tmpl.Name, task.Name, err.Error())
		}
	}

	return nil
}

func validateDAGTargets(tmpl *wfv1.Template, nameToTask map[string]wfv1.DAGTask) error {
	if tmpl.DAG.Target == "" {
		return nil
	}
	for _, targetName := range strings.Split(tmpl.DAG.Target, " ") {
		if isParameter(targetName) {
			continue
		}
		if _, ok := nameToTask[targetName]; !ok {
			return errors.Errorf(errors.CodeBadRequest, "templates.%s.targets: target '%s' is not defined", tmpl.Name, targetName)
		}
	}
	return nil
}

// verifyNoCycles verifies there are no cycles in the DAG graph
func verifyNoCycles(tmpl *wfv1.Template, nameToTask map[string]wfv1.DAGTask) error {
	visited := make(map[string]bool)
	var noCyclesHelper func(taskName string, cycle []string) error
	noCyclesHelper = func(taskName string, cycle []string) error {
		if _, ok := visited[taskName]; ok {
			return nil
		}
		task := nameToTask[taskName]
		for _, depName := range task.Dependencies {
			for _, name := range cycle {
				if name == depName {
					return errors.Errorf(errors.CodeBadRequest,
						"templates.%s.tasks dependency cycle detected: %s->%s",
						tmpl.Name, strings.Join(cycle, "->"), name)
				}
			}
			cycle = append(cycle, depName)
			err := noCyclesHelper(depName, cycle)
			if err != nil {
				return err
			}
			cycle = cycle[0 : len(cycle)-1]
		}
		visited[taskName] = true
		return nil
	}

	for _, task := range tmpl.DAG.Tasks {
		err := noCyclesHelper(task.Name, []string{})
		if err != nil {
			return err
		}
	}
	return nil
}

var (
	// paramRegex matches a parameter. e.g. {{inputs.parameters.blah}}
	paramRegex               = regexp.MustCompile(`{{[-a-zA-Z0-9]+(\.[-a-zA-Z0-9_]+)*}}`)
	paramOrArtifactNameRegex = regexp.MustCompile(`^[-a-zA-Z0-9_]+[-a-zA-Z0-9_]*$`)
)

func isParameter(p string) bool {
	return paramRegex.MatchString(p)
}

func isValidParamOrArtifactName(p string) []string {
	var errs []string
	if !paramOrArtifactNameRegex.MatchString(p) {
		return append(errs, "Parameter/Artifact name must consist of alpha-numeric characters, '_' or '-' e.g. my_param_1, MY-PARAM-1")
	}
	return errs
}

func hasArguments(tmpl *wfv1.Template) bool {
	return len(tmpl.Arguments.Parameters) > 0 || len(tmpl.Arguments.Artifacts) > 0
}

const (
	workflowFieldNameFmt    string = "[a-zA-Z0-9][-a-zA-Z0-9]*"
	workflowFieldNameErrMsg string = "name must consist of alpha-numeric characters or '-', and must start with an alpha-numeric character"
	workflowFieldMaxLength  int    = 128
)

var workflowFieldNameRegexp = regexp.MustCompile("^" + workflowFieldNameFmt + "$")

// isValidWorkflowFieldName : workflow field name must consist of alpha-numeric characters or '-', and must start with an alpha-numeric character
func isValidWorkflowFieldName(name string) []string {
	var errs []string
	if len(name) > workflowFieldMaxLength {
		errs = append(errs, apivalidation.MaxLenError(workflowFieldMaxLength))
	}
	if !workflowFieldNameRegexp.MatchString(name) {
		msg := workflowFieldNameErrMsg + " (e.g. My-name1-2, 123-NAME)"
		errs = append(errs, msg)
	}
	return errs
}

func getTemplateID(tmpl *wfv1.Template) string {
	return fmt.Sprintf("%s %v", tmpl.Name, tmpl.TemplateRef)
}<|MERGE_RESOLUTION|>--- conflicted
+++ resolved
@@ -102,14 +102,7 @@
 	if err != nil {
 		return err
 	}
-<<<<<<< HEAD
 	for _, param := range wf.Spec.Arguments.Parameters {
-		ctx.globalParams["workflow.parameters."+param.Name] = placeholderValue
-=======
-	ctx.globalParams[common.GlobalVarWorkflowName] = placeholderValue
-	ctx.globalParams[common.GlobalVarWorkflowNamespace] = placeholderValue
-	ctx.globalParams[common.GlobalVarWorkflowUID] = placeholderValue
-	for _, param := range ctx.wf.Spec.Arguments.Parameters {
 		if param.Name != "" {
 			if param.Value != nil {
 				ctx.globalParams["workflow.parameters."+param.Name] = *param.Value
@@ -117,7 +110,6 @@
 				ctx.globalParams["workflow.parameters."+param.Name] = placeholderValue
 			}
 		}
->>>>>>> d82de881
 	}
 
 	for k := range wf.ObjectMeta.Annotations {
@@ -130,33 +122,21 @@
 	if wf.Spec.Entrypoint == "" {
 		return errors.New(errors.CodeBadRequest, "spec.entrypoint is required")
 	}
-<<<<<<< HEAD
-	_, err = ctx.validateTemplateHolder(&wfv1.Template{Template: wf.Spec.Entrypoint}, tmplCtx, &wf.Spec.Arguments)
-=======
-	entryTmpl := ctx.wf.GetTemplate(ctx.wf.Spec.Entrypoint)
-	if entryTmpl == nil {
-		return errors.Errorf(errors.CodeBadRequest, "spec.entrypoint template '%s' undefined", ctx.wf.Spec.Entrypoint)
-	}
-	err = ctx.validateTemplate(entryTmpl, ctx.wf.Spec.Arguments, map[string]interface{}{})
->>>>>>> d82de881
+	_, err = ctx.validateTemplateHolder(&wfv1.Template{Template: wf.Spec.Entrypoint}, tmplCtx, &wf.Spec.Arguments, map[string]interface{}{})
 	if err != nil {
 		return errors.Errorf(errors.CodeBadRequest, "spec.entrypoint %s", err.Error())
 	}
 	if wf.Spec.OnExit != "" {
 		// now when validating onExit, {{workflow.status}} is now available as a global
 		ctx.globalParams[common.GlobalVarWorkflowStatus] = placeholderValue
-<<<<<<< HEAD
-		_, err = ctx.validateTemplateHolder(&wfv1.Template{Template: wf.Spec.OnExit}, tmplCtx, &wf.Spec.Arguments)
-=======
-		err = ctx.validateTemplate(exitTmpl, ctx.wf.Spec.Arguments, map[string]interface{}{})
->>>>>>> d82de881
+		_, err = ctx.validateTemplateHolder(&wfv1.Template{Template: wf.Spec.OnExit}, tmplCtx, &wf.Spec.Arguments, map[string]interface{}{})
 		if err != nil {
 			return errors.Errorf(errors.CodeBadRequest, "spec.onExit %s", err.Error())
 		}
 	}
 	// Check if all templates can be resolved.
 	for _, template := range wf.Spec.Templates {
-		_, err := ctx.validateTemplateHolder(&wfv1.Template{Template: template.Name}, tmplCtx, &FakeArguments{})
+		_, err := ctx.validateTemplateHolder(&wfv1.Template{Template: template.Name}, tmplCtx, &FakeArguments{}, map[string]interface{}{})
 		if err != nil {
 			return errors.Errorf(errors.CodeBadRequest, "templates.%s %s", template.Name, err.Error())
 		}
@@ -174,7 +154,7 @@
 
 	// Check if all templates can be resolved.
 	for _, template := range wftmpl.Spec.Templates {
-		_, err := ctx.validateTemplateHolder(&wfv1.Template{Template: template.Name}, tmplCtx, &FakeArguments{})
+		_, err := ctx.validateTemplateHolder(&wfv1.Template{Template: template.Name}, tmplCtx, &FakeArguments{}, map[string]interface{}{})
 		if err != nil {
 			return errors.Errorf(errors.CodeBadRequest, "templates.%s %s", template.Name, err.Error())
 		}
@@ -182,14 +162,9 @@
 	return nil
 }
 
-<<<<<<< HEAD
-func (ctx *templateValidationCtx) validateTemplate(tmpl *wfv1.Template, tmplCtx *templateresolution.Context, args wfv1.ArgumentsProvider) error {
+func (ctx *templateValidationCtx) validateTemplate(tmpl *wfv1.Template, tmplCtx *templateresolution.Context, args wfv1.ArgumentsProvider, extraScope map[string]interface{}) error {
 	tmplID := getTemplateID(tmpl)
 	_, ok := ctx.results[tmplID]
-=======
-func (ctx *wfValidationCtx) validateTemplate(tmpl *wfv1.Template, args wfv1.Arguments, extraScope map[string]interface{}) error {
-	_, ok := ctx.results[tmpl.Name]
->>>>>>> d82de881
 	if ok {
 		// we already processed this template
 		return nil
@@ -203,12 +178,8 @@
 	if err := validateTemplateType(tmpl); err != nil {
 		return err
 	}
-<<<<<<< HEAD
-
-	scope, err := validateInputs(tmpl)
-=======
+
 	scope, err := validateInputs(tmpl, extraScope)
->>>>>>> d82de881
 	if err != nil {
 		return err
 	}
@@ -239,15 +210,9 @@
 	}
 	switch newTmpl.GetType() {
 	case wfv1.TemplateTypeSteps:
-<<<<<<< HEAD
-		err = ctx.validateSteps(scope, tmplCtx, tmpl)
+		err = ctx.validateSteps(scope, tmplCtx, newTmpl)
 	case wfv1.TemplateTypeDAG:
-		err = ctx.validateDAG(scope, tmplCtx, tmpl)
-=======
-		err = ctx.validateSteps(scope, newTmpl)
-	case wfv1.TemplateTypeDAG:
-		err = ctx.validateDAG(scope, newTmpl)
->>>>>>> d82de881
+		err = ctx.validateDAG(scope, tmplCtx, newTmpl)
 	default:
 		err = validateLeaf(scope, newTmpl)
 	}
@@ -262,14 +227,9 @@
 	if err != nil {
 		return err
 	}
-<<<<<<< HEAD
-	if tmpl.ArchiveLocation != nil {
-		errPrefix := fmt.Sprintf("templates.%s.archiveLocation", tmpl.Name)
-		err = validateArtifactLocation(errPrefix, *tmpl.ArchiveLocation)
-=======
 	if newTmpl.ArchiveLocation != nil {
-		err = validateArtifactLocation("templates.archiveLocation", *newTmpl.ArchiveLocation)
->>>>>>> d82de881
+		errPrefix := fmt.Sprintf("templates.%s.archiveLocation", newTmpl.Name)
+		err = validateArtifactLocation(errPrefix, *newTmpl.ArchiveLocation)
 		if err != nil {
 			return err
 		}
@@ -278,7 +238,7 @@
 }
 
 // validateTemplateHolder validates a template holder and returns the validated template.
-func (ctx *templateValidationCtx) validateTemplateHolder(tmplHolder wfv1.TemplateHolder, tmplCtx *templateresolution.Context, args wfv1.ArgumentsProvider) (*wfv1.Template, error) {
+func (ctx *templateValidationCtx) validateTemplateHolder(tmplHolder wfv1.TemplateHolder, tmplCtx *templateresolution.Context, args wfv1.ArgumentsProvider, extraScope map[string]interface{}) (*wfv1.Template, error) {
 	tmplRef := tmplHolder.GetTemplateRef()
 	tmplName := tmplHolder.GetTemplateName()
 	if tmplRef != nil {
@@ -321,7 +281,7 @@
 		}
 		return nil, err
 	}
-	return tmpl, ctx.validateTemplate(tmpl, tmplCtx, args)
+	return tmpl, ctx.validateTemplate(tmpl, tmplCtx, args, extraScope)
 }
 
 // validateTemplateType validates that only one template type is defined
@@ -574,11 +534,7 @@
 			if err != nil {
 				return err
 			}
-<<<<<<< HEAD
-			resolvedTmpl, err := ctx.validateTemplateHolder(&step, tmplCtx, &step.Arguments)
-=======
-			err = ctx.validateTemplate(childTmpl, step.Arguments, scope)
->>>>>>> d82de881
+			resolvedTmpl, err := ctx.validateTemplateHolder(&step, tmplCtx, &step.Arguments, scope)
 			if err != nil {
 				return errors.Errorf(errors.CodeBadRequest, "templates.%s.steps[%d].%s %s", tmpl.Name, i, step.Name, err.Error())
 			}
@@ -878,7 +834,7 @@
 
 	// Verify dependencies for all tasks can be resolved as well as template names
 	for _, task := range tmpl.DAG.Tasks {
-		resolvedTmpl, err := ctx.validateTemplateHolder(&task, tmplCtx, &FakeArguments{})
+		resolvedTmpl, err := ctx.validateTemplateHolder(&task, tmplCtx, &FakeArguments{}, map[string]interface{}{})
 		if err != nil {
 			return errors.Errorf(errors.CodeBadRequest, "templates.%s.tasks.%s %s", tmpl.Name, task.Name, err.Error())
 		}
@@ -944,13 +900,8 @@
 		if err != nil {
 			return err
 		}
-<<<<<<< HEAD
 		// Validate the template again with actual arguments.
-		_, err = ctx.validateTemplateHolder(&task, tmplCtx, &task.Arguments)
-=======
-		taskTmpl := ctx.wf.GetTemplate(task.Template)
-		err = ctx.validateTemplate(taskTmpl, task.Arguments, scope)
->>>>>>> d82de881
+		_, err = ctx.validateTemplateHolder(&task, tmplCtx, &task.Arguments, scope)
 		if err != nil {
 			return errors.Errorf(errors.CodeBadRequest, "templates.%s.tasks.%s %s", tmpl.Name, task.Name, err.Error())
 		}

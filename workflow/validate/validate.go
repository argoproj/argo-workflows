--- conflicted
+++ resolved
@@ -434,30 +434,18 @@
 // validateTemplateType validates that only one template type is defined
 func validateTemplateType(tmpl *wfv1.Template) error {
 	numTypes := 0
-<<<<<<< HEAD
-	for _, tmplType := range []interface{}{tmpl.Container, tmpl.Steps, tmpl.Script, tmpl.Resource, tmpl.DAG, tmpl.Suspend, tmpl.HTTP, tmpl.Data} {
-=======
-	for _, tmplType := range []interface{}{tmpl.Container, tmpl.ContainerSet, tmpl.Steps, tmpl.Script, tmpl.Resource, tmpl.DAG, tmpl.Suspend, tmpl.Data} {
->>>>>>> 1c6775a0
+	for _, tmplType := range []interface{}{tmpl.Container, tmpl.ContainerSet, tmpl.Steps, tmpl.Script, tmpl.Resource, tmpl.DAG, tmpl.HTTP, tmpl.Suspend, tmpl.Data} {
 		if !reflect.ValueOf(tmplType).IsNil() {
 			numTypes++
 		}
 	}
 	switch numTypes {
 	case 0:
-<<<<<<< HEAD
-		return errors.Errorf(errors.CodeBadRequest, "templates.%s template type unspecified. choose one of: container, steps, script, resource, dag, http, suspend, template, template ref", tmpl.Name)
+		return errors.Errorf(errors.CodeBadRequest, "templates.%s template type unspecified. choose one of: container, containerSet, hsteps, script, resource, dag, http, suspend, template, template ref", tmpl.Name)
 	case 1:
 		// Do nothing
 	default:
-		return errors.Errorf(errors.CodeBadRequest, "templates.%s multiple template types specified. choose one of: container, steps, script, resource, dag, http, suspend, template, template ref", tmpl.Name)
-=======
-		return errors.Errorf(errors.CodeBadRequest, "templates.%s template type unspecified. choose one of: container, containerSet, steps, script, resource, dag, suspend, template, template ref", tmpl.Name)
-	case 1:
-		// Do nothing
-	default:
-		return errors.Errorf(errors.CodeBadRequest, "templates.%s multiple template types specified. choose one of: container, containerSet, steps, script, resource, dag, suspend, template, template ref", tmpl.Name)
->>>>>>> 1c6775a0
+		return errors.Errorf(errors.CodeBadRequest, "templates.%s multiple template types specified. choose one of: container, containerSet, steps, script, resource, dag, http, suspend, template, template ref", tmpl.Name)
 	}
 	return nil
 }

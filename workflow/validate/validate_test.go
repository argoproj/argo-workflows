package validate

import (
	"context"
	"strings"
	"testing"

	"github.com/stretchr/testify/assert"
	apierr "k8s.io/apimachinery/pkg/api/errors"
	metav1 "k8s.io/apimachinery/pkg/apis/meta/v1"

	wfv1 "github.com/argoproj/argo-workflows/v3/pkg/apis/workflow/v1alpha1"
	fakewfclientset "github.com/argoproj/argo-workflows/v3/pkg/client/clientset/versioned/fake"
	"github.com/argoproj/argo-workflows/v3/workflow/common"
	"github.com/argoproj/argo-workflows/v3/workflow/templateresolution"
)

var (
	wfClientset   = fakewfclientset.NewSimpleClientset()
	wftmplGetter  = templateresolution.WrapWorkflowTemplateInterface(wfClientset.ArgoprojV1alpha1().WorkflowTemplates(metav1.NamespaceDefault))
	cwftmplGetter = templateresolution.WrapClusterWorkflowTemplateInterface(wfClientset.ArgoprojV1alpha1().ClusterWorkflowTemplates())
)

func createWorkflowTemplate(yamlStr string) error {
	ctx := context.Background()
	wftmpl := unmarshalWftmpl(yamlStr)
	_, err := wfClientset.ArgoprojV1alpha1().WorkflowTemplates(metav1.NamespaceDefault).Create(ctx, wftmpl, metav1.CreateOptions{})
	if err != nil && apierr.IsAlreadyExists(err) {
		return nil
	}
	return err
}

// validate is a test helper to accept Workflow YAML as a string and return
// its validation result.
func validate(yamlStr string) (*wfv1.Conditions, error) {
	wf := unmarshalWf(yamlStr)
	return ValidateWorkflow(wftmplGetter, cwftmplGetter, wf, ValidateOpts{})
}

func validateWithOptions(yamlStr string, opts ValidateOpts) (*wfv1.Conditions, error) {
	wf := unmarshalWf(yamlStr)
	return ValidateWorkflow(wftmplGetter, cwftmplGetter, wf, opts)
}

// validateWorkflowTemplate is a test helper to accept WorkflowTemplate YAML as a string and return
// its validation result.
func validateWorkflowTemplate(yamlStr string, opts ValidateOpts) error {
	wftmpl := unmarshalWftmpl(yamlStr)
	_, err := ValidateWorkflowTemplate(wftmplGetter, cwftmplGetter, wftmpl, opts)
	return err
}

func unmarshalWf(yamlStr string) *wfv1.Workflow {
	var wf wfv1.Workflow
	wfv1.MustUnmarshal([]byte(yamlStr), &wf)
	return &wf
}

func unmarshalWftmpl(yamlStr string) *wfv1.WorkflowTemplate {
	var wftmpl wfv1.WorkflowTemplate
	wfv1.MustUnmarshal([]byte(yamlStr), &wftmpl)
	return &wftmpl
}

const invalidErr = "is invalid"

var dupTemplateNames = `
apiVersion: argoproj.io/v1alpha1
kind: Workflow
metadata:
  generateName: hello-world-
spec:
  entrypoint: whalesay
  templates:
  - name: whalesay
    container:
      image: docker/whalesay:latest
  - name: whalesay
    container:
      image: docker/whalesay:latest
`

var dupInputNames = `
apiVersion: argoproj.io/v1alpha1
kind: Workflow
metadata:
  generateName: hello-world-
spec:
  entrypoint: whalesay
  templates:
  - name: whalesay
    inputs:
      parameters:
      - name: dup
        value: "value"
      - name: dup
        value: "value"
    container:
      image: docker/whalesay:latest
`

var emptyName = `
apiVersion: argoproj.io/v1alpha1
kind: Workflow
metadata:
  generateName: hello-world-
spec:
  entrypoint: whalesay
  templates:
  - name: whalesay
    inputs:
      parameters:
      - name: ""
        value: "value"
    container:
      image: docker/whalesay:latest
`

func TestDuplicateOrEmptyNames(t *testing.T) {
	_, err := validate(dupTemplateNames)
	if assert.NotNil(t, err) {
		assert.Contains(t, err.Error(), "not unique")
	}
	_, err = validate(dupInputNames)
	if assert.NotNil(t, err) {
		assert.Contains(t, err.Error(), "not unique")
	}
	_, err = validate(emptyName)
	if assert.NotNil(t, err) {
		assert.Contains(t, err.Error(), "name is required")
	}
}

var unresolvedInput = `
apiVersion: argoproj.io/v1alpha1
kind: Workflow
metadata:
  generateName: hello-world-
spec:
  entrypoint: whalesay
  templates:
  - name: whalesay
    container:
      image: docker/whalesay:{{inputs.parameters.unresolved}}
`

var unresolvedStepInput = `
apiVersion: argoproj.io/v1alpha1
kind: Workflow
metadata:
  generateName: hello-world-
spec:
  entrypoint: entry-step
  arguments:
    parameters: []
  templates:
    - steps:
        - - name: a
            arguments:
              parameters:
                - name: message
                  value: "{{inputs.parameters.message}}"
            template: whalesay
      name: entry-step
      inputs:
        parameters:
          - name: message
            value: hello world
    - name: whalesay
      container:
        image: docker/whalesay
        command: [cowsay]
        args: ["{{inputs.parameters.message}}"]
`

var unresolvedOutput = `
apiVersion: argoproj.io/v1alpha1
kind: Workflow
metadata:
  generateName: hello-world-
spec:
  entrypoint: unresolved-output-steps
  templates:
  - name: whalesay
    container:
      image: docker/whalesay:latest
  - name: unresolved-output-steps
    steps:
    - - name: whalesay
        template: whalesay
    outputs:
      parameters:
      - name: unresolved
        valueFrom:
          parameter: "{{steps.whalesay.outputs.parameters.unresolved}}"
`

func TestUnresolved(t *testing.T) {
	_, err := validate(unresolvedInput)
	if assert.NotNil(t, err) {
		assert.Contains(t, err.Error(), "failed to resolve")
	}
	_, err = validate(unresolvedStepInput)
	if assert.NotNil(t, err) {
		assert.Contains(t, err.Error(), "failed to resolve")
	}
	_, err = validate(unresolvedOutput)
	if assert.NotNil(t, err) {
		assert.Contains(t, err.Error(), "failed to resolve")
	}
}

var ioArtifactPaths = `
apiVersion: argoproj.io/v1alpha1
kind: Workflow
metadata:
  generateName: artifact-path-placeholders-
spec:
  entrypoint: head-lines
  arguments:
    parameters:
    - name: lines-count
      value: 3
    artifacts:
    - name: text
      raw:
        data: |
          1
          2
          3
          4
          5
  templates:
  - name: head-lines
    inputs:
      parameters:
      - name: lines-count
      artifacts:
      - name: text
        path: /inputs/text/data
    outputs:
      parameters:
      - name: actual-lines-count
        valueFrom:
          path: /outputs/actual-lines-count/data
      artifacts:
      - name: text
        path: /outputs/text/data
    container:
      image: busybox
      command: [sh, -c, 'head -n {{inputs.parameters.lines-count}} <"{{inputs.artifacts.text.path}}" | tee "{{outputs.artifacts.text.path}}" | wc -l > "{{outputs.parameters.actual-lines-count.path}}"']
`

func TestResolveIOArtifactPathPlaceholders(t *testing.T) {
	_, err := validate(ioArtifactPaths)
	assert.NoError(t, err)
}

var outputParameterPath = `
apiVersion: argoproj.io/v1alpha1
kind: Workflow
metadata:
  generateName: get-current-date-
spec:
  entrypoint: get-current-date
  templates:
  - name: get-current-date
    outputs:
      parameters:
      - name: current-date
        valueFrom:
          path: /tmp/current-date
    container:
      image: busybox
      command: [sh, -c, 'date > {{outputs.parameters.current-date.path}}']
`

func TestResolveOutputParameterPathPlaceholder(t *testing.T) {
	_, err := validate(outputParameterPath)
	assert.NoError(t, err)
}

var stepOutputReferences = `
apiVersion: argoproj.io/v1alpha1
kind: Workflow
metadata:
  generateName: step-output-ref-
spec:
  entrypoint: whalesay
  templates:
  - name: whalesay
    inputs:
      parameters:
      - name: message
        value: "value"
    container:
      image: docker/whalesay:latest
    outputs:
      parameters:
      - name: outparam
        valueFrom:
          path: /etc/hosts
  - name: stepref
    steps:
    - - name: one
        template: whalesay
    - - name: two
        template: whalesay
        arguments:
          parameters:
          - name: message
            value: "{{steps.one.outputs.parameters.outparam}}"
`

func TestStepOutputReference(t *testing.T) {
	_, err := validate(stepOutputReferences)
	assert.NoError(t, err)
}

var stepStatusReferences = `
apiVersion: argoproj.io/v1alpha1
kind: Workflow
metadata:
  generateName: status-ref-
spec:
  entrypoint: statusref
  templates:
  - name: statusref
    steps:
    - - name: one
        template: say
        arguments:
          parameters:
          - name: message
            value: "Hello, world"
    - - name: two
        template: say
        arguments:
          parameters:
          - name: message
            value: "{{steps.one.status}}"
  - name: say
    inputs:
      parameters:
      - name: message
        value: "value"
    container:
      image: alpine:latest
      command: [sh, -c]
      args: ["echo {{inputs.parameters.message}}"]
`

func TestStepStatusReference(t *testing.T) {
	_, err := validate(stepStatusReferences)
	assert.NoError(t, err)
}

var stepStatusReferencesNoFutureReference = `
apiVersion: argoproj.io/v1alpha1
kind: Workflow
metadata:
  generateName: status-ref-
spec:
  entrypoint: statusref
  templates:
  - name: statusref
    steps:
    - - name: one
        template: say
        arguments:
          parameters:
          - name: message
            value: "{{steps.two.status}}"
    - - name: two
        template: say
        arguments:
          parameters:
          - name: message
            value: "{{steps.one.status}}"
  - name: say
    inputs:
      parameters:
      - name: message
        value: "value"
    container:
      image: alpine:latest
      command: [sh, -c]
      args: ["echo {{inputs.parameters.message}}"]
`

func TestStepStatusReferenceNoFutureReference(t *testing.T) {
	_, err := validate(stepStatusReferencesNoFutureReference)
	// Can't reference the status of steps that have not run yet
	if assert.NotNil(t, err) {
		assert.Contains(t, err.Error(), "failed to resolve {{steps.two.status}}")
	}
}

var stepArtReferences = `
apiVersion: argoproj.io/v1alpha1
kind: Workflow
metadata:
  generateName: step-art-ref-
spec:
  entrypoint: stepref
  templates:
  - name: generate
    container:
      image: alpine:3.7
      command: [echo, generate]
    outputs:
      artifacts:
      - name: generated_hosts
        path: /etc/hosts

  - name: echo
    inputs:
      parameters:
      - name: message
      artifacts:
      - name: passthrough
        path: /tmp/passthrough
    container:
      image: alpine:3.7
      command: [echo, "{{inputs.parameters.message}}"]
    outputs:
      parameters:
      - name: hosts
        valueFrom:
          path: /etc/hosts
      artifacts:
      - name: someoutput
        path: /tmp/passthrough

  - name: stepref
    steps:
    - - name: one
        template: generate
    - - name: two
        template: echo
        arguments:
          parameters:
          - name: message
            value: val
          artifacts:
          - name: passthrough
            from: "{{steps.one.outputs.artifacts.generated_hosts}}"
`

func TestStepArtReference(t *testing.T) {
	_, err := validate(stepArtReferences)
	assert.NoError(t, err)
}

var paramWithValueFromConfigMapRef = `
apiVersion: argoproj.io/v1alpha1
kind: Workflow
metadata:
  generateName: hello-world-
spec:
  entrypoint: whalesay
  templates:
  - name: whalesay
    inputs:
      parameters:
      - name: message
        valueFrom:
          configMapKeyRef:
            name: simple-config
            key: msg
    container:
      image: docker/whalesay:latest
`

func TestParamWithValueFromConfigMapRef(t *testing.T) {
	_, err := validate(paramWithValueFromConfigMapRef)
	assert.NoError(t, err)
}

var paramWithoutValue = `
apiVersion: argoproj.io/v1alpha1
kind: Workflow
metadata:
  generateName: hello-world-
spec:
  entrypoint: whalesay
  templates:
  - name: whalesay
    inputs:
      parameters:
      - name: message
    container:
      image: docker/whalesay:latest
`

func TestParamWithoutValue(t *testing.T) {
	_, err := validate(paramWithoutValue)
	if assert.NotNil(t, err) {
		assert.Contains(t, err.Error(), "not supplied")
	}
}

var globalParam = `
apiVersion: argoproj.io/v1alpha1
kind: Workflow
metadata:
  generateName: global-parameters-complex-
spec:
  priority: 100
  entrypoint: test-workflow
  arguments:
    parameters:
    - name: message1
      value: hello world
    - name: message2
      value: foo bar

  templates:
  - name: test-workflow
    inputs:
      parameters:
      - name: message1
      - name: message-internal
        value: "{{workflow.parameters.message1}}"
    steps:
    - - name: step1
        template: whalesay
        arguments:
          parameters:
          - name: message1
            value: world hello
          - name: message2
            value: "{{inputs.parameters.message1}}"
          - name: message3
            value: "{{workflow.parameters.message2}}"
          - name: message4
            value: "{{inputs.parameters.message-internal}}"


  - name: whalesay
    inputs:
      parameters:
      - name: message1
      - name: message2
      - name: message3
      - name: message4
    container:
      image: docker/whalesay:latest
      command: [cowsay]
      args: ["Global 1: {{workflow.parameters.message1}} Input 1: {{inputs.parameters.message1}} Input 2/Steps Input 1/Global 1: {{inputs.parameters.message2}} Input 3/Global 2: {{inputs.parameters.message3}} Input4/Steps Input 2 internal/Global 1: {{inputs.parameters.message4}}"]
`

var unsuppliedArgValue = `
apiVersion: argoproj.io/v1alpha1
kind: Workflow
metadata:
  generateName: step-with-unsupplied-param-
spec:
  arguments:
    parameters:
    - name: missing
  entrypoint: whalesay
  templates:
  - 
    container:
      args:
      - hello world
      command:
      - cowsay
      image: docker/whalesay:latest
      name: ""
      resources: {}
    inputs: {}
    metadata: {}
    name: whalesay
    outputs: {}
`

var nestedGlobalParam = `
apiVersion: argoproj.io/v1alpha1
kind: Workflow
metadata:
  name: global-output
spec:
  entrypoint: global-output
  templates:
  - name: global-output
    steps:
    - - name: nested
        template: nested-level1
    - - name: consume-global
        template: consume-global
        arguments:
          artifacts:
          - name: art
            from: "{{workflow.outputs.artifacts.global-art}}"

  - name: nested-level1
    steps:
      - - name: nested
          template: nested-level2

  - name: nested-level2
    steps:
      - - name: nested
          template: output-global

  - name: output-global
    container:
      image: alpine:3.7
      command: [sh, -c]
      args: ["sleep 1; echo -n art > /tmp/art.txt; echo -n param > /tmp/param.txt"]
    outputs:
      artifacts:
      - name: hello-art
        path: /tmp/art.txt
        globalName: global-art

  - name: consume-global
    inputs:
      artifacts:
      - name: art
        path: /art
    container:
      image: alpine:3.7
      command: [sh, -c]
      args: ["cat /art"]
`

func TestGlobalParam(t *testing.T) {
	_, err := validate(globalParam)
	assert.NoError(t, err)

	_, err = validate(nestedGlobalParam)
	assert.NoError(t, err)

	_, err = validate(unsuppliedArgValue)
	assert.EqualError(t, err, "spec.arguments.missing.value is required")
}

var invalidTemplateNames = `
apiVersion: argoproj.io/v1alpha1
kind: Workflow
metadata:
  generateName: hello-world-
spec:
  entrypoint: whalesay_d
  templates:
  - name: whalesay_d
    inputs:
      parameters:
      - name: message
    container:
      image: docker/whalesay:latest
`

func TestInvalidTemplateName(t *testing.T) {
	_, err := validate(invalidTemplateNames)
	if assert.NotNil(t, err) {
		assert.Contains(t, err.Error(), invalidErr)
	}
}

var invalidArgParamNames = `
apiVersion: argoproj.io/v1alpha1
kind: Workflow
metadata:
  generateName: hello-world-
spec:
  entrypoint: whalesay
  arguments:
    parameters:
    - name: param#1
      value: paramValue
  templates:
  - name: whalesay
    inputs:
      parameters:
      - name: message
    container:
      image: docker/whalesay:latest
`

func TestInvalidArgParamName(t *testing.T) {
	_, err := validate(invalidArgParamNames)
	assert.NotNil(t, err)
}

var invalidArgArtNames = `
apiVersion: argoproj.io/v1alpha1
kind: Workflow
metadata:
  generateName: arguments-artifacts-
spec:
  entrypoint: kubectl-input-artifact
  arguments:
    artifacts:
    - name: "&-kubectl"
      http:
        url: https://storage.googleapis.com/kubernetes-release/release/v1.8.0/bin/linux/amd64/kubectl

  templates:
  - name: kubectl-input-artifact
    inputs:
      artifacts:
      - name: "&-kubectl"
        path: /usr/local/bin/kubectl
        mode: 0755
    container:
      image: debian:9.4
      command: [sh, -c]
      args: ["kubectl version"]
`

func TestInvalidArgArtName(t *testing.T) {
	_, err := validate(invalidArgArtNames)
	if assert.NotNil(t, err) {
		assert.Contains(t, err.Error(), invalidErr)
	}
}

var invalidStepNames = `
apiVersion: argoproj.io/v1alpha1
kind: Workflow
metadata:
  generateName: steps-
spec:
  entrypoint: hello-hello-hello

  templates:
  - name: hello-hello-hello
    steps:
    - - name: hello1.blah
        template: whalesay
        arguments:
          parameters:
          - name: message
            value: "hello1"
    - - name: hello2a
        template: whalesay
        arguments:
          parameters:
          - name: message
            value: "hello2a"
      - name: hello2b
        template: whalesay
        arguments:
          parameters:
          - name: message
            value: "hello2b"

  - name: whalesay
    inputs:
      parameters:
      - name: message
    container:
      image: docker/whalesay
      command: [cowsay]
      args: ["{{inputs.parameters.message}}"]
`

func TestInvalidStepName(t *testing.T) {
	_, err := validate(invalidStepNames)
	if assert.NotNil(t, err) {
		assert.Contains(t, err.Error(), invalidErr)
	}
}

var invalidInputParamNames = `
apiVersion: argoproj.io/v1alpha1
kind: Workflow
metadata:
  generateName: steps-
spec:
  entrypoint: whalesay
  templates:
  - name: whalesay
    inputs:
      parameters:
      - name: message+123
        default: "abc"
    container:
      image: docker/whalesay
      command: [cowsay]
      args: ["{{inputs.parameters.message+123}}"]
`

func TestInvalidInputParamName(t *testing.T) {
	_, err := validate(invalidInputParamNames)
	if assert.NotNil(t, err) {
		assert.Contains(t, err.Error(), invalidErr)
	}
}

var invalidInputArtNames = `
apiVersion: argoproj.io/v1alpha1
kind: Workflow
metadata:
  generateName: steps-
spec:
  entrypoint: hello-hello-hello

  templates:
  - name: hello-hello-hello
    steps:
    - - name: hello1
        template: whalesay
        arguments:
          parameters:
          - name: message
            value: "hello1"
    - - name: hello2a
        template: whalesay
        arguments:
          parameters:
          - name: message
            value: "hello2a"
      - name: hello2b
        template: whalesay
        arguments:
          parameters:
          - name: message
            value: "hello2b"

  - name: whalesay
    inputs:
      parameters:
      - name: message
      artifacts:
      - name: test(jpg
        path: /test.jpg
        http:
          url: https://commons.wikimedia.org/wiki/File:Example.jpg
    container:
      image: docker/whalesay
      command: [cowsay]
      args: ["{{inputs.parameters.message}}"]
`

func TestInvalidInputArtName(t *testing.T) {
	_, err := validate(invalidInputArtNames)
	if assert.NotNil(t, err) {
		assert.Contains(t, err.Error(), invalidErr)
	}
}

var invalidOutputArtNames = `
apiVersion: argoproj.io/v1alpha1
kind: Workflow
metadata:
  generateName: output-artifact-
spec:
  entrypoint: whalesay
  templates:
  - name: whalesay
    container:
      image: docker/whalesay:latest
      command: [sh, -c]
      args: ["cowsay hello world | tee /tmp/hello_world.txt"]
    outputs:
      artifacts:
      - name: "!1"
        path: /tmp/hello_world.txt
`

func TestInvalidOutputArtName(t *testing.T) {
	_, err := validate(invalidOutputArtNames)
	if assert.NotNil(t, err) {
		assert.Contains(t, err.Error(), invalidErr)
	}
}

var invalidOutputParamNames = `
apiVersion: argoproj.io/v1alpha1
kind: Workflow
metadata:
  generateName: output-artifact-
spec:
  entrypoint: whalesay
  templates:
  - name: whalesay
    container:
      image: docker/whalesay:latest
      command: [sh, -c]
      args: ["cowsay hello world | tee /tmp/hello_world.txt"]
    outputs:
      parameters:
      - name: blah-122lsfj}
        valueFrom:
          path: /tmp/hello_world.txt
`

var invalidOutputMissingValueFrom = `
apiVersion: argoproj.io/v1alpha1
kind: Workflow
metadata:
  generateName: output-param-
spec:
  entrypoint: whalesay
  templates:
  - name: whalesay
    container:
      image: docker/whalesay:latest
      command: [sh, -c]
      args: ["cowsay hello world | tee /tmp/hello_world.txt"]
    outputs:
      parameters:
      - name: outparam
`

var invalidOutputMultipleValueFrom = `
apiVersion: argoproj.io/v1alpha1
kind: Workflow
metadata:
  generateName: output-param-
spec:
  entrypoint: whalesay
  templates:
  - name: whalesay
    container:
      image: docker/whalesay:latest
      command: [sh, -c]
      args: ["cowsay hello world | tee /tmp/hello_world.txt"]
    outputs:
      parameters:
      - name: outparam
        valueFrom:
          path: /abc
          jqFilter: abc
`

var invalidOutputIncompatibleValueFromPath = `
apiVersion: argoproj.io/v1alpha1
kind: Workflow
metadata:
  generateName: output-param-
spec:
  entrypoint: whalesay
  templates:
  - name: whalesay
    container:
      image: docker/whalesay:latest
      command: [sh, -c]
      args: ["cowsay hello world | tee /tmp/hello_world.txt"]
    outputs:
      parameters:
      - name: outparam
        valueFrom:
          parameter: abc
`

var invalidOutputIncompatibleValueFromParam = `
apiVersion: argoproj.io/v1alpha1
kind: Workflow
metadata:
  generateName: output-param-
spec:
  entrypoint: my-steps
  templates:
  - name: my-steps
    steps:
    - - name: step1
        template: whalesay
    outputs:
      parameters:
      - name: myoutput
        valueFrom:
          path: /abc
  - name: whalesay
    container:
      image: docker/whalesay:latest
      command: [sh, -c]
      args: ["cowsay hello world | tee /tmp/hello_world.txt"]
    outputs:
      parameters:
      - name: outparam
        valueFrom:
          path: /abc
`

func TestInvalidOutputParam(t *testing.T) {
	_, err := validate(invalidOutputParamNames)
	if assert.NotNil(t, err) {
		assert.Contains(t, err.Error(), invalidErr)
	}
	_, err = validate(invalidOutputMissingValueFrom)
	if assert.NotNil(t, err) {
		assert.Contains(t, err.Error(), "does not have valueFrom or value specified")
	}
	_, err = validate(invalidOutputMultipleValueFrom)
	if assert.NotNil(t, err) {
		assert.Contains(t, err.Error(), "multiple valueFrom")
	}
	_, err = validate(invalidOutputIncompatibleValueFromPath)
	if assert.NotNil(t, err) {
		assert.Contains(t, err.Error(), ".path must be specified for Container templates")
	}
	_, err = validate(invalidOutputIncompatibleValueFromParam)
	if assert.NotNil(t, err) {
		assert.Contains(t, err.Error(), ".parameter or expression must be specified for Steps templates")
	}
}

var multipleTemplateTypes = `
apiVersion: argoproj.io/v1alpha1
kind: Workflow
metadata:
  generateName: multiple-template-types-
spec:
  entrypoint: whalesay
  templates:
  - name: whalesay
    container:
      image: docker/whalesay:latest
      command: [sh, -c]
      args: ["cowsay hello world | tee /tmp/hello_world.txt"]
    script:
      image: python:alpine3.6
      command: [python]
      source: |
        import random
        i = random.randint(1, 100)
        print(i)
`

func TestMultipleTemplateTypes(t *testing.T) {
	_, err := validate(multipleTemplateTypes)
	if assert.NotNil(t, err) {
		assert.Contains(t, err.Error(), "multiple template types specified")
	}
}

var exitHandlerWorkflowStatusOnExit = `
apiVersion: argoproj.io/v1alpha1
kind: Workflow
metadata:
  generateName: exit-handlers-
spec:
  entrypoint: pass
  onExit: fail
  templates:
  - name: pass
    container:
      image: alpine:latest
      command: [sh, -c]
      args: ["exit 0"]
  - name: fail
    container:
      image: alpine:latest
      command: [sh, -c]
      args: ["echo {{workflow.status}} {{workflow.uid}} {{workflow.duration}}"]
`

var workflowStatusNotOnExit = `
apiVersion: argoproj.io/v1alpha1
kind: Workflow
metadata:
  generateName: exit-handlers-
spec:
  entrypoint: pass
  templates:
  - name: pass
    container:
      image: alpine:latest
      command: [sh, -c]
      args: ["echo {{workflow.status}}"]
`

func TestExitHandler(t *testing.T) {
	// ensure {{workflow.status}} is not available when not in exit handler
	_, err := validate(workflowStatusNotOnExit)
	assert.NotNil(t, err)

	// ensure {{workflow.status}} is available in exit handler
	_, err = validate(exitHandlerWorkflowStatusOnExit)
	assert.NoError(t, err)
}

var workflowWithPriority = `
apiVersion: argoproj.io/v1alpha1
kind: Workflow
metadata:
  generateName: with-priority-
spec:
  entrypoint: whalesay
  priority: 100
  templates:
  - name: whalesay
    container:
      image: docker/whalesay:latest
      command: [cowsay]
      args: ["{{workflow.priority}}"]
`

func TestPriorityVariable(t *testing.T) {
	_, err := validate(workflowWithPriority)
	assert.NoError(t, err)
}

var volumeMountArtifactPathCollision = `
apiVersion: argoproj.io/v1alpha1
kind: Workflow
metadata:
  generateName: path-collision-
spec:
  volumeClaimTemplates:
  - metadata:
      name: workdir
    spec:
      accessModes: [ "ReadWriteOnce" ]
      resources:
        requests:
          storage: 1Gi
  entrypoint: pass
  templates:
  - name: pass
    inputs:
      artifacts:
      - name: argo-source
        path: /src
        git:
          repo: https://github.com/argoproj/argo-workflows.git
    container:
      image: alpine:latest
      command: [sh, -c]
      args: ["exit 0"]
      volumeMounts:
      - name: workdir
        mountPath: /src
`

func TestVolumeMountArtifactPathCollision(t *testing.T) {
	// ensure we detect and reject path collisions
	wf := unmarshalWf(volumeMountArtifactPathCollision)

	_, err := ValidateWorkflow(wftmplGetter, cwftmplGetter, wf, ValidateOpts{})

	if assert.NotNil(t, err) {
		assert.Contains(t, err.Error(), "already mounted")
	}
	// tweak the mount path and validation should now be successful
	wf.Spec.Templates[0].Container.VolumeMounts[0].MountPath = "/differentpath"

	_, err = ValidateWorkflow(wftmplGetter, cwftmplGetter, wf, ValidateOpts{})

	assert.NoError(t, err)
}

var activeDeadlineSeconds = `
apiVersion: argoproj.io/v1alpha1
kind: Workflow
metadata:
  generateName: active-deadline-seconds-
spec:
  entrypoint: pass
  templates:
  - name: pass
    activeDeadlineSeconds: -1
    container:
      image: alpine:latest
      command: [sh, -c]
      args: ["exit 0"]
`

func TestValidActiveDeadlineSeconds(t *testing.T) {
	_, err := validate(activeDeadlineSeconds)
	if assert.NotNil(t, err) {
		assert.Contains(t, err.Error(), "activeDeadlineSeconds must be a positive integer > 0")
	}
}

var leafWithParallelism = `
apiVersion: argoproj.io/v1alpha1
kind: Workflow
metadata:
  name: leaf-with-parallelism
spec:
  entrypoint: leaf-with-parallelism
  templates:
  - name: leaf-with-parallelism
    parallelism: 2
    container:
      image: debian:9.4
      command: [sh, -c]
      args: ["kubectl version"]
`

func TestLeafWithParallelism(t *testing.T) {
	_, err := validate(leafWithParallelism)
	if assert.NotNil(t, err) {
		assert.Contains(t, err.Error(), "is only valid")
	}
}

var invalidStepsArgumentNoFromOrLocation = `
apiVersion: argoproj.io/v1alpha1
kind: Workflow
metadata:
  generateName: output-artifact-
spec:
  entrypoint: no-location-or-from
  templates:
  - name: no-location-or-from
    steps:
    - - name: whalesay
        template: whalesay
        arguments:
          artifacts:
          - name: art

  - name: whalesay
    inputs:
      artifacts:
      - name: art
        path: /tmp/art
    container:
      image: docker/whalesay:latest
      command: [sh, -c]
      args: ["cowsay hello world"]
`

var invalidDAGArgumentNoFromOrLocation = `
apiVersion: argoproj.io/v1alpha1
kind: Workflow
metadata:
  generateName: output-artifact-
spec:
  entrypoint: no-location-or-from
  templates:
  - name: no-location-or-from
    dag:
      tasks:
      - name: whalesay
        template: whalesay
        arguments:
          artifacts:
          - name: art

  - name: whalesay
    inputs:
      artifacts:
      - name: art
        path: /tmp/art
    container:
      image: docker/whalesay:latest
      command: [sh, -c]
      args: ["cowsay hello world"]
`

func TestInvalidArgumentNoFromOrLocation(t *testing.T) {
	_, err := validate(invalidStepsArgumentNoFromOrLocation)
	if assert.NotNil(t, err) {
		assert.Contains(t, err.Error(), "from, artifact location, or key is required")
	}
	_, err = validate(invalidDAGArgumentNoFromOrLocation)
	if assert.NotNil(t, err) {
		assert.Contains(t, err.Error(), "from, artifact location, or key is required")
	}
}

var invalidArgumentNoValue = `
apiVersion: argoproj.io/v1alpha1
kind: Workflow
metadata:
  generateName: output-artifact-
spec:
  entrypoint: no-location-or-from
  templates:
  - name: no-location-or-from
    steps:
    - - name: whalesay
        template: whalesay
        arguments:
          parameters:
          - name: art

  - name: whalesay
    inputs:
      parameters:
      - name: art
    container:
      image: docker/whalesay:latest
      command: [sh, -c]
      args: ["cowsay hello world"]
`

func TestInvalidArgumentNoValue(t *testing.T) {
	_, err := validate(invalidArgumentNoValue)
	if assert.NotNil(t, err) {
		assert.Contains(t, err.Error(), ".value is required")
	}
}

var validWithItems = `
apiVersion: argoproj.io/v1alpha1
kind: Workflow
metadata:
  generateName: loops-
spec:
  entrypoint: loop-example
  templates:
  - name: loop-example
    steps:
    - - name: print-message
        template: whalesay
        arguments:
          parameters:
          - name: message
            value: "{{item}}"
        withItems:
        - 0
        - false
        - string
        - 1.2
        - os: "debian"
          version: "9.0"

  - name: whalesay
    inputs:
      parameters:
      - name: message
    container:
      image: docker/whalesay:latest
      command: [cowsay]
      args: ["{{inputs.parameters.message}}"]
`

func TestValidWithItems(t *testing.T) {
	_, err := validate(validWithItems)
	assert.NoError(t, err)
}

var podNameVariable = `
apiVersion: argoproj.io/v1alpha1
kind: Workflow
metadata:
  name: pod-name-variable
spec:
  entrypoint: pod-name-variable
  templates:
  - name: pod-name-variable
    container:
      image: debian:9.4
      command: [sh, -c]
      args: ["kubectl {{pod.name}}"]
    outputs:
      artifacts:
      - name: my-out
        path: /tmp/hello_world.txt
        s3:
          endpoint: s3.amazonaws.com
          bucket: my-bucket
          key: path/{{pod.name}}/hello_world.tgz
          accessKeySecret:
            name: my-s3-credentials
            key: accessKey
          secretKeySecret:
            name: my-s3-credentials
            key: secretKey
`

func TestPodNameVariable(t *testing.T) {
	_, err := validate(podNameVariable)
	assert.NoError(t, err)
}

func TestGlobalParamWithVariable(t *testing.T) {
	_, err := ValidateWorkflow(wftmplGetter, cwftmplGetter, wfv1.MustUnmarshalWorkflow("@../../test/e2e/functional/global-outputs-variable.yaml"), ValidateOpts{})

	assert.NoError(t, err)
}

var specArgumentNoValue = `
apiVersion: argoproj.io/v1alpha1
kind: Workflow
metadata:
  generateName: spec-arg-no-value-
spec:
  entrypoint: whalesay
  arguments:
    parameters:
    - name: required-param
  templates:
  - name: whalesay
    container:
      image: docker/whalesay:latest
      command: [sh, -c]
      args: ["cowsay hello world | tee /tmp/hello_world.txt"]
`

// TestSpecArgumentNoValue we allow parameters to have no value at the spec level during linting
func TestSpecArgumentNoValue(t *testing.T) {
	wf := unmarshalWf(specArgumentNoValue)

	_, err := ValidateWorkflow(wftmplGetter, cwftmplGetter, wf, ValidateOpts{Lint: true})
	assert.NoError(t, err)
	_, err = ValidateWorkflow(wftmplGetter, cwftmplGetter, wf, ValidateOpts{})

	assert.NotNil(t, err)
}

var specArgumentSnakeCase = `
apiVersion: argoproj.io/v1alpha1
kind: Workflow
metadata:
  generateName: spec-arg-snake-case-
spec:
  entrypoint: whalesay
  arguments:
    artifacts:
    - name: __kubectl
      http:
        url: https://storage.googleapis.com/kubernetes-release/release/v1.8.0/bin/linux/amd64/kubectl
    parameters:
    - name: my_snake_case_param
      value: "hello world"
  templates:
  - name: whalesay
    inputs:
      artifacts:
      - name: __kubectl
        path: /usr/local/bin/kubectl
        mode: 0755
    container:
      image: docker/whalesay:latest
      command: [sh, -c]
      args: ["cowsay {{workflow.parameters.my_snake_case_param}} | tee /tmp/hello_world.txt && ls  /usr/local/bin/kubectl"]
`

// TestSpecArgumentSnakeCase we allow parameter and artifact names to be snake case
func TestSpecArgumentSnakeCase(t *testing.T) {
	wf := unmarshalWf(specArgumentSnakeCase)

	_, err := ValidateWorkflow(wftmplGetter, cwftmplGetter, wf, ValidateOpts{Lint: true})

	assert.NoError(t, err)
}

var specBadSequenceCountAndEnd = `
apiVersion: argoproj.io/v1alpha1
kind: Workflow
metadata:
  generateName: loops-sequence-
spec:
  entrypoint: loops-sequence
  templates:
  - name: loops-sequence
    steps:
    - - name: print-num
        template: echo
        arguments:
          parameters:
          - name: num
            value: "{{item}}"
        withSequence:
          count: "10"
          end: "10"
  - name: echo
    inputs:
      parameters:
      - name: num
    container:
      image: alpine:latest
      command: [echo, "{{inputs.parameters.num}}"]
`

// TestSpecBadSequenceCountAndEnd verifies both count and end cannot be defined
func TestSpecBadSequenceCountAndEnd(t *testing.T) {
	wf := unmarshalWf(specBadSequenceCountAndEnd)

	_, err := ValidateWorkflow(wftmplGetter, cwftmplGetter, wf, ValidateOpts{Lint: true})

	assert.Error(t, err)
}

var customVariableInput = `
apiVersion: argoproj.io/v1alpha1
kind: Workflow
metadata:
  generateName: hello-world-
spec:
  entrypoint: whalesay
  templates:
  - name: whalesay
    container:
      image: docker/whalesay:{{user.username}}
`

// TestCustomTemplatVariable verifies custom template variable
func TestCustomTemplatVariable(t *testing.T) {
	wf := unmarshalWf(customVariableInput)

	_, err := ValidateWorkflow(wftmplGetter, cwftmplGetter, wf, ValidateOpts{Lint: true})

	assert.Equal(t, err, nil)
}

var baseImageOutputArtifact = `
apiVersion: argoproj.io/v1alpha1
kind: Workflow
metadata:
  generateName: base-image-out-art-
spec:
  entrypoint: base-image-out-art
  templates:
  - name: base-image-out-art
    container:
      image: alpine:latest
      command: [echo, hello]
    outputs:
      artifacts:
      - name: tmp
        path: /tmp
`

var baseImageOutputParameter = `
apiVersion: argoproj.io/v1alpha1
kind: Workflow
metadata:
  generateName: base-image-out-art-
spec:
  entrypoint: base-image-out-art
  templates:
  - name: base-image-out-art
    container:
      image: alpine:latest
      command: [echo, hello]
    outputs:
      parameters:
      - name: tmp
        valueFrom:
          path: /tmp/file
`

var volumeMountOutputArtifact = `
apiVersion: argoproj.io/v1alpha1
kind: Workflow
metadata:
  generateName: base-image-out-art-
spec:
  entrypoint: base-image-out-art
  volumes:
  - name: workdir
    emptyDir: {}
  templates:
  - name: base-image-out-art
    container:
      image: alpine:latest
      command: [echo, hello]
      volumeMounts:
      - name: workdir
        mountPath: /mnt/vol
    outputs:
      artifacts:
      - name: workdir
        path: /mnt/vol
`

var baseImageDirWithEmptyDirOutputArtifact = `
apiVersion: argoproj.io/v1alpha1
kind: Workflow
metadata:
  generateName: base-image-out-art-
spec:
  entrypoint: base-image-out-art
  volumes:
  - name: workdir
    emptyDir: {}
  templates:
  - name: base-image-out-art
    container:
      image: alpine:latest
      command: [echo, hello]
      volumeMounts:
      - name: workdir
        mountPath: /mnt/vol
    outputs:
      artifacts:
      - name: workdir
        path: /mnt
`

var nonPathOutputParameter = `
apiVersion: argoproj.io/v1alpha1
kind: Workflow
metadata:
  generateName: non-path-out-param-
spec:
  entrypoint: non-path-out-param
  templates:
  - name: non-path-out-param
    steps:
    - - name: non-path-resource-out-param
        template: non-path-resource-out-param
    outputs:
      parameters:
      - name: param
        valueFrom:
          parameter: "{{steps.non-path-resource-out-param.outputs.parameters.json}}"
  - name: non-path-resource-out-param
    resource:
      action: create
      manifest: |
        apiVersion: v1
        kind: ConfigMap
        metadata:
          name: whalesay-cm
    outputs:
      parameters:
      - name: json
        valueFrom:
          jsonPath: '{.metadata.name}'
      - name: jqfliter
        valueFrom:
          jqFilter: .
`

// TestBaseImageOutputVerify verifies we error when we detect the condition when the container
// runtime executor doesn't support output artifacts from a base image layer, and fails validation
func TestBaseImageOutputVerify(t *testing.T) {
	wfBaseOutArt := unmarshalWf(baseImageOutputArtifact)
	wfBaseOutParam := unmarshalWf(baseImageOutputParameter)
	wfEmptyDirOutArt := unmarshalWf(volumeMountOutputArtifact)
	wfBaseWithEmptyDirOutArt := unmarshalWf(baseImageDirWithEmptyDirOutputArtifact)
	wfNonPathOutputParam := unmarshalWf(nonPathOutputParameter)
	var err error

	for _, executor := range []string{common.ContainerRuntimeExecutorK8sAPI, common.ContainerRuntimeExecutorKubelet, common.ContainerRuntimeExecutorPNS, common.ContainerRuntimeExecutorDocker, common.ContainerRuntimeExecutorDocker, common.ContainerRuntimeExecutorEmissary, ""} {
		switch executor {
		case common.ContainerRuntimeExecutorK8sAPI, common.ContainerRuntimeExecutorKubelet:
			_, err = ValidateWorkflow(wftmplGetter, cwftmplGetter, wfBaseOutArt, ValidateOpts{ContainerRuntimeExecutor: executor})
			assert.Error(t, err)
			_, err = ValidateWorkflow(wftmplGetter, cwftmplGetter, wfBaseOutParam, ValidateOpts{ContainerRuntimeExecutor: executor})
			assert.Error(t, err)
			_, err = ValidateWorkflow(wftmplGetter, cwftmplGetter, wfBaseWithEmptyDirOutArt, ValidateOpts{ContainerRuntimeExecutor: executor})
			assert.Error(t, err)
			_, err = ValidateWorkflow(wftmplGetter, cwftmplGetter, wfNonPathOutputParam, ValidateOpts{ContainerRuntimeExecutor: executor})
			assert.NoError(t, err)
		case common.ContainerRuntimeExecutorPNS:
			_, err = ValidateWorkflow(wftmplGetter, cwftmplGetter, wfBaseOutArt, ValidateOpts{ContainerRuntimeExecutor: executor})
			assert.NoError(t, err)
			_, err = ValidateWorkflow(wftmplGetter, cwftmplGetter, wfBaseOutParam, ValidateOpts{ContainerRuntimeExecutor: executor})
			assert.NoError(t, err)
			_, err = ValidateWorkflow(wftmplGetter, cwftmplGetter, wfBaseWithEmptyDirOutArt, ValidateOpts{ContainerRuntimeExecutor: executor})
			assert.Error(t, err)
		case common.ContainerRuntimeExecutorDocker, common.ContainerRuntimeExecutorEmissary, "":
			_, err = ValidateWorkflow(wftmplGetter, cwftmplGetter, wfBaseOutArt, ValidateOpts{ContainerRuntimeExecutor: executor})
			assert.NoError(t, err)
			_, err = ValidateWorkflow(wftmplGetter, cwftmplGetter, wfBaseOutParam, ValidateOpts{ContainerRuntimeExecutor: executor})
			assert.NoError(t, err)
			_, err = ValidateWorkflow(wftmplGetter, cwftmplGetter, wfBaseWithEmptyDirOutArt, ValidateOpts{ContainerRuntimeExecutor: executor})
			assert.NoError(t, err)
		}
		_, err = ValidateWorkflow(wftmplGetter, cwftmplGetter, wfEmptyDirOutArt, ValidateOpts{ContainerRuntimeExecutor: executor})
		assert.NoError(t, err)
	}
}

var templateRefTarget = `
apiVersion: argoproj.io/v1alpha1
kind: WorkflowTemplate
metadata:
  name: template-ref-target
spec:
  templates:
  - name: A
    container:
      image: alpine:latest
      command: [echo, hello]
`

func TestWorkflowTemplate(t *testing.T) {
	err := validateWorkflowTemplate(templateRefTarget, ValidateOpts{})
	assert.NoError(t, err)
}

var templateRefNestedTarget = `
apiVersion: argoproj.io/v1alpha1
kind: WorkflowTemplate
metadata:
  name: template-ref-nested-target
spec:
  templates:
  - name: A
    steps:
      - - name: call-A
          templateRef:
            name: template-ref-target
            template: A
`

var nestedTemplateRef = `
apiVersion: argoproj.io/v1alpha1
kind: Workflow
metadata:
  generateName: template-ref-
spec:
  entrypoint: A
  templates:
  - name: A
    steps:
      - - name: call-A
          templateRef:
            name: template-ref-target
            template: A
`

func TestNestedTemplateRef(t *testing.T) {
	err := createWorkflowTemplate(templateRefTarget)
	assert.NoError(t, err)
	err = createWorkflowTemplate(templateRefNestedTarget)
	assert.NoError(t, err)
	wfConditions, err := validate(nestedTemplateRef)
	assert.NoError(t, err)
	assert.Empty(t, wfConditions)
}

var undefinedTemplateRef = `
apiVersion: argoproj.io/v1alpha1
kind: Workflow
metadata:
  generateName: undefined-template-ref-
spec:
  entrypoint: A
  templates:
  - name: A
    steps:
      - - name: call-A
          templateRef:
            name: foo
            template: echo
`

func TestUndefinedTemplateRef(t *testing.T) {
	_, err := validate(undefinedTemplateRef)
	if assert.NotNil(t, err) {
		assert.Contains(t, err.Error(), "not found")
	}
}

var validResourceWorkflow = `
apiVersion: argoproj.io/v1alpha1
kind: Workflow
metadata:
  generateName: valid-resource-
spec:
  entrypoint: whalesay
  templates:
  - name: whalesay
    resource:
      action: create
      manifest: |
        apiVersion: v1
        kind: ConfigMap
        metadata:
          name: whalesay-cm
`

// TestValidResourceWorkflow verifies a workflow of a valid resource.
func TestValidResourceWorkflow(t *testing.T) {
	wf := unmarshalWf(validResourceWorkflow)

	_, err := ValidateWorkflow(wftmplGetter, cwftmplGetter, wf, ValidateOpts{})

	assert.Equal(t, err, nil)
}

var invalidResourceWorkflow = `
apiVersion: argoproj.io/v1alpha1
kind: Workflow
metadata:
  generateName: invalid-resource-
spec:
  entrypoint: whalesay
  templates:
  - name: whalesay
    resource:
      action: apply
      manifest: |
        invalid-yaml-line
        kind: ConfigMap
        metadata:
          name: whalesay-cm
`

var invalidActionResourceWorkflow = `
apiVersion: argoproj.io/v1alpha1
kind: Workflow
metadata:
  generateName: invalid-resource-
spec:
  entrypoint: whalesay
  templates:
  - name: whalesay
    resource:
      action: foo
      manifest: |
        apiVersion: v1
        kind: ConfigMap
        metadata:
          name: whalesay-cm
`

// TestInvalidResourceWorkflow verifies an error against a workflow of an invalid resource.
func TestInvalidResourceWorkflow(t *testing.T) {
	wf := unmarshalWf(invalidResourceWorkflow)
	_, err := ValidateWorkflow(wftmplGetter, cwftmplGetter, wf, ValidateOpts{})
	assert.EqualError(t, err, "templates.whalesay.resource.manifest must be a valid yaml")

	wf = unmarshalWf(invalidActionResourceWorkflow)
	_, err = ValidateWorkflow(wftmplGetter, cwftmplGetter, wf, ValidateOpts{})
	assert.EqualError(t, err, "templates.whalesay.resource.action must be one of: get, create, apply, delete, replace, patch")
}

var invalidPodGC = `
metadata:
  generateName: pod-gc-strategy-unknown-
spec:
  podGC:
    strategy: Foo
  entrypoint: main
  templates:
  - name: main
    container:
      image: docker/whalesay
`

// TestIncorrectPodGCStrategy verifies pod gc strategy is correct.
func TestIncorrectPodGCStrategy(t *testing.T) {
	wf := unmarshalWf(invalidPodGC)
	_, err := ValidateWorkflow(wftmplGetter, cwftmplGetter, wf, ValidateOpts{})
	assert.EqualError(t, err, "podGC.strategy unknown strategy 'Foo'")
}

func TestInvalidPodGCLabelSelector(t *testing.T) {
	wf := unmarshalWf(`
metadata:
  generateName: pod-gc-strategy-unknown-
spec:
  podGC:
    labelSelector:
      matchExpressions:
        - {key: environment, operator: InvalidOperator, values: [dev]}
  entrypoint: main
  templates:
  - name: main
    container:
      image: docker/whalesay
`)
	_, err := ValidateWorkflow(wftmplGetter, cwftmplGetter, wf, ValidateOpts{})
	assert.EqualError(t, err, "podGC.labelSelector invalid: \"InvalidOperator\" is not a valid pod selector operator")
}

//nolint:gosec
var validAutomountServiceAccountTokenUseWfLevel = `
apiVersion: argoproj.io/v1alpha1
kind: Workflow
metadata:
  generateName: valid-automount-service-account-token-use-wf-level-
spec:
  entrypoint: whalesay
  templates:
  - name: whalesay
    container:
      image: alpine:latest
  - name: per-tmpl-automount
    container:
      image: alpine:latest
    automountServiceAccountToken: true
    executor:
      ServiceAccountName: ""
  automountServiceAccountToken: false
  executor:
    ServiceAccountName: foo
`

//nolint:gosec
var validAutomountServiceAccountTokenUseTmplLevel = `
apiVersion: argoproj.io/v1alpha1
kind: Workflow
metadata:
  generateName: valid-automount-service-account-token-use-tmpl-level-
spec:
  entrypoint: whalesay
  templates:
  - name: whalesay
    container:
      image: alpine:latest
    executor:
      ServiceAccountName: foo
  automountServiceAccountToken: false
`

//nolint:gosec
var invalidAutomountServiceAccountTokenUseWfLevel = `
apiVersion: argoproj.io/v1alpha1
kind: Workflow
metadata:
  generateName: invalid-automount-service-account-token-use-wf-level-
spec:
  entrypoint: whalesay
  templates:
  - name: whalesay
    container:
      image: alpine:latest
  automountServiceAccountToken: false
`

//nolint:gosec
var invalidAutomountServiceAccountTokenUseTmplLevel = `
apiVersion: argoproj.io/v1alpha1
kind: Workflow
metadata:
  generateName: invalid-automount-service-account-token-use-tmpl-level-
spec:
  entrypoint: whalesay
  templates:
  - name: whalesay
    container:
      image: alpine:latest
    automountServiceAccountToken: false
`

// TestAutomountServiceAccountTokenUse verifies an error against a workflow of an invalid automountServiceAccountToken use.
func TestAutomountServiceAccountTokenUse(t *testing.T) {
	{
		wf := unmarshalWf(validAutomountServiceAccountTokenUseWfLevel)
		_, err := ValidateWorkflow(wftmplGetter, cwftmplGetter, wf, ValidateOpts{})

		assert.NoError(t, err)
	}
	{
		wf := unmarshalWf(validAutomountServiceAccountTokenUseTmplLevel)
		_, err := ValidateWorkflow(wftmplGetter, cwftmplGetter, wf, ValidateOpts{})

		assert.NoError(t, err)
	}
	{
		wf := unmarshalWf(invalidAutomountServiceAccountTokenUseWfLevel)
		_, err := ValidateWorkflow(wftmplGetter, cwftmplGetter, wf, ValidateOpts{})

		assert.EqualError(t, err, "templates.whalesay.executor.serviceAccountName must not be empty if automountServiceAccountToken is false")
	}
	{
		wf := unmarshalWf(invalidAutomountServiceAccountTokenUseTmplLevel)
		_, err := ValidateWorkflow(wftmplGetter, cwftmplGetter, wf, ValidateOpts{})

		assert.EqualError(t, err, "templates.whalesay.executor.serviceAccountName must not be empty if automountServiceAccountToken is false")
	}
}

var allowPlaceholderInVariableTakenFromInputs = `
apiVersion: argoproj.io/v1alpha1
kind: Workflow
metadata:
  generateName: argo-datadog-agent-
spec:
  entrypoint: main
  arguments:
    parameters:
    - name: kube-state-metrics-deployment
      value: |
        apiVersion: apps/v1
        kind: Deployment
        metadata:
          name: kube-state-metrics
          namespace: kube-system
        spec:
          selector:
            matchLabels:
              k8s-app: kube-state-metrics
          replicas: 1
          template:
            metadata:
              labels:
                k8s-app: kube-state-metrics
            spec:
              serviceAccountName: kube-state-metrics
              containers:
              - name: kube-state-metrics
                image: quay.io/coreos/kube-state-metrics:v1.3.1
                ports:
                - name: http-metrics
                  containerPort: 8080
                - name: telemetry
                  containerPort: 8081
                readinessProbe:
                  httpGet:
                    path: /healthz
                    port: 8080
                  initialDelaySeconds: 5
                  timeoutSeconds: 5

    - name: kube-state-metrics-service
      value: |
        apiVersion: v1
        kind: Service
        metadata:
          name: kube-state-metrics
          namespace: kube-system
          labels:
            k8s-app: kube-state-metrics
          annotations:
            prometheus.io/scrape: 'true'
        spec:
          ports:
          - name: http-metrics
            port: 8080
            targetPort: http-metrics
            protocol: TCP
          - name: telemetry
            port: 8081
            targetPort: telemetry
            protocol: TCP
          selector:
            k8s-app: kube-state-metrics

  templates:
  - name: manifest
    inputs:
      parameters:
      - name: action
      - name: manifest
    resource:
      action: "{{inputs.parameters.action}}"
      manifest: "{{inputs.parameters.manifest}}"

  - name: main
    inputs:
      parameters:
      - name: kube-state-metrics-deployment
      - name: kube-state-metrics-service
    steps:
    - - name: kube-state-metrics-setup
        template: manifest
        arguments:
          parameters:
          - name: action
            value: "apply"
          - name: manifest
            value: "{{item}}"
        withItems:
        - "{{inputs.parameters.kube-state-metrics-deployment}}"
        - "{{inputs.parameters.kube-state-metrics-service}}"
`

func TestAllowPlaceholderInVariableTakenFromInputs(t *testing.T) {
	{
		wf := unmarshalWf(allowPlaceholderInVariableTakenFromInputs)
		_, err := ValidateWorkflow(wftmplGetter, cwftmplGetter, wf, ValidateOpts{})

		assert.NoError(t, err)
	}
}

var runtimeResolutionOfVariableNames = `
apiVersion: argoproj.io/v1alpha1
kind: Workflow
metadata:
  generateName: global-parameter-passing-
spec:
  entrypoint: plan
  templates:
  - name: plan
    steps:
    - - name: pass-parameter
        template: global-parameter-passing
        arguments:
          parameters:
          - name: global-parameter-name
            value: key
          - name: global-parameter-value
            value: value
    - - name: print-parameter
        template: parameter-printing
        arguments:
          parameters:
          - name: parameter
            value: "{{workflow.outputs.parameters.key}}"

  - name: global-parameter-passing
    inputs:
      parameters:
      - name: global-parameter-name
      - name: global-parameter-value
    container:
      image: alpine:3.11
      command: [sh, -c]
      args: ["exit 0"]
    outputs:
      parameters:
      - name: global-parameter
        value: "{{inputs.parameters.global-parameter-value}}"
        globalName: "{{inputs.parameters.global-parameter-name}}"

  - name: parameter-printing
    inputs:
      parameters:
      - name: parameter
    container:
      image: alpine:3.11
      command: [sh, -c]
      args: ["echo {{inputs.parameters.parameter}}"]
`

// TestInvalidResourceWorkflow verifies an error against a workflow of an invalid resource.
func TestRuntimeResolutionOfVariableNames(t *testing.T) {
	wf := unmarshalWf(runtimeResolutionOfVariableNames)
	_, err := ValidateWorkflow(wftmplGetter, cwftmplGetter, wf, ValidateOpts{})

	assert.NoError(t, err)
}

var stepWithItemParam = `
apiVersion: argoproj.io/v1alpha1
kind: Workflow
metadata:
  generateName: loops-maps-
spec:
  entrypoint: loop-map-example
  templates:
    - name: loop-map-example
      steps:
        - - name: hello-world
            template: whalesay
          - name: test-linux
            template: cat-os-release
            arguments:
              parameters:
                - name: image
                  value: "{{item.image}}"
                - name: tag
                  value: "{{item.tag}}"
            withItems:
              - { image: "debian", tag: "9.1" }
              - { image: "debian", tag: "8.9" }
              - { image: "alpine", tag: "3.6" }
              - { image: "ubuntu", tag: "17.10" }

    - name: cat-os-release
      inputs:
        parameters:
          - name: image
          - name: tag
      container:
        image: "{{inputs.parameters.image}}:{{inputs.parameters.tag}}"
        command: [cat]
        args: [/etc/os-release]

    - name: whalesay
      container:
        image: docker/whalesay:latest
        command: [cowsay]
        args: ["hello world"]
`

func TestStepWithItemParam(t *testing.T) {
	_, err := validate(stepWithItemParam)
	assert.NoError(t, err)
}

var invalidMetricName = `
apiVersion: argoproj.io/v1alpha1
kind: Workflow
metadata:
  generateName: hello-world-
spec:
  entrypoint: whalesay
  templates:
  - name: whalesay
    metrics:
      prometheus:
        - name: invalid.metric.name
          help: "invalid"
          gauge:
            value: 1
    container:
      image: docker/whalesay:latest
`

func TestInvalidMetricName(t *testing.T) {
	_, err := validate(invalidMetricName)
	assert.EqualError(t, err, "templates.whalesay metric name 'invalid.metric.name' is invalid. Metric names must contain alphanumeric characters, '_', or ':'")
}

var invalidMetricLabelName = `
apiVersion: argoproj.io/v1alpha1
kind: Workflow
metadata:
  generateName: hello-world-
spec:
  entrypoint: whalesay
  templates:
  - name: whalesay
    metrics:
      prometheus:
        - name: valid
          help: "invalid"
          labels:
            - key: invalid.key
              value: hi
          gauge:
            value: 1
    container:
      image: docker/whalesay:latest
`

func TestInvalidMetricLabelName(t *testing.T) {
	_, err := validate(invalidMetricLabelName)
	assert.EqualError(t, err, "metric label 'invalid.key' is invalid: keys may only contain alphanumeric characters, '_', or ':'")
}

var invalidMetricHelp = `
apiVersion: argoproj.io/v1alpha1
kind: Workflow
metadata:
  generateName: hello-world-
spec:
  entrypoint: whalesay
  templates:
  - name: whalesay
    metrics:
      prometheus:
        - name: metric_name
          gauge:
            value: 1
    container:
      image: docker/whalesay:latest
`

func TestInvalidMetricHelp(t *testing.T) {
	_, err := validate(invalidMetricHelp)
	assert.EqualError(t, err, "templates.whalesay metric 'metric_name' must contain a help string under 'help: ' field")
}

var globalVariables = `
apiVersion: argoproj.io/v1alpha1
kind: Workflow
metadata:
  generateName: global-variables-
spec:
  priority: 100
  entrypoint: test-workflow

  templates:
  - name: test-workflow
    steps:
    - - name: step1
        template: whalesay
        arguments:
          parameters:
          - name: name
            value: "{{workflow.name}}"
          - name: namespace
            value: "{{workflow.namespace}}"
          - name: serviceAccountName
            value: "{{workflow.serviceAccountName}}"
          - name: uid
            value: "{{workflow.uid}}"
          - name: priority
            value: "{{workflow.priority}}"
          - name: duration
            value: "{{workflow.duration}}"

  - name: whalesay
    inputs:
      parameters:
      - name: name
      - name: namespace
      - name: serviceAccountName
      - name: uid
      - name: priority
      - name: duration
    container:
      image: docker/whalesay:latest
      command: [cowsay]
      args: ["name: {{inputs.parameters.name}} namespace: {{inputs.parameters.namespace}} serviceAccountName: {{inputs.parameters.serviceAccountName}} uid: {{inputs.parameters.uid}} priority: {{inputs.parameters.priority}} duration: {{inputs.parameters.duration}}"]
`

func TestWorkflowGlobalVariables(t *testing.T) {
	_, err := validate(globalVariables)
	assert.NoError(t, err)
}

var wfTemplateWithEntrypoint = `
apiVersion: argoproj.io/v1alpha1
kind: WorkflowTemplate
metadata:
  name: template-with-entrypoint
spec:
  entrypoint: whalesay-template
  templates:
  - name: whalesay-template
    inputs:
      parameters:
      - name: message
    container:
      image: docker/whalesay
      command: [cowsay]
      args: ["{{inputs.parameters.message}}"]
`

func TestWorkflowTemplateWithEntrypoint(t *testing.T) {
	err := validateWorkflowTemplate(wfTemplateWithEntrypoint, ValidateOpts{})
	assert.NoError(t, err)
}

var wfWithWFTRefNoEntrypoint = `
apiVersion: argoproj.io/v1alpha1
kind: Workflow
metadata:
  generateName: hello-world-
  namespace: default
spec:
  workflowTemplateRef:
    name: template-ref-with-entrypoint
`

var templateWithEntrypoint = `
apiVersion: argoproj.io/v1alpha1
kind: WorkflowTemplate
metadata:
  name: template-ref-with-entrypoint
  namespace: default
spec:
  entrypoint: A
  templates:
  - name: A
    container:
      image: alpine:latest
      command: [echo, hello]
`

func TestWorkflowWithWFTRefWithEntrypoint(t *testing.T) {
	err := createWorkflowTemplate(templateWithEntrypoint)
	assert.NoError(t, err)
	_, err = validate(wfWithWFTRefNoEntrypoint)
	assert.NoError(t, err)
}

const wfWithWFTRef = `
apiVersion: argoproj.io/v1alpha1
kind: Workflow
metadata:
  generateName: hello-world-
spec:
  entrypoint: A
  serviceAccountName: argo
  parallelism: 1
  volumes:
  - name: workdir
    emptyDir: {}
  podGC:
    strategy: OnPodSuccess
  nodeSelector:
    beta.kubernetes.io/arch: "{{inputs.parameters.arch}}"
  arguments:
    parameters:
    - name: lines-count
      value: 3
  workflowTemplateRef:
    name: template-ref-target
`

func TestWorkflowWithWFTRef(t *testing.T) {
	err := createWorkflowTemplate(templateRefTarget)
	assert.NoError(t, err)
	_, err = validate(wfWithWFTRef)
	assert.NoError(t, err)
}

const invalidWFWithWFTRef = `
apiVersion: argoproj.io/v1alpha1
kind: Workflow
metadata:
  generateName: hello-world-
spec:
  entrypoint: A
  arguments:
    parameters:
    - name: lines-count
      value: 3
  workflowTemplateRef:
    name: template-ref-target
  templates:
  - name: A
    container:
      image: alpine:latest
      command: [echo, hello]
`

func TestValidateFieldsWithWFTRef(t *testing.T) {
	err := createWorkflowTemplate(templateRefTarget)
	assert.NoError(t, err)
	_, err = validate(invalidWFWithWFTRef)
	assert.Error(t, err)
}

var invalidWfNoImage = `apiVersion: argoproj.io/v1alpha1
kind: Workflow
metadata:
  name: hello-world-right-env-12
spec:
  entrypoint: whalesay
  templates:
  - name: whalesay
    container:
      command:
      - cowsay
      args:
      - hello world
      env: []`

func TestInvalidWfNoImageField(t *testing.T) {
	_, err := validate(invalidWfNoImage)
	assert.EqualError(t, err, "templates.whalesay.container.image may not be empty")
}

var invalidWfNoImageScript = `apiVersion: argoproj.io/v1alpha1
kind: Workflow
metadata:
  name: hello-world-right-env-12
spec:
  entrypoint: whalesay
  templates:
  - name: whalesay
    script:
      command:
      - cowsay
      args:
      - hello world
      env: []`

func TestInvalidWfNoImageFieldScript(t *testing.T) {
	_, err := validate(invalidWfNoImageScript)
	assert.EqualError(t, err, "templates.whalesay.script.image may not be empty")
}

var templateRefWithParam = `
apiVersion: argoproj.io/v1alpha1
kind: WorkflowTemplate
metadata:
  name: template-ref-with-param
spec:
  entrypoint: A
  arguments:
    parameters:
    - name: some-param
  templates:
  - name: A
    container:
      image: alpine:latest
      command: [echo, hello]
`

var wfWithWFTRefOverrideParam = `
apiVersion: argoproj.io/v1alpha1
kind: Workflow
metadata:
  generateName: hello-world-
  namespace: default
spec:
  arguments:
    parameters:
    - name: some-param
      value: a-value
  workflowTemplateRef:
    name: template-ref-with-param
`

func TestWorkflowWithWFTRefWithOverrideParam(t *testing.T) {
	err := createWorkflowTemplate(templateRefWithParam)
	assert.NoError(t, err)
	_, err = validate(wfWithWFTRefOverrideParam)
	assert.NoError(t, err)
}

var dagAndStepLevelOutputArtifacts = `
apiVersion: argoproj.io/v1alpha1
kind: Workflow
metadata:
  generateName: dag-target-
spec:
  entrypoint: main
  templates:
  - name: main
    outputs:
      artifacts:
        - name: artifact
          from: "{{tasks.artifact-svn-retrieve.outputs.artifacts.artifact}}"
    dag:
      tasks:
      - name: artifact-svn-retrieve
        template: artifact-svn-retrieve
      - name: step-tmpl
        template: step

  - name: step
    outputs:
      artifacts:
        - name: artifact
          from: "{{steps.artifact-svn-retrieve.outputs.artifacts.artifact}}"
    steps:
    - - name: artifact-svn-retrieve
        template: artifact-svn-retrieve

  - name: artifact-svn-retrieve
    outputs:
      artifacts:
      - name: artifact
        path: "/vol/hello_world.txt"
    container:
      image: docker/whalesay:latest
      command: [sh, -c]
      args: ["sleep 1; cowsay hello world | tee /vol/hello_world.txt"]
      volumeMounts:
      - name: vol
        mountPath: "/vol"
    volumes:
    - name: vol
      emptyDir: {}
`

func TestDagAndStepLevelOutputArtifactsForDiffExecutor(t *testing.T) {
	t.Run("DefaultExecutor", func(t *testing.T) {
		_, err := validateWithOptions(dagAndStepLevelOutputArtifacts, ValidateOpts{ContainerRuntimeExecutor: ""})
		assert.NoError(t, err)
	})
	t.Run("EmissaryExecutor", func(t *testing.T) {
		_, err := validateWithOptions(dagAndStepLevelOutputArtifacts, ValidateOpts{ContainerRuntimeExecutor: common.ContainerRuntimeExecutorEmissary})
		assert.NoError(t, err)
	})
	t.Run("DockerExecutor", func(t *testing.T) {
		_, err := validateWithOptions(dagAndStepLevelOutputArtifacts, ValidateOpts{ContainerRuntimeExecutor: common.ContainerRuntimeExecutorDocker})
		assert.NoError(t, err)
	})
	t.Run("PNSExecutor", func(t *testing.T) {
		_, err := validateWithOptions(dagAndStepLevelOutputArtifacts, ValidateOpts{ContainerRuntimeExecutor: common.ContainerRuntimeExecutorPNS})
		assert.NoError(t, err)
	})
	t.Run("K8SExecutor", func(t *testing.T) {
		_, err := validateWithOptions(dagAndStepLevelOutputArtifacts, ValidateOpts{ContainerRuntimeExecutor: common.ContainerRuntimeExecutorK8sAPI})
		assert.NoError(t, err)
	})
	t.Run("KubeletExecutor", func(t *testing.T) {
		_, err := validateWithOptions(dagAndStepLevelOutputArtifacts, ValidateOpts{ContainerRuntimeExecutor: common.ContainerRuntimeExecutorKubelet})
		assert.NoError(t, err)
	})
}

var testWorkflowTemplateLabels = `
apiVersion: argoproj.io/v1alpha1
kind: WorkflowTemplate
metadata:
  generateName: test-foobar-
  labels:
    testLabel: foobar
spec:
  entrypoint: whalesay
  templates:
    - name: whalesay
      container:
        image: docker/whalesay
      metrics:
        prometheus:
          - name: intuit_data_persistplat_dppselfservice_workflow_test_duration
            help: Duration of workflow
            labels:
              - key: label
                value: "{{workflow.labels.testLabel}}"
            gauge:
              realtime: true
              value: "{{duration}}"
`

func TestWorkflowTemplateLabels(t *testing.T) {
	err := validateWorkflowTemplate(testWorkflowTemplateLabels, ValidateOpts{})
	assert.NoError(t, err)
}

const templateRefWithArtifactArgument = `
apiVersion: argoproj.io/v1alpha1
kind: WorkflowTemplate
metadata:
  name: template-ref-with-artifact
spec:
  entrypoint: A
  arguments:
    artifacts:
    - name: binary-file
      http:
        url: https://a.server.io/file
  templates:
  - name: A
    inputs:
      artifacts:
      - name: binary-file
        path: /usr/local/bin/binfile
        mode: 0755
    container:
      image: alpine:latest
      command: [echo, hello]
`

const wfWithWFTRefAndNoOwnArtifact = `
apiVersion: argoproj.io/v1alpha1
kind: Workflow
metadata:
  generateName: hello-world-
  namespace: default
spec:
  workflowTemplateRef:
    name: template-ref-with-artifact
`

func TestWorkflowWithWFTRefWithOutOwnArtifactArgument(t *testing.T) {
	err := createWorkflowTemplate(templateRefWithArtifactArgument)
	assert.NoError(t, err)
	_, err = validate(wfWithWFTRefAndNoOwnArtifact)
	assert.NoError(t, err)
}

const wfWithWFTRefAndOwnArtifactArgument = `
apiVersion: argoproj.io/v1alpha1
kind: Workflow
metadata:
  generateName: hello-world-
  namespace: default
spec:
  arguments:
    artifacts:
    - name: binary-file
      http:
        url: http://localserver/file
  workflowTemplateRef:
    name: template-ref-with-artifact
`

func TestWorkflowWithWFTRefWithArtifactArgument(t *testing.T) {
	err := createWorkflowTemplate(templateRefWithArtifactArgument)
	assert.NoError(t, err)
	_, err = validate(wfWithWFTRefAndOwnArtifactArgument)
	assert.NoError(t, err)
}

var workflowTeamplateWithEnumValues = `
apiVersion: argoproj.io/v1alpha1
kind: WorkflowTemplate
metadata:
  generateName: test-enum-1-
  labels:
    testLabel: foobar
spec:
  entrypoint: argosay
  arguments:
    parameters:
      - name: message
        value: one
        enum:
            - one
            - two
            - three
  templates:
    - name: argosay
      inputs:
        parameters:
          - name: message
            value: '{{workflow.parameters.message}}'
      container:
        name: main
        image: 'argoproj/argosay:v2'
        command:
          - /argosay
        args:
          - echo
          - '{{inputs.parameters.message}}'
`

var workflowTemplateWithEmptyEnumList = `
apiVersion: argoproj.io/v1alpha1
kind: WorkflowTemplate
metadata:
  generateName: test-enum-1-
  labels:
    testLabel: foobar
spec:
  entrypoint: argosay
  arguments:
    parameters:
      - name: message
        value: one
        enum: []
  templates:
    - name: argosay
      inputs:
        parameters:
          - name: message
            value: '{{workflow.parameters.message}}'
      container:
        name: main
        image: 'argoproj/argosay:v2'
        command:
          - /argosay
        args:
          - echo
          - '{{inputs.parameters.message}}'
`

var workflowTemplateWithArgumentValueNotFromEnumList = `
apiVersion: argoproj.io/v1alpha1
kind: WorkflowTemplate
metadata:
  generateName: test-enum-1-
  labels:
    testLabel: foobar
spec:
  entrypoint: argosay
  arguments:
    parameters:
      - name: message
        value: one
        enum:
            -   two
            -   three
            -   four
  templates:
    - name: argosay
      inputs:
        parameters:
          - name: message
            value: '{{workflow.parameters.message}}'
      container:
        name: main
        image: 'argoproj/argosay:v2'
        command:
          - /argosay
        args:
          - echo
          - '{{inputs.parameters.message}}'
`

func TestWorkflowTemplateWithEnumValue(t *testing.T) {
	err := validateWorkflowTemplate(workflowTeamplateWithEnumValues, ValidateOpts{})
	assert.NoError(t, err)
	err = validateWorkflowTemplate(workflowTeamplateWithEnumValues, ValidateOpts{Lint: true})
	assert.NoError(t, err)
	err = validateWorkflowTemplate(workflowTeamplateWithEnumValues, ValidateOpts{Submit: true})
	assert.NoError(t, err)
}

func TestWorkflowTemplateWithEmptyEnumList(t *testing.T) {
	err := validateWorkflowTemplate(workflowTemplateWithEmptyEnumList, ValidateOpts{})
	assert.EqualError(t, err, "spec.arguments.message.enum should contain at least one value")
	err = validateWorkflowTemplate(workflowTemplateWithEmptyEnumList, ValidateOpts{Lint: true})
	assert.EqualError(t, err, "spec.arguments.message.enum should contain at least one value")
	err = validateWorkflowTemplate(workflowTemplateWithEmptyEnumList, ValidateOpts{Submit: true})
	assert.EqualError(t, err, "spec.arguments.message.enum should contain at least one value")
}

func TestWorkflowTemplateWithArgumentValueNotFromEnumList(t *testing.T) {
	err := validateWorkflowTemplate(workflowTemplateWithArgumentValueNotFromEnumList, ValidateOpts{})
	assert.EqualError(t, err, "spec.arguments.message.value should be present in spec.arguments.message.enum list")
	err = validateWorkflowTemplate(workflowTemplateWithArgumentValueNotFromEnumList, ValidateOpts{Lint: true})
	assert.EqualError(t, err, "spec.arguments.message.value should be present in spec.arguments.message.enum list")
	err = validateWorkflowTemplate(workflowTemplateWithArgumentValueNotFromEnumList, ValidateOpts{Submit: true})
	assert.EqualError(t, err, "spec.arguments.message.value should be present in spec.arguments.message.enum list")
}

var validActiveDeadlineSecondsArgoVariable = `
apiVersion: argoproj.io/v1alpha1
kind: Workflow
metadata:
  generateName: timeout-bug-
spec:
  entrypoint: main

  templates:
    - name: main
      dag:
        tasks:
          - name: print-timeout
            template: print-timeout
          - name: use-timeout
            template: use-timeout
            dependencies: [print-timeout]
            arguments:
              parameters:
                - name: timeout
                  value: "{{tasks.print-timeout.outputs.result}}"

    - name: print-timeout
      container:
        image: alpine
        command: [sh, -c]
        args: ['echo 5']

    - name: use-timeout
      inputs:
        parameters:
          - name: timeout
      activeDeadlineSeconds: "{{inputs.parameters.timeout}}"
      container:
        image: alpine
        command: [sh, -c]
        args: ["echo sleeping for 1m; sleep 60; echo done"]
`

func TestValidActiveDeadlineSecondsArgoVariable(t *testing.T) {
	err := validateWorkflowTemplate(validActiveDeadlineSecondsArgoVariable, ValidateOpts{})
	assert.NoError(t, err)
}

func TestMaxLengthName(t *testing.T) {
	wf := &wfv1.Workflow{ObjectMeta: metav1.ObjectMeta{Name: strings.Repeat("a", 70)}}
	_, err := ValidateWorkflow(wftmplGetter, cwftmplGetter, wf, ValidateOpts{})
	assert.EqualError(t, err, "workflow name \"aaaaaaaaaaaaaaaaaaaaaaaaaaaaaaaaaaaaaaaaaaaaaaaaaaaaaaaaaaaaaaaaaaaaaa\" must not be more than 63 characters long (currently 70)")

	wftmpl := &wfv1.WorkflowTemplate{ObjectMeta: metav1.ObjectMeta{Name: strings.Repeat("a", 70)}}
	_, err = ValidateWorkflowTemplate(wftmplGetter, cwftmplGetter, wftmpl, ValidateOpts{})
	assert.EqualError(t, err, "workflow template name \"aaaaaaaaaaaaaaaaaaaaaaaaaaaaaaaaaaaaaaaaaaaaaaaaaaaaaaaaaaaaaaaaaaaaaa\" must not be more than 63 characters long (currently 70)")

	cwftmpl := &wfv1.ClusterWorkflowTemplate{ObjectMeta: metav1.ObjectMeta{Name: strings.Repeat("a", 70)}}
	_, err = ValidateClusterWorkflowTemplate(wftmplGetter, cwftmplGetter, cwftmpl, ValidateOpts{})
	assert.EqualError(t, err, "cluster workflow template name \"aaaaaaaaaaaaaaaaaaaaaaaaaaaaaaaaaaaaaaaaaaaaaaaaaaaaaaaaaaaaaaaaaaaaaa\" must not be more than 63 characters long (currently 70)")

	cwf := &wfv1.CronWorkflow{ObjectMeta: metav1.ObjectMeta{Name: strings.Repeat("a", 60)}}
	err = ValidateCronWorkflow(wftmplGetter, cwftmplGetter, cwf)
	assert.EqualError(t, err, "cron workflow name \"aaaaaaaaaaaaaaaaaaaaaaaaaaaaaaaaaaaaaaaaaaaaaaaaaaaaaaaaaaaa\" must not be more than 52 characters long (currently 60)")
}

var invalidContainerSetDependencyNotFound = `
apiVersion: argoproj.io/v1alpha1
kind: Workflow
metadata:
  name: pod
spec:
  entrypoint: main
  templates:
    - name: main
      volumes:
        - name: workspace
          emptyDir: { }
      containerSet:
        volumeMounts:
          - name: workspace
            mountPath: /workspace
        containers:
          - name: a
            image: argoproj/argosay:v2
          - name: b
            image: argoproj/argosay:v2
            dependencies:
              - c
`

func TestInvalidContainerSetDependencyNotFound(t *testing.T) {
	_, err := validate(invalidContainerSetDependencyNotFound)
	if assert.NotNil(t, err) {
		assert.Contains(t, err.Error(), "templates.main.containerSet.containers.b dependency 'c' not defined")
	}
}

func TestInvalidContainerSetNoMainContainer(t *testing.T) {
	invalidContainerSetTemplateWithInputArtifacts := `
apiVersion: argoproj.io/v1alpha1
kind: Workflow
metadata:
  name: workflow
spec:
  entrypoint: main
  templates:
    - name: main
      inputs:
        artifacts:
          - name: message
            path: /tmp/message
      containerSet:
        containers:
          - name: a
            image: argoproj/argosay:v2
`
	invalidContainerSetTemplateWithOutputArtifacts := `
apiVersion: argoproj.io/v1alpha1
kind: Workflow
metadata:
  name: workflow
spec:
  entrypoint: main
  templates:
    - name: main
      outputs:
        artifacts:
          - name: message
            path: /tmp/message
      containerSet:
        containers:
          - name: a
            image: argoproj/argosay:v2
`
	invalidContainerSetTemplateWithOutputParams := `
apiVersion: argoproj.io/v1alpha1
kind: Workflow
metadata:
  name: workflow
spec:
  entrypoint: main
  templates:
    - name: main
      outputs:
        parameters:
          - name: output-message
            valueFrom:
              path: /workspace/message
      containerSet:
        containers:
          - name: a
            image: argoproj/argosay:v2
`

	invalidManifests := []string{
		invalidContainerSetTemplateWithInputArtifacts,
		invalidContainerSetTemplateWithOutputArtifacts,
		invalidContainerSetTemplateWithOutputParams,
	}
	for _, manifest := range invalidManifests {
		err := validateWorkflowTemplate(manifest, ValidateOpts{})
		if assert.NotNil(t, err) {
			assert.Contains(t, err.Error(), "containerSet.containers must have a container named \"main\" for input or output")
		}
	}
}

func TestSortDAGTasksWithDepends(t *testing.T) {
	wfUsingDependsManifest := `
apiVersion: argoproj.io/v1alpha1
kind: Workflow
metadata:
  generateName: sort-dag-tasks-test-
  namespace: argo
spec:
  entrypoint: main
  templates:
    - dag:
        tasks:
          - name: "8ea51cf2"
            template: 8ea51cf2-template
          - depends: 8ea51cf2
            name: "ba1f414f"
            template: ba1f414f-template
          - depends: ba1f414f.Succeeded || ba1f414f.Failed || ba1f414f.Errored
            name: "f7d273f8"
            template: f7d273f8-template
      name: main`
	wf := unmarshalWf(wfUsingDependsManifest)
	tmpl := wf.Spec.Templates[0]
	nameToTask := make(map[string]wfv1.DAGTask)
	for _, task := range tmpl.DAG.Tasks {
		nameToTask[task.Name] = task
	}

	dagValidationCtx := &dagValidationContext{
		tasks:        nameToTask,
		dependencies: make(map[string]map[string]common.DependencyType),
	}
	err := sortDAGTasks(&tmpl, dagValidationCtx)
	assert.NoError(t, err)
	var taskOrderAfterSort, expectedOrder []string
	expectedOrder = []string{"8ea51cf2", "ba1f414f", "f7d273f8"}
	for _, task := range tmpl.DAG.Tasks {
		taskOrderAfterSort = append(taskOrderAfterSort, task.Name)
	}
	assert.Equal(t, expectedOrder, taskOrderAfterSort)
}

func TestValidateStartedATVariable(t *testing.T) {
	wf := `apiVersion: argoproj.io/v1alpha1
kind: Workflow
metadata:
  generateName: steps-timing-
spec:
  entrypoint: steps-timing
  templates:
    
    - name: steps-timing
      steps:
        - - name: one
            template: wait
        - - name: print-processing-time
            template: printer
            arguments:
              parameters:
                - name: startedat
                  value: "{{steps.one.startedAt}}"
                - name: finishedat
                  value: "{{steps.one.finishedAt}}"
                - name: id
                  value: "{{steps.one.id}}"
    
    - name: wait
      container:
        image: alpine:3.7
        command: [sleep, "5"]
    
    - name: printer
      inputs:
        parameters:
          - name: startedat
          - name: finishedat
          - name: id
      container:
        image: alpine:3.7
        command: [echo, "{{inputs.parameters.startedat}}"]`
	_, err := validate(wf)
	assert.NoError(t, err)
}

var templateReferenceWorkflowConfigMapRefArgument = `
apiVersion: argoproj.io/v1alpha1
kind: Workflow
metadata:
  generateName: arguments-parameters-from-configmap-
spec:
  entrypoint: whalesay
  serviceAccountName: argo
  arguments:
    parameters:
    - name: message
      valueFrom:
        configMapKeyRef:
          name: simple-parameters
          key: msg
  templates:
    - name: whalesay
      inputs:
        parameters:
          - name: message
      container:
        image: docker/whalesay:latest
        command: [cowsay]
        args: ["{{inputs.parameters.message}}"]
`

func TestTemplateReferenceWorkflowConfigMapRefArgument(t *testing.T) {
	_, err := validate(templateReferenceWorkflowConfigMapRefArgument)
	assert.NoError(t, err)
}

var stepsOutputParametersForScript = `
apiVersion: argoproj.io/v1alpha1
kind: Workflow
metadata:
  generateName: parameter-aggregation-
spec:
  entrypoint: parameter-aggregation
  templates:
    - name: parameter-aggregation
      steps:
        - - name: echo-num
            template: echo-num
            arguments:
              parameters:
                - name: num
                  value: "{{item}}"
            withItems: [1, 2, 3, 4]
        - - name: echo-num-from-param
            template: echo-num
            arguments:
              parameters:
                - name: num
                  value: "{{item.num}}"
            withParam: "{{steps.echo-num.outputs.parameters}}"

    - name: echo-num
      inputs:
        parameters:
          - name: num
      script:
        image: argoproj/argosay:v1
        command: [sh, -x]
        source: |
          sleep 1
          echo {{inputs.parameters.num}} > /tmp/num
      outputs:
        parameters:
          - name: num
            valueFrom:
              path: /tmp/num
`

func TestStepsOutputParametersForScript(t *testing.T) {
	_, err := validate(stepsOutputParametersForScript)
	assert.NoError(t, err)
}

var stepsOutputParametersForContainerSet = `
apiVersion: argoproj.io/v1alpha1
kind: Workflow
metadata:
  generateName: parameter-aggregation-
spec:
  entrypoint: parameter-aggregation
  templates:
    - name: parameter-aggregation
      steps:
        - - name: echo-num
            template: echo-num
            arguments:
              parameters:
                - name: num
                  value: "{{item}}"
            withItems: [1, 2, 3, 4]
        - - name: echo-num-from-param
            template: echo-num
            arguments:
              parameters:
                - name: num
                  value: "{{item.num}}"
            withParam: "{{steps.echo-num.outputs.parameters}}"

    - name: echo-num
      inputs:
        parameters:
          - name: num
      containerSet:
        containers:
          - name: main
            image: 'docker/whalesay:latest'
            command:
              - sh
              - '-c'
            args:
              - 'sleep 1; echo {{inputs.parameters.num}} > /tmp/num'
      outputs:
        parameters:
          - name: num
            valueFrom:
              path: /tmp/num
`

func TestStepsOutputParametersForContainerSet(t *testing.T) {
	_, err := validate(stepsOutputParametersForContainerSet)
	assert.NoError(t, err)
}

<<<<<<< HEAD
var globalAnnotationsAndLabels = `apiVersion: argoproj.io/v1alpha1
kind: Workflow
metadata:
  generateName: hello-world-
  labels:
    testLabel: foobar
  annotations:
    workflows.argoproj.io/description: |
      This is a simple hello world example.
spec:
  entrypoint: whalesay1
  arguments:
    parameters:
    - name: message
      value: hello world
  templates:
  - name: whalesay1
    container:
      image: docker/whalesay:latest
      command: [cowsay]
      args: ["{{workflow.annotations}},  {{workflow.labels}}"]`

func TestResolveAnnotationsAndLabelsJSson(t *testing.T) {
	_, err := validate(globalAnnotationsAndLabels)
	assert.NoError(t, err)
=======
var testInitContainerHasName = `
apiVersion: argoproj.io/v1alpha1
kind: Workflow
metadata:
  generateName: spurious-
spec:
  entrypoint: main

  templates:
  - name: main
    dag:
      tasks:
      - name: spurious
        template: spurious

  - name: spurious
    retryStrategy:
      retryPolicy: Always
    initContainers:
    - image: alpine:latest
      # name: sleep
      command:
      - sleep
      - "15"
    container:
      image: alpine:latest
      command:
      - echo
      - "i am running"
`

func TestInitContainerHasName(t *testing.T) {

	_, err := validate(testInitContainerHasName)
	assert.EqualError(t, err, "templates.main.tasks.spurious initContainers must all have container name")
>>>>>>> 3efe2b85
}<|MERGE_RESOLUTION|>--- conflicted
+++ resolved
@@ -3143,7 +3143,6 @@
 	assert.NoError(t, err)
 }
 
-<<<<<<< HEAD
 var globalAnnotationsAndLabels = `apiVersion: argoproj.io/v1alpha1
 kind: Workflow
 metadata:
@@ -3169,7 +3168,7 @@
 func TestResolveAnnotationsAndLabelsJSson(t *testing.T) {
 	_, err := validate(globalAnnotationsAndLabels)
 	assert.NoError(t, err)
-=======
+
 var testInitContainerHasName = `
 apiVersion: argoproj.io/v1alpha1
 kind: Workflow
@@ -3202,8 +3201,6 @@
 `
 
 func TestInitContainerHasName(t *testing.T) {
-
 	_, err := validate(testInitContainerHasName)
 	assert.EqualError(t, err, "templates.main.tasks.spurious initContainers must all have container name")
->>>>>>> 3efe2b85
 }
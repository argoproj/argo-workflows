package validate

import (
	"context"
	"strings"
	"testing"

	"github.com/stretchr/testify/assert"
	apierr "k8s.io/apimachinery/pkg/api/errors"
	metav1 "k8s.io/apimachinery/pkg/apis/meta/v1"

	wfv1 "github.com/argoproj/argo-workflows/v3/pkg/apis/workflow/v1alpha1"
	fakewfclientset "github.com/argoproj/argo-workflows/v3/pkg/client/clientset/versioned/fake"
	"github.com/argoproj/argo-workflows/v3/workflow/common"
	"github.com/argoproj/argo-workflows/v3/workflow/templateresolution"
)

var (
	wfClientset   = fakewfclientset.NewSimpleClientset()
	wftmplGetter  = templateresolution.WrapWorkflowTemplateInterface(wfClientset.ArgoprojV1alpha1().WorkflowTemplates(metav1.NamespaceDefault))
	cwftmplGetter = templateresolution.WrapClusterWorkflowTemplateInterface(wfClientset.ArgoprojV1alpha1().ClusterWorkflowTemplates())
)

func createWorkflowTemplate(yamlStr string) error {
	ctx := context.Background()
	wftmpl := unmarshalWftmpl(yamlStr)
	_, err := wfClientset.ArgoprojV1alpha1().WorkflowTemplates(metav1.NamespaceDefault).Create(ctx, wftmpl, metav1.CreateOptions{})
	if err != nil && apierr.IsAlreadyExists(err) {
		return nil
	}
	return err
}

// validate is a test helper to accept Workflow YAML as a string and return
// its validation result.
func validate(yamlStr string) (*wfv1.Conditions, error) {
	wf := unmarshalWf(yamlStr)
	return ValidateWorkflow(wftmplGetter, cwftmplGetter, wf, ValidateOpts{})
}

func validateWithOptions(yamlStr string, opts ValidateOpts) (*wfv1.Conditions, error) {
	wf := unmarshalWf(yamlStr)
	return ValidateWorkflow(wftmplGetter, cwftmplGetter, wf, opts)
}

// validateWorkflowTemplate is a test helper to accept WorkflowTemplate YAML as a string and return
// its validation result.
func validateWorkflowTemplate(yamlStr string, opts ValidateOpts) error {
	wftmpl := unmarshalWftmpl(yamlStr)
	_, err := ValidateWorkflowTemplate(wftmplGetter, cwftmplGetter, wftmpl, opts)
	return err
}

func unmarshalWf(yamlStr string) *wfv1.Workflow {
	var wf wfv1.Workflow
	wfv1.MustUnmarshal([]byte(yamlStr), &wf)
	return &wf
}

func unmarshalWftmpl(yamlStr string) *wfv1.WorkflowTemplate {
	var wftmpl wfv1.WorkflowTemplate
	wfv1.MustUnmarshal([]byte(yamlStr), &wftmpl)
	return &wftmpl
}

const invalidErr = "is invalid"

var dupTemplateNames = `
apiVersion: argoproj.io/v1alpha1
kind: Workflow
metadata:
  generateName: hello-world-
spec:
  entrypoint: whalesay
  templates:
  - name: whalesay
    container:
      image: docker/whalesay:latest
  - name: whalesay
    container:
      image: docker/whalesay:latest
`

var dupInputNames = `
apiVersion: argoproj.io/v1alpha1
kind: Workflow
metadata:
  generateName: hello-world-
spec:
  entrypoint: whalesay
  templates:
  - name: whalesay
    inputs:
      parameters:
      - name: dup
        value: "value"
      - name: dup
        value: "value"
    container:
      image: docker/whalesay:latest
`

var emptyName = `
apiVersion: argoproj.io/v1alpha1
kind: Workflow
metadata:
  generateName: hello-world-
spec:
  entrypoint: whalesay
  templates:
  - name: whalesay
    inputs:
      parameters:
      - name: ""
        value: "value"
    container:
      image: docker/whalesay:latest
`

func TestDuplicateOrEmptyNames(t *testing.T) {
	_, err := validate(dupTemplateNames)
	if assert.NotNil(t, err) {
		assert.Contains(t, err.Error(), "not unique")
	}
	_, err = validate(dupInputNames)
	if assert.NotNil(t, err) {
		assert.Contains(t, err.Error(), "not unique")
	}
	_, err = validate(emptyName)
	if assert.NotNil(t, err) {
		assert.Contains(t, err.Error(), "name is required")
	}
}

var unresolvedInput = `
apiVersion: argoproj.io/v1alpha1
kind: Workflow
metadata:
  generateName: hello-world-
spec:
  entrypoint: whalesay
  templates:
  - name: whalesay
    container:
      image: docker/whalesay:{{inputs.parameters.unresolved}}
`

var unresolvedStepInput = `
apiVersion: argoproj.io/v1alpha1
kind: Workflow
metadata:
  generateName: hello-world-
spec:
  entrypoint: entry-step
  arguments:
    parameters: []
  templates:
    - steps:
        - - name: a
            arguments:
              parameters:
                - name: message
                  value: "{{inputs.parameters.message}}"
            template: whalesay
      name: entry-step
      inputs:
        parameters:
          - name: message
            value: hello world
    - name: whalesay
      container:
        image: docker/whalesay
        command: [cowsay]
        args: ["{{inputs.parameters.message}}"]
`

var unresolvedOutput = `
apiVersion: argoproj.io/v1alpha1
kind: Workflow
metadata:
  generateName: hello-world-
spec:
  entrypoint: unresolved-output-steps
  templates:
  - name: whalesay
    container:
      image: docker/whalesay:latest
  - name: unresolved-output-steps
    steps:
    - - name: whalesay
        template: whalesay
    outputs:
      parameters:
      - name: unresolved
        valueFrom:
          parameter: "{{steps.whalesay.outputs.parameters.unresolved}}"
`

func TestUnresolved(t *testing.T) {
	_, err := validate(unresolvedInput)
	if assert.NotNil(t, err) {
		assert.Contains(t, err.Error(), "failed to resolve")
	}
	_, err = validate(unresolvedStepInput)
	if assert.NotNil(t, err) {
		assert.Contains(t, err.Error(), "failed to resolve")
	}
	_, err = validate(unresolvedOutput)
	if assert.NotNil(t, err) {
		assert.Contains(t, err.Error(), "failed to resolve")
	}
}

var ioArtifactPaths = `
apiVersion: argoproj.io/v1alpha1
kind: Workflow
metadata:
  generateName: artifact-path-placeholders-
spec:
  entrypoint: head-lines
  arguments:
    parameters:
    - name: lines-count
      value: 3
    artifacts:
    - name: text
      raw:
        data: |
          1
          2
          3
          4
          5
  templates:
  - name: head-lines
    inputs:
      parameters:
      - name: lines-count
      artifacts:
      - name: text
        path: /inputs/text/data
    outputs:
      parameters:
      - name: actual-lines-count
        valueFrom:
          path: /outputs/actual-lines-count/data
      artifacts:
      - name: text
        path: /outputs/text/data
    container:
      image: busybox
      command: [sh, -c, 'head -n {{inputs.parameters.lines-count}} <"{{inputs.artifacts.text.path}}" | tee "{{outputs.artifacts.text.path}}" | wc -l > "{{outputs.parameters.actual-lines-count.path}}"']
`

func TestResolveIOArtifactPathPlaceholders(t *testing.T) {
	_, err := validate(ioArtifactPaths)
	assert.NoError(t, err)
}

var outputParameterPath = `
apiVersion: argoproj.io/v1alpha1
kind: Workflow
metadata:
  generateName: get-current-date-
spec:
  entrypoint: get-current-date
  templates:
  - name: get-current-date
    outputs:
      parameters:
      - name: current-date
        valueFrom:
          path: /tmp/current-date
    container:
      image: busybox
      command: [sh, -c, 'date > {{outputs.parameters.current-date.path}}']
`

func TestResolveOutputParameterPathPlaceholder(t *testing.T) {
	_, err := validate(outputParameterPath)
	assert.NoError(t, err)
}

var stepOutputReferences = `
apiVersion: argoproj.io/v1alpha1
kind: Workflow
metadata:
  generateName: step-output-ref-
spec:
  entrypoint: whalesay
  templates:
  - name: whalesay
    inputs:
      parameters:
      - name: message
        value: "value"
    container:
      image: docker/whalesay:latest
    outputs:
      parameters:
      - name: outparam
        valueFrom:
          path: /etc/hosts
  - name: stepref
    steps:
    - - name: one
        template: whalesay
    - - name: two
        template: whalesay
        arguments:
          parameters:
          - name: message
            value: "{{steps.one.outputs.parameters.outparam}}"
`

func TestStepOutputReference(t *testing.T) {
	_, err := validate(stepOutputReferences)
	assert.NoError(t, err)
}

var stepStatusReferences = `
apiVersion: argoproj.io/v1alpha1
kind: Workflow
metadata:
  generateName: status-ref-
spec:
  entrypoint: statusref
  templates:
  - name: statusref
    steps:
    - - name: one
        template: say
        arguments:
          parameters:
          - name: message
            value: "Hello, world"
    - - name: two
        template: say
        arguments:
          parameters:
          - name: message
            value: "{{steps.one.status}}"
  - name: say
    inputs:
      parameters:
      - name: message
        value: "value"
    container:
      image: alpine:latest
      command: [sh, -c]
      args: ["echo {{inputs.parameters.message}}"]
`

func TestStepStatusReference(t *testing.T) {
	_, err := validate(stepStatusReferences)
	assert.NoError(t, err)
}

var stepStatusReferencesNoFutureReference = `
apiVersion: argoproj.io/v1alpha1
kind: Workflow
metadata:
  generateName: status-ref-
spec:
  entrypoint: statusref
  templates:
  - name: statusref
    steps:
    - - name: one
        template: say
        arguments:
          parameters:
          - name: message
            value: "{{steps.two.status}}"
    - - name: two
        template: say
        arguments:
          parameters:
          - name: message
            value: "{{steps.one.status}}"
  - name: say
    inputs:
      parameters:
      - name: message
        value: "value"
    container:
      image: alpine:latest
      command: [sh, -c]
      args: ["echo {{inputs.parameters.message}}"]
`

func TestStepStatusReferenceNoFutureReference(t *testing.T) {
	_, err := validate(stepStatusReferencesNoFutureReference)
	// Can't reference the status of steps that have not run yet
	if assert.NotNil(t, err) {
		assert.Contains(t, err.Error(), "failed to resolve {{steps.two.status}}")
	}
}

var stepArtReferences = `
apiVersion: argoproj.io/v1alpha1
kind: Workflow
metadata:
  generateName: step-art-ref-
spec:
  entrypoint: stepref
  templates:
  - name: generate
    container:
      image: alpine:3.7
      command: [echo, generate]
    outputs:
      artifacts:
      - name: generated_hosts
        path: /etc/hosts

  - name: echo
    inputs:
      parameters:
      - name: message
      artifacts:
      - name: passthrough
        path: /tmp/passthrough
    container:
      image: alpine:3.7
      command: [echo, "{{inputs.parameters.message}}"]
    outputs:
      parameters:
      - name: hosts
        valueFrom:
          path: /etc/hosts
      artifacts:
      - name: someoutput
        path: /tmp/passthrough

  - name: stepref
    steps:
    - - name: one
        template: generate
    - - name: two
        template: echo
        arguments:
          parameters:
          - name: message
            value: val
          artifacts:
          - name: passthrough
            from: "{{steps.one.outputs.artifacts.generated_hosts}}"
`

func TestStepArtReference(t *testing.T) {
	_, err := validate(stepArtReferences)
	assert.NoError(t, err)
}

var paramWithValueFromConfigMapRef = `
apiVersion: argoproj.io/v1alpha1
kind: Workflow
metadata:
  generateName: hello-world-
spec:
  entrypoint: whalesay
  templates:
  - name: whalesay
    inputs:
      parameters:
      - name: message
        valueFrom:
          configMapKeyRef:
            name: simple-config
            key: msg
    container:
      image: docker/whalesay:latest
`

func TestParamWithValueFromConfigMapRef(t *testing.T) {
	_, err := validate(paramWithValueFromConfigMapRef)
	assert.NoError(t, err)
}

var paramWithoutValue = `
apiVersion: argoproj.io/v1alpha1
kind: Workflow
metadata:
  generateName: hello-world-
spec:
  entrypoint: whalesay
  templates:
  - name: whalesay
    inputs:
      parameters:
      - name: message
    container:
      image: docker/whalesay:latest
`

func TestParamWithoutValue(t *testing.T) {
	_, err := validate(paramWithoutValue)
	if assert.NotNil(t, err) {
		assert.Contains(t, err.Error(), "not supplied")
	}
}

var globalParam = `
apiVersion: argoproj.io/v1alpha1
kind: Workflow
metadata:
  generateName: global-parameters-complex-
spec:
  priority: 100
  entrypoint: test-workflow
  arguments:
    parameters:
    - name: message1
      value: hello world
    - name: message2
      value: foo bar

  templates:
  - name: test-workflow
    inputs:
      parameters:
      - name: message1
      - name: message-internal
        value: "{{workflow.parameters.message1}}"
    steps:
    - - name: step1
        template: whalesay
        arguments:
          parameters:
          - name: message1
            value: world hello
          - name: message2
            value: "{{inputs.parameters.message1}}"
          - name: message3
            value: "{{workflow.parameters.message2}}"
          - name: message4
            value: "{{inputs.parameters.message-internal}}"


  - name: whalesay
    inputs:
      parameters:
      - name: message1
      - name: message2
      - name: message3
      - name: message4
    container:
      image: docker/whalesay:latest
      command: [cowsay]
      args: ["Global 1: {{workflow.parameters.message1}} Input 1: {{inputs.parameters.message1}} Input 2/Steps Input 1/Global 1: {{inputs.parameters.message2}} Input 3/Global 2: {{inputs.parameters.message3}} Input4/Steps Input 2 internal/Global 1: {{inputs.parameters.message4}}"]
`

var unsuppliedArgValue = `
apiVersion: argoproj.io/v1alpha1
kind: Workflow
metadata:
  generateName: step-with-unsupplied-param-
spec:
  arguments:
    parameters:
    - name: missing
  entrypoint: whalesay
  templates:
  - 
    container:
      args:
      - hello world
      command:
      - cowsay
      image: docker/whalesay:latest
      name: ""
      resources: {}
    inputs: {}
    metadata: {}
    name: whalesay
    outputs: {}
`

var nestedGlobalParam = `
apiVersion: argoproj.io/v1alpha1
kind: Workflow
metadata:
  name: global-output
spec:
  entrypoint: global-output
  templates:
  - name: global-output
    steps:
    - - name: nested
        template: nested-level1
    - - name: consume-global
        template: consume-global
        arguments:
          artifacts:
          - name: art
            from: "{{workflow.outputs.artifacts.global-art}}"

  - name: nested-level1
    steps:
      - - name: nested
          template: nested-level2

  - name: nested-level2
    steps:
      - - name: nested
          template: output-global

  - name: output-global
    container:
      image: alpine:3.7
      command: [sh, -c]
      args: ["sleep 1; echo -n art > /tmp/art.txt; echo -n param > /tmp/param.txt"]
    outputs:
      artifacts:
      - name: hello-art
        path: /tmp/art.txt
        globalName: global-art

  - name: consume-global
    inputs:
      artifacts:
      - name: art
        path: /art
    container:
      image: alpine:3.7
      command: [sh, -c]
      args: ["cat /art"]
`

func TestGlobalParam(t *testing.T) {
	_, err := validate(globalParam)
	assert.NoError(t, err)

	_, err = validate(nestedGlobalParam)
	assert.NoError(t, err)

	_, err = validate(unsuppliedArgValue)
	assert.EqualError(t, err, "spec.arguments.missing.value is required")
}

var invalidTemplateNames = `
apiVersion: argoproj.io/v1alpha1
kind: Workflow
metadata:
  generateName: hello-world-
spec:
  entrypoint: whalesay_d
  templates:
  - name: whalesay_d
    inputs:
      parameters:
      - name: message
    container:
      image: docker/whalesay:latest
`

func TestInvalidTemplateName(t *testing.T) {
	_, err := validate(invalidTemplateNames)
	if assert.NotNil(t, err) {
		assert.Contains(t, err.Error(), invalidErr)
	}
}

var invalidArgParamNames = `
apiVersion: argoproj.io/v1alpha1
kind: Workflow
metadata:
  generateName: hello-world-
spec:
  entrypoint: whalesay
  arguments:
    parameters:
    - name: param#1
      value: paramValue
  templates:
  - name: whalesay
    inputs:
      parameters:
      - name: message
    container:
      image: docker/whalesay:latest
`

func TestInvalidArgParamName(t *testing.T) {
	_, err := validate(invalidArgParamNames)
	assert.NotNil(t, err)
}

var invalidArgArtNames = `
apiVersion: argoproj.io/v1alpha1
kind: Workflow
metadata:
  generateName: arguments-artifacts-
spec:
  entrypoint: kubectl-input-artifact
  arguments:
    artifacts:
    - name: "&-kubectl"
      http:
        url: https://storage.googleapis.com/kubernetes-release/release/v1.8.0/bin/linux/amd64/kubectl

  templates:
  - name: kubectl-input-artifact
    inputs:
      artifacts:
      - name: "&-kubectl"
        path: /usr/local/bin/kubectl
        mode: 0755
    container:
      image: debian:9.4
      command: [sh, -c]
      args: ["kubectl version"]
`

func TestInvalidArgArtName(t *testing.T) {
	_, err := validate(invalidArgArtNames)
	if assert.NotNil(t, err) {
		assert.Contains(t, err.Error(), invalidErr)
	}
}

var invalidStepNames = `
apiVersion: argoproj.io/v1alpha1
kind: Workflow
metadata:
  generateName: steps-
spec:
  entrypoint: hello-hello-hello

  templates:
  - name: hello-hello-hello
    steps:
    - - name: hello1.blah
        template: whalesay
        arguments:
          parameters:
          - name: message
            value: "hello1"
    - - name: hello2a
        template: whalesay
        arguments:
          parameters:
          - name: message
            value: "hello2a"
      - name: hello2b
        template: whalesay
        arguments:
          parameters:
          - name: message
            value: "hello2b"

  - name: whalesay
    inputs:
      parameters:
      - name: message
    container:
      image: docker/whalesay
      command: [cowsay]
      args: ["{{inputs.parameters.message}}"]
`

func TestInvalidStepName(t *testing.T) {
	_, err := validate(invalidStepNames)
	if assert.NotNil(t, err) {
		assert.Contains(t, err.Error(), invalidErr)
	}
}

var invalidInputParamNames = `
apiVersion: argoproj.io/v1alpha1
kind: Workflow
metadata:
  generateName: steps-
spec:
  entrypoint: whalesay
  templates:
  - name: whalesay
    inputs:
      parameters:
      - name: message+123
        default: "abc"
    container:
      image: docker/whalesay
      command: [cowsay]
      args: ["{{inputs.parameters.message+123}}"]
`

func TestInvalidInputParamName(t *testing.T) {
	_, err := validate(invalidInputParamNames)
	if assert.NotNil(t, err) {
		assert.Contains(t, err.Error(), invalidErr)
	}
}

var invalidInputArtNames = `
apiVersion: argoproj.io/v1alpha1
kind: Workflow
metadata:
  generateName: steps-
spec:
  entrypoint: hello-hello-hello

  templates:
  - name: hello-hello-hello
    steps:
    - - name: hello1
        template: whalesay
        arguments:
          parameters:
          - name: message
            value: "hello1"
    - - name: hello2a
        template: whalesay
        arguments:
          parameters:
          - name: message
            value: "hello2a"
      - name: hello2b
        template: whalesay
        arguments:
          parameters:
          - name: message
            value: "hello2b"

  - name: whalesay
    inputs:
      parameters:
      - name: message
      artifacts:
      - name: test(jpg
        path: /test.jpg
        http:
          url: https://commons.wikimedia.org/wiki/File:Example.jpg
    container:
      image: docker/whalesay
      command: [cowsay]
      args: ["{{inputs.parameters.message}}"]
`

func TestInvalidInputArtName(t *testing.T) {
	_, err := validate(invalidInputArtNames)
	if assert.NotNil(t, err) {
		assert.Contains(t, err.Error(), invalidErr)
	}
}

var invalidOutputArtNames = `
apiVersion: argoproj.io/v1alpha1
kind: Workflow
metadata:
  generateName: output-artifact-
spec:
  entrypoint: whalesay
  templates:
  - name: whalesay
    container:
      image: docker/whalesay:latest
      command: [sh, -c]
      args: ["cowsay hello world | tee /tmp/hello_world.txt"]
    outputs:
      artifacts:
      - name: "!1"
        path: /tmp/hello_world.txt
`

func TestInvalidOutputArtName(t *testing.T) {
	_, err := validate(invalidOutputArtNames)
	if assert.NotNil(t, err) {
		assert.Contains(t, err.Error(), invalidErr)
	}
}

var invalidOutputParamNames = `
apiVersion: argoproj.io/v1alpha1
kind: Workflow
metadata:
  generateName: output-artifact-
spec:
  entrypoint: whalesay
  templates:
  - name: whalesay
    container:
      image: docker/whalesay:latest
      command: [sh, -c]
      args: ["cowsay hello world | tee /tmp/hello_world.txt"]
    outputs:
      parameters:
      - name: blah-122lsfj}
        valueFrom:
          path: /tmp/hello_world.txt
`

var invalidOutputMissingValueFrom = `
apiVersion: argoproj.io/v1alpha1
kind: Workflow
metadata:
  generateName: output-param-
spec:
  entrypoint: whalesay
  templates:
  - name: whalesay
    container:
      image: docker/whalesay:latest
      command: [sh, -c]
      args: ["cowsay hello world | tee /tmp/hello_world.txt"]
    outputs:
      parameters:
      - name: outparam
`

var invalidOutputMultipleValueFrom = `
apiVersion: argoproj.io/v1alpha1
kind: Workflow
metadata:
  generateName: output-param-
spec:
  entrypoint: whalesay
  templates:
  - name: whalesay
    container:
      image: docker/whalesay:latest
      command: [sh, -c]
      args: ["cowsay hello world | tee /tmp/hello_world.txt"]
    outputs:
      parameters:
      - name: outparam
        valueFrom:
          path: /abc
          jqFilter: abc
`

var invalidOutputIncompatibleValueFromPath = `
apiVersion: argoproj.io/v1alpha1
kind: Workflow
metadata:
  generateName: output-param-
spec:
  entrypoint: whalesay
  templates:
  - name: whalesay
    container:
      image: docker/whalesay:latest
      command: [sh, -c]
      args: ["cowsay hello world | tee /tmp/hello_world.txt"]
    outputs:
      parameters:
      - name: outparam
        valueFrom:
          parameter: abc
`

var invalidOutputIncompatibleValueFromParam = `
apiVersion: argoproj.io/v1alpha1
kind: Workflow
metadata:
  generateName: output-param-
spec:
  entrypoint: my-steps
  templates:
  - name: my-steps
    steps:
    - - name: step1
        template: whalesay
    outputs:
      parameters:
      - name: myoutput
        valueFrom:
          path: /abc
  - name: whalesay
    container:
      image: docker/whalesay:latest
      command: [sh, -c]
      args: ["cowsay hello world | tee /tmp/hello_world.txt"]
    outputs:
      parameters:
      - name: outparam
        valueFrom:
          path: /abc
`

func TestInvalidOutputParam(t *testing.T) {
	_, err := validate(invalidOutputParamNames)
	if assert.NotNil(t, err) {
		assert.Contains(t, err.Error(), invalidErr)
	}
	_, err = validate(invalidOutputMissingValueFrom)
	if assert.NotNil(t, err) {
		assert.Contains(t, err.Error(), "does not have valueFrom or value specified")
	}
	_, err = validate(invalidOutputMultipleValueFrom)
	if assert.NotNil(t, err) {
		assert.Contains(t, err.Error(), "multiple valueFrom")
	}
	_, err = validate(invalidOutputIncompatibleValueFromPath)
	if assert.NotNil(t, err) {
		assert.Contains(t, err.Error(), ".path must be specified for Container templates")
	}
	_, err = validate(invalidOutputIncompatibleValueFromParam)
	if assert.NotNil(t, err) {
		assert.Contains(t, err.Error(), ".parameter or expression must be specified for Steps templates")
	}
}

var multipleTemplateTypes = `
apiVersion: argoproj.io/v1alpha1
kind: Workflow
metadata:
  generateName: multiple-template-types-
spec:
  entrypoint: whalesay
  templates:
  - name: whalesay
    container:
      image: docker/whalesay:latest
      command: [sh, -c]
      args: ["cowsay hello world | tee /tmp/hello_world.txt"]
    script:
      image: python:alpine3.6
      command: [python]
      source: |
        import random
        i = random.randint(1, 100)
        print(i)
`

func TestMultipleTemplateTypes(t *testing.T) {
	_, err := validate(multipleTemplateTypes)
	if assert.NotNil(t, err) {
		assert.Contains(t, err.Error(), "multiple template types specified")
	}
}

var exitHandlerWorkflowStatusOnExit = `
apiVersion: argoproj.io/v1alpha1
kind: Workflow
metadata:
  generateName: exit-handlers-
spec:
  entrypoint: pass
  onExit: fail
  templates:
  - name: pass
    container:
      image: alpine:latest
      command: [sh, -c]
      args: ["exit 0"]
  - name: fail
    container:
      image: alpine:latest
      command: [sh, -c]
      args: ["echo {{workflow.status}} {{workflow.uid}} {{workflow.duration}}"]
`

var workflowStatusNotOnExit = `
apiVersion: argoproj.io/v1alpha1
kind: Workflow
metadata:
  generateName: exit-handlers-
spec:
  entrypoint: pass
  templates:
  - name: pass
    container:
      image: alpine:latest
      command: [sh, -c]
      args: ["echo {{workflow.status}}"]
`

func TestExitHandler(t *testing.T) {
	// ensure {{workflow.status}} is not available when not in exit handler
	_, err := validate(workflowStatusNotOnExit)
	assert.NotNil(t, err)

	// ensure {{workflow.status}} is available in exit handler
	_, err = validate(exitHandlerWorkflowStatusOnExit)
	assert.NoError(t, err)
}

var workflowWithPriority = `
apiVersion: argoproj.io/v1alpha1
kind: Workflow
metadata:
  generateName: with-priority-
spec:
  entrypoint: whalesay
  priority: 100
  templates:
  - name: whalesay
    container:
      image: docker/whalesay:latest
      command: [cowsay]
      args: ["{{workflow.priority}}"]
`

func TestPriorityVariable(t *testing.T) {
	_, err := validate(workflowWithPriority)
	assert.NoError(t, err)
}

var volumeMountArtifactPathCollision = `
apiVersion: argoproj.io/v1alpha1
kind: Workflow
metadata:
  generateName: path-collision-
spec:
  volumeClaimTemplates:
  - metadata:
      name: workdir
    spec:
      accessModes: [ "ReadWriteOnce" ]
      resources:
        requests:
          storage: 1Gi
  entrypoint: pass
  templates:
  - name: pass
    inputs:
      artifacts:
      - name: argo-source
        path: /src
        git:
          repo: https://github.com/argoproj/argo-workflows.git
    container:
      image: alpine:latest
      command: [sh, -c]
      args: ["exit 0"]
      volumeMounts:
      - name: workdir
        mountPath: /src
`

func TestVolumeMountArtifactPathCollision(t *testing.T) {
	// ensure we detect and reject path collisions
	wf := unmarshalWf(volumeMountArtifactPathCollision)

	_, err := ValidateWorkflow(wftmplGetter, cwftmplGetter, wf, ValidateOpts{})

	if assert.NotNil(t, err) {
		assert.Contains(t, err.Error(), "already mounted")
	}
	// tweak the mount path and validation should now be successful
	wf.Spec.Templates[0].Container.VolumeMounts[0].MountPath = "/differentpath"

	_, err = ValidateWorkflow(wftmplGetter, cwftmplGetter, wf, ValidateOpts{})

	assert.NoError(t, err)
}

var activeDeadlineSeconds = `
apiVersion: argoproj.io/v1alpha1
kind: Workflow
metadata:
  generateName: active-deadline-seconds-
spec:
  entrypoint: pass
  templates:
  - name: pass
    activeDeadlineSeconds: -1
    container:
      image: alpine:latest
      command: [sh, -c]
      args: ["exit 0"]
`

func TestValidActiveDeadlineSeconds(t *testing.T) {
	_, err := validate(activeDeadlineSeconds)
	if assert.NotNil(t, err) {
		assert.Contains(t, err.Error(), "activeDeadlineSeconds must be a positive integer > 0")
	}
}

var leafWithParallelism = `
apiVersion: argoproj.io/v1alpha1
kind: Workflow
metadata:
  name: leaf-with-parallelism
spec:
  entrypoint: leaf-with-parallelism
  templates:
  - name: leaf-with-parallelism
    parallelism: 2
    container:
      image: debian:9.4
      command: [sh, -c]
      args: ["kubectl version"]
`

func TestLeafWithParallelism(t *testing.T) {
	_, err := validate(leafWithParallelism)
	if assert.NotNil(t, err) {
		assert.Contains(t, err.Error(), "is only valid")
	}
}

var invalidStepsArgumentNoFromOrLocation = `
apiVersion: argoproj.io/v1alpha1
kind: Workflow
metadata:
  generateName: output-artifact-
spec:
  entrypoint: no-location-or-from
  templates:
  - name: no-location-or-from
    steps:
    - - name: whalesay
        template: whalesay
        arguments:
          artifacts:
          - name: art

  - name: whalesay
    inputs:
      artifacts:
      - name: art
        path: /tmp/art
    container:
      image: docker/whalesay:latest
      command: [sh, -c]
      args: ["cowsay hello world"]
`

var invalidDAGArgumentNoFromOrLocation = `
apiVersion: argoproj.io/v1alpha1
kind: Workflow
metadata:
  generateName: output-artifact-
spec:
  entrypoint: no-location-or-from
  templates:
  - name: no-location-or-from
    dag:
      tasks:
      - name: whalesay
        template: whalesay
        arguments:
          artifacts:
          - name: art

  - name: whalesay
    inputs:
      artifacts:
      - name: art
        path: /tmp/art
    container:
      image: docker/whalesay:latest
      command: [sh, -c]
      args: ["cowsay hello world"]
`

func TestInvalidArgumentNoFromOrLocation(t *testing.T) {
	_, err := validate(invalidStepsArgumentNoFromOrLocation)
	if assert.NotNil(t, err) {
		assert.Contains(t, err.Error(), "from, artifact location, or key is required")
	}
	_, err = validate(invalidDAGArgumentNoFromOrLocation)
	if assert.NotNil(t, err) {
		assert.Contains(t, err.Error(), "from, artifact location, or key is required")
	}
}

var invalidArgumentNoValue = `
apiVersion: argoproj.io/v1alpha1
kind: Workflow
metadata:
  generateName: output-artifact-
spec:
  entrypoint: no-location-or-from
  templates:
  - name: no-location-or-from
    steps:
    - - name: whalesay
        template: whalesay
        arguments:
          parameters:
          - name: art

  - name: whalesay
    inputs:
      parameters:
      - name: art
    container:
      image: docker/whalesay:latest
      command: [sh, -c]
      args: ["cowsay hello world"]
`

func TestInvalidArgumentNoValue(t *testing.T) {
	_, err := validate(invalidArgumentNoValue)
	if assert.NotNil(t, err) {
		assert.Contains(t, err.Error(), ".value is required")
	}
}

var validWithItems = `
apiVersion: argoproj.io/v1alpha1
kind: Workflow
metadata:
  generateName: loops-
spec:
  entrypoint: loop-example
  templates:
  - name: loop-example
    steps:
    - - name: print-message
        template: whalesay
        arguments:
          parameters:
          - name: message
            value: "{{item}}"
        withItems:
        - 0
        - false
        - string
        - 1.2
        - os: "debian"
          version: "9.0"

  - name: whalesay
    inputs:
      parameters:
      - name: message
    container:
      image: docker/whalesay:latest
      command: [cowsay]
      args: ["{{inputs.parameters.message}}"]
`

func TestValidWithItems(t *testing.T) {
	_, err := validate(validWithItems)
	assert.NoError(t, err)
}

var podNameVariable = `
apiVersion: argoproj.io/v1alpha1
kind: Workflow
metadata:
  name: pod-name-variable
spec:
  entrypoint: pod-name-variable
  templates:
  - name: pod-name-variable
    container:
      image: debian:9.4
      command: [sh, -c]
      args: ["kubectl {{pod.name}}"]
    outputs:
      artifacts:
      - name: my-out
        path: /tmp/hello_world.txt
        s3:
          endpoint: s3.amazonaws.com
          bucket: my-bucket
          key: path/{{pod.name}}/hello_world.tgz
          accessKeySecret:
            name: my-s3-credentials
            key: accessKey
          secretKeySecret:
            name: my-s3-credentials
            key: secretKey
`

func TestPodNameVariable(t *testing.T) {
	_, err := validate(podNameVariable)
	assert.NoError(t, err)
}

func TestGlobalParamWithVariable(t *testing.T) {
	_, err := ValidateWorkflow(wftmplGetter, cwftmplGetter, wfv1.MustUnmarshalWorkflow("@../../test/e2e/functional/global-outputs-variable.yaml"), ValidateOpts{})

	assert.NoError(t, err)
}

var specArgumentNoValue = `
apiVersion: argoproj.io/v1alpha1
kind: Workflow
metadata:
  generateName: spec-arg-no-value-
spec:
  entrypoint: whalesay
  arguments:
    parameters:
    - name: required-param
  templates:
  - name: whalesay
    container:
      image: docker/whalesay:latest
      command: [sh, -c]
      args: ["cowsay hello world | tee /tmp/hello_world.txt"]
`

// TestSpecArgumentNoValue we allow parameters to have no value at the spec level during linting
func TestSpecArgumentNoValue(t *testing.T) {
	wf := unmarshalWf(specArgumentNoValue)

	_, err := ValidateWorkflow(wftmplGetter, cwftmplGetter, wf, ValidateOpts{Lint: true})
	assert.NoError(t, err)
	_, err = ValidateWorkflow(wftmplGetter, cwftmplGetter, wf, ValidateOpts{})

	assert.NotNil(t, err)
}

var specArgumentSnakeCase = `
apiVersion: argoproj.io/v1alpha1
kind: Workflow
metadata:
  generateName: spec-arg-snake-case-
spec:
  entrypoint: whalesay
  arguments:
    artifacts:
    - name: __kubectl
      http:
        url: https://storage.googleapis.com/kubernetes-release/release/v1.8.0/bin/linux/amd64/kubectl
    parameters:
    - name: my_snake_case_param
      value: "hello world"
  templates:
  - name: whalesay
    inputs:
      artifacts:
      - name: __kubectl
        path: /usr/local/bin/kubectl
        mode: 0755
    container:
      image: docker/whalesay:latest
      command: [sh, -c]
      args: ["cowsay {{workflow.parameters.my_snake_case_param}} | tee /tmp/hello_world.txt && ls  /usr/local/bin/kubectl"]
`

// TestSpecArgumentSnakeCase we allow parameter and artifact names to be snake case
func TestSpecArgumentSnakeCase(t *testing.T) {
	wf := unmarshalWf(specArgumentSnakeCase)

	_, err := ValidateWorkflow(wftmplGetter, cwftmplGetter, wf, ValidateOpts{Lint: true})

	assert.NoError(t, err)
}

var specBadSequenceCountAndEnd = `
apiVersion: argoproj.io/v1alpha1
kind: Workflow
metadata:
  generateName: loops-sequence-
spec:
  entrypoint: loops-sequence
  templates:
  - name: loops-sequence
    steps:
    - - name: print-num
        template: echo
        arguments:
          parameters:
          - name: num
            value: "{{item}}"
        withSequence:
          count: "10"
          end: "10"
  - name: echo
    inputs:
      parameters:
      - name: num
    container:
      image: alpine:latest
      command: [echo, "{{inputs.parameters.num}}"]
`

// TestSpecBadSequenceCountAndEnd verifies both count and end cannot be defined
func TestSpecBadSequenceCountAndEnd(t *testing.T) {
	wf := unmarshalWf(specBadSequenceCountAndEnd)

	_, err := ValidateWorkflow(wftmplGetter, cwftmplGetter, wf, ValidateOpts{Lint: true})

	assert.Error(t, err)
}

var customVariableInput = `
apiVersion: argoproj.io/v1alpha1
kind: Workflow
metadata:
  generateName: hello-world-
spec:
  entrypoint: whalesay
  templates:
  - name: whalesay
    container:
      image: docker/whalesay:{{user.username}}
`

// TestCustomTemplatVariable verifies custom template variable
func TestCustomTemplatVariable(t *testing.T) {
	wf := unmarshalWf(customVariableInput)

	_, err := ValidateWorkflow(wftmplGetter, cwftmplGetter, wf, ValidateOpts{Lint: true})

	assert.Equal(t, err, nil)
}

var baseImageOutputArtifact = `
apiVersion: argoproj.io/v1alpha1
kind: Workflow
metadata:
  generateName: base-image-out-art-
spec:
  entrypoint: base-image-out-art
  templates:
  - name: base-image-out-art
    container:
      image: alpine:latest
      command: [echo, hello]
    outputs:
      artifacts:
      - name: tmp
        path: /tmp
`

var baseImageOutputParameter = `
apiVersion: argoproj.io/v1alpha1
kind: Workflow
metadata:
  generateName: base-image-out-art-
spec:
  entrypoint: base-image-out-art
  templates:
  - name: base-image-out-art
    container:
      image: alpine:latest
      command: [echo, hello]
    outputs:
      parameters:
      - name: tmp
        valueFrom:
          path: /tmp/file
`

var volumeMountOutputArtifact = `
apiVersion: argoproj.io/v1alpha1
kind: Workflow
metadata:
  generateName: base-image-out-art-
spec:
  entrypoint: base-image-out-art
  volumes:
  - name: workdir
    emptyDir: {}
  templates:
  - name: base-image-out-art
    container:
      image: alpine:latest
      command: [echo, hello]
      volumeMounts:
      - name: workdir
        mountPath: /mnt/vol
    outputs:
      artifacts:
      - name: workdir
        path: /mnt/vol
`

var baseImageDirWithEmptyDirOutputArtifact = `
apiVersion: argoproj.io/v1alpha1
kind: Workflow
metadata:
  generateName: base-image-out-art-
spec:
  entrypoint: base-image-out-art
  volumes:
  - name: workdir
    emptyDir: {}
  templates:
  - name: base-image-out-art
    container:
      image: alpine:latest
      command: [echo, hello]
      volumeMounts:
      - name: workdir
        mountPath: /mnt/vol
    outputs:
      artifacts:
      - name: workdir
        path: /mnt
`

var nonPathOutputParameter = `
apiVersion: argoproj.io/v1alpha1
kind: Workflow
metadata:
  generateName: non-path-out-param-
spec:
  entrypoint: non-path-out-param
  templates:
  - name: non-path-out-param
    steps:
    - - name: non-path-resource-out-param
        template: non-path-resource-out-param
    outputs:
      parameters:
      - name: param
        valueFrom:
          parameter: "{{steps.non-path-resource-out-param.outputs.parameters.json}}"
  - name: non-path-resource-out-param
    resource:
      action: create
      manifest: |
        apiVersion: v1
        kind: ConfigMap
        metadata:
          name: whalesay-cm
    outputs:
      parameters:
      - name: json
        valueFrom:
          jsonPath: '{.metadata.name}'
      - name: jqfliter
        valueFrom:
          jqFilter: .
`

// TestBaseImageOutputVerify verifies we error when we detect the condition when the container
// runtime executor doesn't support output artifacts from a base image layer, and fails validation
func TestBaseImageOutputVerify(t *testing.T) {
	wfBaseOutArt := unmarshalWf(baseImageOutputArtifact)
	wfBaseOutParam := unmarshalWf(baseImageOutputParameter)
	wfEmptyDirOutArt := unmarshalWf(volumeMountOutputArtifact)
	wfBaseWithEmptyDirOutArt := unmarshalWf(baseImageDirWithEmptyDirOutputArtifact)
	wfNonPathOutputParam := unmarshalWf(nonPathOutputParameter)
	var err error

	for _, executor := range []string{common.ContainerRuntimeExecutorK8sAPI, common.ContainerRuntimeExecutorKubelet, common.ContainerRuntimeExecutorPNS, common.ContainerRuntimeExecutorDocker, common.ContainerRuntimeExecutorDocker, common.ContainerRuntimeExecutorEmissary, ""} {
		switch executor {
		case common.ContainerRuntimeExecutorK8sAPI, common.ContainerRuntimeExecutorKubelet:
			_, err = ValidateWorkflow(wftmplGetter, cwftmplGetter, wfBaseOutArt, ValidateOpts{ContainerRuntimeExecutor: executor})
			assert.Error(t, err)
			_, err = ValidateWorkflow(wftmplGetter, cwftmplGetter, wfBaseOutParam, ValidateOpts{ContainerRuntimeExecutor: executor})
			assert.Error(t, err)
			_, err = ValidateWorkflow(wftmplGetter, cwftmplGetter, wfBaseWithEmptyDirOutArt, ValidateOpts{ContainerRuntimeExecutor: executor})
			assert.Error(t, err)
			_, err = ValidateWorkflow(wftmplGetter, cwftmplGetter, wfNonPathOutputParam, ValidateOpts{ContainerRuntimeExecutor: executor})
			assert.NoError(t, err)
		case common.ContainerRuntimeExecutorPNS:
			_, err = ValidateWorkflow(wftmplGetter, cwftmplGetter, wfBaseOutArt, ValidateOpts{ContainerRuntimeExecutor: executor})
			assert.NoError(t, err)
			_, err = ValidateWorkflow(wftmplGetter, cwftmplGetter, wfBaseOutParam, ValidateOpts{ContainerRuntimeExecutor: executor})
			assert.NoError(t, err)
			_, err = ValidateWorkflow(wftmplGetter, cwftmplGetter, wfBaseWithEmptyDirOutArt, ValidateOpts{ContainerRuntimeExecutor: executor})
			assert.Error(t, err)
		case common.ContainerRuntimeExecutorDocker, common.ContainerRuntimeExecutorEmissary, "":
			_, err = ValidateWorkflow(wftmplGetter, cwftmplGetter, wfBaseOutArt, ValidateOpts{ContainerRuntimeExecutor: executor})
			assert.NoError(t, err)
			_, err = ValidateWorkflow(wftmplGetter, cwftmplGetter, wfBaseOutParam, ValidateOpts{ContainerRuntimeExecutor: executor})
			assert.NoError(t, err)
			_, err = ValidateWorkflow(wftmplGetter, cwftmplGetter, wfBaseWithEmptyDirOutArt, ValidateOpts{ContainerRuntimeExecutor: executor})
			assert.NoError(t, err)
		}
		_, err = ValidateWorkflow(wftmplGetter, cwftmplGetter, wfEmptyDirOutArt, ValidateOpts{ContainerRuntimeExecutor: executor})
		assert.NoError(t, err)
	}
}

var templateRefTarget = `
apiVersion: argoproj.io/v1alpha1
kind: WorkflowTemplate
metadata:
  name: template-ref-target
spec:
  templates:
  - name: A
    container:
      image: alpine:latest
      command: [echo, hello]
`

func TestWorkflowTemplate(t *testing.T) {
	err := validateWorkflowTemplate(templateRefTarget, ValidateOpts{})
	assert.NoError(t, err)
}

var templateRefNestedTarget = `
apiVersion: argoproj.io/v1alpha1
kind: WorkflowTemplate
metadata:
  name: template-ref-nested-target
spec:
  templates:
  - name: A
    steps:
      - - name: call-A
          templateRef:
            name: template-ref-target
            template: A
`

var nestedTemplateRef = `
apiVersion: argoproj.io/v1alpha1
kind: Workflow
metadata:
  generateName: template-ref-
spec:
  entrypoint: A
  templates:
  - name: A
    steps:
      - - name: call-A
          templateRef:
            name: template-ref-target
            template: A
`

func TestNestedTemplateRef(t *testing.T) {
	err := createWorkflowTemplate(templateRefTarget)
	assert.NoError(t, err)
	err = createWorkflowTemplate(templateRefNestedTarget)
	assert.NoError(t, err)
	wfConditions, err := validate(nestedTemplateRef)
	assert.NoError(t, err)
	assert.Empty(t, wfConditions)
}

var undefinedTemplateRef = `
apiVersion: argoproj.io/v1alpha1
kind: Workflow
metadata:
  generateName: undefined-template-ref-
spec:
  entrypoint: A
  templates:
  - name: A
    steps:
      - - name: call-A
          templateRef:
            name: foo
            template: echo
`

func TestUndefinedTemplateRef(t *testing.T) {
	_, err := validate(undefinedTemplateRef)
	if assert.NotNil(t, err) {
		assert.Contains(t, err.Error(), "not found")
	}
}

var validResourceWorkflow = `
apiVersion: argoproj.io/v1alpha1
kind: Workflow
metadata:
  generateName: valid-resource-
spec:
  entrypoint: whalesay
  templates:
  - name: whalesay
    resource:
      action: create
      manifest: |
        apiVersion: v1
        kind: ConfigMap
        metadata:
          name: whalesay-cm
`

// TestValidResourceWorkflow verifies a workflow of a valid resource.
func TestValidResourceWorkflow(t *testing.T) {
	wf := unmarshalWf(validResourceWorkflow)

	_, err := ValidateWorkflow(wftmplGetter, cwftmplGetter, wf, ValidateOpts{})

	assert.Equal(t, err, nil)
}

var invalidResourceWorkflow = `
apiVersion: argoproj.io/v1alpha1
kind: Workflow
metadata:
  generateName: invalid-resource-
spec:
  entrypoint: whalesay
  templates:
  - name: whalesay
    resource:
      action: apply
      manifest: |
        invalid-yaml-line
        kind: ConfigMap
        metadata:
          name: whalesay-cm
`

var invalidActionResourceWorkflow = `
apiVersion: argoproj.io/v1alpha1
kind: Workflow
metadata:
  generateName: invalid-resource-
spec:
  entrypoint: whalesay
  templates:
  - name: whalesay
    resource:
      action: foo
      manifest: |
        apiVersion: v1
        kind: ConfigMap
        metadata:
          name: whalesay-cm
`

// TestInvalidResourceWorkflow verifies an error against a workflow of an invalid resource.
func TestInvalidResourceWorkflow(t *testing.T) {
	wf := unmarshalWf(invalidResourceWorkflow)
	_, err := ValidateWorkflow(wftmplGetter, cwftmplGetter, wf, ValidateOpts{})
	assert.EqualError(t, err, "templates.whalesay.resource.manifest must be a valid yaml")

	wf = unmarshalWf(invalidActionResourceWorkflow)
	_, err = ValidateWorkflow(wftmplGetter, cwftmplGetter, wf, ValidateOpts{})
	assert.EqualError(t, err, "templates.whalesay.resource.action must be one of: get, create, apply, delete, replace, patch")
}

var invalidPodGC = `
metadata:
  generateName: pod-gc-strategy-unknown-
spec:
  podGC:
    strategy: Foo
  entrypoint: main
  templates:
  - name: main
    container:
      image: docker/whalesay
`

// TestIncorrectPodGCStrategy verifies pod gc strategy is correct.
func TestIncorrectPodGCStrategy(t *testing.T) {
	wf := unmarshalWf(invalidPodGC)
	_, err := ValidateWorkflow(wftmplGetter, cwftmplGetter, wf, ValidateOpts{})
	assert.EqualError(t, err, "podGC.strategy unknown strategy 'Foo'")
}

func TestInvalidPodGCLabelSelector(t *testing.T) {
	wf := unmarshalWf(`
metadata:
  generateName: pod-gc-strategy-unknown-
spec:
  podGC:
    labelSelector:
      matchExpressions:
        - {key: environment, operator: InvalidOperator, values: [dev]}
  entrypoint: main
  templates:
  - name: main
    container:
      image: docker/whalesay
`)
	_, err := ValidateWorkflow(wftmplGetter, cwftmplGetter, wf, ValidateOpts{})
	assert.EqualError(t, err, "podGC.labelSelector invalid: \"InvalidOperator\" is not a valid pod selector operator")
}

//nolint:gosec
var validAutomountServiceAccountTokenUseWfLevel = `
apiVersion: argoproj.io/v1alpha1
kind: Workflow
metadata:
  generateName: valid-automount-service-account-token-use-wf-level-
spec:
  entrypoint: whalesay
  templates:
  - name: whalesay
    container:
      image: alpine:latest
  - name: per-tmpl-automount
    container:
      image: alpine:latest
    automountServiceAccountToken: true
    executor:
      ServiceAccountName: ""
  automountServiceAccountToken: false
  executor:
    ServiceAccountName: foo
`

//nolint:gosec
var validAutomountServiceAccountTokenUseTmplLevel = `
apiVersion: argoproj.io/v1alpha1
kind: Workflow
metadata:
  generateName: valid-automount-service-account-token-use-tmpl-level-
spec:
  entrypoint: whalesay
  templates:
  - name: whalesay
    container:
      image: alpine:latest
    executor:
      ServiceAccountName: foo
  automountServiceAccountToken: false
`

//nolint:gosec
var invalidAutomountServiceAccountTokenUseWfLevel = `
apiVersion: argoproj.io/v1alpha1
kind: Workflow
metadata:
  generateName: invalid-automount-service-account-token-use-wf-level-
spec:
  entrypoint: whalesay
  templates:
  - name: whalesay
    container:
      image: alpine:latest
  automountServiceAccountToken: false
`

//nolint:gosec
var invalidAutomountServiceAccountTokenUseTmplLevel = `
apiVersion: argoproj.io/v1alpha1
kind: Workflow
metadata:
  generateName: invalid-automount-service-account-token-use-tmpl-level-
spec:
  entrypoint: whalesay
  templates:
  - name: whalesay
    container:
      image: alpine:latest
    automountServiceAccountToken: false
`

// TestAutomountServiceAccountTokenUse verifies an error against a workflow of an invalid automountServiceAccountToken use.
func TestAutomountServiceAccountTokenUse(t *testing.T) {
	{
		wf := unmarshalWf(validAutomountServiceAccountTokenUseWfLevel)
		_, err := ValidateWorkflow(wftmplGetter, cwftmplGetter, wf, ValidateOpts{})

		assert.NoError(t, err)
	}
	{
		wf := unmarshalWf(validAutomountServiceAccountTokenUseTmplLevel)
		_, err := ValidateWorkflow(wftmplGetter, cwftmplGetter, wf, ValidateOpts{})

		assert.NoError(t, err)
	}
	{
		wf := unmarshalWf(invalidAutomountServiceAccountTokenUseWfLevel)
		_, err := ValidateWorkflow(wftmplGetter, cwftmplGetter, wf, ValidateOpts{})

		assert.EqualError(t, err, "templates.whalesay.executor.serviceAccountName must not be empty if automountServiceAccountToken is false")
	}
	{
		wf := unmarshalWf(invalidAutomountServiceAccountTokenUseTmplLevel)
		_, err := ValidateWorkflow(wftmplGetter, cwftmplGetter, wf, ValidateOpts{})

		assert.EqualError(t, err, "templates.whalesay.executor.serviceAccountName must not be empty if automountServiceAccountToken is false")
	}
}

var allowPlaceholderInVariableTakenFromInputs = `
apiVersion: argoproj.io/v1alpha1
kind: Workflow
metadata:
  generateName: argo-datadog-agent-
spec:
  entrypoint: main
  arguments:
    parameters:
    - name: kube-state-metrics-deployment
      value: |
        apiVersion: apps/v1
        kind: Deployment
        metadata:
          name: kube-state-metrics
          namespace: kube-system
        spec:
          selector:
            matchLabels:
              k8s-app: kube-state-metrics
          replicas: 1
          template:
            metadata:
              labels:
                k8s-app: kube-state-metrics
            spec:
              serviceAccountName: kube-state-metrics
              containers:
              - name: kube-state-metrics
                image: quay.io/coreos/kube-state-metrics:v1.3.1
                ports:
                - name: http-metrics
                  containerPort: 8080
                - name: telemetry
                  containerPort: 8081
                readinessProbe:
                  httpGet:
                    path: /healthz
                    port: 8080
                  initialDelaySeconds: 5
                  timeoutSeconds: 5

    - name: kube-state-metrics-service
      value: |
        apiVersion: v1
        kind: Service
        metadata:
          name: kube-state-metrics
          namespace: kube-system
          labels:
            k8s-app: kube-state-metrics
          annotations:
            prometheus.io/scrape: 'true'
        spec:
          ports:
          - name: http-metrics
            port: 8080
            targetPort: http-metrics
            protocol: TCP
          - name: telemetry
            port: 8081
            targetPort: telemetry
            protocol: TCP
          selector:
            k8s-app: kube-state-metrics

  templates:
  - name: manifest
    inputs:
      parameters:
      - name: action
      - name: manifest
    resource:
      action: "{{inputs.parameters.action}}"
      manifest: "{{inputs.parameters.manifest}}"

  - name: main
    inputs:
      parameters:
      - name: kube-state-metrics-deployment
      - name: kube-state-metrics-service
    steps:
    - - name: kube-state-metrics-setup
        template: manifest
        arguments:
          parameters:
          - name: action
            value: "apply"
          - name: manifest
            value: "{{item}}"
        withItems:
        - "{{inputs.parameters.kube-state-metrics-deployment}}"
        - "{{inputs.parameters.kube-state-metrics-service}}"
`

func TestAllowPlaceholderInVariableTakenFromInputs(t *testing.T) {
	{
		wf := unmarshalWf(allowPlaceholderInVariableTakenFromInputs)
		_, err := ValidateWorkflow(wftmplGetter, cwftmplGetter, wf, ValidateOpts{})

		assert.NoError(t, err)
	}
}

var runtimeResolutionOfVariableNames = `
apiVersion: argoproj.io/v1alpha1
kind: Workflow
metadata:
  generateName: global-parameter-passing-
spec:
  entrypoint: plan
  templates:
  - name: plan
    steps:
    - - name: pass-parameter
        template: global-parameter-passing
        arguments:
          parameters:
          - name: global-parameter-name
            value: key
          - name: global-parameter-value
            value: value
    - - name: print-parameter
        template: parameter-printing
        arguments:
          parameters:
          - name: parameter
            value: "{{workflow.outputs.parameters.key}}"

  - name: global-parameter-passing
    inputs:
      parameters:
      - name: global-parameter-name
      - name: global-parameter-value
    container:
      image: alpine:3.11
      command: [sh, -c]
      args: ["exit 0"]
    outputs:
      parameters:
      - name: global-parameter
        value: "{{inputs.parameters.global-parameter-value}}"
        globalName: "{{inputs.parameters.global-parameter-name}}"

  - name: parameter-printing
    inputs:
      parameters:
      - name: parameter
    container:
      image: alpine:3.11
      command: [sh, -c]
      args: ["echo {{inputs.parameters.parameter}}"]
`

// TestInvalidResourceWorkflow verifies an error against a workflow of an invalid resource.
func TestRuntimeResolutionOfVariableNames(t *testing.T) {
	wf := unmarshalWf(runtimeResolutionOfVariableNames)
	_, err := ValidateWorkflow(wftmplGetter, cwftmplGetter, wf, ValidateOpts{})

	assert.NoError(t, err)
}

var stepWithItemParam = `
apiVersion: argoproj.io/v1alpha1
kind: Workflow
metadata:
  generateName: loops-maps-
spec:
  entrypoint: loop-map-example
  templates:
    - name: loop-map-example
      steps:
        - - name: hello-world
            template: whalesay
          - name: test-linux
            template: cat-os-release
            arguments:
              parameters:
                - name: image
                  value: "{{item.image}}"
                - name: tag
                  value: "{{item.tag}}"
            withItems:
              - { image: "debian", tag: "9.1" }
              - { image: "debian", tag: "8.9" }
              - { image: "alpine", tag: "3.6" }
              - { image: "ubuntu", tag: "17.10" }

    - name: cat-os-release
      inputs:
        parameters:
          - name: image
          - name: tag
      container:
        image: "{{inputs.parameters.image}}:{{inputs.parameters.tag}}"
        command: [cat]
        args: [/etc/os-release]

    - name: whalesay
      container:
        image: docker/whalesay:latest
        command: [cowsay]
        args: ["hello world"]
`

func TestStepWithItemParam(t *testing.T) {
	_, err := validate(stepWithItemParam)
	assert.NoError(t, err)
}

var invalidMetricName = `
apiVersion: argoproj.io/v1alpha1
kind: Workflow
metadata:
  generateName: hello-world-
spec:
  entrypoint: whalesay
  templates:
  - name: whalesay
    metrics:
      prometheus:
        - name: invalid.metric.name
          help: "invalid"
          gauge:
            value: 1
    container:
      image: docker/whalesay:latest
`

func TestInvalidMetricName(t *testing.T) {
	_, err := validate(invalidMetricName)
	assert.EqualError(t, err, "templates.whalesay metric name 'invalid.metric.name' is invalid. Metric names must contain alphanumeric characters, '_', or ':'")
}

var invalidMetricLabelName = `
apiVersion: argoproj.io/v1alpha1
kind: Workflow
metadata:
  generateName: hello-world-
spec:
  entrypoint: whalesay
  templates:
  - name: whalesay
    metrics:
      prometheus:
        - name: valid
          help: "invalid"
          labels:
            - key: invalid.key
              value: hi
          gauge:
            value: 1
    container:
      image: docker/whalesay:latest
`

func TestInvalidMetricLabelName(t *testing.T) {
	_, err := validate(invalidMetricLabelName)
	assert.EqualError(t, err, "metric label 'invalid.key' is invalid: keys may only contain alphanumeric characters, '_', or ':'")
}

var invalidMetricHelp = `
apiVersion: argoproj.io/v1alpha1
kind: Workflow
metadata:
  generateName: hello-world-
spec:
  entrypoint: whalesay
  templates:
  - name: whalesay
    metrics:
      prometheus:
        - name: metric_name
          gauge:
            value: 1
    container:
      image: docker/whalesay:latest
`

func TestInvalidMetricHelp(t *testing.T) {
	_, err := validate(invalidMetricHelp)
	assert.EqualError(t, err, "templates.whalesay metric 'metric_name' must contain a help string under 'help: ' field")
}

var globalVariables = `
apiVersion: argoproj.io/v1alpha1
kind: Workflow
metadata:
  generateName: global-variables-
spec:
  priority: 100
  entrypoint: test-workflow

  templates:
  - name: test-workflow
    steps:
    - - name: step1
        template: whalesay
        arguments:
          parameters:
          - name: name
            value: "{{workflow.name}}"
          - name: namespace
            value: "{{workflow.namespace}}"
          - name: serviceAccountName
            value: "{{workflow.serviceAccountName}}"
          - name: uid
            value: "{{workflow.uid}}"
          - name: priority
            value: "{{workflow.priority}}"
          - name: duration
            value: "{{workflow.duration}}"

  - name: whalesay
    inputs:
      parameters:
      - name: name
      - name: namespace
      - name: serviceAccountName
      - name: uid
      - name: priority
      - name: duration
    container:
      image: docker/whalesay:latest
      command: [cowsay]
      args: ["name: {{inputs.parameters.name}} namespace: {{inputs.parameters.namespace}} serviceAccountName: {{inputs.parameters.serviceAccountName}} uid: {{inputs.parameters.uid}} priority: {{inputs.parameters.priority}} duration: {{inputs.parameters.duration}}"]
`

func TestWorkflowGlobalVariables(t *testing.T) {
	_, err := validate(globalVariables)
	assert.NoError(t, err)
}

var wfTemplateWithEntrypoint = `
apiVersion: argoproj.io/v1alpha1
kind: WorkflowTemplate
metadata:
  name: template-with-entrypoint
spec:
  entrypoint: whalesay-template
  templates:
  - name: whalesay-template
    inputs:
      parameters:
      - name: message
    container:
      image: docker/whalesay
      command: [cowsay]
      args: ["{{inputs.parameters.message}}"]
`

func TestWorkflowTemplateWithEntrypoint(t *testing.T) {
	err := validateWorkflowTemplate(wfTemplateWithEntrypoint, ValidateOpts{})
	assert.NoError(t, err)
}

var wfWithWFTRefNoEntrypoint = `
apiVersion: argoproj.io/v1alpha1
kind: Workflow
metadata:
  generateName: hello-world-
  namespace: default
spec:
  workflowTemplateRef:
    name: template-ref-with-entrypoint
`

var templateWithEntrypoint = `
apiVersion: argoproj.io/v1alpha1
kind: WorkflowTemplate
metadata:
  name: template-ref-with-entrypoint
  namespace: default
spec:
  entrypoint: A
  templates:
  - name: A
    container:
      image: alpine:latest
      command: [echo, hello]
`

func TestWorkflowWithWFTRefWithEntrypoint(t *testing.T) {
	err := createWorkflowTemplate(templateWithEntrypoint)
	assert.NoError(t, err)
	_, err = validate(wfWithWFTRefNoEntrypoint)
	assert.NoError(t, err)
}

const wfWithWFTRef = `
apiVersion: argoproj.io/v1alpha1
kind: Workflow
metadata:
  generateName: hello-world-
spec:
  entrypoint: A
  serviceAccountName: argo
  parallelism: 1
  volumes:
  - name: workdir
    emptyDir: {}
  podGC:
    strategy: OnPodSuccess
  nodeSelector:
    beta.kubernetes.io/arch: "{{inputs.parameters.arch}}"
  arguments:
    parameters:
    - name: lines-count
      value: 3
  workflowTemplateRef:
    name: template-ref-target
`

func TestWorkflowWithWFTRef(t *testing.T) {
	err := createWorkflowTemplate(templateRefTarget)
	assert.NoError(t, err)
	_, err = validate(wfWithWFTRef)
	assert.NoError(t, err)
}

const invalidWFWithWFTRef = `
apiVersion: argoproj.io/v1alpha1
kind: Workflow
metadata:
  generateName: hello-world-
spec:
  entrypoint: A
  arguments:
    parameters:
    - name: lines-count
      value: 3
  workflowTemplateRef:
    name: template-ref-target
  templates:
  - name: A
    container:
      image: alpine:latest
      command: [echo, hello]
`

func TestValidateFieldsWithWFTRef(t *testing.T) {
	err := createWorkflowTemplate(templateRefTarget)
	assert.NoError(t, err)
	_, err = validate(invalidWFWithWFTRef)
	assert.Error(t, err)
}

var invalidWfNoImage = `apiVersion: argoproj.io/v1alpha1
kind: Workflow
metadata:
  name: hello-world-right-env-12
spec:
  entrypoint: whalesay
  templates:
  - name: whalesay
    container:
      command:
      - cowsay
      args:
      - hello world
      env: []`

func TestInvalidWfNoImageField(t *testing.T) {
	_, err := validate(invalidWfNoImage)
	assert.EqualError(t, err, "templates.whalesay.container.image may not be empty")
}

var invalidWfNoImageScript = `apiVersion: argoproj.io/v1alpha1
kind: Workflow
metadata:
  name: hello-world-right-env-12
spec:
  entrypoint: whalesay
  templates:
  - name: whalesay
    script:
      command:
      - cowsay
      args:
      - hello world
      env: []`

func TestInvalidWfNoImageFieldScript(t *testing.T) {
	_, err := validate(invalidWfNoImageScript)
	assert.EqualError(t, err, "templates.whalesay.script.image may not be empty")
}

var templateRefWithParam = `
apiVersion: argoproj.io/v1alpha1
kind: WorkflowTemplate
metadata:
  name: template-ref-with-param
spec:
  entrypoint: A
  arguments:
    parameters:
    - name: some-param
  templates:
  - name: A
    container:
      image: alpine:latest
      command: [echo, hello]
`

var wfWithWFTRefOverrideParam = `
apiVersion: argoproj.io/v1alpha1
kind: Workflow
metadata:
  generateName: hello-world-
  namespace: default
spec:
  arguments:
    parameters:
    - name: some-param
      value: a-value
  workflowTemplateRef:
    name: template-ref-with-param
`

func TestWorkflowWithWFTRefWithOverrideParam(t *testing.T) {
	err := createWorkflowTemplate(templateRefWithParam)
	assert.NoError(t, err)
	_, err = validate(wfWithWFTRefOverrideParam)
	assert.NoError(t, err)
}

var dagAndStepLevelOutputArtifacts = `
apiVersion: argoproj.io/v1alpha1
kind: Workflow
metadata:
  generateName: dag-target-
spec:
  entrypoint: main
  templates:
  - name: main
    outputs:
      artifacts:
        - name: artifact
          from: "{{tasks.artifact-svn-retrieve.outputs.artifacts.artifact}}"
    dag:
      tasks:
      - name: artifact-svn-retrieve
        template: artifact-svn-retrieve
      - name: step-tmpl
        template: step

  - name: step
    outputs:
      artifacts:
        - name: artifact
          from: "{{steps.artifact-svn-retrieve.outputs.artifacts.artifact}}"
    steps:
    - - name: artifact-svn-retrieve
        template: artifact-svn-retrieve

  - name: artifact-svn-retrieve
    outputs:
      artifacts:
      - name: artifact
        path: "/vol/hello_world.txt"
    container:
      image: docker/whalesay:latest
      command: [sh, -c]
      args: ["sleep 1; cowsay hello world | tee /vol/hello_world.txt"]
      volumeMounts:
      - name: vol
        mountPath: "/vol"
    volumes:
    - name: vol
      emptyDir: {}
`

func TestDagAndStepLevelOutputArtifactsForDiffExecutor(t *testing.T) {
	t.Run("DefaultExecutor", func(t *testing.T) {
		_, err := validateWithOptions(dagAndStepLevelOutputArtifacts, ValidateOpts{ContainerRuntimeExecutor: ""})
		assert.NoError(t, err)
	})
	t.Run("EmissaryExecutor", func(t *testing.T) {
		_, err := validateWithOptions(dagAndStepLevelOutputArtifacts, ValidateOpts{ContainerRuntimeExecutor: common.ContainerRuntimeExecutorEmissary})
		assert.NoError(t, err)
	})
	t.Run("DockerExecutor", func(t *testing.T) {
		_, err := validateWithOptions(dagAndStepLevelOutputArtifacts, ValidateOpts{ContainerRuntimeExecutor: common.ContainerRuntimeExecutorDocker})
		assert.NoError(t, err)
	})
	t.Run("PNSExecutor", func(t *testing.T) {
		_, err := validateWithOptions(dagAndStepLevelOutputArtifacts, ValidateOpts{ContainerRuntimeExecutor: common.ContainerRuntimeExecutorPNS})
		assert.NoError(t, err)
	})
	t.Run("K8SExecutor", func(t *testing.T) {
		_, err := validateWithOptions(dagAndStepLevelOutputArtifacts, ValidateOpts{ContainerRuntimeExecutor: common.ContainerRuntimeExecutorK8sAPI})
		assert.NoError(t, err)
	})
	t.Run("KubeletExecutor", func(t *testing.T) {
		_, err := validateWithOptions(dagAndStepLevelOutputArtifacts, ValidateOpts{ContainerRuntimeExecutor: common.ContainerRuntimeExecutorKubelet})
		assert.NoError(t, err)
	})
}

var testWorkflowTemplateLabels = `
apiVersion: argoproj.io/v1alpha1
kind: WorkflowTemplate
metadata:
  generateName: test-foobar-
  labels:
    testLabel: foobar
spec:
  entrypoint: whalesay
  templates:
    - name: whalesay
      container:
        image: docker/whalesay
      metrics:
        prometheus:
          - name: intuit_data_persistplat_dppselfservice_workflow_test_duration
            help: Duration of workflow
            labels:
              - key: label
                value: "{{workflow.labels.testLabel}}"
            gauge:
              realtime: true
              value: "{{duration}}"
`

func TestWorkflowTemplateLabels(t *testing.T) {
	err := validateWorkflowTemplate(testWorkflowTemplateLabels, ValidateOpts{})
	assert.NoError(t, err)
}

const templateRefWithArtifactArgument = `
apiVersion: argoproj.io/v1alpha1
kind: WorkflowTemplate
metadata:
  name: template-ref-with-artifact
spec:
  entrypoint: A
  arguments:
    artifacts:
    - name: binary-file
      http:
        url: https://a.server.io/file
  templates:
  - name: A
    inputs:
      artifacts:
      - name: binary-file
        path: /usr/local/bin/binfile
        mode: 0755
    container:
      image: alpine:latest
      command: [echo, hello]
`

const wfWithWFTRefAndNoOwnArtifact = `
apiVersion: argoproj.io/v1alpha1
kind: Workflow
metadata:
  generateName: hello-world-
  namespace: default
spec:
  workflowTemplateRef:
    name: template-ref-with-artifact
`

func TestWorkflowWithWFTRefWithOutOwnArtifactArgument(t *testing.T) {
	err := createWorkflowTemplate(templateRefWithArtifactArgument)
	assert.NoError(t, err)
	_, err = validate(wfWithWFTRefAndNoOwnArtifact)
	assert.NoError(t, err)
}

const wfWithWFTRefAndOwnArtifactArgument = `
apiVersion: argoproj.io/v1alpha1
kind: Workflow
metadata:
  generateName: hello-world-
  namespace: default
spec:
  arguments:
    artifacts:
    - name: binary-file
      http:
        url: http://localserver/file
  workflowTemplateRef:
    name: template-ref-with-artifact
`

func TestWorkflowWithWFTRefWithArtifactArgument(t *testing.T) {
	err := createWorkflowTemplate(templateRefWithArtifactArgument)
	assert.NoError(t, err)
	_, err = validate(wfWithWFTRefAndOwnArtifactArgument)
	assert.NoError(t, err)
}

var workflowTeamplateWithEnumValues = `
apiVersion: argoproj.io/v1alpha1
kind: WorkflowTemplate
metadata:
  generateName: test-enum-1-
  labels:
    testLabel: foobar
spec:
  entrypoint: argosay
  arguments:
    parameters:
      - name: message
        value: one
        enum:
            - one
            - two
            - three
  templates:
    - name: argosay
      inputs:
        parameters:
          - name: message
            value: '{{workflow.parameters.message}}'
      container:
        name: main
        image: 'argoproj/argosay:v2'
        command:
          - /argosay
        args:
          - echo
          - '{{inputs.parameters.message}}'
`

var workflowTemplateWithEmptyEnumList = `
apiVersion: argoproj.io/v1alpha1
kind: WorkflowTemplate
metadata:
  generateName: test-enum-1-
  labels:
    testLabel: foobar
spec:
  entrypoint: argosay
  arguments:
    parameters:
      - name: message
        value: one
        enum: []
  templates:
    - name: argosay
      inputs:
        parameters:
          - name: message
            value: '{{workflow.parameters.message}}'
      container:
        name: main
        image: 'argoproj/argosay:v2'
        command:
          - /argosay
        args:
          - echo
          - '{{inputs.parameters.message}}'
`

var workflowTemplateWithArgumentValueNotFromEnumList = `
apiVersion: argoproj.io/v1alpha1
kind: WorkflowTemplate
metadata:
  generateName: test-enum-1-
  labels:
    testLabel: foobar
spec:
  entrypoint: argosay
  arguments:
    parameters:
      - name: message
        value: one
        enum:
            -   two
            -   three
            -   four
  templates:
    - name: argosay
      inputs:
        parameters:
          - name: message
            value: '{{workflow.parameters.message}}'
      container:
        name: main
        image: 'argoproj/argosay:v2'
        command:
          - /argosay
        args:
          - echo
          - '{{inputs.parameters.message}}'
`

func TestWorkflowTemplateWithEnumValue(t *testing.T) {
	err := validateWorkflowTemplate(workflowTeamplateWithEnumValues, ValidateOpts{})
	assert.NoError(t, err)
	err = validateWorkflowTemplate(workflowTeamplateWithEnumValues, ValidateOpts{Lint: true})
	assert.NoError(t, err)
	err = validateWorkflowTemplate(workflowTeamplateWithEnumValues, ValidateOpts{Submit: true})
	assert.NoError(t, err)
}

func TestWorkflowTemplateWithEmptyEnumList(t *testing.T) {
	err := validateWorkflowTemplate(workflowTemplateWithEmptyEnumList, ValidateOpts{})
	assert.EqualError(t, err, "spec.arguments.message.enum should contain at least one value")
	err = validateWorkflowTemplate(workflowTemplateWithEmptyEnumList, ValidateOpts{Lint: true})
	assert.EqualError(t, err, "spec.arguments.message.enum should contain at least one value")
	err = validateWorkflowTemplate(workflowTemplateWithEmptyEnumList, ValidateOpts{Submit: true})
	assert.EqualError(t, err, "spec.arguments.message.enum should contain at least one value")
}

func TestWorkflowTemplateWithArgumentValueNotFromEnumList(t *testing.T) {
	err := validateWorkflowTemplate(workflowTemplateWithArgumentValueNotFromEnumList, ValidateOpts{})
	assert.EqualError(t, err, "spec.arguments.message.value should be present in spec.arguments.message.enum list")
	err = validateWorkflowTemplate(workflowTemplateWithArgumentValueNotFromEnumList, ValidateOpts{Lint: true})
	assert.EqualError(t, err, "spec.arguments.message.value should be present in spec.arguments.message.enum list")
	err = validateWorkflowTemplate(workflowTemplateWithArgumentValueNotFromEnumList, ValidateOpts{Submit: true})
	assert.EqualError(t, err, "spec.arguments.message.value should be present in spec.arguments.message.enum list")
}

var validActiveDeadlineSecondsArgoVariable = `
apiVersion: argoproj.io/v1alpha1
kind: Workflow
metadata:
  generateName: timeout-bug-
spec:
  entrypoint: main

  templates:
    - name: main
      dag:
        tasks:
          - name: print-timeout
            template: print-timeout
          - name: use-timeout
            template: use-timeout
            dependencies: [print-timeout]
            arguments:
              parameters:
                - name: timeout
                  value: "{{tasks.print-timeout.outputs.result}}"

    - name: print-timeout
      container:
        image: alpine
        command: [sh, -c]
        args: ['echo 5']

    - name: use-timeout
      inputs:
        parameters:
          - name: timeout
      activeDeadlineSeconds: "{{inputs.parameters.timeout}}"
      container:
        image: alpine
        command: [sh, -c]
        args: ["echo sleeping for 1m; sleep 60; echo done"]
`

func TestValidActiveDeadlineSecondsArgoVariable(t *testing.T) {
	err := validateWorkflowTemplate(validActiveDeadlineSecondsArgoVariable, ValidateOpts{})
	assert.NoError(t, err)
}

func TestMaxLengthName(t *testing.T) {
	wf := &wfv1.Workflow{ObjectMeta: metav1.ObjectMeta{Name: strings.Repeat("a", 70)}}
	_, err := ValidateWorkflow(wftmplGetter, cwftmplGetter, wf, ValidateOpts{})
	assert.EqualError(t, err, "workflow name \"aaaaaaaaaaaaaaaaaaaaaaaaaaaaaaaaaaaaaaaaaaaaaaaaaaaaaaaaaaaaaaaaaaaaaa\" must not be more than 63 characters long (currently 70)")

	wftmpl := &wfv1.WorkflowTemplate{ObjectMeta: metav1.ObjectMeta{Name: strings.Repeat("a", 70)}}
	_, err = ValidateWorkflowTemplate(wftmplGetter, cwftmplGetter, wftmpl, ValidateOpts{})
	assert.EqualError(t, err, "workflow template name \"aaaaaaaaaaaaaaaaaaaaaaaaaaaaaaaaaaaaaaaaaaaaaaaaaaaaaaaaaaaaaaaaaaaaaa\" must not be more than 63 characters long (currently 70)")

	cwftmpl := &wfv1.ClusterWorkflowTemplate{ObjectMeta: metav1.ObjectMeta{Name: strings.Repeat("a", 70)}}
	_, err = ValidateClusterWorkflowTemplate(wftmplGetter, cwftmplGetter, cwftmpl, ValidateOpts{})
	assert.EqualError(t, err, "cluster workflow template name \"aaaaaaaaaaaaaaaaaaaaaaaaaaaaaaaaaaaaaaaaaaaaaaaaaaaaaaaaaaaaaaaaaaaaaa\" must not be more than 63 characters long (currently 70)")

	cwf := &wfv1.CronWorkflow{ObjectMeta: metav1.ObjectMeta{Name: strings.Repeat("a", 60)}}
	err = ValidateCronWorkflow(wftmplGetter, cwftmplGetter, cwf)
	assert.EqualError(t, err, "cron workflow name \"aaaaaaaaaaaaaaaaaaaaaaaaaaaaaaaaaaaaaaaaaaaaaaaaaaaaaaaaaaaa\" must not be more than 52 characters long (currently 60)")
}

var invalidContainerSetDependencyNotFound = `
apiVersion: argoproj.io/v1alpha1
kind: Workflow
metadata:
  name: pod
spec:
  entrypoint: main
  templates:
    - name: main
      volumes:
        - name: workspace
          emptyDir: { }
      containerSet:
        volumeMounts:
          - name: workspace
            mountPath: /workspace
        containers:
          - name: a
            image: argoproj/argosay:v2
          - name: b
            image: argoproj/argosay:v2
            dependencies:
              - c
`

func TestInvalidContainerSetDependencyNotFound(t *testing.T) {
	_, err := validate(invalidContainerSetDependencyNotFound)
	if assert.NotNil(t, err) {
		assert.Contains(t, err.Error(), "templates.main.containerSet.containers.b dependency 'c' not defined")
	}
}

func TestInvalidContainerSetNoMainContainer(t *testing.T) {
	invalidContainerSetTemplateWithInputArtifacts := `
apiVersion: argoproj.io/v1alpha1
kind: Workflow
metadata:
  name: workflow
spec:
  entrypoint: main
  templates:
    - name: main
      inputs:
        artifacts:
          - name: message
            path: /tmp/message
      containerSet:
        containers:
          - name: a
            image: argoproj/argosay:v2
`
	invalidContainerSetTemplateWithOutputArtifacts := `
apiVersion: argoproj.io/v1alpha1
kind: Workflow
metadata:
  name: workflow
spec:
  entrypoint: main
  templates:
    - name: main
      outputs:
        artifacts:
          - name: message
            path: /tmp/message
      containerSet:
        containers:
          - name: a
            image: argoproj/argosay:v2
`
	invalidContainerSetTemplateWithOutputParams := `
apiVersion: argoproj.io/v1alpha1
kind: Workflow
metadata:
  name: workflow
spec:
  entrypoint: main
  templates:
    - name: main
      outputs:
        parameters:
          - name: output-message
            valueFrom:
              path: /workspace/message
      containerSet:
        containers:
          - name: a
            image: argoproj/argosay:v2
`

	invalidManifests := []string{
		invalidContainerSetTemplateWithInputArtifacts,
		invalidContainerSetTemplateWithOutputArtifacts,
		invalidContainerSetTemplateWithOutputParams,
	}
	for _, manifest := range invalidManifests {
		err := validateWorkflowTemplate(manifest, ValidateOpts{})
		if assert.NotNil(t, err) {
			assert.Contains(t, err.Error(), "containerSet.containers must have a container named \"main\" for input or output")
		}
	}
}

func TestSortDAGTasksWithDepends(t *testing.T) {
	wfUsingDependsManifest := `
apiVersion: argoproj.io/v1alpha1
kind: Workflow
metadata:
  generateName: sort-dag-tasks-test-
  namespace: argo
spec:
  entrypoint: main
  templates:
    - dag:
        tasks:
          - name: "8ea51cf2"
            template: 8ea51cf2-template
          - depends: 8ea51cf2
            name: "ba1f414f"
            template: ba1f414f-template
          - depends: ba1f414f.Succeeded || ba1f414f.Failed || ba1f414f.Errored
            name: "f7d273f8"
            template: f7d273f8-template
      name: main`
	wf := unmarshalWf(wfUsingDependsManifest)
	tmpl := wf.Spec.Templates[0]
	nameToTask := make(map[string]wfv1.DAGTask)
	for _, task := range tmpl.DAG.Tasks {
		nameToTask[task.Name] = task
	}

	dagValidationCtx := &dagValidationContext{
		tasks:        nameToTask,
		dependencies: make(map[string]map[string]common.DependencyType),
	}
	err := sortDAGTasks(&tmpl, dagValidationCtx)
	assert.NoError(t, err)
	var taskOrderAfterSort, expectedOrder []string
	expectedOrder = []string{"8ea51cf2", "ba1f414f", "f7d273f8"}
	for _, task := range tmpl.DAG.Tasks {
		taskOrderAfterSort = append(taskOrderAfterSort, task.Name)
	}
	assert.Equal(t, expectedOrder, taskOrderAfterSort)
}

func TestValidateStartedATVariable(t *testing.T) {
	wf := `apiVersion: argoproj.io/v1alpha1
kind: Workflow
metadata:
  generateName: steps-timing-
spec:
  entrypoint: steps-timing
  templates:
    
    - name: steps-timing
      steps:
        - - name: one
            template: wait
        - - name: print-processing-time
            template: printer
            arguments:
              parameters:
                - name: startedat
                  value: "{{steps.one.startedAt}}"
                - name: finishedat
                  value: "{{steps.one.finishedAt}}"
                - name: id
                  value: "{{steps.one.id}}"
    
    - name: wait
      container:
        image: alpine:3.7
        command: [sleep, "5"]
    
    - name: printer
      inputs:
        parameters:
          - name: startedat
          - name: finishedat
          - name: id
      container:
        image: alpine:3.7
        command: [echo, "{{inputs.parameters.startedat}}"]`
	_, err := validate(wf)
	assert.NoError(t, err)
}

var templateReferenceWorkflowConfigMapRefArgument = `
apiVersion: argoproj.io/v1alpha1
kind: Workflow
metadata:
  generateName: arguments-parameters-from-configmap-
spec:
  entrypoint: whalesay
  serviceAccountName: argo
  arguments:
    parameters:
    - name: message
      valueFrom:
        configMapKeyRef:
          name: simple-parameters
          key: msg
  templates:
    - name: whalesay
      inputs:
        parameters:
          - name: message
      container:
        image: docker/whalesay:latest
        command: [cowsay]
        args: ["{{inputs.parameters.message}}"]
`

func TestTemplateReferenceWorkflowConfigMapRefArgument(t *testing.T) {
	_, err := validate(templateReferenceWorkflowConfigMapRefArgument)
	assert.NoError(t, err)
}

var stepsOutputParametersForScript = `
apiVersion: argoproj.io/v1alpha1
kind: Workflow
metadata:
  generateName: parameter-aggregation-
spec:
  entrypoint: parameter-aggregation
  templates:
    - name: parameter-aggregation
      steps:
        - - name: echo-num
            template: echo-num
            arguments:
              parameters:
                - name: num
                  value: "{{item}}"
            withItems: [1, 2, 3, 4]
        - - name: echo-num-from-param
            template: echo-num
            arguments:
              parameters:
                - name: num
                  value: "{{item.num}}"
            withParam: "{{steps.echo-num.outputs.parameters}}"

    - name: echo-num
      inputs:
        parameters:
          - name: num
      script:
        image: argoproj/argosay:v1
        command: [sh, -x]
        source: |
          sleep 1
          echo {{inputs.parameters.num}} > /tmp/num
      outputs:
        parameters:
          - name: num
            valueFrom:
              path: /tmp/num
`

func TestStepsOutputParametersForScript(t *testing.T) {
	_, err := validate(stepsOutputParametersForScript)
	assert.NoError(t, err)
}

var stepsOutputParametersForContainerSet = `
apiVersion: argoproj.io/v1alpha1
kind: Workflow
metadata:
  generateName: parameter-aggregation-
spec:
  entrypoint: parameter-aggregation
  templates:
    - name: parameter-aggregation
      steps:
        - - name: echo-num
            template: echo-num
            arguments:
              parameters:
                - name: num
                  value: "{{item}}"
            withItems: [1, 2, 3, 4]
        - - name: echo-num-from-param
            template: echo-num
            arguments:
              parameters:
                - name: num
                  value: "{{item.num}}"
            withParam: "{{steps.echo-num.outputs.parameters}}"

    - name: echo-num
      inputs:
        parameters:
          - name: num
      containerSet:
        containers:
          - name: main
            image: 'docker/whalesay:latest'
            command:
              - sh
              - '-c'
            args:
              - 'sleep 1; echo {{inputs.parameters.num}} > /tmp/num'
      outputs:
        parameters:
          - name: num
            valueFrom:
              path: /tmp/num
`

func TestStepsOutputParametersForContainerSet(t *testing.T) {
	_, err := validate(stepsOutputParametersForContainerSet)
	assert.NoError(t, err)
}

<<<<<<< HEAD
var globalAnnotationsAndLabels = `apiVersion: argoproj.io/v1alpha1
kind: Workflow
metadata:
  generateName: hello-world-
  labels:
    testLabel: foobar
  annotations:
    workflows.argoproj.io/description: |
      This is a simple hello world example.
spec:
  entrypoint: whalesay1
  arguments:
    parameters:
    - name: message
      value: hello world

  templates:
  - name: whalesay1
    container:
      image: docker/whalesay:latest
      command: [cowsay]
      args: ["{{workflow.annotations}},  {{workflow.labels}}"]`

func TestResolveAnnotationsAndLabelsJSson(t *testing.T) {
	_, err := validate(globalAnnotationsAndLabels)
	assert.NoError(t, err)
=======
var testInitContainerHasName = `
apiVersion: argoproj.io/v1alpha1
kind: Workflow
metadata:
  generateName: spurious-
spec:
  entrypoint: main

  templates:
  - name: main
    dag:
      tasks:
      - name: spurious
        template: spurious

  - name: spurious
    retryStrategy:
      retryPolicy: Always
    initContainers:
    - image: alpine:latest
      # name: sleep
      command:
      - sleep
      - "15"
    container:
      image: alpine:latest
      command:
      - echo
      - "i am running"
`

func TestInitContainerHasName(t *testing.T) {

	_, err := validate(testInitContainerHasName)
	assert.EqualError(t, err, "templates.main.tasks.spurious initContainers must all have container name")
>>>>>>> dbda60fc
}<|MERGE_RESOLUTION|>--- conflicted
+++ resolved
@@ -3143,7 +3143,6 @@
 	assert.NoError(t, err)
 }
 
-<<<<<<< HEAD
 var globalAnnotationsAndLabels = `apiVersion: argoproj.io/v1alpha1
 kind: Workflow
 metadata:
@@ -3170,7 +3169,8 @@
 func TestResolveAnnotationsAndLabelsJSson(t *testing.T) {
 	_, err := validate(globalAnnotationsAndLabels)
 	assert.NoError(t, err)
-=======
+}  
+  
 var testInitContainerHasName = `
 apiVersion: argoproj.io/v1alpha1
 kind: Workflow
@@ -3203,8 +3203,6 @@
 `
 
 func TestInitContainerHasName(t *testing.T) {
-
 	_, err := validate(testInitContainerHasName)
 	assert.EqualError(t, err, "templates.main.tasks.spurious initContainers must all have container name")
->>>>>>> dbda60fc
 }
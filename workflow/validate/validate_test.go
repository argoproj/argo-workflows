--- conflicted
+++ resolved
@@ -1685,17 +1685,6 @@
 
 	wf = unmarshalWf(invalidActionResourceWorkflow)
 	err = ValidateWorkflow(wfClientset, metav1.NamespaceDefault, wf, ValidateOpts{})
-<<<<<<< HEAD
-	assert.Error(t, err, "templates.whalesay.resource.action must be either get, create, apply, delete or replace")
-}
-
-var validAutomountServiceAccountTokenUseWfLevel = `
-apiVersion: argoproj.io/v1alpha1
-kind: Workflow
-metadata:
-  generateName: valid-automount-service-account-token-use-wf-level-
-spec:
-=======
 	assert.EqualError(t, err, "templates.whalesay.resource.action must be one of: get, create, apply, delete, replace, patch")
 }
 
@@ -1707,12 +1696,38 @@
 spec:
   podGC:
     strategy: Foo
->>>>>>> 5331fc02
-  entrypoint: whalesay
-  templates:
-  - name: whalesay
-    container:
-<<<<<<< HEAD
+  entrypoint: whalesay
+  templates:
+  - name: whalesay
+    container:
+      image: docker/whalesay:latest
+      command: [cowsay]
+      args: ["hello world"]
+`
+
+// TestUnknownPodGCStrategy verifies pod gc strategy is correct.
+func TestUnknownPodGCStrategy(t *testing.T) {
+	wf := unmarshalWf(invalidPodGC)
+	err := ValidateWorkflow(wfClientset, metav1.NamespaceDefault, wf, ValidateOpts{})
+	assert.EqualError(t, err, "podGC.strategy unknown strategy 'Foo'")
+
+	for _, strat := range []wfv1.PodGCStrategy{wfv1.PodGCOnPodCompletion, wfv1.PodGCOnPodSuccess, wfv1.PodGCOnWorkflowCompletion, wfv1.PodGCOnWorkflowSuccess} {
+		wf.Spec.PodGC.Strategy = strat
+		err = ValidateWorkflow(wfClientset, metav1.NamespaceDefault, wf, ValidateOpts{})
+		assert.NoError(t, err)
+	}
+}
+
+var validAutomountServiceAccountTokenUseWfLevel = `
+apiVersion: argoproj.io/v1alpha1
+kind: Workflow
+metadata:
+  generateName: valid-automount-service-account-token-use-wf-level-
+spec:
+  entrypoint: whalesay
+  templates:
+  - name: whalesay
+    container:
       image: alpine:latest
   - name: per-tmpl-automount
     container:
@@ -1782,29 +1797,11 @@
 	{
 		wf := unmarshalWf(invalidAutomountServiceAccountTokenUseWfLevel)
 		err := ValidateWorkflow(wfClientset, namespace, wf, ValidateOpts{})
-		assert.EqualError(t, err, "spec.entrypoint templates.whalesay.executorServiceAccountName must not be empty if automountServiceAccountToken is false")
+		assert.EqualError(t, err, "templates.whalesay.executorServiceAccountName must not be empty if automountServiceAccountToken is false")
 	}
 	{
 		wf := unmarshalWf(invalidAutomountServiceAccountTokenUseTmplLevel)
 		err := ValidateWorkflow(wfClientset, namespace, wf, ValidateOpts{})
-		assert.EqualError(t, err, "spec.entrypoint templates.whalesay.executorServiceAccountName must not be empty if automountServiceAccountToken is false")
-	}
-=======
-      image: docker/whalesay:latest
-      command: [cowsay]
-      args: ["hello world"]
-`
-
-// TestUnknownPodGCStrategy verifies pod gc strategy is correct.
-func TestUnknownPodGCStrategy(t *testing.T) {
-	wf := unmarshalWf(invalidPodGC)
-	err := ValidateWorkflow(wfClientset, metav1.NamespaceDefault, wf, ValidateOpts{})
-	assert.EqualError(t, err, "podGC.strategy unknown strategy 'Foo'")
-
-	for _, strat := range []wfv1.PodGCStrategy{wfv1.PodGCOnPodCompletion, wfv1.PodGCOnPodSuccess, wfv1.PodGCOnWorkflowCompletion, wfv1.PodGCOnWorkflowSuccess} {
-		wf.Spec.PodGC.Strategy = strat
-		err = ValidateWorkflow(wfClientset, metav1.NamespaceDefault, wf, ValidateOpts{})
-		assert.NoError(t, err)
-	}
->>>>>>> 5331fc02
+		assert.EqualError(t, err, "templates.whalesay.executorServiceAccountName must not be empty if automountServiceAccountToken is false")
+	}
 }
--- conflicted
+++ resolved
@@ -2365,7 +2365,7 @@
           - name: uid
             value: "{{workflow.uid}}"
           - name: priority
-            value: "{{workflow.priority}}"    
+            value: "{{workflow.priority}}"
 
   - name: whalesay
     inputs:
@@ -2386,7 +2386,6 @@
 	assert.NoError(t, err)
 }
 
-<<<<<<< HEAD
 const wfWithWFTRef=`
 apiVersion: argoproj.io/v1alpha1
 kind: Workflow
@@ -2434,7 +2433,9 @@
 	err := createWorkflowTemplate(templateWithEntrypoint)
 	assert.NoError(t, err)
 	_, err = validate(wfWithWFTRefNoEntrypoint)
-=======
+	assert.NoError(t, err)
+}
+
 var wfTemplateWithEntrypoint = `
 apiVersion: argoproj.io/v1alpha1
 kind: WorkflowTemplate
@@ -2455,6 +2456,5 @@
 
 func TestWorkflowTemplateWithEntrypoint(t *testing.T) {
 	err := validateWorkflowTemplate(wfTemplateWithEntrypoint)
->>>>>>> c05c3859
 	assert.NoError(t, err)
 }
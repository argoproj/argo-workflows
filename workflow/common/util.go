package common

import (
	"bytes"
	"encoding/json"
	"fmt"
	"io"
	"net/http"
	"os/exec"
	"regexp"
	"strconv"
	"strings"
	"time"

	"github.com/argoproj/argo/pkg/apis/workflow"
	"github.com/ghodss/yaml"
	"github.com/gorilla/websocket"
	log "github.com/sirupsen/logrus"
	"github.com/valyala/fasttemplate"
	apiv1 "k8s.io/api/core/v1"
	apierr "k8s.io/apimachinery/pkg/api/errors"
	"k8s.io/apimachinery/pkg/types"
	"k8s.io/client-go/kubernetes"
	"k8s.io/client-go/rest"
	"k8s.io/client-go/tools/remotecommand"

	"github.com/argoproj/argo/errors"
	wfv1 "github.com/argoproj/argo/pkg/apis/workflow/v1alpha1"
	"github.com/argoproj/argo/util"
)

// FindOverlappingVolume looks an artifact path, checks if it overlaps with any
// user specified volumeMounts in the template, and returns the deepest volumeMount
// (if any). A return value of nil indicates the path is not under any volumeMount.
func FindOverlappingVolume(tmpl *wfv1.Template, path string) *apiv1.VolumeMount {
	if tmpl.Container == nil {
		return nil
	}
	var volMnt *apiv1.VolumeMount
	deepestLen := 0
	for _, mnt := range tmpl.Container.VolumeMounts {
		if !strings.HasPrefix(path, mnt.MountPath) {
			continue
		}
		if len(mnt.MountPath) > deepestLen {
			volMnt = &mnt
			deepestLen = len(mnt.MountPath)
		}
	}
	return volMnt
}

// KillPodContainer is a convenience function to issue a kill signal to a container in a pod
// It gives a 15 second grace period before issuing SIGKILL
// NOTE: this only works with containers that have sh
func KillPodContainer(restConfig *rest.Config, namespace string, pod string, container string) error {
	exec, err := ExecPodContainer(restConfig, namespace, pod, container, true, true, "sh", "-c", "kill 1; sleep 15; kill -9 1")
	if err != nil {
		return err
	}
	// Stream will initiate the command. We do want to wait for the result so we launch as a goroutine
	go func() {
		_, _, err := GetExecutorOutput(exec)
		if err != nil {
			log.Warnf("Kill command failed (expected to fail with 137): %v", err)
			return
		}
		log.Infof("Kill of %s (%s) successfully issued", pod, container)
	}()
	return nil
}

// ContainerLogStream returns an io.ReadCloser for a container's log stream using the websocket
// interface. This was implemented in the hopes that we could selectively choose stdout from stderr,
// but due to https://github.com/kubernetes/kubernetes/issues/28167, it is not possible to discern
// stdout from stderr using the K8s API server, so this function is unused, instead preferring the
// pod logs interface from client-go. It's left as a reference for when issue #28167 is eventually
// resolved.
func ContainerLogStream(config *rest.Config, namespace string, pod string, container string) (io.ReadCloser, error) {
	clientset, err := kubernetes.NewForConfig(config)
	if err != nil {
		return nil, errors.InternalWrapError(err)
	}
	logRequest := clientset.CoreV1().RESTClient().Get().
		Resource("pods").
		Name(pod).
		Namespace(namespace).
		SubResource("log").
		Param("container", container)
	u := logRequest.URL()
	switch u.Scheme {
	case "https":
		u.Scheme = "wss"
	case "http":
		u.Scheme = "ws"
	default:
		return nil, errors.Errorf("Malformed URL %s", u.String())
	}

	log.Info(u.String())
	wsrc := websocketReadCloser{
		&bytes.Buffer{},
	}

	wrappedRoundTripper, err := roundTripperFromConfig(config, wsrc.WebsocketCallback)
	if err != nil {
		return nil, errors.InternalWrapError(err)
	}

	// Send the request and let the callback do its work
	req := &http.Request{
		Method: http.MethodGet,
		URL:    u,
	}
	_, err = wrappedRoundTripper.RoundTrip(req)
	if err != nil && !websocket.IsCloseError(err, websocket.CloseNormalClosure) {
		return nil, errors.InternalWrapError(err)
	}
	return &wsrc, nil
}

type RoundTripCallback func(conn *websocket.Conn, resp *http.Response, err error) error

type WebsocketRoundTripper struct {
	Dialer *websocket.Dialer
	Do     RoundTripCallback
}

func (d *WebsocketRoundTripper) RoundTrip(r *http.Request) (*http.Response, error) {
	conn, resp, err := d.Dialer.Dial(r.URL.String(), r.Header)
	if err == nil {
		defer util.Close(conn)
	}
	return resp, d.Do(conn, resp, err)
}

func (w *websocketReadCloser) WebsocketCallback(ws *websocket.Conn, resp *http.Response, err error) error {
	if err != nil {
		if resp != nil && resp.StatusCode != http.StatusOK {
			buf := new(bytes.Buffer)
			_, _ = buf.ReadFrom(resp.Body)
			return errors.InternalErrorf("Can't connect to log endpoint (%d): %s", resp.StatusCode, buf.String())
		}
		return errors.InternalErrorf("Can't connect to log endpoint: %s", err.Error())
	}

	for {
		_, body, err := ws.ReadMessage()
		if len(body) > 0 {
			//log.Debugf("%d: %s", msgType, string(body))
			_, writeErr := w.Write(body)
			if writeErr != nil {
				return writeErr
			}
		}
		if err != nil {
			if err == io.EOF {
				log.Infof("websocket closed: %v", err)
				return nil
			}
			log.Warnf("websocket error: %v", err)
			return err
		}
	}
}

func roundTripperFromConfig(config *rest.Config, callback RoundTripCallback) (http.RoundTripper, error) {
	tlsConfig, err := rest.TLSConfigFor(config)
	if err != nil {
		return nil, err
	}
	// Create a roundtripper which will pass in the final underlying websocket connection to a callback
	wsrt := &WebsocketRoundTripper{
		Do: callback,
		Dialer: &websocket.Dialer{
			Proxy:           http.ProxyFromEnvironment,
			TLSClientConfig: tlsConfig,
		},
	}
	// Make sure we inherit all relevant security headers
	return rest.HTTPWrappersForConfig(config, wsrt)
}

type websocketReadCloser struct {
	*bytes.Buffer
}

func (w *websocketReadCloser) Close() error {
	//return w.conn.Close()
	return nil
}

// ExecPodContainer runs a command in a container in a pod and returns the remotecommand.Executor
func ExecPodContainer(restConfig *rest.Config, namespace string, pod string, container string, stdout bool, stderr bool, command ...string) (remotecommand.Executor, error) {
	clientset, err := kubernetes.NewForConfig(restConfig)
	if err != nil {
		return nil, errors.InternalWrapError(err)
	}

	execRequest := clientset.CoreV1().RESTClient().Post().
		Resource("pods").
		Name(pod).
		Namespace(namespace).
		SubResource("exec").
		Param("container", container).
		Param("stdout", fmt.Sprintf("%v", stdout)).
		Param("stderr", fmt.Sprintf("%v", stderr)).
		Param("tty", "false")

	for _, cmd := range command {
		execRequest = execRequest.Param("command", cmd)
	}

	log.Info(execRequest.URL())
	exec, err := remotecommand.NewSPDYExecutor(restConfig, "POST", execRequest.URL())
	if err != nil {
		return nil, errors.InternalWrapError(err)
	}
	return exec, nil
}

// GetExecutorOutput returns the output of an remotecommand.Executor
func GetExecutorOutput(exec remotecommand.Executor) (*bytes.Buffer, *bytes.Buffer, error) {
	var stdOut bytes.Buffer
	var stdErr bytes.Buffer
	err := exec.Stream(remotecommand.StreamOptions{
		Stdout: &stdOut,
		Stderr: &stdErr,
		Tty:    false,
	})
	if err != nil {
		return nil, nil, errors.InternalWrapError(err)
	}
	return &stdOut, &stdErr, nil
}

// ProcessArgs sets in the inputs, the values either passed via arguments, or the hardwired values
// It substitutes:
// * parameters in the template from the arguments
// * global parameters (e.g. {{workflow.parameters.XX}}, {{workflow.name}}, {{workflow.status}})
// * local parameters (e.g. {{pod.name}})
func ProcessArgs(tmpl *wfv1.Template, args wfv1.ArgumentsProvider, globalParams, localParams map[string]string, validateOnly bool) (*wfv1.Template, error) {
	// For each input parameter:
	// 1) check if was supplied as argument. if so use the supplied value from arg
	// 2) if not, use default value.
	// 3) if no default value, it is an error
	newTmpl := tmpl.DeepCopy()
	for i, inParam := range newTmpl.Inputs.Parameters {
		if inParam.Default != nil {
			// first set to default value
			inParam.Value = inParam.Default
		}
		// overwrite value from argument (if supplied)
		argParam := args.GetParameterByName(inParam.Name)
		if argParam != nil && argParam.Value != nil {
			newValue := *argParam.Value
			inParam.Value = &newValue
		}
		if inParam.Value == nil {
			return nil, errors.Errorf(errors.CodeBadRequest, "inputs.parameters.%s was not supplied", inParam.Name)
		}
		newTmpl.Inputs.Parameters[i] = inParam
	}

	// Performs substitutions of input artifacts
	newInputArtifacts := make([]wfv1.Artifact, len(newTmpl.Inputs.Artifacts))
	for i, inArt := range newTmpl.Inputs.Artifacts {
		// if artifact has hard-wired location, we prefer that
		if inArt.HasLocation() {
			newInputArtifacts[i] = inArt
			continue
		}
		argArt := args.GetArtifactByName(inArt.Name)
		if !inArt.Optional {
			// artifact must be supplied
			if argArt == nil {
				return nil, errors.Errorf(errors.CodeBadRequest, "inputs.artifacts.%s was not supplied", inArt.Name)
			}
			if !argArt.HasLocation() && !validateOnly {
				return nil, errors.Errorf(errors.CodeBadRequest, "inputs.artifacts.%s missing location information", inArt.Name)
			}
		}
		if argArt != nil {
			argArt.Path = inArt.Path
			argArt.Mode = inArt.Mode
			newInputArtifacts[i] = *argArt
		} else {
			newInputArtifacts[i] = inArt
		}
	}
<<<<<<< HEAD
	tmpl.Inputs.Artifacts = newInputArtifacts
	return substituteParams(tmpl, globalParams, localParams)
=======
	newTmpl.Inputs.Artifacts = newInputArtifacts

	return substituteParams(newTmpl, globalParams, localParams)

>>>>>>> d82de881
}

// substituteParams returns a new copy of the template with global, pod, and input parameters substituted
func substituteParams(tmpl *wfv1.Template, globalParams, localParams map[string]string) (*wfv1.Template, error) {
	tmplBytes, err := json.Marshal(tmpl)
	if err != nil {
		return nil, errors.InternalWrapError(err)
	}
	// First replace globals & locals, then replace inputs because globals could be referenced in the inputs
	replaceMap := make(map[string]string)
	for k, v := range globalParams {
		replaceMap[k] = v
	}
	for k, v := range localParams {
		replaceMap[k] = v
	}
	fstTmpl := fasttemplate.New(string(tmplBytes), "{{", "}}")
	globalReplacedTmplStr, err := Replace(fstTmpl, replaceMap, true)
	if err != nil {
		return nil, err
	}
	var globalReplacedTmpl wfv1.Template
	err = json.Unmarshal([]byte(globalReplacedTmplStr), &globalReplacedTmpl)
	if err != nil {
		return nil, errors.InternalWrapError(err)
	}
	// Now replace the rest of substitutions (the ones that can be made) in the template
	replaceMap = make(map[string]string)
	for _, inParam := range globalReplacedTmpl.Inputs.Parameters {
		if inParam.Value == nil {
			return nil, errors.InternalErrorf("inputs.parameters.%s had no value", inParam.Name)
		}
		replaceMap["inputs.parameters."+inParam.Name] = *inParam.Value
	}
	for _, inArt := range globalReplacedTmpl.Inputs.Artifacts {
		if inArt.Path != "" {
			replaceMap["inputs.artifacts."+inArt.Name+".path"] = inArt.Path
		}
	}
	for _, outArt := range globalReplacedTmpl.Outputs.Artifacts {
		if outArt.Path != "" {
			replaceMap["outputs.artifacts."+outArt.Name+".path"] = outArt.Path
		}
	}
	for _, param := range globalReplacedTmpl.Outputs.Parameters {
		if param.ValueFrom != nil && param.ValueFrom.Path != "" {
			replaceMap["outputs.parameters."+param.Name+".path"] = param.ValueFrom.Path
		}
	}

	fstTmpl = fasttemplate.New(globalReplacedTmplStr, "{{", "}}")
	s, err := Replace(fstTmpl, replaceMap, true)
	if err != nil {
		return nil, err
	}
	var newTmpl wfv1.Template
	err = json.Unmarshal([]byte(s), &newTmpl)
	if err != nil {
		return nil, errors.InternalWrapError(err)
	}
	return &newTmpl, nil
}

// Replace executes basic string substitution of a template with replacement values.
// allowUnresolved indicates whether or not it is acceptable to have unresolved variables
// remaining in the substituted template. prefixFilter will apply the replacements only
// to variables with the specified prefix
func Replace(fstTmpl *fasttemplate.Template, replaceMap map[string]string, allowUnresolved bool) (string, error) {
	var unresolvedErr error
	replacedTmpl := fstTmpl.ExecuteFuncString(func(w io.Writer, tag string) (int, error) {
		replacement, ok := replaceMap[tag]
		if !ok {
			if allowUnresolved {
				// just write the same string back
				return w.Write([]byte(fmt.Sprintf("{{%s}}", tag)))
			}
			unresolvedErr = errors.Errorf(errors.CodeBadRequest, "failed to resolve {{%s}}", tag)
			return 0, nil
		}
		// The following escapes any special characters (e.g. newlines, tabs, etc...)
		// in preparation for substitution
		replacement = strconv.Quote(replacement)
		replacement = replacement[1 : len(replacement)-1]
		return w.Write([]byte(replacement))
	})
	if unresolvedErr != nil {
		return "", unresolvedErr
	}
	return replacedTmpl, nil
}

// RunCommand is a convenience function to run/log a command and log the stderr upon failure
func RunCommand(name string, arg ...string) error {
	cmd := exec.Command(name, arg...)
	cmdStr := strings.Join(cmd.Args, " ")
	log.Info(cmdStr)
	_, err := cmd.Output()
	if err != nil {
		if exErr, ok := err.(*exec.ExitError); ok {
			errOutput := string(exErr.Stderr)
			log.Errorf("`%s` failed: %s", cmdStr, errOutput)
			return errors.InternalError(strings.TrimSpace(errOutput))
		}
		return errors.InternalWrapError(err)
	}
	return nil
}

const patchRetries = 5

// AddPodAnnotation adds an annotation to pod
func AddPodAnnotation(c kubernetes.Interface, podName, namespace, key, value string) error {
	return addPodMetadata(c, "annotations", podName, namespace, key, value)
}

// AddPodLabel adds an label to pod
func AddPodLabel(c kubernetes.Interface, podName, namespace, key, value string) error {
	return addPodMetadata(c, "labels", podName, namespace, key, value)
}

// addPodMetadata is helper to either add a pod label or annotation to the pod
func addPodMetadata(c kubernetes.Interface, field, podName, namespace, key, value string) error {
	metadata := map[string]interface{}{
		"metadata": map[string]interface{}{
			field: map[string]string{
				key: value,
			},
		},
	}
	var err error
	patch, err := json.Marshal(metadata)
	if err != nil {
		return errors.InternalWrapError(err)
	}
	for attempt := 0; attempt < patchRetries; attempt++ {
		_, err = c.CoreV1().Pods(namespace).Patch(podName, types.MergePatchType, patch)
		if err != nil {
			if !apierr.IsConflict(err) {
				return err
			}
		} else {
			break
		}
		time.Sleep(100 * time.Millisecond)
	}
	return err
}

// IsPodTemplate returns whether the template corresponds to a pod
func IsPodTemplate(tmpl *wfv1.Template) bool {
	if tmpl.Container != nil || tmpl.Script != nil || tmpl.Resource != nil {
		return true
	}
	return false
}

var yamlSeparator = regexp.MustCompile(`\n---`)

// SplitWorkflowYAMLFile is a helper to split a body into multiple workflow objects
func SplitWorkflowYAMLFile(body []byte, strict bool) ([]wfv1.Workflow, error) {
	manifestsStrings := yamlSeparator.Split(string(body), -1)
	manifests := make([]wfv1.Workflow, 0)
	for _, manifestStr := range manifestsStrings {
		if strings.TrimSpace(manifestStr) == "" {
			continue
		}
		var wf wfv1.Workflow
		var opts []yaml.JSONOpt
		if strict {
			opts = append(opts, yaml.DisallowUnknownFields) // nolint
		}
		err := yaml.Unmarshal([]byte(manifestStr), &wf, opts...)
		if wf.Kind != "" && wf.Kind != workflow.WorkflowKind {
			log.Warnf("%s is not a workflow", wf.Kind)
			// If we get here, it was a k8s manifest which was not of type 'Workflow'
			// We ignore these since we only care about Workflow manifests.
			continue
		}
		if err != nil {
			return nil, errors.New(errors.CodeBadRequest, err.Error())
		}
		manifests = append(manifests, wf)
	}
	return manifests, nil
}

// SplitWorkflowTemplateYAMLFile is a helper to split a body into multiple workflow template objects
func SplitWorkflowTemplateYAMLFile(body []byte, strict bool) ([]wfv1.WorkflowTemplate, error) {
	manifestsStrings := yamlSeparator.Split(string(body), -1)
	manifests := make([]wfv1.WorkflowTemplate, 0)
	for _, manifestStr := range manifestsStrings {
		if strings.TrimSpace(manifestStr) == "" {
			continue
		}
		var wftmpl wfv1.WorkflowTemplate
		var opts []yaml.JSONOpt
		if strict {
			opts = append(opts, yaml.DisallowUnknownFields) // nolint
		}
		err := yaml.Unmarshal([]byte(manifestStr), &wftmpl, opts...)
		if wftmpl.Kind != "" && wftmpl.Kind != workflow.WorkflowTemplateKind {
			log.Warnf("%s is not a workflow template", wftmpl.Kind)
			// If we get here, it was a k8s manifest which was not of type 'WorkflowTemplate'
			// We ignore these since we only care about WorkflowTemplate manifests.
			continue
		}
		if err != nil {
			return nil, errors.New(errors.CodeBadRequest, err.Error())
		}
		manifests = append(manifests, wftmpl)
	}
	return manifests, nil
}

// MergeReferredTemplate merges a referred template to the receiver template.
func MergeReferredTemplate(tmpl *wfv1.Template, referred *wfv1.Template) (*wfv1.Template, error) {
	// Copy the referred template to deep copy template types.
	newTmpl := referred.DeepCopy()

	newTmpl.Name = tmpl.Name

	emptymap := map[string]string{}
	newTmpl, err := ProcessArgs(newTmpl, &tmpl.Arguments, emptymap, emptymap, false)
	if err != nil {
		return nil, err
	}
	newTmpl.Arguments = wfv1.Arguments{}

	newTmpl.Inputs = *tmpl.Inputs.DeepCopy()
	newTmpl.Outputs = *tmpl.Outputs.DeepCopy()

	if len(tmpl.NodeSelector) > 0 {
		m := make(map[string]string, len(tmpl.NodeSelector))
		for k, v := range tmpl.NodeSelector {
			m[k] = v
		}
		newTmpl.NodeSelector = m
	}
	if tmpl.Affinity != nil {
		newTmpl.Affinity = tmpl.Affinity.DeepCopy()
	}
	if len(newTmpl.Metadata.Annotations) > 0 || len(tmpl.Metadata.Labels) > 0 {
		newTmpl.Metadata = *tmpl.Metadata.DeepCopy()
	}
	if tmpl.Daemon != nil {
		v := *tmpl.Daemon
		newTmpl.Daemon = &v
	}
	if len(tmpl.Volumes) > 0 {
		volumes := make([]apiv1.Volume, len(tmpl.Volumes))
		copy(volumes, tmpl.Volumes)
		newTmpl.Volumes = volumes
	}
	if len(tmpl.InitContainers) > 0 {
		containers := make([]wfv1.UserContainer, len(tmpl.InitContainers))
		copy(containers, tmpl.InitContainers)
		newTmpl.InitContainers = containers
	}
	if len(tmpl.Sidecars) > 0 {
		containers := make([]wfv1.UserContainer, len(tmpl.Sidecars))
		copy(containers, tmpl.Sidecars)
		newTmpl.Sidecars = containers
	}
	if tmpl.ArchiveLocation != nil {
		newTmpl.ArchiveLocation = tmpl.ArchiveLocation.DeepCopy()
	}
	if tmpl.ActiveDeadlineSeconds != nil {
		v := *tmpl.ActiveDeadlineSeconds
		newTmpl.ActiveDeadlineSeconds = &v
	}
	if tmpl.RetryStrategy != nil {
		newTmpl.RetryStrategy = tmpl.RetryStrategy.DeepCopy()
	}
	if tmpl.Parallelism != nil {
		v := *tmpl.Parallelism
		newTmpl.Parallelism = &v
	}
	if len(tmpl.Tolerations) != 0 {
		tolerations := make([]apiv1.Toleration, len(tmpl.Tolerations))
		copy(tolerations, tmpl.Tolerations)
		newTmpl.Tolerations = tolerations
	}
	if tmpl.SchedulerName != "" {
		newTmpl.SchedulerName = tmpl.SchedulerName
	}
	if tmpl.PriorityClassName != "" {
		newTmpl.PriorityClassName = tmpl.PriorityClassName
	}
	if tmpl.Priority != nil {
		v := *tmpl.Priority
		newTmpl.Priority = &v
	}

	return newTmpl, nil
}

// GetTemplateGetterString returns string of TemplateGetter.
func GetTemplateGetterString(getter wfv1.TemplateGetter) string {
	return fmt.Sprintf("%T (namespace=%s,name=%s)", getter, getter.GetNamespace(), getter.GetName())
}

// GetTemplateHolderString returns string of TemplateHolder.
func GetTemplateHolderString(tmplHolder wfv1.TemplateHolder) string {
	tmplName := tmplHolder.GetTemplateName()
	tmplRef := tmplHolder.GetTemplateRef()
	if tmplRef != nil {
		return fmt.Sprintf("%T (%s/%s)", tmplHolder, tmplRef.Name, tmplRef.Template)
	} else {
		return fmt.Sprintf("%T (%s)", tmplHolder, tmplName)
	}
}<|MERGE_RESOLUTION|>--- conflicted
+++ resolved
@@ -288,15 +288,9 @@
 			newInputArtifacts[i] = inArt
 		}
 	}
-<<<<<<< HEAD
-	tmpl.Inputs.Artifacts = newInputArtifacts
-	return substituteParams(tmpl, globalParams, localParams)
-=======
 	newTmpl.Inputs.Artifacts = newInputArtifacts
 
 	return substituteParams(newTmpl, globalParams, localParams)
-
->>>>>>> d82de881
 }
 
 // substituteParams returns a new copy of the template with global, pod, and input parameters substituted

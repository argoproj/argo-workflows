package common

import (
	"context"
	"testing"

	"github.com/stretchr/testify/assert"
	corev1 "k8s.io/api/core/v1"
	v1 "k8s.io/apimachinery/pkg/apis/meta/v1"
	"k8s.io/apimachinery/pkg/apis/meta/v1/unstructured"
	"k8s.io/client-go/kubernetes/fake"

	wfv1 "github.com/argoproj/argo-workflows/v3/pkg/apis/workflow/v1alpha1"
)

const (
	validWf = `apiVersion: argoproj.io/v1alpha1
kind: Workflow
metadata:
  name: test-custom-enforcer
spec:
  entrypoint: test-custom-enforcer
  templates:
  - name: test-custom-enforcer
    steps:
    - - name: crawl-tables
        template: echo
  - name: echo
    container:
      image: docker/whalesay:latest
      command: [cowsay]
      args: ["hello world"]
`
	invalidWf = `apiVersion: argoproj.io/v1alpha1
kind: Workflow
metadata:
  name: test-custom-enforcer
spec:
  entrypoint: test-custom-enforcer
  templates:
  - name: test-custom-enforcer
    steps:
    - - name: crawl-tables
        doesNotExist: 10
        template: echo
  - name: echo
    container:
      image: docker/whalesay:latest
      command: [cowsay]
      args: ["hello world"]

`
	validConfigMapRefWf = `apiVersion: argoproj.io/v1alpha1
kind: Workflow
metadata:
  name: test-template-configmapkeyselector-substitution
spec:
  entrypoint: whalesay
  arguments:
    parameters:
    - name: name
      value: simple-parameters
    - name: key
      value: msg
  templates:
  - name: whalesay
    inputs:
      parameters:
      - name: message
        valueFrom:
          configMapKeyRef:
            name: "{{ workflow.parameters.name }}"
            key: "{{ workflow.parameters.key }}"
    container:
      image: argoproj/argosay:v2
      args:
        - echo
        - "{{inputs.parameters.message}}"
`
	invalidConfigMapRefWf = `apiVersion: argoproj.io/v1alpha1
kind: Workflow
metadata:
  name: test-template-configmapkeyselector-substitution
spec:
  entrypoint: whalesay
  templates:
  - name: whalesay
    inputs:
      parameters:
      - name: message
        valueFrom:
          configMapKeyRef:
            name: "{{ workflow.parameters.name }}"
            key: "{{ workflow.parameters.key }}"
    container:
      image: argoproj/argosay:v2
      args:
        - echo
        - "{{inputs.parameters.message}}"
`
)

// TestFindOverlappingVolume tests logic of TestFindOverlappingVolume
func TestFindOverlappingVolume(t *testing.T) {
	volMnt := corev1.VolumeMount{
		Name:      "workdir",
		MountPath: "/user-mount",
	}
	volMntTrailing := corev1.VolumeMount{
		Name:      "aux",
		MountPath: "/trailing-slash/",
	}
	templateWithVolMount := &wfv1.Template{
		Container: &corev1.Container{
			VolumeMounts: []corev1.VolumeMount{volMnt, volMntTrailing},
		},
	}

	deeperVolMnt := corev1.VolumeMount{
		Name:      "workdir",
		MountPath: "/user-mount/deeper",
	}

	templateWithDeeperVolMount := &wfv1.Template{
		Container: &corev1.Container{
			VolumeMounts: []corev1.VolumeMount{volMnt, deeperVolMnt},
		},
	}

	assert.Equal(t, &volMnt, FindOverlappingVolume(templateWithVolMount, "/user-mount"))
	assert.Equal(t, &volMnt, FindOverlappingVolume(templateWithVolMount, "/user-mount/subdir"))
	assert.Equal(t, &volMnt, FindOverlappingVolume(templateWithVolMount, "/user-mount/"))

	assert.Equal(t, &deeperVolMnt, FindOverlappingVolume(templateWithDeeperVolMount, "/user-mount/deeper"))
	assert.Equal(t, &deeperVolMnt, FindOverlappingVolume(templateWithDeeperVolMount, "/user-mount/deeper/with-subdir"))

	assert.Equal(t, &volMntTrailing, FindOverlappingVolume(templateWithVolMount, "/trailing-slash/"))
	assert.Equal(t, &volMntTrailing, FindOverlappingVolume(templateWithVolMount, "/trailing-slash/with-subpath"))

	assert.Nil(t, FindOverlappingVolume(templateWithVolMount, "/user-mount-coincidental-prefix/"))
}

func TestUnknownFieldEnforcerForWorkflowStep(t *testing.T) {
	_, err := SplitWorkflowYAMLFile([]byte(validWf), false)
	assert.NoError(t, err)

	_, err = SplitWorkflowYAMLFile([]byte(invalidWf), false)
	assert.EqualError(t, err, `json: unknown field "doesNotExist"`)
}

func TestParseObjects(t *testing.T) {
	assert.Equal(t, 1, len(ParseObjects([]byte(validWf), false)))

	res := ParseObjects([]byte(invalidWf), false)
	assert.Equal(t, 1, len(res))
	assert.NotNil(t, res[0].Object)
	assert.EqualError(t, res[0].Err, "json: unknown field \"doesNotExist\"")

	invalidObj := []byte(`<div class="blah" style="display: none; outline: none;" tabindex="0"></div>`)
	assert.Empty(t, ParseObjects(invalidObj, false))
}

func TestDeletePod(t *testing.T) {
	ctx := context.Background()
	kube := fake.NewSimpleClientset(&corev1.Pod{
		ObjectMeta: v1.ObjectMeta{Name: "my-pod", Namespace: "my-ns"},
	})

	t.Run("Exists", func(t *testing.T) {
		err := DeletePod(ctx, kube, "my-pod", "my-ms")
		assert.NoError(t, err)
	})
	t.Run("NotExists", func(t *testing.T) {
		err := DeletePod(ctx, kube, "not-exists", "my-ms")
		assert.NoError(t, err)
	})
}

func TestGetTemplateHolderString(t *testing.T) {
	assert.Equal(t, "*v1alpha1.DAGTask invalid (https://argoproj.github.io/argo-workflows/templates/)", GetTemplateHolderString(&wfv1.DAGTask{}))
	assert.Equal(t, "*v1alpha1.DAGTask inlined", GetTemplateHolderString(&wfv1.DAGTask{Inline: &wfv1.Template{}}))
	assert.Equal(t, "*v1alpha1.DAGTask (foo)", GetTemplateHolderString(&wfv1.DAGTask{Template: "foo"}))
	assert.Equal(t, "*v1alpha1.DAGTask (foo/bar#false)", GetTemplateHolderString(&wfv1.DAGTask{TemplateRef: &wfv1.TemplateRef{
		Name:     "foo",
		Template: "bar",
	}}))
	assert.Equal(t, "*v1alpha1.DAGTask (foo/bar#true)", GetTemplateHolderString(&wfv1.DAGTask{TemplateRef: &wfv1.TemplateRef{
		Name:         "foo",
		Template:     "bar",
		ClusterScope: true,
	}}))
}

func TestIsDone(t *testing.T) {
	assert.False(t, IsDone(&unstructured.Unstructured{}))
	assert.True(t, IsDone(&unstructured.Unstructured{Object: map[string]interface{}{
		"metadata": map[string]interface{}{
			"labels": map[string]interface{}{
				LabelKeyCompleted: "true",
			},
		},
	}}))
	assert.False(t, IsDone(&unstructured.Unstructured{Object: map[string]interface{}{
		"metadata": map[string]interface{}{
			"labels": map[string]interface{}{
				LabelKeyCompleted:               "true",
				LabelKeyWorkflowArchivingStatus: "Pending",
			},
		},
	}}))
}

<<<<<<< HEAD
func TestSubstituteConfigMapKeyRefParam(t *testing.T) {
	res := ParseObjects([]byte(validConfigMapRefWf), false)
	assert.Equal(t, 1, len(res))

	obj, ok := res[0].Object.(*wfv1.Workflow)
	assert.True(t, ok)
	assert.NotNil(t, obj)

	globalParams := Parameters{
		"workflow.parameters.name": "simple-parameters",
		"workflow.parameters.key":  "msg",
	}

	for _, inParam := range obj.GetTemplateByName("whalesay").Inputs.Parameters {
		cmName, _ := substituteConfigMapKeyRefParam(inParam.ValueFrom.ConfigMapKeyRef.Name, globalParams)
		assert.Equal(t, "simple-parameters", cmName, "it should be equal")

		cmKey, _ := substituteConfigMapKeyRefParam(inParam.ValueFrom.ConfigMapKeyRef.Key, globalParams)
		assert.Equal(t, "msg", cmKey, "it should be equal")
	}
}

func TestSubstituteConfigMapKeyRefParamWithNoParamsDefined(t *testing.T) {
	res := ParseObjects([]byte(invalidConfigMapRefWf), false)
	assert.Equal(t, 1, len(res))

	obj, ok := res[0].Object.(*wfv1.Workflow)
	assert.True(t, ok)
	assert.NotNil(t, obj)

	globalParams := Parameters{}

	for _, inParam := range obj.GetTemplateByName("whalesay").Inputs.Parameters {
		cmName, err := substituteConfigMapKeyRefParam(inParam.ValueFrom.ConfigMapKeyRef.Name, globalParams)
		assert.Error(t, err)
		assert.EqualError(t, err, "parameter workflow.parameters.name not found")
		assert.Equal(t, "", cmName)

		cmKey, err := substituteConfigMapKeyRefParam(inParam.ValueFrom.ConfigMapKeyRef.Key, globalParams)
		assert.Error(t, err)
		assert.EqualError(t, err, "parameter workflow.parameters.key not found")
		assert.Equal(t, "", cmKey)
	}
=======
func TestOverridableDefaultInputArts(t *testing.T) {
	tmpl := wfv1.Template{}
	tmpl.Name = "artifact-printing"

	art := wfv1.Artifact{}
	art.Name = "overridable-art"
	rawArt := wfv1.RawArtifact{}
	rawArt.Data = "default contents"
	art.Raw = &rawArt
	tmpl.Inputs.Artifacts = []wfv1.Artifact{art}

	inputs := wfv1.Inputs{}

	inputArt := wfv1.Artifact{}
	inputArt.Name = art.Name
	inputRawArt := wfv1.RawArtifact{}
	inputRawArt.Data = "replacement contents"
	inputArt.Raw = &inputRawArt

	inputs.Artifacts = []wfv1.Artifact{}

	globalParams := make(map[string]string)
	localParams := make(map[string]string)

	newTmpl, err := ProcessArgs(&tmpl, &inputs, globalParams, localParams, false, "", nil)
	assert.Nil(t, err)
	assert.NotNil(t, newTmpl)
	assert.Equal(t, newTmpl.Inputs.Artifacts[0].Raw.Data, rawArt.Data)

	inputs.Artifacts = []wfv1.Artifact{inputArt}
	newTmpl, err = ProcessArgs(&tmpl, &inputs, globalParams, localParams, false, "", nil)
	assert.Nil(t, err)
	assert.NotNil(t, newTmpl)
	assert.Equal(t, newTmpl.Inputs.Artifacts[0].Raw.Data, inputRawArt.Data)
>>>>>>> 55915341
}<|MERGE_RESOLUTION|>--- conflicted
+++ resolved
@@ -210,7 +210,6 @@
 	}}))
 }
 
-<<<<<<< HEAD
 func TestSubstituteConfigMapKeyRefParam(t *testing.T) {
 	res := ParseObjects([]byte(validConfigMapRefWf), false)
 	assert.Equal(t, 1, len(res))
@@ -254,7 +253,8 @@
 		assert.EqualError(t, err, "parameter workflow.parameters.key not found")
 		assert.Equal(t, "", cmKey)
 	}
-=======
+}
+
 func TestOverridableDefaultInputArts(t *testing.T) {
 	tmpl := wfv1.Template{}
 	tmpl.Name = "artifact-printing"
@@ -289,5 +289,4 @@
 	assert.Nil(t, err)
 	assert.NotNil(t, newTmpl)
 	assert.Equal(t, newTmpl.Inputs.Artifacts[0].Raw.Data, inputRawArt.Data)
->>>>>>> 55915341
 }
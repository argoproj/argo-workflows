--- conflicted
+++ resolved
@@ -235,12 +235,9 @@
 	// CACertificatesVolumeMountName is the name of the secret that contains the CA certificates.
 	CACertificatesVolumeMountName = "argo-workflows-agent-ca-certificates"
 
-<<<<<<< HEAD
-=======
 	// VarRunArgoPath is the standard path for the shared volume
 	VarRunArgoPath = "/var/run/argo"
 
->>>>>>> ad7d9058
 	// ArgoProgressPath defines the path to a file used for self reporting progress
 	ArgoProgressPath = VarRunArgoPath + "/progress"
 

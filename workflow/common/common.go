--- conflicted
+++ resolved
@@ -57,13 +57,10 @@
 	LabelKeyCronWorkflow = workflow.WorkflowFullName + "/cron-workflow"
 	// LabelKeyWorkflowTemplate is a label applied to Workflows that are submitted from Workflowtemplate
 	LabelKeyWorkflowTemplate = workflow.WorkflowFullName + "/workflow-template"
-<<<<<<< HEAD
-=======
 	// LabelKeyWorkflowTemplate is a label applied to Workflows that are submitted from ClusterWorkflowtemplate
 	LabelKeyClusterWorkflowTemplate = workflow.WorkflowFullName + "/cluster-workflow-template"
 	// LabelKeyOnExit is a label applied to Pods that are run from onExit nodes, so that they are not shut down when stopping a Workflow
 	LabelKeyOnExit = workflow.WorkflowFullName + "/on-exit"
->>>>>>> 4a7d4bdb
 
 	// ExecutorArtifactBaseDir is the base directory in the init container in which artifacts will be copied to.
 	// Each artifact will be named according to its input name (e.g: /argo/inputs/artifacts/CODE)

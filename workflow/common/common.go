package common

import (
	"k8s.io/apimachinery/pkg/apis/meta/v1/unstructured"

	"github.com/argoproj/argo-workflows/v3/pkg/apis/workflow"
)

const (
	// Container names used in the workflow pod
	MainContainerName = "main"
	InitContainerName = "init"
	WaitContainerName = "wait"

	// AnnotationKeyDefaultContainer is the annotation that specify container that will be used by default in case of kubectl commands for example
	AnnotationKeyDefaultContainer = "kubectl.kubernetes.io/default-container"

	// AnnotationKeyWorkflowNamespace is the namespace of the owner workflow, if different to the pod itself.
	AnnotationKeyWorkflowNamespace = workflow.WorkflowFullName + "/workflow-namespace"
	// AnnotationKeyNamespace is used to determine which namespace a profile should be used for.
	AnnotationKeyNamespace = workflow.WorkflowFullName + "/namespace"

	// AnnotationKeyNodeID is the ID of the node.
	// Historically, the pod name was the same as the node ID.
	// Therefore, if it does not exist, then the node ID is the pod name.
	AnnotationKeyNodeID = workflow.WorkflowFullName + "/node-id"
	// AnnotationKeyNodeName is the pod metadata annotation key containing the workflow node name
	AnnotationKeyNodeName = workflow.WorkflowFullName + "/node-name"
	// AnnotationKeyNodeName is the node's type
	AnnotationKeyNodeType = workflow.WorkflowFullName + "/node-type"

	// AnnotationKeyRBACRule is a rule to match the claims
	AnnotationKeyRBACRule           = workflow.WorkflowFullName + "/rbac-rule"
	AnnotationKeyRBACRulePrecedence = workflow.WorkflowFullName + "/rbac-rule-precedence"

	// AnnotationKeyOutputs is the pod metadata annotation key containing the container outputs
	AnnotationKeyOutputs = workflow.WorkflowFullName + "/outputs"
	// AnnotationKeyCronWfScheduledTime is the workflow metadata annotation key containing the time when the workflow
	// was scheduled to run by CronWorkflow.
	AnnotationKeyCronWfScheduledTime = workflow.WorkflowFullName + "/scheduled-time"

	// AnnotationKeyWorkflowName is the name of the workflow
	AnnotationKeyWorkflowName = workflow.WorkflowFullName + "/workflow-name"
	// AnnotationKeyWorkflowUID is the uid of the workflow
	AnnotationKeyWorkflowUID = workflow.WorkflowFullName + "/workflow-uid"

	// AnnotationKeyPodNameVersion stores the pod naming convention version
	AnnotationKeyPodNameVersion = workflow.WorkflowFullName + "/pod-name-format"

	// AnnotationKeyProgress is N/M progress for the node
	AnnotationKeyProgress = workflow.WorkflowFullName + "/progress"

	// LabelKeyControllerInstanceID is the label the controller will carry forward to workflows/pod labels
	// for the purposes of workflow segregation
	LabelKeyControllerInstanceID = workflow.WorkflowFullName + "/controller-instanceid"
	// Who created this workflow.
	LabelKeyCreator                  = workflow.WorkflowFullName + "/creator"
	LabelKeyCreatorEmail             = workflow.WorkflowFullName + "/creator-email"
	LabelKeyCreatorPreferredUsername = workflow.WorkflowFullName + "/creator-preferred-username"
	// LabelKeyCompleted is the metadata label applied on workflows and workflow pods to indicates if resource is completed
	// Workflows and pods with a completed=true label will be ignored by the controller.
	// See also `LabelKeyWorkflowArchivingStatus`.
	LabelKeyCompleted = workflow.WorkflowFullName + "/completed"
	// LabelKeyWorkflowArchivingStatus indicates if a workflow needs archiving or not:
	// * `` - does not need archiving ... yet
	// * `Pending` - pending archiving
	// * `Archived` - has been archived
	// See also `LabelKeyCompleted`.
	LabelKeyWorkflowArchivingStatus = workflow.WorkflowFullName + "/workflow-archiving-status"
	// LabelKeyWorkflow is the pod metadata label to indicate the associated workflow name
	LabelKeyWorkflow = workflow.WorkflowFullName + "/workflow"
	// LabelKeyCluster is the cluster. This is omitted for this cluster.
	LabelKeyCluster = workflow.WorkflowFullName + "/cluster"
	// LabelKeyApp is the app, either "argo" for the controller or "argo-server"
	LabelKeyApp = workflow.WorkflowFullName + "/app"
	// LabelKeyComponent determines what component within a workflow, intentionally similar to app.kubernetes.io/component.
	// See https://kubernetes.io/docs/concepts/overview/working-with-objects/common-labels/
	LabelKeyComponent = workflow.WorkflowFullName + "/component"
	// LabelKeyPhase is a label applied to workflows to indicate the current phase of the workflow (for filtering purposes)
	LabelKeyPhase = workflow.WorkflowFullName + "/phase"
	// LabelKeyPreviousWorkflowName is a label applied to resubmitted workflows
	LabelKeyPreviousWorkflowName = workflow.WorkflowFullName + "/resubmitted-from-workflow"
	// LabelKeyCronWorkflow is a label applied to Workflows that are started by a CronWorkflow
	LabelKeyCronWorkflow = workflow.WorkflowFullName + "/cron-workflow"
	// LabelKeyWorkflowTemplate is a label applied to Workflows that are submitted from Workflowtemplate
	LabelKeyWorkflowTemplate = workflow.WorkflowFullName + "/workflow-template"
	// LabelKeyWorkflowEventBinding is a label applied to Workflows that are submitted from a WorkflowEventBinding
	LabelKeyWorkflowEventBinding = workflow.WorkflowFullName + "/workflow-event-binding"
	// LabelKeyWorkflowTemplate is a label applied to Workflows that are submitted from ClusterWorkflowtemplate
	LabelKeyClusterWorkflowTemplate = workflow.WorkflowFullName + "/cluster-workflow-template"
	// LabelKeyOnExit is a label applied to Pods that are run from onExit nodes, so that they are not shut down when stopping a Workflow
	LabelKeyOnExit = workflow.WorkflowFullName + "/on-exit"

	// ExecutorArtifactBaseDir is the base directory in the init container in which artifacts will be copied to.
	// Each artifact will be named according to its input name (e.g: /argo/inputs/artifacts/CODE)
	ExecutorArtifactBaseDir = "/argo/inputs/artifacts"

	// ExecutorMainFilesystemDir is a path made available to the init/wait containers such that they
	// can access the same volume mounts used in the main container. This is used for the purposes
	// of artifact loading (when there is overlapping paths between artifacts and volume mounts),
	// as well as artifact collection by the wait container.
	ExecutorMainFilesystemDir = "/mainctrfs"

	// ExecutorStagingEmptyDir is the path of the emptydir which is used as a staging area to transfer a file between init/main container for script/resource templates
	ExecutorStagingEmptyDir = "/argo/staging"
	// ExecutorScriptSourcePath is the path which init will write the script source file to for script templates
	ExecutorScriptSourcePath = "/argo/staging/script"
	// ExecutorResourceManifestPath is the path which init will write the a manifest file to for resource templates
	ExecutorResourceManifestPath = "/tmp/manifest.yaml"

	// Various environment variables containing pod information exposed to the executor container(s)

	// EnvVarPodName contains the name of the pod (currently unused)
	EnvVarPodName = "ARGO_POD_NAME"
<<<<<<< HEAD
	// EnvVarWorkflowCluster is the workflow's cluster.
	EnvVarWorkflowCluster = "ARGO_WORKFLOW_CLUSTER"
	// EnvVarWorkflowNamespace is workflow's namespace.
	EnvVarWorkflowNamespace = "ARGO_WORKFLOW_NAMESPACE"
=======
	// EnvVarPodUID is the workflow's UID
	EnvVarPodUID = "ARGO_POD_UID"
>>>>>>> 8c6b9faf
	// EnvVarInstanceID is the instance ID
	EnvVarInstanceID = "ARGO_INSTANCE_ID"
	// EnvVarWorkflowName is the name of the workflow for which the an agent is responsible for
	EnvVarWorkflowName = "ARGO_WORKFLOW_NAME"
	// EnvVarNodeID is the node ID of the node.
	EnvVarNodeID = "ARGO_NODE_ID"
	// EnvVarPluginAddresses is a list of plugin addresses
	EnvVarPluginAddresses = "ARGO_PLUGIN_ADDRESSES"
	// EnvVarPluginNames is a list of plugin names
	EnvVarPluginNames = "ARGO_PLUGIN_NAMES"
	// EnvVarContainerName container the container's name for the current pod
	EnvVarContainerName = "ARGO_CONTAINER_NAME"
	// EnvVarDeadline is the deadline for the pod
	EnvVarDeadline = "ARGO_DEADLINE"
	// EnvVarTerminationGracePeriodSeconds is pod.spec.terminationGracePeriodSeconds
	EnvVarTerminationGracePeriodSeconds = "ARGO_TERMINATION_GRACE_PERIOD_SECONDS"
	// EnvVarIncludeScriptOutput capture the stdout and stderr
	EnvVarIncludeScriptOutput = "ARGO_INCLUDE_SCRIPT_OUTPUT"
	// EnvVarTemplate is the template
	EnvVarTemplate = "ARGO_TEMPLATE"
	// EnvVarArgoTrace is used enable tracing statements in Argo components
	EnvVarArgoTrace = "ARGO_TRACE"
	// EnvVarProgressPatchTickDuration sets the tick duration for patching pod annotations upon progress changes.
	// Setting this or EnvVarProgressFileTickDuration to 0 will disable monitoring progress.
	EnvVarProgressPatchTickDuration = "ARGO_PROGRESS_PATCH_TICK_DURATION"
	// EnvVarProgressFileTickDuration sets the tick duration for reading & parsing the progress file.
	// Setting this or EnvVarProgressPatchTickDuration to 0 will disable monitoring progress.
	EnvVarProgressFileTickDuration = "ARGO_PROGRESS_FILE_TICK_DURATION"
	// EnvVarProgressFile is the file watched for reporting progress
	EnvVarProgressFile = "ARGO_PROGRESS_FILE"
	// EnvVarDefaultRequeueTime is the default requeue time for Workflow Informers. For more info, see rate_limiters.go
	EnvVarDefaultRequeueTime = "DEFAULT_REQUEUE_TIME"
	// EnvAgentTaskWorkers is the number of task workers for the agent pod
	EnvAgentTaskWorkers = "ARGO_AGENT_TASK_WORKERS"
	// EnvAgentPatchRate is the rate that the Argo Agent will patch the Workflow TaskSet
	EnvAgentPatchRate = "ARGO_AGENT_PATCH_RATE"

	// Variables that are added to the scope during template execution and can be referenced using {{}} syntax

	// GlobalVarWorkflowName is a global workflow variable referencing the workflow's metadata.name field
	GlobalVarWorkflowName = "workflow.name"
	// GlobalVarWorkflowNamespace is a global workflow variable referencing the workflow's metadata.namespace field
	GlobalVarWorkflowNamespace = "workflow.namespace"
	// GlobalVarWorkflowServiceAccountName is a global workflow variable referencing the workflow's spec.serviceAccountName field
	GlobalVarWorkflowServiceAccountName = "workflow.serviceAccountName"
	// GlobalVarWorkflowUID is a global workflow variable referencing the workflow's metadata.uid field
	GlobalVarWorkflowUID = "workflow.uid"
	// GlobalVarWorkflowStatus is a global workflow variable referencing the workflow's status.phase field
	GlobalVarWorkflowStatus = "workflow.status"
	// GlobalVarWorkflowCreationTimestamp is the workflow variable referencing the workflow's metadata.creationTimestamp field
	GlobalVarWorkflowCreationTimestamp = "workflow.creationTimestamp"
	// GlobalVarWorkflowPriority is the workflow variable referencing the workflow's priority field
	GlobalVarWorkflowPriority = "workflow.priority"
	// GlobalVarWorkflowFailures is a global variable of a JSON map referencing the workflow's failed nodes
	GlobalVarWorkflowFailures = "workflow.failures"
	// GlobalVarWorkflowDuration is the current duration of this workflow
	GlobalVarWorkflowDuration = "workflow.duration"
	// GlobalVarWorkflowAnnotations is a JSON string containing all workflow annotations
	GlobalVarWorkflowAnnotations = "workflow.annotations"
	// GlobalVarWorkflowLabels is a JSON string containing all workflow labels
	GlobalVarWorkflowLabels = "workflow.labels"
	// GlobalVarWorkflowParameters is a JSON string containing all workflow parameters
	GlobalVarWorkflowParameters = "workflow.parameters"
	// GlobalVarWorkflowCronScheduleTime is the scheduled timestamp of a Workflow started by a CronWorkflow
	GlobalVarWorkflowCronScheduleTime = "workflow.scheduledTime"

	// LabelKeyConfigMapType is the label key for the type of configmap.
	LabelKeyConfigMapType = "workflows.argoproj.io/configmap-type"
	// LabelValueTypeConfigMapCache is a key for configmaps that are memoization cache.
	LabelValueTypeConfigMapCache = "Cache"
	// LabelValueTypeConfigMapParameter is a key for configmaps that contains parameter values.
	LabelValueTypeConfigMapParameter = "Parameter"
	// LabelValueTypeConfigMapExecutorPlugin is a key for configmaps that contains an executor plugin.
	LabelValueTypeConfigMapExecutorPlugin = "ExecutorPlugin"

	// LocalVarPodName is a step level variable that references the name of the pod
	LocalVarPodName = "pod.name"
	// LocalVarRetries is a step level variable that references the retries number if retryStrategy is specified
	LocalVarRetries = "retries"
	// LocalVarDuration is a step level variable (currently only available in metric emission) that tracks the duration of the step
	LocalVarDuration = "duration"
	// LocalVarStatus is a step level variable (currently only available in metric emission) that tracks the duration of the step
	LocalVarStatus = "status"
	// LocalVarResourcesDuration is a step level variable (currently only available in metric emission) that tracks the resources duration of the step
	LocalVarResourcesDuration = "resourcesDuration"
	// LocalVarExitCode is a step level variable (currently only available in metric emission) that tracks the step's exit code
	LocalVarExitCode = "exitCode"

	// LocalVarRetriesLastExitCode is a variable that references information about the last retry's exit code
	LocalVarRetriesLastExitCode = "lastRetry.exitCode"
	// LocalVarRetriesLastStatus is a variable that references information about the last retry's status
	LocalVarRetriesLastStatus = "lastRetry.status"
	// LocalVarRetriesLastDuration is a variable that references information about the last retry's duration, in seconds
	LocalVarRetriesLastDuration = "lastRetry.duration"

	KubeConfigDefaultMountPath    = "/kube/config"
	KubeConfigDefaultVolumeName   = "kubeconfig"
	ServiceAccountTokenMountPath  = "/var/run/secrets/kubernetes.io/serviceaccount" //nolint:gosec
	ServiceAccountTokenVolumeName = "exec-sa-token"                                 //nolint:gosec
	SecretVolMountPath            = "/argo/secret"

	// CACertificatesVolumeMountName is the name of the secret that contains the CA certificates.
	CACertificatesVolumeMountName = "argo-workflows-agent-ca-certificates"

	// VarRunArgoPath is the standard path for the shared volume
	VarRunArgoPath = "/var/run/argo"

	// ArgoProgressPath defines the path to a file used for self reporting progress
	ArgoProgressPath = VarRunArgoPath + "/progress"

	// ErrDeadlineExceeded is the pod status reason when exceed deadline
	ErrDeadlineExceeded = "DeadlineExceeded"

	ConfigMapName = "workflow-controller-configmap"
)

// AnnotationKeyKillCmd specifies the command to use to kill to container, useful for injected sidecars
var AnnotationKeyKillCmd = func(containerName string) string { return workflow.WorkflowFullName + "/kill-cmd-" + containerName }

// GlobalVarWorkflowRootTags is a list of root tags in workflow which could be used for variable reference
var GlobalVarValidWorkflowVariablePrefix = []string{"item.", "steps.", "inputs.", "outputs.", "pod.", "workflow.", "tasks."}

func UnstructuredHasCompletedLabel(obj interface{}) bool {
	if wf, ok := obj.(*unstructured.Unstructured); ok {
		return wf.GetLabels()[LabelKeyCompleted] == "true"
	}
	return false
}<|MERGE_RESOLUTION|>--- conflicted
+++ resolved
@@ -112,15 +112,12 @@
 
 	// EnvVarPodName contains the name of the pod (currently unused)
 	EnvVarPodName = "ARGO_POD_NAME"
-<<<<<<< HEAD
+	// EnvVarPodUID is the workflow's UID
+	EnvVarPodUID = "ARGO_POD_UID"
 	// EnvVarWorkflowCluster is the workflow's cluster.
 	EnvVarWorkflowCluster = "ARGO_WORKFLOW_CLUSTER"
 	// EnvVarWorkflowNamespace is workflow's namespace.
 	EnvVarWorkflowNamespace = "ARGO_WORKFLOW_NAMESPACE"
-=======
-	// EnvVarPodUID is the workflow's UID
-	EnvVarPodUID = "ARGO_POD_UID"
->>>>>>> 8c6b9faf
 	// EnvVarInstanceID is the instance ID
 	EnvVarInstanceID = "ARGO_INSTANCE_ID"
 	// EnvVarWorkflowName is the name of the workflow for which the an agent is responsible for

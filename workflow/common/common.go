package common

import (
	"k8s.io/apimachinery/pkg/apis/meta/v1/unstructured"

	"github.com/argoproj/argo-workflows/v3/pkg/apis/workflow"
)

const (
	// Container names used in the workflow pod
	MainContainerName = "main"
	InitContainerName = "init"
	WaitContainerName = "wait"

	// AnnotationKeyDefaultContainer is the annotation that specify container that will be used by default in case of kubectl commands for example
	AnnotationKeyDefaultContainer = "kubectl.kubernetes.io/default-container"

	// AnnotationKeyServiceAccountTokenName is used to name the secret that containers the service account token name.
	// It is intentially named similar to ` `kubernetes.io/service-account.name`.
	AnnotationKeyServiceAccountTokenName = workflow.WorkflowFullName + "/service-account-token.name"

	// AnnotationKeyNodeID is the ID of the node.
	// Historically, the pod name was the same as the node ID.
	// Therefore, if it does not exist, then the node ID is the pod name.
	AnnotationKeyNodeID = workflow.WorkflowFullName + "/node-id"
	// AnnotationKeyNodeName is the pod metadata annotation key containing the workflow node name
	AnnotationKeyNodeName = workflow.WorkflowFullName + "/node-name"
	// AnnotationKeyNodeType is the node's type
	AnnotationKeyNodeType = workflow.WorkflowFullName + "/node-type"
	// AnnotationKeyNodeStartTime is the node's start timestamp.
	AnnotationKeyNodeStartTime = workflow.WorkflowFullName + "/node-start-time"

	// AnnotationKeyRBACRule is a rule to match the claims
	AnnotationKeyRBACRule           = workflow.WorkflowFullName + "/rbac-rule"
	AnnotationKeyRBACRulePrecedence = workflow.WorkflowFullName + "/rbac-rule-precedence"

	// AnnotationKeyCronWfScheduledTime is the workflow metadata annotation key containing the time when the workflow
	// was scheduled to run by CronWorkflow.
	AnnotationKeyCronWfScheduledTime = workflow.WorkflowFullName + "/scheduled-time"

	// AnnotationKeyWorkflowName is the name of the workflow
	AnnotationKeyWorkflowName = workflow.WorkflowFullName + "/workflow-name"
	// AnnotationKeyWorkflowUID is the uid of the workflow
	AnnotationKeyWorkflowUID = workflow.WorkflowFullName + "/workflow-uid"

	// AnnotationKeyPodNameVersion stores the pod naming convention version
	AnnotationKeyPodNameVersion = workflow.WorkflowFullName + "/pod-name-format"

	// AnnotationKeyProgress is N/M progress for the node
	AnnotationKeyProgress = workflow.WorkflowFullName + "/progress"

	// AnnotationKeyArtifactGCStrategy is listed as an annotation on the Artifact GC Pod to identify
	// the strategy whose artifacts are being deleted
	AnnotationKeyArtifactGCStrategy = workflow.WorkflowFullName + "/artifact-gc-strategy"
<<<<<<< HEAD
	// LabelNamespaceLimit is a label applied on namespace objects to control the limits
	// namespace parallelism.
	LabelNamespaceLimit = workflow.WorkflowFullName + "/namespace-parallelism-limit"
=======
	// AnnotationKeyPodGCStrategy is listed as an annotation on the Pod
	// the strategy for the pod, in case the pod is orphaned from its workflow
	AnnotationKeyPodGCStrategy = workflow.WorkflowFullName + "/pod-gc-strategy"
>>>>>>> 6c5608ec

	// LabelKeyControllerInstanceID is the label the controller will carry forward to workflows/pod labels
	// for the purposes of workflow segregation
	LabelKeyControllerInstanceID = workflow.WorkflowFullName + "/controller-instanceid"
	// Who created this workflow.
	LabelKeyCreator                  = workflow.WorkflowFullName + "/creator"
	LabelKeyCreatorEmail             = workflow.WorkflowFullName + "/creator-email"
	LabelKeyCreatorPreferredUsername = workflow.WorkflowFullName + "/creator-preferred-username"
	// Who action on this workflow.
	LabelKeyActor                  = workflow.WorkflowFullName + "/actor"
	LabelKeyActorEmail             = workflow.WorkflowFullName + "/actor-email"
	LabelKeyActorPreferredUsername = workflow.WorkflowFullName + "/actor-preferred-username"
	LabelKeyAction                 = workflow.WorkflowFullName + "/action"
	// LabelKeyCompleted is the metadata label applied on workflows and workflow pods to indicates if resource is completed
	// Workflows and pods with a completed=true label will be ignored by the controller.
	// See also `LabelKeyWorkflowArchivingStatus`.
	LabelKeyCompleted = workflow.WorkflowFullName + "/completed"
	// LabelKeyWorkflowArchivingStatus indicates if a workflow needs archiving or not:
	// * `` - does not need archiving ... yet
	// * `Pending` - pending archiving
	// * `Archived` - has been archived and has live manifest
	// * `Persisted` - has been archived and retrieved from db
	// See also `LabelKeyCompleted`.
	LabelKeyWorkflowArchivingStatus = workflow.WorkflowFullName + "/workflow-archiving-status"
	// LabelKeyWorkflow is the pod metadata label to indicate the associated workflow name
	LabelKeyWorkflow = workflow.WorkflowFullName + "/workflow"
	// LabelKeyComponent determines what component within a workflow, intentionally similar to app.kubernetes.io/component.
	// See https://kubernetes.io/docs/concepts/overview/working-with-objects/common-labels/
	LabelKeyComponent = workflow.WorkflowFullName + "/component"
	// LabelKeyPhase is a label applied to workflows to indicate the current phase of the workflow (for filtering purposes)
	LabelKeyPhase = workflow.WorkflowFullName + "/phase"
	// LabelKeyPreviousWorkflowName is a label applied to resubmitted workflows
	LabelKeyPreviousWorkflowName = workflow.WorkflowFullName + "/resubmitted-from-workflow"
	// LabelKeyCronWorkflow is a label applied to Workflows that are started by a CronWorkflow
	LabelKeyCronWorkflow = workflow.WorkflowFullName + "/cron-workflow"
	// LabelKeyWorkflowTemplate is a label applied to Workflows that are submitted from Workflowtemplate
	LabelKeyWorkflowTemplate = workflow.WorkflowFullName + "/workflow-template"
	// LabelKeyWorkflowEventBinding is a label applied to Workflows that are submitted from a WorkflowEventBinding
	LabelKeyWorkflowEventBinding = workflow.WorkflowFullName + "/workflow-event-binding"
	// LabelKeyWorkflowTemplate is a label applied to Workflows that are submitted from ClusterWorkflowtemplate
	LabelKeyClusterWorkflowTemplate = workflow.WorkflowFullName + "/cluster-workflow-template"
	// LabelKeyOnExit is a label applied to Pods that are run from onExit nodes, so that they are not shut down when stopping a Workflow
	LabelKeyOnExit = workflow.WorkflowFullName + "/on-exit"
	// LabelKeyArtifactGCPodHash is a label applied to WorkflowTaskSets used by the Artifact Garbage Collection Pod
	LabelKeyArtifactGCPodHash = workflow.WorkflowFullName + "/artifact-gc-pod"
	// LabelKeyReportOutputsCompleted is a label applied to WorkflowTaskResults indicating whether all the outputs have been reported.
	LabelKeyReportOutputsCompleted = workflow.WorkflowFullName + "/report-outputs-completed"

	// LabelKeyCronWorkflowCompleted is a label applied to the cron workflow when the configured stopping condition is achieved
	LabelKeyCronWorkflowCompleted = workflow.CronWorkflowFullName + "/completed"

	// ExecutorArtifactBaseDir is the base directory in the init container in which artifacts will be copied to.
	// Each artifact will be named according to its input name (e.g: /argo/inputs/artifacts/CODE)
	ExecutorArtifactBaseDir = "/argo/inputs/artifacts"

	// ExecutorMainFilesystemDir is a path made available to the init/wait containers such that they
	// can access the same volume mounts used in the main container. This is used for the purposes
	// of artifact loading (when there is overlapping paths between artifacts and volume mounts),
	// as well as artifact collection by the wait container.
	ExecutorMainFilesystemDir = "/mainctrfs"

	// ExecutorStagingEmptyDir is the path of the emptydir which is used as a staging area to transfer a file between init/main container for script/resource templates
	ExecutorStagingEmptyDir = "/argo/staging"
	// ExecutorScriptSourcePath is the path which init will write the script source file to for script templates
	ExecutorScriptSourcePath = "/argo/staging/script"
	// ExecutorResourceManifestPath is the path which init will write the manifest file to for resource templates
	ExecutorResourceManifestPath = "/tmp/manifest.yaml"

	// Various environment variables containing pod information exposed to the executor container(s)

	// EnvVarArtifactGCPodHash is applied as a Label on the WorkflowTaskSets read by the Artifact GC Pod, so that the Pod can find them
	EnvVarArtifactGCPodHash = "ARGO_ARTIFACT_POD_NAME"
	// EnvVarPodName contains the name of the pod (currently unused)
	EnvVarPodName = "ARGO_POD_NAME"
	// EnvVarPodUID is the workflow's UID
	EnvVarPodUID = "ARGO_POD_UID"
	// EnvVarInstanceID is the instance ID
	EnvVarInstanceID = "ARGO_INSTANCE_ID"
	// EnvVarWorkflowName is the name of the workflow for which the an agent is responsible for
	EnvVarWorkflowName = "ARGO_WORKFLOW_NAME"
	// EnvVarWorkflowUID is the workflow UUID
	EnvVarWorkflowUID = "ARGO_WORKFLOW_UID"
	// EnvVarNodeID is the node ID of the node.
	EnvVarNodeID = "ARGO_NODE_ID"
	// EnvVarPluginAddresses is a list of plugin addresses
	EnvVarPluginAddresses = "ARGO_PLUGIN_ADDRESSES"
	// EnvVarPluginNames is a list of plugin names
	EnvVarPluginNames = "ARGO_PLUGIN_NAMES"
	// EnvVarContainerName container the container's name for the current pod
	EnvVarContainerName = "ARGO_CONTAINER_NAME"
	// EnvVarDeadline is the deadline for the pod
	EnvVarDeadline = "ARGO_DEADLINE"
	// EnvVarTerminationGracePeriodSeconds is pod.spec.terminationGracePeriodSeconds
	EnvVarTerminationGracePeriodSeconds = "ARGO_TERMINATION_GRACE_PERIOD_SECONDS"
	// EnvVarIncludeScriptOutput capture the stdout and stderr
	EnvVarIncludeScriptOutput = "ARGO_INCLUDE_SCRIPT_OUTPUT"
	// EnvVarTemplate is the template
	EnvVarTemplate = "ARGO_TEMPLATE"
	// EnvVarArgoTrace is used enable tracing statements in Argo components
	EnvVarArgoTrace = "ARGO_TRACE"
	// EnvVarProgressPatchTickDuration sets the tick duration for patching pod annotations upon progress changes.
	// Setting this or EnvVarProgressFileTickDuration to 0 will disable monitoring progress.
	EnvVarProgressPatchTickDuration = "ARGO_PROGRESS_PATCH_TICK_DURATION"
	// EnvVarProgressFileTickDuration sets the tick duration for reading & parsing the progress file.
	// Setting this or EnvVarProgressPatchTickDuration to 0 will disable monitoring progress.
	EnvVarProgressFileTickDuration = "ARGO_PROGRESS_FILE_TICK_DURATION"
	// EnvVarProgressFile is the file watched for reporting progress
	EnvVarProgressFile = "ARGO_PROGRESS_FILE"
	// EnvVarDefaultRequeueTime is the default requeue time for Workflow Informers. For more info, see rate_limiters.go
	EnvVarDefaultRequeueTime = "DEFAULT_REQUEUE_TIME"
	// EnvVarPodStatusCaptureFinalizer is used to prevent pod garbage collected before argo captures its exit status
	EnvVarPodStatusCaptureFinalizer = "ARGO_POD_STATUS_CAPTURE_FINALIZER"
	// EnvAgentTaskWorkers is the number of task workers for the agent pod
	EnvAgentTaskWorkers = "ARGO_AGENT_TASK_WORKERS"
	// EnvAgentPatchRate is the rate that the Argo Agent will patch the Workflow TaskSet
	EnvAgentPatchRate = "ARGO_AGENT_PATCH_RATE"

	// Finalizer to block deletion of the workflow if deletion of artifacts fail for some reason.
	FinalizerArtifactGC = workflow.WorkflowFullName + "/artifact-gc"

	// Finalizer blocks the deletion of pods until the controller captures their status.
	FinalizerPodStatus = workflow.WorkflowFullName + "/status"

	// Variables that are added to the scope during template execution and can be referenced using {{}} syntax

	// GlobalVarWorkflowName is a global workflow variable referencing the workflow's metadata.name field
	GlobalVarWorkflowName = "workflow.name"
	// GlobalVarWorkflowNamespace is a global workflow variable referencing the workflow's metadata.namespace field
	GlobalVarWorkflowNamespace = "workflow.namespace"
	// GlobalVarWorkflowMainEntrypoint is a global workflow variable referencing the workflow's top level entrypoint name
	GlobalVarWorkflowMainEntrypoint = "workflow.mainEntrypoint"
	// GlobalVarWorkflowServiceAccountName is a global workflow variable referencing the workflow's spec.serviceAccountName field
	GlobalVarWorkflowServiceAccountName = "workflow.serviceAccountName"
	// GlobalVarWorkflowUID is a global workflow variable referencing the workflow's metadata.uid field
	GlobalVarWorkflowUID = "workflow.uid"
	// GlobalVarWorkflowStatus is a global workflow variable referencing the workflow's status.phase field
	GlobalVarWorkflowStatus = "workflow.status"
	// GlobalVarWorkflowCreationTimestamp is the workflow variable referencing the workflow's metadata.creationTimestamp field
	GlobalVarWorkflowCreationTimestamp = "workflow.creationTimestamp"
	// GlobalVarWorkflowPriority is the workflow variable referencing the workflow's priority field
	GlobalVarWorkflowPriority = "workflow.priority"
	// GlobalVarWorkflowFailures is a global variable of a JSON map referencing the workflow's failed nodes
	GlobalVarWorkflowFailures = "workflow.failures"
	// GlobalVarWorkflowDuration is the current duration of this workflow
	GlobalVarWorkflowDuration = "workflow.duration"
	// GlobalVarWorkflowAnnotations is a JSON string containing all workflow annotations - which will be deprecated in favor of GlobalVarWorkflowAnnotationsJSON
	GlobalVarWorkflowAnnotations = "workflow.annotations"
	// GlobalVarWorkflowAnnotationsJSON is a JSON string containing all workflow annotations
	GlobalVarWorkflowAnnotationsJSON = "workflow.annotations.json"
	// GlobalVarWorkflowLabels is a JSON string containing all workflow labels - which will be deprecated in favor of GlobalVarWorkflowLabelsJSON
	GlobalVarWorkflowLabels = "workflow.labels"
	// GlobalVarWorkflowLabelsJSON is a JSON string containing all workflow labels
	GlobalVarWorkflowLabelsJSON = "workflow.labels.json"
	// GlobalVarWorkflowParameters is a JSON string containing all workflow parameters - which will be deprecated in favor of GlobalVarWorkflowParametersJSON
	GlobalVarWorkflowParameters = "workflow.parameters"
	// GlobalVarWorkflowParametersJSON is a JSON string containing all workflow parameters
	GlobalVarWorkflowParametersJSON = "workflow.parameters.json"
	// GlobalVarWorkflowCronScheduleTime is the scheduled timestamp of a Workflow started by a CronWorkflow
	GlobalVarWorkflowCronScheduleTime = "workflow.scheduledTime"

	// LabelKeyConfigMapType is the label key for the type of configmap.
	LabelKeyConfigMapType = "workflows.argoproj.io/configmap-type"
	// LabelValueTypeConfigMapCache is a key for configmaps that are memoization cache.
	LabelValueTypeConfigMapCache = "Cache"
	// LabelValueTypeConfigMapParameter is a key for configmaps that contains parameter values.
	LabelValueTypeConfigMapParameter = "Parameter"
	// LabelValueTypeConfigMapExecutorPlugin is a key for configmaps that contains an executor plugin.
	LabelValueTypeConfigMapExecutorPlugin = "ExecutorPlugin"

	// LocalVarPodName is a step level variable that references the name of the pod
	LocalVarPodName = "pod.name"
	// LocalVarRetries is a step level variable that references the retries number if retryStrategy is specified
	LocalVarRetries = "retries"
	// LocalVarDuration is a step level variable (currently only available in metric emission) that tracks the duration of the step
	LocalVarDuration = "duration"
	// LocalVarStatus is a step level variable (currently only available in metric emission) that tracks the duration of the step
	LocalVarStatus = "status"
	// LocalVarResourcesDuration is a step level variable (currently only available in metric emission) that tracks the resources duration of the step
	LocalVarResourcesDuration = "resourcesDuration"
	// LocalVarExitCode is a step level variable (currently only available in metric emission) that tracks the step's exit code
	LocalVarExitCode = "exitCode"

	// LocalVarRetriesLastExitCode is a variable that references information about the last retry's exit code
	LocalVarRetriesLastExitCode = "lastRetry.exitCode"
	// LocalVarRetriesLastStatus is a variable that references information about the last retry's status
	LocalVarRetriesLastStatus = "lastRetry.status"
	// LocalVarRetriesLastDuration is a variable that references information about the last retry's duration, in seconds
	LocalVarRetriesLastDuration = "lastRetry.duration"
	// LocalVarRetriesLastMessage is a variable that references information about the last retry's failure message
	LocalVarRetriesLastMessage = "lastRetry.message"

	KubeConfigDefaultMountPath    = "/kube/config"
	KubeConfigDefaultVolumeName   = "kubeconfig"
	ServiceAccountTokenMountPath  = "/var/run/secrets/kubernetes.io/serviceaccount" //nolint:gosec
	ServiceAccountTokenVolumeName = "exec-sa-token"                                 //nolint:gosec
	SecretVolMountPath            = "/argo/secret"
	EnvConfigMountPath            = "/argo/config"
	EnvVarTemplateOffloaded       = "offloaded"

	// CACertificatesVolumeMountName is the name of the secret that contains the CA certificates.
	CACertificatesVolumeMountName = "argo-workflows-agent-ca-certificates"

	// VarRunArgoPath is the standard path for the shared volume
	VarRunArgoPath = "/var/run/argo"

	// ArgoProgressPath defines the path to a file used for self reporting progress
	ArgoProgressPath = VarRunArgoPath + "/progress"

	ConfigMapName = "workflow-controller-configmap"
)

// AnnotationKeyKillCmd specifies the command to use to kill to container, useful for injected sidecars
var AnnotationKeyKillCmd = func(containerName string) string { return workflow.WorkflowFullName + "/kill-cmd-" + containerName }

// GlobalVarWorkflowRootTags is a list of root tags in workflow which could be used for variable reference
var GlobalVarValidWorkflowVariablePrefix = []string{"item.", "steps.", "inputs.", "outputs.", "pod.", "workflow.", "tasks."}

func UnstructuredHasCompletedLabel(obj interface{}) bool {
	if wf, ok := obj.(*unstructured.Unstructured); ok {
		return wf.GetLabels()[LabelKeyCompleted] == "true"
	}
	return false
}<|MERGE_RESOLUTION|>--- conflicted
+++ resolved
@@ -52,15 +52,14 @@
 	// AnnotationKeyArtifactGCStrategy is listed as an annotation on the Artifact GC Pod to identify
 	// the strategy whose artifacts are being deleted
 	AnnotationKeyArtifactGCStrategy = workflow.WorkflowFullName + "/artifact-gc-strategy"
-<<<<<<< HEAD
+  
 	// LabelNamespaceLimit is a label applied on namespace objects to control the limits
 	// namespace parallelism.
 	LabelNamespaceLimit = workflow.WorkflowFullName + "/namespace-parallelism-limit"
-=======
+  
 	// AnnotationKeyPodGCStrategy is listed as an annotation on the Pod
 	// the strategy for the pod, in case the pod is orphaned from its workflow
 	AnnotationKeyPodGCStrategy = workflow.WorkflowFullName + "/pod-gc-strategy"
->>>>>>> 6c5608ec
 
 	// LabelKeyControllerInstanceID is the label the controller will carry forward to workflows/pod labels
 	// for the purposes of workflow segregation

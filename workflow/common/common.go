package common

import (
	"time"

	"github.com/argoproj/argo/pkg/apis/workflow"
)

const (
	// WorkflowControllerConfigMapKey is the key in the configmap to retrieve workflow configuration from.
	// Content encoding is expected to be YAML.
	WorkflowControllerConfigMapKey = "config"

	// DefaultArchivePattern is the default pattern when storing artifacts in an archive repository
	DefaultArchivePattern = "{{workflow.name}}/{{pod.name}}"

	// Container names used in the workflow pod
	MainContainerName = "main"
	InitContainerName = "init"
	WaitContainerName = "wait"

	// PodMetadataVolumeName is the volume name defined in a workflow pod spec to expose pod metadata via downward API
	PodMetadataVolumeName = "podmetadata"

	// PodMetadataAnnotationsVolumePath is volume path for metadata.annotations in the downward API
	PodMetadataAnnotationsVolumePath = "annotations"
	// PodMetadataMountPath is the directory mount location for DownwardAPI volume containing pod metadata
	PodMetadataMountPath = "/argo/" + PodMetadataVolumeName
	// PodMetadataAnnotationsPath is the file path containing pod metadata annotations. Examined by executor
	PodMetadataAnnotationsPath = PodMetadataMountPath + "/" + PodMetadataAnnotationsVolumePath

	// DockerSockVolumeName is the volume name for the /var/run/docker.sock host path volume
	DockerSockVolumeName = "docker-sock"

	// AnnotationKeyNodeName is the pod metadata annotation key containing the workflow node name
	AnnotationKeyNodeName = workflow.WorkflowFullName + "/node-name"

	// AnnotationKeyNodeMessage is the pod metadata annotation key the executor will use to
	// communicate errors encountered by the executor during artifact load/save, etc...
	AnnotationKeyNodeMessage = workflow.WorkflowFullName + "/node-message"
	// AnnotationKeyTemplate is the pod metadata annotation key containing the container template as JSON
	AnnotationKeyTemplate = workflow.WorkflowFullName + "/template"
	// AnnotationKeyOutputs is the pod metadata annotation key containing the container outputs
	AnnotationKeyOutputs = workflow.WorkflowFullName + "/outputs"
	// AnnotationKeyExecutionControl is the pod metadata annotation key containing execution control parameters
	// set by the controller and obeyed by the executor. For example, the controller will use this annotation to
	// signal the executors of daemoned containers that it should terminate.
	AnnotationKeyExecutionControl = workflow.WorkflowFullName + "/execution"

	// LabelKeyControllerInstanceID is the label the controller will carry forward to workflows/pod labels
	// for the purposes of workflow segregation
	LabelKeyControllerInstanceID = workflow.WorkflowFullName + "/controller-instanceid"
	// LabelKeyCompleted is the metadata label applied on worfklows and workflow pods to indicates if resource is completed
	// Workflows and pods with a completed=true label will be ignored by the controller
	LabelKeyCompleted = workflow.WorkflowFullName + "/completed"
	// LabelKeyWorkflow is the pod metadata label to indicate the associated workflow name
	LabelKeyWorkflow = workflow.WorkflowFullName + "/workflow"
	// LabelKeyPhase is a label applied to workflows to indicate the current phase of the workflow (for filtering purposes)
	LabelKeyPhase = workflow.WorkflowFullName + "/phase"
	// LabelKeyCronWorkflow is a label applied to Workflows that are started by a CronWorkflow
	LabelKeyCronWorkflow = workflow.WorkflowFullName + "/cron-workflow"
<<<<<<< HEAD
	// LabelKeyOnExit is a label applied to Pods that are run from onExit nodes, so that they are not shut down when stopping a Workflow
	LabelKeyOnExit = workflow.WorkflowFullName + "/on-exit"
=======
	// LabelKeyWorkflowTemplate is a label applied to Workflows that are submitted from Workflowtemplate
	LabelKeyWorkflowTemplate = workflow.WorkflowFullName + "/workflow-template"

>>>>>>> fc18f3cf

	// ExecutorArtifactBaseDir is the base directory in the init container in which artifacts will be copied to.
	// Each artifact will be named according to its input name (e.g: /argo/inputs/artifacts/CODE)
	ExecutorArtifactBaseDir = "/argo/inputs/artifacts"

	// ExecutorMainFilesystemDir is a path made available to the init/wait containers such that they
	// can access the same volume mounts used in the main container. This is used for the purposes
	// of artifact loading (when there is overlapping paths between artifacts and volume mounts),
	// as well as artifact collection by the wait container.
	ExecutorMainFilesystemDir = "/mainctrfs"

	// ExecutorStagingEmptyDir is the path of the emptydir which is used as a staging area to transfer a file between init/main container for script/resource templates
	ExecutorStagingEmptyDir = "/argo/staging"
	// ExecutorScriptSourcePath is the path which init will write the script source file to for script templates
	ExecutorScriptSourcePath = "/argo/staging/script"
	// ExecutorResourceManifestPath is the path which init will write the a manifest file to for resource templates
	ExecutorResourceManifestPath = "/tmp/manifest.yaml"

	// Various environment variables containing pod information exposed to the executor container(s)

	// EnvVarPodName contains the name of the pod (currently unused)
	EnvVarPodName = "ARGO_POD_NAME"
	// EnvVarContainerRuntimeExecutor contains the name of the container runtime executor to use, empty is equal to "docker"
	EnvVarContainerRuntimeExecutor = "ARGO_CONTAINER_RUNTIME_EXECUTOR"
	// EnvVarDownwardAPINodeIP is the envvar used to get the `status.hostIP`
	EnvVarDownwardAPINodeIP = "ARGO_KUBELET_HOST"
	// EnvVarKubeletPort is used to configure the kubelet api port
	EnvVarKubeletPort = "ARGO_KUBELET_PORT"
	// EnvVarKubeletInsecure is used to disable the TLS verification
	EnvVarKubeletInsecure = "ARGO_KUBELET_INSECURE"
	// EnvVarArgoTrace is used enable tracing statements in Argo components
	EnvVarArgoTrace = "ARGO_TRACE"

	// ContainerRuntimeExecutorDocker to use docker as container runtime executor
	ContainerRuntimeExecutorDocker = "docker"

	// ContainerRuntimeExecutorKubelet to use the kubelet as container runtime executor
	ContainerRuntimeExecutorKubelet = "kubelet"

	// ContainerRuntimeExecutorK8sAPI to use the Kubernetes API server as container runtime executor
	ContainerRuntimeExecutorK8sAPI = "k8sapi"

	// ContainerRuntimeExecutorPNS indicates to use process namespace sharing as the container runtime executor
	ContainerRuntimeExecutorPNS = "pns"

	// Variables that are added to the scope during template execution and can be referenced using {{}} syntax

	// GlobalVarWorkflowName is a global workflow variable referencing the workflow's metadata.name field
	GlobalVarWorkflowName = "workflow.name"
	// GlobalVarWorkflowNamespace is a global workflow variable referencing the workflow's metadata.namespace field
	GlobalVarWorkflowNamespace = "workflow.namespace"
	// GlobalVarWorkflowUID is a global workflow variable referencing the workflow's metadata.uid field
	GlobalVarWorkflowUID = "workflow.uid"
	// GlobalVarWorkflowStatus is a global workflow variable referencing the workflow's status.phase field
	GlobalVarWorkflowStatus = "workflow.status"
	// GlobalVarWorkflowCreationTimestamp is the workflow variable referencing the workflow's metadata.creationTimestamp field
	GlobalVarWorkflowCreationTimestamp = "workflow.creationTimestamp"
	// GlobalVarWorkflowPriority is the workflow variable referencing the workflow's priority field
	GlobalVarWorkflowPriority = "workflow.priority"
	// GlobalVarWorkflowFailures is a global variable of a JSON map referencing the workflow's failed nodes
	GlobalVarWorkflowFailures = "workflow.failures"
	// GlobalVarWorkflowParameters is a JSON string containing all workflow parameters
	GlobalVarWorkflowParameters = "workflow.parameters"
	// LocalVarPodName is a step level variable that references the name of the pod
	LocalVarPodName = "pod.name"

	KubeConfigDefaultMountPath    = "/kube/config"
	KubeConfigDefaultVolumeName   = "kubeconfig"
	ServiceAccountTokenMountPath  = "/var/run/secrets/kubernetes.io/serviceaccount"
	ServiceAccountTokenVolumeName = "exec-sa-token"
	SecretVolMountPath            = "/argo/secret"
)

// GlobalVarWorkflowRootTags is a list of root tags in workflow which could be used for variable reference
var GlobalVarValidWorkflowVariablePrefix = []string{"item.", "steps.", "inputs.", "outputs.", "pod.", "workflow.", "tasks."}

// ExecutionControl contains execution control parameters for executor to decide how to execute the container
type ExecutionControl struct {
	// Deadline is a max timestamp in which an executor can run the container before terminating it
	// It is used to signal the executor to terminate a daemoned container. In the future it will be
	// used to support workflow or steps/dag level timeouts.
	Deadline *time.Time `json:"deadline,omitempty"`
	// IncludeScriptOutput is containing flag to include script output
	IncludeScriptOutput bool `json:"includeScriptOutput,omitempty"`
}<|MERGE_RESOLUTION|>--- conflicted
+++ resolved
@@ -59,14 +59,10 @@
 	LabelKeyPhase = workflow.WorkflowFullName + "/phase"
 	// LabelKeyCronWorkflow is a label applied to Workflows that are started by a CronWorkflow
 	LabelKeyCronWorkflow = workflow.WorkflowFullName + "/cron-workflow"
-<<<<<<< HEAD
+	// LabelKeyWorkflowTemplate is a label applied to Workflows that are submitted from Workflowtemplate
+	LabelKeyWorkflowTemplate = workflow.WorkflowFullName + "/workflow-template"
 	// LabelKeyOnExit is a label applied to Pods that are run from onExit nodes, so that they are not shut down when stopping a Workflow
 	LabelKeyOnExit = workflow.WorkflowFullName + "/on-exit"
-=======
-	// LabelKeyWorkflowTemplate is a label applied to Workflows that are submitted from Workflowtemplate
-	LabelKeyWorkflowTemplate = workflow.WorkflowFullName + "/workflow-template"
-
->>>>>>> fc18f3cf
 
 	// ExecutorArtifactBaseDir is the base directory in the init container in which artifacts will be copied to.
 	// Each artifact will be named according to its input name (e.g: /argo/inputs/artifacts/CODE)

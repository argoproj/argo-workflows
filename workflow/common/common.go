package common

import (
	"time"

	"github.com/argoproj/argo/pkg/apis/workflow"
)

const (
	// WorkflowControllerConfigMapKey is the key in the configmap to retrieve workflow configuration from.
	// Content encoding is expected to be YAML.
	WorkflowControllerConfigMapKey = "config"

	// DefaultArchivePattern is the default pattern when storing artifacts in an archive repository
	DefaultArchivePattern = "{{workflow.name}}/{{pod.name}}"

	// Container names used in the workflow pod
	MainContainerName = "main"
	InitContainerName = "init"
	WaitContainerName = "wait"

	// PodMetadataVolumeName is the volume name defined in a workflow pod spec to expose pod metadata via downward API
	PodMetadataVolumeName = "podmetadata"

	// PodMetadataAnnotationsVolumePath is volume path for metadata.annotations in the downward API
	PodMetadataAnnotationsVolumePath = "annotations"
	// PodMetadataMountPath is the directory mount location for DownwardAPI volume containing pod metadata
	PodMetadataMountPath = "/argo/" + PodMetadataVolumeName
	// PodMetadataAnnotationsPath is the file path containing pod metadata annotations. Examined by executor
	PodMetadataAnnotationsPath = PodMetadataMountPath + "/" + PodMetadataAnnotationsVolumePath

	// DockerSockVolumeName is the volume name for the /var/run/docker.sock host path volume
	DockerSockVolumeName = "docker-sock"

	// AnnotationKeyNodeName is the pod metadata annotation key containing the workflow node name
	AnnotationKeyNodeName = workflow.WorkflowFullName + "/node-name"

	// AnnotationKeyNodeMessage is the pod metadata annotation key the executor will use to
	// communicate errors encountered by the executor during artifact load/save, etc...
	AnnotationKeyNodeMessage = workflow.WorkflowFullName + "/node-message"
	// AnnotationKeyTemplate is the pod metadata annotation key containing the container template as JSON
	AnnotationKeyTemplate = workflow.WorkflowFullName + "/template"
	// AnnotationKeyOutputs is the pod metadata annotation key containing the container outputs
	AnnotationKeyOutputs = workflow.WorkflowFullName + "/outputs"
	// AnnotationKeyExecutionControl is the pod metadata annotation key containing execution control parameters
	// set by the controller and obeyed by the executor. For example, the controller will use this annotation to
	// signal the executors of daemoned containers that it should terminate.
	AnnotationKeyExecutionControl = workflow.WorkflowFullName + "/execution"

	// LabelKeyControllerInstanceID is the label the controller will carry forward to workflows/pod labels
	// for the purposes of workflow segregation
	LabelKeyControllerInstanceID = workflow.WorkflowFullName + "/controller-instanceid"
	// LabelKeyCompleted is the metadata label applied on worfklows and workflow pods to indicates if resource is completed
	// Workflows and pods with a completed=true label will be ignored by the controller
	LabelKeyCompleted = workflow.WorkflowFullName + "/completed"
	// LabelKeyWorkflow is the pod metadata label to indicate the associated workflow name
	LabelKeyWorkflow = workflow.WorkflowFullName + "/workflow"
	// LabelKeyPhase is a label applied to workflows to indicate the current phase of the workflow (for filtering purposes)
	LabelKeyPhase = workflow.WorkflowFullName + "/phase"
	// LabelKeyCronWorkflow is a label applied to Workflows that are started by a CronWorkflow
	LabelKeyCronWorkflow = workflow.WorkflowFullName + "/cron-workflow"

	// ExecutorArtifactBaseDir is the base directory in the init container in which artifacts will be copied to.
	// Each artifact will be named according to its input name (e.g: /argo/inputs/artifacts/CODE)
	ExecutorArtifactBaseDir = "/argo/inputs/artifacts"

	// ExecutorMainFilesystemDir is a path made available to the init/wait containers such that they
	// can access the same volume mounts used in the main container. This is used for the purposes
	// of artifact loading (when there is overlapping paths between artifacts and volume mounts),
	// as well as artifact collection by the wait container.
	ExecutorMainFilesystemDir = "/mainctrfs"

	// ExecutorStagingEmptyDir is the path of the emptydir which is used as a staging area to transfer a file between init/main container for script/resource templates
	ExecutorStagingEmptyDir = "/argo/staging"
	// ExecutorScriptSourcePath is the path which init will write the script source file to for script templates
	ExecutorScriptSourcePath = "/argo/staging/script"
	// ExecutorResourceManifestPath is the path which init will write the a manifest file to for resource templates
	ExecutorResourceManifestPath = "/tmp/manifest.yaml"

	// Various environment variables containing pod information exposed to the executor container(s)

	// EnvVarPodName contains the name of the pod (currently unused)
	EnvVarPodName = "ARGO_POD_NAME"
	// EnvVarContainerRuntimeExecutor contains the name of the container runtime executor to use, empty is equal to "docker"
	EnvVarContainerRuntimeExecutor = "ARGO_CONTAINER_RUNTIME_EXECUTOR"
	// EnvVarDownwardAPINodeIP is the envvar used to get the `status.hostIP`
	EnvVarDownwardAPINodeIP = "ARGO_KUBELET_HOST"
	// EnvVarKubeletPort is used to configure the kubelet api port
	EnvVarKubeletPort = "ARGO_KUBELET_PORT"
	// EnvVarKubeletInsecure is used to disable the TLS verification
	EnvVarKubeletInsecure = "ARGO_KUBELET_INSECURE"
	// EnvVarArgoTrace is used enable tracing statements in Argo components
	EnvVarArgoTrace = "ARGO_TRACE"

	// ContainerRuntimeExecutorDocker to use docker as container runtime executor
	ContainerRuntimeExecutorDocker = "docker"

	// ContainerRuntimeExecutorKubelet to use the kubelet as container runtime executor
	ContainerRuntimeExecutorKubelet = "kubelet"

	// ContainerRuntimeExecutorK8sAPI to use the Kubernetes API server as container runtime executor
	ContainerRuntimeExecutorK8sAPI = "k8sapi"

	// ContainerRuntimeExecutorPNS indicates to use process namespace sharing as the container runtime executor
	ContainerRuntimeExecutorPNS = "pns"

	// Variables that are added to the scope during template execution and can be referenced using {{}} syntax

	// GlobalVarWorkflowName is a global workflow variable referencing the workflow's metadata.name field
	GlobalVarWorkflowName = "workflow.name"
	// GlobalVarWorkflowNamespace is a global workflow variable referencing the workflow's metadata.namespace field
	GlobalVarWorkflowNamespace = "workflow.namespace"
	// GlobalVarWorkflowUID is a global workflow variable referencing the workflow's metadata.uid field
	GlobalVarWorkflowUID = "workflow.uid"
	// GlobalVarWorkflowStatus is a global workflow variable referencing the workflow's status.phase field
	GlobalVarWorkflowStatus = "workflow.status"
	// GlobalVarWorkflowCreationTimestamp is the workflow variable referencing the workflow's metadata.creationTimestamp field
	GlobalVarWorkflowCreationTimestamp = "workflow.creationTimestamp"
	// GlobalVarWorkflowPriority is the workflow variable referencing the workflow's priority field
	GlobalVarWorkflowPriority = "workflow.priority"
	// GlobalVarWorkflowFailures is a global variable of a JSON map referencing the workflow's failed nodes
	GlobalVarWorkflowFailures = "workflow.failures"
<<<<<<< HEAD
	// GlobalVarWorkflowDuration is the current duration of this workflow
	GlobalVarWorkflowDuration = "workflow.duration"
=======
	// GlobalVarWorkflowParameters is a JSON string containing all workflow parameters
	GlobalVarWorkflowParameters = "workflow.parameters"
>>>>>>> e85f6169
	// LocalVarPodName is a step level variable that references the name of the pod
	LocalVarPodName = "pod.name"

	KubeConfigDefaultMountPath    = "/kube/config"
	KubeConfigDefaultVolumeName   = "kubeconfig"
	ServiceAccountTokenMountPath  = "/var/run/secrets/kubernetes.io/serviceaccount"
	ServiceAccountTokenVolumeName = "exec-sa-token"
	SecretVolMountPath            = "/argo/secret"
)

// GlobalVarWorkflowRootTags is a list of root tags in workflow which could be used for variable reference
var GlobalVarValidWorkflowVariablePrefix = []string{"item.", "steps.", "inputs.", "outputs.", "pod.", "workflow.", "tasks."}

// ExecutionControl contains execution control parameters for executor to decide how to execute the container
type ExecutionControl struct {
	// Deadline is a max timestamp in which an executor can run the container before terminating it
	// It is used to signal the executor to terminate a daemoned container. In the future it will be
	// used to support workflow or steps/dag level timeouts.
	Deadline *time.Time `json:"deadline,omitempty"`
	// IncludeScriptOutput is containing flag to include script output
	IncludeScriptOutput bool `json:"includeScriptOutput,omitempty"`
}<|MERGE_RESOLUTION|>--- conflicted
+++ resolved
@@ -120,13 +120,10 @@
 	GlobalVarWorkflowPriority = "workflow.priority"
 	// GlobalVarWorkflowFailures is a global variable of a JSON map referencing the workflow's failed nodes
 	GlobalVarWorkflowFailures = "workflow.failures"
-<<<<<<< HEAD
 	// GlobalVarWorkflowDuration is the current duration of this workflow
 	GlobalVarWorkflowDuration = "workflow.duration"
-=======
 	// GlobalVarWorkflowParameters is a JSON string containing all workflow parameters
 	GlobalVarWorkflowParameters = "workflow.parameters"
->>>>>>> e85f6169
 	// LocalVarPodName is a step level variable that references the name of the pod
 	LocalVarPodName = "pod.name"
 

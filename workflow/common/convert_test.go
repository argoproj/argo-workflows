package common

import (
	"fmt"
	"testing"

	"github.com/ghodss/yaml"
	"github.com/stretchr/testify/assert"

	"github.com/argoproj/argo/pkg/apis/workflow/v1alpha1"
)

func TestConvertCronWorkflowToWorkflow(t *testing.T) {
	cronWfString := `apiVersion: argoproj.io/v1alpha1
kind: CronWorkflow
metadata:
  name: hello-world
spec:
  schedule: "* * * * *"
  workflowMetadata:
    labels:
      label1: value1
    annotations:
      annotation2: value2
  workflowSpec:
    entrypoint: whalesay
    templates:
      - name: whalesay
        container:
          image: docker/whalesay:latest
          command: [cowsay]
          args: ["hello world"]
`
	expectedWf := `apiVersion: argoproj.io/v1alpha1
kind: Workflow
metadata:
  annotations:
    annotation2: value2
  creationTimestamp: null
  generateName: hello-world-
  labels:
    label1: value1
    workflows.argoproj.io/cron-workflow: hello-world
  ownerReferences:
  - apiVersion: argoproj.io/v1alpha1
    blockOwnerDeletion: true
    controller: true
    kind: CronWorkflow
    name: hello-world
    uid: ""
spec:
  arguments: {}
  entrypoint: whalesay
  templates:
  - container:
      args:
      - hello world
      command:
      - cowsay
      image: docker/whalesay:latest
      name: ""
      resources: {}
    inputs: {}
    metadata: {}
    name: whalesay
    outputs: {}
status:
  finishedAt: null
  startedAt: null
`

	var cronWf v1alpha1.CronWorkflow
	err := yaml.Unmarshal([]byte(cronWfString), &cronWf)
	assert.NoError(t, err)
	fmt.Println(cronWf)
	wf := ConvertCronWorkflowToWorkflow(&cronWf)
<<<<<<< HEAD
	assert.NoError(t, err)
=======
>>>>>>> ae62719f
	wfString, err := yaml.Marshal(wf)
	assert.NoError(t, err)
	assert.Equal(t, expectedWf, string(wfString))
}

const workflowTmpl = `
apiVersion: argoproj.io/v1alpha1
kind: WorkflowTemplate
metadata:
  name: workflow-template-whalesay-template
  labels:
    argo-e2e: true
spec:
  entrypoint: whalesay-template
  arguments:
    parameters:
      - name: message
        value: hello world
  templates:
    - name: whalesay-template
      inputs:
        parameters:
          - name: message
      container:
        image: cowsay:v1
        command: [cowsay]
        args: ["{{inputs.parameters.message}}"]
        imagePullPolicy: IfNotPresent
`

func TestConvertWorkflowTemplateToWorkflow(t *testing.T) {
	var wfTmpl v1alpha1.WorkflowTemplate
	err := yaml.Unmarshal([]byte(workflowTmpl), &wfTmpl)
	if err != nil {
		panic(err)
	}
	wf := ConvertWorkflowTemplateToWorkflow(&wfTmpl)
	assert.NotNil(t, wf)
	assert.Equal(t, wf.Labels[LabelKeyWorkflowTemplate], wfTmpl.Name)
	assert.Equal(t, wf.GenerateName, wfTmpl.Name+"-")
}<|MERGE_RESOLUTION|>--- conflicted
+++ resolved
@@ -74,10 +74,6 @@
 	assert.NoError(t, err)
 	fmt.Println(cronWf)
 	wf := ConvertCronWorkflowToWorkflow(&cronWf)
-<<<<<<< HEAD
-	assert.NoError(t, err)
-=======
->>>>>>> ae62719f
 	wfString, err := yaml.Marshal(wf)
 	assert.NoError(t, err)
 	assert.Equal(t, expectedWf, string(wfString))

package common

import (
	metav1 "k8s.io/apimachinery/pkg/apis/meta/v1"

	"github.com/argoproj/argo/pkg/apis/workflow"
	wfv1 "github.com/argoproj/argo/pkg/apis/workflow/v1alpha1"
)

func ConvertCronWorkflowToWorkflow(cronWf *wfv1.CronWorkflow) *wfv1.Workflow {
	wf := toWorkflow(cronWf.TypeMeta, cronWf.ObjectMeta, cronWf.Spec.WorkflowSpec)
	wfLabel := wf.ObjectMeta.GetLabels()
	if wfLabel == nil {
		wf.Labels = make(map[string]string)
	}
	wf.Labels[LabelKeyCronWorkflow] = cronWf.Name
	if cronWf.Spec.WorkflowMetadata != nil {
		for key, label := range cronWf.Spec.WorkflowMetadata.Labels {
			wf.Labels[key] = label
		}

		if len(cronWf.Spec.WorkflowMetadata.Annotations) > 0 {
			wf.Annotations = make(map[string]string)
			for key, label := range cronWf.Spec.WorkflowMetadata.Annotations {
				wf.Annotations[key] = label
			}
		}
	}
	wf.SetOwnerReferences(append(wf.GetOwnerReferences(), *metav1.NewControllerRef(cronWf, wfv1.SchemeGroupVersion.WithKind(workflow.CronWorkflowKind))))
	return wf
}

func ConvertWorkflowTemplateToWorkflow(template *wfv1.WorkflowTemplate) *wfv1.Workflow {
	wf := toWorkflow(template.TypeMeta, template.ObjectMeta, template.Spec.WorkflowSpec)
	wfLabel := wf.ObjectMeta.GetLabels()
	if wfLabel == nil {
		wf.Labels = make(map[string]string)
	}
	wf.Labels[LabelKeyWorkflowTemplate] = template.ObjectMeta.Name
	return wf
}

func ConvertClusterWorkflowTemplateToWorkflow(template *wfv1.ClusterWorkflowTemplate) *wfv1.Workflow {
	wf := toWorkflow(template.TypeMeta, template.ObjectMeta, template.Spec.WorkflowSpec)
	wfLabel := wf.ObjectMeta.GetLabels()
	if wfLabel == nil {
		wf.Labels = make(map[string]string)
	}
	wf.Labels[LabelKeyClusterWorkflowTemplate] = template.ObjectMeta.Name

	return wf
}

<<<<<<< HEAD

=======
>>>>>>> b1b5baf5
func toWorkflow(typeMeta metav1.TypeMeta, objectMeta metav1.ObjectMeta, spec wfv1.WorkflowSpec) *wfv1.Workflow {
	wf := &wfv1.Workflow{
		TypeMeta: metav1.TypeMeta{
			Kind:       workflow.WorkflowKind,
			APIVersion: typeMeta.APIVersion,
		},
		ObjectMeta: metav1.ObjectMeta{
			GenerateName: objectMeta.GetName() + "-",
		},
		Spec: spec,
	}

	if instanceId, ok := objectMeta.GetLabels()[LabelKeyControllerInstanceID]; ok {
		wf.ObjectMeta.GetLabels()[LabelKeyControllerInstanceID] = instanceId
	}
	return wf
}<|MERGE_RESOLUTION|>--- conflicted
+++ resolved
@@ -51,10 +51,6 @@
 	return wf
 }
 
-<<<<<<< HEAD
-
-=======
->>>>>>> b1b5baf5
 func toWorkflow(typeMeta metav1.TypeMeta, objectMeta metav1.ObjectMeta, spec wfv1.WorkflowSpec) *wfv1.Workflow {
 	wf := &wfv1.Workflow{
 		TypeMeta: metav1.TypeMeta{

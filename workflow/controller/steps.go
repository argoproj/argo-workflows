--- conflicted
+++ resolved
@@ -74,11 +74,9 @@
 				}
 			}
 		}
-<<<<<<< HEAD
+
 		sgNode = woc.executeStepGroup(stepGroup.Steps, sgNodeName, &stepsCtx)
-=======
-		sgNode := woc.executeStepGroup(stepGroup, sgNodeName, &stepsCtx)
->>>>>>> 644946e4
+
 		if !sgNode.Completed() {
 			woc.log.Infof("Workflow step group node %v not yet completed", sgNode)
 			return nil

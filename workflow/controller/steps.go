--- conflicted
+++ resolved
@@ -50,11 +50,7 @@
 		sgNodeName := fmt.Sprintf("%s[%d]", nodeName, i)
 		sgNode := woc.getNodeByName(sgNodeName)
 		if sgNode == nil {
-<<<<<<< HEAD
-			sgNode = woc.initializeNode(sgNodeName, wfv1.NodeTypeStepGroup, &wfv1.Template{}, stepsCtx.boundaryID, wfv1.NodeRunning)
-=======
-			_ = woc.initializeNode(sgNodeName, wfv1.NodeTypeStepGroup, "", stepsCtx.boundaryID, wfv1.NodeRunning)
->>>>>>> 6c18039b
+			_ = woc.initializeNode(sgNodeName, wfv1.NodeTypeStepGroup, &wfv1.Template{}, stepsCtx.boundaryID, wfv1.NodeRunning)
 		}
 		// The following will connect the step group node to its parents.
 		if i == 0 {

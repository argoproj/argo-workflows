--- conflicted
+++ resolved
@@ -124,13 +124,8 @@
 		defer cancel()
 		ctx := context.Background()
 		woc := newWorkflowOperationCtx(wf, controller)
-<<<<<<< HEAD
-		woc.operate()
-		assert.Equal(t, wfv1.WorkflowError, woc.wf.Status.Phase)
-=======
 		woc.operate(ctx)
 		assert.Equal(t, wfv1.NodeError, woc.wf.Status.Phase)
->>>>>>> b674aa30
 	})
 }
 

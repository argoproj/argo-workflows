--- conflicted
+++ resolved
@@ -275,15 +275,9 @@
 }
 
 // makePodsPhase acts like a pod controller and simulates the transition of pods transitioning into a specified state
-<<<<<<< HEAD
-func makePodsPhase(woc *wfOperationCtx, phase apiv1.PodPhase, with ...with) {
+func makePodsPhase(ctx context.Context, woc *wfOperationCtx, phase apiv1.PodPhase, with ...with) {
 	podcs := woc.controller.kubeclientset0().CoreV1().Pods(woc.wf.GetNamespace())
-	pods, err := podcs.List(metav1.ListOptions{})
-=======
-func makePodsPhase(ctx context.Context, woc *wfOperationCtx, phase apiv1.PodPhase, with ...with) {
-	podcs := woc.controller.kubeclientset.CoreV1().Pods(woc.wf.GetNamespace())
 	pods, err := podcs.List(ctx, metav1.ListOptions{})
->>>>>>> b674aa30
 	if err != nil {
 		panic(err)
 	}
@@ -308,17 +302,10 @@
 	}
 }
 
-<<<<<<< HEAD
-func deletePods(woc *wfOperationCtx) {
+func deletePods(ctx context.Context, woc *wfOperationCtx) {
 	for _, obj := range woc.controller.podInformer["."].GetStore().List() {
 		pod := obj.(*apiv1.Pod)
-		err := woc.controller.kubeclientset0().CoreV1().Pods(pod.Namespace).Delete(pod.Name, nil)
-=======
-func deletePods(ctx context.Context, woc *wfOperationCtx) {
-	for _, obj := range woc.controller.podInformer.GetStore().List() {
-		pod := obj.(*apiv1.Pod)
-		err := woc.controller.kubeclientset.CoreV1().Pods(pod.Namespace).Delete(ctx, pod.Name, metav1.DeleteOptions{})
->>>>>>> b674aa30
+		err := woc.controller.kubeclientset0().CoreV1().Pods(pod.Namespace).Delete(ctx, pod.Name, metav1.DeleteOptions{})
 		if err != nil {
 			panic(err)
 		}

--- conflicted
+++ resolved
@@ -5,15 +5,11 @@
 	"testing"
 
 	"github.com/argoproj/pkg/sync"
-<<<<<<< HEAD
-=======
 	"k8s.io/apimachinery/pkg/apis/meta/v1/unstructured"
 	"k8s.io/apimachinery/pkg/labels"
 	dynamicfake "k8s.io/client-go/dynamic/fake"
 	"k8s.io/client-go/tools/record"
 	"k8s.io/utils/pointer"
-
->>>>>>> 916b4549
 	"github.com/stretchr/testify/assert"
 	authorizationv1 "k8s.io/api/authorization/v1"
 	apiv1 "k8s.io/api/core/v1"
@@ -25,11 +21,8 @@
 	"k8s.io/client-go/kubernetes"
 	"k8s.io/client-go/kubernetes/fake"
 	k8stesting "k8s.io/client-go/testing"
-<<<<<<< HEAD
 	"k8s.io/client-go/tools/cache"
 	"k8s.io/client-go/tools/record"
-=======
->>>>>>> 916b4549
 	"k8s.io/client-go/util/workqueue"
 	"sigs.k8s.io/yaml"
 
@@ -162,13 +155,6 @@
 		dynamicInterface:     dynamicClient,
 		wfclientset:          wfclientset,
 		completedPods:        make(chan string, 16),
-<<<<<<< HEAD
-		wfInformer:           wfInformer,
-		wftmplInformer:       wftmplInformer,
-		cwftmplInformer:      cwftmplInformer,
-		wfQueue:              workqueue.NewRateLimitingQueue(workqueue.DefaultControllerRateLimiter()),
-=======
->>>>>>> 916b4549
 		workflowKeyLock:      sync.NewKeyLock(),
 		wfArchive:            sqldb.NullWorkflowArchive,
 		hydrator:             hydratorfake.Noop,

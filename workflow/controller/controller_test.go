package controller

import (
	"context"
	"testing"
	"time"

	"github.com/stretchr/testify/assert"
	authorizationv1 "k8s.io/api/authorization/v1"
	apiv1 "k8s.io/api/core/v1"
	metav1 "k8s.io/apimachinery/pkg/apis/meta/v1"
	"k8s.io/apimachinery/pkg/runtime"
	"k8s.io/client-go/kubernetes"
	"k8s.io/client-go/kubernetes/fake"
	k8stesting "k8s.io/client-go/testing"
	"k8s.io/client-go/tools/cache"
	"k8s.io/client-go/tools/record"
	"k8s.io/client-go/util/workqueue"
	"sigs.k8s.io/yaml"

	"github.com/argoproj/argo/config"
	"github.com/argoproj/argo/persist/sqldb"
	wfv1 "github.com/argoproj/argo/pkg/apis/workflow/v1alpha1"
	fakewfclientset "github.com/argoproj/argo/pkg/client/clientset/versioned/fake"
	wfextv "github.com/argoproj/argo/pkg/client/informers/externalversions"
	hydratorfake "github.com/argoproj/argo/workflow/hydrator/fake"
	"github.com/argoproj/argo/workflow/metrics"
)

var helloWorldWf = `
apiVersion: argoproj.io/v1alpha1
kind: Workflow
metadata:
  name: hello-world
spec:
  entrypoint: whalesay
  templates:
  - name: whalesay
    metadata:
      annotations:
        annotationKey1: "annotationValue1"
        annotationKey2: "annotationValue2"
      labels:
        labelKey1: "labelValue1"
        labelKey2: "labelValue2"
    container:
      image: docker/whalesay:latest
      command: [cowsay]
      args: ["hello world"]
`

var testDefaultWf = `
apiVersion: argoproj.io/v1alpha1
kind: Workflow
metadata:
  name: hello-world
  labels:
    foo: bar
spec:
  entrypoint: whalesay
  serviceAccountName: whalesay
  templates:
  - name: whalesay
    metadata:
      annotations:
        annotationKey1: "annotationValue1"
        annotationKey2: "annotationValue2"
      labels:
        labelKey1: "labelValue1"
        labelKey2: "labelValue2"
    container:
      image: docker/whalesay:latest
      command: [cowsay]
      args: ["hello world"]
`

var testDefaultWfTTL = `
apiVersion: argoproj.io/v1alpha1
kind: Workflow
metadata:
  name: hello-world
spec:
  entrypoint: whalesay
  serviceAccountName: whalesay
  ttlSecondsAfterFinished: 7
  ttlStrategy:
    secondsAfterCompletion: 5
  templates:
  - name: whalesay
    metadata:
      annotations:
        annotationKey1: "annotationValue1"
        annotationKey2: "annotationValue2"
      labels:
        labelKey1: "labelValue1"
        labelKey2: "labelValue2"
    container:
      image: docker/whalesay:latest
      command: [cowsay]
      args: ["hello world"]
`

func newController(objects ...runtime.Object) (context.CancelFunc, *WorkflowController) {
	wfclientset := fakewfclientset.NewSimpleClientset(objects...)
	informerFactory := wfextv.NewSharedInformerFactory(wfclientset, 10*time.Minute)
	wfInformer := cache.NewSharedIndexInformer(nil, nil, 0, nil)
	wftmplInformer := informerFactory.Argoproj().V1alpha1().WorkflowTemplates()
	cwftmplInformer := informerFactory.Argoproj().V1alpha1().ClusterWorkflowTemplates()
	ctx, cancel := context.WithCancel(context.Background())
	go wftmplInformer.Informer().Run(ctx.Done())
	go cwftmplInformer.Informer().Run(ctx.Done())
	if !cache.WaitForCacheSync(ctx.Done(), wftmplInformer.Informer().HasSynced) {
		panic("Timed out waiting for caches to sync")
	}
	if !cache.WaitForCacheSync(ctx.Done(), cwftmplInformer.Informer().HasSynced) {
		panic("Timed out waiting for caches to sync")
	}
	kube := fake.NewSimpleClientset()
	controller := &WorkflowController{
		Config: config.Config{
			ExecutorImage: "executor:latest",
		},
		kubeclientset:   kube,
		wfclientset:     wfclientset,
<<<<<<< HEAD
		completedPods:   make(chan string, 16),
=======
		completedPods:   make(chan string, 512),
		wfInformer:      wfInformer,
>>>>>>> eae8f681
		wftmplInformer:  wftmplInformer,
		cwftmplInformer: cwftmplInformer,
		wfQueue:         workqueue.NewRateLimitingQueue(workqueue.DefaultControllerRateLimiter()),
		podQueue:        workqueue.NewRateLimitingQueue(workqueue.DefaultControllerRateLimiter()),
		wfArchive:       sqldb.NullWorkflowArchive,
		hydrator:        hydratorfake.Noop,
		metrics:         metrics.New(metrics.ServerConfig{}, metrics.ServerConfig{}),
		eventRecorder:   record.NewFakeRecorder(16),
	}
	return cancel, controller
}

func newControllerWithDefaults() (context.CancelFunc, *WorkflowController) {
	cancel, controller := newController()
	myBool := true
	controller.Config.WorkflowDefaults = &wfv1.Workflow{
		Spec: wfv1.WorkflowSpec{
			HostNetwork: &myBool,
		},
	}
	return cancel, controller
}

func newControllerWithComplexDefaults() (context.CancelFunc, *WorkflowController) {
	cancel, controller := newController()
	myBool := true
	var ten int32 = 10
	var seven int32 = 10
	controller.Config.WorkflowDefaults = &wfv1.Workflow{
		ObjectMeta: metav1.ObjectMeta{
			Annotations: map[string]string{
				"annotation": "value",
			},
			Labels: map[string]string{
				"label": "value",
			},
		},
		Spec: wfv1.WorkflowSpec{
			HostNetwork:        &myBool,
			Entrypoint:         "good_entrypoint",
			ServiceAccountName: "my_service_account",
			TTLStrategy: &wfv1.TTLStrategy{
				SecondsAfterCompletion: &ten,
				SecondsAfterSuccess:    &ten,
				SecondsAfterFailure:    &ten,
			},
			TTLSecondsAfterFinished: &seven,
		},
	}
	return cancel, controller
}

func unmarshalWF(yamlStr string) *wfv1.Workflow {
	var wf wfv1.Workflow
	err := yaml.Unmarshal([]byte(yamlStr), &wf)
	if err != nil {
		panic(err)
	}
	return &wf
}

func unmarshalWFTmpl(yamlStr string) *wfv1.WorkflowTemplate {
	var wftmpl wfv1.WorkflowTemplate
	err := yaml.Unmarshal([]byte(yamlStr), &wftmpl)
	if err != nil {
		panic(err)
	}
	return &wftmpl
}

func unmarshalCWFTmpl(yamlStr string) *wfv1.ClusterWorkflowTemplate {
	var cwftmpl wfv1.ClusterWorkflowTemplate
	err := yaml.Unmarshal([]byte(yamlStr), &cwftmpl)
	if err != nil {
		panic(err)
	}
	return &cwftmpl
}

// makePodsPhase acts like a pod controller and simulates the transition of pods transitioning into a specified state
func makePodsPhase(t *testing.T, phase apiv1.PodPhase, kubeclientset kubernetes.Interface, namespace string) {
	podcs := kubeclientset.CoreV1().Pods(namespace)
	pods, err := podcs.List(metav1.ListOptions{})
	assert.NoError(t, err)
	for _, pod := range pods.Items {
		if pod.Status.Phase == "" {
			pod.Status.Phase = phase
			if phase == apiv1.PodFailed {
				pod.Status.Message = "Pod failed"
			}
			_, _ = podcs.Update(&pod)
		}
	}
}

// makePodsPhase acts like a pod controller and simulates the transition of pods transitioning into a specified state
func makePodsPhaseAll(t *testing.T, phase apiv1.PodPhase, kubeclientset kubernetes.Interface, namespace string) {
	podcs := kubeclientset.CoreV1().Pods(namespace)
	pods, err := podcs.List(metav1.ListOptions{})
	assert.NoError(t, err)
	for _, pod := range pods.Items {
		pod.Status.Phase = phase
		if phase == apiv1.PodFailed {
			pod.Status.Message = "Pod failed"
		}
		_, _ = podcs.Update(&pod)
	}
}

func TestAddingWorkflowDefaultValueIfValueNotExist(t *testing.T) {
	ans := true
	t.Run("WithoutDefaults", func(t *testing.T) {
		cancel, controller := newController()
		defer cancel()
		workflow := unmarshalWF(helloWorldWf)
		err := controller.setWorkflowDefaults(workflow)
		assert.NoError(t, err)
		assert.Equal(t, workflow, unmarshalWF(helloWorldWf))
	})
	t.Run("WithDefaults", func(t *testing.T) {
		cancel, controller := newControllerWithDefaults()
		defer cancel()
		defaultWorkflowSpec := unmarshalWF(helloWorldWf)
		err := controller.setWorkflowDefaults(defaultWorkflowSpec)
		assert.NoError(t, err)
		assert.Equal(t, defaultWorkflowSpec.Spec.HostNetwork, &ans)
		assert.NotEqual(t, defaultWorkflowSpec, unmarshalWF(helloWorldWf))
		assert.Equal(t, *defaultWorkflowSpec.Spec.HostNetwork, true)
	})
}

func TestAddingWorkflowDefaultComplex(t *testing.T) {
	cancel, controller := newControllerWithComplexDefaults()
	defer cancel()
	workflow := unmarshalWF(testDefaultWf)
	var ten int32 = 10
	assert.Equal(t, workflow.Spec.Entrypoint, "whalesay")
	assert.Nil(t, workflow.Spec.TTLStrategy)
	assert.Contains(t, workflow.Labels, "foo")
	err := controller.setWorkflowDefaults(workflow)
	assert.NoError(t, err)
	assert.NotEqual(t, workflow, unmarshalWF(testDefaultWf))
	assert.Equal(t, workflow.Spec.Entrypoint, "whalesay")
	assert.Equal(t, workflow.Spec.ServiceAccountName, "whalesay")
	assert.Equal(t, *workflow.Spec.TTLStrategy.SecondsAfterFailure, ten)
	assert.Contains(t, workflow.Labels, "foo")
	assert.Contains(t, workflow.Labels, "label")
	assert.Contains(t, workflow.Annotations, "annotation")
}

func TestAddingWorkflowDefaultComplexTwo(t *testing.T) {
	cancel, controller := newControllerWithComplexDefaults()
	defer cancel()
	workflow := unmarshalWF(testDefaultWfTTL)
	var ten int32 = 10
	var seven int32 = 7
	var five int32 = 5
	err := controller.setWorkflowDefaults(workflow)
	assert.NoError(t, err)
	assert.NotEqual(t, workflow, unmarshalWF(testDefaultWfTTL))
	assert.Equal(t, workflow.Spec.Entrypoint, "whalesay")
	assert.Equal(t, workflow.Spec.ServiceAccountName, "whalesay")
	assert.Equal(t, *workflow.Spec.TTLStrategy.SecondsAfterCompletion, five)
	assert.Equal(t, *workflow.Spec.TTLStrategy.SecondsAfterFailure, ten)
	assert.Equal(t, *workflow.Spec.TTLSecondsAfterFinished, seven)
	assert.NotContains(t, workflow.Labels, "foo")
	assert.Contains(t, workflow.Labels, "label")
	assert.Contains(t, workflow.Annotations, "annotation")
}

func TestNamespacedController(t *testing.T) {
	kubeClient := fake.Clientset{}
	allowed := false
	kubeClient.AddReactor("create", "selfsubjectaccessreviews", func(action k8stesting.Action) (handled bool, ret runtime.Object, err error) {
		return true, &authorizationv1.SelfSubjectAccessReview{
			Status: authorizationv1.SubjectAccessReviewStatus{Allowed: allowed},
		}, nil
	})

	_, controller := newController()
	controller.kubeclientset = kubernetes.Interface(&kubeClient)
	controller.cwftmplInformer = nil
	controller.createClusterWorkflowTemplateInformer(context.TODO())
	assert.Nil(t, controller.cwftmplInformer)
}

func TestClusterController(t *testing.T) {
	kubeClient := fake.Clientset{}
	allowed := true
	kubeClient.AddReactor("create", "selfsubjectaccessreviews", func(action k8stesting.Action) (handled bool, ret runtime.Object, err error) {
		return true, &authorizationv1.SelfSubjectAccessReview{
			Status: authorizationv1.SubjectAccessReviewStatus{Allowed: allowed},
		}, nil
	})

	_, controller := newController()
	controller.kubeclientset = kubernetes.Interface(&kubeClient)
	controller.cwftmplInformer = nil
	controller.createClusterWorkflowTemplateInformer(context.TODO())
	assert.NotNil(t, controller.cwftmplInformer)
}

func TestWorkflowController_archivedWorkflowGarbageCollector(t *testing.T) {
	cancel, controller := newController()
	defer cancel()

	controller.archivedWorkflowGarbageCollector(make(chan struct{}))
}

const wfWithTmplRef = `
apiVersion: argoproj.io/v1alpha1
kind: Workflow
metadata:
  generateName: workflow-template-hello-world-
  namespace: default
spec:
  entrypoint: whalesay-template
  arguments:
    parameters:
    - name: message
      value: "test"
  workflowTemplateRef:
    name: workflow-template-whalesay-template
`
const wfTmpl = `
apiVersion: argoproj.io/v1alpha1
kind: WorkflowTemplate
metadata:
  name: workflow-template-whalesay-template
  namespace: default
spec:
  templates:
  - name: whalesay-template
    inputs:
      parameters:
      - name: message
    container:
      image: docker/whalesay
      command: [cowsay]
      args: ["{{inputs.parameters.message}}"]
`

func TestCheckAndInitWorkflowTmplRef(t *testing.T) {
	//_, controller := newController()
	wf := unmarshalWF(wfWithTmplRef)
	wftmpl := unmarshalWFTmpl(wfTmpl)
	_, controller := newController(wf, wftmpl)
	//_, err := controller.wfclientset.ArgoprojV1alpha1().WorkflowTemplates("default").Create(wftmpl)
	//assert.NoError(t, err)
	woc := wfOperationCtx{controller: controller,
		wf: wf}
	t.Run("WithWorkflowTmplRef", func(t *testing.T) {
		_, _, err := woc.loadExecutionSpec()
		assert.NoError(t, err)
		assert.Equal(t, &wftmpl.Spec.WorkflowSpec, woc.wfSpec)

	})
}<|MERGE_RESOLUTION|>--- conflicted
+++ resolved
@@ -122,12 +122,8 @@
 		},
 		kubeclientset:   kube,
 		wfclientset:     wfclientset,
-<<<<<<< HEAD
 		completedPods:   make(chan string, 16),
-=======
-		completedPods:   make(chan string, 512),
 		wfInformer:      wfInformer,
->>>>>>> eae8f681
 		wftmplInformer:  wftmplInformer,
 		cwftmplInformer: cwftmplInformer,
 		wfQueue:         workqueue.NewRateLimitingQueue(workqueue.DefaultControllerRateLimiter()),

package controller

import (
	"context"
	"testing"
	"time"

	"github.com/stretchr/testify/assert"
	authorizationv1 "k8s.io/api/authorization/v1"
	apiv1 "k8s.io/api/core/v1"
	metav1 "k8s.io/apimachinery/pkg/apis/meta/v1"
	"k8s.io/apimachinery/pkg/runtime"
	"k8s.io/client-go/kubernetes"
	"k8s.io/client-go/kubernetes/fake"
	k8stesting "k8s.io/client-go/testing"
	"k8s.io/client-go/tools/cache"
	"k8s.io/client-go/util/workqueue"
	"sigs.k8s.io/yaml"

	"github.com/argoproj/argo/config"
	"github.com/argoproj/argo/persist/sqldb"
	wfv1 "github.com/argoproj/argo/pkg/apis/workflow/v1alpha1"
	fakewfclientset "github.com/argoproj/argo/pkg/client/clientset/versioned/fake"
	wfextv "github.com/argoproj/argo/pkg/client/informers/externalversions"
	"github.com/argoproj/argo/workflow/metrics"
)

var helloWorldWf = `
apiVersion: argoproj.io/v1alpha1
kind: Workflow
metadata:
  name: hello-world
spec:
  entrypoint: whalesay
  templates:
  - name: whalesay
    metadata:
      annotations:
        annotationKey1: "annotationValue1"
        annotationKey2: "annotationValue2"
      labels:
        labelKey1: "labelValue1"
        labelKey2: "labelValue2"
    container:
      image: docker/whalesay:latest
      command: [cowsay]
      args: ["hello world"]
`

var testDefaultWf = `
apiVersion: argoproj.io/v1alpha1
kind: Workflow
metadata:
  name: hello-world
  labels:
    foo: bar
spec:
  entrypoint: whalesay
  serviceAccountName: whalesay
  templates:
  - name: whalesay
    metadata:
      annotations:
        annotationKey1: "annotationValue1"
        annotationKey2: "annotationValue2"
      labels:
        labelKey1: "labelValue1"
        labelKey2: "labelValue2"
    container:
      image: docker/whalesay:latest
      command: [cowsay]
      args: ["hello world"]
`

var testDefaultWfTTL = `
apiVersion: argoproj.io/v1alpha1
kind: Workflow
metadata:
  name: hello-world
spec:
  entrypoint: whalesay
  serviceAccountName: whalesay
  ttlSecondsAfterFinished: 7
  ttlStrategy:
    secondsAfterCompletion: 5
  templates:
  - name: whalesay
    metadata:
      annotations:
        annotationKey1: "annotationValue1"
        annotationKey2: "annotationValue2"
      labels:
        labelKey1: "labelValue1"
        labelKey2: "labelValue2"
    container:
      image: docker/whalesay:latest
      command: [cowsay]
      args: ["hello world"]
`

func newController(objects ...runtime.Object) (context.CancelFunc, *WorkflowController) {
	wfclientset := fakewfclientset.NewSimpleClientset(objects...)
	informerFactory := wfextv.NewSharedInformerFactory(wfclientset, 10*time.Minute)
	wftmplInformer := informerFactory.Argoproj().V1alpha1().WorkflowTemplates()
	cwftmplInformer := informerFactory.Argoproj().V1alpha1().ClusterWorkflowTemplates()
	ctx, cancel := context.WithCancel(context.Background())
	go wftmplInformer.Informer().Run(ctx.Done())
	go cwftmplInformer.Informer().Run(ctx.Done())
	if !cache.WaitForCacheSync(ctx.Done(), wftmplInformer.Informer().HasSynced) {
		panic("Timed out waiting for caches to sync")
	}
	if !cache.WaitForCacheSync(ctx.Done(), cwftmplInformer.Informer().HasSynced) {
		panic("Timed out waiting for caches to sync")
	}
	kube := fake.NewSimpleClientset()
	controller := &WorkflowController{
		Config: config.Config{
			ExecutorImage: "executor:latest",
		},
		kubeclientset:   kube,
		wfclientset:     wfclientset,
		completedPods:   make(chan string, 512),
		wftmplInformer:  wftmplInformer,
		cwftmplInformer: cwftmplInformer,
		wfQueue:         workqueue.NewRateLimitingQueue(workqueue.DefaultControllerRateLimiter()),
		podQueue:        workqueue.NewRateLimitingQueue(workqueue.DefaultControllerRateLimiter()),
		wfArchive:       sqldb.NullWorkflowArchive,
		metrics:         metrics.New(metrics.ServerConfig{}, metrics.ServerConfig{}),
	}
	return cancel, controller
}

func newControllerWithDefaults() (context.CancelFunc, *WorkflowController) {
	cancel, controller := newController()
	myBool := true
	controller.Config.WorkflowDefaults = &wfv1.Workflow{
		Spec: wfv1.WorkflowSpec{
			HostNetwork: &myBool,
		},
	}
	return cancel, controller
}

func newControllerWithComplexDefaults() (context.CancelFunc, *WorkflowController) {
	cancel, controller := newController()
	myBool := true
	var ten int32 = 10
	var seven int32 = 10
	controller.Config.WorkflowDefaults = &wfv1.Workflow{
		ObjectMeta: metav1.ObjectMeta{
			Annotations: map[string]string{
				"annotation": "value",
			},
			Labels: map[string]string{
				"label": "value",
			},
		},
		Spec: wfv1.WorkflowSpec{
			HostNetwork:        &myBool,
			Entrypoint:         "good_entrypoint",
			ServiceAccountName: "my_service_account",
			TTLStrategy: &wfv1.TTLStrategy{
				SecondsAfterCompletion: &ten,
				SecondsAfterSuccess:    &ten,
				SecondsAfterFailure:    &ten,
			},
			TTLSecondsAfterFinished: &seven,
		},
	}
	return cancel, controller
}

func unmarshalWF(yamlStr string) *wfv1.Workflow {
	var wf wfv1.Workflow
	err := yaml.Unmarshal([]byte(yamlStr), &wf)
	if err != nil {
		panic(err)
	}
	return &wf
}

func unmarshalWFTmpl(yamlStr string) *wfv1.WorkflowTemplate {
	var wftmpl wfv1.WorkflowTemplate
	err := yaml.Unmarshal([]byte(yamlStr), &wftmpl)
	if err != nil {
		panic(err)
	}
	return &wftmpl
}

func unmarshalCWFTmpl(yamlStr string) *wfv1.ClusterWorkflowTemplate {
	var cwftmpl wfv1.ClusterWorkflowTemplate
	err := yaml.Unmarshal([]byte(yamlStr), &cwftmpl)
	if err != nil {
		panic(err)
	}
	return &cwftmpl
}

// makePodsPhase acts like a pod controller and simulates the transition of pods transitioning into a specified state
func makePodsPhase(t *testing.T, phase apiv1.PodPhase, kubeclientset kubernetes.Interface, namespace string) {
	podcs := kubeclientset.CoreV1().Pods(namespace)
	pods, err := podcs.List(metav1.ListOptions{})
	assert.NoError(t, err)
	for _, pod := range pods.Items {
		if pod.Status.Phase == "" {
			pod.Status.Phase = phase
			if phase == apiv1.PodFailed {
				pod.Status.Message = "Pod failed"
			}
			_, _ = podcs.Update(&pod)
		}
	}
}

// makePodsPhase acts like a pod controller and simulates the transition of pods transitioning into a specified state
func makePodsPhaseAll(t *testing.T, phase apiv1.PodPhase, kubeclientset kubernetes.Interface, namespace string) {
	podcs := kubeclientset.CoreV1().Pods(namespace)
	pods, err := podcs.List(metav1.ListOptions{})
	assert.NoError(t, err)
	for _, pod := range pods.Items {
		pod.Status.Phase = phase
		if phase == apiv1.PodFailed {
			pod.Status.Message = "Pod failed"
		}
		_, _ = podcs.Update(&pod)
	}
}

func TestAddingWorkflowDefaultValueIfValueNotExist(t *testing.T) {
	ans := true
	t.Run("WithoutDefaults", func(t *testing.T) {
		cancel, controller := newController()
		defer cancel()
		workflow := unmarshalWF(helloWorldWf)
		err := controller.setWorkflowDefaults(workflow)
		assert.NoError(t, err)
		assert.Equal(t, workflow, unmarshalWF(helloWorldWf))
	})
	t.Run("WithDefaults", func(t *testing.T) {
		cancel, controller := newControllerWithDefaults()
		defer cancel()
		defaultWorkflowSpec := unmarshalWF(helloWorldWf)
		err := controller.setWorkflowDefaults(defaultWorkflowSpec)
		assert.NoError(t, err)
		assert.Equal(t, defaultWorkflowSpec.Spec.HostNetwork, &ans)
		assert.NotEqual(t, defaultWorkflowSpec, unmarshalWF(helloWorldWf))
		assert.Equal(t, *defaultWorkflowSpec.Spec.HostNetwork, true)
	})
}

func TestAddingWorkflowDefaultComplex(t *testing.T) {
	cancel, controller := newControllerWithComplexDefaults()
	defer cancel()
	workflow := unmarshalWF(testDefaultWf)
	var ten int32 = 10
	assert.Equal(t, workflow.Spec.Entrypoint, "whalesay")
	assert.Nil(t, workflow.Spec.TTLStrategy)
	assert.Contains(t, workflow.Labels, "foo")
	err := controller.setWorkflowDefaults(workflow)
	assert.NoError(t, err)
	assert.NotEqual(t, workflow, unmarshalWF(testDefaultWf))
	assert.Equal(t, workflow.Spec.Entrypoint, "whalesay")
	assert.Equal(t, workflow.Spec.ServiceAccountName, "whalesay")
	assert.Equal(t, *workflow.Spec.TTLStrategy.SecondsAfterFailure, ten)
	assert.Contains(t, workflow.Labels, "foo")
	assert.Contains(t, workflow.Labels, "label")
	assert.Contains(t, workflow.Annotations, "annotation")
}

func TestAddingWorkflowDefaultComplexTwo(t *testing.T) {
	cancel, controller := newControllerWithComplexDefaults()
	defer cancel()
	workflow := unmarshalWF(testDefaultWfTTL)
	var ten int32 = 10
	var seven int32 = 7
	var five int32 = 5
	err := controller.setWorkflowDefaults(workflow)
	assert.NoError(t, err)
	assert.NotEqual(t, workflow, unmarshalWF(testDefaultWfTTL))
	assert.Equal(t, workflow.Spec.Entrypoint, "whalesay")
	assert.Equal(t, workflow.Spec.ServiceAccountName, "whalesay")
	assert.Equal(t, *workflow.Spec.TTLStrategy.SecondsAfterCompletion, five)
	assert.Equal(t, *workflow.Spec.TTLStrategy.SecondsAfterFailure, ten)
	assert.Equal(t, *workflow.Spec.TTLSecondsAfterFinished, seven)
	assert.NotContains(t, workflow.Labels, "foo")
	assert.Contains(t, workflow.Labels, "label")
	assert.Contains(t, workflow.Annotations, "annotation")
}

func TestNamespacedController(t *testing.T) {
	kubeClient := fake.Clientset{}
	allowed := false
	kubeClient.AddReactor("create", "selfsubjectaccessreviews", func(action k8stesting.Action) (handled bool, ret runtime.Object, err error) {
		return true, &authorizationv1.SelfSubjectAccessReview{
			Status: authorizationv1.SubjectAccessReviewStatus{Allowed: allowed},
		}, nil
	})

	_, controller := newController()
	controller.kubeclientset = kubernetes.Interface(&kubeClient)
	controller.cwftmplInformer = nil
	controller.createClusterWorkflowTemplateInformer(context.TODO())
	assert.Nil(t, controller.cwftmplInformer)
}

func TestClusterController(t *testing.T) {
	kubeClient := fake.Clientset{}
	allowed := true
	kubeClient.AddReactor("create", "selfsubjectaccessreviews", func(action k8stesting.Action) (handled bool, ret runtime.Object, err error) {
		return true, &authorizationv1.SelfSubjectAccessReview{
			Status: authorizationv1.SubjectAccessReviewStatus{Allowed: allowed},
		}, nil
	})

	_, controller := newController()
	controller.kubeclientset = kubernetes.Interface(&kubeClient)
	controller.cwftmplInformer = nil
	controller.createClusterWorkflowTemplateInformer(context.TODO())
	assert.NotNil(t, controller.cwftmplInformer)
}

func TestWorkflowController_archivedWorkflowGarbageCollector(t *testing.T) {
	cancel, controller := newController()
	defer cancel()

	controller.archivedWorkflowGarbageCollector(make(chan struct{}))
}

<<<<<<< HEAD
=======

func TestWorkflowControllerMetricsGarbageCollector(t *testing.T) {
	cancel, controller := newController()
	defer cancel()

	controller.Metrics["metric-1"] = common.Metric{Metric: nil, LastUpdated: time.Now().Add(-1 * time.Minute)}
	controller.Metrics["metric-2"] = common.Metric{Metric: nil, LastUpdated: time.Now().Add(3 * time.Second)}

	controller.Config.MetricsConfig.Enabled = true
	controller.Config.MetricsConfig.MetricsTTL = config.TTL(1 * time.Second)

	stop := make(chan struct{})
	go func() { time.Sleep(2 * time.Second); stop <- struct{}{} }()
	controller.metricsGarbageCollector(stop)

	assert.Contains(t, controller.Metrics, "metric-2")
	assert.NotContains(t, controller.Metrics, "metric-1")
}

>>>>>>> 46b3c49d
const wfWithTmplRef = `
apiVersion: argoproj.io/v1alpha1
kind: Workflow
metadata:
  generateName: workflow-template-hello-world-
  namespace: default
spec:
  entrypoint: whalesay-template
  arguments:
    parameters:
    - name: message
      value: "test"
  workflowTemplateRef:
    name: workflow-template-whalesay-template
`
const wfTmpl = `
apiVersion: argoproj.io/v1alpha1
kind: WorkflowTemplate
metadata:
  name: workflow-template-whalesay-template
  namespace: default
spec:
  templates:
  - name: whalesay-template
    inputs:
      parameters:
      - name: message
    container:
      image: docker/whalesay
      command: [cowsay]
      args: ["{{inputs.parameters.message}}"]
`

func TestCheckAndInitWorkflowTmplRef(t *testing.T) {
	//_, controller := newController()
	wf := unmarshalWF(wfWithTmplRef)
	wftmpl := unmarshalWFTmpl(wfTmpl)
	_, controller := newController(wf, wftmpl)
	//_, err := controller.wfclientset.ArgoprojV1alpha1().WorkflowTemplates("default").Create(wftmpl)
	//assert.NoError(t, err)
	woc := wfOperationCtx{controller: controller,
		wf: wf}
	t.Run("WithWorkflowTmplRef", func(t *testing.T) {
<<<<<<< HEAD
		err := woc.loadWorkflowSpec()
=======
		err := woc.setWorkflowSpecAndEntrypoint()
>>>>>>> 46b3c49d
		assert.NoError(t, err)
		assert.Equal(t, &wftmpl.Spec.WorkflowSpec, woc.wfSpec)

	})
<<<<<<< HEAD
}
=======
}
>>>>>>> 46b3c49d
<|MERGE_RESOLUTION|>--- conflicted
+++ resolved
@@ -327,8 +327,6 @@
 	controller.archivedWorkflowGarbageCollector(make(chan struct{}))
 }
 
-<<<<<<< HEAD
-=======
 
 func TestWorkflowControllerMetricsGarbageCollector(t *testing.T) {
 	cancel, controller := newController()
@@ -348,7 +346,6 @@
 	assert.NotContains(t, controller.Metrics, "metric-1")
 }
 
->>>>>>> 46b3c49d
 const wfWithTmplRef = `
 apiVersion: argoproj.io/v1alpha1
 kind: Workflow
@@ -392,17 +389,9 @@
 	woc := wfOperationCtx{controller: controller,
 		wf: wf}
 	t.Run("WithWorkflowTmplRef", func(t *testing.T) {
-<<<<<<< HEAD
 		err := woc.loadWorkflowSpec()
-=======
-		err := woc.setWorkflowSpecAndEntrypoint()
->>>>>>> 46b3c49d
 		assert.NoError(t, err)
 		assert.Equal(t, &wftmpl.Spec.WorkflowSpec, woc.wfSpec)
 
 	})
-<<<<<<< HEAD
-}
-=======
-}
->>>>>>> 46b3c49d
+}
package controller

import (
	"context"
	"testing"
	"time"

	"github.com/prometheus/client_golang/prometheus"

	"github.com/stretchr/testify/assert"
	apiv1 "k8s.io/api/core/v1"
	metav1 "k8s.io/apimachinery/pkg/apis/meta/v1"
	"k8s.io/client-go/kubernetes"
	"k8s.io/client-go/kubernetes/fake"
	"k8s.io/client-go/tools/cache"
	"k8s.io/client-go/util/workqueue"
	"sigs.k8s.io/yaml"

	"github.com/argoproj/argo/config"
	"github.com/argoproj/argo/persist/sqldb"
	wfv1 "github.com/argoproj/argo/pkg/apis/workflow/v1alpha1"
	fakewfclientset "github.com/argoproj/argo/pkg/client/clientset/versioned/fake"
	wfextv "github.com/argoproj/argo/pkg/client/informers/externalversions"
)

var helloWorldWf = `
apiVersion: argoproj.io/v1alpha1
kind: Workflow
metadata:
  name: hello-world
spec:
  entrypoint: whalesay
  templates:
  - name: whalesay
    metadata:
      annotations:
        annotationKey1: "annotationValue1"
        annotationKey2: "annotationValue2"
      labels:
        labelKey1: "labelValue1"
        labelKey2: "labelValue2"
    container:
      image: docker/whalesay:latest
      command: [cowsay]
      args: ["hello world"]
`

var testDefaultWf = `
apiVersion: argoproj.io/v1alpha1
kind: Workflow
metadata:
  name: hello-world
  labels:
    foo: bar
spec:
  entrypoint: whalesay
  serviceAccountName: whalesay
  templates:
  - name: whalesay
    metadata:
      annotations:
        annotationKey1: "annotationValue1"
        annotationKey2: "annotationValue2"
      labels:
        labelKey1: "labelValue1"
        labelKey2: "labelValue2"
    container:
      image: docker/whalesay:latest
      command: [cowsay]
      args: ["hello world"]
`

var testDefaultWfTTL = `
apiVersion: argoproj.io/v1alpha1
kind: Workflow
metadata:
  name: hello-world
spec:
  entrypoint: whalesay
  serviceAccountName: whalesay
  ttlSecondsAfterFinished: 7
  ttlStrategy:
    secondsAfterCompletion: 5
  templates:
  - name: whalesay
    metadata:
      annotations:
        annotationKey1: "annotationValue1"
        annotationKey2: "annotationValue2"
      labels:
        labelKey1: "labelValue1"
        labelKey2: "labelValue2"
    container:
      image: docker/whalesay:latest
      command: [cowsay]
      args: ["hello world"]
`

func newController() *WorkflowController {
	wfclientset := fakewfclientset.NewSimpleClientset()
	informerFactory := wfextv.NewSharedInformerFactory(wfclientset, 1*time.Microsecond)

	wftmplInformer := informerFactory.Argoproj().V1alpha1().WorkflowTemplates()
	cwftmplInformer := informerFactory.Argoproj().V1alpha1().ClusterWorkflowTemplates()
	ctx := context.Background()
	go wftmplInformer.Informer().Run(ctx.Done())
	go cwftmplInformer.Informer().Run(ctx.Done())
	if !cache.WaitForCacheSync(ctx.Done(), wftmplInformer.Informer().HasSynced) {
		panic("Timed out waiting for caches to sync")
	}
	return &WorkflowController{
		Config: config.Config{
			ExecutorImage: "executor:latest",
		},
		kubeclientset:   fake.NewSimpleClientset(),
		wfclientset:     wfclientset,
		completedPods:   make(chan string, 512),
		wftmplInformer:  wftmplInformer,
		cwftmplInformer: cwftmplInformer,
		wfQueue:         workqueue.NewRateLimitingQueue(workqueue.DefaultControllerRateLimiter()),
		wfArchive:       sqldb.NullWorkflowArchive,
<<<<<<< HEAD
		Metrics:        make(map[string]prometheus.Metric),
=======
		Metrics:         make(map[string]prometheus.Metric),
>>>>>>> b1b5baf5
	}
}

func newControllerWithDefaults() *WorkflowController {
	wfclientset := fakewfclientset.NewSimpleClientset()
	informerFactory := wfextv.NewSharedInformerFactory(wfclientset, 10*time.Minute)
	wftmplInformer := informerFactory.Argoproj().V1alpha1().WorkflowTemplates()
	ctx := context.Background()
	go wftmplInformer.Informer().Run(ctx.Done())
	if !cache.WaitForCacheSync(ctx.Done(), wftmplInformer.Informer().HasSynced) {
		panic("Timed out waiting for caches to sync")
	}
	myBool := true
	return &WorkflowController{
		Config: config.Config{
			ExecutorImage: "executor:latest",
			WorkflowDefaults: &wfv1.Workflow{
				Spec: wfv1.WorkflowSpec{
					HostNetwork: &myBool,
				},
			},
		},
		kubeclientset:  fake.NewSimpleClientset(),
		wfclientset:    wfclientset,
		completedPods:  make(chan string, 512),
		wftmplInformer: wftmplInformer,
		wfQueue:        workqueue.NewRateLimitingQueue(workqueue.DefaultControllerRateLimiter()),
		wfArchive:      sqldb.NullWorkflowArchive,
	}
}

func newControllerWithComplexDefaults() *WorkflowController {
	wfclientset := fakewfclientset.NewSimpleClientset()
	informerFactory := wfextv.NewSharedInformerFactory(wfclientset, 10*time.Minute)
	wftmplInformer := informerFactory.Argoproj().V1alpha1().WorkflowTemplates()
	ctx := context.Background()
	go wftmplInformer.Informer().Run(ctx.Done())
	if !cache.WaitForCacheSync(ctx.Done(), wftmplInformer.Informer().HasSynced) {
		panic("Timed out waiting for caches to sync")
	}
	myBool := true
	var ten int32 = 10
	var seven int32 = 10
	return &WorkflowController{
		Config: config.Config{
			ExecutorImage: "executor:latest",
			WorkflowDefaults: &wfv1.Workflow{
				ObjectMeta: metav1.ObjectMeta{
					Annotations: map[string]string{
						"annotation": "value",
					},
					Labels: map[string]string{
						"label": "value",
					},
				},
				Spec: wfv1.WorkflowSpec{
					HostNetwork:        &myBool,
					Entrypoint:         "good_entrypoint",
					ServiceAccountName: "my_service_account",
					TTLStrategy: &wfv1.TTLStrategy{
						SecondsAfterCompletion: &ten,
						SecondsAfterSuccess:    &ten,
						SecondsAfterFailure:    &ten,
					},
					TTLSecondsAfterFinished: &seven,
				},
			},
		},
		kubeclientset:  fake.NewSimpleClientset(),
		wfclientset:    wfclientset,
		completedPods:  make(chan string, 512),
		wftmplInformer: wftmplInformer,
		wfQueue:        workqueue.NewRateLimitingQueue(workqueue.DefaultControllerRateLimiter()),
		wfArchive:      sqldb.NullWorkflowArchive,
	}
}

func unmarshalWF(yamlStr string) *wfv1.Workflow {
	var wf wfv1.Workflow
	err := yaml.Unmarshal([]byte(yamlStr), &wf)
	if err != nil {
		panic(err)
	}
	return &wf
}

func unmarshalWFTmpl(yamlStr string) *wfv1.WorkflowTemplate {
	var wftmpl wfv1.WorkflowTemplate
	err := yaml.Unmarshal([]byte(yamlStr), &wftmpl)
	if err != nil {
		panic(err)
	}
	return &wftmpl
}

func unmarshalCWFTmpl(yamlStr string) *wfv1.ClusterWorkflowTemplate {
	var cwftmpl wfv1.ClusterWorkflowTemplate
	err := yaml.Unmarshal([]byte(yamlStr), &cwftmpl)
	if err != nil {
		panic(err)
	}
	return &cwftmpl
}

// makePodsPhase acts like a pod controller and simulates the transition of pods transitioning into a specified state
func makePodsPhase(t *testing.T, phase apiv1.PodPhase, kubeclientset kubernetes.Interface, namespace string) {
	podcs := kubeclientset.CoreV1().Pods(namespace)
	pods, err := podcs.List(metav1.ListOptions{})
	assert.NoError(t, err)
	for _, pod := range pods.Items {
		if pod.Status.Phase == "" {
			pod.Status.Phase = phase
			if phase == apiv1.PodFailed {
				pod.Status.Message = "Pod failed"
			}
			_, _ = podcs.Update(&pod)
		}
	}
}

// makePodsPhase acts like a pod controller and simulates the transition of pods transitioning into a specified state
func makePodsPhaseAll(t *testing.T, phase apiv1.PodPhase, kubeclientset kubernetes.Interface, namespace string) {
	podcs := kubeclientset.CoreV1().Pods(namespace)
	pods, err := podcs.List(metav1.ListOptions{})
	assert.NoError(t, err)
	for _, pod := range pods.Items {
		pod.Status.Phase = phase
		if phase == apiv1.PodFailed {
			pod.Status.Message = "Pod failed"
		}
		_, _ = podcs.Update(&pod)
	}
}

func TestAddingWorkflowDefaultValueIfValueNotExist(t *testing.T) {
	ans := true
	controller := newController()
	workflow := unmarshalWF(helloWorldWf)
	err := controller.setWorkflowDefaults(workflow)
	assert.NoError(t, err)
	assert.Equal(t, workflow, unmarshalWF(helloWorldWf))
	controllerDefaults := newControllerWithDefaults()
	defautWorkflowSpec := unmarshalWF(helloWorldWf)
	err = controllerDefaults.setWorkflowDefaults(defautWorkflowSpec)
	assert.NoError(t, err)
	assert.Equal(t, defautWorkflowSpec.Spec.HostNetwork, &ans)
	assert.NotEqual(t, defautWorkflowSpec, unmarshalWF(helloWorldWf))
	assert.Equal(t, *defautWorkflowSpec.Spec.HostNetwork, true)
}

func TestAddingWorkflowDefaultComplex(t *testing.T) {
	controller := newControllerWithComplexDefaults()
	workflow := unmarshalWF(testDefaultWf)
	var ten int32 = 10
	assert.Equal(t, workflow.Spec.Entrypoint, "whalesay")
	assert.Nil(t, workflow.Spec.TTLStrategy)
	assert.Contains(t, workflow.Labels, "foo")
	err := controller.setWorkflowDefaults(workflow)
	assert.NoError(t, err)
	assert.NotEqual(t, workflow, unmarshalWF(testDefaultWf))
	assert.Equal(t, workflow.Spec.Entrypoint, "whalesay")
	assert.Equal(t, workflow.Spec.ServiceAccountName, "whalesay")
	assert.Equal(t, *workflow.Spec.TTLStrategy.SecondsAfterFailure, ten)
	assert.Contains(t, workflow.Labels, "foo")
	assert.Contains(t, workflow.Labels, "label")
	assert.Contains(t, workflow.Annotations, "annotation")
}

func TestAddingWorkflowDefaultComplexTwo(t *testing.T) {
	controller := newControllerWithComplexDefaults()
	workflow := unmarshalWF(testDefaultWfTTL)
	var ten int32 = 10
	var seven int32 = 7
	var five int32 = 5
	err := controller.setWorkflowDefaults(workflow)
	assert.NoError(t, err)
	assert.NotEqual(t, workflow, unmarshalWF(testDefaultWfTTL))
	assert.Equal(t, workflow.Spec.Entrypoint, "whalesay")
	assert.Equal(t, workflow.Spec.ServiceAccountName, "whalesay")
	assert.Equal(t, *workflow.Spec.TTLStrategy.SecondsAfterCompletion, five)
	assert.Equal(t, *workflow.Spec.TTLStrategy.SecondsAfterFailure, ten)
	assert.Equal(t, *workflow.Spec.TTLSecondsAfterFinished, seven)
	assert.NotContains(t, workflow.Labels, "foo")
	assert.Contains(t, workflow.Labels, "label")
	assert.Contains(t, workflow.Annotations, "annotation")
}<|MERGE_RESOLUTION|>--- conflicted
+++ resolved
@@ -119,11 +119,7 @@
 		cwftmplInformer: cwftmplInformer,
 		wfQueue:         workqueue.NewRateLimitingQueue(workqueue.DefaultControllerRateLimiter()),
 		wfArchive:       sqldb.NullWorkflowArchive,
-<<<<<<< HEAD
-		Metrics:        make(map[string]prometheus.Metric),
-=======
 		Metrics:         make(map[string]prometheus.Metric),
->>>>>>> b1b5baf5
 	}
 }
 

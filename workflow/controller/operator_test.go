package controller

import (
	"encoding/json"
	"fmt"
	"strings"
	"testing"
	"time"

	"github.com/prometheus/client_golang/prometheus"
	dto "github.com/prometheus/client_model/go"
	"github.com/stretchr/testify/assert"
	apiv1 "k8s.io/api/core/v1"
	"k8s.io/apimachinery/pkg/api/resource"
	metav1 "k8s.io/apimachinery/pkg/apis/meta/v1"
	"sigs.k8s.io/yaml"

	"github.com/argoproj/argo/config"
	wfv1 "github.com/argoproj/argo/pkg/apis/workflow/v1alpha1"
	"github.com/argoproj/argo/test"
	"github.com/argoproj/argo/util/argo"
	"github.com/argoproj/argo/workflow/common"
	hydratorfake "github.com/argoproj/argo/workflow/hydrator/fake"
	"github.com/argoproj/argo/workflow/util"
)

// TestOperateWorkflowPanicRecover ensures we can recover from unexpected panics
func TestOperateWorkflowPanicRecover(t *testing.T) {
	defer func() {
		if r := recover(); r != nil {
			t.Fail()
		}
	}()
	cancel, controller := newController()
	defer cancel()
	// intentionally set clientset to nil to induce panic
	controller.kubeclientset = nil
	wf := unmarshalWF(helloWorldWf)
	_, err := controller.wfclientset.ArgoprojV1alpha1().Workflows("").Create(wf)
	assert.NoError(t, err)
	woc := newWorkflowOperationCtx(wf, controller)
	woc.operate()
}

func Test_wfOperationCtx_reapplyUpdate(t *testing.T) {
	wf := &wfv1.Workflow{
		ObjectMeta: metav1.ObjectMeta{Name: "my-wf"},
		Status:     wfv1.WorkflowStatus{Nodes: wfv1.Nodes{"foo": wfv1.NodeStatus{Name: "my-foo"}}},
	}
	cancel, controller := newController(wf)
	defer cancel()
	controller.hydrator = hydratorfake.Always
	woc := newWorkflowOperationCtx(wf, controller)

	// fake the behaviour woc.operate()
	assert.NoError(t, controller.hydrator.Hydrate(wf))
	nodes := wfv1.Nodes{"foo": wfv1.NodeStatus{Name: "my-foo", Phase: wfv1.NodeSucceeded}}

	// now force a re-apply update
	updatedWf, err := woc.reapplyUpdate(controller.wfclientset.ArgoprojV1alpha1().Workflows(""), nodes)
	if assert.NoError(t, err) && assert.NotNil(t, updatedWf) {
		assert.True(t, woc.controller.hydrator.IsHydrated(updatedWf))
		if assert.Contains(t, updatedWf.Status.Nodes, "foo") {
			assert.Equal(t, "my-foo", updatedWf.Status.Nodes["foo"].Name)
			assert.Equal(t, wfv1.NodeSucceeded, updatedWf.Status.Nodes["foo"].Phase, "phase is merged")
		}
	}
}

var sidecarWithVol = `
# Verifies sidecars can reference volumeClaimTemplates
apiVersion: argoproj.io/v1alpha1
kind: Workflow
metadata:
  name: sidecar-with-volumes
spec:
  entrypoint: sidecar-with-volumes
  volumeClaimTemplates:
  - metadata:
      name: claim-vol
    spec:
      accessModes: [ "ReadWriteOnce" ]
      resources:
        requests:
          storage: 1Gi
  volumes:
  - name: existing-vol
    persistentVolumeClaim:
      claimName: my-existing-volume
  templates:
  - name: sidecar-with-volumes
    script:
      image: python:alpine3.6
      command: [python]
      source: |
        print("hello world")
    sidecars:
    - name: sidevol
      image: docker/whalesay:latest
      command: [sh, -c]
      args: ["echo generating message in volume; cowsay hello world | tee /mnt/vol/hello_world.txt; sleep 9999"]
      volumeMounts:
      - name: claim-vol
        mountPath: /mnt/vol
      - name: existing-vol
        mountPath: /mnt/existing-vol
`

func TestGlobalParams(t *testing.T) {
	wf := unmarshalWF(helloWorldWf)
	cancel, controller := newController(wf)
	defer cancel()
	woc := newWorkflowOperationCtx(wf, controller)
	woc.operate()
	if assert.Contains(t, woc.globalParams, "workflow.creationTimestamp") {
		assert.NotContains(t, woc.globalParams["workflow.creationTimestamp"], "UTC")
	}
	assert.Contains(t, woc.globalParams, "workflow.duration")
	assert.Contains(t, woc.globalParams, "workflow.labels.workflows.argoproj.io/phase")
	assert.Contains(t, woc.globalParams, "workflow.name")
	assert.Contains(t, woc.globalParams, "workflow.namespace")
	assert.Contains(t, woc.globalParams, "workflow.parameters")
	assert.Contains(t, woc.globalParams, "workflow.serviceAccountName")
	assert.Contains(t, woc.globalParams, "workflow.uid")
}

// TestSidecarWithVolume verifies ia sidecar can have a volumeMount reference to both existing or volumeClaimTemplate volumes
func TestSidecarWithVolume(t *testing.T) {
	cancel, controller := newController()
	defer cancel()
	wfcset := controller.wfclientset.ArgoprojV1alpha1().Workflows("")
	wf := unmarshalWF(sidecarWithVol)
	wf, err := wfcset.Create(wf)
	assert.NoError(t, err)
	wf, err = wfcset.Get(wf.ObjectMeta.Name, metav1.GetOptions{})
	assert.NoError(t, err)
	woc := newWorkflowOperationCtx(wf, controller)
	woc.operate()
	assert.Equal(t, wfv1.NodeRunning, woc.wf.Status.Phase)
	pods, err := controller.kubeclientset.CoreV1().Pods(wf.ObjectMeta.Namespace).List(metav1.ListOptions{})
	assert.NoError(t, err)
	assert.True(t, len(pods.Items) > 0, "pod was not created successfully")
	pod := pods.Items[0]

	claimVolFound := false
	existingVolFound := false
	for _, ctr := range pod.Spec.Containers {
		if ctr.Name == "sidevol" {
			for _, vol := range ctr.VolumeMounts {
				if vol.Name == "claim-vol" {
					claimVolFound = true
				}
				if vol.Name == "existing-vol" {
					existingVolFound = true
				}
			}
		}
	}
	assert.True(t, claimVolFound, "claim vol was not referenced by sidecar")
	assert.True(t, existingVolFound, "existing vol was not referenced by sidecar")
}

// TestProcessNodesWithRetries tests the processNodesWithRetries() method.
func TestProcessNodesWithRetries(t *testing.T) {
	cancel, controller := newController()
	defer cancel()
	assert.NotNil(t, controller)
	wf := unmarshalWF(helloWorldWf)
	assert.NotNil(t, wf)
	woc := newWorkflowOperationCtx(wf, controller)
	assert.NotNil(t, woc)
	_, _, err := woc.loadExecutionSpec()
	assert.NoError(t, err)
	// Verify that there are no nodes in the wf status.
	assert.Zero(t, len(woc.wf.Status.Nodes))

	// Add the parent node for retries.
	nodeName := "test-node"
	nodeID := woc.wf.NodeID(nodeName)
	node := woc.initializeNode(nodeName, wfv1.NodeTypeRetry, "", &wfv1.Template{}, "", wfv1.NodeRunning)
	retries := wfv1.RetryStrategy{}
	retryLimit := int32(2)
	retries.Limit = &retryLimit
	woc.wf.Status.Nodes[nodeID] = *node

	assert.Equal(t, node.Phase, wfv1.NodeRunning)

	// Ensure there are no child nodes yet.
	lastChild, err := woc.getLastChildNode(node)
	assert.NoError(t, err)
	assert.Nil(t, lastChild)

	// Add child nodes.
	for i := 0; i < 2; i++ {
		childNode := fmt.Sprintf("child-node-%d", i)
		woc.initializeNode(childNode, wfv1.NodeTypePod, "", &wfv1.Template{}, "", wfv1.NodeRunning)
		woc.addChildNode(nodeName, childNode)
	}

	n := woc.getNodeByName(nodeName)
	lastChild, err = woc.getLastChildNode(n)
	assert.NoError(t, err)
	assert.NotNil(t, lastChild)

	// Last child is still running. processNodesWithRetries() should return false since
	// there should be no retries at this point.
	n, _, err = woc.processNodeRetries(n, retries)
	assert.NoError(t, err)
	assert.Equal(t, n.Phase, wfv1.NodeRunning)

	// Mark lastChild as successful.
	woc.markNodePhase(lastChild.Name, wfv1.NodeSucceeded)
	n, _, err = woc.processNodeRetries(n, retries)
	assert.NoError(t, err)
	// The parent node also gets marked as Succeeded.
	assert.Equal(t, n.Phase, wfv1.NodeSucceeded)

	// Mark the parent node as running again and the lastChild as failed.
	woc.markNodePhase(n.Name, wfv1.NodeRunning)
	woc.markNodePhase(lastChild.Name, wfv1.NodeFailed)
	_, _, err = woc.processNodeRetries(n, retries)
	assert.NoError(t, err)
	n = woc.getNodeByName(nodeName)
	assert.Equal(t, n.Phase, wfv1.NodeRunning)

	// Add a third node that has failed.
	childNode := "child-node-3"
	woc.initializeNode(childNode, wfv1.NodeTypePod, "", &wfv1.Template{}, "", wfv1.NodeFailed)
	woc.addChildNode(nodeName, childNode)
	n = woc.getNodeByName(nodeName)
	n, _, err = woc.processNodeRetries(n, retries)
	assert.NoError(t, err)
	assert.Equal(t, n.Phase, wfv1.NodeFailed)
}

// TestProcessNodesWithRetries tests retrying when RetryOn.Error is enabled
func TestProcessNodesWithRetriesOnErrors(t *testing.T) {
	cancel, controller := newController()
	defer cancel()
	assert.NotNil(t, controller)
	wf := unmarshalWF(helloWorldWf)
	assert.NotNil(t, wf)
	woc := newWorkflowOperationCtx(wf, controller)
	assert.NotNil(t, woc)
	_, _, err := woc.loadExecutionSpec()
	assert.NoError(t, err)
	// Verify that there are no nodes in the wf status.
	assert.Zero(t, len(woc.wf.Status.Nodes))

	// Add the parent node for retries.
	nodeName := "test-node"
	nodeID := woc.wf.NodeID(nodeName)
	node := woc.initializeNode(nodeName, wfv1.NodeTypeRetry, "", &wfv1.Template{}, "", wfv1.NodeRunning)
	retries := wfv1.RetryStrategy{}
	retryLimit := int32(2)
	retries.Limit = &retryLimit
	retries.RetryPolicy = wfv1.RetryPolicyAlways
	woc.wf.Status.Nodes[nodeID] = *node

	assert.Equal(t, node.Phase, wfv1.NodeRunning)

	// Ensure there are no child nodes yet.
	lastChild, err := woc.getLastChildNode(node)
	assert.Nil(t, err)
	assert.Nil(t, lastChild)

	// Add child nodes.
	for i := 0; i < 2; i++ {
		childNode := fmt.Sprintf("child-node-%d", i)
		woc.initializeNode(childNode, wfv1.NodeTypePod, "", &wfv1.Template{}, "", wfv1.NodeRunning)
		woc.addChildNode(nodeName, childNode)
	}

	n := woc.getNodeByName(nodeName)
	lastChild, err = woc.getLastChildNode(n)
	assert.Nil(t, err)
	assert.NotNil(t, lastChild)

	// Last child is still running. processNodesWithRetries() should return false since
	// there should be no retries at this point.
	n, _, err = woc.processNodeRetries(n, retries)
	assert.Nil(t, err)
	assert.Equal(t, n.Phase, wfv1.NodeRunning)

	// Mark lastChild as successful.
	woc.markNodePhase(lastChild.Name, wfv1.NodeSucceeded)
	n, _, err = woc.processNodeRetries(n, retries)
	assert.Nil(t, err)
	// The parent node also gets marked as Succeeded.
	assert.Equal(t, n.Phase, wfv1.NodeSucceeded)

	// Mark the parent node as running again and the lastChild as errored.
	n = woc.markNodePhase(n.Name, wfv1.NodeRunning)
	woc.markNodePhase(lastChild.Name, wfv1.NodeError)
	_, _, err = woc.processNodeRetries(n, retries)
	assert.NoError(t, err)
	n = woc.getNodeByName(nodeName)
	assert.Equal(t, n.Phase, wfv1.NodeRunning)

	// Add a third node that has errored.
	childNode := "child-node-3"
	woc.initializeNode(childNode, wfv1.NodeTypePod, "", &wfv1.Template{}, "", wfv1.NodeError)
	woc.addChildNode(nodeName, childNode)
	n = woc.getNodeByName(nodeName)
	n, _, err = woc.processNodeRetries(n, retries)
	assert.Nil(t, err)
	assert.Equal(t, n.Phase, wfv1.NodeError)
}

func TestProcessNodesWithRetriesWithBackoff(t *testing.T) {
	cancel, controller := newController()
	defer cancel()

	assert.NotNil(t, controller)
	wf := unmarshalWF(helloWorldWf)
	assert.NotNil(t, wf)
	woc := newWorkflowOperationCtx(wf, controller)
	assert.NotNil(t, woc)
	_, _, err := woc.loadExecutionSpec()
	assert.NoError(t, err)
	// Verify that there are no nodes in the wf status.
	assert.Zero(t, len(woc.wf.Status.Nodes))

	// Add the parent node for retries.
	nodeName := "test-node"
	nodeID := woc.wf.NodeID(nodeName)
	node := woc.initializeNode(nodeName, wfv1.NodeTypeRetry, "", &wfv1.Template{}, "", wfv1.NodeRunning)
	retries := wfv1.RetryStrategy{}
	retryLimit := int32(2)
	retries.Limit = &retryLimit
	retries.Backoff = &wfv1.Backoff{
		Duration:    "10s",
		Factor:      2,
		MaxDuration: "10m",
	}
	retries.RetryPolicy = wfv1.RetryPolicyAlways
	woc.wf.Status.Nodes[nodeID] = *node

	assert.Equal(t, node.Phase, wfv1.NodeRunning)

	// Ensure there are no child nodes yet.
	lastChild, err := woc.getLastChildNode(node)
	assert.Nil(t, err)
	assert.Nil(t, lastChild)

	woc.initializeNode("child-node-1", wfv1.NodeTypePod, "", &wfv1.Template{}, "", wfv1.NodeRunning)
	woc.addChildNode(nodeName, "child-node-1")

	n := woc.getNodeByName(nodeName)
	lastChild, err = woc.getLastChildNode(n)
	assert.Nil(t, err)
	assert.NotNil(t, lastChild)

	// Last child is still running. processNodesWithRetries() should return false since
	// there should be no retries at this point.
	n, _, err = woc.processNodeRetries(n, retries)
	assert.Nil(t, err)
	assert.Equal(t, n.Phase, wfv1.NodeRunning)

	// Mark lastChild as successful.
	woc.markNodePhase(lastChild.Name, wfv1.NodeSucceeded)
	n, _, err = woc.processNodeRetries(n, retries)
	assert.Nil(t, err)
	// The parent node also gets marked as Succeeded.
	assert.Equal(t, n.Phase, wfv1.NodeSucceeded)
}

// TestProcessNodesWithRetries tests retrying when RetryOn.Error is disabled
func TestProcessNodesNoRetryWithError(t *testing.T) {
	cancel, controller := newController()
	defer cancel()
	assert.NotNil(t, controller)
	wf := unmarshalWF(helloWorldWf)
	assert.NotNil(t, wf)
	woc := newWorkflowOperationCtx(wf, controller)
	assert.NotNil(t, woc)
	_, _, err := woc.loadExecutionSpec()
	assert.NoError(t, err)
	// Verify that there are no nodes in the wf status.
	assert.Zero(t, len(woc.wf.Status.Nodes))

	// Add the parent node for retries.
	nodeName := "test-node"
	nodeID := woc.wf.NodeID(nodeName)
	node := woc.initializeNode(nodeName, wfv1.NodeTypeRetry, "", &wfv1.Template{}, "", wfv1.NodeRunning)
	retries := wfv1.RetryStrategy{}
	retryLimit := int32(2)
	retries.Limit = &retryLimit
	retries.RetryPolicy = wfv1.RetryPolicyOnFailure
	woc.wf.Status.Nodes[nodeID] = *node

	assert.Equal(t, node.Phase, wfv1.NodeRunning)

	// Ensure there are no child nodes yet.
	lastChild, err := woc.getLastChildNode(node)
	assert.Nil(t, err)
	assert.Nil(t, lastChild)

	// Add child nodes.
	for i := 0; i < 2; i++ {
		childNode := fmt.Sprintf("child-node-%d", i)
		woc.initializeNode(childNode, wfv1.NodeTypePod, "", &wfv1.Template{}, "", wfv1.NodeRunning)
		woc.addChildNode(nodeName, childNode)
	}

	n := woc.getNodeByName(nodeName)
	lastChild, err = woc.getLastChildNode(n)
	assert.Nil(t, err)
	assert.NotNil(t, lastChild)

	// Last child is still running. processNodesWithRetries() should return false since
	// there should be no retries at this point.
	n, _, err = woc.processNodeRetries(n, retries)
	assert.Nil(t, err)
	assert.Equal(t, n.Phase, wfv1.NodeRunning)

	// Mark lastChild as successful.
	woc.markNodePhase(lastChild.Name, wfv1.NodeSucceeded)
	n, _, err = woc.processNodeRetries(n, retries)
	assert.Nil(t, err)
	// The parent node also gets marked as Succeeded.
	assert.Equal(t, n.Phase, wfv1.NodeSucceeded)

	// Mark the parent node as running again and the lastChild as errored.
	// Parent node should also be errored because retry on error is disabled
	n = woc.markNodePhase(n.Name, wfv1.NodeRunning)
	woc.markNodePhase(lastChild.Name, wfv1.NodeError)
	_, _, err = woc.processNodeRetries(n, retries)
	assert.NoError(t, err)
	n = woc.getNodeByName(nodeName)
	assert.Equal(t, wfv1.NodeError, n.Phase)
}

var backoffMessage = `
apiVersion: argoproj.io/v1alpha1
kind: Workflow
metadata:
  creationTimestamp: "2020-05-05T15:18:40Z"
  generateName: retry-backoff-
  generation: 21
  labels:
    workflows.argoproj.io/completed: "true"
    workflows.argoproj.io/phase: Failed
  name: retry-backoff-s69z6
  namespace: argo
  resourceVersion: "348670"
  selfLink: /apis/argoproj.io/v1alpha1/namespaces/argo/workflows/retry-backoff-s69z6
  uid: 110dbef4-c54b-4963-9739-03e9878810d9
spec:
  arguments: {}
  entrypoint: retry-backoff
  templates:
  - arguments: {}
    container:
      args:
      - import random; import sys; exit_code = random.choice([1, 1]); sys.exit(exit_code)
      command:
      - python
      - -c
      image: python:alpine3.6
      name: ""
      resources: {}
    inputs: {}
    metadata: {}
    name: retry-backoff
    outputs: {}
    retryStrategy:
      backoff:
        duration: "1"
        factor: 2
        maxDuration: 1m
      limit: 10
status:
  nodes:
    retry-backoff-s69z6:
      children:
      - retry-backoff-s69z6-1807967148
      - retry-backoff-s69z6-130058153
      displayName: retry-backoff-s69z6
      id: retry-backoff-s69z6
      name: retry-backoff-s69z6
      phase: Running
      startedAt: "2020-05-05T15:18:40Z"
      templateName: retry-backoff
      templateScope: local/retry-backoff-s69z6
      type: Retry
    retry-backoff-s69z6-130058153:
      displayName: retry-backoff-s69z6(1)
      finishedAt: "2020-05-05T15:18:43Z"
      hostNodeName: minikube
      id: retry-backoff-s69z6-130058153
      message: failed with exit code 1
      name: retry-backoff-s69z6(1)
      outputs:
        artifacts:
        - archiveLogs: true
          name: main-logs
          s3:
            accessKeySecret:
              key: accesskey
              name: my-minio-cred
            bucket: my-bucket
            endpoint: minio:9000
            insecure: true
            key: retry-backoff-s69z6/retry-backoff-s69z6-130058153/main.log
            secretKeySecret:
              key: secretkey
              name: my-minio-cred
        exitCode: "1"
      phase: Failed
      resourcesDuration:
        cpu: 1
        memory: 0
      startedAt: "2020-05-05T15:18:45Z"
      templateName: retry-backoff
      templateScope: local/retry-backoff-s69z6
      type: Pod
    retry-backoff-s69z6-1807967148:
      displayName: retry-backoff-s69z6(0)
      finishedAt: "2020-05-05T15:18:43Z"
      hostNodeName: minikube
      id: retry-backoff-s69z6-1807967148
      message: failed with exit code 1
      name: retry-backoff-s69z6(0)
      outputs:
        artifacts:
        - archiveLogs: true
          name: main-logs
          s3:
            accessKeySecret:
              key: accesskey
              name: my-minio-cred
            bucket: my-bucket
            endpoint: minio:9000
            insecure: true
            key: retry-backoff-s69z6/retry-backoff-s69z6-1807967148/main.log
            secretKeySecret:
              key: secretkey
              name: my-minio-cred
        exitCode: "1"
      phase: Failed
      resourcesDuration:
        cpu: 2
        memory: 0
      startedAt: "2020-05-05T15:18:40Z"
      templateName: retry-backoff
      templateScope: local/retry-backoff-s69z6
      type: Pod
  phase: Running
  resourcesDuration:
    cpu: 5
    memory: 0
  startedAt: "2020-05-05T15:18:40Z"
`

func TestBackoffMessage(t *testing.T) {
	cancel, controller := newController()
	defer cancel()
	assert.NotNil(t, controller)
	wf := unmarshalWF(backoffMessage)
	assert.NotNil(t, wf)
	woc := newWorkflowOperationCtx(wf, controller)
	assert.NotNil(t, woc)
	_, _, err := woc.loadExecutionSpec()
	assert.NoError(t, err)
	retryNode := woc.getNodeByName("retry-backoff-s69z6")

	// Simulate backoff of 4 secods
	firstNode, err := woc.getFirstChildNode(retryNode)
	assert.NoError(t, err)
	firstNode.StartedAt = metav1.Time{Time: time.Now().Add(-8 * time.Second)}
	firstNode.FinishedAt = metav1.Time{Time: time.Now().Add(-6 * time.Second)}
	woc.wf.Status.Nodes[firstNode.ID] = *firstNode
	lastNode, err := woc.getLastChildNode(retryNode)
	assert.NoError(t, err)
	lastNode.StartedAt = metav1.Time{Time: time.Now().Add(-3 * time.Second)}
	lastNode.FinishedAt = metav1.Time{Time: time.Now().Add(-1 * time.Second)}
	woc.wf.Status.Nodes[lastNode.ID] = *lastNode

	newRetryNode, proceed, err := woc.processNodeRetries(retryNode, *woc.wf.Spec.Templates[0].RetryStrategy)
	assert.NoError(t, err)
	assert.False(t, proceed)
	assert.Equal(t, "Backoff for 4 seconds", newRetryNode.Message)

	// Advance time one second
	firstNode.StartedAt = metav1.Time{Time: time.Now().Add(-9 * time.Second)}
	firstNode.FinishedAt = metav1.Time{Time: time.Now().Add(-7 * time.Second)}
	woc.wf.Status.Nodes[firstNode.ID] = *firstNode
	lastNode.StartedAt = metav1.Time{Time: time.Now().Add(-4 * time.Second)}
	lastNode.FinishedAt = metav1.Time{Time: time.Now().Add(-2 * time.Second)}
	woc.wf.Status.Nodes[lastNode.ID] = *lastNode

	newRetryNode, proceed, err = woc.processNodeRetries(retryNode, *woc.wf.Spec.Templates[0].RetryStrategy)
	assert.NoError(t, err)
	assert.False(t, proceed)
	// Message should not change
	assert.Equal(t, "Backoff for 4 seconds", newRetryNode.Message)

	// Advance time 3 seconds
	firstNode.StartedAt = metav1.Time{Time: time.Now().Add(-12 * time.Second)}
	firstNode.FinishedAt = metav1.Time{Time: time.Now().Add(-10 * time.Second)}
	woc.wf.Status.Nodes[firstNode.ID] = *firstNode
	lastNode.StartedAt = metav1.Time{Time: time.Now().Add(-7 * time.Second)}
	lastNode.FinishedAt = metav1.Time{Time: time.Now().Add(-5 * time.Second)}
	woc.wf.Status.Nodes[lastNode.ID] = *lastNode

	newRetryNode, proceed, err = woc.processNodeRetries(retryNode, *woc.wf.Spec.Templates[0].RetryStrategy)
	assert.NoError(t, err)
	assert.True(t, proceed)
	// New node is started, message should be clear
	assert.Equal(t, "", newRetryNode.Message)
}

var retriesVariableTemplate = `
apiVersion: argoproj.io/v1alpha1
kind: Workflow
metadata:
  name: whalesay
spec:
  entrypoint: whalesay
  templates:
  - name: whalesay
    retryStrategy:
      limit: 10
    container:
      image: docker/whalesay:latest
      command: [sh, -c]
      args: ["cowsay {{retries}}"]
`

func TestRetriesVariable(t *testing.T) {
	cancel, controller := newController()
	defer cancel()
	wfcset := controller.wfclientset.ArgoprojV1alpha1().Workflows("")
	wf := unmarshalWF(retriesVariableTemplate)
	wf, err := wfcset.Create(wf)
	assert.NoError(t, err)
	wf, err = wfcset.Get(wf.ObjectMeta.Name, metav1.GetOptions{})
	assert.NoError(t, err)
	iterations := 5
	for i := 1; i <= iterations; i++ {
		if i != 1 {
			makePodsPhase(t, apiv1.PodFailed, controller.kubeclientset, wf.ObjectMeta.Namespace)
			wf, err = wfcset.Get(wf.ObjectMeta.Name, metav1.GetOptions{})
			assert.NoError(t, err)
		}
		woc := newWorkflowOperationCtx(wf, controller)
		woc.operate()
	}

	pods, err := controller.kubeclientset.CoreV1().Pods("").List(metav1.ListOptions{})
	if assert.NoError(t, err) && assert.Len(t, pods.Items, iterations) {
		for i := 0; i < iterations; i++ {
			assert.Equal(t, fmt.Sprintf("cowsay %d", i), pods.Items[i].Spec.Containers[1].Args[0])
		}
	}
}

var stepsRetriesVariableTemplate = `
apiVersion: argoproj.io/v1alpha1
kind: Workflow
metadata:
  name: whalesay
spec:
  entrypoint: step-retry
  templates:
  - name: step-retry
    retryStrategy:
      limit: 10
    steps:
      - - name: whalesay-success
          arguments:
            parameters:
            - name: retries
              value: "{{retries}}"
          template: whalesay

  - name: whalesay
    inputs:
      parameters:
        - name: retries
    container:
      image: docker/whalesay:latest
      command: [sh, -c]
      args: ["cowsay {{inputs.parameters.retries}}"]
`

func TestStepsRetriesVariable(t *testing.T) {
	cancel, controller := newController()
	defer cancel()
	wfcset := controller.wfclientset.ArgoprojV1alpha1().Workflows("")
	wf := unmarshalWF(stepsRetriesVariableTemplate)
	wf, err := wfcset.Create(wf)
	assert.Nil(t, err)
	wf, err = wfcset.Get(wf.ObjectMeta.Name, metav1.GetOptions{})
	assert.Nil(t, err)

	iterations := 5
	for i := 1; i <= iterations; i++ {
		if i != 1 {
			makePodsPhase(t, apiv1.PodFailed, controller.kubeclientset, wf.ObjectMeta.Namespace)
			wf, err = wfcset.Get(wf.ObjectMeta.Name, metav1.GetOptions{})
			assert.Nil(t, err)
		}
		// move to next retry step
		woc := newWorkflowOperationCtx(wf, controller)
		woc.operate()
	}

	pods, err := controller.kubeclientset.CoreV1().Pods("").List(metav1.ListOptions{})
	assert.Nil(t, err)
	assert.Equal(t, iterations, len(pods.Items))
	for i := 0; i < iterations; i++ {
		assert.Equal(t, fmt.Sprintf("cowsay %d", i), pods.Items[i].Spec.Containers[1].Args[0])
	}
}

func TestAssessNodeStatus(t *testing.T) {
	daemoned := true
	tests := []struct {
		name string
		pod  *apiv1.Pod
		node *wfv1.NodeStatus
		want wfv1.NodePhase
	}{{
		name: "pod pending",
		pod: &apiv1.Pod{
			Status: apiv1.PodStatus{
				Phase: apiv1.PodPending,
			},
		},
		node: &wfv1.NodeStatus{},
		want: wfv1.NodePending,
	}, {
		name: "pod succeeded",
		pod: &apiv1.Pod{
			Status: apiv1.PodStatus{
				Phase: apiv1.PodSucceeded,
			},
		},
		node: &wfv1.NodeStatus{},
		want: wfv1.NodeSucceeded,
	}, {
		name: "pod failed - daemoned",
		pod: &apiv1.Pod{
			Status: apiv1.PodStatus{
				Phase: apiv1.PodFailed,
			},
		},
		node: &wfv1.NodeStatus{Daemoned: &daemoned},
		want: wfv1.NodeSucceeded,
	}, {
		name: "pod failed - not daemoned",
		pod: &apiv1.Pod{
			Status: apiv1.PodStatus{
				Message: "failed for some reason",
				Phase:   apiv1.PodFailed,
			},
		},
		node: &wfv1.NodeStatus{},
		want: wfv1.NodeFailed,
	}, {
		name: "pod deleted during operation",
		pod: &apiv1.Pod{
			ObjectMeta: metav1.ObjectMeta{DeletionTimestamp: &metav1.Time{Time: time.Now()}},
			Status: apiv1.PodStatus{
				Phase: apiv1.PodRunning,
			},
		},
		node: &wfv1.NodeStatus{},
		want: wfv1.NodeError,
	}, {
		name: "pod running",
		pod: &apiv1.Pod{
			ObjectMeta: metav1.ObjectMeta{
				Annotations: map[string]string{
					common.AnnotationKeyTemplate: "{}",
				},
			},
			Status: apiv1.PodStatus{
				Phase: apiv1.PodRunning,
			},
		},
		node: &wfv1.NodeStatus{},
		want: wfv1.NodeRunning,
	}, {
		name: "default",
		pod: &apiv1.Pod{
			Status: apiv1.PodStatus{
				Phase: apiv1.PodUnknown,
			},
		},
		node: &wfv1.NodeStatus{},
		want: wfv1.NodeError,
	}}

	wf := unmarshalWF(helloWorldWf)
	for _, tt := range tests {
		t.Run(tt.name, func(t *testing.T) {
			cancel, controller := newController()
			defer cancel()
			woc := newWorkflowOperationCtx(wf, controller)
			got := woc.assessNodeStatus(tt.pod, tt.node)
			assert.Equal(t, tt.want, got.Phase)
		})
	}
}

var workflowStepRetry = `
apiVersion: argoproj.io/v1alpha1
kind: Workflow
metadata:
  name: step-retry
spec:
  entrypoint: step-retry
  templates:
  - name: step-retry
    retryStrategy:
      limit: 1
    steps:
      - - name: whalesay-success
          arguments:
            parameters:
            - name: message
              value: success
          template: whalesay
      - - name: whalesay-failure
          arguments:
            parameters:
            - name: message
              value: failure
          template: whalesay

  - name: whalesay
    inputs:
      parameters:
        - name: message
    container:
      image: docker/whalesay:latest
      command: [sh, -c]
      args: ["cowsay {{inputs.parameters.message}}"]
`

// TestWorkflowParallelismLimit verifies parallelism at a workflow level is honored.
func TestWorkflowStepRetry(t *testing.T) {
	cancel, controller := newController()
	defer cancel()
	wfcset := controller.wfclientset.ArgoprojV1alpha1().Workflows("")
	wf := unmarshalWF(workflowStepRetry)
	wf, err := wfcset.Create(wf)
	assert.Nil(t, err)
	wf, err = wfcset.Get(wf.ObjectMeta.Name, metav1.GetOptions{})
	assert.Nil(t, err)
	woc := newWorkflowOperationCtx(wf, controller)
	woc.operate()
	pods, err := controller.kubeclientset.CoreV1().Pods("").List(metav1.ListOptions{})
	assert.Nil(t, err)
	assert.Equal(t, 1, len(pods.Items))

	//complete the first pod
	makePodsPhase(t, apiv1.PodSucceeded, controller.kubeclientset, wf.ObjectMeta.Namespace)
	wf, err = wfcset.Get(wf.ObjectMeta.Name, metav1.GetOptions{})
	assert.Nil(t, err)
	woc = newWorkflowOperationCtx(wf, controller)
	woc.operate()

	// fail the second pod
	makePodsPhase(t, apiv1.PodFailed, controller.kubeclientset, wf.ObjectMeta.Namespace)
	wf, err = wfcset.Get(wf.ObjectMeta.Name, metav1.GetOptions{})
	assert.Nil(t, err)
	woc = newWorkflowOperationCtx(wf, controller)
	woc.operate()
	pods, err = controller.kubeclientset.CoreV1().Pods("").List(metav1.ListOptions{})
	assert.Nil(t, err)
	assert.Equal(t, 3, len(pods.Items))
	assert.Equal(t, "cowsay success", pods.Items[0].Spec.Containers[1].Args[0])
	assert.Equal(t, "cowsay failure", pods.Items[1].Spec.Containers[1].Args[0])

	//verify that after the cowsay failure pod failed, we are retrying cowsay success
	assert.Equal(t, "cowsay success", pods.Items[2].Spec.Containers[1].Args[0])

}

var workflowParallelismLimit = `
apiVersion: argoproj.io/v1alpha1
kind: Workflow
metadata:
  name: parallelism-limit
spec:
  entrypoint: parallelism-limit
  parallelism: 2
  templates:
  - name: parallelism-limit
    steps:
    - - name: sleep
        template: sleep
        withItems:
        - this
        - workflow
        - should
        - take
        - at
        - least
        - 60
        - seconds
        - to
        - complete

  - name: sleep
    container:
      image: alpine:latest
      command: [sh, -c, sleep 10]
`

// TestWorkflowParallelismLimit verifies parallelism at a workflow level is honored.
func TestWorkflowParallelismLimit(t *testing.T) {
	cancel, controller := newController()
	defer cancel()
	wfcset := controller.wfclientset.ArgoprojV1alpha1().Workflows("")
	wf := unmarshalWF(workflowParallelismLimit)
	wf, err := wfcset.Create(wf)
	assert.NoError(t, err)
	wf, err = wfcset.Get(wf.ObjectMeta.Name, metav1.GetOptions{})
	assert.NoError(t, err)
	woc := newWorkflowOperationCtx(wf, controller)
	woc.operate()
	pods, err := controller.kubeclientset.CoreV1().Pods("").List(metav1.ListOptions{})
	assert.NoError(t, err)
	assert.Equal(t, 2, len(pods.Items))
	// operate again and make sure we don't schedule any more pods
	makePodsPhase(t, apiv1.PodRunning, controller.kubeclientset, wf.ObjectMeta.Namespace)
	wf, err = wfcset.Get(wf.ObjectMeta.Name, metav1.GetOptions{})
	assert.NoError(t, err)
	// wfBytes, _ := json.MarshalIndent(wf, "", "  ")
	// log.Printf("%s", wfBytes)
	woc = newWorkflowOperationCtx(wf, controller)
	woc.operate()
	pods, err = controller.kubeclientset.CoreV1().Pods("").List(metav1.ListOptions{})
	assert.NoError(t, err)
	assert.Equal(t, 2, len(pods.Items))
}

var stepsTemplateParallelismLimit = `
apiVersion: argoproj.io/v1alpha1
kind: Workflow
metadata:
  name: steps-parallelism-limit
spec:
  entrypoint: steps-parallelism-limit
  templates:
  - name: steps-parallelism-limit
    parallelism: 2
    steps:
    - - name: sleep
        template: sleep
        withItems:
        - this
        - workflow
        - should
        - take
        - at
        - least
        - 60
        - seconds
        - to
        - complete

  - name: sleep
    container:
      image: alpine:latest
      command: [sh, -c, sleep 10]
`

// TestStepsTemplateParallelismLimit verifies parallelism at a steps level is honored.
func TestStepsTemplateParallelismLimit(t *testing.T) {
	cancel, controller := newController()
	defer cancel()
	wfcset := controller.wfclientset.ArgoprojV1alpha1().Workflows("")
	wf := unmarshalWF(stepsTemplateParallelismLimit)
	wf, err := wfcset.Create(wf)
	assert.NoError(t, err)
	wf, err = wfcset.Get(wf.ObjectMeta.Name, metav1.GetOptions{})
	assert.NoError(t, err)
	woc := newWorkflowOperationCtx(wf, controller)
	woc.operate()
	pods, err := controller.kubeclientset.CoreV1().Pods("").List(metav1.ListOptions{})
	assert.NoError(t, err)
	assert.Equal(t, 2, len(pods.Items))

	// operate again and make sure we don't schedule any more pods
	makePodsPhase(t, apiv1.PodRunning, controller.kubeclientset, wf.ObjectMeta.Namespace)
	wf, err = wfcset.Get(wf.ObjectMeta.Name, metav1.GetOptions{})
	assert.NoError(t, err)
	// wfBytes, _ := json.MarshalIndent(wf, "", "  ")
	// log.Printf("%s", wfBytes)
	woc = newWorkflowOperationCtx(wf, controller)
	woc.operate()
	pods, err = controller.kubeclientset.CoreV1().Pods("").List(metav1.ListOptions{})
	assert.NoError(t, err)
	assert.Equal(t, 2, len(pods.Items))
}

var dagTemplateParallelismLimit = `
apiVersion: argoproj.io/v1alpha1
kind: Workflow
metadata:
  name: dag-parallelism-limit
spec:
  entrypoint: dag-parallelism-limit
  templates:
  - name: dag-parallelism-limit
    parallelism: 2
    dag:
      tasks:
      - name: a
        template: sleep
      - name: b
        template: sleep
      - name: c
        template: sleep
      - name: d
        template: sleep
      - name: e
        template: sleep
  - name: sleep
    container:
      image: alpine:latest
      command: [sh, -c, sleep 10]
`

// TestDAGTemplateParallelismLimit verifies parallelism at a dag level is honored.
func TestDAGTemplateParallelismLimit(t *testing.T) {
	cancel, controller := newController()
	defer cancel()
	wfcset := controller.wfclientset.ArgoprojV1alpha1().Workflows("")
	wf := unmarshalWF(dagTemplateParallelismLimit)
	wf, err := wfcset.Create(wf)
	assert.NoError(t, err)
	wf, err = wfcset.Get(wf.ObjectMeta.Name, metav1.GetOptions{})
	assert.NoError(t, err)
	woc := newWorkflowOperationCtx(wf, controller)
	woc.operate()
	pods, err := controller.kubeclientset.CoreV1().Pods("").List(metav1.ListOptions{})
	assert.NoError(t, err)
	assert.Equal(t, 2, len(pods.Items))

	// operate again and make sure we don't schedule any more pods
	makePodsPhase(t, apiv1.PodRunning, controller.kubeclientset, wf.ObjectMeta.Namespace)
	wf, err = wfcset.Get(wf.ObjectMeta.Name, metav1.GetOptions{})
	assert.NoError(t, err)
	// wfBytes, _ := json.MarshalIndent(wf, "", "  ")
	// log.Printf("%s", wfBytes)
	woc = newWorkflowOperationCtx(wf, controller)
	woc.operate()
	pods, err = controller.kubeclientset.CoreV1().Pods("").List(metav1.ListOptions{})
	assert.NoError(t, err)
	assert.Equal(t, 2, len(pods.Items))
}

var nestedParallelism = `
# Example with vertical and horizontal scalability
#
# Imagine we have 'M' workers which work in parallel,
# each worker should performs 'N' loops sequentially
#
apiVersion: argoproj.io/v1alpha1
kind: Workflow
metadata:
  generateName: parallelism-nested-
spec:
  arguments:
    parameters:
    - name: seq-list
      value: |
        ["a","b","c","d"]
    - name: parallel-list
      value: |
        [1,2,3,4]

  entrypoint: parallel-worker
  templates:
  - name: parallel-worker
    inputs:
      parameters:
      - name: seq-list
      - name: parallel-list
    steps:
    - - name: parallel-worker
        template: seq-worker
        arguments:
          parameters:
          - name: seq-list
            value: "{{inputs.parameters.seq-list}}"
          - name: parallel-id
            value: "{{item}}"
        withParam: "{{inputs.parameters.parallel-list}}"

  - name: seq-worker
    parallelism: 1
    inputs:
      parameters:
      - name: seq-list
      - name: parallel-id
    steps:
    - - name: seq-step
        template: one-job
        arguments:
          parameters:
          - name: parallel-id
            value: "{{inputs.parameters.parallel-id}}"
          - name: seq-id
            value: "{{item}}"
        withParam: "{{inputs.parameters.seq-list}}"

  - name: one-job
    inputs:
      parameters:
      - name: seq-id
      - name: parallel-id
    container:
      image: alpine
      command: ['/bin/sh', '-c']
      args: ["echo {{inputs.parameters.parallel-id}} {{inputs.parameters.seq-id}}; sleep 10"]
`

func TestNestedTemplateParallelismLimit(t *testing.T) {
	cancel, controller := newController()
	defer cancel()
	wfcset := controller.wfclientset.ArgoprojV1alpha1().Workflows("")
	wf := unmarshalWF(nestedParallelism)
	wf, err := wfcset.Create(wf)
	assert.NoError(t, err)
	wf, err = wfcset.Get(wf.ObjectMeta.Name, metav1.GetOptions{})
	assert.NoError(t, err)
	woc := newWorkflowOperationCtx(wf, controller)
	woc.operate()
	pods, err := controller.kubeclientset.CoreV1().Pods("").List(metav1.ListOptions{})
	assert.NoError(t, err)
	assert.Equal(t, 4, len(pods.Items))
}

// TestSidecarResourceLimits verifies resource limits on the sidecar can be set in the controller config
func TestSidecarResourceLimits(t *testing.T) {
	cancel, controller := newController()
	defer cancel()
	controller.Config.Executor = &apiv1.Container{
		Resources: apiv1.ResourceRequirements{
			Limits: apiv1.ResourceList{
				apiv1.ResourceCPU:    resource.MustParse("0.5"),
				apiv1.ResourceMemory: resource.MustParse("512Mi"),
			},
			Requests: apiv1.ResourceList{
				apiv1.ResourceCPU:    resource.MustParse("0.1"),
				apiv1.ResourceMemory: resource.MustParse("64Mi"),
			},
		},
	}
	wf := unmarshalWF(helloWorldWf)
	_, err := controller.wfclientset.ArgoprojV1alpha1().Workflows("").Create(wf)
	assert.NoError(t, err)
	woc := newWorkflowOperationCtx(wf, controller)
	woc.operate()
	pod, err := controller.kubeclientset.CoreV1().Pods("").Get("hello-world", metav1.GetOptions{})
	assert.NoError(t, err)
	var waitCtr *apiv1.Container
	for _, ctr := range pod.Spec.Containers {
		if ctr.Name == "wait" {
			waitCtr = &ctr
			break
		}
	}
	if assert.NotNil(t, waitCtr) && assert.NotNil(t, waitCtr.Resources) {
		assert.Len(t, waitCtr.Resources.Limits, 2)
		assert.Len(t, waitCtr.Resources.Requests, 2)
	}
}

// TestSuspendResume tests the suspend and resume feature
func TestSuspendResume(t *testing.T) {
	cancel, controller := newController()
	defer cancel()
	wfcset := controller.wfclientset.ArgoprojV1alpha1().Workflows("")
	wf := unmarshalWF(stepsTemplateParallelismLimit)
	wf, err := wfcset.Create(wf)
	assert.NoError(t, err)

	// suspend the workflow
	err = util.SuspendWorkflow(wfcset, wf.ObjectMeta.Name)
	assert.NoError(t, err)
	wf, err = wfcset.Get(wf.ObjectMeta.Name, metav1.GetOptions{})
	assert.NoError(t, err)
	assert.True(t, *wf.Spec.Suspend)

	// operate should not result in no workflows being created since it is suspended
	woc := newWorkflowOperationCtx(wf, controller)
	woc.operate()
	pods, err := controller.kubeclientset.CoreV1().Pods("").List(metav1.ListOptions{})
	assert.NoError(t, err)
	assert.Equal(t, 0, len(pods.Items))

	// resume the workflow and operate again. two pods should be able to be scheduled
	err = util.ResumeWorkflow(wfcset, controller.hydrator, wf.ObjectMeta.Name, "")
	assert.NoError(t, err)
	wf, err = wfcset.Get(wf.ObjectMeta.Name, metav1.GetOptions{})
	assert.NoError(t, err)
	assert.Nil(t, wf.Spec.Suspend)
	woc = newWorkflowOperationCtx(wf, controller)
	woc.operate()
	pods, err = controller.kubeclientset.CoreV1().Pods("").List(metav1.ListOptions{})
	assert.NoError(t, err)
	assert.Equal(t, 2, len(pods.Items))
}

var suspendTemplateWithDeadline = `
apiVersion: argoproj.io/v1alpha1
kind: Workflow
metadata:
  name: suspend-template
spec:
  entrypoint: suspend
  activeDeadlineSeconds: 0
  templates:
  - name: suspend
    suspend: {}
`

func TestSuspendWithDeadline(t *testing.T) {
	cancel, controller := newController()
	defer cancel()
	wfcset := controller.wfclientset.ArgoprojV1alpha1().Workflows("")

	// operate the workflow. it should become in a suspended state after
	wf := unmarshalWF(suspendTemplateWithDeadline)
	wf, err := wfcset.Create(wf)
	assert.Nil(t, err)
	woc := newWorkflowOperationCtx(wf, controller)
	woc.operate()
	wf, err = wfcset.Get(wf.ObjectMeta.Name, metav1.GetOptions{})
	assert.Nil(t, err)
	assert.True(t, util.IsWorkflowSuspended(wf))

	// operate again and verify no pods were scheduled
	woc = newWorkflowOperationCtx(wf, controller)
	woc.operate()
	updatedWf, err := wfcset.Get(wf.Name, metav1.GetOptions{})
	assert.Nil(t, err)
	found := false

	for _, node := range updatedWf.Status.Nodes {
		if node.Type == wfv1.NodeTypeSuspend {
			assert.Equal(t, node.Phase, wfv1.NodeFailed)
			assert.Contains(t, node.Message, "step exceeded workflow deadline")
			found = true
		}
	}
	assert.True(t, found)

}

var sequence = `
apiVersion: argoproj.io/v1alpha1
kind: Workflow
metadata:
  name: sequence
spec:
  entrypoint: steps
  templates:
  - name: steps
    steps:
      - - name: step1
          template: echo
          arguments:
            parameters:
            - name: msg
              value: "{{item}}"
          withSequence:
            start: "100"
            end: "101"

  - name: echo
    inputs:
      parameters:
      - name: msg
    container:
      image: alpine:latest
      command: [echo, "{{inputs.parameters.msg}}"]
`

func TestSequence(t *testing.T) {
	cancel, controller := newController()
	defer cancel()
	wfcset := controller.wfclientset.ArgoprojV1alpha1().Workflows("")

	wf := unmarshalWF(sequence)
	wf, err := wfcset.Create(wf)
	assert.NoError(t, err)
	woc := newWorkflowOperationCtx(wf, controller)
	woc.operate()
	updatedWf, err := wfcset.Get(wf.Name, metav1.GetOptions{})
	assert.NoError(t, err)
	found100 := false
	found101 := false
	for _, node := range updatedWf.Status.Nodes {
		if node.DisplayName == "step1(0:100)" {
			assert.Equal(t, "100", *node.Inputs.Parameters[0].Value)
			found100 = true
		} else if node.DisplayName == "step1(1:101)" {
			assert.Equal(t, "101", *node.Inputs.Parameters[0].Value)
			found101 = true
		}
	}
	assert.Equal(t, true, found100)
	assert.Equal(t, true, found101)
}

var inputParametersAsJson = `
apiVersion: argoproj.io/v1alpha1
kind: Workflow
metadata:
  name: whalesay
spec:
  entrypoint: steps
  arguments:
    parameters:
    - name: parameter1
      value: value1
  templates:
  - name: steps
    inputs:
      parameters:
      - name: parameter1
      - name: parameter2
        value: template2
    steps:
      - - name: step1
          template: whalesay
          arguments:
            parameters:
            - name: json
              value: "Workflow: {{workflow.parameters}}. Template: {{inputs.parameters}}"

  - name: whalesay
    inputs:
      parameters:
      - name: json
    container:
      image: docker/whalesay:latest
      command: [cowsay]
`

func TestInputParametersAsJson(t *testing.T) {
	cancel, controller := newController()
	defer cancel()
	wfcset := controller.wfclientset.ArgoprojV1alpha1().Workflows("")

	wf := unmarshalWF(inputParametersAsJson)
	wf, err := wfcset.Create(wf)
	assert.NoError(t, err)
	woc := newWorkflowOperationCtx(wf, controller)
	woc.operate()
	updatedWf, err := wfcset.Get(wf.Name, metav1.GetOptions{})
	assert.NoError(t, err)
	found := false
	for _, node := range updatedWf.Status.Nodes {
		if node.Type == wfv1.NodeTypePod {
			expectedJson := `Workflow: [{"name":"parameter1","value":"value1"}]. Template: [{"name":"parameter1","value":"value1"},{"name":"parameter2","value":"template2"}]`
			assert.Equal(t, expectedJson, *node.Inputs.Parameters[0].Value)
			found = true
		}
	}
	assert.Equal(t, true, found)
}

var expandWithItems = `
apiVersion: argoproj.io/v1alpha1
kind: Workflow
metadata:
  name: expand-with-items
spec:
  entrypoint: expand-with-items
  templates:
  - name: expand-with-items
    steps:
    - - name: whalesay
        template: whalesay
        arguments:
          parameters:
          - name: message
            value: "{{item}}"
        withItems:
        - string
        - 0
        - 0
        - false
        - 1.3

  - name: whalesay
    inputs:
      parameters:
      - name: message
    container:
      image: docker/whalesay:latest
      command: [sh, -c]
      args: ["cowsay {{inputs.parameters.message}}"]
`

func TestExpandWithItems(t *testing.T) {
	cancel, controller := newController()
	defer cancel()
	wfcset := controller.wfclientset.ArgoprojV1alpha1().Workflows("")

	// Test list expansion
	wf := unmarshalWF(expandWithItems)
	wf, err := wfcset.Create(wf)
	assert.NoError(t, err)
	woc := newWorkflowOperationCtx(wf, controller)
	newSteps, err := woc.expandStep(wf.Spec.Templates[0].Steps[0].Steps[0])
	assert.NoError(t, err)
	assert.Equal(t, 5, len(newSteps))
	woc.operate()
	pods, err := controller.kubeclientset.CoreV1().Pods("").List(metav1.ListOptions{})
	assert.NoError(t, err)
	assert.Equal(t, 5, len(pods.Items))
}

var expandWithItemsMap = `
apiVersion: argoproj.io/v1alpha1
kind: Workflow
metadata:
  name: expand-with-items
spec:
  entrypoint: expand-with-items
  templates:
  - name: expand-with-items
    steps:
    - - name: whalesay
        template: whalesay
        arguments:
          parameters:
          - name: message
            value: "{{item.os}} {{item.version}} JSON({{item}})"
        withItems:
        - {os: debian, version: 9.1}
        - {os: debian, version: 9.1}
        - {os: ubuntu, version: 16.10}

  - name: whalesay
    inputs:
      parameters:
      - name: message
    container:
      image: docker/whalesay:latest
      command: [sh, -c]
      args: ["cowsay \"{{inputs.parameters.message}}\""]
`

func TestExpandWithItemsMap(t *testing.T) {
	cancel, controller := newController()
	defer cancel()
	wfcset := controller.wfclientset.ArgoprojV1alpha1().Workflows("")

	wf := unmarshalWF(expandWithItemsMap)
	wf, err := wfcset.Create(wf)
	assert.NoError(t, err)
	woc := newWorkflowOperationCtx(wf, controller)
	newSteps, err := woc.expandStep(wf.Spec.Templates[0].Steps[0].Steps[0])
	assert.NoError(t, err)
	assert.Equal(t, 3, len(newSteps))
	assert.Equal(t, "debian 9.1 JSON({\"os\":\"debian\",\"version\":9.1})", *newSteps[0].Arguments.Parameters[0].Value)
}

var suspendTemplate = `
apiVersion: argoproj.io/v1alpha1
kind: Workflow
metadata:
  name: suspend-template
spec:
  entrypoint: suspend
  templates:
  - name: suspend
    steps:
    - - name: approve
        template: approve
        arguments:
          parameters:
          - name: param1
            value: value1
    - - name: release
        template: whalesay

  - name: approve
    inputs:
      parameters:
      - name: param1
    suspend: {}

  - name: whalesay
    container:
      image: docker/whalesay
      command: [cowsay]
      args: ["hello world"]
`

func TestSuspendTemplate(t *testing.T) {
	cancel, controller := newController()
	defer cancel()
	wfcset := controller.wfclientset.ArgoprojV1alpha1().Workflows("")

	// operate the workflow. it should become in a suspended state after
	wf := unmarshalWF(suspendTemplate)
	wf, err := wfcset.Create(wf)
	assert.NoError(t, err)
	woc := newWorkflowOperationCtx(wf, controller)
	woc.operate()
	wf, err = wfcset.Get(wf.ObjectMeta.Name, metav1.GetOptions{})
	assert.NoError(t, err)
	assert.True(t, util.IsWorkflowSuspended(wf))

	// operate again and verify no pods were scheduled
	woc = newWorkflowOperationCtx(wf, controller)
	woc.operate()
	pods, err := controller.kubeclientset.CoreV1().Pods("").List(metav1.ListOptions{})
	assert.NoError(t, err)
	assert.Equal(t, 0, len(pods.Items))

	// resume the workflow. verify resume workflow edits nodestatus correctly
	err = util.ResumeWorkflow(wfcset, controller.hydrator, wf.ObjectMeta.Name, "")
	assert.NoError(t, err)
	wf, err = wfcset.Get(wf.ObjectMeta.Name, metav1.GetOptions{})
	assert.NoError(t, err)
	assert.False(t, util.IsWorkflowSuspended(wf))

	// operate the workflow. it should reach the second step
	woc = newWorkflowOperationCtx(wf, controller)
	woc.operate()
	pods, err = controller.kubeclientset.CoreV1().Pods("").List(metav1.ListOptions{})
	assert.NoError(t, err)
	assert.Equal(t, 1, len(pods.Items))
}

func TestSuspendTemplateWithFailedResume(t *testing.T) {
	cancel, controller := newController()
	defer cancel()
	wfcset := controller.wfclientset.ArgoprojV1alpha1().Workflows("")

	// operate the workflow. it should become in a suspended state after
	wf := unmarshalWF(suspendTemplate)
	wf, err := wfcset.Create(wf)
	assert.NoError(t, err)
	woc := newWorkflowOperationCtx(wf, controller)
	woc.operate()
	wf, err = wfcset.Get(wf.ObjectMeta.Name, metav1.GetOptions{})
	assert.NoError(t, err)
	assert.True(t, util.IsWorkflowSuspended(wf))

	// operate again and verify no pods were scheduled
	woc = newWorkflowOperationCtx(wf, controller)
	woc.operate()
	pods, err := controller.kubeclientset.CoreV1().Pods("").List(metav1.ListOptions{})
	assert.NoError(t, err)
	assert.Equal(t, 0, len(pods.Items))

	// resume the workflow. verify resume workflow edits nodestatus correctly
	err = util.StopWorkflow(wfcset, controller.hydrator, wf.ObjectMeta.Name, "inputs.parameters.param1.value=value1", "Step failed!")
	assert.NoError(t, err)
	wf, err = wfcset.Get(wf.ObjectMeta.Name, metav1.GetOptions{})
	assert.NoError(t, err)
	assert.False(t, util.IsWorkflowSuspended(wf))

	// operate the workflow. it should be failed and not reach the second step
	woc = newWorkflowOperationCtx(wf, controller)
	woc.operate()
	assert.Equal(t, wfv1.NodeFailed, woc.wf.Status.Phase)
	pods, err = controller.kubeclientset.CoreV1().Pods("").List(metav1.ListOptions{})
	assert.NoError(t, err)
	assert.Equal(t, 0, len(pods.Items))
}

func TestSuspendTemplateWithFilteredResume(t *testing.T) {
	cancel, controller := newController()
	defer cancel()
	wfcset := controller.wfclientset.ArgoprojV1alpha1().Workflows("")

	// operate the workflow. it should become in a suspended state after
	wf := unmarshalWF(suspendTemplate)
	wf, err := wfcset.Create(wf)
	assert.NoError(t, err)
	woc := newWorkflowOperationCtx(wf, controller)
	woc.operate()
	wf, err = wfcset.Get(wf.ObjectMeta.Name, metav1.GetOptions{})
	assert.NoError(t, err)
	assert.True(t, util.IsWorkflowSuspended(wf))

	// operate again and verify no pods were scheduled
	woc = newWorkflowOperationCtx(wf, controller)
	woc.operate()
	pods, err := controller.kubeclientset.CoreV1().Pods("").List(metav1.ListOptions{})
	assert.NoError(t, err)
	assert.Equal(t, 0, len(pods.Items))

	// resume the workflow, but with non-matching selector
	err = util.ResumeWorkflow(wfcset, controller.hydrator, wf.ObjectMeta.Name, "inputs.paramaters.param1.value=value2")
	assert.Error(t, err)

	// operate the workflow. nothing should have happened
	woc = newWorkflowOperationCtx(wf, controller)
	woc.operate()
	pods, err = controller.kubeclientset.CoreV1().Pods("").List(metav1.ListOptions{})
	assert.NoError(t, err)
	assert.Equal(t, 0, len(pods.Items))
	assert.True(t, util.IsWorkflowSuspended(wf))

	// resume the workflow, but with matching selector
	err = util.ResumeWorkflow(wfcset, controller.hydrator, wf.ObjectMeta.Name, "inputs.parameters.param1.value=value1")
	assert.NoError(t, err)
	wf, err = wfcset.Get(wf.ObjectMeta.Name, metav1.GetOptions{})
	assert.NoError(t, err)
	assert.False(t, util.IsWorkflowSuspended(wf))

	// operate the workflow. it should reach the second step
	woc = newWorkflowOperationCtx(wf, controller)
	woc.operate()
	pods, err = controller.kubeclientset.CoreV1().Pods("").List(metav1.ListOptions{})
	assert.NoError(t, err)
	assert.Equal(t, 1, len(pods.Items))
}

var suspendResumeAfterTemplate = `
apiVersion: argoproj.io/v1alpha1
kind: Workflow
metadata:
  name: suspend-template
spec:
  entrypoint: suspend
  templates:
  - name: suspend
    steps:
    - - name: approve
        template: approve
    - - name: release
        template: whalesay

  - name: approve
    suspend:
      duration: 3

  - name: whalesay
    container:
      image: docker/whalesay
      command: [cowsay]
      args: ["hello world"]
`

func TestSuspendResumeAfterTemplate(t *testing.T) {
	cancel, controller := newController()
	defer cancel()
	wfcset := controller.wfclientset.ArgoprojV1alpha1().Workflows("")

	// operate the workflow. it should become in a suspended state after
	wf := unmarshalWF(suspendResumeAfterTemplate)
	wf, err := wfcset.Create(wf)
	assert.NoError(t, err)
	woc := newWorkflowOperationCtx(wf, controller)
	woc.operate()
	wf, err = wfcset.Get(wf.ObjectMeta.Name, metav1.GetOptions{})
	assert.NoError(t, err)
	assert.True(t, util.IsWorkflowSuspended(wf))

	// operate again and verify no pods were scheduled
	woc = newWorkflowOperationCtx(wf, controller)
	woc.operate()
	pods, err := controller.kubeclientset.CoreV1().Pods("").List(metav1.ListOptions{})
	assert.NoError(t, err)
	assert.Equal(t, 0, len(pods.Items))

	// wait 4 seconds
	time.Sleep(4 * time.Second)

	// operate the workflow. it should reach the second step
	woc = newWorkflowOperationCtx(wf, controller)
	woc.operate()
	pods, err = controller.kubeclientset.CoreV1().Pods("").List(metav1.ListOptions{})
	assert.NoError(t, err)
	assert.Equal(t, 1, len(pods.Items))
}

func TestSuspendResumeAfterTemplateNoWait(t *testing.T) {
	cancel, controller := newController()
	defer cancel()
	wfcset := controller.wfclientset.ArgoprojV1alpha1().Workflows("")

	// operate the workflow. it should become in a suspended state after
	wf := unmarshalWF(suspendResumeAfterTemplate)
	wf, err := wfcset.Create(wf)
	assert.NoError(t, err)
	woc := newWorkflowOperationCtx(wf, controller)
	woc.operate()
	wf, err = wfcset.Get(wf.ObjectMeta.Name, metav1.GetOptions{})
	assert.NoError(t, err)
	assert.True(t, util.IsWorkflowSuspended(wf))

	// operate again and verify no pods were scheduled
	woc = newWorkflowOperationCtx(wf, controller)
	woc.operate()
	pods, err := controller.kubeclientset.CoreV1().Pods("").List(metav1.ListOptions{})
	assert.NoError(t, err)
	assert.Equal(t, 0, len(pods.Items))

	// don't wait

	// operate the workflow. it should have not reached the second step since not enough time passed
	woc = newWorkflowOperationCtx(wf, controller)
	woc.operate()
	pods, err = controller.kubeclientset.CoreV1().Pods("").List(metav1.ListOptions{})
	assert.NoError(t, err)
	assert.Equal(t, 0, len(pods.Items))
}

var volumeWithParam = `
apiVersion: argoproj.io/v1alpha1
kind: Workflow
metadata:
  name: volume-with-param
spec:
  entrypoint: append-to-accesslog
  arguments:
    parameters:
    - name: volname
      value: my-volume
    - name: node-selctor
      value: my-node

  nodeSelector:
    kubernetes.io/hostname: my-host

  volumes:
  - name: workdir
    persistentVolumeClaim:
      claimName: "{{workflow.parameters.volname}}"

  templates:
  - name: append-to-accesslog
    container:
      image: alpine:latest
      command: [sh, -c]
      args: ["echo accessed at: $(date) | tee -a /mnt/vol/accesslog"]
      volumeMounts:
      - name: workdir
        mountPath: /mnt/vol
`

// Tests ability to reference workflow parameters from within top level spec fields (e.g. spec.volumes)
func TestWorkflowSpecParam(t *testing.T) {
	cancel, controller := newController()
	defer cancel()
	wfcset := controller.wfclientset.ArgoprojV1alpha1().Workflows("")

	wf := unmarshalWF(volumeWithParam)
	wf, err := wfcset.Create(wf)
	assert.NoError(t, err)
	woc := newWorkflowOperationCtx(wf, controller)

	woc.operate()
	pod, err := controller.kubeclientset.CoreV1().Pods("").Get(wf.Name, metav1.GetOptions{})
	assert.NoError(t, err)
	found := false
	for _, vol := range pod.Spec.Volumes {
		if vol.Name == "workdir" {
			assert.Equal(t, "my-volume", vol.PersistentVolumeClaim.ClaimName)
			found = true
		}
	}
	assert.True(t, found)

	assert.Equal(t, "my-host", pod.Spec.NodeSelector["kubernetes.io/hostname"])
}

func TestAddGlobalParamToScope(t *testing.T) {
	woc := newWoc()
	woc.globalParams = make(map[string]string)
	testVal := "test-value"
	param := wfv1.Parameter{
		Name:  "test-param",
		Value: &testVal,
	}
	// Make sure if the param is not global, don't add to scope
	woc.addParamToGlobalScope(param)
	assert.Nil(t, woc.wf.Status.Outputs)

	// Now set it as global. Verify it is added to workflow outputs
	param.GlobalName = "global-param"
	woc.addParamToGlobalScope(param)
	assert.Equal(t, 1, len(woc.wf.Status.Outputs.Parameters))
	assert.Equal(t, param.GlobalName, woc.wf.Status.Outputs.Parameters[0].Name)
	assert.Equal(t, testVal, *woc.wf.Status.Outputs.Parameters[0].Value)
	assert.Equal(t, testVal, woc.globalParams["workflow.outputs.parameters.global-param"])

	// Change the value and verify it is reflected in workflow outputs
	newValue := "new-value"
	param.Value = &newValue
	woc.addParamToGlobalScope(param)
	assert.Equal(t, 1, len(woc.wf.Status.Outputs.Parameters))
	assert.Equal(t, param.GlobalName, woc.wf.Status.Outputs.Parameters[0].Name)
	assert.Equal(t, newValue, *woc.wf.Status.Outputs.Parameters[0].Value)
	assert.Equal(t, newValue, woc.globalParams["workflow.outputs.parameters.global-param"])

	// Add a new global parameter
	param.GlobalName = "global-param2"
	woc.addParamToGlobalScope(param)
	assert.Equal(t, 2, len(woc.wf.Status.Outputs.Parameters))
	assert.Equal(t, param.GlobalName, woc.wf.Status.Outputs.Parameters[1].Name)
	assert.Equal(t, newValue, *woc.wf.Status.Outputs.Parameters[1].Value)
	assert.Equal(t, newValue, woc.globalParams["workflow.outputs.parameters.global-param2"])

}

func TestAddGlobalArtifactToScope(t *testing.T) {
	woc := newWoc()
	art := wfv1.Artifact{
		Name: "test-art",
		ArtifactLocation: wfv1.ArtifactLocation{
			S3: &wfv1.S3Artifact{
				S3Bucket: wfv1.S3Bucket{
					Bucket: "my-bucket",
				},
				Key: "some/key",
			},
		},
	}
	// Make sure if the artifact is not global, don't add to scope
	woc.addArtifactToGlobalScope(art, nil)
	assert.Nil(t, woc.wf.Status.Outputs)

	// Now mark it as global. Verify it is added to workflow outputs
	art.GlobalName = "global-art"
	woc.addArtifactToGlobalScope(art, nil)
	assert.Equal(t, 1, len(woc.wf.Status.Outputs.Artifacts))
	assert.Equal(t, art.GlobalName, woc.wf.Status.Outputs.Artifacts[0].Name)
	assert.Equal(t, "some/key", woc.wf.Status.Outputs.Artifacts[0].S3.Key)

	// Change the value and verify update is reflected
	art.S3.Key = "new/key"
	woc.addArtifactToGlobalScope(art, nil)
	assert.Equal(t, 1, len(woc.wf.Status.Outputs.Artifacts))
	assert.Equal(t, art.GlobalName, woc.wf.Status.Outputs.Artifacts[0].Name)
	assert.Equal(t, "new/key", woc.wf.Status.Outputs.Artifacts[0].S3.Key)

	// Add a new global artifact
	art.GlobalName = "global-art2"
	art.S3.Key = "new/new/key"
	woc.addArtifactToGlobalScope(art, nil)
	assert.Equal(t, 2, len(woc.wf.Status.Outputs.Artifacts))
	assert.Equal(t, art.GlobalName, woc.wf.Status.Outputs.Artifacts[1].Name)
	assert.Equal(t, "new/new/key", woc.wf.Status.Outputs.Artifacts[1].S3.Key)
}

func TestParamSubstitutionWithArtifact(t *testing.T) {
	wf := test.LoadE2EWorkflow("functional/param-sub-with-artifacts.yaml")
	woc := newWoc(*wf)
	woc.operate()
	wf, err := woc.controller.wfclientset.ArgoprojV1alpha1().Workflows("").Get(wf.ObjectMeta.Name, metav1.GetOptions{})
	assert.NoError(t, err)
	assert.Equal(t, wf.Status.Phase, wfv1.NodeRunning)
	pods, err := woc.controller.kubeclientset.CoreV1().Pods("").List(metav1.ListOptions{})
	assert.NoError(t, err)
	assert.Equal(t, len(pods.Items), 1)
}

func TestGlobalParamSubstitutionWithArtifact(t *testing.T) {
	wf := test.LoadE2EWorkflow("functional/global-param-sub-with-artifacts.yaml")
	woc := newWoc(*wf)
	woc.operate()
	wf, err := woc.controller.wfclientset.ArgoprojV1alpha1().Workflows("").Get(wf.ObjectMeta.Name, metav1.GetOptions{})
	assert.NoError(t, err)
	assert.Equal(t, wf.Status.Phase, wfv1.NodeRunning)
	pods, err := woc.controller.kubeclientset.CoreV1().Pods("").List(metav1.ListOptions{})
	assert.NoError(t, err)
	assert.Equal(t, len(pods.Items), 1)
}

func TestExpandWithSequence(t *testing.T) {
	var seq wfv1.Sequence
	var items []wfv1.Item
	var err error

	seq = wfv1.Sequence{
		Count: "10",
	}
	items, err = expandSequence(&seq)
	assert.NoError(t, err)
	assert.Equal(t, 10, len(items))
	assert.Equal(t, "0", items[0].StrVal)
	assert.Equal(t, "9", items[9].StrVal)

	seq = wfv1.Sequence{
		Start: "101",
		Count: "10",
	}
	items, err = expandSequence(&seq)
	assert.NoError(t, err)
	assert.Equal(t, 10, len(items))
	assert.Equal(t, "101", items[0].StrVal)
	assert.Equal(t, "110", items[9].StrVal)

	seq = wfv1.Sequence{
		Start: "50",
		End:   "60",
	}
	items, err = expandSequence(&seq)
	assert.NoError(t, err)
	assert.Equal(t, 11, len(items))
	assert.Equal(t, "50", items[0].StrVal)
	assert.Equal(t, "60", items[10].StrVal)

	seq = wfv1.Sequence{
		Start: "60",
		End:   "50",
	}
	items, err = expandSequence(&seq)
	assert.NoError(t, err)
	assert.Equal(t, 11, len(items))
	assert.Equal(t, "60", items[0].StrVal)
	assert.Equal(t, "50", items[10].StrVal)

	seq = wfv1.Sequence{
		Count: "0",
	}
	items, err = expandSequence(&seq)
	assert.NoError(t, err)
	assert.Equal(t, 0, len(items))

	seq = wfv1.Sequence{
		Start: "8",
		End:   "8",
	}
	items, err = expandSequence(&seq)
	assert.NoError(t, err)
	assert.Equal(t, 1, len(items))
	assert.Equal(t, "8", items[0].StrVal)

	seq = wfv1.Sequence{
		Format: "testuser%02X",
		Count:  "10",
		Start:  "1",
	}
	items, err = expandSequence(&seq)
	assert.NoError(t, err)
	assert.Equal(t, 10, len(items))
	assert.Equal(t, "testuser01", items[0].StrVal)
	assert.Equal(t, "testuser0A", items[9].StrVal)
}

var metadataTemplate = `
apiVersion: argoproj.io/v1alpha1
kind: Workflow
metadata:
  name: metadata-template
  labels:
    image: foo:bar
  annotations:
    k8s-webhook-handler.io/repo: "git@github.com:argoproj/argo.git"
    k8s-webhook-handler.io/revision: 1e111caa1d2cc672b3b53c202b96a5f660a7e9b2
spec:
  entrypoint: foo
  templates:
    - name: foo
      container:
        image: "{{workflow.labels.image}}"
        env:
          - name: REPO
            value: "{{workflow.annotations.k8s-webhook-handler.io/repo}}"
          - name: REVISION
            value: "{{workflow.annotations.k8s-webhook-handler.io/revision}}"
        command: [sh, -c]
        args: ["echo hello world"]
`

func TestMetadataPassing(t *testing.T) {
	cancel, controller := newController()
	defer cancel()
	wfcset := controller.wfclientset.ArgoprojV1alpha1().Workflows("")
	wf := unmarshalWF(metadataTemplate)
	wf, err := wfcset.Create(wf)
	assert.NoError(t, err)
	wf, err = wfcset.Get(wf.ObjectMeta.Name, metav1.GetOptions{})
	assert.NoError(t, err)
	woc := newWorkflowOperationCtx(wf, controller)
	woc.operate()
	assert.Equal(t, wfv1.NodeRunning, woc.wf.Status.Phase)
	pods, err := controller.kubeclientset.CoreV1().Pods(wf.ObjectMeta.Namespace).List(metav1.ListOptions{})
	assert.NoError(t, err)
	assert.True(t, len(pods.Items) > 0, "pod was not created successfully")

	var (
		pod       = pods.Items[0]
		container = pod.Spec.Containers[1]
		foundRepo = false
		foundRev  = false
	)
	for _, ev := range container.Env {
		switch ev.Name {
		case "REPO":
			assert.Equal(t, "git@github.com:argoproj/argo.git", ev.Value)
			foundRepo = true
		case "REVISION":
			assert.Equal(t, "1e111caa1d2cc672b3b53c202b96a5f660a7e9b2", ev.Value)
			foundRev = true
		}
	}
	assert.True(t, foundRepo)
	assert.True(t, foundRev)
	assert.Equal(t, "foo:bar", container.Image)
}

var ioPathPlaceholders = `
apiVersion: argoproj.io/v1alpha1
kind: Workflow
metadata:
  generateName: artifact-path-placeholders-
spec:
  entrypoint: head-lines
  arguments:
    parameters:
    - name: lines-count
      value: 3
    artifacts:
    - name: text
      raw:
        data: |
          1
          2
          3
          4
          5
  templates:
  - name: head-lines
    inputs:
      parameters:
      - name: lines-count
      artifacts:
      - name: text
        path: /inputs/text/data
    outputs:
      parameters:
      - name: actual-lines-count
        valueFrom:
          path: /outputs/actual-lines-count/data
      artifacts:
      - name: text
        path: /outputs/text/data
    container:
      image: busybox
      command: [sh, -c, 'head -n {{inputs.parameters.lines-count}} <"{{inputs.artifacts.text.path}}" | tee "{{outputs.artifacts.text.path}}" | wc -l > "{{outputs.parameters.actual-lines-count.path}}"']
`

func TestResolveIOPathPlaceholders(t *testing.T) {
	wf := unmarshalWF(ioPathPlaceholders)
	woc := newWoc(*wf)
	woc.artifactRepository.S3 = new(config.S3ArtifactRepository)
	woc.operate()
	assert.Equal(t, wfv1.NodeRunning, woc.wf.Status.Phase)
	pods, err := woc.controller.kubeclientset.CoreV1().Pods(wf.ObjectMeta.Namespace).List(metav1.ListOptions{})
	assert.NoError(t, err)
	assert.True(t, len(pods.Items) > 0, "pod was not created successfully")

	assert.Equal(t, []string{"sh", "-c", "head -n 3 <\"/inputs/text/data\" | tee \"/outputs/text/data\" | wc -l > \"/outputs/actual-lines-count/data\""}, pods.Items[0].Spec.Containers[1].Command)
}

var outputValuePlaceholders = `
apiVersion: argoproj.io/v1alpha1
kind: Workflow
metadata:
  name: output-value-placeholders-wf
spec:
  entrypoint: tell-pod-name
  templates:
  - name: tell-pod-name
    outputs:
      parameters:
      - name: pod-name
        value: "{{pod.name}}"
    container:
      image: busybox
`

func TestResolvePlaceholdersInOutputValues(t *testing.T) {
	wf := unmarshalWF(outputValuePlaceholders)
	woc := newWoc(*wf)
	woc.artifactRepository.S3 = new(config.S3ArtifactRepository)
	woc.operate()
	assert.Equal(t, wfv1.NodeRunning, woc.wf.Status.Phase)
	pods, err := woc.controller.kubeclientset.CoreV1().Pods(wf.ObjectMeta.Namespace).List(metav1.ListOptions{})
	assert.NoError(t, err)
	assert.True(t, len(pods.Items) > 0, "pod was not created successfully")

	templateString := pods.Items[0].ObjectMeta.Annotations["workflows.argoproj.io/template"]
	var template wfv1.Template
	err = json.Unmarshal([]byte(templateString), &template)
	assert.NoError(t, err)
	parameterValue := template.Outputs.Parameters[0].Value
	assert.NotNil(t, parameterValue)
	assert.NotEmpty(t, *parameterValue)
	assert.Equal(t, "output-value-placeholders-wf", *parameterValue)
}

var podNameInRetries = `
apiVersion: argoproj.io/v1alpha1
kind: Workflow
metadata:
  name: output-value-placeholders-wf
spec:
  entrypoint: tell-pod-name
  templates:
  - name: tell-pod-name
    retryStrategy:
      limit: 2
    outputs:
      parameters:
      - name: pod-name
        value: "{{pod.name}}"
    container:
      image: busybox
`

func TestResolvePodNameInRetries(t *testing.T) {
	wf := unmarshalWF(podNameInRetries)
	woc := newWoc(*wf)
	woc.artifactRepository.S3 = new(config.S3ArtifactRepository)
	woc.operate()
	assert.Equal(t, wfv1.NodeRunning, woc.wf.Status.Phase)
	pods, err := woc.controller.kubeclientset.CoreV1().Pods(wf.ObjectMeta.Namespace).List(metav1.ListOptions{})
	assert.NoError(t, err)
	assert.True(t, len(pods.Items) > 0, "pod was not created successfully")

	templateString := pods.Items[0].ObjectMeta.Annotations["workflows.argoproj.io/template"]
	var template wfv1.Template
	err = json.Unmarshal([]byte(templateString), &template)
	assert.NoError(t, err)
	parameterValue := template.Outputs.Parameters[0].Value
	fmt.Println(parameterValue)
	assert.NotNil(t, parameterValue)
	assert.NotEmpty(t, *parameterValue)
	assert.Equal(t, "output-value-placeholders-wf-3033990984", *parameterValue)
}

var outputStatuses = `
apiVersion: argoproj.io/v1alpha1
kind: Workflow
metadata:
  generateName: scripts-bash-
spec:
  entrypoint: bash-script-example
  templates:
  - name: bash-script-example
    steps:
    - - name: first
        template: flakey-container
        continueOn:
          failed: true
    - - name: print
        template: print-message
        arguments:
          parameters:
          - name: message
            value: "{{steps.first.status}}"


  - name: flakey-container
    script:
      image: busybox
      command: [sh, -c]
      args: ["exit 0"]

  - name: print-message
    inputs:
      parameters:
      - name: message
    container:
      image: alpine:latest
      command: [sh, -c]
      args: ["echo result was: {{inputs.parameters.message}}"]
`

func TestResolveStatuses(t *testing.T) {

	cancel, controller := newController()
	defer cancel()
	wfcset := controller.wfclientset.ArgoprojV1alpha1().Workflows("")

	// operate the workflow. it should create a pod.
	wf := unmarshalWF(outputStatuses)
	wf, err := wfcset.Create(wf)
	assert.NoError(t, err)
	jsonValue, err := json.Marshal(&wf.Spec.Templates[0])
	assert.NoError(t, err)

	assert.Contains(t, string(jsonValue), "{{steps.first.status}}")
	assert.NotContains(t, string(jsonValue), "{{steps.print.status}}")
}

var resourceTemplate = `
apiVersion: argoproj.io/v1alpha1
kind: Workflow
metadata:
  name: resource-template
spec:
  entrypoint: resource
  templates:
  - name: resource
    resource:
      action: create
      manifest: |
        apiVersion: v1
        kind: ConfigMap
        metadata:
          name: resource-cm
`

func TestResourceTemplate(t *testing.T) {
	cancel, controller := newController()
	defer cancel()
	wfcset := controller.wfclientset.ArgoprojV1alpha1().Workflows("")

	// operate the workflow. it should create a pod.
	wf := unmarshalWF(resourceTemplate)
	wf, err := wfcset.Create(wf)
	assert.NoError(t, err)
	woc := newWorkflowOperationCtx(wf, controller)
	woc.operate()
	wf, err = wfcset.Get(wf.ObjectMeta.Name, metav1.GetOptions{})
	assert.NoError(t, err)
	assert.Equal(t, wfv1.NodeRunning, wf.Status.Phase)

	pod, err := controller.kubeclientset.CoreV1().Pods("").Get("resource-template", metav1.GetOptions{})
	if !assert.NoError(t, err) {
		t.Fatal(err)
	}
	tmplStr := pod.Annotations[common.AnnotationKeyTemplate]
	tmpl := wfv1.Template{}
	err = yaml.Unmarshal([]byte(tmplStr), &tmpl)
	if !assert.NoError(t, err) {
		t.Fatal(err)
	}
	cm := apiv1.ConfigMap{}
	err = yaml.Unmarshal([]byte(tmpl.Resource.Manifest), &cm)
	if !assert.NoError(t, err) {
		t.Fatal(err)
	}
	assert.Equal(t, "resource-cm", cm.Name)
	assert.Empty(t, cm.ObjectMeta.OwnerReferences)
}

var resourceWithOwnerReferenceTemplate = `
apiVersion: argoproj.io/v1alpha1
kind: Workflow
metadata:
  name: resource-with-ownerreference-template
spec:
  entrypoint: start
  templates:
  - name: start
    steps:
    - - name: resource-1
        template: resource-1
      - name: resource-2
        template: resource-2
      - name: resource-3
        template: resource-3
  - name: resource-1
    resource:
      action: create
      manifest: |
        apiVersion: v1
        kind: ConfigMap
        metadata:
          name: resource-cm-1
          ownerReferences:
          - apiVersion: argoproj.io/v1alpha1
            blockOwnerDeletion: true
            kind: Workflow
            name: "manual-ref-name"
            uid: "manual-ref-uid"
  - name: resource-2
    resource:
      action: create
      setOwnerReference: true
      manifest: |
        apiVersion: v1
        kind: ConfigMap
        metadata:
          name: resource-cm-2
  - name: resource-3
    resource:
      action: create
      setOwnerReference: true
      manifest: |
        apiVersion: v1
        kind: ConfigMap
        metadata:
          name: resource-cm-3
          ownerReferences:
          - apiVersion: argoproj.io/v1alpha1
            blockOwnerDeletion: true
            kind: Workflow
            name: "manual-ref-name"
            uid: "manual-ref-uid"
`

func TestResourceWithOwnerReferenceTemplate(t *testing.T) {
	cancel, controller := newController()
	defer cancel()
	wfcset := controller.wfclientset.ArgoprojV1alpha1().Workflows("")

	// operate the workflow. it should create a pod.
	wf := unmarshalWF(resourceWithOwnerReferenceTemplate)
	wf, err := wfcset.Create(wf)
	assert.NoError(t, err)
	woc := newWorkflowOperationCtx(wf, controller)
	woc.operate()
	wf, err = wfcset.Get(wf.ObjectMeta.Name, metav1.GetOptions{})
	assert.NoError(t, err)
	assert.Equal(t, wfv1.NodeRunning, wf.Status.Phase)

	pods, err := controller.kubeclientset.CoreV1().Pods("").List(metav1.ListOptions{})
	if !assert.NoError(t, err) {
		t.Fatal(err)
	}

	objectMetas := map[string]metav1.ObjectMeta{}
	for _, pod := range pods.Items {
		tmplStr := pod.Annotations[common.AnnotationKeyTemplate]
		tmpl := wfv1.Template{}
		err = yaml.Unmarshal([]byte(tmplStr), &tmpl)
		if !assert.NoError(t, err) {
			t.Fatal(err)
		}
		cm := apiv1.ConfigMap{}
		err = yaml.Unmarshal([]byte(tmpl.Resource.Manifest), &cm)
		if !assert.NoError(t, err) {
			t.Fatal(err)
		}
		objectMetas[cm.Name] = cm.ObjectMeta
	}
	if assert.Equal(t, 1, len(objectMetas["resource-cm-1"].OwnerReferences)) {
		assert.Equal(t, "manual-ref-name", objectMetas["resource-cm-1"].OwnerReferences[0].Name)
	}
	if assert.Equal(t, 1, len(objectMetas["resource-cm-2"].OwnerReferences)) {
		assert.Equal(t, "resource-with-ownerreference-template", objectMetas["resource-cm-2"].OwnerReferences[0].Name)
	}
	if assert.Equal(t, 2, len(objectMetas["resource-cm-3"].OwnerReferences)) {
		assert.Equal(t, "manual-ref-name", objectMetas["resource-cm-3"].OwnerReferences[0].Name)
		assert.Equal(t, "resource-with-ownerreference-template", objectMetas["resource-cm-3"].OwnerReferences[1].Name)
	}
}

var artifactRepositoryRef = `
apiVersion: argoproj.io/v1alpha1
kind: Workflow
metadata:
  generateName: artifact-repo-config-ref-
spec:
  entrypoint: whalesay
  artifactRepositoryRef:
    configMap: artifact-repository
    key: config
  templates:
  - name: whalesay
    container:
      image: docker/whalesay:latest
      command: [sh, -c]
      args: ["cowsay hello world | tee /tmp/hello_world.txt"]
    outputs:
      artifacts:
      - name: message
        path: /tmp/hello_world.txt
`

var artifactRepositoryConfigMapData = `
s3:
  bucket: my-bucket
  keyPrefix: prefix/in/bucket
  endpoint: my-minio-endpoint.default:9000
  insecure: true
  accessKeySecret:
    name: my-minio-cred
    key: accesskey
  secretKeySecret:
    name: my-minio-cred
    key: secretkey
`

func TestArtifactRepositoryRef(t *testing.T) {
	wf := unmarshalWF(artifactRepositoryRef)
	woc := newWoc(*wf)
	_, err := woc.controller.kubeclientset.CoreV1().ConfigMaps(wf.ObjectMeta.Namespace).Create(
		&apiv1.ConfigMap{
			ObjectMeta: metav1.ObjectMeta{
				Name: "artifact-repository",
			},
			Data: map[string]string{
				"config": artifactRepositoryConfigMapData,
			},
		},
	)
	assert.NoError(t, err)
	woc.operate()
	assert.Equal(t, woc.artifactRepository.S3.Bucket, "my-bucket")
	assert.Equal(t, woc.artifactRepository.S3.Endpoint, "my-minio-endpoint.default:9000")
	assert.Equal(t, wfv1.NodeRunning, woc.wf.Status.Phase)
	pods, err := woc.controller.kubeclientset.CoreV1().Pods(wf.ObjectMeta.Namespace).List(metav1.ListOptions{})
	assert.NoError(t, err)
	assert.True(t, len(pods.Items) > 0, "pod was not created successfully")
}

var stepScriptTmpl = `
apiVersion: argoproj.io/v1alpha1
kind: Workflow
metadata:
  generateName: scripts-bash-
spec:
  entrypoint: bash-script-example
  templates:
  - name: bash-script-example
    steps:
    - - name: generate
        template: gen-random-int
    - - name: print
        template: print-message
        arguments:
          parameters:
          - name: message
            value: "{{steps.generate.outputs.result}}"

  - name: gen-random-int
    script:
      image: debian:9.4
      command: [bash]
      source: |
        cat /dev/urandom | od -N2 -An -i | awk -v f=1 -v r=100 '{printf "%i\n", f + r * $1 / 65536}'

  - name: print-message
    inputs:
      parameters:
      - name: message
    container:
      image: alpine:latest
      command: [sh, -c]
      args: ["echo result was: {{inputs.parameters.message}}"]
`

var dagScriptTmpl = `
apiVersion: argoproj.io/v1alpha1
kind: Workflow
metadata:
  generateName: dag-target-
spec:
  entrypoint: dag-target
  arguments:
    parameters:
    - name: target
      value: E

  templates:
  - name: dag-target
    dag:
      tasks:
      - name: A
        template: echo
        arguments:
          parameters: [{name: message, value: A}]
      - name: B
        template: echo
        arguments:
          parameters: [{name: message, value: B}]
      - name: C
        dependencies: [A]
        template: echo
        arguments:
          parameters: [{name: message, value: "{{tasks.A.outputs.result}}"}]
  - name: echo
    script:
      image: debian:9.4
      command: [bash]
      source: |
        cat /dev/urandom | od -N2 -An -i | awk -v f=1 -v r=100 '{printf "%i\n", f + r * $1 / 65536}'`

func TestStepWFGetNodeName(t *testing.T) {

	cancel, controller := newController()
	defer cancel()
	wfcset := controller.wfclientset.ArgoprojV1alpha1().Workflows("")

	// operate the workflow. it should create a pod.
	wf := unmarshalWF(stepScriptTmpl)
	wf, err := wfcset.Create(wf)
	assert.NoError(t, err)
	assert.True(t, hasOutputResultRef("generate", &wf.Spec.Templates[0]))
	assert.False(t, hasOutputResultRef("print-message", &wf.Spec.Templates[0]))
	woc := newWorkflowOperationCtx(wf, controller)
	woc.operate()
	wf, err = wfcset.Get(wf.ObjectMeta.Name, metav1.GetOptions{})
	assert.NoError(t, err)
	for _, node := range wf.Status.Nodes {
		if strings.Contains(node.Name, "generate") {
			assert.True(t, getStepOrDAGTaskName(node.Name) == "generate")
		} else if strings.Contains(node.Name, "print-message") {
			assert.True(t, getStepOrDAGTaskName(node.Name) == "print-message")
		}
	}
}

func TestDAGWFGetNodeName(t *testing.T) {

	cancel, controller := newController()
	defer cancel()
	wfcset := controller.wfclientset.ArgoprojV1alpha1().Workflows("")

	// operate the workflow. it should create a pod.
	wf := unmarshalWF(dagScriptTmpl)
	wf, err := wfcset.Create(wf)
	assert.NoError(t, err)
	assert.True(t, hasOutputResultRef("A", &wf.Spec.Templates[0]))
	assert.False(t, hasOutputResultRef("B", &wf.Spec.Templates[0]))
	woc := newWorkflowOperationCtx(wf, controller)
	woc.operate()
	wf, err = wfcset.Get(wf.ObjectMeta.Name, metav1.GetOptions{})
	assert.NoError(t, err)
	for _, node := range wf.Status.Nodes {
		if strings.Contains(node.Name, ".A") {
			assert.True(t, getStepOrDAGTaskName(node.Name) == "A")
		}
		if strings.Contains(node.Name, ".B") {
			assert.True(t, getStepOrDAGTaskName(node.Name) == "B")
		}
	}
}

var withParamAsJsonList = `
apiVersion: argoproj.io/v1alpha1
kind: Workflow
metadata:
  name: expand-with-items
spec:
  entrypoint: expand-with-items
  arguments:
    parameters:
    - name: input
      value: '[[1,2],[3,4],[4,5],[6,7]]'
  templates:
  - name: expand-with-items
    steps:
    - - name: whalesay
        template: whalesay
        arguments:
          parameters:
          - name: message
            value: "{{item}}"
        withParam: "{{workflow.parameters.input}}"
  - name: whalesay
    inputs:
      parameters:
      - name: message
    script:
      image: alpine:latest
      command: [sh, -c]
      args: ["echo result was: {{inputs.parameters.message}}"]
`

func TestWithParamAsJsonList(t *testing.T) {
	cancel, controller := newController()
	defer cancel()
	wfcset := controller.wfclientset.ArgoprojV1alpha1().Workflows("")

	// Test list expansion
	wf := unmarshalWF(withParamAsJsonList)
	wf, err := wfcset.Create(wf)
	assert.NoError(t, err)
	woc := newWorkflowOperationCtx(wf, controller)
	woc.operate()
	pods, err := controller.kubeclientset.CoreV1().Pods("").List(metav1.ListOptions{})
	assert.NoError(t, err)
	assert.Equal(t, 4, len(pods.Items))
}

var stepsOnExit = `
apiVersion: argoproj.io/v1alpha1
kind: Workflow
metadata:
  name: steps-on-exit
spec:
  entrypoint: suspend
  templates:
  - name: suspend
    steps:
    - - name: leafA
        onExit: exitContainer
        template: whalesay
    - - name: leafB
        onExit: exitContainer
        template: whalesay

  - name: whalesay
    container:
      image: docker/whalesay
      command: [cowsay]
      args: ["hello world"]

  - name: exitContainer
    container:
      image: docker/whalesay
      command: [cowsay]
      args: ["goodbye world"]
`

func TestStepsOnExit(t *testing.T) {
	cancel, controller := newController()
	defer cancel()
	wfcset := controller.wfclientset.ArgoprojV1alpha1().Workflows("")

	// Test list expansion
	wf := unmarshalWF(stepsOnExit)
	wf, err := wfcset.Create(wf)
	assert.Nil(t, err)
	woc := newWorkflowOperationCtx(wf, controller)

	woc.operate()
	woc.operate()

	wf, err = wfcset.Get(wf.ObjectMeta.Name, metav1.GetOptions{})
	assert.Nil(t, err)
	onExitNodeIsPresent := false
	for _, node := range wf.Status.Nodes {
		if strings.Contains(node.Name, "onExit") {
			onExitNodeIsPresent = true
			break
		}
	}
	assert.True(t, onExitNodeIsPresent)
}

var onExitFailures = `
apiVersion: argoproj.io/v1alpha1
kind: Workflow
metadata:
  name: exit-handlers
spec:
  entrypoint: intentional-fail
  onExit: exit-handler
  templates:
  - name: intentional-fail
    container:
      image: alpine:latest
      command: [sh, -c]
      args: ["echo intentional failure; exit 1"]
  - name: exit-handler
    container:
      image: alpine:latest
      command: [sh, -c]
      args: ["echo send e-mail: {{workflow.name}} {{workflow.status}}. Failed steps {{workflow.failures}}"]
`

func TestStepsOnExitFailures(t *testing.T) {
	cancel, controller := newController()
	defer cancel()
	wfcset := controller.wfclientset.ArgoprojV1alpha1().Workflows("")

	// Test list expansion
	wf := unmarshalWF(onExitFailures)
	wf, err := wfcset.Create(wf)
	assert.Nil(t, err)
	woc := newWorkflowOperationCtx(wf, controller)

	woc.operate()
	woc.operate()

	assert.Contains(t, woc.globalParams[common.GlobalVarWorkflowFailures], `[{\"displayName\":\"exit-handlers\",\"message\":\"Unexpected pod phase for exit-handlers: \",\"templateName\":\"intentional-fail\",\"phase\":\"Error\",\"podName\":\"exit-handlers\"`)
}

var onExitTimeout = `
apiVersion: argoproj.io/v1alpha1
kind: Workflow
metadata:
  name: exit-handlers
spec:
  entrypoint: intentional-fail
  activeDeadlineSeconds: 0
  onExit: exit-handler
  templates:
  - name: intentional-fail
    suspend: {}
  - name: exit-handler
    container:
      image: alpine:latest
      command: [sh, -c]
      args: ["echo send e-mail: {{workflow.name}} {{workflow.status}}."]
`

func TestStepsOnExitTimeout(t *testing.T) {
	cancel, controller := newController()
	defer cancel()
	wfcset := controller.wfclientset.ArgoprojV1alpha1().Workflows("")

	// Test list expansion
	wf := unmarshalWF(onExitTimeout)
	wf, err := wfcset.Create(wf)
	assert.Nil(t, err)
	woc := newWorkflowOperationCtx(wf, controller)

	woc.operate()
	woc.operate()

	wf, err = wfcset.Get(wf.ObjectMeta.Name, metav1.GetOptions{})
	assert.Nil(t, err)
	onExitNodeIsPresent := false
	for _, node := range wf.Status.Nodes {
		if strings.Contains(node.Name, "onExit") && node.Phase == wfv1.NodePending {
			onExitNodeIsPresent = true
			break
		}
	}
	assert.True(t, onExitNodeIsPresent)
}

var invalidSpec = `
apiVersion: argoproj.io/v1alpha1
kind: Workflow
metadata:
  name: invalid-spec
spec:
  entrypoint: 123
`

func TestEventInvalidSpec(t *testing.T) {
	// Test whether a WorkflowFailed event is emitted in case of invalid spec
	cancel, controller := newController()
	defer cancel()
	wfcset := controller.wfclientset.ArgoprojV1alpha1().Workflows("")
	wf := unmarshalWF(invalidSpec)
	wf, err := wfcset.Create(wf)
	assert.NoError(t, err)
	woc := newWorkflowOperationCtx(wf, controller)
	woc.operate()
	events, err := controller.kubeclientset.CoreV1().Events("").List(metav1.ListOptions{})
	assert.NoError(t, err)
	assert.Equal(t, 2, len(events.Items))
	runningEvent := events.Items[0]
	assert.Equal(t, argo.EventReasonWorkflowRunning, runningEvent.Reason)
	invalidSpecEvent := events.Items[1]
	assert.Equal(t, argo.EventReasonWorkflowFailed, invalidSpecEvent.Reason)
	assert.Equal(t, "invalid spec: template name '123' undefined", invalidSpecEvent.Message)
}

var timeout = `
apiVersion: argoproj.io/v1alpha1
kind: Workflow
metadata:
  name: timeout-template
spec:
  entrypoint: sleep
  activeDeadlineSeconds: 1
  templates:
  - name: sleep
    container:
      image: alpine:latest
      command: [sh, -c, sleep 10]
`

func TestEventTimeout(t *testing.T) {
	// Test whether a WorkflowTimedOut event is emitted in case of timeout
	cancel, controller := newController()
	defer cancel()
	wfcset := controller.wfclientset.ArgoprojV1alpha1().Workflows("")
	wf := unmarshalWF(timeout)
	wf, err := wfcset.Create(wf)
	assert.NoError(t, err)
	woc := newWorkflowOperationCtx(wf, controller)
	woc.operate()
	makePodsPhase(t, apiv1.PodRunning, controller.kubeclientset, wf.ObjectMeta.Namespace)
	wf, err = wfcset.Get(wf.ObjectMeta.Name, metav1.GetOptions{})
	assert.NoError(t, err)
	woc = newWorkflowOperationCtx(wf, controller)
	time.Sleep(10 * time.Second)
	woc.operate()
	events, err := controller.kubeclientset.CoreV1().Events("").List(metav1.ListOptions{})
	assert.NoError(t, err)
	assert.Equal(t, 2, len(events.Items))
	runningEvent := events.Items[0]
	assert.Equal(t, argo.EventReasonWorkflowRunning, runningEvent.Reason)
	timeoutEvent := events.Items[1]
	assert.Equal(t, argo.EventReasonWorkflowFailed, timeoutEvent.Reason)
}

var failLoadArtifactRepoCm = `
apiVersion: argoproj.io/v1alpha1
kind: Workflow
metadata:
  generateName: artifact-repo-config-ref-
spec:
  entrypoint: whalesay
  artifactRepositoryRef:
    configMap: artifact-repository
    key: config
  templates:
  - name: whalesay
    container:
      image: docker/whalesay:latest
      command: [sh, -c]
      args: ["cowsay hello world | tee /tmp/hello_world.txt"]
    outputs:
      artifacts:
      - name: message
        path: /tmp/hello_world.txt
`

func TestEventFailArtifactRepoCm(t *testing.T) {
	// Test whether a WorkflowFailed event is emitted in case of failure in loading artifact repository config map
	cancel, controller := newController()
	defer cancel()
	wfcset := controller.wfclientset.ArgoprojV1alpha1().Workflows("")
	wf := unmarshalWF(failLoadArtifactRepoCm)
	wf, err := wfcset.Create(wf)
	assert.NoError(t, err)
	woc := newWorkflowOperationCtx(wf, controller)
	woc.operate()
	events, err := controller.kubeclientset.CoreV1().Events("").List(metav1.ListOptions{})
	assert.NoError(t, err)
	assert.Equal(t, 2, len(events.Items))
	runningEvent := events.Items[0]
	assert.Equal(t, argo.EventReasonWorkflowRunning, runningEvent.Reason)
	failEvent := events.Items[1]
	assert.Equal(t, argo.EventReasonWorkflowFailed, failEvent.Reason)
	assert.Equal(t, "Failed to load artifact repository configMap: configmaps \"artifact-repository\" not found", failEvent.Message)
}

var pdbwf = `
apiVersion: argoproj.io/v1alpha1
kind: Workflow
metadata:
  name: artifact-repo-config-ref
spec:
  entrypoint: whalesay
  poddisruptionbudget:
    minavailable: 100%
  templates:
  - name: whalesay
    container:
      image: docker/whalesay:latest
      command: [sh, -c]
      args: ["cowsay hello world | tee /tmp/hello_world.txt"]
`

func TestPDBCreation(t *testing.T) {
	cancel, controller := newController()
	defer cancel()
	wfcset := controller.wfclientset.ArgoprojV1alpha1().Workflows("")
	wf := unmarshalWF(pdbwf)
	wf, err := wfcset.Create(wf)
	assert.NoError(t, err)
	woc := newWorkflowOperationCtx(wf, controller)
	woc.operate()
	pdb, _ := controller.kubeclientset.PolicyV1beta1().PodDisruptionBudgets("").Get(woc.wf.Name, metav1.GetOptions{})
	assert.NotNil(t, pdb)
	assert.Equal(t, pdb.Name, wf.Name)
	woc.markWorkflowSuccess()
	woc.operate()
	pdb, _ = controller.kubeclientset.PolicyV1beta1().PodDisruptionBudgets("").Get(woc.wf.Name, metav1.GetOptions{})
	assert.Nil(t, pdb)
}

func TestStatusConditions(t *testing.T) {
	cancel, controller := newController()
	defer cancel()
	wfcset := controller.wfclientset.ArgoprojV1alpha1().Workflows("")
	wf := unmarshalWF(pdbwf)
	wf, err := wfcset.Create(wf)
	assert.NoError(t, err)
	woc := newWorkflowOperationCtx(wf, controller)
	woc.operate()
	assert.Equal(t, len(woc.wf.Status.Conditions), 0)
	woc.markWorkflowSuccess()
	assert.Equal(t, woc.wf.Status.Conditions[0].Status, metav1.ConditionStatus("True"))
}

var nestedOptionalOutputArtifacts = `
apiVersion: argoproj.io/v1alpha1
kind: Workflow
metadata:
  generateName: artifact-passing-
spec:
  entrypoint: artifact-example
  templates:
  - name: artifact-example
    steps:
    - - name: skip-artifact-generation
        template: conditional-whalesay
        arguments:
          parameters:
          - name: proceed
            value: false

  - name: whalesay
    container:
      image: docker/whalesay:latest
      command: [sh, -c]
      args: ["sleep 1; cowsay hello world | tee /tmp/hello_world.txt"]
    outputs:
      artifacts:
      - name: hello-art
        path: /tmp/hello_world.txt

  - name: conditional-whalesay
    inputs:
      parameters:
      - name: proceed
    steps:
    - - name: whalesay
        template: whalesay
        when: "{{inputs.parameters.proceed}}"
    outputs:
      artifacts:
      - name: hello-art
        from: "{{steps.whalesay.outputs.artifacts.hello-art}}"
        optional: true
`

func TestNestedOptionalOutputArtifacts(t *testing.T) {
	cancel, controller := newController()
	defer cancel()
	wfcset := controller.wfclientset.ArgoprojV1alpha1().Workflows("")

	// Test list expansion
	wf := unmarshalWF(nestedOptionalOutputArtifacts)
	wf, err := wfcset.Create(wf)
	assert.Nil(t, err)
	woc := newWorkflowOperationCtx(wf, controller)

	woc.operate()
	woc.operate()

	assert.Equal(t, wfv1.NodeSucceeded, woc.wf.Status.Phase)
}

//  TestPodSpecLogForFailedPods tests PodSpec logging configuration
func TestPodSpecLogForFailedPods(t *testing.T) {
	cancel, controller := newController()
	defer cancel()
	assert.NotNil(t, controller)
	controller.Config.PodSpecLogStrategy.FailedPod = true
	wf := unmarshalWF(helloWorldWf)
	wfcset := controller.wfclientset.ArgoprojV1alpha1().Workflows("")
	wf, err := wfcset.Create(wf)
	assert.NoError(t, err)
	woc := newWorkflowOperationCtx(wf, controller)
	assert.NotNil(t, woc)
	woc.operate()
	woc.operate()
	for _, node := range woc.wf.Status.Nodes {
		assert.True(t, woc.shouldPrintPodSpec(node))
	}

}

//  TestPodSpecLogForAllPods tests  PodSpec logging configuration
func TestPodSpecLogForAllPods(t *testing.T) {
	cancel, controller := newController()
	defer cancel()
	assert.NotNil(t, controller)
	controller.Config.PodSpecLogStrategy.AllPods = true
	wf := unmarshalWF(nestedOptionalOutputArtifacts)
	wfcset := controller.wfclientset.ArgoprojV1alpha1().Workflows("")
	wf, err := wfcset.Create(wf)
	assert.NoError(t, err)
	woc := newWorkflowOperationCtx(wf, controller)
	assert.NotNil(t, woc)
	woc.operate()
	woc.operate()
	for _, node := range woc.wf.Status.Nodes {
		assert.True(t, woc.shouldPrintPodSpec(node))
	}
}

var retryNodeOutputs = `
apiVersion: argoproj.io/v1alpha1
kind: Workflow
metadata:
  name: daemon-step-dvbnn
spec:
  arguments: {}
  entrypoint: daemon-example
  templates:
  - arguments: {}
    inputs: {}
    metadata: {}
    name: daemon-example
    outputs: {}
    steps:
    - - arguments: {}
        name: influx
        template: influxdb
  - arguments: {}
    container:
      image: influxdb:1.2
      name: ""
      readinessProbe:
        httpGet:
          path: /ping
          port: 8086
      resources: {}
    daemon: true
    inputs: {}
    metadata: {}
    name: influxdb
    outputs: {}
    retryStrategy:
      limit: 10
status:
  finishedAt: null
  nodes:
    daemon-step-dvbnn:
      children:
      - daemon-step-dvbnn-1159996203
      displayName: daemon-step-dvbnn
      finishedAt: "2020-04-02T16:29:24Z"
      id: daemon-step-dvbnn
      name: daemon-step-dvbnn
      outboundNodes:
      - daemon-step-dvbnn-2254877734
      phase: Succeeded
      startedAt: "2020-04-02T16:29:18Z"
      templateName: daemon-example
      type: Steps
    daemon-step-dvbnn-1159996203:
      boundaryID: daemon-step-dvbnn
      children:
      - daemon-step-dvbnn-3639466923
      displayName: '[0]'
      finishedAt: "2020-04-02T16:29:24Z"
      id: daemon-step-dvbnn-1159996203
      name: daemon-step-dvbnn[0]
      phase: Succeeded
      startedAt: "2020-04-02T16:29:18Z"
      templateName: daemon-example
      type: StepGroup
    daemon-step-dvbnn-2254877734:
      boundaryID: daemon-step-dvbnn
      daemoned: true
      displayName: influx(0)
      finishedAt: "2020-04-02T16:29:24Z"
      id: daemon-step-dvbnn-2254877734
      name: daemon-step-dvbnn[0].influx(0)
      phase: Running
      podIP: 172.17.0.8
      resourcesDuration:
        cpu: 10
        memory: 0
      startedAt: "2020-04-02T16:29:18Z"
      templateName: influxdb
      type: Pod
    daemon-step-dvbnn-3639466923:
      boundaryID: daemon-step-dvbnn
      children:
      - daemon-step-dvbnn-2254877734
      displayName: influx
      finishedAt: "2020-04-02T16:29:24Z"
      id: daemon-step-dvbnn-3639466923
      name: daemon-step-dvbnn[0].influx
      phase: Succeeded
      startedAt: "2020-04-02T16:29:18Z"
      templateName: influxdb
      type: Retry
  phase: Succeeded
  startedAt: "2020-04-02T16:29:18Z"

`

// This tests to see if the outputs of the last child node of a retry node are added correctly to the scope
func TestRetryNodeOutputs(t *testing.T) {
	cancel, controller := newController()
	defer cancel()
	wfcset := controller.wfclientset.ArgoprojV1alpha1().Workflows("")
	wf := unmarshalWF(retryNodeOutputs)
	wf, err := wfcset.Create(wf)
	assert.NoError(t, err)
	wf, err = wfcset.Get(wf.ObjectMeta.Name, metav1.GetOptions{})
	assert.NoError(t, err)
	woc := newWorkflowOperationCtx(wf, controller)

	retryNode := woc.getNodeByName("daemon-step-dvbnn[0].influx")
	assert.NotNil(t, retryNode)
	fmt.Println(retryNode)
	scope := &wfScope{
		scope: make(map[string]interface{}),
	}
	woc.buildLocalScope(scope, "steps.influx", retryNode)
	assert.Contains(t, scope.scope, "steps.influx.ip")
}

var containerOutputsResult = `
apiVersion: argoproj.io/v1alpha1
kind: Workflow
metadata:
  generateName: steps-
spec:
  entrypoint: hello-hello-hello
  templates:
  - name: hello-hello-hello
    steps:
    - - name: hello1
        template: whalesay
        arguments:
          parameters: [{name: message, value: "hello1"}]
    - - name: hello2
        template: whalesay
        arguments:
          parameters: [{name: message, value: "{{steps.hello1.outputs.result}}"}]

  - name: whalesay
    inputs:
      parameters:
      - name: message
    container:
      image: alpine:latest
      command: [echo]
      args: ["{{pod.name}}: {{inputs.parameters.message}}"]
`

func TestContainerOutputsResult(t *testing.T) {
	cancel, controller := newController()
	defer cancel()
	wfcset := controller.wfclientset.ArgoprojV1alpha1().Workflows("")

	// operate the workflow. it should create a pod.
	wf := unmarshalWF(containerOutputsResult)
	wf, err := wfcset.Create(wf)
	assert.NoError(t, err)

	assert.True(t, hasOutputResultRef("hello1", &wf.Spec.Templates[0]))
	assert.False(t, hasOutputResultRef("hello2", &wf.Spec.Templates[0]))

	woc := newWorkflowOperationCtx(wf, controller)
	woc.operate()

	for _, node := range wf.Status.Nodes {
		if strings.Contains(node.Name, "hello1") {
			assert.True(t, getStepOrDAGTaskName(node.Name) == "hello1")
		} else if strings.Contains(node.Name, "hello2") {
			assert.True(t, getStepOrDAGTaskName(node.Name) == "hello2")
		}
	}
}

var nestedStepGroupGlobalParams = `
apiVersion: argoproj.io/v1alpha1
kind: Workflow
metadata:
  name: global-outputs-bg7gl
spec:
  arguments: {}
  entrypoint: generate-globals
  templates:
  - arguments: {}
    inputs: {}
    metadata: {}
    name: generate-globals
    outputs: {}
    steps:
    - - arguments: {}
        name: generate
        template: nested-global-output-generation
  - arguments: {}
    container:
      args:
      - sleep 1; echo -n hello world > /tmp/hello_world.txt
      command:
      - sh
      - -c
      image: alpine:3.7
      name: ""
      resources: {}
    inputs: {}
    metadata: {}
    name: output-generation
    outputs:
      parameters:
      - name: hello-param
        valueFrom:
          path: /tmp/hello_world.txt
  - arguments: {}
    inputs: {}
    metadata: {}
    name: nested-global-output-generation
    outputs:
      parameters:
      - globalName: global-param
        name: hello-param
        valueFrom:
          parameter: '{{steps.generate-output.outputs.parameters.hello-param}}'
    steps:
    - - arguments: {}
        name: generate-output
        template: output-generation
status:
  conditions:
  - status: "True"
    type: Completed
  finishedAt: "2020-04-24T15:55:18Z"
  nodes:
    global-outputs-bg7gl:
      children:
      - global-outputs-bg7gl-1831647575
      displayName: global-outputs-bg7gl
      id: global-outputs-bg7gl
      name: global-outputs-bg7gl
      outboundNodes:
      - global-outputs-bg7gl-1290716463
      phase: Running
      startedAt: "2020-04-24T15:55:11Z"
      templateName: generate-globals
      templateScope: local/global-outputs-bg7gl
      type: Steps
    global-outputs-bg7gl-1290716463:
      boundaryID: global-outputs-bg7gl-2228002836
      displayName: generate-output
      finishedAt: "2020-04-24T15:55:16Z"
      hostNodeName: minikube
      id: global-outputs-bg7gl-1290716463
      name: global-outputs-bg7gl[0].generate[0].generate-output
      outputs:
        parameters:
        - name: hello-param
          value: hello world
          valueFrom:
            path: /tmp/hello_world.txt
      phase: Succeeded
      startedAt: "2020-04-24T15:55:11Z"
      templateName: output-generation
      templateScope: local/global-outputs-bg7gl
      type: Pod
    global-outputs-bg7gl-1831647575:
      boundaryID: global-outputs-bg7gl
      children:
      - global-outputs-bg7gl-2228002836
      displayName: '[0]'
      finishedAt: "2020-04-24T15:55:18Z"
      id: global-outputs-bg7gl-1831647575
      name: global-outputs-bg7gl[0]
      phase: Succeeded
      startedAt: "2020-04-24T15:55:11Z"
      templateName: generate-globals
      templateScope: local/global-outputs-bg7gl
      type: StepGroup
    global-outputs-bg7gl-2228002836:
      boundaryID: global-outputs-bg7gl
      children:
      - global-outputs-bg7gl-3089902334
      displayName: generate
      id: global-outputs-bg7gl-2228002836
      name: global-outputs-bg7gl[0].generate
      phase: Running
      outboundNodes:
      - global-outputs-bg7gl-1290716463
      startedAt: "2020-04-24T15:55:11Z"
      templateName: nested-global-output-generation
      templateScope: local/global-outputs-bg7gl
      type: Steps
    global-outputs-bg7gl-3089902334:
      boundaryID: global-outputs-bg7gl-2228002836
      children:
      - global-outputs-bg7gl-1290716463
      displayName: '[0]'
      finishedAt: "2020-04-24T15:55:18Z"
      id: global-outputs-bg7gl-3089902334
      name: global-outputs-bg7gl[0].generate[0]
      phase: Succeeded
      startedAt: "2020-04-24T15:55:11Z"
      templateName: nested-global-output-generation
      templateScope: local/global-outputs-bg7gl
      type: StepGroup
  startedAt: "2020-04-24T15:55:11Z"
`

func TestNestedStepGroupGlobalParams(t *testing.T) {
	cancel, controller := newController()
	defer cancel()
	wfcset := controller.wfclientset.ArgoprojV1alpha1().Workflows("")

	// operate the workflow. it should create a pod.
	wf := unmarshalWF(nestedStepGroupGlobalParams)
	wf, err := wfcset.Create(wf)
	assert.NoError(t, err)

	woc := newWorkflowOperationCtx(wf, controller)
	woc.operate()

	node := woc.wf.Status.Nodes.FindByDisplayName("generate")
	if assert.NotNil(t, node) {
		assert.Equal(t, "hello-param", node.Outputs.Parameters[0].Name)
		assert.Equal(t, "global-param", node.Outputs.Parameters[0].GlobalName)
		assert.Equal(t, "hello world", *node.Outputs.Parameters[0].Value)
	}

	assert.Equal(t, "hello world", *woc.wf.Status.Outputs.Parameters[0].Value)
	assert.Equal(t, "global-param", woc.wf.Status.Outputs.Parameters[0].Name)
}

var globalVariablePlaceholders = `
apiVersion: argoproj.io/v1alpha1
kind: Workflow
metadata:
  name: output-value-global-variables-wf
  namespace: testNamespace
spec:
  serviceAccountName: testServiceAccountName
  entrypoint: tell-workflow-global-variables
  templates:
  - name: tell-workflow-global-variables
    outputs:
      parameters:
      - name: namespace
        value: "{{workflow.namespace}}"
      - name: serviceAccountName
        value: "{{workflow.serviceAccountName}}"
    container:
      image: busybox
`

func TestResolvePlaceholdersInGlobalVariables(t *testing.T) {
	wf := unmarshalWF(globalVariablePlaceholders)
	woc := newWoc(*wf)
	woc.artifactRepository.S3 = new(config.S3ArtifactRepository)
	woc.operate()
	assert.Equal(t, wfv1.NodeRunning, woc.wf.Status.Phase)
	pods, err := woc.controller.kubeclientset.CoreV1().Pods(wf.ObjectMeta.Namespace).List(metav1.ListOptions{})
	assert.NoError(t, err)
	assert.True(t, len(pods.Items) > 0, "pod was not created successfully")

	templateString := pods.Items[0].ObjectMeta.Annotations["workflows.argoproj.io/template"]
	var template wfv1.Template
	err = json.Unmarshal([]byte(templateString), &template)
	assert.NoError(t, err)
	namespaceValue := template.Outputs.Parameters[0].Value
	assert.NotNil(t, namespaceValue)
	assert.NotEmpty(t, *namespaceValue)
	assert.Equal(t, "testNamespace", *namespaceValue)
	serviceAccountNameValue := template.Outputs.Parameters[1].Value
	assert.NotNil(t, serviceAccountNameValue)
	assert.NotEmpty(t, *serviceAccountNameValue)
	assert.Equal(t, "testServiceAccountName", *serviceAccountNameValue)
}

var maxDurationOnErroredFirstNode = `
apiVersion: argoproj.io/v1alpha1
kind: Workflow
metadata:
  creationTimestamp: "2020-05-07T17:40:57Z"
  generateName: echo-
  generation: 4
  labels:
    workflows.argoproj.io/phase: Running
  name: echo-wngc4
  namespace: argo
  resourceVersion: "6339"
  selfLink: /apis/argoproj.io/v1alpha1/namespaces/argo/workflows/echo-wngc4
  uid: bed2749b-2971-4172-a61e-455ef02c4379
spec:
  arguments: {}
  entrypoint: echo
  templates:
  - arguments: {}
    container:
      args:
      - sleep 10 && exit 1
      command:
      - sh
      - -c
      image: alpine:3.7
      name: ""
      resources: {}
    inputs: {}
    metadata: {}
    name: echo
    outputs: {}
    retryStrategy:
      retryPolicy: "Always"
      backoff:
        duration: "10"
        factor: 1
        maxDuration: 20m
      limit: 4
status:
  finishedAt: null
  nodes:
    echo-wngc4:
      children:
      - echo-wngc4-1641470511
      displayName: echo-wngc4
      finishedAt: null
      id: echo-wngc4
      name: echo-wngc4
      phase: Running
      startedAt: "2020-05-07T17:40:57Z"
      templateName: echo
      templateScope: local/echo-wngc4
      type: Retry
    echo-wngc4-1641470511:
      displayName: echo-wngc4(0)
      finishedAt: null
      hostNodeName: minikube
      id: echo-wngc4-1641470511
      name: echo-wngc4(0)
      phase: Error
      startedAt: "2020-05-07T17:40:57Z"
      templateName: echo
      templateScope: local/echo-wngc4
      type: Pod
  phase: Running
  startedAt: "2020-05-07T17:40:57Z"
`

// This tests that retryStrategy.backoff.maxDuration works correctly even if the first child node was deleted without a
// proper finishedTime tag.
func TestMaxDurationOnErroredFirstNode(t *testing.T) {
	wf := unmarshalWF(maxDurationOnErroredFirstNode)

	// Simulate node failed just now
	node := wf.Status.Nodes["echo-wngc4-1641470511"]
	node.StartedAt = metav1.Time{Time: time.Now().Add(-1 * time.Second)}
	wf.Status.Nodes["echo-wngc4-1641470511"] = node

	woc := newWoc(*wf)
	woc.operate()
	assert.Equal(t, wfv1.NodeRunning, woc.wf.Status.Phase)
}

var backoffExceedsMaxDuration = `
apiVersion: argoproj.io/v1alpha1
kind: Workflow
metadata:
  name: echo-r6v49
spec:
  arguments: {}
  entrypoint: echo
  templates:
  - arguments: {}
    container:
      args:
      - exit 1
      command:
      - sh
      - -c
      image: alpine:3.7
      name: ""
      resources: {}
    inputs: {}
    metadata: {}
    name: echo
    outputs: {}
    retryStrategy:
      backoff:
        duration: "120"
        factor: 1
        maxDuration: "60"
      limit: 4
status:
  nodes:
    echo-r6v49:
      children:
      - echo-r6v49-3721138751
      displayName: echo-r6v49
      id: echo-r6v49
      name: echo-r6v49
      phase: Running
      startedAt: "2020-05-07T18:10:34Z"
      templateName: echo
      templateScope: local/echo-r6v49
      type: Retry
    echo-r6v49-3721138751:
      displayName: echo-r6v49(0)
      finishedAt: "2020-05-07T18:10:35Z"
      hostNodeName: minikube
      id: echo-r6v49-3721138751
      message: failed with exit code 1
      name: echo-r6v49(0)
      outputs:
        artifacts:
        - archiveLogs: true
          name: main-logs
          s3:
            accessKeySecret:
              key: accesskey
              name: my-minio-cred
            bucket: my-bucket
            endpoint: minio:9000
            insecure: true
            key: echo-r6v49/echo-r6v49-3721138751/main.log
            secretKeySecret:
              key: secretkey
              name: my-minio-cred
        exitCode: "1"
      phase: Failed
      resourcesDuration:
        cpu: 1
        memory: 0
      startedAt: "2020-05-07T18:10:34Z"
      templateName: echo
      templateScope: local/echo-r6v49
      type: Pod
  phase: Running
  resourcesDuration:
    cpu: 1
    memory: 0
  startedAt: "2020-05-07T18:10:34Z"
`

// This tests that we don't wait a backoff if it would exceed the maxDuration anyway.
func TestBackoffExceedsMaxDuration(t *testing.T) {
	wf := unmarshalWF(backoffExceedsMaxDuration)

	// Simulate node failed just now
	node := wf.Status.Nodes["echo-r6v49-3721138751"]
	node.StartedAt = metav1.Time{Time: time.Now().Add(-1 * time.Second)}
	node.FinishedAt = metav1.Time{Time: time.Now()}
	wf.Status.Nodes["echo-r6v49-3721138751"] = node

	woc := newWoc(*wf)
	woc.operate()
	assert.Equal(t, wfv1.NodeFailed, woc.wf.Status.Phase)
	assert.Equal(t, "Backoff would exceed max duration limit", woc.wf.Status.Nodes["echo-r6v49"].Message)
	assert.Equal(t, "Backoff would exceed max duration limit", woc.wf.Status.Message)
}

var noOnExitWhenSkipped = `
apiVersion: argoproj.io/v1alpha1
kind: Workflow
metadata:
  name: dag-primay-branch-sd6rg
spec:
  arguments: {}
  entrypoint: statis
  templates:
  - arguments: {}
    container:
      args:
      - hello world
      command:
      - cowsay
      image: docker/whalesay:latest
      name: ""
      resources: {}
    inputs: {}
    metadata: {}
    name: pass
    outputs: {}
  - arguments: {}
    container:
      args:
      - exit
      command:
      - cowsay
      image: docker/whalesay:latest
      name: ""
      resources: {}
    inputs: {}
    metadata: {}
    name: exit
    outputs: {}
  - arguments: {}
    dag:
      tasks:
      - arguments: {}
        name: A
        template: pass
      - arguments: {}
        dependencies:
        - A
        name: B
        onExit: exit
        template: pass
        when: '{{tasks.A.status}} != Succeeded'
      - arguments: {}
        dependencies:
        - A
        name: C
        template: pass
    inputs: {}
    metadata: {}
    name: statis
    outputs: {}
status:
  nodes:
    dag-primay-branch-sd6rg:
      children:
      - dag-primay-branch-sd6rg-1815625391
      displayName: dag-primay-branch-sd6rg
      id: dag-primay-branch-sd6rg
      name: dag-primay-branch-sd6rg
      outboundNodes:
      - dag-primay-branch-sd6rg-1832403010
      - dag-primay-branch-sd6rg-1849180629
      phase: Running
      startedAt: "2020-05-22T16:44:05Z"
      templateName: statis
      templateScope: local/dag-primay-branch-sd6rg
      type: DAG
    dag-primay-branch-sd6rg-1815625391:
      boundaryID: dag-primay-branch-sd6rg
      children:
      - dag-primay-branch-sd6rg-1832403010
      - dag-primay-branch-sd6rg-1849180629
      displayName: A
      finishedAt: "2020-05-22T16:44:09Z"
      hostNodeName: minikube
      id: dag-primay-branch-sd6rg-1815625391
      name: dag-primay-branch-sd6rg.A
      outputs:
        artifacts:
        - archiveLogs: true
          name: main-logs
          s3:
            accessKeySecret:
              key: accesskey
              name: my-minio-cred
            bucket: my-bucket
            endpoint: minio:9000
            insecure: true
            key: dag-primay-branch-sd6rg/dag-primay-branch-sd6rg-1815625391/main.log
            secretKeySecret:
              key: secretkey
              name: my-minio-cred
        exitCode: "0"
      phase: Succeeded
      resourcesDuration:
        cpu: 3
        memory: 1
      startedAt: "2020-05-22T16:44:05Z"
      templateName: pass
      templateScope: local/dag-primay-branch-sd6rg
      type: Pod
    dag-primay-branch-sd6rg-1832403010:
      boundaryID: dag-primay-branch-sd6rg
      displayName: B
      finishedAt: "2020-05-22T16:44:10Z"
      id: dag-primay-branch-sd6rg-1832403010
      message: when 'Succeeded != Succeeded' evaluated false
      name: dag-primay-branch-sd6rg.B
      phase: Skipped
      startedAt: "2020-05-22T16:44:10Z"
      templateName: pass
      templateScope: local/dag-primay-branch-sd6rg
      type: Skipped
    dag-primay-branch-sd6rg-1849180629:
      boundaryID: dag-primay-branch-sd6rg
      displayName: C
      hostNodeName: minikube
      id: dag-primay-branch-sd6rg-1849180629
      name: dag-primay-branch-sd6rg.C
      outputs:
        artifacts:
        - archiveLogs: true
          name: main-logs
          s3:
            accessKeySecret:
              key: accesskey
              name: my-minio-cred
            bucket: my-bucket
            endpoint: minio:9000
            insecure: true
            key: dag-primay-branch-sd6rg/dag-primay-branch-sd6rg-1849180629/main.log
            secretKeySecret:
              key: secretkey
              name: my-minio-cred
        exitCode: "0"
      phase: Running
      resourcesDuration:
        cpu: 3
        memory: 1
      startedAt: "2020-05-22T16:44:10Z"
      templateName: pass
      templateScope: local/dag-primay-branch-sd6rg
      type: Pod
  phase: Running
  resourcesDuration:
    cpu: 10
    memory: 4
  startedAt: "2020-05-22T16:44:05Z"
`

// This tests that we don't wait a backoff if it would exceed the maxDuration anyway.
func TestNoOnExitWhenSkipped(t *testing.T) {
	wf := unmarshalWF(noOnExitWhenSkipped)

	woc := newWoc(*wf)
	woc.operate()
	assert.Nil(t, woc.getNodeByName("B.onExit"))
}

<<<<<<< HEAD
func TestGenerateNodeName(t *testing.T) {
	assert.Equal(t, "sleep(10:ten)", generateNodeName("sleep", 10, "ten"))
	assert.Equal(t, `sleep(10:[{"foo":"bar"}])`, generateNodeName("sleep", 10, []wfv1.ItemValue{{
		Type:   wfv1.Map,
		MapVal: map[string]string{"foo": "bar"},
	}}))
	assert.Equal(t, `sleep(10:[10])`, generateNodeName("sleep", 10, []wfv1.ItemValue{{
		Type:   wfv1.Number,
		NumVal: "10",
	}}))
=======
// This tests that we don't wait a backoff if it would exceed the maxDuration anyway.
func TestPanicMetric(t *testing.T) {
	wf := unmarshalWF(noOnExitWhenSkipped)
	woc := newWoc(*wf)

	// This should make the call to "operate" panic
	woc.preExecutionNodePhases = nil
	woc.operate()

	metricsChan := make(chan prometheus.Metric)
	go func() {
		woc.controller.metrics.Collect(metricsChan)
		close(metricsChan)
	}()

	seen := false
	for {
		metric, ok := <-metricsChan
		if !ok {
			break
		}
		if strings.Contains(metric.Desc().String(), "OperationPanic") {
			seen = true
			var writtenMetric dto.Metric
			err := metric.Write(&writtenMetric)
			if assert.NoError(t, err) {
				assert.Equal(t, float64(1), *writtenMetric.Counter.Value)
			}
		}
	}
	assert.True(t, seen)
>>>>>>> c42e4d3a
}<|MERGE_RESOLUTION|>--- conflicted
+++ resolved
@@ -3694,7 +3694,6 @@
 	assert.Nil(t, woc.getNodeByName("B.onExit"))
 }
 
-<<<<<<< HEAD
 func TestGenerateNodeName(t *testing.T) {
 	assert.Equal(t, "sleep(10:ten)", generateNodeName("sleep", 10, "ten"))
 	assert.Equal(t, `sleep(10:[{"foo":"bar"}])`, generateNodeName("sleep", 10, []wfv1.ItemValue{{
@@ -3705,7 +3704,8 @@
 		Type:   wfv1.Number,
 		NumVal: "10",
 	}}))
-=======
+}
+
 // This tests that we don't wait a backoff if it would exceed the maxDuration anyway.
 func TestPanicMetric(t *testing.T) {
 	wf := unmarshalWF(noOnExitWhenSkipped)
@@ -3737,5 +3737,4 @@
 		}
 	}
 	assert.True(t, seen)
->>>>>>> c42e4d3a
 }
--- conflicted
+++ resolved
@@ -735,14 +735,7 @@
 		woc := newWorkflowOperationCtx(wf, controller)
 		if i != 1 {
 			makePodsPhase(woc, apiv1.PodFailed)
-<<<<<<< HEAD
-			wf, err = wfcset.Get(wf.ObjectMeta.Name, metav1.GetOptions{})
-			assert.NoError(t, err)
 		}
-		woc = newWorkflowOperationCtx(wf, controller)
-=======
-		}
->>>>>>> 5be25442
 		woc.operate()
 		wf = woc.wf
 	}
@@ -793,16 +786,8 @@
 		woc := newWorkflowOperationCtx(wf, controller)
 		if i != 1 {
 			makePodsPhase(woc, apiv1.PodFailed)
-<<<<<<< HEAD
-			wf, err = wfcset.Get(wf.ObjectMeta.Name, metav1.GetOptions{})
-			assert.Nil(t, err)
 		}
 		// move to next retry step
-		woc = newWorkflowOperationCtx(wf, controller)
-=======
-		}
-		// move to next retry step
->>>>>>> 5be25442
 		woc.operate()
 		wf = woc.wf
 	}

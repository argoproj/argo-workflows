package controller

import (
	"encoding/json"
	"fmt"
	"strings"
	"testing"
	"time"

	"github.com/stretchr/testify/assert"
	apiv1 "k8s.io/api/core/v1"
	"k8s.io/apimachinery/pkg/api/resource"
	metav1 "k8s.io/apimachinery/pkg/apis/meta/v1"
	"sigs.k8s.io/yaml"

	wfv1 "github.com/argoproj/argo/pkg/apis/workflow/v1alpha1"
	"github.com/argoproj/argo/test"
	"github.com/argoproj/argo/workflow/common"
	"github.com/argoproj/argo/workflow/config"
	"github.com/argoproj/argo/workflow/util"
)

// TestOperateWorkflowPanicRecover ensures we can recover from unexpected panics
func TestOperateWorkflowPanicRecover(t *testing.T) {
	defer func() {
		if r := recover(); r != nil {
			t.Fail()
		}
	}()
	controller := newController()
	// intentionally set clientset to nil to induce panic
	controller.kubeclientset = nil
	wf := unmarshalWF(helloWorldWf)
	_, err := controller.wfclientset.ArgoprojV1alpha1().Workflows("").Create(wf)
	assert.NoError(t, err)
	woc := newWorkflowOperationCtx(wf, controller)
	woc.operate()
}

var sidecarWithVol = `
# Verifies sidecars can reference volumeClaimTemplates
apiVersion: argoproj.io/v1alpha1
kind: Workflow
metadata:
  name: sidecar-with-volumes
spec:
  entrypoint: sidecar-with-volumes
  volumeClaimTemplates:
  - metadata:
      name: claim-vol
    spec:
      accessModes: [ "ReadWriteOnce" ]
      resources:
        requests:
          storage: 1Gi
  volumes:
  - name: existing-vol
    persistentVolumeClaim:
      claimName: my-existing-volume
  templates:
  - name: sidecar-with-volumes
    script:
      image: python:alpine3.6
      command: [python]
      source: |
        print("hello world")
    sidecars:
    - name: sidevol
      image: docker/whalesay:latest
      command: [sh, -c]
      args: ["echo generating message in volume; cowsay hello world | tee /mnt/vol/hello_world.txt; sleep 9999"]
      volumeMounts:
      - name: claim-vol
        mountPath: /mnt/vol
      - name: existing-vol
        mountPath: /mnt/existing-vol
`

// TestSidecarWithVolume verifies ia sidecar can have a volumeMount reference to both existing or volumeClaimTemplate volumes
func TestSidecarWithVolume(t *testing.T) {
	controller := newController()
	wfcset := controller.wfclientset.ArgoprojV1alpha1().Workflows("")
	wf := unmarshalWF(sidecarWithVol)
	wf, err := wfcset.Create(wf)
	assert.NoError(t, err)
	wf, err = wfcset.Get(wf.ObjectMeta.Name, metav1.GetOptions{})
	assert.NoError(t, err)
	woc := newWorkflowOperationCtx(wf, controller)
	woc.operate()
	assert.Equal(t, wfv1.NodeRunning, woc.wf.Status.Phase)
	pods, err := controller.kubeclientset.CoreV1().Pods(wf.ObjectMeta.Namespace).List(metav1.ListOptions{})
	assert.NoError(t, err)
	assert.True(t, len(pods.Items) > 0, "pod was not created successfully")
	pod := pods.Items[0]

	claimVolFound := false
	existingVolFound := false
	for _, ctr := range pod.Spec.Containers {
		if ctr.Name == "sidevol" {
			for _, vol := range ctr.VolumeMounts {
				if vol.Name == "claim-vol" {
					claimVolFound = true
				}
				if vol.Name == "existing-vol" {
					existingVolFound = true
				}
			}
		}
	}
	assert.True(t, claimVolFound, "claim vol was not referenced by sidecar")
	assert.True(t, existingVolFound, "existing vol was not referenced by sidecar")
}

// TestProcessNodesWithRetries tests the processNodesWithRetries() method.
func TestProcessNodesWithRetries(t *testing.T) {
	controller := newController()
	assert.NotNil(t, controller)
	wf := unmarshalWF(helloWorldWf)
	assert.NotNil(t, wf)
	woc := newWorkflowOperationCtx(wf, controller)
	assert.NotNil(t, woc)

	// Verify that there are no nodes in the wf status.
	assert.Zero(t, len(woc.wf.Status.Nodes))

	// Add the parent node for retries.
	nodeName := "test-node"
	nodeID := woc.wf.NodeID(nodeName)
	node := woc.initializeNode(nodeName, wfv1.NodeTypeRetry, "", &wfv1.Template{}, "", wfv1.NodeRunning)
	retries := wfv1.RetryStrategy{}
	retryLimit := int32(2)
	retries.Limit = &retryLimit
	woc.wf.Status.Nodes[nodeID] = *node

	assert.Equal(t, node.Phase, wfv1.NodeRunning)

	// Ensure there are no child nodes yet.
	lastChild, err := woc.getLastChildNode(node)
	assert.NoError(t, err)
	assert.Nil(t, lastChild)

	// Add child nodes.
	for i := 0; i < 2; i++ {
		childNode := fmt.Sprintf("child-node-%d", i)
		woc.initializeNode(childNode, wfv1.NodeTypePod, "", &wfv1.Template{}, "", wfv1.NodeRunning)
		woc.addChildNode(nodeName, childNode)
	}

	n := woc.getNodeByName(nodeName)
	lastChild, err = woc.getLastChildNode(n)
	assert.NoError(t, err)
	assert.NotNil(t, lastChild)

	// Last child is still running. processNodesWithRetries() should return false since
	// there should be no retries at this point.
	n, _, err = woc.processNodeRetries(n, retries)
	assert.NoError(t, err)
	assert.Equal(t, n.Phase, wfv1.NodeRunning)

	// Mark lastChild as successful.
	woc.markNodePhase(lastChild.Name, wfv1.NodeSucceeded)
	n, _, err = woc.processNodeRetries(n, retries)
	assert.NoError(t, err)
	// The parent node also gets marked as Succeeded.
	assert.Equal(t, n.Phase, wfv1.NodeSucceeded)

	// Mark the parent node as running again and the lastChild as failed.
	woc.markNodePhase(n.Name, wfv1.NodeRunning)
	woc.markNodePhase(lastChild.Name, wfv1.NodeFailed)
	_, _, err = woc.processNodeRetries(n, retries)
	assert.NoError(t, err)
	n = woc.getNodeByName(nodeName)
	assert.Equal(t, n.Phase, wfv1.NodeRunning)

	// Add a third node that has failed.
	childNode := "child-node-3"
	woc.initializeNode(childNode, wfv1.NodeTypePod, "", &wfv1.Template{}, "", wfv1.NodeFailed)
	woc.addChildNode(nodeName, childNode)
	n = woc.getNodeByName(nodeName)
	n, _, err = woc.processNodeRetries(n, retries)
	assert.NoError(t, err)
	assert.Equal(t, n.Phase, wfv1.NodeFailed)
}

// TestProcessNodesWithRetries tests retrying when RetryOn.Error is enabled
func TestProcessNodesWithRetriesOnErrors(t *testing.T) {
	controller := newController()
	assert.NotNil(t, controller)
	wf := unmarshalWF(helloWorldWf)
	assert.NotNil(t, wf)
	woc := newWorkflowOperationCtx(wf, controller)
	assert.NotNil(t, woc)

	// Verify that there are no nodes in the wf status.
	assert.Zero(t, len(woc.wf.Status.Nodes))

	// Add the parent node for retries.
	nodeName := "test-node"
	nodeID := woc.wf.NodeID(nodeName)
	node := woc.initializeNode(nodeName, wfv1.NodeTypeRetry, "", &wfv1.Template{}, "", wfv1.NodeRunning)
	retries := wfv1.RetryStrategy{}
	retryLimit := int32(2)
	retries.Limit = &retryLimit
	retries.RetryPolicy = wfv1.RetryPolicyAlways
	woc.wf.Status.Nodes[nodeID] = *node

	assert.Equal(t, node.Phase, wfv1.NodeRunning)

	// Ensure there are no child nodes yet.
	lastChild, err := woc.getLastChildNode(node)
	assert.Nil(t, err)
	assert.Nil(t, lastChild)

	// Add child nodes.
	for i := 0; i < 2; i++ {
		childNode := fmt.Sprintf("child-node-%d", i)
		woc.initializeNode(childNode, wfv1.NodeTypePod, "", &wfv1.Template{}, "", wfv1.NodeRunning)
		woc.addChildNode(nodeName, childNode)
	}

	n := woc.getNodeByName(nodeName)
	lastChild, err = woc.getLastChildNode(n)
	assert.Nil(t, err)
	assert.NotNil(t, lastChild)

	// Last child is still running. processNodesWithRetries() should return false since
	// there should be no retries at this point.
	n, _, err = woc.processNodeRetries(n, retries)
	assert.Nil(t, err)
	assert.Equal(t, n.Phase, wfv1.NodeRunning)

	// Mark lastChild as successful.
	woc.markNodePhase(lastChild.Name, wfv1.NodeSucceeded)
	n, _, err = woc.processNodeRetries(n, retries)
	assert.Nil(t, err)
	// The parent node also gets marked as Succeeded.
	assert.Equal(t, n.Phase, wfv1.NodeSucceeded)

	// Mark the parent node as running again and the lastChild as errored.
	n = woc.markNodePhase(n.Name, wfv1.NodeRunning)
	woc.markNodePhase(lastChild.Name, wfv1.NodeError)
	_, _, err = woc.processNodeRetries(n, retries)
	assert.NoError(t, err)
	n = woc.getNodeByName(nodeName)
	assert.Equal(t, n.Phase, wfv1.NodeRunning)

	// Add a third node that has errored.
	childNode := "child-node-3"
	woc.initializeNode(childNode, wfv1.NodeTypePod, "", &wfv1.Template{}, "", wfv1.NodeError)
	woc.addChildNode(nodeName, childNode)
	n = woc.getNodeByName(nodeName)
	n, _, err = woc.processNodeRetries(n, retries)
	assert.Nil(t, err)
	assert.Equal(t, n.Phase, wfv1.NodeError)
}

// TestProcessNodesWithRetries tests retrying when RetryOn.Error is disabled
func TestProcessNodesNoRetryWithError(t *testing.T) {
	controller := newController()
	assert.NotNil(t, controller)
	wf := unmarshalWF(helloWorldWf)
	assert.NotNil(t, wf)
	woc := newWorkflowOperationCtx(wf, controller)
	assert.NotNil(t, woc)

	// Verify that there are no nodes in the wf status.
	assert.Zero(t, len(woc.wf.Status.Nodes))

	// Add the parent node for retries.
	nodeName := "test-node"
	nodeID := woc.wf.NodeID(nodeName)
	node := woc.initializeNode(nodeName, wfv1.NodeTypeRetry, "", &wfv1.Template{}, "", wfv1.NodeRunning)
	retries := wfv1.RetryStrategy{}
	retryLimit := int32(2)
	retries.Limit = &retryLimit
	retries.RetryPolicy = wfv1.RetryPolicyOnFailure
	woc.wf.Status.Nodes[nodeID] = *node

	assert.Equal(t, node.Phase, wfv1.NodeRunning)

	// Ensure there are no child nodes yet.
	lastChild, err := woc.getLastChildNode(node)
	assert.Nil(t, err)
	assert.Nil(t, lastChild)

	// Add child nodes.
	for i := 0; i < 2; i++ {
		childNode := fmt.Sprintf("child-node-%d", i)
		woc.initializeNode(childNode, wfv1.NodeTypePod, "", &wfv1.Template{}, "", wfv1.NodeRunning)
		woc.addChildNode(nodeName, childNode)
	}

	n := woc.getNodeByName(nodeName)
	lastChild, err = woc.getLastChildNode(n)
	assert.Nil(t, err)
	assert.NotNil(t, lastChild)

	// Last child is still running. processNodesWithRetries() should return false since
	// there should be no retries at this point.
	n, _, err = woc.processNodeRetries(n, retries)
	assert.Nil(t, err)
	assert.Equal(t, n.Phase, wfv1.NodeRunning)

	// Mark lastChild as successful.
	woc.markNodePhase(lastChild.Name, wfv1.NodeSucceeded)
	n, _, err = woc.processNodeRetries(n, retries)
	assert.Nil(t, err)
	// The parent node also gets marked as Succeeded.
	assert.Equal(t, n.Phase, wfv1.NodeSucceeded)

	// Mark the parent node as running again and the lastChild as errored.
	// Parent node should also be errored because retry on error is disabled
	n = woc.markNodePhase(n.Name, wfv1.NodeRunning)
	woc.markNodePhase(lastChild.Name, wfv1.NodeError)
	_, _, err = woc.processNodeRetries(n, retries)
	assert.NoError(t, err)
	n = woc.getNodeByName(nodeName)
	assert.Equal(t, wfv1.NodeError, n.Phase)
}

func TestAssessNodeStatus(t *testing.T) {
	daemoned := true
	tests := []struct {
		name string
		pod  *apiv1.Pod
		node *wfv1.NodeStatus
		want wfv1.NodePhase
	}{{
		name: "pod pending",
		pod: &apiv1.Pod{
			Status: apiv1.PodStatus{
				Phase: apiv1.PodPending,
			},
		},
		node: &wfv1.NodeStatus{},
		want: wfv1.NodePending,
	}, {
		name: "pod succeeded",
		pod: &apiv1.Pod{
			Status: apiv1.PodStatus{
				Phase: apiv1.PodSucceeded,
			},
		},
		node: &wfv1.NodeStatus{},
		want: wfv1.NodeSucceeded,
	}, {
		name: "pod failed - daemoned",
		pod: &apiv1.Pod{
			Status: apiv1.PodStatus{
				Phase: apiv1.PodFailed,
			},
		},
		node: &wfv1.NodeStatus{Daemoned: &daemoned},
		want: wfv1.NodeSucceeded,
	}, {
		name: "pod failed - not daemoned",
		pod: &apiv1.Pod{
			Status: apiv1.PodStatus{
				Message: "failed for some reason",
				Phase:   apiv1.PodFailed,
			},
		},
		node: &wfv1.NodeStatus{},
		want: wfv1.NodeFailed,
	}, {
		name: "pod termination",
		pod: &apiv1.Pod{
			ObjectMeta: metav1.ObjectMeta{DeletionTimestamp: &metav1.Time{Time: time.Now()}},
			Status: apiv1.PodStatus{
				Phase: apiv1.PodRunning,
			},
		},
		node: &wfv1.NodeStatus{},
		want: wfv1.NodeFailed,
	}, {
		name: "pod running",
		pod: &apiv1.Pod{
			ObjectMeta: metav1.ObjectMeta{
				Annotations: map[string]string{
					common.AnnotationKeyTemplate: "{}",
				},
			},
			Status: apiv1.PodStatus{
				Phase: apiv1.PodRunning,
			},
		},
		node: &wfv1.NodeStatus{},
		want: wfv1.NodeRunning,
	}, {
		name: "default",
		pod: &apiv1.Pod{
			Status: apiv1.PodStatus{
				Phase: apiv1.PodUnknown,
			},
		},
		node: &wfv1.NodeStatus{},
		want: wfv1.NodeError,
	}}

	for _, test := range tests {
		t.Run(test.name, func(t *testing.T) {
			got := assessNodeStatus(test.pod, test.node)
			assert.Equal(t, test.want, got.Phase)
		})
	}
}

var workflowParallelismLimit = `
apiVersion: argoproj.io/v1alpha1
kind: Workflow
metadata:
  name: parallelism-limit
spec:
  entrypoint: parallelism-limit
  parallelism: 2
  templates:
  - name: parallelism-limit
    steps:
    - - name: sleep
        template: sleep
        withItems:
        - this
        - workflow
        - should
        - take
        - at
        - least
        - 60
        - seconds
        - to
        - complete

  - name: sleep
    container:
      image: alpine:latest
      command: [sh, -c, sleep 10]
`

// TestWorkflowParallelismLimit verifies parallelism at a workflow level is honored.
func TestWorkflowParallelismLimit(t *testing.T) {
	controller := newController()
	wfcset := controller.wfclientset.ArgoprojV1alpha1().Workflows("")
	wf := unmarshalWF(workflowParallelismLimit)
	wf, err := wfcset.Create(wf)
	assert.NoError(t, err)
	wf, err = wfcset.Get(wf.ObjectMeta.Name, metav1.GetOptions{})
	assert.NoError(t, err)
	woc := newWorkflowOperationCtx(wf, controller)
	woc.operate()
	pods, err := controller.kubeclientset.CoreV1().Pods("").List(metav1.ListOptions{})
	assert.NoError(t, err)
	assert.Equal(t, 2, len(pods.Items))
	// operate again and make sure we don't schedule any more pods
	makePodsRunning(t, controller.kubeclientset, wf.ObjectMeta.Namespace)
	wf, err = wfcset.Get(wf.ObjectMeta.Name, metav1.GetOptions{})
	assert.NoError(t, err)
	// wfBytes, _ := json.MarshalIndent(wf, "", "  ")
	// log.Printf("%s", wfBytes)
	woc = newWorkflowOperationCtx(wf, controller)
	woc.operate()
	pods, err = controller.kubeclientset.CoreV1().Pods("").List(metav1.ListOptions{})
	assert.NoError(t, err)
	assert.Equal(t, 2, len(pods.Items))
}

var stepsTemplateParallelismLimit = `
apiVersion: argoproj.io/v1alpha1
kind: Workflow
metadata:
  name: steps-parallelism-limit
spec:
  entrypoint: steps-parallelism-limit
  templates:
  - name: steps-parallelism-limit
    parallelism: 2
    steps:
    - - name: sleep
        template: sleep
        withItems:
        - this
        - workflow
        - should
        - take
        - at
        - least
        - 60
        - seconds
        - to
        - complete

  - name: sleep
    container:
      image: alpine:latest
      command: [sh, -c, sleep 10]
`

// TestStepsTemplateParallelismLimit verifies parallelism at a steps level is honored.
func TestStepsTemplateParallelismLimit(t *testing.T) {
	controller := newController()
	wfcset := controller.wfclientset.ArgoprojV1alpha1().Workflows("")
	wf := unmarshalWF(stepsTemplateParallelismLimit)
	wf, err := wfcset.Create(wf)
	assert.NoError(t, err)
	wf, err = wfcset.Get(wf.ObjectMeta.Name, metav1.GetOptions{})
	assert.NoError(t, err)
	woc := newWorkflowOperationCtx(wf, controller)
	woc.operate()
	pods, err := controller.kubeclientset.CoreV1().Pods("").List(metav1.ListOptions{})
	assert.NoError(t, err)
	assert.Equal(t, 2, len(pods.Items))

	// operate again and make sure we don't schedule any more pods
	makePodsRunning(t, controller.kubeclientset, wf.ObjectMeta.Namespace)
	wf, err = wfcset.Get(wf.ObjectMeta.Name, metav1.GetOptions{})
	assert.NoError(t, err)
	// wfBytes, _ := json.MarshalIndent(wf, "", "  ")
	// log.Printf("%s", wfBytes)
	woc = newWorkflowOperationCtx(wf, controller)
	woc.operate()
	pods, err = controller.kubeclientset.CoreV1().Pods("").List(metav1.ListOptions{})
	assert.NoError(t, err)
	assert.Equal(t, 2, len(pods.Items))
}

var dagTemplateParallelismLimit = `
apiVersion: argoproj.io/v1alpha1
kind: Workflow
metadata:
  name: dag-parallelism-limit
spec:
  entrypoint: dag-parallelism-limit
  templates:
  - name: dag-parallelism-limit
    parallelism: 2
    dag:
      tasks:
      - name: a
        template: sleep
      - name: b
        template: sleep
      - name: c
        template: sleep
      - name: d
        template: sleep
      - name: e
        template: sleep
  - name: sleep
    container:
      image: alpine:latest
      command: [sh, -c, sleep 10]
`

// TestDAGTemplateParallelismLimit verifies parallelism at a dag level is honored.
func TestDAGTemplateParallelismLimit(t *testing.T) {
	controller := newController()
	wfcset := controller.wfclientset.ArgoprojV1alpha1().Workflows("")
	wf := unmarshalWF(dagTemplateParallelismLimit)
	wf, err := wfcset.Create(wf)
	assert.NoError(t, err)
	wf, err = wfcset.Get(wf.ObjectMeta.Name, metav1.GetOptions{})
	assert.NoError(t, err)
	woc := newWorkflowOperationCtx(wf, controller)
	woc.operate()
	pods, err := controller.kubeclientset.CoreV1().Pods("").List(metav1.ListOptions{})
	assert.NoError(t, err)
	assert.Equal(t, 2, len(pods.Items))

	// operate again and make sure we don't schedule any more pods
	makePodsRunning(t, controller.kubeclientset, wf.ObjectMeta.Namespace)
	wf, err = wfcset.Get(wf.ObjectMeta.Name, metav1.GetOptions{})
	assert.NoError(t, err)
	// wfBytes, _ := json.MarshalIndent(wf, "", "  ")
	// log.Printf("%s", wfBytes)
	woc = newWorkflowOperationCtx(wf, controller)
	woc.operate()
	pods, err = controller.kubeclientset.CoreV1().Pods("").List(metav1.ListOptions{})
	assert.NoError(t, err)
	assert.Equal(t, 2, len(pods.Items))
}

var nestedParallelism = `
# Example with vertical and horizontal scalability
#
# Imagine we have 'M' workers which work in parallel,
# each worker should performs 'N' loops sequentially
#
apiVersion: argoproj.io/v1alpha1
kind: Workflow
metadata:
  generateName: parallelism-nested-
spec:
  arguments:
    parameters:
    - name: seq-list
      value: |
        ["a","b","c","d"]
    - name: parallel-list
      value: |
        [1,2,3,4]

  entrypoint: parallel-worker
  templates:
  - name: parallel-worker
    inputs:
      parameters:
      - name: seq-list
      - name: parallel-list
    steps:
    - - name: parallel-worker
        template: seq-worker
        arguments:
          parameters:
          - name: seq-list
            value: "{{inputs.parameters.seq-list}}"
          - name: parallel-id
            value: "{{item}}"
        withParam: "{{inputs.parameters.parallel-list}}"

  - name: seq-worker
    parallelism: 1
    inputs:
      parameters:
      - name: seq-list
      - name: parallel-id
    steps:
    - - name: seq-step
        template: one-job
        arguments:
          parameters:
          - name: parallel-id
            value: "{{inputs.parameters.parallel-id}}"
          - name: seq-id
            value: "{{item}}"
        withParam: "{{inputs.parameters.seq-list}}"

  - name: one-job
    inputs:
      parameters:
      - name: seq-id
      - name: parallel-id
    container:
      image: alpine
      command: ['/bin/sh', '-c']
      args: ["echo {{inputs.parameters.parallel-id}} {{inputs.parameters.seq-id}}; sleep 10"]
`

func TestNestedTemplateParallelismLimit(t *testing.T) {
	controller := newController()
	wfcset := controller.wfclientset.ArgoprojV1alpha1().Workflows("")
	wf := unmarshalWF(nestedParallelism)
	wf, err := wfcset.Create(wf)
	assert.NoError(t, err)
	wf, err = wfcset.Get(wf.ObjectMeta.Name, metav1.GetOptions{})
	assert.NoError(t, err)
	woc := newWorkflowOperationCtx(wf, controller)
	woc.operate()
	pods, err := controller.kubeclientset.CoreV1().Pods("").List(metav1.ListOptions{})
	assert.NoError(t, err)
	assert.Equal(t, 4, len(pods.Items))
}

// TestSidecarResourceLimits verifies resource limits on the sidecar can be set in the controller config
func TestSidecarResourceLimits(t *testing.T) {
	controller := newController()
	controller.Config.Executor = &apiv1.Container{
		Resources: apiv1.ResourceRequirements{
			Limits: apiv1.ResourceList{
				apiv1.ResourceCPU:    resource.MustParse("0.5"),
				apiv1.ResourceMemory: resource.MustParse("512Mi"),
			},
			Requests: apiv1.ResourceList{
				apiv1.ResourceCPU:    resource.MustParse("0.1"),
				apiv1.ResourceMemory: resource.MustParse("64Mi"),
			},
		},
	}
	wf := unmarshalWF(helloWorldWf)
	_, err := controller.wfclientset.ArgoprojV1alpha1().Workflows("").Create(wf)
	assert.NoError(t, err)
	woc := newWorkflowOperationCtx(wf, controller)
	woc.operate()
	pod, err := controller.kubeclientset.CoreV1().Pods("").Get("hello-world", metav1.GetOptions{})
	assert.NoError(t, err)
	var waitCtr *apiv1.Container
	for _, ctr := range pod.Spec.Containers {
		if ctr.Name == "wait" {
			waitCtr = &ctr
			break
		}
	}
	assert.NotNil(t, waitCtr)
	assert.Equal(t, 2, len(waitCtr.Resources.Limits))
	assert.Equal(t, 2, len(waitCtr.Resources.Requests))
}

// TestSuspendResume tests the suspend and resume feature
func TestSuspendResume(t *testing.T) {
	controller := newController()
	wfcset := controller.wfclientset.ArgoprojV1alpha1().Workflows("")
	wf := unmarshalWF(stepsTemplateParallelismLimit)
	wf, err := wfcset.Create(wf)
	assert.NoError(t, err)

	// suspend the workflow
	err = util.SuspendWorkflow(wfcset, wf.ObjectMeta.Name)
	assert.NoError(t, err)
	wf, err = wfcset.Get(wf.ObjectMeta.Name, metav1.GetOptions{})
	assert.NoError(t, err)
	assert.True(t, *wf.Spec.Suspend)

	// operate should not result in no workflows being created since it is suspended
	woc := newWorkflowOperationCtx(wf, controller)
	woc.operate()
	pods, err := controller.kubeclientset.CoreV1().Pods("").List(metav1.ListOptions{})
	assert.NoError(t, err)
	assert.Equal(t, 0, len(pods.Items))

	// resume the workflow and operate again. two pods should be able to be scheduled
	err = util.ResumeWorkflow(wfcset, wf.ObjectMeta.Name)
	assert.NoError(t, err)
	wf, err = wfcset.Get(wf.ObjectMeta.Name, metav1.GetOptions{})
	assert.NoError(t, err)
	assert.Nil(t, wf.Spec.Suspend)
	woc = newWorkflowOperationCtx(wf, controller)
	woc.operate()
	pods, err = controller.kubeclientset.CoreV1().Pods("").List(metav1.ListOptions{})
	assert.NoError(t, err)
	assert.Equal(t, 2, len(pods.Items))
}

var suspendTemplateWithDeadline = `
apiVersion: argoproj.io/v1alpha1
kind: Workflow
metadata:
  name: suspend-template
spec:
  entrypoint: suspend
  activeDeadlineSeconds: 0
  templates:
  - name: suspend
    suspend: {}
`

func TestSuspendWithDeadline(t *testing.T) {
	controller := newController()
	wfcset := controller.wfclientset.ArgoprojV1alpha1().Workflows("")

	// operate the workflow. it should become in a suspended state after
	wf := unmarshalWF(suspendTemplateWithDeadline)
	wf, err := wfcset.Create(wf)
	assert.Nil(t, err)
	woc := newWorkflowOperationCtx(wf, controller)
	woc.operate()
	wf, err = wfcset.Get(wf.ObjectMeta.Name, metav1.GetOptions{})
	assert.Nil(t, err)
	assert.True(t, util.IsWorkflowSuspended(wf))

	// operate again and verify no pods were scheduled
	woc = newWorkflowOperationCtx(wf, controller)
	woc.operate()
	updatedWf, err := wfcset.Get(wf.Name, metav1.GetOptions{})
	assert.Nil(t, err)
	found := false

	for _, node := range updatedWf.Status.Nodes {
		if node.Type == wfv1.NodeTypeSuspend {
			assert.Equal(t, node.Phase, wfv1.NodeFailed)
			assert.Equal(t, node.Message, "terminated")
			found = true
		}
	}
	assert.True(t, found)

}

var inputParametersAsJson = `
apiVersion: argoproj.io/v1alpha1
kind: Workflow
metadata:
  name: whalesay
spec:
  entrypoint: steps
  arguments:
    parameters:
    - name: parameter1
      value: value1
    - name: parameter2
      value: value2
  templates:
  - name: steps
    inputs:
      parameters:
      - name: parameter1
      - name: parameter2
    steps:
      - - name: step1
          template: whalesay
          arguments:
            parameters:
            - name: json
              value: "{{inputs.parameters}}"

  - name: whalesay
    inputs:
      parameters:
      - name: json
    container:
      image: docker/whalesay:latest
      command: [cowsay]
`

func TestInputParametersAsJson(t *testing.T) {
	controller := newController()
	wfcset := controller.wfclientset.ArgoprojV1alpha1().Workflows("")

	wf := unmarshalWF(inputParametersAsJson)
	wf, err := wfcset.Create(wf)
	assert.NoError(t, err)
	woc := newWorkflowOperationCtx(wf, controller)
	woc.operate()
	updatedWf, err := wfcset.Get(wf.Name, metav1.GetOptions{})
	assert.NoError(t, err)
	found := false
	for _, node := range updatedWf.Status.Nodes {
		if node.Type == wfv1.NodeTypePod {
			expectedJson := `[{"name":"parameter1","value":"value1"},{"name":"parameter2","value":"value2"}]`
			assert.Equal(t, expectedJson, *node.Inputs.Parameters[0].Value)
			found = true
		}
	}
	assert.Equal(t, true, found)
}

var expandWithItems = `
apiVersion: argoproj.io/v1alpha1
kind: Workflow
metadata:
  name: expand-with-items
spec:
  entrypoint: expand-with-items
  templates:
  - name: expand-with-items
    steps:
    - - name: whalesay
        template: whalesay
        arguments:
          parameters:
          - name: message
            value: "{{item}}"
        withItems:
        - string
        - 0
        - 0
        - false
        - 1.3

  - name: whalesay
    inputs:
      parameters:
      - name: message
    container:
      image: docker/whalesay:latest
      command: [sh, -c]
      args: ["cowsay {{inputs.parameters.message}}"]
`

func TestExpandWithItems(t *testing.T) {
	controller := newController()
	wfcset := controller.wfclientset.ArgoprojV1alpha1().Workflows("")

	// Test list expansion
	wf := unmarshalWF(expandWithItems)
	wf, err := wfcset.Create(wf)
	assert.NoError(t, err)
	woc := newWorkflowOperationCtx(wf, controller)
	newSteps, err := woc.expandStep(wf.Spec.Templates[0].Steps[0].Steps[0])
	assert.NoError(t, err)
	assert.Equal(t, 5, len(newSteps))
	woc.operate()
	pods, err := controller.kubeclientset.CoreV1().Pods("").List(metav1.ListOptions{})
	assert.NoError(t, err)
	assert.Equal(t, 5, len(pods.Items))
}

var expandWithItemsMap = `
apiVersion: argoproj.io/v1alpha1
kind: Workflow
metadata:
  name: expand-with-items
spec:
  entrypoint: expand-with-items
  templates:
  - name: expand-with-items
    steps:
    - - name: whalesay
        template: whalesay
        arguments:
          parameters:
          - name: message
            value: "{{item.os}} {{item.version}} JSON({{item}})"
        withItems:
        - {os: debian, version: 9.1}
        - {os: debian, version: 9.1}
        - {os: ubuntu, version: 16.10}

  - name: whalesay
    inputs:
      parameters:
      - name: message
    container:
      image: docker/whalesay:latest
      command: [sh, -c]
      args: ["cowsay \"{{inputs.parameters.message}}\""]
`

func TestExpandWithItemsMap(t *testing.T) {
	controller := newController()
	wfcset := controller.wfclientset.ArgoprojV1alpha1().Workflows("")

	wf := unmarshalWF(expandWithItemsMap)
	wf, err := wfcset.Create(wf)
	assert.NoError(t, err)
	woc := newWorkflowOperationCtx(wf, controller)
	newSteps, err := woc.expandStep(wf.Spec.Templates[0].Steps[0].Steps[0])
	assert.NoError(t, err)
	assert.Equal(t, 3, len(newSteps))
	assert.Equal(t, "debian 9.1 JSON({\"os\":\"debian\",\"version\":9.1})", *newSteps[0].Arguments.Parameters[0].Value)
}

var suspendTemplate = `
apiVersion: argoproj.io/v1alpha1
kind: Workflow
metadata:
  name: suspend-template
spec:
  entrypoint: suspend
  templates:
  - name: suspend
    steps:
    - - name: approve
        template: approve
    - - name: release
        template: whalesay

  - name: approve
    suspend: {}

  - name: whalesay
    container:
      image: docker/whalesay
      command: [cowsay]
      args: ["hello world"]
`

func TestSuspendTemplate(t *testing.T) {
	controller := newController()
	wfcset := controller.wfclientset.ArgoprojV1alpha1().Workflows("")

	// operate the workflow. it should become in a suspended state after
	wf := unmarshalWF(suspendTemplate)
	wf, err := wfcset.Create(wf)
	assert.NoError(t, err)
	woc := newWorkflowOperationCtx(wf, controller)
	woc.operate()
	wf, err = wfcset.Get(wf.ObjectMeta.Name, metav1.GetOptions{})
	assert.NoError(t, err)
	assert.True(t, util.IsWorkflowSuspended(wf))

	// operate again and verify no pods were scheduled
	woc = newWorkflowOperationCtx(wf, controller)
	woc.operate()
	pods, err := controller.kubeclientset.CoreV1().Pods("").List(metav1.ListOptions{})
	assert.NoError(t, err)
	assert.Equal(t, 0, len(pods.Items))

	// resume the workflow. verify resume workflow edits nodestatus correctly
	err = util.ResumeWorkflow(wfcset, wf.ObjectMeta.Name)
	assert.NoError(t, err)
	wf, err = wfcset.Get(wf.ObjectMeta.Name, metav1.GetOptions{})
	assert.NoError(t, err)
	assert.False(t, util.IsWorkflowSuspended(wf))

	// operate the workflow. it should reach the second step
	woc = newWorkflowOperationCtx(wf, controller)
	woc.operate()
	pods, err = controller.kubeclientset.CoreV1().Pods("").List(metav1.ListOptions{})
	assert.NoError(t, err)
	assert.Equal(t, 1, len(pods.Items))
}

var suspendResumeAfterTemplate = `
apiVersion: argoproj.io/v1alpha1
kind: Workflow
metadata:
  name: suspend-template
spec:
  entrypoint: suspend
  templates:
  - name: suspend
    steps:
    - - name: approve
        template: approve
    - - name: release
        template: whalesay

  - name: approve
    suspend:
      duration: 3

  - name: whalesay
    container:
      image: docker/whalesay
      command: [cowsay]
      args: ["hello world"]
`

func TestSuspendResumeAfterTemplate(t *testing.T) {
	controller := newController()
	wfcset := controller.wfclientset.ArgoprojV1alpha1().Workflows("")

	// operate the workflow. it should become in a suspended state after
	wf := unmarshalWF(suspendResumeAfterTemplate)
	wf, err := wfcset.Create(wf)
	assert.NoError(t, err)
	woc := newWorkflowOperationCtx(wf, controller)
	woc.operate()
	wf, err = wfcset.Get(wf.ObjectMeta.Name, metav1.GetOptions{})
	assert.NoError(t, err)
	assert.True(t, util.IsWorkflowSuspended(wf))

	// operate again and verify no pods were scheduled
	woc = newWorkflowOperationCtx(wf, controller)
	woc.operate()
	pods, err := controller.kubeclientset.CoreV1().Pods("").List(metav1.ListOptions{})
	assert.NoError(t, err)
	assert.Equal(t, 0, len(pods.Items))

	// wait 4 seconds
	time.Sleep(4 * time.Second)

	// operate the workflow. it should reach the second step
	woc = newWorkflowOperationCtx(wf, controller)
	woc.operate()
	pods, err = controller.kubeclientset.CoreV1().Pods("").List(metav1.ListOptions{})
	assert.NoError(t, err)
	assert.Equal(t, 1, len(pods.Items))
}

func TestSuspendResumeAfterTemplateNoWait(t *testing.T) {
	controller := newController()
	wfcset := controller.wfclientset.ArgoprojV1alpha1().Workflows("")

	// operate the workflow. it should become in a suspended state after
	wf := unmarshalWF(suspendResumeAfterTemplate)
	wf, err := wfcset.Create(wf)
	assert.NoError(t, err)
	woc := newWorkflowOperationCtx(wf, controller)
	woc.operate()
	wf, err = wfcset.Get(wf.ObjectMeta.Name, metav1.GetOptions{})
	assert.NoError(t, err)
	assert.True(t, util.IsWorkflowSuspended(wf))

	// operate again and verify no pods were scheduled
	woc = newWorkflowOperationCtx(wf, controller)
	woc.operate()
	pods, err := controller.kubeclientset.CoreV1().Pods("").List(metav1.ListOptions{})
	assert.NoError(t, err)
	assert.Equal(t, 0, len(pods.Items))

	// don't wait

	// operate the workflow. it should have not reached the second step since not enough time passed
	woc = newWorkflowOperationCtx(wf, controller)
	woc.operate()
	pods, err = controller.kubeclientset.CoreV1().Pods("").List(metav1.ListOptions{})
	assert.NoError(t, err)
	assert.Equal(t, 0, len(pods.Items))
}

var volumeWithParam = `
apiVersion: argoproj.io/v1alpha1
kind: Workflow
metadata:
  name: volume-with-param
spec:
  entrypoint: append-to-accesslog
  arguments:
    parameters:
    - name: volname
      value: my-volume
    - name: node-selctor
      value: my-node

  nodeSelector:
    kubernetes.io/hostname: my-host

  volumes:
  - name: workdir
    persistentVolumeClaim:
      claimName: "{{workflow.parameters.volname}}"

  templates:
  - name: append-to-accesslog
    container:
      image: alpine:latest
      command: [sh, -c]
      args: ["echo accessed at: $(date) | tee -a /mnt/vol/accesslog"]
      volumeMounts:
      - name: workdir
        mountPath: /mnt/vol
`

// Tests ability to reference workflow parameters from within top level spec fields (e.g. spec.volumes)
func TestWorkflowSpecParam(t *testing.T) {
	controller := newController()
	wfcset := controller.wfclientset.ArgoprojV1alpha1().Workflows("")

	wf := unmarshalWF(volumeWithParam)
	wf, err := wfcset.Create(wf)
	assert.NoError(t, err)
	woc := newWorkflowOperationCtx(wf, controller)

	woc.operate()
	pod, err := controller.kubeclientset.CoreV1().Pods("").Get(wf.Name, metav1.GetOptions{})
	assert.NoError(t, err)
	found := false
	for _, vol := range pod.Spec.Volumes {
		if vol.Name == "workdir" {
			assert.Equal(t, "my-volume", vol.PersistentVolumeClaim.ClaimName)
			found = true
		}
	}
	assert.True(t, found)

	assert.Equal(t, "my-host", pod.Spec.NodeSelector["kubernetes.io/hostname"])
}

func TestAddGlobalParamToScope(t *testing.T) {
	woc := newWoc()
	woc.globalParams = make(map[string]string)
	testVal := "test-value"
	param := wfv1.Parameter{
		Name:  "test-param",
		Value: &testVal,
	}
	// Make sure if the param is not global, don't add to scope
	woc.addParamToGlobalScope(param)
	assert.Nil(t, woc.wf.Status.Outputs)

	// Now set it as global. Verify it is added to workflow outputs
	param.GlobalName = "global-param"
	woc.addParamToGlobalScope(param)
	assert.Equal(t, 1, len(woc.wf.Status.Outputs.Parameters))
	assert.Equal(t, param.GlobalName, woc.wf.Status.Outputs.Parameters[0].Name)
	assert.Equal(t, testVal, *woc.wf.Status.Outputs.Parameters[0].Value)
	assert.Equal(t, testVal, woc.globalParams["workflow.outputs.parameters.global-param"])

	// Change the value and verify it is reflected in workflow outputs
	newValue := "new-value"
	param.Value = &newValue
	woc.addParamToGlobalScope(param)
	assert.Equal(t, 1, len(woc.wf.Status.Outputs.Parameters))
	assert.Equal(t, param.GlobalName, woc.wf.Status.Outputs.Parameters[0].Name)
	assert.Equal(t, newValue, *woc.wf.Status.Outputs.Parameters[0].Value)
	assert.Equal(t, newValue, woc.globalParams["workflow.outputs.parameters.global-param"])

	// Add a new global parameter
	param.GlobalName = "global-param2"
	woc.addParamToGlobalScope(param)
	assert.Equal(t, 2, len(woc.wf.Status.Outputs.Parameters))
	assert.Equal(t, param.GlobalName, woc.wf.Status.Outputs.Parameters[1].Name)
	assert.Equal(t, newValue, *woc.wf.Status.Outputs.Parameters[1].Value)
	assert.Equal(t, newValue, woc.globalParams["workflow.outputs.parameters.global-param2"])

}

func TestAddGlobalArtifactToScope(t *testing.T) {
	woc := newWoc()
	art := wfv1.Artifact{
		Name: "test-art",
		ArtifactLocation: wfv1.ArtifactLocation{
			S3: &wfv1.S3Artifact{
				S3Bucket: wfv1.S3Bucket{
					Bucket: "my-bucket",
				},
				Key: "some/key",
			},
		},
	}
	// Make sure if the artifact is not global, don't add to scope
	woc.addArtifactToGlobalScope(art, nil)
	assert.Nil(t, woc.wf.Status.Outputs)

	// Now mark it as global. Verify it is added to workflow outputs
	art.GlobalName = "global-art"
	woc.addArtifactToGlobalScope(art, nil)
	assert.Equal(t, 1, len(woc.wf.Status.Outputs.Artifacts))
	assert.Equal(t, art.GlobalName, woc.wf.Status.Outputs.Artifacts[0].Name)
	assert.Equal(t, "some/key", woc.wf.Status.Outputs.Artifacts[0].S3.Key)

	// Change the value and verify update is reflected
	art.S3.Key = "new/key"
	woc.addArtifactToGlobalScope(art, nil)
	assert.Equal(t, 1, len(woc.wf.Status.Outputs.Artifacts))
	assert.Equal(t, art.GlobalName, woc.wf.Status.Outputs.Artifacts[0].Name)
	assert.Equal(t, "new/key", woc.wf.Status.Outputs.Artifacts[0].S3.Key)

	// Add a new global artifact
	art.GlobalName = "global-art2"
	art.S3.Key = "new/new/key"
	woc.addArtifactToGlobalScope(art, nil)
	assert.Equal(t, 2, len(woc.wf.Status.Outputs.Artifacts))
	assert.Equal(t, art.GlobalName, woc.wf.Status.Outputs.Artifacts[1].Name)
	assert.Equal(t, "new/new/key", woc.wf.Status.Outputs.Artifacts[1].S3.Key)
}

func TestParamSubstitutionWithArtifact(t *testing.T) {
	wf := test.LoadE2EWorkflow("functional/param-sub-with-artifacts.yaml")
	woc := newWoc(*wf)
	woc.operate()
	wf, err := woc.controller.wfclientset.ArgoprojV1alpha1().Workflows("").Get(wf.ObjectMeta.Name, metav1.GetOptions{})
	assert.NoError(t, err)
	assert.Equal(t, wf.Status.Phase, wfv1.NodeRunning)
	pods, err := woc.controller.kubeclientset.CoreV1().Pods("").List(metav1.ListOptions{})
	assert.NoError(t, err)
	assert.Equal(t, len(pods.Items), 1)
}

func TestGlobalParamSubstitutionWithArtifact(t *testing.T) {
	wf := test.LoadE2EWorkflow("functional/global-param-sub-with-artifacts.yaml")
	woc := newWoc(*wf)
	woc.operate()
	wf, err := woc.controller.wfclientset.ArgoprojV1alpha1().Workflows("").Get(wf.ObjectMeta.Name, metav1.GetOptions{})
	assert.NoError(t, err)
	assert.Equal(t, wf.Status.Phase, wfv1.NodeRunning)
	pods, err := woc.controller.kubeclientset.CoreV1().Pods("").List(metav1.ListOptions{})
	assert.NoError(t, err)
	assert.Equal(t, len(pods.Items), 1)
}

func TestExpandWithSequence(t *testing.T) {
	var seq wfv1.Sequence
	var items []wfv1.Item
	var err error

	seq = wfv1.Sequence{
		Count: "10",
	}
	items, err = expandSequence(&seq)
	assert.NoError(t, err)
	assert.Equal(t, 10, len(items))
	assert.Equal(t, "0", items[0].StrVal)
	assert.Equal(t, "9", items[9].StrVal)

	seq = wfv1.Sequence{
		Start: "101",
		Count: "10",
	}
	items, err = expandSequence(&seq)
	assert.NoError(t, err)
	assert.Equal(t, 10, len(items))
	assert.Equal(t, "101", items[0].StrVal)
	assert.Equal(t, "110", items[9].StrVal)

	seq = wfv1.Sequence{
		Start: "50",
		End:   "60",
	}
	items, err = expandSequence(&seq)
	assert.NoError(t, err)
	assert.Equal(t, 11, len(items))
	assert.Equal(t, "50", items[0].StrVal)
	assert.Equal(t, "60", items[10].StrVal)

	seq = wfv1.Sequence{
		Start: "60",
		End:   "50",
	}
	items, err = expandSequence(&seq)
	assert.NoError(t, err)
	assert.Equal(t, 11, len(items))
	assert.Equal(t, "60", items[0].StrVal)
	assert.Equal(t, "50", items[10].StrVal)

	seq = wfv1.Sequence{
		Count: "0",
	}
	items, err = expandSequence(&seq)
	assert.NoError(t, err)
	assert.Equal(t, 0, len(items))

	seq = wfv1.Sequence{
		Start: "8",
		End:   "8",
	}
	items, err = expandSequence(&seq)
	assert.NoError(t, err)
	assert.Equal(t, 1, len(items))
	assert.Equal(t, "8", items[0].StrVal)

	seq = wfv1.Sequence{
		Format: "testuser%02X",
		Count:  "10",
		Start:  "1",
	}
	items, err = expandSequence(&seq)
	assert.NoError(t, err)
	assert.Equal(t, 10, len(items))
	assert.Equal(t, "testuser01", items[0].StrVal)
	assert.Equal(t, "testuser0A", items[9].StrVal)
}

var metadataTemplate = `
apiVersion: argoproj.io/v1alpha1
kind: Workflow
metadata:
  name: metadata-template
  labels:
    image: foo:bar
  annotations:
    k8s-webhook-handler.io/repo: "git@github.com:argoproj/argo.git"
    k8s-webhook-handler.io/revision: 1e111caa1d2cc672b3b53c202b96a5f660a7e9b2
spec:
  entrypoint: foo
  templates:
    - name: foo
      container:
        image: "{{workflow.labels.image}}"
        env:
          - name: REPO
            value: "{{workflow.annotations.k8s-webhook-handler.io/repo}}"
          - name: REVISION
            value: "{{workflow.annotations.k8s-webhook-handler.io/revision}}"
        command: [sh, -c]
        args: ["echo hello world"]
`

func TestMetadataPassing(t *testing.T) {
	controller := newController()
	wfcset := controller.wfclientset.ArgoprojV1alpha1().Workflows("")
	wf := unmarshalWF(metadataTemplate)
	wf, err := wfcset.Create(wf)
	assert.NoError(t, err)
	wf, err = wfcset.Get(wf.ObjectMeta.Name, metav1.GetOptions{})
	assert.NoError(t, err)
	woc := newWorkflowOperationCtx(wf, controller)
	woc.operate()
	assert.Equal(t, wfv1.NodeRunning, woc.wf.Status.Phase)
	pods, err := controller.kubeclientset.CoreV1().Pods(wf.ObjectMeta.Namespace).List(metav1.ListOptions{})
	assert.NoError(t, err)
	assert.True(t, len(pods.Items) > 0, "pod was not created successfully")

	var (
		pod       = pods.Items[0]
		container = pod.Spec.Containers[1]
		foundRepo = false
		foundRev  = false
	)
	for _, ev := range container.Env {
		switch ev.Name {
		case "REPO":
			assert.Equal(t, "git@github.com:argoproj/argo.git", ev.Value)
			foundRepo = true
		case "REVISION":
			assert.Equal(t, "1e111caa1d2cc672b3b53c202b96a5f660a7e9b2", ev.Value)
			foundRev = true
		}
	}
	assert.True(t, foundRepo)
	assert.True(t, foundRev)
	assert.Equal(t, "foo:bar", container.Image)
}

var ioPathPlaceholders = `
apiVersion: argoproj.io/v1alpha1
kind: Workflow
metadata:
  generateName: artifact-path-placeholders-
spec:
  entrypoint: head-lines
  arguments:
    parameters:
    - name: lines-count
      value: 3
    artifacts:
    - name: text
      raw:
        data: |
          1
          2
          3
          4
          5
  templates:
  - name: head-lines
    inputs:
      parameters:
      - name: lines-count
      artifacts:
      - name: text
        path: /inputs/text/data
    outputs:
      parameters:
      - name: actual-lines-count
        valueFrom:
          path: /outputs/actual-lines-count/data
      artifacts:
      - name: text
        path: /outputs/text/data
    container:
      image: busybox
      command: [sh, -c, 'head -n {{inputs.parameters.lines-count}} <"{{inputs.artifacts.text.path}}" | tee "{{outputs.artifacts.text.path}}" | wc -l > "{{outputs.parameters.actual-lines-count.path}}"']
`

func TestResolveIOPathPlaceholders(t *testing.T) {
	wf := unmarshalWF(ioPathPlaceholders)
	woc := newWoc(*wf)
	woc.artifactRepository.S3 = new(config.S3ArtifactRepository)
	woc.operate()
	assert.Equal(t, wfv1.NodeRunning, woc.wf.Status.Phase)
	pods, err := woc.controller.kubeclientset.CoreV1().Pods(wf.ObjectMeta.Namespace).List(metav1.ListOptions{})
	assert.NoError(t, err)
	assert.True(t, len(pods.Items) > 0, "pod was not created successfully")

	assert.Equal(t, []string{"sh", "-c", "head -n 3 <\"/inputs/text/data\" | tee \"/outputs/text/data\" | wc -l > \"/outputs/actual-lines-count/data\""}, pods.Items[0].Spec.Containers[1].Command)
}

var outputValuePlaceholders = `
apiVersion: argoproj.io/v1alpha1
kind: Workflow
metadata:
  name: output-value-placeholders-wf
spec:
  entrypoint: tell-pod-name
  templates:
  - name: tell-pod-name
    outputs:
      parameters:
      - name: pod-name
        value: "{{pod.name}}"
    container:
      image: busybox
`

func TestResolvePlaceholdersInOutputValues(t *testing.T) {
	wf := unmarshalWF(outputValuePlaceholders)
	woc := newWoc(*wf)
	woc.artifactRepository.S3 = new(config.S3ArtifactRepository)
	woc.operate()
	assert.Equal(t, wfv1.NodeRunning, woc.wf.Status.Phase)
	pods, err := woc.controller.kubeclientset.CoreV1().Pods(wf.ObjectMeta.Namespace).List(metav1.ListOptions{})
	assert.NoError(t, err)
	assert.True(t, len(pods.Items) > 0, "pod was not created successfully")

	templateString := pods.Items[0].ObjectMeta.Annotations["workflows.argoproj.io/template"]
	var template wfv1.Template
	err = json.Unmarshal([]byte(templateString), &template)
	assert.NoError(t, err)
	parameterValue := template.Outputs.Parameters[0].Value
	assert.NotNil(t, parameterValue)
	assert.NotEmpty(t, *parameterValue)
	assert.Equal(t, "output-value-placeholders-wf", *parameterValue)
}

var podNameInRetries = `
apiVersion: argoproj.io/v1alpha1
kind: Workflow
metadata:
  name: output-value-placeholders-wf
spec:
  entrypoint: tell-pod-name
  templates:
  - name: tell-pod-name
    retryStrategy:
      limit: 2
    outputs:
      parameters:
      - name: pod-name
        value: "{{pod.name}}"
    container:
      image: busybox
`

func TestResolvePodNameInRetries(t *testing.T) {
	wf := unmarshalWF(podNameInRetries)
	woc := newWoc(*wf)
	woc.artifactRepository.S3 = new(config.S3ArtifactRepository)
	woc.operate()
	assert.Equal(t, wfv1.NodeRunning, woc.wf.Status.Phase)
	pods, err := woc.controller.kubeclientset.CoreV1().Pods(wf.ObjectMeta.Namespace).List(metav1.ListOptions{})
	assert.NoError(t, err)
	assert.True(t, len(pods.Items) > 0, "pod was not created successfully")

	templateString := pods.Items[0].ObjectMeta.Annotations["workflows.argoproj.io/template"]
	var template wfv1.Template
	err = json.Unmarshal([]byte(templateString), &template)
	assert.NoError(t, err)
	parameterValue := template.Outputs.Parameters[0].Value
	fmt.Println(parameterValue)
	assert.NotNil(t, parameterValue)
	assert.NotEmpty(t, *parameterValue)
	assert.Equal(t, "output-value-placeholders-wf-3033990984", *parameterValue)
}

var outputStatuses = `
apiVersion: argoproj.io/v1alpha1
kind: Workflow
metadata:
  generateName: scripts-bash-
spec:
  entrypoint: bash-script-example
  templates:
  - name: bash-script-example
    steps:
    - - name: first
        template: flakey-container
        continueOn:
          failed: true
    - - name: print
        template: print-message
        arguments:
          parameters:
          - name: message
            value: "{{steps.first.status}}"


  - name: flakey-container
    script:
      image: busybox
      command: [sh, -c]
      args: ["exit 0"]

  - name: print-message
    inputs:
      parameters:
      - name: message
    container:
      image: alpine:latest
      command: [sh, -c]
      args: ["echo result was: {{inputs.parameters.message}}"]
`

func TestResolveStatuses(t *testing.T) {

	controller := newController()
	wfcset := controller.wfclientset.ArgoprojV1alpha1().Workflows("")

	// operate the workflow. it should create a pod.
	wf := unmarshalWF(outputStatuses)
	wf, err := wfcset.Create(wf)
	assert.NoError(t, err)
	jsonValue, err := json.Marshal(&wf.Spec.Templates[0])
	assert.NoError(t, err)

	assert.Contains(t, string(jsonValue), "{{steps.first.status}}")
	assert.NotContains(t, string(jsonValue), "{{steps.print.status}}")
}

var resourceTemplate = `
apiVersion: argoproj.io/v1alpha1
kind: Workflow
metadata:
  name: resource-template
spec:
  entrypoint: resource
  templates:
  - name: resource
    resource:
      action: create
      manifest: |
        apiVersion: v1
        kind: ConfigMap
        metadata:
          name: resource-cm
`

func TestResourceTemplate(t *testing.T) {
	controller := newController()
	wfcset := controller.wfclientset.ArgoprojV1alpha1().Workflows("")

	// operate the workflow. it should create a pod.
	wf := unmarshalWF(resourceTemplate)
	wf, err := wfcset.Create(wf)
	assert.NoError(t, err)
	woc := newWorkflowOperationCtx(wf, controller)
	woc.operate()
	wf, err = wfcset.Get(wf.ObjectMeta.Name, metav1.GetOptions{})
	assert.NoError(t, err)
	assert.Equal(t, wfv1.NodeRunning, wf.Status.Phase)

	pod, err := controller.kubeclientset.CoreV1().Pods("").Get("resource-template", metav1.GetOptions{})
	if !assert.NoError(t, err) {
		t.Fatal(err)
	}
	tmplStr := pod.Annotations[common.AnnotationKeyTemplate]
	tmpl := wfv1.Template{}
	err = yaml.Unmarshal([]byte(tmplStr), &tmpl)
	if !assert.NoError(t, err) {
		t.Fatal(err)
	}
	cm := apiv1.ConfigMap{}
	err = yaml.Unmarshal([]byte(tmpl.Resource.Manifest), &cm)
	if !assert.NoError(t, err) {
		t.Fatal(err)
	}
	assert.Equal(t, "resource-cm", cm.Name)
	assert.Empty(t, cm.ObjectMeta.OwnerReferences)
}

var resourceWithOwnerReferenceTemplate = `
apiVersion: argoproj.io/v1alpha1
kind: Workflow
metadata:
  name: resource-with-ownerreference-template
spec:
  entrypoint: start
  templates:
  - name: start
    steps:
    - - name: resource-1
        template: resource-1
      - name: resource-2
        template: resource-2
      - name: resource-3
        template: resource-3
  - name: resource-1
    resource:
      action: create
      manifest: |
        apiVersion: v1
        kind: ConfigMap
        metadata:
          name: resource-cm-1
          ownerReferences:
          - apiVersion: argoproj.io/v1alpha1
            blockOwnerDeletion: true
            kind: Workflow
            name: "manual-ref-name"
            uid: "manual-ref-uid"
  - name: resource-2
    resource:
      action: create
      setOwnerReference: true
      manifest: |
        apiVersion: v1
        kind: ConfigMap
        metadata:
          name: resource-cm-2
  - name: resource-3
    resource:
      action: create
      setOwnerReference: true
      manifest: |
        apiVersion: v1
        kind: ConfigMap
        metadata:
          name: resource-cm-3
          ownerReferences:
          - apiVersion: argoproj.io/v1alpha1
            blockOwnerDeletion: true
            kind: Workflow
            name: "manual-ref-name"
            uid: "manual-ref-uid"
`

func TestResourceWithOwnerReferenceTemplate(t *testing.T) {
	controller := newController()
	wfcset := controller.wfclientset.ArgoprojV1alpha1().Workflows("")

	// operate the workflow. it should create a pod.
	wf := unmarshalWF(resourceWithOwnerReferenceTemplate)
	wf, err := wfcset.Create(wf)
	assert.NoError(t, err)
	woc := newWorkflowOperationCtx(wf, controller)
	woc.operate()
	wf, err = wfcset.Get(wf.ObjectMeta.Name, metav1.GetOptions{})
	assert.NoError(t, err)
	assert.Equal(t, wfv1.NodeRunning, wf.Status.Phase)

	pods, err := controller.kubeclientset.CoreV1().Pods("").List(metav1.ListOptions{})
	if !assert.NoError(t, err) {
		t.Fatal(err)
	}

	objectMetas := map[string]metav1.ObjectMeta{}
	for _, pod := range pods.Items {
		tmplStr := pod.Annotations[common.AnnotationKeyTemplate]
		tmpl := wfv1.Template{}
		err = yaml.Unmarshal([]byte(tmplStr), &tmpl)
		if !assert.NoError(t, err) {
			t.Fatal(err)
		}
		cm := apiv1.ConfigMap{}
		err = yaml.Unmarshal([]byte(tmpl.Resource.Manifest), &cm)
		if !assert.NoError(t, err) {
			t.Fatal(err)
		}
		objectMetas[cm.Name] = cm.ObjectMeta
	}
	if assert.Equal(t, 1, len(objectMetas["resource-cm-1"].OwnerReferences)) {
		assert.Equal(t, "manual-ref-name", objectMetas["resource-cm-1"].OwnerReferences[0].Name)
	}
	if assert.Equal(t, 1, len(objectMetas["resource-cm-2"].OwnerReferences)) {
		assert.Equal(t, "resource-with-ownerreference-template", objectMetas["resource-cm-2"].OwnerReferences[0].Name)
	}
	if assert.Equal(t, 2, len(objectMetas["resource-cm-3"].OwnerReferences)) {
		assert.Equal(t, "manual-ref-name", objectMetas["resource-cm-3"].OwnerReferences[0].Name)
		assert.Equal(t, "resource-with-ownerreference-template", objectMetas["resource-cm-3"].OwnerReferences[1].Name)
	}
}

var artifactRepositoryRef = `
apiVersion: argoproj.io/v1alpha1
kind: Workflow
metadata:
  generateName: artifact-repo-config-ref-
spec:
  entrypoint: whalesay
  artifactRepositoryRef:
    configMap: artifact-repository
    key: config
  templates:
  - name: whalesay
    container:
      image: docker/whalesay:latest
      command: [sh, -c]
      args: ["cowsay hello world | tee /tmp/hello_world.txt"]
    outputs:
      artifacts:
      - name: message
        path: /tmp/hello_world.txt
`

var artifactRepositoryConfigMapData = `
s3:
  bucket: my-bucket
  keyPrefix: prefix/in/bucket
  endpoint: my-minio-endpoint.default:9000
  insecure: true
  accessKeySecret:
    name: my-minio-cred
    key: accesskey
  secretKeySecret:
    name: my-minio-cred
    key: secretkey
`

func TestArtifactRepositoryRef(t *testing.T) {
	wf := unmarshalWF(artifactRepositoryRef)
	woc := newWoc(*wf)
	_, err := woc.controller.kubeclientset.CoreV1().ConfigMaps(wf.ObjectMeta.Namespace).Create(
		&apiv1.ConfigMap{
			ObjectMeta: metav1.ObjectMeta{
				Name: "artifact-repository",
			},
			Data: map[string]string{
				"config": artifactRepositoryConfigMapData,
			},
		},
	)
	assert.NoError(t, err)
	woc.operate()
	assert.Equal(t, woc.artifactRepository.S3.Bucket, "my-bucket")
	assert.Equal(t, woc.artifactRepository.S3.Endpoint, "my-minio-endpoint.default:9000")
	assert.Equal(t, wfv1.NodeRunning, woc.wf.Status.Phase)
	pods, err := woc.controller.kubeclientset.CoreV1().Pods(wf.ObjectMeta.Namespace).List(metav1.ListOptions{})
	assert.NoError(t, err)
	assert.True(t, len(pods.Items) > 0, "pod was not created successfully")
}

var stepScriptTmpl = `
apiVersion: argoproj.io/v1alpha1
kind: Workflow
metadata:
  generateName: scripts-bash-
spec:
  entrypoint: bash-script-example
  templates:
  - name: bash-script-example
    steps:
    - - name: generate
        template: gen-random-int
    - - name: print
        template: print-message
        arguments:
          parameters:
          - name: message
            value: "{{steps.generate.outputs.result}}"

  - name: gen-random-int
    script:
      image: debian:9.4
      command: [bash]
      source: |
        cat /dev/urandom | od -N2 -An -i | awk -v f=1 -v r=100 '{printf "%i\n", f + r * $1 / 65536}'

  - name: print-message
    inputs:
      parameters:
      - name: message
    container:
      image: alpine:latest
      command: [sh, -c]
      args: ["echo result was: {{inputs.parameters.message}}"]
`

var dagScriptTmpl = `
apiVersion: argoproj.io/v1alpha1
kind: Workflow
metadata:
  generateName: dag-target-
spec:
  entrypoint: dag-target
  arguments:
    parameters:
    - name: target
      value: E

  templates:
  - name: dag-target
    dag:
      tasks:
      - name: A
        template: echo
        arguments:
          parameters: [{name: message, value: A}]
      - name: B
        template: echo
        arguments:
          parameters: [{name: message, value: B}]
      - name: C
        dependencies: [A]
        template: echo
        arguments:
          parameters: [{name: message, value: "{{tasks.A.outputs.result}}"}]
  - name: echo
    script:
      image: debian:9.4
      command: [bash]
      source: |
        cat /dev/urandom | od -N2 -An -i | awk -v f=1 -v r=100 '{printf "%i\n", f + r * $1 / 65536}'`

func TestStepWFGetNodeName(t *testing.T) {

	controller := newController()
	wfcset := controller.wfclientset.ArgoprojV1alpha1().Workflows("")

	// operate the workflow. it should create a pod.
	wf := unmarshalWF(stepScriptTmpl)
	wf, err := wfcset.Create(wf)
	assert.NoError(t, err)
	assert.True(t, hasOutputResultRef("generate", &wf.Spec.Templates[0]))
	assert.False(t, hasOutputResultRef("print-message", &wf.Spec.Templates[0]))
	woc := newWorkflowOperationCtx(wf, controller)
	woc.operate()
	wf, err = wfcset.Get(wf.ObjectMeta.Name, metav1.GetOptions{})
	assert.NoError(t, err)
	for _, node := range wf.Status.Nodes {
		if strings.Contains(node.Name, "generate") {
			assert.True(t, getStepOrDAGTaskName(node.Name, &wf.Spec.Templates[0].RetryStrategy != nil) == "generate")
		} else if strings.Contains(node.Name, "print-message") {
			assert.True(t, getStepOrDAGTaskName(node.Name, &wf.Spec.Templates[0].RetryStrategy != nil) == "print-message")
		}
	}
}

func TestDAGWFGetNodeName(t *testing.T) {

	controller := newController()
	wfcset := controller.wfclientset.ArgoprojV1alpha1().Workflows("")

	// operate the workflow. it should create a pod.
	wf := unmarshalWF(dagScriptTmpl)
	wf, err := wfcset.Create(wf)
	assert.NoError(t, err)
	assert.True(t, hasOutputResultRef("A", &wf.Spec.Templates[0]))
	assert.False(t, hasOutputResultRef("B", &wf.Spec.Templates[0]))
	woc := newWorkflowOperationCtx(wf, controller)
	woc.operate()
	wf, err = wfcset.Get(wf.ObjectMeta.Name, metav1.GetOptions{})
	assert.NoError(t, err)
	for _, node := range wf.Status.Nodes {
		if strings.Contains(node.Name, ".A") {
			assert.True(t, getStepOrDAGTaskName(node.Name, wf.Spec.Templates[0].RetryStrategy != nil) == "A")
		}
		if strings.Contains(node.Name, ".B") {
			assert.True(t, getStepOrDAGTaskName(node.Name, wf.Spec.Templates[0].RetryStrategy != nil) == "B")
		}
	}
}

var withParamAsJsonList = `
apiVersion: argoproj.io/v1alpha1
kind: Workflow
metadata:
  name: expand-with-items
spec:
  entrypoint: expand-with-items
  arguments:
    parameters:
    - name: input
      value: '[[1,2],[3,4],[4,5],[6,7]]'
  templates:
  - name: expand-with-items
    steps:
    - - name: whalesay
        template: whalesay
        arguments:
          parameters:
          - name: message
            value: "{{item}}"
        withParam: "{{workflow.parameters.input}}"
  - name: whalesay
    inputs:
      parameters:
      - name: message
    script:
      image: alpine:latest
      command: [sh, -c]
      args: ["echo result was: {{inputs.parameters.message}}"]
`

func TestWithParamAsJsonList(t *testing.T) {
	controller := newController()
	wfcset := controller.wfclientset.ArgoprojV1alpha1().Workflows("")

	// Test list expansion
	wf := unmarshalWF(withParamAsJsonList)
	wf, err := wfcset.Create(wf)
	assert.NoError(t, err)
	woc := newWorkflowOperationCtx(wf, controller)
	woc.operate()
	pods, err := controller.kubeclientset.CoreV1().Pods("").List(metav1.ListOptions{})
	assert.NoError(t, err)
	assert.Equal(t, 4, len(pods.Items))
}

var stepsOnExit = `
apiVersion: argoproj.io/v1alpha1
kind: Workflow
metadata:
  name: steps-on-exit
spec:
  entrypoint: suspend
  templates:
  - name: suspend
    steps:
    - - name: leafA
        onExit: exitContainer
        template: whalesay
    - - name: leafB
        onExit: exitContainer
        template: whalesay

  - name: whalesay
    container:
      image: docker/whalesay
      command: [cowsay]
      args: ["hello world"]

  - name: exitContainer
    container:
      image: docker/whalesay
      command: [cowsay]
      args: ["goodbye world"]
`

func TestStepsOnExit(t *testing.T) {
	controller := newController()
	wfcset := controller.wfclientset.ArgoprojV1alpha1().Workflows("")

	// Test list expansion
	wf := unmarshalWF(stepsOnExit)
	wf, err := wfcset.Create(wf)
	assert.Nil(t, err)
	woc := newWorkflowOperationCtx(wf, controller)

	woc.operate()
	woc.operate()

	wf, err = wfcset.Get(wf.ObjectMeta.Name, metav1.GetOptions{})
	assert.Nil(t, err)
	onExitNodeIsPresent := false
	for _, node := range wf.Status.Nodes {
		if strings.Contains(node.Name, "onExit") {
			onExitNodeIsPresent = true
			break
		}
	}
	assert.True(t, onExitNodeIsPresent)
<<<<<<< HEAD
=======
}

var testTemplateScopeWorkflowYaml = `
apiVersion: argoproj.io/v1alpha1
kind: Workflow
metadata:
  name: test-template-scope
spec:
  entrypoint: entry
  templates:
  - name: entry
    templateRef:
      name: test-template-scope-1
      template: steps
`

var testTemplateScopeWorkflowTemplateYaml1 = `
apiVersion: argoproj.io/v1alpha1
kind: WorkflowTemplate
metadata:
  name: test-template-scope-1
spec:
  templates:
  - name: steps
    steps:
    - - name: hello
        template: hello
      - name: other-wftmpl
        templateRef:
          name: test-template-scope-2
          template: steps
  - name: hello
    script:
      image: python:alpine3.6
      command: [python]
      source: |
        print("hello world")
`

var testTemplateScopeWorkflowTemplateYaml2 = `
apiVersion: argoproj.io/v1alpha1
kind: WorkflowTemplate
metadata:
  name: test-template-scope-2
spec:
  templates:
  - name: steps
    steps:
    - - name: hello
        template: hello
  - name: hello
    script:
      image: python:alpine3.6
      command: [python]
      source: |
        print("hello world")
`

func TestTemplateScope(t *testing.T) {
	controller := newController()
	wfcset := controller.wfclientset.ArgoprojV1alpha1().Workflows("")
	wfctmplset := controller.wfclientset.ArgoprojV1alpha1().WorkflowTemplates("")

	wf := unmarshalWF(testTemplateScopeWorkflowYaml)
	_, err := wfcset.Create(wf)
	assert.NoError(t, err)
	wftmpl := unmarshalWFTmpl(testTemplateScopeWorkflowTemplateYaml1)
	_, err = wfctmplset.Create(wftmpl)
	assert.NoError(t, err)
	wftmpl = unmarshalWFTmpl(testTemplateScopeWorkflowTemplateYaml2)
	_, err = wfctmplset.Create(wftmpl)
	assert.NoError(t, err)

	woc := newWorkflowOperationCtx(wf, controller)
	woc.operate()

	wf, err = wfcset.Get(wf.Name, metav1.GetOptions{})
	assert.NoError(t, err)

	node := findNodeByName(wf.Status.Nodes, "test-template-scope")
	if assert.NotNil(t, node, "Node %s not found", "test-templte-scope") {
		assert.Equal(t, "", node.TemplateScope)
	}

	node = findNodeByName(wf.Status.Nodes, "test-template-scope[0]")
	if assert.NotNil(t, node, "Node %s not found", "test-templte-scope[0]") {
		assert.Equal(t, "", node.TemplateScope)
	}

	node = findNodeByName(wf.Status.Nodes, "test-template-scope[0].hello")
	if assert.NotNil(t, node, "Node %s not found", "test-templte-scope[0].hello") {
		assert.Equal(t, "test-template-scope-1", node.TemplateScope)
	}

	node = findNodeByName(wf.Status.Nodes, "test-template-scope[0].other-wftmpl")
	if assert.NotNil(t, node, "Node %s not found", "test-template-scope[0].other-wftmpl") {
		assert.Equal(t, "test-template-scope-1", node.TemplateScope)
	}

	node = findNodeByName(wf.Status.Nodes, "test-template-scope[0].other-wftmpl[0]")
	if assert.NotNil(t, node, "Node %s not found", "test-template-scope[0].other-wftmpl[0]") {
		assert.Equal(t, "", node.TemplateScope)
	}

	node = findNodeByName(wf.Status.Nodes, "test-template-scope[0].other-wftmpl[0].hello")
	if assert.NotNil(t, node, "Node %s not found", "test-template-scope[0].other-wftmpl[0].hello") {
		assert.Equal(t, "test-template-scope-2", node.TemplateScope)
	}
}

func findNodeByName(nodes map[string]wfv1.NodeStatus, name string) *wfv1.NodeStatus {
	for _, node := range nodes {
		if node.Name == name {
			return &node
		}
	}
	return nil
}

var invalidSpec = `
apiVersion: argoproj.io/v1alpha1
kind: Workflow
metadata:
  name: invalid-spec
spec:
  entrypoint: 123
`

func TestEventInvalidSpec(t *testing.T) {
	// Test whether a WorkflowFailed event is emitted in case of invalid spec
	controller := newController()
	wfcset := controller.wfclientset.ArgoprojV1alpha1().Workflows("")
	wf := unmarshalWF(invalidSpec)
	wf, err := wfcset.Create(wf)
	assert.NoError(t, err)
	woc := newWorkflowOperationCtx(wf, controller)
	woc.operate()
	events, err := controller.kubeclientset.CoreV1().Events("").List(metav1.ListOptions{})
	assert.NoError(t, err)
	assert.Equal(t, 2, len(events.Items))
	runningEvent := events.Items[0]
	assert.Equal(t, "WorkflowRunning", runningEvent.Reason)
	invalidSpecEvent := events.Items[1]
	assert.Equal(t, "WorkflowFailed", invalidSpecEvent.Reason)
	assert.Equal(t, "invalid spec: template name '123' undefined", invalidSpecEvent.Message)
}

var timeout = `
apiVersion: argoproj.io/v1alpha1
kind: Workflow
metadata:
  name: timeout-template
spec:
  entrypoint: sleep
  activeDeadlineSeconds: 1
  templates:
  - name: sleep
    container:
      image: alpine:latest
      command: [sh, -c, sleep 10]
`

func TestEventTimeout(t *testing.T) {
	// Test whether a WorkflowTimedOut event is emitted in case of timeout
	controller := newController()
	wfcset := controller.wfclientset.ArgoprojV1alpha1().Workflows("")
	wf := unmarshalWF(timeout)
	wf, err := wfcset.Create(wf)
	assert.NoError(t, err)
	woc := newWorkflowOperationCtx(wf, controller)
	woc.operate()
	makePodsRunning(t, controller.kubeclientset, wf.ObjectMeta.Namespace)
	wf, err = wfcset.Get(wf.ObjectMeta.Name, metav1.GetOptions{})
	assert.NoError(t, err)
	woc = newWorkflowOperationCtx(wf, controller)
	time.Sleep(10 * time.Second)
	woc.operate()
	events, err := controller.kubeclientset.CoreV1().Events("").List(metav1.ListOptions{})
	assert.NoError(t, err)
	assert.Equal(t, 2, len(events.Items))
	runningEvent := events.Items[0]
	assert.Equal(t, "WorkflowRunning", runningEvent.Reason)
	timeoutEvent := events.Items[1]
	assert.Equal(t, "WorkflowTimedOut", timeoutEvent.Reason)
	assert.True(t, strings.HasPrefix(timeoutEvent.Message, "timeout-template error in entry template execution: Deadline exceeded"))
}

var failLoadArtifactRepoCm = `
apiVersion: argoproj.io/v1alpha1
kind: Workflow
metadata:
  generateName: artifact-repo-config-ref-
spec:
  entrypoint: whalesay
  artifactRepositoryRef:
    configMap: artifact-repository
    key: config
  templates:
  - name: whalesay
    container:
      image: docker/whalesay:latest
      command: [sh, -c]
      args: ["cowsay hello world | tee /tmp/hello_world.txt"]
    outputs:
      artifacts:
      - name: message
        path: /tmp/hello_world.txt
`

func TestEventFailArtifactRepoCm(t *testing.T) {
	// Test whether a WorkflowFailed event is emitted in case of failure in loading artifact repository config map
	controller := newController()
	wfcset := controller.wfclientset.ArgoprojV1alpha1().Workflows("")
	wf := unmarshalWF(failLoadArtifactRepoCm)
	wf, err := wfcset.Create(wf)
	assert.NoError(t, err)
	woc := newWorkflowOperationCtx(wf, controller)
	woc.operate()
	events, err := controller.kubeclientset.CoreV1().Events("").List(metav1.ListOptions{})
	assert.NoError(t, err)
	assert.Equal(t, 2, len(events.Items))
	runningEvent := events.Items[0]
	assert.Equal(t, "WorkflowRunning", runningEvent.Reason)
	failEvent := events.Items[1]
	assert.Equal(t, "WorkflowFailed", failEvent.Reason)
	assert.Equal(t, "Failed to load artifact repository configMap: configmaps \"artifact-repository\" not found", failEvent.Message)
>>>>>>> 1a96007f
}<|MERGE_RESOLUTION|>--- conflicted
+++ resolved
@@ -1988,125 +1988,6 @@
 		}
 	}
 	assert.True(t, onExitNodeIsPresent)
-<<<<<<< HEAD
-=======
-}
-
-var testTemplateScopeWorkflowYaml = `
-apiVersion: argoproj.io/v1alpha1
-kind: Workflow
-metadata:
-  name: test-template-scope
-spec:
-  entrypoint: entry
-  templates:
-  - name: entry
-    templateRef:
-      name: test-template-scope-1
-      template: steps
-`
-
-var testTemplateScopeWorkflowTemplateYaml1 = `
-apiVersion: argoproj.io/v1alpha1
-kind: WorkflowTemplate
-metadata:
-  name: test-template-scope-1
-spec:
-  templates:
-  - name: steps
-    steps:
-    - - name: hello
-        template: hello
-      - name: other-wftmpl
-        templateRef:
-          name: test-template-scope-2
-          template: steps
-  - name: hello
-    script:
-      image: python:alpine3.6
-      command: [python]
-      source: |
-        print("hello world")
-`
-
-var testTemplateScopeWorkflowTemplateYaml2 = `
-apiVersion: argoproj.io/v1alpha1
-kind: WorkflowTemplate
-metadata:
-  name: test-template-scope-2
-spec:
-  templates:
-  - name: steps
-    steps:
-    - - name: hello
-        template: hello
-  - name: hello
-    script:
-      image: python:alpine3.6
-      command: [python]
-      source: |
-        print("hello world")
-`
-
-func TestTemplateScope(t *testing.T) {
-	controller := newController()
-	wfcset := controller.wfclientset.ArgoprojV1alpha1().Workflows("")
-	wfctmplset := controller.wfclientset.ArgoprojV1alpha1().WorkflowTemplates("")
-
-	wf := unmarshalWF(testTemplateScopeWorkflowYaml)
-	_, err := wfcset.Create(wf)
-	assert.NoError(t, err)
-	wftmpl := unmarshalWFTmpl(testTemplateScopeWorkflowTemplateYaml1)
-	_, err = wfctmplset.Create(wftmpl)
-	assert.NoError(t, err)
-	wftmpl = unmarshalWFTmpl(testTemplateScopeWorkflowTemplateYaml2)
-	_, err = wfctmplset.Create(wftmpl)
-	assert.NoError(t, err)
-
-	woc := newWorkflowOperationCtx(wf, controller)
-	woc.operate()
-
-	wf, err = wfcset.Get(wf.Name, metav1.GetOptions{})
-	assert.NoError(t, err)
-
-	node := findNodeByName(wf.Status.Nodes, "test-template-scope")
-	if assert.NotNil(t, node, "Node %s not found", "test-templte-scope") {
-		assert.Equal(t, "", node.TemplateScope)
-	}
-
-	node = findNodeByName(wf.Status.Nodes, "test-template-scope[0]")
-	if assert.NotNil(t, node, "Node %s not found", "test-templte-scope[0]") {
-		assert.Equal(t, "", node.TemplateScope)
-	}
-
-	node = findNodeByName(wf.Status.Nodes, "test-template-scope[0].hello")
-	if assert.NotNil(t, node, "Node %s not found", "test-templte-scope[0].hello") {
-		assert.Equal(t, "test-template-scope-1", node.TemplateScope)
-	}
-
-	node = findNodeByName(wf.Status.Nodes, "test-template-scope[0].other-wftmpl")
-	if assert.NotNil(t, node, "Node %s not found", "test-template-scope[0].other-wftmpl") {
-		assert.Equal(t, "test-template-scope-1", node.TemplateScope)
-	}
-
-	node = findNodeByName(wf.Status.Nodes, "test-template-scope[0].other-wftmpl[0]")
-	if assert.NotNil(t, node, "Node %s not found", "test-template-scope[0].other-wftmpl[0]") {
-		assert.Equal(t, "", node.TemplateScope)
-	}
-
-	node = findNodeByName(wf.Status.Nodes, "test-template-scope[0].other-wftmpl[0].hello")
-	if assert.NotNil(t, node, "Node %s not found", "test-template-scope[0].other-wftmpl[0].hello") {
-		assert.Equal(t, "test-template-scope-2", node.TemplateScope)
-	}
-}
-
-func findNodeByName(nodes map[string]wfv1.NodeStatus, name string) *wfv1.NodeStatus {
-	for _, node := range nodes {
-		if node.Name == name {
-			return &node
-		}
-	}
-	return nil
 }
 
 var invalidSpec = `
@@ -2216,5 +2097,4 @@
 	failEvent := events.Items[1]
 	assert.Equal(t, "WorkflowFailed", failEvent.Reason)
 	assert.Equal(t, "Failed to load artifact repository configMap: configmaps \"artifact-repository\" not found", failEvent.Message)
->>>>>>> 1a96007f
 }
package controller

import (
	"context"
	"encoding/json"
	"errors"
	"fmt"
	"regexp"
	"strconv"
	"strings"
	"testing"
	"time"

	"github.com/argoproj/pkg/strftime"

	"github.com/prometheus/client_golang/prometheus"
	dto "github.com/prometheus/client_model/go"
	"github.com/stretchr/testify/assert"
	"github.com/stretchr/testify/require"
	"github.com/valyala/fasttemplate"
	apiv1 "k8s.io/api/core/v1"
	apierr "k8s.io/apimachinery/pkg/api/errors"
	"k8s.io/apimachinery/pkg/api/resource"
	metav1 "k8s.io/apimachinery/pkg/apis/meta/v1"
	"k8s.io/apimachinery/pkg/runtime"
	"k8s.io/apimachinery/pkg/runtime/schema"
	"k8s.io/client-go/kubernetes/fake"
	batchfake "k8s.io/client-go/kubernetes/typed/batch/v1/fake"
	k8stesting "k8s.io/client-go/testing"
	"sigs.k8s.io/yaml"

	"github.com/argoproj/argo/config"
	wfv1 "github.com/argoproj/argo/pkg/apis/workflow/v1alpha1"
	"github.com/argoproj/argo/test"
	testutil "github.com/argoproj/argo/test/util"
	intstrutil "github.com/argoproj/argo/util/intstr"
	"github.com/argoproj/argo/workflow/common"
	"github.com/argoproj/argo/workflow/controller/cache"
	hydratorfake "github.com/argoproj/argo/workflow/hydrator/fake"
	"github.com/argoproj/argo/workflow/util"
)

// TestOperateWorkflowPanicRecover ensures we can recover from unexpected panics
func TestOperateWorkflowPanicRecover(t *testing.T) {
	defer func() {
		if r := recover(); r != nil {
			t.Fail()
		}
	}()
	cancel, controller := newController()
	defer cancel()
	// intentionally set clientset to nil to induce panic
	controller.kubeclientset = nil
	wf := unmarshalWF(helloWorldWf)
	ctx := context.Background()
	_, err := controller.wfclientset.ArgoprojV1alpha1().Workflows("").Create(ctx, wf, metav1.CreateOptions{})
	assert.NoError(t, err)

	woc := newWorkflowOperationCtx(wf, controller)
	woc.operate(ctx)
}

func Test_wfOperationCtx_reapplyUpdate(t *testing.T) {
	ctx := context.Background()
	t.Run("Success", func(t *testing.T) {
		wf := &wfv1.Workflow{
			ObjectMeta: metav1.ObjectMeta{Name: "my-wf"},
			Status:     wfv1.WorkflowStatus{Nodes: wfv1.Nodes{"foo": wfv1.NodeStatus{Name: "my-foo"}}},
		}
		cancel, controller := newController(wf)
		defer cancel()
		controller.hydrator = hydratorfake.Always
		woc := newWorkflowOperationCtx(wf, controller)

		// fake the behaviour woc.operate()
		assert.NoError(t, controller.hydrator.Hydrate(wf))
		nodes := wfv1.Nodes{"foo": wfv1.NodeStatus{Name: "my-foo", Phase: wfv1.NodeSucceeded}}

		// now force a re-apply update
		updatedWf, err := woc.reapplyUpdate(ctx, controller.wfclientset.ArgoprojV1alpha1().Workflows(""), nodes)
		if assert.NoError(t, err) && assert.NotNil(t, updatedWf) {
			assert.True(t, woc.controller.hydrator.IsHydrated(updatedWf))
			if assert.Contains(t, updatedWf.Status.Nodes, "foo") {
				assert.Equal(t, "my-foo", updatedWf.Status.Nodes["foo"].Name)
				assert.Equal(t, wfv1.NodeSucceeded, updatedWf.Status.Nodes["foo"].Phase, "phase is merged")
			}
		}
	})
	t.Run("ErrUpdatingCompletedWorkflow", func(t *testing.T) {
		wf := &wfv1.Workflow{
			ObjectMeta: metav1.ObjectMeta{Name: "my-wf"},
			Status:     wfv1.WorkflowStatus{Phase: wfv1.WorkflowError},
		}
		currWf := wf.DeepCopy()
		currWf.Status.Phase = wfv1.WorkflowSucceeded
		cancel, controller := newController(currWf)
		defer cancel()
		woc := newWorkflowOperationCtx(wf, controller)
		_, err := woc.reapplyUpdate(ctx, controller.wfclientset.ArgoprojV1alpha1().Workflows(""), wfv1.Nodes{})
		assert.EqualError(t, err, "must never update completed workflows")
	})
	t.Run("ErrUpdatingCompletedNode", func(t *testing.T) {
		wf := &wfv1.Workflow{
			ObjectMeta: metav1.ObjectMeta{Name: "my-wf"},
			Status:     wfv1.WorkflowStatus{Nodes: wfv1.Nodes{"my-node": wfv1.NodeStatus{Phase: wfv1.NodeError}}},
		}
		currWf := wf.DeepCopy()
		currWf.Status.Nodes = wfv1.Nodes{"my-node": wfv1.NodeStatus{Phase: wfv1.NodeSucceeded}}
		cancel, controller := newController(currWf)
		defer cancel()
		woc := newWorkflowOperationCtx(wf, controller)
		_, err := woc.reapplyUpdate(ctx, controller.wfclientset.ArgoprojV1alpha1().Workflows(""), wf.Status.Nodes)
		assert.EqualError(t, err, "must never update completed node my-node")
	})
}

func TestResourcesDuration(t *testing.T) {
	wf := unmarshalWF(`
metadata:
  name: my-wf
  namespace: my-ns
spec:
  entrypoint: main
  templates:
   - name: main
     dag:
       tasks:
       - name: pod
         template: pod
   - name: pod
     container: 
       image: my-image
`)
	cancel, controller := newController(wf)
	defer cancel()

	ctx := context.Background()
	woc := newWorkflowOperationCtx(wf, controller)
	woc.operate(ctx)

	makePodsPhase(ctx, woc, apiv1.PodSucceeded)
	woc = newWorkflowOperationCtx(woc.wf, controller)
	woc.operate(ctx)

	assert.NotEmpty(t, woc.wf.Status.ResourcesDuration, "workflow duration not empty")
	assert.False(t, woc.wf.Status.Nodes.Any(func(node wfv1.NodeStatus) bool {
		return node.ResourcesDuration.IsZero()
	}), "zero node durations empty")
}

func TestEstimatedDuration(t *testing.T) {
	wf := unmarshalWF(`
metadata:
  name: my-wf
  namespace: my-ns
  labels:
    workflows.argoproj.io/workflow-template: my-wftmpl
spec:
  entrypoint: main
  templates:
   - name: main
     dag:
       tasks:
       - name: pod
         template: pod
   - name: pod
     container: 
       image: my-image
`)
	cancel, controller := newController(unmarshalWF(`
metadata:
  name: my-baseline-wf
  namespace: my-ns
status:
  startedAt: "1970-01-01T00:00:00Z"
  finishedAt: "1970-01-01T00:01:00Z"
  nodes:
    my-baseline-wf:
      startedAt: "1970-01-01T00:00:00Z"
      finishedAt: "1970-01-01T00:01:00Z"
`), wf)
	defer cancel()

	ctx := context.Background()
	woc := newWorkflowOperationCtx(wf, controller)
	woc.operate(ctx)

	makePodsPhase(ctx, woc, apiv1.PodSucceeded)
	woc = newWorkflowOperationCtx(woc.wf, controller)
	woc.operate(ctx)

	assert.Equal(t, wfv1.WorkflowSucceeded, woc.wf.Status.Phase)
	assert.Equal(t, wfv1.EstimatedDuration(1), woc.wf.Status.EstimatedDuration)
	assert.Equal(t, wfv1.EstimatedDuration(1), woc.wf.Status.Nodes[woc.wf.Name].EstimatedDuration)
	assert.Equal(t, wfv1.EstimatedDuration(1), woc.wf.Status.Nodes.FindByDisplayName("pod").EstimatedDuration)
}

func TestDefaultProgress(t *testing.T) {
	wf := unmarshalWF(`
metadata:
  name: my-wf
  namespace: my-ns
spec:
  entrypoint: main
  templates:
   - name: main
     dag:
       tasks:
       - name: pod
         template: pod
   - name: pod
     container: 
       image: my-image
`)
	cancel, controller := newController(wf)
	defer cancel()

	ctx := context.Background()
	woc := newWorkflowOperationCtx(wf, controller)
	woc.operate(ctx)

	makePodsPhase(ctx, woc, apiv1.PodSucceeded)
	woc = newWorkflowOperationCtx(woc.wf, controller)
	woc.operate(ctx)

	assert.Equal(t, wfv1.WorkflowSucceeded, woc.wf.Status.Phase)
	assert.Equal(t, wfv1.Progress("1/1"), woc.wf.Status.Progress)
	assert.Equal(t, wfv1.Progress("1/1"), woc.wf.Status.Nodes[woc.wf.Name].Progress)
	assert.Equal(t, wfv1.Progress("1/1"), woc.wf.Status.Nodes.FindByDisplayName("pod").Progress)
}

var sidecarWithVol = `
# Verifies sidecars can reference volumeClaimTemplates
apiVersion: argoproj.io/v1alpha1
kind: Workflow
metadata:
  name: sidecar-with-volumes
spec:
  entrypoint: sidecar-with-volumes
  volumeClaimTemplates:
  - metadata:
      name: claim-vol
    spec:
      accessModes: [ "ReadWriteOnce" ]
      resources:
        requests:
          storage: 1Gi
  volumes:
  - name: existing-vol
    persistentVolumeClaim:
      claimName: my-existing-volume
  templates:
  - name: sidecar-with-volumes
    script:
      image: python:alpine3.6
      command: [python]
      source: |
        print("hello world")
    sidecars:
    - name: sidevol
      image: docker/whalesay:latest
      command: [sh, -c]
      args: ["echo generating message in volume; cowsay hello world | tee /mnt/vol/hello_world.txt; sleep 9999"]
      volumeMounts:
      - name: claim-vol
        mountPath: /mnt/vol
      - name: existing-vol
        mountPath: /mnt/existing-vol
`

func TestGlobalParams(t *testing.T) {
	wf := unmarshalWF(helloWorldWf)
	cancel, controller := newController(wf)
	defer cancel()

	ctx := context.Background()
	woc := newWorkflowOperationCtx(wf, controller)
	woc.operate(ctx)
	if assert.Contains(t, woc.globalParams, "workflow.creationTimestamp") {
		assert.NotContains(t, woc.globalParams["workflow.creationTimestamp"], "UTC")
	}
	for char := range strftime.FormatChars {
		assert.Contains(t, woc.globalParams, fmt.Sprintf("%s.%s", "workflow.creationTimestamp", string(char)))
	}
	assert.Contains(t, woc.globalParams, "workflow.creationTimestamp.s")

	assert.Contains(t, woc.globalParams, "workflow.duration")
	assert.Contains(t, woc.globalParams, "workflow.name")
	assert.Contains(t, woc.globalParams, "workflow.namespace")
	assert.Contains(t, woc.globalParams, "workflow.parameters")
	assert.Contains(t, woc.globalParams, "workflow.serviceAccountName")
	assert.Contains(t, woc.globalParams, "workflow.uid")

	// Ensure that the phase label is included after the first operation
	woc.operate(ctx)
	assert.Contains(t, woc.globalParams, "workflow.labels.workflows.argoproj.io/phase")
}

// TestSidecarWithVolume verifies ia sidecar can have a volumeMount reference to both existing or volumeClaimTemplate volumes
func TestSidecarWithVolume(t *testing.T) {
	cancel, controller := newController()
	defer cancel()

	ctx := context.Background()
	wfcset := controller.wfclientset.ArgoprojV1alpha1().Workflows("")
	wf := unmarshalWF(sidecarWithVol)
	wf, err := wfcset.Create(ctx, wf, metav1.CreateOptions{})
	assert.NoError(t, err)
	wf, err = wfcset.Get(ctx, wf.ObjectMeta.Name, metav1.GetOptions{})
	assert.NoError(t, err)
	woc := newWorkflowOperationCtx(wf, controller)
<<<<<<< HEAD
	woc.operate()
	assert.Equal(t, wfv1.WorkflowRunning, woc.wf.Status.Phase)
	pods, err := controller.kubeclientset.CoreV1().Pods(wf.ObjectMeta.Namespace).List(metav1.ListOptions{})
=======
	woc.operate(ctx)
	assert.Equal(t, wfv1.NodeRunning, woc.wf.Status.Phase)
	pods, err := controller.kubeclientset.CoreV1().Pods(wf.ObjectMeta.Namespace).List(ctx, metav1.ListOptions{})
>>>>>>> b674aa30
	assert.NoError(t, err)
	assert.True(t, len(pods.Items) > 0, "pod was not created successfully")
	pod := pods.Items[0]

	claimVolFound := false
	existingVolFound := false
	for _, ctr := range pod.Spec.Containers {
		if ctr.Name == "sidevol" {
			for _, vol := range ctr.VolumeMounts {
				if vol.Name == "claim-vol" {
					claimVolFound = true
				}
				if vol.Name == "existing-vol" {
					existingVolFound = true
				}
			}
		}
	}
	assert.True(t, claimVolFound, "claim vol was not referenced by sidecar")
	assert.True(t, existingVolFound, "existing vol was not referenced by sidecar")
}

func makeVolumeGcStrategyTemplate(strategy wfv1.VolumeClaimGCStrategy, phase wfv1.NodePhase) string {
	return fmt.Sprintf(`
apiVersion: argoproj.io/v1alpha1
kind: Workflow
metadata:
  name: workflow-with-volumes
spec:
  entrypoint: workflow-with-volumes
  volumeClaimGC:
    strategy: %s
  volumeClaimTemplates:
  - metadata:
      name: claim-vol
    spec:
      accessModes: [ "ReadWriteOnce" ]
      resources:
        requests:
          storage: 1Gi
  volumes:
  - name: existing-vol
    persistentVolumeClaim:
      claimName: my-existing-volume
  templates:
  - name: workflow-with-volumes
    script:
      image: python:alpine3.6
      command: [python]
      volumeMounts:
      - name: claim-vol
        mountPath: /mnt/vol
      - name: existing-vol
        mountPath: /mnt/existing-vol
      source: |
        print("hello world")
status:
  phase: %s
  startedAt: 2020-08-01T15:32:09Z
  nodes:
    workflow-with-volumes:
      id: workflow-with-volumes
      name: workflow-with-volumes
      displayName: workflow-with-volumes
      type: Pod
      templateName: workflow-with-volumes
      templateScope: local/workflow-with-volumes
      startedAt: 2020-08-01T15:32:09Z
      phase: %s
  persistentVolumeClaims:
    - name: claim-vol
      persistentVolumeClaim:
        claimName: workflow-with-volumes-claim-vol
`, strategy, phase, phase)
}

func TestVolumeGCStrategy(t *testing.T) {
	tests := []struct {
		name                     string
		strategy                 wfv1.VolumeClaimGCStrategy
		phase                    wfv1.NodePhase
		expectedVolumesRemaining int
	}{{
		name:                     "failed/OnWorkflowCompletion",
		strategy:                 wfv1.VolumeClaimGCOnCompletion,
		phase:                    wfv1.NodeFailed,
		expectedVolumesRemaining: 0,
	}, {
		name:                     "failed/OnWorkflowSuccess",
		strategy:                 wfv1.VolumeClaimGCOnSuccess,
		phase:                    wfv1.NodeFailed,
		expectedVolumesRemaining: 1,
	}, {
		name:                     "succeeded/OnWorkflowSuccess",
		strategy:                 wfv1.VolumeClaimGCOnSuccess,
		phase:                    wfv1.NodeSucceeded,
		expectedVolumesRemaining: 0,
	}, {
		name:                     "succeeded/OnWorkflowCompletion",
		strategy:                 wfv1.VolumeClaimGCOnCompletion,
		phase:                    wfv1.NodeSucceeded,
		expectedVolumesRemaining: 0,
	}}

	for _, tt := range tests {
		t.Run(tt.name, func(t *testing.T) {
			wf := unmarshalWF(makeVolumeGcStrategyTemplate(tt.strategy, tt.phase))
			cancel, controller := newController(wf)
			defer cancel()

			ctx := context.Background()
			wfcset := controller.wfclientset.ArgoprojV1alpha1().Workflows("")
			woc := newWorkflowOperationCtx(wf, controller)
			woc.operate(ctx)
			wf, err := wfcset.Get(ctx, wf.ObjectMeta.Name, metav1.GetOptions{})
			if assert.NoError(t, err) {
				assert.Len(t, wf.Status.PersistentVolumeClaims, tt.expectedVolumesRemaining)
			}
		})
	}
}

// TestProcessNodesWithRetries tests the processNodesWithRetries() method.
func TestProcessNodesWithRetries(t *testing.T) {
	cancel, controller := newController()
	defer cancel()
	assert.NotNil(t, controller)
	wf := unmarshalWF(helloWorldWf)
	assert.NotNil(t, wf)
	woc := newWorkflowOperationCtx(wf, controller)
	assert.NotNil(t, woc)
	// Verify that there are no nodes in the wf status.
	assert.Zero(t, len(woc.wf.Status.Nodes))

	// Add the parent node for retries.
	nodeName := "test-node"
	nodeID := woc.wf.NodeID(nodeName)
	node := woc.initializeNode(nodeName, wfv1.NodeTypeRetry, "", &wfv1.Template{}, "", wfv1.NodeRunning)
	retries := wfv1.RetryStrategy{}
	retries.Limit = intstrutil.ParsePtr("2")
	woc.wf.Status.Nodes[nodeID] = *node

	assert.Equal(t, node.Phase, wfv1.NodeRunning)

	// Ensure there are no child nodes yet.
	lastChild := getChildNodeIndex(node, woc.wf.Status.Nodes, -1)
	assert.Nil(t, lastChild)

	// Add child nodes.
	for i := 0; i < 2; i++ {
		childNode := fmt.Sprintf("child-node-%d", i)
		woc.initializeNode(childNode, wfv1.NodeTypePod, "", &wfv1.Template{}, "", wfv1.NodeRunning)
		woc.addChildNode(nodeName, childNode)
	}

	n := woc.wf.GetNodeByName(nodeName)
	lastChild = getChildNodeIndex(n, woc.wf.Status.Nodes, -1)
	assert.NotNil(t, lastChild)

	// Last child is still running. processNodesWithRetries() should return false since
	// there should be no retries at this point.
	n, _, err := woc.processNodeRetries(n, retries, &executeTemplateOpts{})
	assert.NoError(t, err)
	assert.Equal(t, n.Phase, wfv1.NodeRunning)

	// Mark lastChild as successful.
	woc.markNodePhase(lastChild.Name, wfv1.NodeSucceeded)
	n, _, err = woc.processNodeRetries(n, retries, &executeTemplateOpts{})
	assert.NoError(t, err)
	// The parent node also gets marked as Succeeded.
	assert.Equal(t, n.Phase, wfv1.NodeSucceeded)

	// Mark the parent node as running again and the lastChild as failed.
	woc.markNodePhase(n.Name, wfv1.NodeRunning)
	woc.markNodePhase(lastChild.Name, wfv1.NodeFailed)
	_, _, err = woc.processNodeRetries(n, retries, &executeTemplateOpts{})
	assert.NoError(t, err)
	n = woc.wf.GetNodeByName(nodeName)
	assert.Equal(t, n.Phase, wfv1.NodeRunning)

	// Add a third node that has failed.
	childNode := "child-node-3"
	woc.initializeNode(childNode, wfv1.NodeTypePod, "", &wfv1.Template{}, "", wfv1.NodeFailed)
	woc.addChildNode(nodeName, childNode)
	n = woc.wf.GetNodeByName(nodeName)
	n, _, err = woc.processNodeRetries(n, retries, &executeTemplateOpts{})
	assert.NoError(t, err)
	assert.Equal(t, n.Phase, wfv1.NodeFailed)
}

// TestProcessNodesWithRetries tests retrying when RetryOn.Error is enabled
func TestProcessNodesWithRetriesOnErrors(t *testing.T) {
	cancel, controller := newController()
	defer cancel()
	assert.NotNil(t, controller)
	wf := unmarshalWF(helloWorldWf)
	assert.NotNil(t, wf)
	woc := newWorkflowOperationCtx(wf, controller)
	assert.NotNil(t, woc)
	// Verify that there are no nodes in the wf status.
	assert.Zero(t, len(woc.wf.Status.Nodes))

	// Add the parent node for retries.
	nodeName := "test-node"
	nodeID := woc.wf.NodeID(nodeName)
	node := woc.initializeNode(nodeName, wfv1.NodeTypeRetry, "", &wfv1.Template{}, "", wfv1.NodeRunning)
	retries := wfv1.RetryStrategy{}
	retries.Limit = intstrutil.ParsePtr("2")
	retries.RetryPolicy = wfv1.RetryPolicyAlways
	woc.wf.Status.Nodes[nodeID] = *node

	assert.Equal(t, node.Phase, wfv1.NodeRunning)

	// Ensure there are no child nodes yet.
	lastChild := getChildNodeIndex(node, woc.wf.Status.Nodes, -1)
	assert.Nil(t, lastChild)

	// Add child nodes.
	for i := 0; i < 2; i++ {
		childNode := fmt.Sprintf("child-node-%d", i)
		woc.initializeNode(childNode, wfv1.NodeTypePod, "", &wfv1.Template{}, "", wfv1.NodeRunning)
		woc.addChildNode(nodeName, childNode)
	}

	n := woc.wf.GetNodeByName(nodeName)
	lastChild = getChildNodeIndex(n, woc.wf.Status.Nodes, -1)
	assert.NotNil(t, lastChild)

	// Last child is still running. processNodesWithRetries() should return false since
	// there should be no retries at this point.
	n, _, err := woc.processNodeRetries(n, retries, &executeTemplateOpts{})
	assert.Nil(t, err)
	assert.Equal(t, n.Phase, wfv1.NodeRunning)

	// Mark lastChild as successful.
	woc.markNodePhase(lastChild.Name, wfv1.NodeSucceeded)
	n, _, err = woc.processNodeRetries(n, retries, &executeTemplateOpts{})
	assert.Nil(t, err)
	// The parent node also gets marked as Succeeded.
	assert.Equal(t, n.Phase, wfv1.NodeSucceeded)

	// Mark the parent node as running again and the lastChild as errored.
	n = woc.markNodePhase(n.Name, wfv1.NodeRunning)
	woc.markNodePhase(lastChild.Name, wfv1.NodeError)
	_, _, err = woc.processNodeRetries(n, retries, &executeTemplateOpts{})
	assert.NoError(t, err)
	n = woc.wf.GetNodeByName(nodeName)
	assert.Equal(t, n.Phase, wfv1.NodeRunning)

	// Add a third node that has errored.
	childNode := "child-node-3"
	woc.initializeNode(childNode, wfv1.NodeTypePod, "", &wfv1.Template{}, "", wfv1.NodeError)
	woc.addChildNode(nodeName, childNode)
	n = woc.wf.GetNodeByName(nodeName)
	n, _, err = woc.processNodeRetries(n, retries, &executeTemplateOpts{})
	assert.Nil(t, err)
	assert.Equal(t, n.Phase, wfv1.NodeError)
}

func TestProcessNodesWithRetriesWithBackoff(t *testing.T) {
	cancel, controller := newController()
	defer cancel()

	assert.NotNil(t, controller)
	wf := unmarshalWF(helloWorldWf)
	assert.NotNil(t, wf)
	woc := newWorkflowOperationCtx(wf, controller)
	assert.NotNil(t, woc)
	// Verify that there are no nodes in the wf status.
	assert.Zero(t, len(woc.wf.Status.Nodes))

	// Add the parent node for retries.
	nodeName := "test-node"
	nodeID := woc.wf.NodeID(nodeName)
	node := woc.initializeNode(nodeName, wfv1.NodeTypeRetry, "", &wfv1.Template{}, "", wfv1.NodeRunning)
	retries := wfv1.RetryStrategy{}
	retries.Limit = intstrutil.ParsePtr("2")
	retries.Backoff = &wfv1.Backoff{
		Duration:    "10s",
		Factor:      intstrutil.ParsePtr("2"),
		MaxDuration: "10m",
	}
	retries.RetryPolicy = wfv1.RetryPolicyAlways
	woc.wf.Status.Nodes[nodeID] = *node

	assert.Equal(t, node.Phase, wfv1.NodeRunning)

	// Ensure there are no child nodes yet.
	lastChild := getChildNodeIndex(node, woc.wf.Status.Nodes, -1)
	assert.Nil(t, lastChild)

	woc.initializeNode("child-node-1", wfv1.NodeTypePod, "", &wfv1.Template{}, "", wfv1.NodeRunning)
	woc.addChildNode(nodeName, "child-node-1")

	n := woc.wf.GetNodeByName(nodeName)
	lastChild = getChildNodeIndex(n, woc.wf.Status.Nodes, -1)
	assert.NotNil(t, lastChild)

	// Last child is still running. processNodesWithRetries() should return false since
	// there should be no retries at this point.
	n, _, err := woc.processNodeRetries(n, retries, &executeTemplateOpts{})
	assert.Nil(t, err)
	assert.Equal(t, n.Phase, wfv1.NodeRunning)

	// Mark lastChild as successful.
	woc.markNodePhase(lastChild.Name, wfv1.NodeSucceeded)
	n, _, err = woc.processNodeRetries(n, retries, &executeTemplateOpts{})
	assert.Nil(t, err)
	// The parent node also gets marked as Succeeded.
	assert.Equal(t, n.Phase, wfv1.NodeSucceeded)
}

func TestProcessNodesWithRetriesWithExponentialBackoff(t *testing.T) {
	require := require.New(t)

	cancel, controller := newController()
	defer cancel()
	require.NotNil(controller)
	wf := unmarshalWF(helloWorldWf)
	require.NotNil(wf)
	woc := newWorkflowOperationCtx(wf, controller)
	require.NotNil(woc)

	// Verify that there are no nodes in the wf status.
	require.Zero(len(woc.wf.Status.Nodes))

	// Add the parent node for retries.
	nodeName := "test-node"
	nodeID := woc.wf.NodeID(nodeName)
	node := woc.initializeNode(nodeName, wfv1.NodeTypeRetry, "", &wfv1.Template{}, "", wfv1.NodeRunning)
	retries := wfv1.RetryStrategy{}
	retries.Limit = intstrutil.ParsePtr("2")
	retries.RetryPolicy = wfv1.RetryPolicyAlways
	retries.Backoff = &wfv1.Backoff{
		Duration: "5m",
		Factor:   intstrutil.ParsePtr("2"),
	}
	woc.wf.Status.Nodes[nodeID] = *node

	require.Equal(wfv1.NodeRunning, node.Phase)

	// Ensure there are no child nodes yet.
	lastChild := getChildNodeIndex(node, woc.wf.Status.Nodes, -1)
	require.Nil(lastChild)

	woc.initializeNode("child-node-1", wfv1.NodeTypePod, "", &wfv1.Template{}, "", wfv1.NodeFailed)
	woc.addChildNode(nodeName, "child-node-1")

	n := woc.wf.GetNodeByName(nodeName)

	// Last child has failed. processNodesWithRetries() should return false due to the default backoff.
	var err error
	n, _, err = woc.processNodeRetries(n, retries, &executeTemplateOpts{})
	require.NoError(err)
	require.Equal(wfv1.NodeRunning, n.Phase)

	// First backoff should be between 295 and 300 seconds.
	backoff, err := parseRetryMessage(n.Message)
	require.NoError(err)
	require.LessOrEqual(backoff, 300)
	require.Less(295, backoff)

	woc.initializeNode("child-node-2", wfv1.NodeTypePod, "", &wfv1.Template{}, "", wfv1.NodeError)
	woc.addChildNode(nodeName, "child-node-2")
	n = woc.wf.GetNodeByName(nodeName)

	n, _, err = woc.processNodeRetries(n, retries, &executeTemplateOpts{})
	require.NoError(err)
	require.Equal(wfv1.NodeRunning, n.Phase)

	// Second backoff should be between 595 and 600 seconds.
	backoff, err = parseRetryMessage(n.Message)
	require.NoError(err)
	require.LessOrEqual(backoff, 600)
	require.Less(595, backoff)

	// Mark lastChild as successful.
	lastChild = getChildNodeIndex(n, woc.wf.Status.Nodes, -1)
	require.NotNil(lastChild)
	woc.markNodePhase(lastChild.Name, wfv1.NodeSucceeded)
	n, _, err = woc.processNodeRetries(n, retries, &executeTemplateOpts{})
	require.NoError(err)
	// The parent node also gets marked as Succeeded.
	require.Equal(wfv1.NodeSucceeded, n.Phase)
}

func parseRetryMessage(message string) (int, error) {
	pattern := regexp.MustCompile(`Backoff for (\d+) minutes (\d+) seconds`)
	matches := pattern.FindStringSubmatch(message)
	if len(matches) != 3 {
		return 0, fmt.Errorf("unexpected message: %v", message)
	}

	minutes, err := strconv.Atoi(matches[1])
	if err != nil {
		return 0, err
	}

	seconds, err := strconv.Atoi(matches[2])
	if err != nil {
		return 0, err
	}

	totalSeconds := minutes*60 + seconds
	return totalSeconds, nil
}

// TestProcessNodesWithRetries tests retrying when RetryOn.Error is disabled
func TestProcessNodesNoRetryWithError(t *testing.T) {
	cancel, controller := newController()
	defer cancel()
	assert.NotNil(t, controller)
	wf := unmarshalWF(helloWorldWf)
	assert.NotNil(t, wf)
	woc := newWorkflowOperationCtx(wf, controller)
	assert.NotNil(t, woc)
	// Verify that there are no nodes in the wf status.
	assert.Zero(t, len(woc.wf.Status.Nodes))

	// Add the parent node for retries.
	nodeName := "test-node"
	nodeID := woc.wf.NodeID(nodeName)
	node := woc.initializeNode(nodeName, wfv1.NodeTypeRetry, "", &wfv1.Template{}, "", wfv1.NodeRunning)
	retries := wfv1.RetryStrategy{}
	retries.Limit = intstrutil.ParsePtr("2")
	retries.RetryPolicy = wfv1.RetryPolicyOnFailure
	woc.wf.Status.Nodes[nodeID] = *node

	assert.Equal(t, node.Phase, wfv1.NodeRunning)

	// Ensure there are no child nodes yet.
	lastChild := getChildNodeIndex(node, woc.wf.Status.Nodes, -1)
	assert.Nil(t, lastChild)

	// Add child nodes.
	for i := 0; i < 2; i++ {
		childNode := fmt.Sprintf("child-node-%d", i)
		woc.initializeNode(childNode, wfv1.NodeTypePod, "", &wfv1.Template{}, "", wfv1.NodeRunning)
		woc.addChildNode(nodeName, childNode)
	}

	n := woc.wf.GetNodeByName(nodeName)
	lastChild = getChildNodeIndex(n, woc.wf.Status.Nodes, -1)
	assert.NotNil(t, lastChild)

	// Last child is still running. processNodesWithRetries() should return false since
	// there should be no retries at this point.
	n, _, err := woc.processNodeRetries(n, retries, &executeTemplateOpts{})
	assert.Nil(t, err)
	assert.Equal(t, n.Phase, wfv1.NodeRunning)

	// Mark lastChild as successful.
	woc.markNodePhase(lastChild.Name, wfv1.NodeSucceeded)
	n, _, err = woc.processNodeRetries(n, retries, &executeTemplateOpts{})
	assert.Nil(t, err)
	// The parent node also gets marked as Succeeded.
	assert.Equal(t, n.Phase, wfv1.NodeSucceeded)

	// Mark the parent node as running again and the lastChild as errored.
	// Parent node should also be errored because retry on error is disabled
	n = woc.markNodePhase(n.Name, wfv1.NodeRunning)
	woc.markNodePhase(lastChild.Name, wfv1.NodeError)
	_, _, err = woc.processNodeRetries(n, retries, &executeTemplateOpts{})
	assert.NoError(t, err)
	n = woc.wf.GetNodeByName(nodeName)
	assert.Equal(t, wfv1.NodeError, n.Phase)
}

var backoffMessage = `
apiVersion: argoproj.io/v1alpha1
kind: Workflow
metadata:
  creationTimestamp: "2020-05-05T15:18:40Z"
  generateName: retry-backoff-
  generation: 21
  labels:
    workflows.argoproj.io/completed: "true"
    workflows.argoproj.io/phase: Failed
  name: retry-backoff-s69z6
  namespace: argo
  resourceVersion: "348670"
  selfLink: /apis/argoproj.io/v1alpha1/namespaces/argo/workflows/retry-backoff-s69z6
  uid: 110dbef4-c54b-4963-9739-03e9878810d9
spec:
  arguments: {}
  entrypoint: retry-backoff
  templates:
  - arguments: {}
    container:
      args:
      - import random; import sys; exit_code = random.choice([1, 1]); sys.exit(exit_code)
      command:
      - python
      - -c
      image: python:alpine3.6
      name: ""
      resources: {}
    inputs: {}
    metadata: {}
    name: retry-backoff
    outputs: {}
    retryStrategy:
      backoff:
        duration: "2"
        factor: 2
        maxDuration: 1m
      limit: 10
status:
  nodes:
    retry-backoff-s69z6:
      children:
      - retry-backoff-s69z6-1807967148
      - retry-backoff-s69z6-130058153
      displayName: retry-backoff-s69z6
      id: retry-backoff-s69z6
      name: retry-backoff-s69z6
      phase: Running
      startedAt: "2020-05-05T15:18:40Z"
      templateName: retry-backoff
      templateScope: local/retry-backoff-s69z6
      type: Retry
    retry-backoff-s69z6-130058153:
      displayName: retry-backoff-s69z6(1)
      finishedAt: "2020-05-05T15:18:43Z"
      hostNodeName: minikube
      id: retry-backoff-s69z6-130058153
      message: failed with exit code 1
      name: retry-backoff-s69z6(1)
      outputs:
        artifacts:
        - archiveLogs: true
          name: main-logs
          s3:
            accessKeySecret:
              key: accesskey
              name: my-minio-cred
            bucket: my-bucket
            endpoint: minio:9000
            insecure: true
            key: retry-backoff-s69z6/retry-backoff-s69z6-130058153/main.log
            secretKeySecret:
              key: secretkey
              name: my-minio-cred
        exitCode: "1"
      phase: Failed
      resourcesDuration:
        cpu: 1
        memory: 0
      startedAt: "2020-05-05T15:18:45Z"
      templateName: retry-backoff
      templateScope: local/retry-backoff-s69z6
      type: Pod
    retry-backoff-s69z6-1807967148:
      displayName: retry-backoff-s69z6(0)
      finishedAt: "2020-05-05T15:18:43Z"
      hostNodeName: minikube
      id: retry-backoff-s69z6-1807967148
      message: failed with exit code 1
      name: retry-backoff-s69z6(0)
      outputs:
        artifacts:
        - archiveLogs: true
          name: main-logs
          s3:
            accessKeySecret:
              key: accesskey
              name: my-minio-cred
            bucket: my-bucket
            endpoint: minio:9000
            insecure: true
            key: retry-backoff-s69z6/retry-backoff-s69z6-1807967148/main.log
            secretKeySecret:
              key: secretkey
              name: my-minio-cred
        exitCode: "1"
      phase: Failed
      resourcesDuration:
        cpu: 2
        memory: 0
      startedAt: "2020-05-05T15:18:40Z"
      templateName: retry-backoff
      templateScope: local/retry-backoff-s69z6
      type: Pod
  phase: Running
  resourcesDuration:
    cpu: 5
    memory: 0
  startedAt: "2020-05-05T15:18:40Z"
`

func TestBackoffMessage(t *testing.T) {
	cancel, controller := newController()
	defer cancel()
	assert.NotNil(t, controller)
	wf := unmarshalWF(backoffMessage)
	assert.NotNil(t, wf)
	woc := newWorkflowOperationCtx(wf, controller)
	assert.NotNil(t, woc)
	retryNode := woc.wf.GetNodeByName("retry-backoff-s69z6")

	// Simulate backoff of 4 secods
	firstNode := getChildNodeIndex(retryNode, woc.wf.Status.Nodes, 0)
	firstNode.StartedAt = metav1.Time{Time: time.Now().Add(-8 * time.Second)}
	firstNode.FinishedAt = metav1.Time{Time: time.Now().Add(-6 * time.Second)}
	woc.wf.Status.Nodes[firstNode.ID] = *firstNode
	lastNode := getChildNodeIndex(retryNode, woc.wf.Status.Nodes, -1)
	lastNode.StartedAt = metav1.Time{Time: time.Now().Add(-3 * time.Second)}
	lastNode.FinishedAt = metav1.Time{Time: time.Now().Add(-1 * time.Second)}
	woc.wf.Status.Nodes[lastNode.ID] = *lastNode

	newRetryNode, proceed, err := woc.processNodeRetries(retryNode, *woc.wf.Spec.Templates[0].RetryStrategy, &executeTemplateOpts{})
	assert.NoError(t, err)
	assert.False(t, proceed)
	assert.Equal(t, "Backoff for 4 seconds", newRetryNode.Message)

	// Advance time one second
	firstNode.StartedAt = metav1.Time{Time: time.Now().Add(-9 * time.Second)}
	firstNode.FinishedAt = metav1.Time{Time: time.Now().Add(-7 * time.Second)}
	woc.wf.Status.Nodes[firstNode.ID] = *firstNode
	lastNode.StartedAt = metav1.Time{Time: time.Now().Add(-4 * time.Second)}
	lastNode.FinishedAt = metav1.Time{Time: time.Now().Add(-2 * time.Second)}
	woc.wf.Status.Nodes[lastNode.ID] = *lastNode

	newRetryNode, proceed, err = woc.processNodeRetries(retryNode, *woc.wf.Spec.Templates[0].RetryStrategy, &executeTemplateOpts{})
	assert.NoError(t, err)
	assert.False(t, proceed)
	// Message should not change
	assert.Equal(t, "Backoff for 4 seconds", newRetryNode.Message)

	// Advance time 3 seconds
	firstNode.StartedAt = metav1.Time{Time: time.Now().Add(-12 * time.Second)}
	firstNode.FinishedAt = metav1.Time{Time: time.Now().Add(-10 * time.Second)}
	woc.wf.Status.Nodes[firstNode.ID] = *firstNode
	lastNode.StartedAt = metav1.Time{Time: time.Now().Add(-7 * time.Second)}
	lastNode.FinishedAt = metav1.Time{Time: time.Now().Add(-5 * time.Second)}
	woc.wf.Status.Nodes[lastNode.ID] = *lastNode

	newRetryNode, proceed, err = woc.processNodeRetries(retryNode, *woc.wf.Spec.Templates[0].RetryStrategy, &executeTemplateOpts{})
	assert.NoError(t, err)
	assert.True(t, proceed)
	// New node is started, message should be clear
	assert.Equal(t, "", newRetryNode.Message)
}

var retriesVariableTemplate = `
apiVersion: argoproj.io/v1alpha1
kind: Workflow
metadata:
  name: whalesay
spec:
  entrypoint: whalesay
  templates:
  - name: whalesay
    retryStrategy:
      limit: 10
    container:
      image: docker/whalesay:latest
      command: [sh, -c]
      args: ["cowsay {{retries}}"]
`

func TestRetriesVariable(t *testing.T) {
	wf := unmarshalWF(retriesVariableTemplate)
	cancel, controller := newController(wf)
	defer cancel()
	ctx := context.Background()
	iterations := 5
	for i := 1; i <= iterations; i++ {
		woc := newWorkflowOperationCtx(wf, controller)
		if i != 1 {
			makePodsPhase(ctx, woc, apiv1.PodFailed)
		}
		woc.operate(ctx)
		wf = woc.wf
	}

	pods, err := controller.kubeclientset.CoreV1().Pods("").List(ctx, metav1.ListOptions{})
	assert.NoError(t, err)
	assert.Len(t, pods.Items, iterations)
	expected := []string{}
	actual := []string{}
	for i := 0; i < iterations; i++ {
		actual = append(actual, pods.Items[i].Spec.Containers[1].Args[0])
		expected = append(expected, fmt.Sprintf("cowsay %d", i))
	}
	// ordering not preserved
	assert.Subset(t, expected, actual)
}

var stepsRetriesVariableTemplate = `
apiVersion: argoproj.io/v1alpha1
kind: Workflow
metadata:
  name: whalesay
spec:
  entrypoint: step-retry
  templates:
  - name: step-retry
    retryStrategy:
      limit: 10
    steps:
      - - name: whalesay-success
          arguments:
            parameters:
            - name: retries
              value: "{{retries}}"
          template: whalesay

  - name: whalesay
    inputs:
      parameters:
        - name: retries
    container:
      image: docker/whalesay:latest
      command: [sh, -c]
      args: ["cowsay {{inputs.parameters.retries}}"]
`

func TestStepsRetriesVariable(t *testing.T) {
	wf := unmarshalWF(stepsRetriesVariableTemplate)
	cancel, controller := newController(wf)
	defer cancel()
	ctx := context.Background()
	iterations := 5
	for i := 1; i <= iterations; i++ {
		woc := newWorkflowOperationCtx(wf, controller)
		if i != 1 {
			makePodsPhase(ctx, woc, apiv1.PodFailed)
		}
		// move to next retry step
		woc.operate(ctx)
		wf = woc.wf
	}

	pods, err := controller.kubeclientset.CoreV1().Pods("").List(ctx, metav1.ListOptions{})
	assert.NoError(t, err)
	assert.Len(t, pods.Items, iterations)

	expected := []string{}
	actual := []string{}
	for i := 0; i < iterations; i++ {
		actual = append(actual, pods.Items[i].Spec.Containers[1].Args[0])
		expected = append(expected, fmt.Sprintf("cowsay %d", i))
	}
	// ordering not preserved
	assert.Subset(t, expected, actual)
}

func TestAssessNodeStatus(t *testing.T) {
	daemoned := true
	tests := []struct {
		name string
		pod  *apiv1.Pod
		node *wfv1.NodeStatus
		want wfv1.NodePhase
	}{{
		name: "pod pending",
		pod: &apiv1.Pod{
			Status: apiv1.PodStatus{
				Phase: apiv1.PodPending,
			},
		},
		node: &wfv1.NodeStatus{},
		want: wfv1.NodePending,
	}, {
		name: "pod succeeded",
		pod: &apiv1.Pod{
			Status: apiv1.PodStatus{
				Phase: apiv1.PodSucceeded,
			},
		},
		node: &wfv1.NodeStatus{},
		want: wfv1.NodeSucceeded,
	}, {
		name: "pod failed - daemoned",
		pod: &apiv1.Pod{
			Status: apiv1.PodStatus{
				Phase: apiv1.PodFailed,
			},
		},
		node: &wfv1.NodeStatus{Daemoned: &daemoned},
		want: wfv1.NodeSucceeded,
	}, {
		name: "pod failed - not daemoned",
		pod: &apiv1.Pod{
			Status: apiv1.PodStatus{
				Message: "failed for some reason",
				Phase:   apiv1.PodFailed,
			},
		},
		node: &wfv1.NodeStatus{},
		want: wfv1.NodeFailed,
	}, {
		name: "pod deleted during operation",
		pod: &apiv1.Pod{
			ObjectMeta: metav1.ObjectMeta{DeletionTimestamp: &metav1.Time{Time: time.Now()}},
			Status: apiv1.PodStatus{
				Phase: apiv1.PodRunning,
			},
		},
		node: &wfv1.NodeStatus{},
		want: wfv1.NodeError,
	}, {
		name: "pod running",
		pod: &apiv1.Pod{
			ObjectMeta: metav1.ObjectMeta{
				Annotations: map[string]string{
					common.AnnotationKeyTemplate: "{}",
				},
			},
			Status: apiv1.PodStatus{
				Phase: apiv1.PodRunning,
			},
		},
		node: &wfv1.NodeStatus{},
		want: wfv1.NodeRunning,
	}, {
		name: "default",
		pod: &apiv1.Pod{
			Status: apiv1.PodStatus{
				Phase: apiv1.PodUnknown,
			},
		},
		node: &wfv1.NodeStatus{},
		want: wfv1.NodeError,
	}}

	wf := unmarshalWF(helloWorldWf)
	for _, tt := range tests {
		t.Run(tt.name, func(t *testing.T) {
			cancel, controller := newController()
			defer cancel()
			woc := newWorkflowOperationCtx(wf, controller)
			got := woc.assessNodeStatus(tt.pod, tt.node)
			assert.Equal(t, tt.want, got.Phase)
		})
	}
}

var workflowStepRetry = `
apiVersion: argoproj.io/v1alpha1
kind: Workflow
metadata:
  name: step-retry
spec:
  entrypoint: step-retry
  templates:
  - name: step-retry
    retryStrategy:
      limit: 1
    steps:
      - - name: whalesay-success
          arguments:
            parameters:
            - name: message
              value: success
          template: whalesay
      - - name: whalesay-failure
          arguments:
            parameters:
            - name: message
              value: failure
          template: whalesay

  - name: whalesay
    inputs:
      parameters:
        - name: message
    container:
      image: docker/whalesay:latest
      command: [sh, -c]
      args: ["cowsay {{inputs.parameters.message}}"]
`

// TestWorkflowParallelismLimit verifies parallelism at a workflow level is honored.
func TestWorkflowStepRetry(t *testing.T) {
	cancel, controller := newController()
	defer cancel()
	ctx := context.Background()
	wfcset := controller.wfclientset.ArgoprojV1alpha1().Workflows("")
	wf := unmarshalWF(workflowStepRetry)
	wf, err := wfcset.Create(ctx, wf, metav1.CreateOptions{})
	assert.Nil(t, err)
	wf, err = wfcset.Get(ctx, wf.ObjectMeta.Name, metav1.GetOptions{})
	assert.Nil(t, err)
	woc := newWorkflowOperationCtx(wf, controller)
	woc.operate(ctx)
	pods, err := controller.kubeclientset.CoreV1().Pods("").List(ctx, metav1.ListOptions{})
	assert.Nil(t, err)
	assert.Equal(t, 1, len(pods.Items))

	//complete the first pod
	makePodsPhase(ctx, woc, apiv1.PodSucceeded)
	wf, err = wfcset.Get(ctx, wf.ObjectMeta.Name, metav1.GetOptions{})
	assert.Nil(t, err)
	woc = newWorkflowOperationCtx(wf, controller)
	woc.operate(ctx)

	// fail the second pod
	makePodsPhase(ctx, woc, apiv1.PodFailed)
	wf, err = wfcset.Get(ctx, wf.ObjectMeta.Name, metav1.GetOptions{})
	assert.Nil(t, err)
	woc = newWorkflowOperationCtx(wf, controller)
	woc.operate(ctx)
	pods, err = controller.kubeclientset.CoreV1().Pods("").List(ctx, metav1.ListOptions{})
	assert.Nil(t, err)
	if assert.Equal(t, 3, len(pods.Items)) {
		assert.Equal(t, "cowsay success", pods.Items[0].Spec.Containers[1].Args[0])
		assert.Equal(t, "cowsay failure", pods.Items[1].Spec.Containers[1].Args[0])

		//verify that after the cowsay failure pod failed, we are retrying cowsay success
		assert.Equal(t, "cowsay success", pods.Items[2].Spec.Containers[1].Args[0])
	}
}

var workflowParallelismLimit = `
apiVersion: argoproj.io/v1alpha1
kind: Workflow
metadata:
  name: parallelism-limit
spec:
  entrypoint: parallelism-limit
  parallelism: 2
  templates:
  - name: parallelism-limit
    steps:
    - - name: sleep
        template: sleep
        withItems:
        - this
        - workflow
        - should
        - take
        - at
        - least
        - 60
        - seconds
        - to
        - complete

  - name: sleep
    container:
      image: alpine:latest
      command: [sh, -c, sleep 10]
`

// TestWorkflowParallelismLimit verifies parallelism at a workflow level is honored.
func TestWorkflowParallelismLimit(t *testing.T) {
	cancel, controller := newController()
	defer cancel()

	ctx := context.Background()
	wfcset := controller.wfclientset.ArgoprojV1alpha1().Workflows("")
	wf := unmarshalWF(workflowParallelismLimit)
	wf, err := wfcset.Create(ctx, wf, metav1.CreateOptions{})
	assert.NoError(t, err)

	wf, err = wfcset.Get(ctx, wf.ObjectMeta.Name, metav1.GetOptions{})
	assert.NoError(t, err)
	woc := newWorkflowOperationCtx(wf, controller)
	woc.operate(ctx)
	pods, err := controller.kubeclientset.CoreV1().Pods("").List(ctx, metav1.ListOptions{})
	assert.NoError(t, err)
	assert.Equal(t, 2, len(pods.Items))
	// operate again and make sure we don't schedule any more pods
	makePodsPhase(ctx, woc, apiv1.PodRunning)
	wf, err = wfcset.Get(ctx, wf.ObjectMeta.Name, metav1.GetOptions{})
	assert.NoError(t, err)
	// wfBytes, _ := json.MarshalIndent(wf, "", "  ")
	// log.Printf("%s", wfBytes)
	woc = newWorkflowOperationCtx(wf, controller)
	woc.operate(ctx)
	pods, err = controller.kubeclientset.CoreV1().Pods("").List(ctx, metav1.ListOptions{})
	assert.NoError(t, err)
	assert.Equal(t, 2, len(pods.Items))
}

var stepsTemplateParallelismLimit = `
apiVersion: argoproj.io/v1alpha1
kind: Workflow
metadata:
  name: steps-parallelism-limit
spec:
  entrypoint: steps-parallelism-limit
  templates:
  - name: steps-parallelism-limit
    parallelism: 2
    steps:
    - - name: sleep
        template: sleep
        withItems:
        - this
        - workflow
        - should
        - take
        - at
        - least
        - 60
        - seconds
        - to
        - complete

  - name: sleep
    container:
      image: alpine:latest
      command: [sh, -c, sleep 10]
`

// TestStepsTemplateParallelismLimit verifies parallelism at a steps level is honored.
func TestStepsTemplateParallelismLimit(t *testing.T) {
	cancel, controller := newController()
	defer cancel()
	wfcset := controller.wfclientset.ArgoprojV1alpha1().Workflows("")
	wf := unmarshalWF(stepsTemplateParallelismLimit)
	ctx := context.Background()
	wf, err := wfcset.Create(ctx, wf, metav1.CreateOptions{})
	assert.NoError(t, err)

	wf, err = wfcset.Get(ctx, wf.ObjectMeta.Name, metav1.GetOptions{})
	assert.NoError(t, err)

	woc := newWorkflowOperationCtx(wf, controller)
	woc.operate(ctx)
	pods, err := controller.kubeclientset.CoreV1().Pods("").List(ctx, metav1.ListOptions{})
	assert.NoError(t, err)
	assert.Equal(t, 2, len(pods.Items))

	// operate again and make sure we don't schedule any more pods
	makePodsPhase(ctx, woc, apiv1.PodRunning)
	wf, err = wfcset.Get(ctx, wf.ObjectMeta.Name, metav1.GetOptions{})
	assert.NoError(t, err)
	// wfBytes, _ := json.MarshalIndent(wf, "", "  ")
	// log.Printf("%s", wfBytes)
	woc = newWorkflowOperationCtx(wf, controller)
	woc.operate(ctx)
	pods, err = controller.kubeclientset.CoreV1().Pods("").List(ctx, metav1.ListOptions{})
	assert.NoError(t, err)
	assert.Equal(t, 2, len(pods.Items))
}

var dagTemplateParallelismLimit = `
apiVersion: argoproj.io/v1alpha1
kind: Workflow
metadata:
  name: dag-parallelism-limit
spec:
  entrypoint: dag-parallelism-limit
  templates:
  - name: dag-parallelism-limit
    parallelism: 2
    dag:
      tasks:
      - name: a
        template: sleep
      - name: b
        template: sleep
      - name: c
        template: sleep
      - name: d
        template: sleep
      - name: e
        template: sleep
  - name: sleep
    container:
      image: alpine:latest
      command: [sh, -c, sleep 10]
`

// TestDAGTemplateParallelismLimit verifies parallelism at a dag level is honored.
func TestDAGTemplateParallelismLimit(t *testing.T) {
	cancel, controller := newController()
	defer cancel()
	ctx := context.Background()
	wfcset := controller.wfclientset.ArgoprojV1alpha1().Workflows("")
	wf := unmarshalWF(dagTemplateParallelismLimit)
	wf, err := wfcset.Create(ctx, wf, metav1.CreateOptions{})
	assert.NoError(t, err)
	wf, err = wfcset.Get(ctx, wf.ObjectMeta.Name, metav1.GetOptions{})
	assert.NoError(t, err)
	woc := newWorkflowOperationCtx(wf, controller)
	woc.operate(ctx)
	pods, err := controller.kubeclientset.CoreV1().Pods("").List(ctx, metav1.ListOptions{})
	assert.NoError(t, err)
	assert.Equal(t, 2, len(pods.Items))

	// operate again and make sure we don't schedule any more pods
	makePodsPhase(ctx, woc, apiv1.PodRunning)
	wf, err = wfcset.Get(ctx, wf.ObjectMeta.Name, metav1.GetOptions{})
	assert.NoError(t, err)
	// wfBytes, _ := json.MarshalIndent(wf, "", "  ")
	// log.Printf("%s", wfBytes)
	woc = newWorkflowOperationCtx(wf, controller)
	woc.operate(ctx)
	pods, err = controller.kubeclientset.CoreV1().Pods("").List(ctx, metav1.ListOptions{})
	assert.NoError(t, err)
	assert.Equal(t, 2, len(pods.Items))
}

var nestedParallelism = `
# Example with vertical and horizontal scalability
#
# Imagine we have 'M' workers which work in parallel,
# each worker should performs 'N' loops sequentially
#
apiVersion: argoproj.io/v1alpha1
kind: Workflow
metadata:
  generateName: parallelism-nested-
spec:
  arguments:
    parameters:
    - name: seq-list
      value: |
        ["a","b","c","d"]
    - name: parallel-list
      value: |
        [1,2,3,4]

  entrypoint: parallel-worker
  templates:
  - name: parallel-worker
    inputs:
      parameters:
      - name: seq-list
      - name: parallel-list
    steps:
    - - name: parallel-worker
        template: seq-worker
        arguments:
          parameters:
          - name: seq-list
            value: "{{inputs.parameters.seq-list}}"
          - name: parallel-id
            value: "{{item}}"
        withParam: "{{inputs.parameters.parallel-list}}"

  - name: seq-worker
    parallelism: 1
    inputs:
      parameters:
      - name: seq-list
      - name: parallel-id
    steps:
    - - name: seq-step
        template: one-job
        arguments:
          parameters:
          - name: parallel-id
            value: "{{inputs.parameters.parallel-id}}"
          - name: seq-id
            value: "{{item}}"
        withParam: "{{inputs.parameters.seq-list}}"

  - name: one-job
    inputs:
      parameters:
      - name: seq-id
      - name: parallel-id
    container:
      image: alpine
      command: ['/bin/sh', '-c']
      args: ["echo {{inputs.parameters.parallel-id}} {{inputs.parameters.seq-id}}; sleep 10"]
`

func TestNestedTemplateParallelismLimit(t *testing.T) {
	cancel, controller := newController()
	defer cancel()
	ctx := context.Background()
	wfcset := controller.wfclientset.ArgoprojV1alpha1().Workflows("")
	wf := unmarshalWF(nestedParallelism)
	wf, err := wfcset.Create(ctx, wf, metav1.CreateOptions{})
	assert.NoError(t, err)
	wf, err = wfcset.Get(ctx, wf.ObjectMeta.Name, metav1.GetOptions{})
	assert.NoError(t, err)
	woc := newWorkflowOperationCtx(wf, controller)
	woc.operate(ctx)
	pods, err := controller.kubeclientset.CoreV1().Pods("").List(ctx, metav1.ListOptions{})
	assert.NoError(t, err)
	assert.Equal(t, 4, len(pods.Items))
}

// TestSidecarResourceLimits verifies resource limits on the sidecar can be set in the controller config
func TestSidecarResourceLimits(t *testing.T) {
	cancel, controller := newController()
	defer cancel()
	controller.Config.Executor = &apiv1.Container{
		Resources: apiv1.ResourceRequirements{
			Limits: apiv1.ResourceList{
				apiv1.ResourceCPU:    resource.MustParse("0.5"),
				apiv1.ResourceMemory: resource.MustParse("512Mi"),
			},
			Requests: apiv1.ResourceList{
				apiv1.ResourceCPU:    resource.MustParse("0.1"),
				apiv1.ResourceMemory: resource.MustParse("64Mi"),
			},
		},
	}
	ctx := context.Background()
	wf := unmarshalWF(helloWorldWf)
	_, err := controller.wfclientset.ArgoprojV1alpha1().Workflows("").Create(ctx, wf, metav1.CreateOptions{})
	assert.NoError(t, err)
	woc := newWorkflowOperationCtx(wf, controller)
	woc.operate(ctx)
	pod, err := controller.kubeclientset.CoreV1().Pods("").Get(ctx, "hello-world", metav1.GetOptions{})
	assert.NoError(t, err)
	var waitCtr *apiv1.Container
	for _, ctr := range pod.Spec.Containers {
		if ctr.Name == "wait" {
			waitCtr = &ctr
			break
		}
	}
	if assert.NotNil(t, waitCtr) && assert.NotNil(t, waitCtr.Resources) {
		assert.Len(t, waitCtr.Resources.Limits, 2)
		assert.Len(t, waitCtr.Resources.Requests, 2)
	}
}

// TestSuspendResume tests the suspend and resume feature
func TestSuspendResume(t *testing.T) {
	wf := unmarshalWF(stepsTemplateParallelismLimit)
	cancel, controller := newController(wf)
	defer cancel()
	wfcset := controller.wfclientset.ArgoprojV1alpha1().Workflows("")

	// suspend the workflow
	ctx := context.Background()
	err := util.SuspendWorkflow(ctx, wfcset, wf.ObjectMeta.Name)
	assert.NoError(t, err)
	wf, err = wfcset.Get(ctx, wf.ObjectMeta.Name, metav1.GetOptions{})
	assert.NoError(t, err)
	assert.True(t, *wf.Spec.Suspend)

	// operate should not result in no workflows being created since it is suspended
	woc := newWorkflowOperationCtx(wf, controller)
	woc.operate(ctx)
	pods, err := controller.kubeclientset.CoreV1().Pods("").List(ctx, metav1.ListOptions{})
	assert.NoError(t, err)
	assert.Equal(t, 0, len(pods.Items))

	// resume the workflow and operate again. two pods should be able to be scheduled
	err = util.ResumeWorkflow(ctx, wfcset, controller.hydrator, wf.ObjectMeta.Name, "")
	assert.NoError(t, err)
	wf, err = wfcset.Get(ctx, wf.ObjectMeta.Name, metav1.GetOptions{})
	assert.NoError(t, err)
	assert.Nil(t, wf.Spec.Suspend)
	woc = newWorkflowOperationCtx(wf, controller)
	woc.operate(ctx)
	pods, err = controller.kubeclientset.CoreV1().Pods("").List(ctx, metav1.ListOptions{})
	assert.NoError(t, err)
	assert.Equal(t, 2, len(pods.Items))
}

var suspendTemplateWithDeadline = `
apiVersion: argoproj.io/v1alpha1
kind: Workflow
metadata:
  name: suspend-template
spec:
  entrypoint: suspend
  activeDeadlineSeconds: 0
  templates:
  - name: suspend
    suspend: {}
`

func TestSuspendWithDeadline(t *testing.T) {
	cancel, controller := newController()
	defer cancel()
	wfcset := controller.wfclientset.ArgoprojV1alpha1().Workflows("")

	// operate the workflow. it should become in a suspended state after
	ctx := context.Background()
	wf := unmarshalWF(suspendTemplateWithDeadline)
	wf, err := wfcset.Create(ctx, wf, metav1.CreateOptions{})
	assert.Nil(t, err)
	woc := newWorkflowOperationCtx(wf, controller)
	woc.operate(ctx)
	wf, err = wfcset.Get(ctx, wf.ObjectMeta.Name, metav1.GetOptions{})
	assert.Nil(t, err)
	assert.True(t, wf.IsWorkflowSuspended())

	// operate again and verify no pods were scheduled
	woc = newWorkflowOperationCtx(wf, controller)
	woc.operate(ctx)
	updatedWf, err := wfcset.Get(ctx, wf.Name, metav1.GetOptions{})
	assert.Nil(t, err)
	found := false

	for _, node := range updatedWf.Status.Nodes {
		if node.Type == wfv1.NodeTypeSuspend {
			assert.Equal(t, node.Phase, wfv1.NodeFailed)
			assert.Contains(t, node.Message, "Step exceeded its deadline")
			found = true
		}
	}
	assert.True(t, found)

}

var sequence = `
apiVersion: argoproj.io/v1alpha1
kind: Workflow
metadata:
  name: sequence
spec:
  entrypoint: steps
  templates:
  - name: steps
    steps:
      - - name: step1
          template: echo
          arguments:
            parameters:
            - name: msg
              value: "{{item}}"
          withSequence:
            start: "100"
            end: "101"

  - name: echo
    inputs:
      parameters:
      - name: msg
    container:
      image: alpine:latest
      command: [echo, "{{inputs.parameters.msg}}"]
`

func TestSequence(t *testing.T) {
	cancel, controller := newController()
	defer cancel()
	wfcset := controller.wfclientset.ArgoprojV1alpha1().Workflows("")

	ctx := context.Background()
	wf := unmarshalWF(sequence)
	wf, err := wfcset.Create(ctx, wf, metav1.CreateOptions{})
	assert.NoError(t, err)
	woc := newWorkflowOperationCtx(wf, controller)
	woc.operate(ctx)
	updatedWf, err := wfcset.Get(ctx, wf.Name, metav1.GetOptions{})
	assert.NoError(t, err)
	found100 := false
	found101 := false
	for _, node := range updatedWf.Status.Nodes {
		if node.DisplayName == "step1(0:100)" {
			assert.Equal(t, "100", node.Inputs.Parameters[0].Value.String())
			found100 = true
		} else if node.DisplayName == "step1(1:101)" {
			assert.Equal(t, "101", node.Inputs.Parameters[0].Value.String())
			found101 = true
		}
	}
	assert.Equal(t, true, found100)
	assert.Equal(t, true, found101)
}

var inputParametersAsJson = `
apiVersion: argoproj.io/v1alpha1
kind: Workflow
metadata:
  name: whalesay
spec:
  entrypoint: steps
  arguments:
    parameters:
    - name: parameter1
      value: value1
  templates:
  - name: steps
    inputs:
      parameters:
      - name: parameter1
      - name: parameter2
        value: template2
    steps:
      - - name: step1
          template: whalesay
          arguments:
            parameters:
            - name: json
              value: "Workflow: {{workflow.parameters}}. Template: {{inputs.parameters}}"

  - name: whalesay
    inputs:
      parameters:
      - name: json
    container:
      image: docker/whalesay:latest
      command: [cowsay]
`

func TestInputParametersAsJson(t *testing.T) {
	cancel, controller := newController()
	defer cancel()
	wfcset := controller.wfclientset.ArgoprojV1alpha1().Workflows("")

	ctx := context.Background()
	wf := unmarshalWF(inputParametersAsJson)
	wf, err := wfcset.Create(ctx, wf, metav1.CreateOptions{})
	assert.NoError(t, err)
	woc := newWorkflowOperationCtx(wf, controller)
	woc.operate(ctx)
	updatedWf, err := wfcset.Get(ctx, wf.Name, metav1.GetOptions{})
	assert.NoError(t, err)
	found := false
	for _, node := range updatedWf.Status.Nodes {
		if node.Type == wfv1.NodeTypePod {
			expectedJson := `Workflow: [{"name":"parameter1","value":"value1"}]. Template: [{"name":"parameter1","value":"value1"},{"name":"parameter2","value":"template2"}]`
			assert.Equal(t, expectedJson, node.Inputs.Parameters[0].Value.String())
			found = true
		}
	}
	assert.Equal(t, true, found)
}

var expandWithItems = `
apiVersion: argoproj.io/v1alpha1
kind: Workflow
metadata:
  name: expand-with-items
spec:
  entrypoint: expand-with-items
  templates:
  - name: expand-with-items
    steps:
    - - name: whalesay
        template: whalesay
        arguments:
          parameters:
          - name: message
            value: "{{item}}"
        withItems:
        - string
        - 0
        - 0
        - false
        - 1.3

  - name: whalesay
    inputs:
      parameters:
      - name: message
    container:
      image: docker/whalesay:latest
      command: [sh, -c]
      args: ["cowsay {{inputs.parameters.message}}"]
`

func TestExpandWithItems(t *testing.T) {
	cancel, controller := newController()
	defer cancel()
	wfcset := controller.wfclientset.ArgoprojV1alpha1().Workflows("")

	// Test list expansion
	ctx := context.Background()
	wf := unmarshalWF(expandWithItems)
	wf, err := wfcset.Create(ctx, wf, metav1.CreateOptions{})
	assert.NoError(t, err)
	woc := newWorkflowOperationCtx(wf, controller)
	newSteps, err := woc.expandStep(wf.Spec.Templates[0].Steps[0].Steps[0])
	assert.NoError(t, err)
	assert.Equal(t, 5, len(newSteps))
	woc.operate(ctx)
	pods, err := controller.kubeclientset.CoreV1().Pods("").List(ctx, metav1.ListOptions{})
	assert.NoError(t, err)
	assert.Equal(t, 5, len(pods.Items))
}

var expandWithItemsMap = `
apiVersion: argoproj.io/v1alpha1
kind: Workflow
metadata:
  name: expand-with-items
spec:
  entrypoint: expand-with-items
  templates:
  - name: expand-with-items
    steps:
    - - name: whalesay
        template: whalesay
        arguments:
          parameters:
          - name: message
            value: "{{item.os}} {{item.version}} JSON({{item}})"
        withItems:
        - {os: debian, version: 9.1}
        - {os: debian, version: 9.1}
        - {os: ubuntu, version: 16.10}

  - name: whalesay
    inputs:
      parameters:
      - name: message
    container:
      image: docker/whalesay:latest
      command: [sh, -c]
      args: ["cowsay \"{{inputs.parameters.message}}\""]
`

func TestExpandWithItemsMap(t *testing.T) {
	cancel, controller := newController()
	defer cancel()
	wfcset := controller.wfclientset.ArgoprojV1alpha1().Workflows("")

	ctx := context.Background()
	wf := unmarshalWF(expandWithItemsMap)
	wf, err := wfcset.Create(ctx, wf, metav1.CreateOptions{})
	assert.NoError(t, err)
	woc := newWorkflowOperationCtx(wf, controller)
	newSteps, err := woc.expandStep(wf.Spec.Templates[0].Steps[0].Steps[0])
	assert.NoError(t, err)
	assert.Equal(t, 3, len(newSteps))
	assert.Equal(t, "debian 9.1 JSON({\"os\":\"debian\",\"version\":9.1})", newSteps[0].Arguments.Parameters[0].Value.String())
}

var suspendTemplate = `
apiVersion: argoproj.io/v1alpha1
kind: Workflow
metadata:
  name: suspend-template
spec:
  entrypoint: suspend
  templates:
  - name: suspend
    steps:
    - - name: approve
        template: approve
        arguments:
          parameters:
          - name: param1
            value: value1
    - - name: release
        template: whalesay

  - name: approve
    inputs:
      parameters:
      - name: param1
    suspend: {}

  - name: whalesay
    container:
      image: docker/whalesay
      command: [cowsay]
      args: ["hello world"]
`

func TestSuspendTemplate(t *testing.T) {
	cancel, controller := newController()
	defer cancel()
	wfcset := controller.wfclientset.ArgoprojV1alpha1().Workflows("")

	// operate the workflow. it should become in a suspended state after
	ctx := context.Background()
	wf := unmarshalWF(suspendTemplate)
	wf, err := wfcset.Create(ctx, wf, metav1.CreateOptions{})
	assert.NoError(t, err)
	woc := newWorkflowOperationCtx(wf, controller)
	woc.operate(ctx)
	wf, err = wfcset.Get(ctx, wf.ObjectMeta.Name, metav1.GetOptions{})
	assert.NoError(t, err)
	assert.True(t, wf.IsWorkflowSuspended())

	// operate again and verify no pods were scheduled
	woc = newWorkflowOperationCtx(wf, controller)
	woc.operate(ctx)
	pods, err := controller.kubeclientset.CoreV1().Pods("").List(ctx, metav1.ListOptions{})
	assert.NoError(t, err)
	assert.Equal(t, 0, len(pods.Items))

	// resume the workflow. verify resume workflow edits nodestatus correctly
	err = util.ResumeWorkflow(ctx, wfcset, controller.hydrator, wf.ObjectMeta.Name, "")
	assert.NoError(t, err)
	wf, err = wfcset.Get(ctx, wf.ObjectMeta.Name, metav1.GetOptions{})
	assert.NoError(t, err)
	assert.False(t, wf.IsWorkflowSuspended())

	// operate the workflow. it should reach the second step
	woc = newWorkflowOperationCtx(wf, controller)
	woc.operate(ctx)
	pods, err = controller.kubeclientset.CoreV1().Pods("").List(ctx, metav1.ListOptions{})
	assert.NoError(t, err)
	assert.Equal(t, 1, len(pods.Items))
}

func TestSuspendTemplateWithFailedResume(t *testing.T) {
	cancel, controller := newController()
	defer cancel()
	wfcset := controller.wfclientset.ArgoprojV1alpha1().Workflows("")

	// operate the workflow. it should become in a suspended state after
	ctx := context.Background()
	wf := unmarshalWF(suspendTemplate)
	wf, err := wfcset.Create(ctx, wf, metav1.CreateOptions{})
	assert.NoError(t, err)
	woc := newWorkflowOperationCtx(wf, controller)
	woc.operate(ctx)
	wf, err = wfcset.Get(ctx, wf.ObjectMeta.Name, metav1.GetOptions{})
	assert.NoError(t, err)
	assert.True(t, wf.IsWorkflowSuspended())

	// operate again and verify no pods were scheduled
	woc = newWorkflowOperationCtx(wf, controller)
	woc.operate(ctx)
	pods, err := controller.kubeclientset.CoreV1().Pods("").List(ctx, metav1.ListOptions{})
	assert.NoError(t, err)
	assert.Equal(t, 0, len(pods.Items))

	// resume the workflow. verify resume workflow edits nodestatus correctly
	err = util.StopWorkflow(ctx, wfcset, controller.hydrator, wf.ObjectMeta.Name, "inputs.parameters.param1.value=value1", "Step failed!")
	assert.NoError(t, err)
	wf, err = wfcset.Get(ctx, wf.ObjectMeta.Name, metav1.GetOptions{})
	assert.NoError(t, err)
	assert.False(t, wf.IsWorkflowSuspended())

	// operate the workflow. it should be failed and not reach the second step
	woc = newWorkflowOperationCtx(wf, controller)
<<<<<<< HEAD
	woc.operate()
	assert.Equal(t, wfv1.WorkflowFailed, woc.wf.Status.Phase)
	pods, err = controller.kubeclientset.CoreV1().Pods("").List(metav1.ListOptions{})
=======
	woc.operate(ctx)
	assert.Equal(t, wfv1.NodeFailed, woc.wf.Status.Phase)
	pods, err = controller.kubeclientset.CoreV1().Pods("").List(ctx, metav1.ListOptions{})
>>>>>>> b674aa30
	assert.NoError(t, err)
	assert.Equal(t, 0, len(pods.Items))
}

func TestSuspendTemplateWithFilteredResume(t *testing.T) {
	cancel, controller := newController()
	defer cancel()
	wfcset := controller.wfclientset.ArgoprojV1alpha1().Workflows("")

	// operate the workflow. it should become in a suspended state after
	ctx := context.Background()
	wf := unmarshalWF(suspendTemplate)
	wf, err := wfcset.Create(ctx, wf, metav1.CreateOptions{})
	assert.NoError(t, err)
	woc := newWorkflowOperationCtx(wf, controller)
	woc.operate(ctx)
	wf, err = wfcset.Get(ctx, wf.ObjectMeta.Name, metav1.GetOptions{})
	assert.NoError(t, err)
	assert.True(t, wf.IsWorkflowSuspended())

	// operate again and verify no pods were scheduled
	woc = newWorkflowOperationCtx(wf, controller)
	woc.operate(ctx)
	pods, err := controller.kubeclientset.CoreV1().Pods("").List(ctx, metav1.ListOptions{})
	assert.NoError(t, err)
	assert.Equal(t, 0, len(pods.Items))

	// resume the workflow, but with non-matching selector
	err = util.ResumeWorkflow(ctx, wfcset, controller.hydrator, wf.ObjectMeta.Name, "inputs.paramaters.param1.value=value2")
	assert.Error(t, err)

	// operate the workflow. nothing should have happened
	woc = newWorkflowOperationCtx(wf, controller)
	woc.operate(ctx)
	pods, err = controller.kubeclientset.CoreV1().Pods("").List(ctx, metav1.ListOptions{})
	assert.NoError(t, err)
	assert.Equal(t, 0, len(pods.Items))
	assert.True(t, wf.IsWorkflowSuspended())

	// resume the workflow, but with matching selector
	err = util.ResumeWorkflow(ctx, wfcset, controller.hydrator, wf.ObjectMeta.Name, "inputs.parameters.param1.value=value1")
	assert.NoError(t, err)
	wf, err = wfcset.Get(ctx, wf.ObjectMeta.Name, metav1.GetOptions{})
	assert.NoError(t, err)
	assert.False(t, wf.IsWorkflowSuspended())

	// operate the workflow. it should reach the second step
	woc = newWorkflowOperationCtx(wf, controller)
	woc.operate(ctx)
	pods, err = controller.kubeclientset.CoreV1().Pods("").List(ctx, metav1.ListOptions{})
	assert.NoError(t, err)
	assert.Equal(t, 1, len(pods.Items))
}

var suspendResumeAfterTemplate = `
apiVersion: argoproj.io/v1alpha1
kind: Workflow
metadata:
  name: suspend-template
spec:
  entrypoint: suspend
  templates:
  - name: suspend
    steps:
    - - name: approve
        template: approve
    - - name: release
        template: whalesay

  - name: approve
    suspend:
      duration: 3

  - name: whalesay
    container:
      image: docker/whalesay
      command: [cowsay]
      args: ["hello world"]
`

func TestSuspendResumeAfterTemplate(t *testing.T) {
	cancel, controller := newController()
	defer cancel()
	wfcset := controller.wfclientset.ArgoprojV1alpha1().Workflows("")

	// operate the workflow. it should become in a suspended state after
	ctx := context.Background()
	wf := unmarshalWF(suspendResumeAfterTemplate)
	wf, err := wfcset.Create(ctx, wf, metav1.CreateOptions{})
	assert.NoError(t, err)
	woc := newWorkflowOperationCtx(wf, controller)
	woc.operate(ctx)
	wf, err = wfcset.Get(ctx, wf.ObjectMeta.Name, metav1.GetOptions{})
	assert.NoError(t, err)
	assert.True(t, wf.IsWorkflowSuspended())

	// operate again and verify no pods were scheduled
	woc = newWorkflowOperationCtx(wf, controller)
	woc.operate(ctx)
	pods, err := controller.kubeclientset.CoreV1().Pods("").List(ctx, metav1.ListOptions{})
	assert.NoError(t, err)
	assert.Equal(t, 0, len(pods.Items))

	// wait 4 seconds
	time.Sleep(4 * time.Second)

	// operate the workflow. it should reach the second step
	woc = newWorkflowOperationCtx(wf, controller)
	woc.operate(ctx)
	pods, err = controller.kubeclientset.CoreV1().Pods("").List(ctx, metav1.ListOptions{})
	assert.NoError(t, err)
	assert.Equal(t, 1, len(pods.Items))
}

func TestSuspendResumeAfterTemplateNoWait(t *testing.T) {
	cancel, controller := newController()
	defer cancel()
	wfcset := controller.wfclientset.ArgoprojV1alpha1().Workflows("")

	// operate the workflow. it should become in a suspended state after
	ctx := context.Background()
	wf := unmarshalWF(suspendResumeAfterTemplate)
	wf, err := wfcset.Create(ctx, wf, metav1.CreateOptions{})
	assert.NoError(t, err)
	woc := newWorkflowOperationCtx(wf, controller)
	woc.operate(ctx)
	wf, err = wfcset.Get(ctx, wf.ObjectMeta.Name, metav1.GetOptions{})
	assert.NoError(t, err)
	assert.True(t, wf.IsWorkflowSuspended())

	// operate again and verify no pods were scheduled
	woc = newWorkflowOperationCtx(wf, controller)
	woc.operate(ctx)
	pods, err := controller.kubeclientset.CoreV1().Pods("").List(ctx, metav1.ListOptions{})
	assert.NoError(t, err)
	assert.Equal(t, 0, len(pods.Items))

	// don't wait

	// operate the workflow. it should have not reached the second step since not enough time passed
	woc = newWorkflowOperationCtx(wf, controller)
	woc.operate(ctx)
	pods, err = controller.kubeclientset.CoreV1().Pods("").List(ctx, metav1.ListOptions{})
	assert.NoError(t, err)
	assert.Equal(t, 0, len(pods.Items))
}

var volumeWithParam = `
apiVersion: argoproj.io/v1alpha1
kind: Workflow
metadata:
  name: volume-with-param
spec:
  entrypoint: append-to-accesslog
  arguments:
    parameters:
    - name: volname
      value: my-volume
    - name: node-selctor
      value: my-node

  nodeSelector:
    kubernetes.io/hostname: my-host

  volumes:
  - name: workdir
    persistentVolumeClaim:
      claimName: "{{workflow.parameters.volname}}"

  templates:
  - name: append-to-accesslog
    container:
      image: alpine:latest
      command: [sh, -c]
      args: ["echo accessed at: $(date) | tee -a /mnt/vol/accesslog"]
      volumeMounts:
      - name: workdir
        mountPath: /mnt/vol
`

// Tests ability to reference workflow parameters from within top level spec fields (e.g. spec.volumes)
func TestWorkflowSpecParam(t *testing.T) {
	cancel, controller := newController()
	defer cancel()
	wfcset := controller.wfclientset.ArgoprojV1alpha1().Workflows("")

	ctx := context.Background()
	wf := unmarshalWF(volumeWithParam)
	wf, err := wfcset.Create(ctx, wf, metav1.CreateOptions{})
	assert.NoError(t, err)
	woc := newWorkflowOperationCtx(wf, controller)

	woc.operate(ctx)
	pod, err := controller.kubeclientset.CoreV1().Pods("").Get(ctx, wf.Name, metav1.GetOptions{})
	assert.NoError(t, err)
	found := false
	for _, vol := range pod.Spec.Volumes {
		if vol.Name == "workdir" {
			assert.Equal(t, "my-volume", vol.PersistentVolumeClaim.ClaimName)
			found = true
		}
	}
	assert.True(t, found)

	assert.Equal(t, "my-host", pod.Spec.NodeSelector["kubernetes.io/hostname"])
}

func TestAddGlobalParamToScope(t *testing.T) {
	woc := newWoc()
	woc.globalParams = make(map[string]string)
	testVal := wfv1.AnyStringPtr("test-value")
	param := wfv1.Parameter{
		Name:  "test-param",
		Value: testVal,
	}
	// Make sure if the param is not global, don't add to scope
	woc.addParamToGlobalScope(param)
	assert.Nil(t, woc.wf.Status.Outputs)

	// Now set it as global. Verify it is added to workflow outputs
	param.GlobalName = "global-param"
	woc.addParamToGlobalScope(param)
	assert.Equal(t, 1, len(woc.wf.Status.Outputs.Parameters))
	assert.Equal(t, param.GlobalName, woc.wf.Status.Outputs.Parameters[0].Name)
	assert.Equal(t, testVal, woc.wf.Status.Outputs.Parameters[0].Value)
	assert.Equal(t, testVal.String(), woc.globalParams["workflow.outputs.parameters.global-param"])

	// Change the value and verify it is reflected in workflow outputs
	newValue := wfv1.AnyStringPtr("new-value")
	param.Value = newValue
	woc.addParamToGlobalScope(param)
	assert.Equal(t, 1, len(woc.wf.Status.Outputs.Parameters))
	assert.Equal(t, param.GlobalName, woc.wf.Status.Outputs.Parameters[0].Name)
	assert.Equal(t, newValue, woc.wf.Status.Outputs.Parameters[0].Value)
	assert.Equal(t, newValue.String(), woc.globalParams["workflow.outputs.parameters.global-param"])

	// Add a new global parameter
	param.GlobalName = "global-param2"
	woc.addParamToGlobalScope(param)
	assert.Equal(t, 2, len(woc.wf.Status.Outputs.Parameters))
	assert.Equal(t, param.GlobalName, woc.wf.Status.Outputs.Parameters[1].Name)
	assert.Equal(t, newValue, woc.wf.Status.Outputs.Parameters[1].Value)
	assert.Equal(t, newValue.String(), woc.globalParams["workflow.outputs.parameters.global-param2"])

}

func TestAddGlobalArtifactToScope(t *testing.T) {
	woc := newWoc()
	art := wfv1.Artifact{
		Name: "test-art",
		ArtifactLocation: wfv1.ArtifactLocation{
			S3: &wfv1.S3Artifact{
				S3Bucket: wfv1.S3Bucket{
					Bucket: "my-bucket",
				},
				Key: "some/key",
			},
		},
	}
	// Make sure if the artifact is not global, don't add to scope
	woc.addArtifactToGlobalScope(art, nil)
	assert.Nil(t, woc.wf.Status.Outputs)

	// Now mark it as global. Verify it is added to workflow outputs
	art.GlobalName = "global-art"
	woc.addArtifactToGlobalScope(art, nil)
	assert.Equal(t, 1, len(woc.wf.Status.Outputs.Artifacts))
	assert.Equal(t, art.GlobalName, woc.wf.Status.Outputs.Artifacts[0].Name)
	assert.Equal(t, "some/key", woc.wf.Status.Outputs.Artifacts[0].S3.Key)

	// Change the value and verify update is reflected
	art.S3.Key = "new/key"
	woc.addArtifactToGlobalScope(art, nil)
	assert.Equal(t, 1, len(woc.wf.Status.Outputs.Artifacts))
	assert.Equal(t, art.GlobalName, woc.wf.Status.Outputs.Artifacts[0].Name)
	assert.Equal(t, "new/key", woc.wf.Status.Outputs.Artifacts[0].S3.Key)

	// Add a new global artifact
	art.GlobalName = "global-art2"
	art.S3.Key = "new/new/key"
	woc.addArtifactToGlobalScope(art, nil)
	assert.Equal(t, 2, len(woc.wf.Status.Outputs.Artifacts))
	assert.Equal(t, art.GlobalName, woc.wf.Status.Outputs.Artifacts[1].Name)
	assert.Equal(t, "new/new/key", woc.wf.Status.Outputs.Artifacts[1].S3.Key)
}

func TestParamSubstitutionWithArtifact(t *testing.T) {
	wf := test.LoadE2EWorkflow("functional/param-sub-with-artifacts.yaml")
	woc := newWoc(*wf)
	ctx := context.Background()
	woc.operate(ctx)
	wf, err := woc.controller.wfclientset.ArgoprojV1alpha1().Workflows("").Get(ctx, wf.ObjectMeta.Name, metav1.GetOptions{})
	assert.NoError(t, err)
<<<<<<< HEAD
	assert.Equal(t, wf.Status.Phase, wfv1.WorkflowRunning)
	pods, err := woc.controller.kubeclientset.CoreV1().Pods("").List(metav1.ListOptions{})
=======
	assert.Equal(t, wf.Status.Phase, wfv1.NodeRunning)
	pods, err := woc.controller.kubeclientset.CoreV1().Pods("").List(ctx, metav1.ListOptions{})
>>>>>>> b674aa30
	assert.NoError(t, err)
	assert.Equal(t, len(pods.Items), 1)
}

func TestGlobalParamSubstitutionWithArtifact(t *testing.T) {
	wf := test.LoadE2EWorkflow("functional/global-param-sub-with-artifacts.yaml")
	woc := newWoc(*wf)
	ctx := context.Background()
	woc.operate(ctx)
	wf, err := woc.controller.wfclientset.ArgoprojV1alpha1().Workflows("").Get(ctx, wf.ObjectMeta.Name, metav1.GetOptions{})
	assert.NoError(t, err)
<<<<<<< HEAD
	assert.Equal(t, wf.Status.Phase, wfv1.WorkflowRunning)
	pods, err := woc.controller.kubeclientset.CoreV1().Pods("").List(metav1.ListOptions{})
=======
	assert.Equal(t, wf.Status.Phase, wfv1.NodeRunning)
	pods, err := woc.controller.kubeclientset.CoreV1().Pods("").List(ctx, metav1.ListOptions{})
>>>>>>> b674aa30
	assert.NoError(t, err)
	assert.Equal(t, len(pods.Items), 1)
}

func TestExpandWithSequence(t *testing.T) {
	var seq wfv1.Sequence
	var items []wfv1.Item
	var err error

	seq = wfv1.Sequence{
		Count: intstrutil.ParsePtr("10"),
	}
	items, err = expandSequence(&seq)
	assert.NoError(t, err)
	assert.Equal(t, 10, len(items))
	assert.Equal(t, "0", items[0].GetStrVal())
	assert.Equal(t, "9", items[9].GetStrVal())

	seq = wfv1.Sequence{
		Start: intstrutil.ParsePtr("101"),
		Count: intstrutil.ParsePtr("10"),
	}
	items, err = expandSequence(&seq)
	assert.NoError(t, err)
	assert.Equal(t, 10, len(items))
	assert.Equal(t, "101", items[0].GetStrVal())
	assert.Equal(t, "110", items[9].GetStrVal())

	seq = wfv1.Sequence{
		Start: intstrutil.ParsePtr("50"),
		End:   intstrutil.ParsePtr("60"),
	}
	items, err = expandSequence(&seq)
	assert.NoError(t, err)
	assert.Equal(t, 11, len(items))
	assert.Equal(t, "50", items[0].GetStrVal())
	assert.Equal(t, "60", items[10].GetStrVal())

	seq = wfv1.Sequence{
		Start: intstrutil.ParsePtr("60"),
		End:   intstrutil.ParsePtr("50"),
	}
	items, err = expandSequence(&seq)
	assert.NoError(t, err)
	assert.Equal(t, 11, len(items))
	assert.Equal(t, "60", items[0].GetStrVal())
	assert.Equal(t, "50", items[10].GetStrVal())

	seq = wfv1.Sequence{
		Count: intstrutil.ParsePtr("0"),
	}
	items, err = expandSequence(&seq)
	assert.NoError(t, err)
	assert.Equal(t, 0, len(items))

	seq = wfv1.Sequence{
		Start: intstrutil.ParsePtr("8"),
		End:   intstrutil.ParsePtr("8"),
	}
	items, err = expandSequence(&seq)
	assert.NoError(t, err)
	assert.Equal(t, 1, len(items))
	assert.Equal(t, "8", items[0].GetStrVal())

	seq = wfv1.Sequence{
		Format: "testuser%02X",
		Count:  intstrutil.ParsePtr("10"),
		Start:  intstrutil.ParsePtr("1"),
	}
	items, err = expandSequence(&seq)
	assert.NoError(t, err)
	assert.Equal(t, 10, len(items))
	assert.Equal(t, "testuser01", items[0].GetStrVal())
	assert.Equal(t, "testuser0A", items[9].GetStrVal())
}

var metadataTemplate = `
apiVersion: argoproj.io/v1alpha1
kind: Workflow
metadata:
  name: metadata-template
  labels:
    image: foo:bar
  annotations:
    k8s-webhook-handler.io/repo: "git@github.com:argoproj/argo.git"
    k8s-webhook-handler.io/revision: 1e111caa1d2cc672b3b53c202b96a5f660a7e9b2
spec:
  entrypoint: foo
  templates:
    - name: foo
      container:
        image: "{{workflow.labels.image}}"
        env:
          - name: REPO
            value: "{{workflow.annotations.k8s-webhook-handler.io/repo}}"
          - name: REVISION
            value: "{{workflow.annotations.k8s-webhook-handler.io/revision}}"
        command: [sh, -c]
        args: ["echo hello world"]
`

func TestMetadataPassing(t *testing.T) {
	cancel, controller := newController()
	defer cancel()
	ctx := context.Background()
	wfcset := controller.wfclientset.ArgoprojV1alpha1().Workflows("")
	wf := unmarshalWF(metadataTemplate)
	wf, err := wfcset.Create(ctx, wf, metav1.CreateOptions{})
	assert.NoError(t, err)
	wf, err = wfcset.Get(ctx, wf.ObjectMeta.Name, metav1.GetOptions{})
	assert.NoError(t, err)
	woc := newWorkflowOperationCtx(wf, controller)
<<<<<<< HEAD
	woc.operate()
	assert.Equal(t, wfv1.WorkflowRunning, woc.wf.Status.Phase)
	pods, err := controller.kubeclientset.CoreV1().Pods(wf.ObjectMeta.Namespace).List(metav1.ListOptions{})
=======
	woc.operate(ctx)
	assert.Equal(t, wfv1.NodeRunning, woc.wf.Status.Phase)
	pods, err := controller.kubeclientset.CoreV1().Pods(wf.ObjectMeta.Namespace).List(ctx, metav1.ListOptions{})
>>>>>>> b674aa30
	assert.NoError(t, err)
	assert.True(t, len(pods.Items) > 0, "pod was not created successfully")

	var (
		pod       = pods.Items[0]
		container = pod.Spec.Containers[1]
		foundRepo = false
		foundRev  = false
	)
	for _, ev := range container.Env {
		switch ev.Name {
		case "REPO":
			assert.Equal(t, "git@github.com:argoproj/argo.git", ev.Value)
			foundRepo = true
		case "REVISION":
			assert.Equal(t, "1e111caa1d2cc672b3b53c202b96a5f660a7e9b2", ev.Value)
			foundRev = true
		}
	}
	assert.True(t, foundRepo)
	assert.True(t, foundRev)
	assert.Equal(t, "foo:bar", container.Image)
}

var ioPathPlaceholders = `
apiVersion: argoproj.io/v1alpha1
kind: Workflow
metadata:
  generateName: artifact-path-placeholders-
spec:
  entrypoint: head-lines
  arguments:
    parameters:
    - name: lines-count
      value: 3
    artifacts:
    - name: text
      raw:
        data: |
          1
          2
          3
          4
          5
  templates:
  - name: head-lines
    inputs:
      parameters:
      - name: lines-count
      artifacts:
      - name: text
        path: /inputs/text/data
    outputs:
      parameters:
      - name: actual-lines-count
        valueFrom:
          path: /outputs/actual-lines-count/data
      artifacts:
      - name: text
        path: /outputs/text/data
    container:
      image: busybox
      command: [sh, -c, 'head -n {{inputs.parameters.lines-count}} <"{{inputs.artifacts.text.path}}" | tee "{{outputs.artifacts.text.path}}" | wc -l > "{{outputs.parameters.actual-lines-count.path}}"']
`

func TestResolveIOPathPlaceholders(t *testing.T) {
	ctx := context.Background()
	wf := unmarshalWF(ioPathPlaceholders)
	woc := newWoc(*wf)
<<<<<<< HEAD
	woc.operate()
	assert.Equal(t, wfv1.WorkflowRunning, woc.wf.Status.Phase)
	pods, err := woc.controller.kubeclientset.CoreV1().Pods(wf.ObjectMeta.Namespace).List(metav1.ListOptions{})
=======
	woc.operate(ctx)
	assert.Equal(t, wfv1.NodeRunning, woc.wf.Status.Phase)
	pods, err := woc.controller.kubeclientset.CoreV1().Pods(wf.ObjectMeta.Namespace).List(ctx, metav1.ListOptions{})
>>>>>>> b674aa30
	assert.NoError(t, err)
	assert.True(t, len(pods.Items) > 0, "pod was not created successfully")

	assert.Equal(t, []string{"sh", "-c", "head -n 3 <\"/inputs/text/data\" | tee \"/outputs/text/data\" | wc -l > \"/outputs/actual-lines-count/data\""}, pods.Items[0].Spec.Containers[1].Command)
}

var outputValuePlaceholders = `
apiVersion: argoproj.io/v1alpha1
kind: Workflow
metadata:
  name: output-value-placeholders-wf
spec:
  entrypoint: tell-pod-name
  templates:
  - name: tell-pod-name
    outputs:
      parameters:
      - name: pod-name
        value: "{{pod.name}}"
    container:
      image: busybox
`

func TestResolvePlaceholdersInOutputValues(t *testing.T) {
	ctx := context.Background()
	wf := unmarshalWF(outputValuePlaceholders)
	woc := newWoc(*wf)
<<<<<<< HEAD
	woc.operate()
	assert.Equal(t, wfv1.WorkflowRunning, woc.wf.Status.Phase)
	pods, err := woc.controller.kubeclientset.CoreV1().Pods(wf.ObjectMeta.Namespace).List(metav1.ListOptions{})
=======
	woc.operate(ctx)
	assert.Equal(t, wfv1.NodeRunning, woc.wf.Status.Phase)
	pods, err := woc.controller.kubeclientset.CoreV1().Pods(wf.ObjectMeta.Namespace).List(ctx, metav1.ListOptions{})
>>>>>>> b674aa30
	assert.NoError(t, err)
	assert.True(t, len(pods.Items) > 0, "pod was not created successfully")

	templateString := pods.Items[0].ObjectMeta.Annotations["workflows.argoproj.io/template"]
	var template wfv1.Template
	err = json.Unmarshal([]byte(templateString), &template)
	assert.NoError(t, err)
	parameterValue := template.Outputs.Parameters[0].Value
	assert.NotNil(t, parameterValue)
	assert.Equal(t, "output-value-placeholders-wf", parameterValue.String())
}

var podNameInRetries = `
apiVersion: argoproj.io/v1alpha1
kind: Workflow
metadata:
  name: output-value-placeholders-wf
spec:
  entrypoint: tell-pod-name
  templates:
  - name: tell-pod-name
    retryStrategy:
      limit: 2
    outputs:
      parameters:
      - name: pod-name
        value: "{{pod.name}}"
    container:
      image: busybox
`

func TestResolvePodNameInRetries(t *testing.T) {
	ctx := context.Background()
	wf := unmarshalWF(podNameInRetries)
	woc := newWoc(*wf)
<<<<<<< HEAD
	woc.operate()
	assert.Equal(t, wfv1.WorkflowRunning, woc.wf.Status.Phase)
	pods, err := woc.controller.kubeclientset.CoreV1().Pods(wf.ObjectMeta.Namespace).List(metav1.ListOptions{})
=======
	woc.operate(ctx)
	assert.Equal(t, wfv1.NodeRunning, woc.wf.Status.Phase)
	pods, err := woc.controller.kubeclientset.CoreV1().Pods(wf.ObjectMeta.Namespace).List(ctx, metav1.ListOptions{})
>>>>>>> b674aa30
	assert.NoError(t, err)
	assert.True(t, len(pods.Items) > 0, "pod was not created successfully")

	templateString := pods.Items[0].ObjectMeta.Annotations["workflows.argoproj.io/template"]
	var template wfv1.Template
	err = json.Unmarshal([]byte(templateString), &template)
	assert.NoError(t, err)
	parameterValue := template.Outputs.Parameters[0].Value
	assert.NotNil(t, parameterValue)
	assert.Equal(t, "output-value-placeholders-wf-3033990984", parameterValue.String())
}

var outputStatuses = `
apiVersion: argoproj.io/v1alpha1
kind: Workflow
metadata:
  generateName: scripts-bash-
spec:
  entrypoint: bash-script-example
  templates:
  - name: bash-script-example
    steps:
    - - name: first
        template: flakey-container
        continueOn:
          failed: true
    - - name: print
        template: print-message
        arguments:
          parameters:
          - name: message
            value: "{{steps.first.status}}"


  - name: flakey-container
    script:
      image: busybox
      command: [sh, -c]
      args: ["exit 0"]

  - name: print-message
    inputs:
      parameters:
      - name: message
    container:
      image: alpine:latest
      command: [sh, -c]
      args: ["echo result was: {{inputs.parameters.message}}"]
`

func TestResolveStatuses(t *testing.T) {

	cancel, controller := newController()
	defer cancel()
	wfcset := controller.wfclientset.ArgoprojV1alpha1().Workflows("")

	// operate the workflow. it should create a pod.
	ctx := context.Background()
	wf := unmarshalWF(outputStatuses)
	wf, err := wfcset.Create(ctx, wf, metav1.CreateOptions{})
	assert.NoError(t, err)
	jsonValue, err := json.Marshal(&wf.Spec.Templates[0])
	assert.NoError(t, err)

	assert.Contains(t, string(jsonValue), "{{steps.first.status}}")
	assert.NotContains(t, string(jsonValue), "{{steps.print.status}}")
}

var resourceTemplate = `
apiVersion: argoproj.io/v1alpha1
kind: Workflow
metadata:
  name: resource-template
spec:
  entrypoint: resource
  templates:
  - name: resource
    resource:
      action: create
      manifest: |
        apiVersion: v1
        kind: ConfigMap
        metadata:
          name: resource-cm
`

func TestResourceTemplate(t *testing.T) {
	cancel, controller := newController()
	defer cancel()
	wfcset := controller.wfclientset.ArgoprojV1alpha1().Workflows("")

	// operate the workflow. it should create a pod.
	ctx := context.Background()
	wf := unmarshalWF(resourceTemplate)
	wf, err := wfcset.Create(ctx, wf, metav1.CreateOptions{})
	assert.NoError(t, err)
	woc := newWorkflowOperationCtx(wf, controller)
	woc.operate(ctx)
	wf, err = wfcset.Get(ctx, wf.ObjectMeta.Name, metav1.GetOptions{})
	assert.NoError(t, err)
	assert.Equal(t, wfv1.WorkflowRunning, wf.Status.Phase)

	pod, err := controller.kubeclientset.CoreV1().Pods("").Get(ctx, "resource-template", metav1.GetOptions{})
	if !assert.NoError(t, err) {
		t.Fatal(err)
	}
	tmplStr := pod.Annotations[common.AnnotationKeyTemplate]
	tmpl := wfv1.Template{}
	err = yaml.Unmarshal([]byte(tmplStr), &tmpl)
	if !assert.NoError(t, err) {
		t.Fatal(err)
	}
	cm := apiv1.ConfigMap{}
	err = yaml.Unmarshal([]byte(tmpl.Resource.Manifest), &cm)
	if !assert.NoError(t, err) {
		t.Fatal(err)
	}
	assert.Equal(t, "resource-cm", cm.Name)
	assert.Empty(t, cm.ObjectMeta.OwnerReferences)
}

var resourceWithOwnerReferenceTemplate = `
apiVersion: argoproj.io/v1alpha1
kind: Workflow
metadata:
  name: resource-with-ownerreference-template
spec:
  entrypoint: start
  templates:
  - name: start
    steps:
    - - name: resource-1
        template: resource-1
      - name: resource-2
        template: resource-2
      - name: resource-3
        template: resource-3
  - name: resource-1
    resource:
      action: create
      manifest: |
        apiVersion: v1
        kind: ConfigMap
        metadata:
          name: resource-cm-1
          ownerReferences:
          - apiVersion: argoproj.io/v1alpha1
            blockOwnerDeletion: true
            kind: Workflow
            name: "manual-ref-name"
            uid: "manual-ref-uid"
  - name: resource-2
    resource:
      action: create
      setOwnerReference: true
      manifest: |
        apiVersion: v1
        kind: ConfigMap
        metadata:
          name: resource-cm-2
  - name: resource-3
    resource:
      action: create
      setOwnerReference: true
      manifest: |
        apiVersion: v1
        kind: ConfigMap
        metadata:
          name: resource-cm-3
          ownerReferences:
          - apiVersion: argoproj.io/v1alpha1
            blockOwnerDeletion: true
            kind: Workflow
            name: "manual-ref-name"
            uid: "manual-ref-uid"
`

func TestResourceWithOwnerReferenceTemplate(t *testing.T) {
	cancel, controller := newController()
	defer cancel()
	wfcset := controller.wfclientset.ArgoprojV1alpha1().Workflows("")

	// operate the workflow. it should create a pod.
	ctx := context.Background()
	wf := unmarshalWF(resourceWithOwnerReferenceTemplate)
	wf, err := wfcset.Create(ctx, wf, metav1.CreateOptions{})
	assert.NoError(t, err)
	woc := newWorkflowOperationCtx(wf, controller)
	woc.operate(ctx)
	wf, err = wfcset.Get(ctx, wf.ObjectMeta.Name, metav1.GetOptions{})
	assert.NoError(t, err)
	assert.Equal(t, wfv1.WorkflowRunning, wf.Status.Phase)

	pods, err := controller.kubeclientset.CoreV1().Pods("").List(ctx, metav1.ListOptions{})
	if !assert.NoError(t, err) {
		t.Fatal(err)
	}

	objectMetas := map[string]metav1.ObjectMeta{}
	for _, pod := range pods.Items {
		tmplStr := pod.Annotations[common.AnnotationKeyTemplate]
		tmpl := wfv1.Template{}
		err = yaml.Unmarshal([]byte(tmplStr), &tmpl)
		if !assert.NoError(t, err) {
			t.Fatal(err)
		}
		cm := apiv1.ConfigMap{}
		err = yaml.Unmarshal([]byte(tmpl.Resource.Manifest), &cm)
		if !assert.NoError(t, err) {
			t.Fatal(err)
		}
		objectMetas[cm.Name] = cm.ObjectMeta
	}
	if assert.Equal(t, 1, len(objectMetas["resource-cm-1"].OwnerReferences)) {
		assert.Equal(t, "manual-ref-name", objectMetas["resource-cm-1"].OwnerReferences[0].Name)
	}
	if assert.Equal(t, 1, len(objectMetas["resource-cm-2"].OwnerReferences)) {
		assert.Equal(t, "resource-with-ownerreference-template", objectMetas["resource-cm-2"].OwnerReferences[0].Name)
	}
	if assert.Equal(t, 2, len(objectMetas["resource-cm-3"].OwnerReferences)) {
		assert.Equal(t, "manual-ref-name", objectMetas["resource-cm-3"].OwnerReferences[0].Name)
		assert.Equal(t, "resource-with-ownerreference-template", objectMetas["resource-cm-3"].OwnerReferences[1].Name)
	}
}

var stepScriptTmpl = `
apiVersion: argoproj.io/v1alpha1
kind: Workflow
metadata:
  generateName: scripts-bash-
spec:
  entrypoint: bash-script-example
  templates:
  - name: bash-script-example
    steps:
    - - name: generate
        template: gen-random-int
    - - name: print
        template: print-message
        arguments:
          parameters:
          - name: message
            value: "{{steps.generate.outputs.result}}"

  - name: gen-random-int
    script:
      image: debian:9.4
      command: [bash]
      source: |
        cat /dev/urandom | od -N2 -An -i | awk -v f=1 -v r=100 '{printf "%i\n", f + r * $1 / 65536}'

  - name: print-message
    inputs:
      parameters:
      - name: message
    container:
      image: alpine:latest
      command: [sh, -c]
      args: ["echo result was: {{inputs.parameters.message}}"]
`

var dagScriptTmpl = `
apiVersion: argoproj.io/v1alpha1
kind: Workflow
metadata:
  generateName: dag-target-
spec:
  entrypoint: dag-target
  arguments:
    parameters:
    - name: target
      value: E

  templates:
  - name: dag-target
    dag:
      tasks:
      - name: A
        template: echo
        arguments:
          parameters: [{name: message, value: A}]
      - name: B
        template: echo
        arguments:
          parameters: [{name: message, value: B}]
      - name: C
        dependencies: [A]
        template: echo
        arguments:
          parameters: [{name: message, value: "{{tasks.A.outputs.result}}"}]
  - name: echo
    script:
      image: debian:9.4
      command: [bash]
      source: |
        cat /dev/urandom | od -N2 -An -i | awk -v f=1 -v r=100 '{printf "%i\n", f + r * $1 / 65536}'`

func TestStepWFGetNodeName(t *testing.T) {

	cancel, controller := newController()
	defer cancel()
	wfcset := controller.wfclientset.ArgoprojV1alpha1().Workflows("")

	// operate the workflow. it should create a pod.
	ctx := context.Background()
	wf := unmarshalWF(stepScriptTmpl)
	wf, err := wfcset.Create(ctx, wf, metav1.CreateOptions{})
	assert.NoError(t, err)
	assert.True(t, hasOutputResultRef("generate", &wf.Spec.Templates[0]))
	assert.False(t, hasOutputResultRef("print-message", &wf.Spec.Templates[0]))
	woc := newWorkflowOperationCtx(wf, controller)
	woc.operate(ctx)
	wf, err = wfcset.Get(ctx, wf.ObjectMeta.Name, metav1.GetOptions{})
	assert.NoError(t, err)
	for _, node := range wf.Status.Nodes {
		if strings.Contains(node.Name, "generate") {
			assert.True(t, getStepOrDAGTaskName(node.Name) == "generate")
		} else if strings.Contains(node.Name, "print-message") {
			assert.True(t, getStepOrDAGTaskName(node.Name) == "print-message")
		}
	}
}

func TestDAGWFGetNodeName(t *testing.T) {

	cancel, controller := newController()
	defer cancel()
	wfcset := controller.wfclientset.ArgoprojV1alpha1().Workflows("")

	// operate the workflow. it should create a pod.
	ctx := context.Background()
	wf := unmarshalWF(dagScriptTmpl)
	wf, err := wfcset.Create(ctx, wf, metav1.CreateOptions{})
	assert.NoError(t, err)
	assert.True(t, hasOutputResultRef("A", &wf.Spec.Templates[0]))
	assert.False(t, hasOutputResultRef("B", &wf.Spec.Templates[0]))
	woc := newWorkflowOperationCtx(wf, controller)
	woc.operate(ctx)
	wf, err = wfcset.Get(ctx, wf.ObjectMeta.Name, metav1.GetOptions{})
	assert.NoError(t, err)
	for _, node := range wf.Status.Nodes {
		if strings.Contains(node.Name, ".A") {
			assert.True(t, getStepOrDAGTaskName(node.Name) == "A")
		}
		if strings.Contains(node.Name, ".B") {
			assert.True(t, getStepOrDAGTaskName(node.Name) == "B")
		}
	}
}

var withParamAsJsonList = `
apiVersion: argoproj.io/v1alpha1
kind: Workflow
metadata:
  name: expand-with-items
spec:
  entrypoint: expand-with-items
  arguments:
    parameters:
    - name: input
      value: '[[1,2],[3,4],[4,5],[6,7]]'
  templates:
  - name: expand-with-items
    steps:
    - - name: whalesay
        template: whalesay
        arguments:
          parameters:
          - name: message
            value: "{{item}}"
        withParam: "{{workflow.parameters.input}}"
  - name: whalesay
    inputs:
      parameters:
      - name: message
    script:
      image: alpine:latest
      command: [sh, -c]
      args: ["echo result was: {{inputs.parameters.message}}"]
`

func TestWithParamAsJsonList(t *testing.T) {
	cancel, controller := newController()
	defer cancel()
	wfcset := controller.wfclientset.ArgoprojV1alpha1().Workflows("")

	// Test list expansion
	ctx := context.Background()
	wf := unmarshalWF(withParamAsJsonList)
	wf, err := wfcset.Create(ctx, wf, metav1.CreateOptions{})
	assert.NoError(t, err)
	woc := newWorkflowOperationCtx(wf, controller)
	woc.operate(ctx)
	pods, err := controller.kubeclientset.CoreV1().Pods("").List(ctx, metav1.ListOptions{})
	assert.NoError(t, err)
	assert.Equal(t, 4, len(pods.Items))
}

var stepsOnExit = `
apiVersion: argoproj.io/v1alpha1
kind: Workflow
metadata:
  name: steps-on-exit
spec:
  entrypoint: suspend
  templates:
  - name: suspend
    steps:
    - - name: leafA
        onExit: exitContainer
        template: whalesay
    - - name: leafB
        onExit: exitContainer
        template: whalesay

  - name: whalesay
    container:
      image: docker/whalesay
      command: [cowsay]
      args: ["hello world"]

  - name: exitContainer
    container:
      image: docker/whalesay
      command: [cowsay]
      args: ["goodbye world"]
`

func TestStepsOnExit(t *testing.T) {
	wf := unmarshalWF(stepsOnExit)
	cancel, controller := newController(wf)
	defer cancel()

	ctx := context.Background()
	woc := newWorkflowOperationCtx(wf, controller)
	woc.operate(ctx)
	makePodsPhase(ctx, woc, apiv1.PodFailed)
	woc = newWorkflowOperationCtx(woc.wf, controller)
	woc.operate(ctx)

	onExitNodeIsPresent := false
	for _, node := range woc.wf.Status.Nodes {
		if strings.Contains(node.Name, "onExit") {
			onExitNodeIsPresent = true
			break
		}
	}
	assert.True(t, onExitNodeIsPresent)
}

var onExitFailures = `
apiVersion: argoproj.io/v1alpha1
kind: Workflow
metadata:
  name: exit-handlers
spec:
  entrypoint: intentional-fail
  onExit: exit-handler
  templates:
  - name: intentional-fail
    container:
      image: alpine:latest
      command: [sh, -c]
      args: ["echo intentional failure; exit 1"]
  - name: exit-handler
    container:
      image: alpine:latest
      command: [sh, -c]
      args: ["echo send e-mail: {{workflow.name}} {{workflow.status}}. Failed steps {{workflow.failures}}"]
`

func TestStepsOnExitFailures(t *testing.T) {
	wf := unmarshalWF(onExitFailures)
	cancel, controller := newController(wf)
	defer cancel()

	// Test list expansion
	ctx := context.Background()
	woc := newWorkflowOperationCtx(wf, controller)
	woc.operate(ctx)
	makePodsPhase(ctx, woc, apiv1.PodFailed)
	woc = newWorkflowOperationCtx(woc.wf, controller)
	woc.operate(ctx)

	assert.Contains(t, woc.globalParams[common.GlobalVarWorkflowFailures], `[{\"displayName\":\"exit-handlers\",\"message\":\"Pod failed\",\"templateName\":\"intentional-fail\",\"phase\":\"Failed\",\"podName\":\"exit-handlers\"`)
}

var onExitTimeout = `
apiVersion: argoproj.io/v1alpha1
kind: Workflow
metadata:
  name: exit-handlers
spec:
  entrypoint: intentional-fail
  activeDeadlineSeconds: 0
  onExit: exit-handler
  templates:
  - name: intentional-fail
    suspend: {}
  - name: exit-handler
    container:
      image: alpine:latest
      command: [sh, -c]
      args: ["echo send e-mail: {{workflow.name}} {{workflow.status}}."]
`

func TestStepsOnExitTimeout(t *testing.T) {
	cancel, controller := newController()
	defer cancel()
	wfcset := controller.wfclientset.ArgoprojV1alpha1().Workflows("")

	// Test list expansion
	ctx := context.Background()
	wf := unmarshalWF(onExitTimeout)
	wf, err := wfcset.Create(ctx, wf, metav1.CreateOptions{})
	assert.Nil(t, err)
	woc := newWorkflowOperationCtx(wf, controller)

	woc.operate(ctx)

	woc = newWorkflowOperationCtx(woc.wf, controller)
	woc.operate(ctx)

	wf, err = wfcset.Get(ctx, wf.ObjectMeta.Name, metav1.GetOptions{})
	assert.Nil(t, err)
	onExitNodeIsPresent := false
	for _, node := range wf.Status.Nodes {
		if strings.Contains(node.Name, "onExit") && node.Phase == wfv1.NodePending {
			onExitNodeIsPresent = true
			break
		}
	}
	assert.True(t, onExitNodeIsPresent)
}

func TestEventNodeEvents(t *testing.T) {
	for manifest, want := range map[string][]string{
		// Invalid spec
		`
apiVersion: argoproj.io/v1alpha1
kind: Workflow
metadata:
  name: invalid-spec
spec:
  entrypoint: 123
`: {
			"Normal WorkflowRunning Workflow Running",
			"Warning WorkflowFailed invalid spec: template name '123' undefined",
		},
		// DAG
		`
metadata:
  name: dag-events
spec:
  entrypoint: main
  templates:
    - name: main
      dag:
        tasks:
          - name: a
            template: whalesay
    - name: whalesay
      container:
        image: docker/whalesay:latest
`: {
			"Normal WorkflowRunning Workflow Running",
			"Normal WorkflowNodeSucceeded Succeeded node dag-events.a",
			"Normal WorkflowNodeSucceeded Succeeded node dag-events",
			"Normal WorkflowSucceeded Workflow completed",
		},
		// steps
		`
metadata:
  name: steps-events
spec:
  entrypoint: main
  templates:
    - name: main
      steps:
        - - name: a
            template: whalesay
    - name: whalesay
      container:
        image: docker/whalesay:latest
`: {
			"Normal WorkflowRunning Workflow Running",
			"Normal WorkflowNodeSucceeded Succeeded node steps-events[0].a",
			"Normal WorkflowNodeSucceeded Succeeded node steps-events[0]",
			"Normal WorkflowNodeSucceeded Succeeded node steps-events",
			"Normal WorkflowSucceeded Workflow completed",
		},
	} {
		wf := unmarshalWF(manifest)
		ctx := context.Background()
		t.Run(wf.Name, func(t *testing.T) {
			cancel, controller := newController(wf)
			defer cancel()
			woc := newWorkflowOperationCtx(wf, controller)
			woc.operate(ctx)
			makePodsPhase(ctx, woc, apiv1.PodSucceeded)
			woc = newWorkflowOperationCtx(woc.wf, controller)
			woc.operate(ctx)
			assert.Equal(t, want, getEvents(controller, len(want)))
		})
	}
}

func getEvents(controller *WorkflowController, num int) []string {
	c := controller.eventRecorderManager.(*testEventRecorderManager).eventRecorder.Events
	events := make([]string, num)
	for i := 0; i < num; i++ {
		events[i] = <-c
	}
	return events
}

var pdbwf = `
apiVersion: argoproj.io/v1alpha1
kind: Workflow
metadata:
  name: my-pdb-wf
spec:
  entrypoint: main
  poddisruptionbudget:
    minavailable: 100%
  templates:
  - name: main
    container:
      image: docker/whalesay:latest
`

func TestPDBCreation(t *testing.T) {
	wf := unmarshalWF(pdbwf)
	cancel, controller := newController(wf)
	defer cancel()

	ctx := context.Background()
	woc := newWorkflowOperationCtx(wf, controller)
	woc.operate(ctx)
	pdb, _ := controller.kubeclientset.PolicyV1beta1().PodDisruptionBudgets("").Get(ctx, woc.wf.Name, metav1.GetOptions{})
	assert.Equal(t, pdb.Name, wf.Name)
	woc.markWorkflowSuccess(ctx)
	_, err := controller.kubeclientset.PolicyV1beta1().PodDisruptionBudgets("").Get(ctx, woc.wf.Name, metav1.GetOptions{})
	assert.EqualError(t, err, "poddisruptionbudgets.policy \"my-pdb-wf\" not found")
}

func TestPDBCreationRaceDelete(t *testing.T) {
	wf := unmarshalWF(pdbwf)
	cancel, controller := newController(wf)
	defer cancel()

	ctx := context.Background()
	woc := newWorkflowOperationCtx(wf, controller)
	woc.operate(ctx)
	makePodsPhase(ctx, woc, apiv1.PodSucceeded)
	err := controller.kubeclientset.PolicyV1beta1().PodDisruptionBudgets("").Delete(ctx, woc.wf.Name, metav1.DeleteOptions{})
	assert.NoError(t, err)
	woc = newWorkflowOperationCtx(woc.wf, controller)
<<<<<<< HEAD
	woc.operate()
	assert.Equal(t, wfv1.WorkflowSucceeded, woc.wf.Status.Phase)
=======
	woc.operate(ctx)
	assert.Equal(t, wfv1.NodeSucceeded, woc.wf.Status.Phase)
>>>>>>> b674aa30
}

func TestStatusConditions(t *testing.T) {
	wf := unmarshalWF(pdbwf)
	cancel, controller := newController(wf)
	defer cancel()

	ctx := context.Background()
	woc := newWorkflowOperationCtx(wf, controller)
	woc.operate(ctx)
	assert.Empty(t, woc.wf.Status.Conditions)
	woc.markWorkflowSuccess(ctx)
	assert.Equal(t, woc.wf.Status.Conditions[0].Status, metav1.ConditionStatus("True"))
}

var nestedOptionalOutputArtifacts = `
apiVersion: argoproj.io/v1alpha1
kind: Workflow
metadata:
  generateName: artifact-passing-
spec:
  entrypoint: artifact-example
  templates:
  - name: artifact-example
    steps:
    - - name: skip-artifact-generation
        template: conditional-whalesay
        arguments:
          parameters:
          - name: proceed
            value: "false"

  - name: whalesay
    container:
      image: docker/whalesay:latest
      command: [sh, -c]
      args: ["sleep 1; cowsay hello world | tee /tmp/hello_world.txt"]
    outputs:
      artifacts:
      - name: hello-art
        path: /tmp/hello_world.txt

  - name: conditional-whalesay
    inputs:
      parameters:
      - name: proceed
    steps:
    - - name: whalesay
        template: whalesay
        when: "{{inputs.parameters.proceed}}"
    outputs:
      artifacts:
      - name: hello-art
        from: "{{steps.whalesay.outputs.artifacts.hello-art}}"
        optional: true
`

func TestNestedOptionalOutputArtifacts(t *testing.T) {
	cancel, controller := newController()
	defer cancel()
	wfcset := controller.wfclientset.ArgoprojV1alpha1().Workflows("")

	// Test list expansion
	ctx := context.Background()
	wf := unmarshalWF(nestedOptionalOutputArtifacts)
	wf, err := wfcset.Create(ctx, wf, metav1.CreateOptions{})
	assert.Nil(t, err)
	woc := newWorkflowOperationCtx(wf, controller)

	woc.operate(ctx)

	woc = newWorkflowOperationCtx(woc.wf, controller)
	woc.operate(ctx)

	assert.Equal(t, wfv1.WorkflowSucceeded, woc.wf.Status.Phase)
}

//  TestPodSpecLogForFailedPods tests PodSpec logging configuration
func TestPodSpecLogForFailedPods(t *testing.T) {
	wf := unmarshalWF(helloWorldWf)
	cancel, controller := newController(wf)
	defer cancel()

	ctx := context.Background()
	controller.Config.PodSpecLogStrategy.FailedPod = true
	woc := newWorkflowOperationCtx(wf, controller)
	woc.operate(ctx)
	makePodsPhase(ctx, woc, apiv1.PodFailed)
	woc = newWorkflowOperationCtx(woc.wf, controller)
	woc.operate(ctx)
	for _, node := range woc.wf.Status.Nodes {
		assert.True(t, woc.shouldPrintPodSpec(node))
	}
}

//  TestPodSpecLogForAllPods tests  PodSpec logging configuration
func TestPodSpecLogForAllPods(t *testing.T) {
	cancel, controller := newController()
	defer cancel()

	ctx := context.Background()
	assert.NotNil(t, controller)
	controller.Config.PodSpecLogStrategy.AllPods = true
	wf := unmarshalWF(nestedOptionalOutputArtifacts)
	wfcset := controller.wfclientset.ArgoprojV1alpha1().Workflows("")
	wf, err := wfcset.Create(ctx, wf, metav1.CreateOptions{})
	assert.NoError(t, err)
	woc := newWorkflowOperationCtx(wf, controller)
	assert.NotNil(t, woc)
	woc.operate(ctx)
	woc = newWorkflowOperationCtx(woc.wf, controller)
	woc.operate(ctx)
	for _, node := range woc.wf.Status.Nodes {
		assert.True(t, woc.shouldPrintPodSpec(node))
	}
}

var retryNodeOutputs = `
apiVersion: argoproj.io/v1alpha1
kind: Workflow
metadata:
  name: daemon-step-dvbnn
spec:
  arguments: {}
  entrypoint: daemon-example
  templates:
  - arguments: {}
    inputs: {}
    metadata: {}
    name: daemon-example
    outputs: {}
    steps:
    - - arguments: {}
        name: influx
        template: influxdb
  - arguments: {}
    container:
      image: influxdb:1.2
      name: ""
      readinessProbe:
        httpGet:
          path: /ping
          port: 8086
      resources: {}
    daemon: true
    inputs: {}
    metadata: {}
    name: influxdb
    outputs: {}
    retryStrategy:
      limit: 10
status:
  finishedAt: null
  nodes:
    daemon-step-dvbnn:
      children:
      - daemon-step-dvbnn-1159996203
      displayName: daemon-step-dvbnn
      finishedAt: "2020-04-02T16:29:24Z"
      id: daemon-step-dvbnn
      name: daemon-step-dvbnn
      outboundNodes:
      - daemon-step-dvbnn-2254877734
      phase: Succeeded
      startedAt: "2020-04-02T16:29:18Z"
      templateName: daemon-example
      type: Steps
    daemon-step-dvbnn-1159996203:
      boundaryID: daemon-step-dvbnn
      children:
      - daemon-step-dvbnn-3639466923
      displayName: '[0]'
      finishedAt: "2020-04-02T16:29:24Z"
      id: daemon-step-dvbnn-1159996203
      name: daemon-step-dvbnn[0]
      phase: Succeeded
      startedAt: "2020-04-02T16:29:18Z"
      templateName: daemon-example
      type: StepGroup
    daemon-step-dvbnn-2254877734:
      boundaryID: daemon-step-dvbnn
      daemoned: true
      displayName: influx(0)
      finishedAt: "2020-04-02T16:29:24Z"
      id: daemon-step-dvbnn-2254877734
      name: daemon-step-dvbnn[0].influx(0)
      phase: Running
      podIP: 172.17.0.8
      resourcesDuration:
        cpu: 10
        memory: 0
      startedAt: "2020-04-02T16:29:18Z"
      templateName: influxdb
      type: Pod
    daemon-step-dvbnn-3639466923:
      boundaryID: daemon-step-dvbnn
      children:
      - daemon-step-dvbnn-2254877734
      displayName: influx
      finishedAt: "2020-04-02T16:29:24Z"
      id: daemon-step-dvbnn-3639466923
      name: daemon-step-dvbnn[0].influx
      phase: Succeeded
      startedAt: "2020-04-02T16:29:18Z"
      templateName: influxdb
      type: Retry
  phase: Succeeded
  startedAt: "2020-04-02T16:29:18Z"

`

// This tests to see if the outputs of the last child node of a retry node are added correctly to the scope
func TestRetryNodeOutputs(t *testing.T) {
	cancel, controller := newController()
	defer cancel()
	ctx := context.Background()
	wfcset := controller.wfclientset.ArgoprojV1alpha1().Workflows("")
	wf := unmarshalWF(retryNodeOutputs)
	wf, err := wfcset.Create(ctx, wf, metav1.CreateOptions{})
	assert.NoError(t, err)
	wf, err = wfcset.Get(ctx, wf.ObjectMeta.Name, metav1.GetOptions{})
	assert.NoError(t, err)
	woc := newWorkflowOperationCtx(wf, controller)

	retryNode := woc.wf.GetNodeByName("daemon-step-dvbnn[0].influx")
	assert.NotNil(t, retryNode)
	fmt.Println(retryNode)
	scope := &wfScope{
		scope: make(map[string]interface{}),
	}
	woc.buildLocalScope(scope, "steps.influx", retryNode)
	assert.Contains(t, scope.scope, "steps.influx.ip")
	assert.Contains(t, scope.scope, "steps.influx.id")
	assert.Contains(t, scope.scope, "steps.influx.startedAt")
	assert.Contains(t, scope.scope, "steps.influx.finishedAt")
}

var workflowWithPVCAndFailingStep = `
apiVersion: argoproj.io/v1alpha1
kind: Workflow
metadata:
  name: wf-with-pvc
spec:
  entrypoint: entrypoint
  templates:
  - name: entrypoint
    steps:
    - - name: succeed
        template: succeed
    - - name: failure
        template: failure
  - name: succeed
    script:
      args: [success]
      command: [cowsay]
      image: docker/whalesay:latest
      volumeMounts:
      - mountPath: /data
        name: data
  - name: failure
    script:
      command: [sh]
      image: alpine
      args: [exit, "1"]
      volumeMounts:
      - mountPath: /data
        name: data
  volumeClaimTemplates:
  - metadata:
      name: data
    spec:
      accessModes:
      - ReadWriteOnce
      resources:
        requests:
          storage: 1Gi
status:
  nodes:
    wf-with-pvc:
      name: wf-with-pvc
      phase: Failed
    wf-with-pvc-2390440388:
      name: wf-with-pvc(0)[0].succeed
      phase: Succeeded
    wf-with-pvc-3099954303:
      name: wf-with-pvc(0)[1].failure
      phase: Failed
  persistentVolumeClaims:
  - name: data
    persistentVolumeClaim:
      claimName: wf-with-pvc-data
`

// This test ensures that the PVCs used in the steps are not deleted when
// the workflow fails
func TestDeletePVCDoesNotDeletePVCOnFailedWorkflow(t *testing.T) {
	assert := assert.New(t)

	wf := unmarshalWF(workflowWithPVCAndFailingStep)
	cancel, controller := newController(wf)
	defer cancel()

	woc := newWorkflowOperationCtx(wf, controller)

	assert.Len(woc.wf.Status.PersistentVolumeClaims, 1, "1 PVC before operating")

	ctx := context.Background()
	woc.operate(ctx)

	node1 := woc.wf.GetNodeByName("wf-with-pvc(0)[0].succeed")
	node2 := woc.wf.GetNodeByName("wf-with-pvc(0)[1].failure")

	// Node 1 Succeeded
	assert.Equal(node1.Phase, wfv1.NodeSucceeded)
	// Node 2 Failed
	assert.Equal(node2.Phase, wfv1.NodeFailed)
	// Hence, PVCs should stick around
	assert.Len(woc.wf.Status.PersistentVolumeClaims, 1, "PVCs not deleted")
}

var containerOutputsResult = `
apiVersion: argoproj.io/v1alpha1
kind: Workflow
metadata:
  generateName: steps-
spec:
  entrypoint: hello-hello-hello
  templates:
  - name: hello-hello-hello
    steps:
    - - name: hello1
        template: whalesay
        arguments:
          parameters: [{name: message, value: "hello1"}]
    - - name: hello2
        template: whalesay
        arguments:
          parameters: [{name: message, value: "{{steps.hello1.outputs.result}}"}]

  - name: whalesay
    inputs:
      parameters:
      - name: message
    container:
      image: alpine:latest
      command: [echo]
      args: ["{{pod.name}}: {{inputs.parameters.message}}"]
`

func TestContainerOutputsResult(t *testing.T) {
	cancel, controller := newController()
	defer cancel()
	wfcset := controller.wfclientset.ArgoprojV1alpha1().Workflows("")

	// operate the workflow. it should create a pod.
	ctx := context.Background()
	wf := unmarshalWF(containerOutputsResult)
	wf, err := wfcset.Create(ctx, wf, metav1.CreateOptions{})
	assert.NoError(t, err)

	assert.True(t, hasOutputResultRef("hello1", &wf.Spec.Templates[0]))
	assert.False(t, hasOutputResultRef("hello2", &wf.Spec.Templates[0]))

	woc := newWorkflowOperationCtx(wf, controller)
	woc.operate(ctx)

	for _, node := range wf.Status.Nodes {
		if strings.Contains(node.Name, "hello1") {
			assert.True(t, getStepOrDAGTaskName(node.Name) == "hello1")
		} else if strings.Contains(node.Name, "hello2") {
			assert.True(t, getStepOrDAGTaskName(node.Name) == "hello2")
		}
	}
}

var nestedStepGroupGlobalParams = `
apiVersion: argoproj.io/v1alpha1
kind: Workflow
metadata:
  name: global-outputs-bg7gl
spec:
  arguments: {}
  entrypoint: generate-globals
  templates:
  - arguments: {}
    inputs: {}
    metadata: {}
    name: generate-globals
    outputs: {}
    steps:
    - - arguments: {}
        name: generate
        template: nested-global-output-generation
  - arguments: {}
    container:
      args:
      - sleep 1; echo -n hello world > /tmp/hello_world.txt
      command:
      - sh
      - -c
      image: alpine:3.7
      name: ""
      resources: {}
    inputs: {}
    metadata: {}
    name: output-generation
    outputs:
      parameters:
      - name: hello-param
        valueFrom:
          path: /tmp/hello_world.txt
  - arguments: {}
    inputs: {}
    metadata: {}
    name: nested-global-output-generation
    outputs:
      parameters:
      - globalName: global-param
        name: hello-param
        valueFrom:
          parameter: '{{steps.generate-output.outputs.parameters.hello-param}}'
    steps:
    - - arguments: {}
        name: generate-output
        template: output-generation
status:
  conditions:
  - status: "True"
    type: Completed
  finishedAt: "2020-04-24T15:55:18Z"
  nodes:
    global-outputs-bg7gl:
      children:
      - global-outputs-bg7gl-1831647575
      displayName: global-outputs-bg7gl
      id: global-outputs-bg7gl
      name: global-outputs-bg7gl
      outboundNodes:
      - global-outputs-bg7gl-1290716463
      phase: Running
      startedAt: "2020-04-24T15:55:11Z"
      templateName: generate-globals
      templateScope: local/global-outputs-bg7gl
      type: Steps
    global-outputs-bg7gl-1290716463:
      boundaryID: global-outputs-bg7gl-2228002836
      displayName: generate-output
      finishedAt: "2020-04-24T15:55:16Z"
      hostNodeName: minikube
      id: global-outputs-bg7gl-1290716463
      name: global-outputs-bg7gl[0].generate[0].generate-output
      outputs:
        parameters:
        - name: hello-param
          value: hello world
          valueFrom:
            path: /tmp/hello_world.txt
      phase: Succeeded
      startedAt: "2020-04-24T15:55:11Z"
      templateName: output-generation
      templateScope: local/global-outputs-bg7gl
      type: Pod
    global-outputs-bg7gl-1831647575:
      boundaryID: global-outputs-bg7gl
      children:
      - global-outputs-bg7gl-2228002836
      displayName: '[0]'
      id: global-outputs-bg7gl-1831647575
      name: global-outputs-bg7gl[0]
      phase: Running
      startedAt: "2020-04-24T15:55:11Z"
      templateName: generate-globals
      templateScope: local/global-outputs-bg7gl
      type: StepGroup
    global-outputs-bg7gl-2228002836:
      boundaryID: global-outputs-bg7gl
      children:
      - global-outputs-bg7gl-3089902334
      displayName: generate
      id: global-outputs-bg7gl-2228002836
      name: global-outputs-bg7gl[0].generate
      phase: Running
      outboundNodes:
      - global-outputs-bg7gl-1290716463
      startedAt: "2020-04-24T15:55:11Z"
      templateName: nested-global-output-generation
      templateScope: local/global-outputs-bg7gl
      type: Steps
    global-outputs-bg7gl-3089902334:
      boundaryID: global-outputs-bg7gl-2228002836
      children:
      - global-outputs-bg7gl-1290716463
      displayName: '[0]'
      id: global-outputs-bg7gl-3089902334
      name: global-outputs-bg7gl[0].generate[0]
      phase: Running
      startedAt: "2020-04-24T15:55:11Z"
      templateName: nested-global-output-generation
      templateScope: local/global-outputs-bg7gl
      type: StepGroup
  startedAt: "2020-04-24T15:55:11Z"
`

func TestNestedStepGroupGlobalParams(t *testing.T) {
	wf := unmarshalWF(nestedStepGroupGlobalParams)
	cancel, controller := newController(wf)
	defer cancel()

	ctx := context.Background()
	woc := newWorkflowOperationCtx(wf, controller)
	woc.operate(ctx)

	node := woc.wf.Status.Nodes.FindByDisplayName("generate")
	if assert.NotNil(t, node) && assert.NotNil(t, node.Outputs) && assert.Len(t, node.Outputs.Parameters, 1) {
		assert.Equal(t, "hello-param", node.Outputs.Parameters[0].Name)
		assert.Equal(t, "global-param", node.Outputs.Parameters[0].GlobalName)
		assert.Equal(t, "hello world", node.Outputs.Parameters[0].Value.String())
	}

	assert.Equal(t, "hello world", woc.wf.Status.Outputs.Parameters[0].Value.String())
	assert.Equal(t, "global-param", woc.wf.Status.Outputs.Parameters[0].Name)
}

var globalVariablePlaceholders = `
apiVersion: argoproj.io/v1alpha1
kind: Workflow
metadata:
  name: output-value-global-variables-wf
  namespace: testNamespace
spec:
  serviceAccountName: testServiceAccountName
  entrypoint: tell-workflow-global-variables
  templates:
  - name: tell-workflow-global-variables
    outputs:
      parameters:
      - name: namespace
        value: "{{workflow.namespace}}"
      - name: serviceAccountName
        value: "{{workflow.serviceAccountName}}"
    container:
      image: busybox
`

func TestResolvePlaceholdersInGlobalVariables(t *testing.T) {
	ctx := context.Background()
	wf := unmarshalWF(globalVariablePlaceholders)
	woc := newWoc(*wf)
<<<<<<< HEAD
	woc.operate()
	assert.Equal(t, wfv1.WorkflowRunning, woc.wf.Status.Phase)
	pods, err := woc.controller.kubeclientset.CoreV1().Pods(wf.ObjectMeta.Namespace).List(metav1.ListOptions{})
=======
	woc.operate(ctx)
	assert.Equal(t, wfv1.NodeRunning, woc.wf.Status.Phase)
	pods, err := woc.controller.kubeclientset.CoreV1().Pods(wf.ObjectMeta.Namespace).List(ctx, metav1.ListOptions{})
>>>>>>> b674aa30
	assert.NoError(t, err)
	assert.True(t, len(pods.Items) > 0, "pod was not created successfully")

	templateString := pods.Items[0].ObjectMeta.Annotations["workflows.argoproj.io/template"]
	var template wfv1.Template
	err = json.Unmarshal([]byte(templateString), &template)
	assert.NoError(t, err)
	namespaceValue := template.Outputs.Parameters[0].Value
	assert.NotNil(t, namespaceValue)
	assert.Equal(t, "testNamespace", namespaceValue.String())
	serviceAccountNameValue := template.Outputs.Parameters[1].Value
	assert.NotNil(t, serviceAccountNameValue)
	assert.Equal(t, "testServiceAccountName", serviceAccountNameValue.String())
}

var maxDurationOnErroredFirstNode = `
apiVersion: argoproj.io/v1alpha1
kind: Workflow
metadata:
  creationTimestamp: "2020-05-07T17:40:57Z"
  generateName: echo-
  generation: 4
  labels:
    workflows.argoproj.io/phase: Running
  name: echo-wngc4
  namespace: argo
  resourceVersion: "6339"
  selfLink: /apis/argoproj.io/v1alpha1/namespaces/argo/workflows/echo-wngc4
  uid: bed2749b-2971-4172-a61e-455ef02c4379
spec:
  arguments: {}
  entrypoint: echo
  templates:
  - arguments: {}
    container:
      args:
      - sleep 10 && exit 1
      command:
      - sh
      - -c
      image: alpine:3.7
      name: ""
      resources: {}
    inputs: {}
    metadata: {}
    name: echo
    outputs: {}
    retryStrategy:
      retryPolicy: "Always"
      backoff:
        duration: "10"
        factor: 1
        maxDuration: 20m
      limit: 4
status:
  finishedAt: null
  nodes:
    echo-wngc4:
      children:
      - echo-wngc4-1641470511
      displayName: echo-wngc4
      finishedAt: null
      id: echo-wngc4
      name: echo-wngc4
      phase: Running
      startedAt: "2020-05-07T17:40:57Z"
      templateName: echo
      templateScope: local/echo-wngc4
      type: Retry
    echo-wngc4-1641470511:
      displayName: echo-wngc4(0)
      finishedAt: null
      hostNodeName: minikube
      id: echo-wngc4-1641470511
      name: echo-wngc4(0)
      phase: Error
      startedAt: "2020-05-07T17:40:57Z"
      templateName: echo
      templateScope: local/echo-wngc4
      type: Pod
  phase: Running
  startedAt: "2020-05-07T17:40:57Z"
`

// This tests that retryStrategy.backoff.maxDuration works correctly even if the first child node was deleted without a
// proper finishedTime tag.
func TestMaxDurationOnErroredFirstNode(t *testing.T) {
	wf := unmarshalWF(maxDurationOnErroredFirstNode)

	// Simulate node failed just now
	node := wf.Status.Nodes["echo-wngc4-1641470511"]
	node.StartedAt = metav1.Time{Time: time.Now().Add(-1 * time.Second)}
	wf.Status.Nodes["echo-wngc4-1641470511"] = node

	ctx := context.Background()
	woc := newWoc(*wf)
<<<<<<< HEAD
	woc.operate()
	assert.Equal(t, wfv1.WorkflowRunning, woc.wf.Status.Phase)
=======
	woc.operate(ctx)
	assert.Equal(t, wfv1.NodeRunning, woc.wf.Status.Phase)
>>>>>>> b674aa30
}

var backoffExceedsMaxDuration = `
apiVersion: argoproj.io/v1alpha1
kind: Workflow
metadata:
  name: echo-r6v49
spec:
  arguments: {}
  entrypoint: echo
  templates:
  - arguments: {}
    container:
      args:
      - exit 1
      command:
      - sh
      - -c
      image: alpine:3.7
      name: ""
      resources: {}
    inputs: {}
    metadata: {}
    name: echo
    outputs: {}
    retryStrategy:
      backoff:
        duration: "120"
        factor: 1
        maxDuration: "60"
      limit: 4
status:
  nodes:
    echo-r6v49:
      children:
      - echo-r6v49-3721138751
      displayName: echo-r6v49
      id: echo-r6v49
      name: echo-r6v49
      phase: Running
      startedAt: "2020-05-07T18:10:34Z"
      templateName: echo
      templateScope: local/echo-r6v49
      type: Retry
    echo-r6v49-3721138751:
      displayName: echo-r6v49(0)
      finishedAt: "2020-05-07T18:10:35Z"
      hostNodeName: minikube
      id: echo-r6v49-3721138751
      message: failed with exit code 1
      name: echo-r6v49(0)
      outputs:
        artifacts:
        - archiveLogs: true
          name: main-logs
          s3:
            accessKeySecret:
              key: accesskey
              name: my-minio-cred
            bucket: my-bucket
            endpoint: minio:9000
            insecure: true
            key: echo-r6v49/echo-r6v49-3721138751/main.log
            secretKeySecret:
              key: secretkey
              name: my-minio-cred
        exitCode: "1"
      phase: Failed
      resourcesDuration:
        cpu: 1
        memory: 0
      startedAt: "2020-05-07T18:10:34Z"
      templateName: echo
      templateScope: local/echo-r6v49
      type: Pod
  phase: Running
  resourcesDuration:
    cpu: 1
    memory: 0
  startedAt: "2020-05-07T18:10:34Z"
`

// This tests that we don't wait a backoff if it would exceed the maxDuration anyway.
func TestBackoffExceedsMaxDuration(t *testing.T) {
	wf := unmarshalWF(backoffExceedsMaxDuration)

	// Simulate node failed just now
	node := wf.Status.Nodes["echo-r6v49-3721138751"]
	node.StartedAt = metav1.Time{Time: time.Now().Add(-1 * time.Second)}
	node.FinishedAt = metav1.Time{Time: time.Now()}
	wf.Status.Nodes["echo-r6v49-3721138751"] = node

	ctx := context.Background()
	woc := newWoc(*wf)
<<<<<<< HEAD
	woc.operate()
	assert.Equal(t, wfv1.WorkflowFailed, woc.wf.Status.Phase)
=======
	woc.operate(ctx)
	assert.Equal(t, wfv1.NodeFailed, woc.wf.Status.Phase)
>>>>>>> b674aa30
	assert.Equal(t, "Backoff would exceed max duration limit", woc.wf.Status.Nodes["echo-r6v49"].Message)
	assert.Equal(t, "Backoff would exceed max duration limit", woc.wf.Status.Message)
}

var noOnExitWhenSkipped = `
apiVersion: argoproj.io/v1alpha1
kind: Workflow
metadata:
  name: dag-primay-branch-sd6rg
spec:
  arguments: {}
  entrypoint: statis
  templates:
  - arguments: {}
    container:
      args:
      - hello world
      command:
      - cowsay
      image: docker/whalesay:latest
      name: ""
      resources: {}
    inputs: {}
    metadata: {}
    name: pass
    outputs: {}
  - arguments: {}
    container:
      args:
      - exit
      command:
      - cowsay
      image: docker/whalesay:latest
      name: ""
      resources: {}
    inputs: {}
    metadata: {}
    name: exit
    outputs: {}
  - arguments: {}
    dag:
      tasks:
      - arguments: {}
        name: A
        template: pass
      - arguments: {}
        dependencies:
        - A
        name: B
        onExit: exit
        template: pass
        when: '{{tasks.A.status}} != Succeeded'
      - arguments: {}
        dependencies:
        - A
        name: C
        template: pass
    inputs: {}
    metadata: {}
    name: statis
    outputs: {}
status:
  nodes:
    dag-primay-branch-sd6rg:
      children:
      - dag-primay-branch-sd6rg-1815625391
      displayName: dag-primay-branch-sd6rg
      id: dag-primay-branch-sd6rg
      name: dag-primay-branch-sd6rg
      outboundNodes:
      - dag-primay-branch-sd6rg-1832403010
      - dag-primay-branch-sd6rg-1849180629
      phase: Running
      startedAt: "2020-05-22T16:44:05Z"
      templateName: statis
      templateScope: local/dag-primay-branch-sd6rg
      type: DAG
    dag-primay-branch-sd6rg-1815625391:
      boundaryID: dag-primay-branch-sd6rg
      children:
      - dag-primay-branch-sd6rg-1832403010
      - dag-primay-branch-sd6rg-1849180629
      displayName: A
      finishedAt: "2020-05-22T16:44:09Z"
      hostNodeName: minikube
      id: dag-primay-branch-sd6rg-1815625391
      name: dag-primay-branch-sd6rg.A
      outputs:
        artifacts:
        - archiveLogs: true
          name: main-logs
          s3:
            accessKeySecret:
              key: accesskey
              name: my-minio-cred
            bucket: my-bucket
            endpoint: minio:9000
            insecure: true
            key: dag-primay-branch-sd6rg/dag-primay-branch-sd6rg-1815625391/main.log
            secretKeySecret:
              key: secretkey
              name: my-minio-cred
        exitCode: "0"
      phase: Succeeded
      resourcesDuration:
        cpu: 3
        memory: 1
      startedAt: "2020-05-22T16:44:05Z"
      templateName: pass
      templateScope: local/dag-primay-branch-sd6rg
      type: Pod
    dag-primay-branch-sd6rg-1832403010:
      boundaryID: dag-primay-branch-sd6rg
      displayName: B
      finishedAt: "2020-05-22T16:44:10Z"
      id: dag-primay-branch-sd6rg-1832403010
      message: when 'Succeeded != Succeeded' evaluated false
      name: dag-primay-branch-sd6rg.B
      phase: Skipped
      startedAt: "2020-05-22T16:44:10Z"
      templateName: pass
      templateScope: local/dag-primay-branch-sd6rg
      type: Skipped
    dag-primay-branch-sd6rg-1849180629:
      boundaryID: dag-primay-branch-sd6rg
      displayName: C
      hostNodeName: minikube
      id: dag-primay-branch-sd6rg-1849180629
      name: dag-primay-branch-sd6rg.C
      outputs:
        artifacts:
        - archiveLogs: true
          name: main-logs
          s3:
            accessKeySecret:
              key: accesskey
              name: my-minio-cred
            bucket: my-bucket
            endpoint: minio:9000
            insecure: true
            key: dag-primay-branch-sd6rg/dag-primay-branch-sd6rg-1849180629/main.log
            secretKeySecret:
              key: secretkey
              name: my-minio-cred
        exitCode: "0"
      phase: Running
      resourcesDuration:
        cpu: 3
        memory: 1
      startedAt: "2020-05-22T16:44:10Z"
      templateName: pass
      templateScope: local/dag-primay-branch-sd6rg
      type: Pod
  phase: Running
  resourcesDuration:
    cpu: 10
    memory: 4
  startedAt: "2020-05-22T16:44:05Z"
`

// This tests that we don't wait a backoff if it would exceed the maxDuration anyway.
func TestNoOnExitWhenSkipped(t *testing.T) {
	wf := unmarshalWF(noOnExitWhenSkipped)

	ctx := context.Background()
	woc := newWoc(*wf)
	woc.operate(ctx)
	assert.Nil(t, woc.wf.GetNodeByName("B.onExit"))
}

func TestGenerateNodeName(t *testing.T) {
	assert.Equal(t, "sleep(10:ten)", generateNodeName("sleep", 10, "ten"))
	item, err := wfv1.ParseItem(`[{"foo": "bar"}]`)
	assert.NoError(t, err)
	assert.Equal(t, `sleep(10:[{"foo":"bar"}])`, generateNodeName("sleep", 10, item))
	assert.NoError(t, err)
	item, err = wfv1.ParseItem("[10]")
	assert.NoError(t, err)
	assert.Equal(t, `sleep(10:[10])`, generateNodeName("sleep", 10, item))
}

// This tests that we don't wait a backoff if it would exceed the maxDuration anyway.
func TestPanicMetric(t *testing.T) {
	wf := unmarshalWF(noOnExitWhenSkipped)
	woc := newWoc(*wf)

	// This should make the call to "operate" panic
	ctx := context.Background()
	woc.preExecutionNodePhases = nil
	woc.operate(ctx)

	metricsChan := make(chan prometheus.Metric)
	go func() {
		woc.controller.metrics.Collect(metricsChan)
		close(metricsChan)
	}()

	seen := false
	for {
		metric, ok := <-metricsChan
		if !ok {
			break
		}
		if strings.Contains(metric.Desc().String(), "OperationPanic") {
			seen = true
			var writtenMetric dto.Metric
			err := metric.Write(&writtenMetric)
			if assert.NoError(t, err) {
				assert.Equal(t, float64(1), *writtenMetric.Counter.Value)
			}
		}
	}
	assert.True(t, seen)
}

// Assert Workflows cannot be run without using workflowTemplateRef in reference mode
func TestControllerReferenceMode(t *testing.T) {
	wf := unmarshalWF(globalVariablePlaceholders)
	cancel, controller := newController()
	defer cancel()

	ctx := context.Background()
	controller.Config.WorkflowRestrictions = &config.WorkflowRestrictions{}
	controller.Config.WorkflowRestrictions.TemplateReferencing = config.TemplateReferencingStrict
	woc := newWorkflowOperationCtx(wf, controller)
<<<<<<< HEAD
	woc.operate()
	assert.Equal(t, wfv1.WorkflowError, woc.wf.Status.Phase)
=======
	woc.operate(ctx)
	assert.Equal(t, wfv1.NodeError, woc.wf.Status.Phase)
>>>>>>> b674aa30
	assert.Equal(t, "workflows must use workflowTemplateRef to be executed when the controller is in reference mode", woc.wf.Status.Message)

	controller.Config.WorkflowRestrictions.TemplateReferencing = config.TemplateReferencingSecure
	woc = newWorkflowOperationCtx(wf, controller)
<<<<<<< HEAD
	woc.operate()
	assert.Equal(t, wfv1.WorkflowError, woc.wf.Status.Phase)
=======
	woc.operate(ctx)
	assert.Equal(t, wfv1.NodeError, woc.wf.Status.Phase)
>>>>>>> b674aa30
	assert.Equal(t, "workflows must use workflowTemplateRef to be executed when the controller is in reference mode", woc.wf.Status.Message)

	controller.Config.WorkflowRestrictions = nil
	woc = newWorkflowOperationCtx(wf, controller)
<<<<<<< HEAD
	woc.operate()
	assert.Equal(t, wfv1.WorkflowRunning, woc.wf.Status.Phase)
=======
	woc.operate(ctx)
	assert.Equal(t, wfv1.NodeRunning, woc.wf.Status.Phase)
>>>>>>> b674aa30
}

func TestValidReferenceMode(t *testing.T) {
	wf := test.LoadTestWorkflow("testdata/workflow-template-ref.yaml")
	wfTmpl := test.LoadTestWorkflowTemplate("testdata/workflow-template-submittable.yaml")
	cancel, controller := newController(wf, wfTmpl)
	defer cancel()

	ctx := context.Background()
	controller.Config.WorkflowRestrictions = &config.WorkflowRestrictions{}
	controller.Config.WorkflowRestrictions.TemplateReferencing = config.TemplateReferencingSecure
	woc := newWorkflowOperationCtx(wf, controller)
<<<<<<< HEAD
	woc.operate()
	assert.Equal(t, wfv1.WorkflowRunning, woc.wf.Status.Phase)
=======
	woc.operate(ctx)
	assert.Equal(t, wfv1.NodeRunning, woc.wf.Status.Phase)
>>>>>>> b674aa30

	// Change stored Workflow Spec
	woc.wf.Status.StoredWorkflowSpec.Entrypoint = "different"
	woc = newWorkflowOperationCtx(woc.wf, controller)
<<<<<<< HEAD
	woc.operate()
	assert.Equal(t, wfv1.WorkflowError, woc.wf.Status.Phase)
=======
	woc.operate(ctx)
	assert.Equal(t, wfv1.NodeError, woc.wf.Status.Phase)
>>>>>>> b674aa30
	assert.Equal(t, "workflowTemplateRef reference may not change during execution when the controller is in reference mode", woc.wf.Status.Message)

	controller.Config.WorkflowRestrictions.TemplateReferencing = config.TemplateReferencingStrict
	woc = newWorkflowOperationCtx(wf, controller)
<<<<<<< HEAD
	woc.operate()
	assert.Equal(t, wfv1.WorkflowRunning, woc.wf.Status.Phase)
=======
	woc.operate(ctx)
	assert.Equal(t, wfv1.NodeRunning, woc.wf.Status.Phase)
>>>>>>> b674aa30

	// Change stored Workflow Spec
	woc.wf.Status.StoredWorkflowSpec.Entrypoint = "different"
	woc = newWorkflowOperationCtx(woc.wf, controller)
<<<<<<< HEAD
	woc.operate()
	assert.Equal(t, wfv1.WorkflowRunning, woc.wf.Status.Phase)
=======
	woc.operate(ctx)
	assert.Equal(t, wfv1.NodeRunning, woc.wf.Status.Phase)
>>>>>>> b674aa30
}

var workflowStatusMetric = `
apiVersion: argoproj.io/v1alpha1
kind: Workflow
metadata:
  name: retry-to-completion-rngcr
spec:
  arguments: {}
  entrypoint: retry-to-completion
  metrics:
    prometheus:
    - counter:
        value: "1"
      gauge: null
      help: Count of step execution by result status
      histogram: null
      labels:
      - key: name
        value: retry
      - key: status
        value: '{{workflow.status}}'
      name: result_counter
      when: ""
  templates:
  - arguments: {}
    container:
      args:
      - import random; import sys; exit_code = random.choice(range(0, 5)); sys.exit(exit_code)
      command:
      - python
      - -c
      image: python
      name: ""
      resources: {}
    inputs: {}
    metadata: {}
    name: retry-to-completion
    outputs: {}
    retryStrategy: {}
status:
  nodes:
    retry-to-completion-rngcr:
      children:
      - retry-to-completion-rngcr-1856960714
      displayName: retry-to-completion-rngcr
      finishedAt: "2020-06-22T20:33:10Z"
      id: retry-to-completion-rngcr
      name: retry-to-completion-rngcr
      outputs:
        artifacts:
        - archiveLogs: true
          name: main-logs
          s3:
            accessKeySecret:
              key: accesskey
              name: my-minio-cred
            bucket: my-bucket
            endpoint: minio:9000
            insecure: true
            key: retry-to-completion-rngcr/retry-to-completion-rngcr-4003951493/main.log
            secretKeySecret:
              key: secretkey
              name: my-minio-cred
      phase: Succeeded
      startedAt: "2020-06-22T20:32:15Z"
      templateName: retry-to-completion
      templateScope: local/retry-to-completion-rngcr
      type: Retry
    retry-to-completion-rngcr-1856960714:
      displayName: retry-to-completion-rngcr(0)
      finishedAt: "2020-06-22T20:32:25Z"
      hostNodeName: minikube
      id: retry-to-completion-rngcr-1856960714
      message: failed with exit code 3
      name: retry-to-completion-rngcr(0)
      outputs:
        artifacts:
        - archiveLogs: true
          name: main-logs
          s3:
            accessKeySecret:
              key: accesskey
              name: my-minio-cred
            bucket: my-bucket
            endpoint: minio:9000
            insecure: true
            key: retry-to-completion-rngcr/retry-to-completion-rngcr-1856960714/main.log
            secretKeySecret:
              key: secretkey
              name: my-minio-cred
        exitCode: "3"
      phase: Failed
      resourcesDuration:
        cpu: 10
        memory: 6
      startedAt: "2020-06-22T20:32:15Z"
      templateName: retry-to-completion
      templateScope: local/retry-to-completion-rngcr
      type: Pod
  phase: Running
  startedAt: "2020-06-22T20:32:15Z"
`

func TestWorkflowStatusMetric(t *testing.T) {
	ctx := context.Background()
	wf := unmarshalWF(workflowStatusMetric)
	woc := newWoc(*wf)
	woc.operate(ctx)
	// Must only be one (completed: true)
	assert.Len(t, woc.wf.Status.Conditions, 1)
}

var workflowCached = `
apiVersion: argoproj.io/v1alpha1
kind: Workflow
metadata:
  name: memoized-workflow-test
spec:
  entrypoint: whalesay
  arguments:
    parameters:
    - name: message
      value: hi-there-world
  templates:
  - name: whalesay
    inputs:
      parameters:
      - name: message
    memoize:
      key: "{{inputs.parameters.message}}"
      cache:
        configMap:
          name: whalesay-cache
    container:
      image: docker/whalesay:latest
      command: [sh, -c]
      args: ["sleep 10; cowsay {{inputs.parameters.message}} > /tmp/hello_world.txt"]
    outputs:
      parameters:
      - name: hello
        valueFrom:
          path: /tmp/hello_world.txt
`

func TestConfigMapCacheLoadOperate(t *testing.T) {
	var sampleConfigMapCacheEntry = apiv1.ConfigMap{
		Data: map[string]string{
			"hi-there-world": `{"nodeID":"memoized-simple-workflow-5wj2p","outputs":{"parameters":[{"name":"hello","value":"foobar","valueFrom":{"path":"/tmp/hello_world.txt"}}],"artifacts":[{"name":"main-logs","archiveLogs":true,"s3":{"endpoint":"minio:9000","bucket":"my-bucket","insecure":true,"accessKeySecret":{"name":"my-minio-cred","key":"accesskey"},"secretKeySecret":{"name":"my-minio-cred","key":"secretkey"},"key":"memoized-simple-workflow-5wj2p/memoized-simple-workflow-5wj2p/main.log"}}]},"creationTimestamp":"2020-09-21T18:12:56Z"}`,
		},
		TypeMeta: metav1.TypeMeta{
			Kind:       "ConfigMap",
			APIVersion: "v1",
		},
		ObjectMeta: metav1.ObjectMeta{
			Name:            "whalesay-cache",
			ResourceVersion: "1630732",
		},
	}
	wf := unmarshalWF(workflowCached)
	cancel, controller := newController()
	defer cancel()

	ctx := context.Background()
	_, err := controller.wfclientset.ArgoprojV1alpha1().Workflows(wf.ObjectMeta.Namespace).Create(ctx, wf, metav1.CreateOptions{})
	assert.NoError(t, err)
	_, err = controller.kubeclientset.CoreV1().ConfigMaps("default").Create(ctx, &sampleConfigMapCacheEntry, metav1.CreateOptions{})
	assert.NoError(t, err)

	woc := newWorkflowOperationCtx(wf, controller)
	woc.operate(ctx)

	if assert.Len(t, woc.wf.Status.Nodes, 1) {
		for _, node := range woc.wf.Status.Nodes {
			assert.NotNil(t, node.Outputs)
			assert.Equal(t, "hello", node.Outputs.Parameters[0].Name)
			assert.Equal(t, "foobar", node.Outputs.Parameters[0].Value.String())
			assert.Equal(t, wfv1.NodeSucceeded, node.Phase)
		}
	}
}

var workflowCachedMaxAge = `
apiVersion: argoproj.io/v1alpha1
kind: Workflow
metadata:
  name: memoized-workflow-test
spec:
  entrypoint: whalesay
  arguments:
    parameters:
    - name: message
      value: hi-there-world
  templates:
  - name: whalesay
    inputs:
      parameters:
      - name: message
    memoize:
      key: "{{inputs.parameters.message}}"
      maxAge: '10s'
      cache:
        configMap:
          name: whalesay-cache
    container:
      image: docker/whalesay:latest
      command: [sh, -c]
      args: ["sleep 10; cowsay {{inputs.parameters.message}} > /tmp/hello_world.txt"]
    outputs:
      parameters:
      - name: hello
        valueFrom:
          path: /tmp/hello_world.txt
`

func TestConfigMapCacheLoadOperateMaxAge(t *testing.T) {
	getEntryCreatedAtTime := func(time time.Time) apiv1.ConfigMap {
		jsonTime, _ := time.UTC().MarshalJSON()
		return apiv1.ConfigMap{
			Data: map[string]string{
				"hi-there-world": fmt.Sprintf(`{"nodeID":"memoized-simple-workflow-5wj2p","outputs":{"parameters":[{"name":"hello","value":"foobar","valueFrom":{"path":"/tmp/hello_world.txt"}}],"artifacts":[{"name":"main-logs","archiveLogs":true,"s3":{"endpoint":"minio:9000","bucket":"my-bucket","insecure":true,"accessKeySecret":{"name":"my-minio-cred","key":"accesskey"},"secretKeySecret":{"name":"my-minio-cred","key":"secretkey"},"key":"memoized-simple-workflow-5wj2p/memoized-simple-workflow-5wj2p/main.log"}}]},"creationTimestamp":%s}`, string(jsonTime)),
			},
			TypeMeta: metav1.TypeMeta{
				Kind:       "ConfigMap",
				APIVersion: "v1",
			},
			ObjectMeta: metav1.ObjectMeta{
				Name:            "whalesay-cache",
				ResourceVersion: "1630732",
			},
		}
	}
	wf := unmarshalWF(workflowCachedMaxAge)
	cancel, controller := newController()

	ctx := context.Background()
	_, err := controller.wfclientset.ArgoprojV1alpha1().Workflows(wf.ObjectMeta.Namespace).Create(ctx, wf, metav1.CreateOptions{})
	assert.NoError(t, err)

	nonExpiredEntry := getEntryCreatedAtTime(time.Now().Add(-5 * time.Second))
	_, err = controller.kubeclientset.CoreV1().ConfigMaps("default").Create(ctx, &nonExpiredEntry, metav1.CreateOptions{})
	assert.NoError(t, err)

	woc := newWorkflowOperationCtx(wf, controller)
	woc.operate(ctx)

	if assert.Len(t, woc.wf.Status.Nodes, 1) {
		for _, node := range woc.wf.Status.Nodes {
			assert.NotNil(t, node.Outputs)
			assert.Equal(t, "hello", node.Outputs.Parameters[0].Name)
			assert.Equal(t, "foobar", node.Outputs.Parameters[0].Value.String())
			assert.Equal(t, wfv1.NodeSucceeded, node.Phase)
		}
	}

	cancel()
	cancel, controller = newController()
	defer cancel()

	expiredEntry := getEntryCreatedAtTime(time.Now().Add(-15 * time.Second))
	_, err = controller.kubeclientset.CoreV1().ConfigMaps("default").Create(ctx, &expiredEntry, metav1.CreateOptions{})
	assert.NoError(t, err)

	woc = newWorkflowOperationCtx(wf, controller)
	woc.operate(ctx)

	if assert.Len(t, woc.wf.Status.Nodes, 1) {
		for _, node := range woc.wf.Status.Nodes {
			assert.Nil(t, node.Outputs)
			assert.Equal(t, wfv1.NodePending, node.Phase)
		}
	}
}

func TestConfigMapCacheLoadNilOutputs(t *testing.T) {
	var sampleConfigMapCacheEntry = apiv1.ConfigMap{
		Data: map[string]string{
			"hi-there-world": `{"ExpiresAt":"2020-06-18T17:11:05Z","NodeID":"memoize-abx4124-123129321123","Outputs":{}}`,
		},
		TypeMeta: metav1.TypeMeta{
			Kind:       "ConfigMap",
			APIVersion: "v1",
		},
		ObjectMeta: metav1.ObjectMeta{
			Name:            "whalesay-cache",
			ResourceVersion: "1630732",
		},
	}
	wf := unmarshalWF(workflowCached)
	cancel, controller := newController()
	defer cancel()

	ctx := context.Background()
	_, err := controller.wfclientset.ArgoprojV1alpha1().Workflows(wf.ObjectMeta.Namespace).Create(ctx, wf, metav1.CreateOptions{})
	assert.NoError(t, err)
	_, err = controller.kubeclientset.CoreV1().ConfigMaps("default").Create(ctx, &sampleConfigMapCacheEntry, metav1.CreateOptions{})
	assert.NoError(t, err)

	woc := newWorkflowOperationCtx(wf, controller)
	fn := func() {
		woc.operate(ctx)
	}
	assert.NotPanics(t, fn)

	if assert.Len(t, woc.wf.Status.Nodes, 1) {
		for _, node := range woc.wf.Status.Nodes {
			assert.NotNil(t, node.Outputs)
			assert.False(t, node.Outputs.HasOutputs())
			assert.Equal(t, wfv1.NodeSucceeded, node.Phase)
		}
	}
}

func TestConfigMapCacheSaveOperate(t *testing.T) {
	wf := unmarshalWF(workflowCached)
	cancel, controller := newController(wf)
	defer cancel()

	woc := newWorkflowOperationCtx(wf, controller)
	sampleOutputs := wfv1.Outputs{
		Parameters: []wfv1.Parameter{
			{Name: "hello", Value: wfv1.AnyStringPtr("foobar")},
		},
	}

	ctx := context.Background()
	woc.operate(ctx)
	makePodsPhase(ctx, woc, apiv1.PodSucceeded, withOutputs(testutil.MustMarshallJSON(sampleOutputs)))
	woc = newWorkflowOperationCtx(woc.wf, controller)
	woc.operate(ctx)

	cm, err := controller.kubeclientset.CoreV1().ConfigMaps("default").Get(ctx, "whalesay-cache", metav1.GetOptions{})
	assert.NoError(t, err)
	assert.NotNil(t, cm)
	assert.NotNil(t, cm.Data)

	rawEntry, ok := cm.Data["hi-there-world"]
	assert.True(t, ok)
	var entry cache.Entry
	testutil.MustUnmarshallJSON(rawEntry, &entry)

	if assert.NotNil(t, entry.Outputs) {
		assert.Equal(t, sampleOutputs, *entry.Outputs)
	}
}

var propagate = `
apiVersion: argoproj.io/v1alpha1
kind: Workflow
metadata:
  name: retry-backoff
spec:
  entrypoint: retry-backoff
  templates:
  - name: retry-backoff
    retryStrategy:
      limit: 10
      backoff:
        duration: "1"
        factor: 1
        maxDuration: "20"
    container:
      image: alpine
      command: [sh, -c]
      args: ["sleep $(( {{retries}} * 100 )); exit 1"]
`

func TestPropagateMaxDurationProcess(t *testing.T) {
	cancel, controller := newController()
	defer cancel()
	assert.NotNil(t, controller)
	wf := unmarshalWF(propagate)
	assert.NotNil(t, wf)
	woc := newWorkflowOperationCtx(wf, controller)
	assert.NotNil(t, woc)
	err := woc.setExecWorkflow()
	assert.NoError(t, err)
	assert.Zero(t, len(woc.wf.Status.Nodes))

	// Add the parent node for retries.
	nodeName := "test-node"
	node := woc.initializeNode(nodeName, wfv1.NodeTypeRetry, "", &wfv1.Template{}, "", wfv1.NodeRunning)
	retries := wfv1.RetryStrategy{
		Limit: intstrutil.ParsePtr("2"),
		Backoff: &wfv1.Backoff{
			Duration:    "0",
			Factor:      intstrutil.ParsePtr("1"),
			MaxDuration: "20",
		},
	}
	woc.wf.Status.Nodes[woc.wf.NodeID(nodeName)] = *node

	childNode := fmt.Sprintf("child-node-%d", 0)
	woc.initializeNode(childNode, wfv1.NodeTypePod, "", &wfv1.Template{}, "", wfv1.NodeFailed)
	woc.addChildNode(nodeName, childNode)

	var opts executeTemplateOpts
	n := woc.wf.GetNodeByName(nodeName)
	_, _, err = woc.processNodeRetries(n, retries, &opts)
	if assert.NoError(t, err) {
		assert.Equal(t, n.StartedAt.Add(20*time.Second).Round(time.Second).String(), opts.executionDeadline.Round(time.Second).String())
	}
}

var resubmitPendingWf = `
apiVersion: argoproj.io/v1alpha1
kind: Workflow
metadata:
  name: resubmit-pending-wf
  namespace: argo
spec:
  arguments: {}
  entrypoint: resubmit-pending
  templates:
  - arguments: {}
    inputs: {}
    metadata: {}
    name: resubmit-pending
    outputs: {}
    script:
      command:
      - bash
      image: busybox
      name: ""
      resources:
        limits:
          cpu: "10"
      source: |
        sleep 5
status:
  finishedAt: null
  nodes:
    resubmit-pending-wf:
      displayName: resubmit-pending-wf
      finishedAt: null
      id: resubmit-pending-wf
      message: Pending 156.62ms
      name: resubmit-pending-wf
      phase: Pending
      startedAt: "2020-07-07T19:54:18Z"
      templateName: resubmit-pending
      templateScope: local/resubmit-pending-wf
      type: Pod
  phase: Running
  startedAt: "2020-07-07T19:54:18Z"
`

func TestCheckForbiddenErrorAndResbmitAllowed(t *testing.T) {
	cancel, controller := newController()
	defer cancel()
	wf := unmarshalWF(resubmitPendingWf)
	woc := newWorkflowOperationCtx(wf, controller)

	forbiddenErr := apierr.NewForbidden(schema.GroupResource{Group: "test", Resource: "test1"}, "test", errors.New("exceeded quota"))
	nonForbiddenErr := apierr.NewBadRequest("badrequest")
	t.Run("ForbiddenError", func(t *testing.T) {
		node, err := woc.requeueIfTransientErr(forbiddenErr, "resubmit-pending-wf")
		assert.NotNil(t, node)
		assert.NoError(t, err)
		assert.Equal(t, wfv1.NodePending, node.Phase)
	})
	t.Run("NonForbiddenError", func(t *testing.T) {
		node, err := woc.requeueIfTransientErr(nonForbiddenErr, "resubmit-pending-wf")
		assert.Error(t, err)
		assert.Nil(t, node)
	})

}

func TestResubmitMemoization(t *testing.T) {
	wf := unmarshalWF(`apiVersion: argoproj.io/v1alpha1
kind: Workflow
metadata:
  name: my-wf
spec:
  entrypoint: main
  templates:
  - name: main
    container:
      image: busybox
status:
  phase: Failed
  nodes:
    my-wf:
      name: my-wf
      phase: Failed
`)
	wf, err := util.FormulateResubmitWorkflow(wf, true)
	if assert.NoError(t, err) {
		cancel, controller := newController(wf)
		defer cancel()

		ctx := context.Background()
		woc := newWorkflowOperationCtx(wf, controller)
<<<<<<< HEAD
		woc.operate()
		assert.Equal(t, wfv1.WorkflowRunning, woc.wf.Status.Phase)
=======
		woc.operate(ctx)
		assert.Equal(t, wfv1.NodeRunning, woc.wf.Status.Phase)
>>>>>>> b674aa30
		for _, node := range woc.wf.Status.Nodes {
			switch node.TemplateName {
			case "main":
				assert.Equal(t, wfv1.NodePending, node.Phase)
				assert.False(t, node.StartTime().IsZero())
				assert.Equal(t, woc.wf.Labels[common.LabelKeyPreviousWorkflowName], "my-wf")
			case "":
			default:
				assert.Fail(t, "invalid template")
			}
		}
		list, err := controller.kubeclientset.CoreV1().Pods("").List(ctx, metav1.ListOptions{})
		if assert.NoError(t, err) {
			assert.Len(t, list.Items, 1)
		}
	}
}

func TestWorkflowOutputs(t *testing.T) {
	wf := unmarshalWF(`
metadata:
  name: my-wf
  namespace: my-ns
spec:
  entrypoint: main
  templates:
  - name: main
    dag:
      tasks:
      - name: step-1
        template: child
  - name: child
    container:
      image: my-image
    outputs:
      parameters:
      - name: my-param
        valueFrom: 
          path: /my-path
`)
	cancel, controller := newController(wf)
	defer cancel()
	woc := newWorkflowOperationCtx(wf, controller)

	// reconcille
<<<<<<< HEAD
	woc.operate()
	assert.Equal(t, wfv1.WorkflowRunning, woc.wf.Status.Phase)
=======
	ctx := context.Background()
	woc.operate(ctx)
	assert.Equal(t, wfv1.NodeRunning, woc.wf.Status.Phase)
>>>>>>> b674aa30

	// make all created pods as successful
	makePodsPhase(ctx, woc, apiv1.PodSucceeded, withOutputs(`{"parameters": [{"name": "my-param"}]}`))

	// reconcille
	woc = newWorkflowOperationCtx(woc.wf, controller)
<<<<<<< HEAD
	woc.operate()
	assert.Equal(t, wfv1.WorkflowSucceeded, woc.wf.Status.Phase)
=======
	woc.operate(ctx)
	assert.Equal(t, wfv1.NodeSucceeded, woc.wf.Status.Phase)
>>>>>>> b674aa30
}

var globalVarsOnExit = `
apiVersion: argoproj.io/v1alpha1
kind: Workflow
metadata: 
  name: hello-world-6gphm-8n22g
  namespace: default
spec: 
  arguments: 
    parameters: 
      - 
        name: message
        value: nononono
  workflowTemplateRef: 
    name: hello-world-6gphm
status: 
  nodes: 
    hello-world-6gphm-8n22g: 
      displayName: hello-world-6gphm-8n22g
      finishedAt: "2020-07-14T20:45:28Z"
      hostNodeName: minikube
      id: hello-world-6gphm-8n22g
      inputs: 
        parameters: 
          - 
            name: message
            value: nononono
      name: hello-world-6gphm-8n22g
      outputs: 
        artifacts: 
          - 
            archiveLogs: true
            name: main-logs
            s3: 
              accessKeySecret: 
                key: accesskey
                name: my-minio-cred
              bucket: my-bucket
              endpoint: "minio:9000"
              insecure: true
              key: hello-world-6gphm-8n22g/hello-world-6gphm-8n22g/main.log
              secretKeySecret: 
                key: secretkey
                name: my-minio-cred
        exitCode: "0"
      phase: Succeeded
      resourcesDuration: 
        cpu: 2
        memory: 1
      startedAt: "2020-07-14T20:45:25Z"
      templateRef: 
        name: hello-world-6gphm
        template: whalesay
      templateScope: local/hello-world-6gphm-8n22g
      type: Pod
  phase: Running
  resourcesDuration: 
    cpu: 5
    memory: 2
  startedAt: "2020-07-14T20:45:25Z"
  storedTemplates: 
    namespaced/hello-world-6gphm/whalesay: 
      arguments: {}
      container: 
        args: 
          - "hello {{inputs.parameters.message}}"
        command: 
          - cowsay
        image: "docker/whalesay:latest"
      inputs: 
        parameters: 
          - 
            name: message
      metadata: {}
      name: whalesay
      outputs: {}
  storedWorkflowTemplateSpec: 
    arguments: 
      parameters: 
        - 
          name: message
          value: nononono
    entrypoint: whalesay
    onExit: exitContainer
    templates: 
      - name: whalesay
        container:
          image: "docker/whalesay:latest"
          args: 
            - "hello {{inputs.parameters.message}}"
          command: 
            - cowsay
        inputs: 
          parameters: 
            - name: message
      - name: exitContainer
        container:
          image: docker/whalesay
          args: 
            - "goodbye {{inputs.parameters.message}}"
          command: 
            - cowsay
        inputs: 
          parameters: 
            - name: message
`

var wftmplGlobalVarsOnExit = `
apiVersion: argoproj.io/v1alpha1
kind: WorkflowTemplate
metadata:
  name: hello-world-6gphm
  namespace: default
spec:
  entrypoint: whalesay
  onExit: exitContainer
  arguments:
    parameters:
    - name: message
      value: "default"
  templates:
  - name: whalesay
    inputs:
      parameters:
      - name: message
    container:
      image: docker/whalesay:latest
      command: [cowsay]
      args: ["hello {{inputs.parameters.message}}"]
  - name: exitContainer
    inputs:
      parameters:
      - name: message
    container:
      image: docker/whalesay
      command: [cowsay]
      args: ["goodbye {{inputs.parameters.message}}"]
`

func TestGlobalVarsOnExit(t *testing.T) {
	wf := unmarshalWF(globalVarsOnExit)
	wftmpl := unmarshalWFTmpl(wftmplGlobalVarsOnExit)
	cancel, controller := newController(wf, wftmpl)
	defer cancel()
	woc := newWorkflowOperationCtx(wf, controller)

	ctx := context.Background()
	woc.operate(ctx)

	node := woc.wf.Status.Nodes["hello-world-6gphm-8n22g-3224262006"]
	if assert.NotNil(t, node) && assert.NotNil(t, node.Inputs) && assert.NotEmpty(t, node.Inputs.Parameters) {
		assert.Equal(t, "nononono", node.Inputs.Parameters[0].Value.String())
	}
}

var deadlineWf = `
apiVersion: argoproj.io/v1alpha1
kind: Workflow
metadata:
  name: steps-9fvnv
  namespace: argo
spec:
  activeDeadlineSeconds: 3
  entrypoint: main
  templates:
  - name: main
    steps:
    - - name: approve
        template: approve
  - name: approve
    suspend: {}
  - container:
      args:
      - sleep 50
      command:
      - sh
      - -c
      image: alpine:latest
      resources:
        requests:
          memory: 1Gi
    name: whalesay
status:
  finishedAt: null
  nodes:
    steps-9fvnv:
      children:
      - steps-9fvnv-3514116232
      displayName: steps-9fvnv
      finishedAt: null
      id: steps-9fvnv
      name: steps-9fvnv
      phase: Running
      startedAt: "2020-07-24T16:39:25Z"
      templateName: main
      templateScope: local/steps-9fvnv
      type: Steps

    steps-9fvnv-3514116232:
      boundaryID: steps-9fvnv
      children:
      - steps-9fvnv-3700512507
      displayName: '[0]'
      finishedAt: null
      id: steps-9fvnv-3514116232
      name: steps-9fvnv[0]
      phase: Running
      startedAt: "2020-07-24T16:39:25Z"
      templateName: main
      templateScope: local/steps-9fvnv
      type: StepGroup
    steps-9fvnv-3700512507:
      boundaryID: steps-9fvnv
      displayName: approve
      finishedAt: null
      id: steps-9fvnv-3700512507
      name: steps-9fvnv[0].approve
      phase: Running
      startedAt: "2020-07-24T16:39:25Z"
      templateName: approve
      templateScope: local/steps-9fvnv
      type: Suspend
  phase: Running
  startedAt: "2020-07-24T16:39:25Z"
`

func TestFailSuspendedAndPendingNodesAfterDeadline(t *testing.T) {
	wf := unmarshalWF(deadlineWf)
	wf.Status.StartedAt = metav1.Now()
	cancel, controller := newController(wf)
	defer cancel()

	ctx := context.Background()
	woc := newWorkflowOperationCtx(wf, controller)
	t.Run("Before Deadline", func(t *testing.T) {
<<<<<<< HEAD
		woc.operate()
		assert.Equal(t, wfv1.WorkflowRunning, woc.wf.Status.Phase)
=======
		woc.operate(ctx)
		assert.Equal(t, wfv1.NodeRunning, woc.wf.Status.Phase)
>>>>>>> b674aa30
	})
	time.Sleep(3 * time.Second)
	t.Run("After Deadline", func(t *testing.T) {
		woc = newWorkflowOperationCtx(woc.wf, controller)
<<<<<<< HEAD
		woc.operate()
		assert.Equal(t, wfv1.WorkflowFailed, woc.wf.Status.Phase)
=======
		woc.operate(ctx)
		assert.Equal(t, wfv1.NodeFailed, woc.wf.Status.Phase)
>>>>>>> b674aa30
		for _, node := range woc.wf.Status.Nodes {
			assert.Equal(t, wfv1.NodeFailed, node.Phase)
		}
	})
}

func TestFailSuspendedAndPendingNodesAfterShutdown(t *testing.T) {
	wf := unmarshalWF(deadlineWf)
	wf.Spec.Shutdown = wfv1.ShutdownStrategyStop
	cancel, controller := newController(wf)
	defer cancel()

	ctx := context.Background()
	woc := newWorkflowOperationCtx(wf, controller)
	t.Run("After Shutdown", func(t *testing.T) {
<<<<<<< HEAD
		woc.operate()
		assert.Equal(t, wfv1.WorkflowFailed, woc.wf.Status.Phase)
=======
		woc.operate(ctx)
		assert.Equal(t, wfv1.NodeFailed, woc.wf.Status.Phase)
>>>>>>> b674aa30
		for _, node := range woc.wf.Status.Nodes {
			assert.Equal(t, wfv1.NodeFailed, node.Phase)
		}
	})
}

func Test_processItem(t *testing.T) {
	task := wfv1.DAGTask{
		WithParam: `[{"number": 2, "string": "foo", "list": [0, "1"], "json": {"number": 2, "string": "foo", "list": [0, "1"]}}]`,
	}
	taskBytes, err := json.Marshal(task)
	assert.NoError(t, err)
	fstTmpl, err := fasttemplate.NewTemplate(string(taskBytes), "{{", "}}")
	assert.NoError(t, err)

	var items []wfv1.Item
	err = json.Unmarshal([]byte(task.WithParam), &items)
	assert.NoError(t, err)

	var newTask wfv1.DAGTask
	newTaskName, err := processItem(fstTmpl, "task-name", 0, items[0], &newTask)
	if assert.NoError(t, err) {
		assert.Equal(t, `task-name(0:json:{"number":2,"string":"foo","list":[0,"1"]},list:[0,"1"],number:2,string:foo)`, newTaskName)
	}
}

var stepTimeoutWf = `
apiVersion: argoproj.io/v1alpha1
kind: Workflow
metadata:
  name: hello-world-step
spec:
  entrypoint: main
  templates:
  - name: main 
    steps: 
    - - name: step1
        template: whalesay

  - name: whalesay
    timeout: 5s
    container:
      image: docker/whalesay:latest
      command: [cowsay]
      args: ["hello world"]
`

var dagTimeoutWf = `
apiVersion: argoproj.io/v1alpha1
kind: Workflow
metadata:
  name: hello-world-dag
spec:
  entrypoint: main
  templates:
  - name: main 
    dag:
      tasks:
      - name: dag1
        template: whalesay
        arguments:
          parameters:
          - name: deadline
            value: 3s
      - name: dag2
        template: whalesay
        arguments:
          parameters:
          - name: deadline
            value: 3s
  - name: whalesay
    inputs:
      parameters:
      - name: deadline
    timeout: "{{inputs.parameters.deadline}}"
    container:
      image: docker/whalesay:latest
      command: [cowsay]
      args: ["hello world"]
`

func TestTemplateTimeoutDuration(t *testing.T) {

	t.Run("Step Template Deadline", func(t *testing.T) {
		wf := unmarshalWF(stepTimeoutWf)
		cancel, controller := newController(wf)
		defer cancel()

		ctx := context.Background()
		woc := newWorkflowOperationCtx(wf, controller)
<<<<<<< HEAD
		woc.operate()
		assert.Equal(t, wfv1.WorkflowRunning, woc.wf.Status.Phase)
		time.Sleep(6 * time.Second)
		makePodsPhase(woc, apiv1.PodPending)
		woc.operate()
		assert.Equal(t, wfv1.WorkflowFailed, woc.wf.Status.Phase)
=======
		woc.operate(ctx)
		assert.Equal(t, wfv1.NodeRunning, woc.wf.Status.Phase)
		time.Sleep(6 * time.Second)
		makePodsPhase(ctx, woc, apiv1.PodPending)
		woc.operate(ctx)
		assert.Equal(t, wfv1.NodeFailed, woc.wf.Status.Phase)
>>>>>>> b674aa30
		assert.Equal(t, wfv1.NodeFailed, woc.wf.Status.Nodes.FindByDisplayName("step1").Phase)
	})
	t.Run("DAG Template Deadline", func(t *testing.T) {
		wf := unmarshalWF(dagTimeoutWf)
		cancel, controller := newController(wf)
		defer cancel()

		ctx := context.Background()
		woc := newWorkflowOperationCtx(wf, controller)
<<<<<<< HEAD
		woc.operate()
		assert.Equal(t, wfv1.WorkflowRunning, woc.wf.Status.Phase)
=======
		woc.operate(ctx)
		assert.Equal(t, wfv1.NodeRunning, woc.wf.Status.Phase)
>>>>>>> b674aa30
		time.Sleep(6 * time.Second)
		makePodsPhase(ctx, woc, apiv1.PodPending)
		woc = newWorkflowOperationCtx(woc.wf, controller)
		woc.operate(ctx)

		assert.Equal(t, wfv1.WorkflowFailed, woc.wf.Status.Phase)
		assert.Equal(t, wfv1.NodeFailed, woc.wf.Status.Nodes.FindByDisplayName("hello-world-dag").Phase)
	})
	t.Run("Invalid timeout format", func(t *testing.T) {
		wf := unmarshalWF(stepTimeoutWf)
		tmpl := wf.Spec.Templates[1]
		tmpl.Timeout = "23"
		wf.Spec.Templates[1] = tmpl
		cancel, controller := newController(wf)
		defer cancel()

		ctx := context.Background()
		woc := newWorkflowOperationCtx(wf, controller)
<<<<<<< HEAD
		woc.operate()
		assert.Equal(t, wfv1.WorkflowFailed, woc.wf.Status.Phase)
=======
		woc.operate(ctx)
		assert.Equal(t, wfv1.NodeFailed, woc.wf.Status.Phase)
>>>>>>> b674aa30
		jsonByte, err := json.Marshal(woc.wf)
		assert.NoError(t, err)
		assert.Contains(t, string(jsonByte), "has invalid duration format in timeout")
	})

	t.Run("Invalid timeout in step", func(t *testing.T) {
		wf := unmarshalWF(stepTimeoutWf)
		tmpl := wf.Spec.Templates[0]
		tmpl.Timeout = "23"
		wf.Spec.Templates[0] = tmpl
		cancel, controller := newController(wf)
		defer cancel()

		ctx := context.Background()
		woc := newWorkflowOperationCtx(wf, controller)
<<<<<<< HEAD
		woc.operate()
		assert.Equal(t, wfv1.WorkflowFailed, woc.wf.Status.Phase)
=======
		woc.operate(ctx)
		assert.Equal(t, wfv1.NodeFailed, woc.wf.Status.Phase)
>>>>>>> b674aa30
		jsonByte, err := json.Marshal(woc.wf)
		assert.NoError(t, err)
		assert.Contains(t, string(jsonByte), "doesn't support timeout field")
	})
}

var wfWithPVC = `
apiVersion: argoproj.io/v1alpha1
kind: Workflow
metadata:
  name: storage-quota-limit
spec:
  entrypoint: wait
  volumeClaimTemplates:                 # define volume, same syntax as k8s Pod spec
    - metadata:
        name: workdir1                     # name of volume claim
      spec:
        accessModes: [ "ReadWriteMany" ]
        resources:
          requests:
            storage: 10Gi
  templates:
  - name: wait
    script:
      image: argoproj/argosay:v2
      args: [echo, ":) Hello Argo!"]
`

func TestStorageQuota(t *testing.T) {
	wf := unmarshalWF(wfWithPVC)

	cancel, controller := newController(wf)
	defer cancel()

	controller.kubeclientset.(*fake.Clientset).BatchV1().(*batchfake.FakeBatchV1).Fake.PrependReactor("create", "persistentvolumeclaims", func(action k8stesting.Action) (bool, runtime.Object, error) {
		return true, nil, apierr.NewForbidden(schema.GroupResource{Group: "test", Resource: "test1"}, "test", errors.New("exceeded quota"))
	})

	ctx := context.Background()
	woc := newWorkflowOperationCtx(wf, controller)
<<<<<<< HEAD
	woc.operate()
	assert.Equal(t, wfv1.WorkflowUnknown, woc.wf.Status.Phase)
=======
	woc.operate(ctx)
	assert.Equal(t, wfv1.NodePending, woc.wf.Status.Phase)
>>>>>>> b674aa30
	assert.Contains(t, woc.wf.Status.Message, "Waiting for a PVC to be created.")

	controller.kubeclientset.(*fake.Clientset).BatchV1().(*batchfake.FakeBatchV1).Fake.PrependReactor("create", "persistentvolumeclaims", func(action k8stesting.Action) (bool, runtime.Object, error) {
		return true, nil, apierr.NewBadRequest("BadRequest")
	})

<<<<<<< HEAD
	woc.operate()
	assert.Equal(t, wfv1.WorkflowError, woc.wf.Status.Phase)
=======
	woc.operate(ctx)
	assert.Equal(t, wfv1.NodeError, woc.wf.Status.Phase)
>>>>>>> b674aa30
	assert.Contains(t, woc.wf.Status.Message, "BadRequest")
}

var podWithFailed = `
apiVersion: v1
kind: Pod
metadata:
  annotations:
    creationTimestamp: '2020-08-27T18:14:19Z'
  name: hello-world-lbgpt-2607732259
  namespace: argo
spec:
  containers:
  - command:
    - argoexec
    - wait
    env:
    - name: ARGO_POD_NAME
      valueFrom:
        fieldRef:
          apiVersion: v1
          fieldPath: metadata.name
    image: argoproj/argoexec:v2.9.5
    imagePullPolicy: IfNotPresent
    name: wait
    resources: {}
    terminationMessagePath: "/dev/termination-log"
    terminationMessagePolicy: File
    volumeMounts:
    - mountPath: "/argo/podmetadata"
      name: podmetadata
    - mountPath: "/var/run/docker.sock"
      name: docker-sock
      readOnly: true
    - mountPath: "/var/run/secrets/kubernetes.io/serviceaccount"
      name: default-token-rc4ml
      readOnly: true
  - args:
    - import random; import sys; exit_code = random.choice([0, 1, 1]); sys.exit(exit_code)
    command:
    - python
    - "-c"
    image: python:alpine3.6
    imagePullPolicy: IfNotPresent
    name: main
    resources: {}
    terminationMessagePath: "/dev/termination-log"
    terminationMessagePolicy: File
    volumeMounts:
    - mountPath: "/var/run/secrets/kubernetes.io/serviceaccount"
      name: default-token-rc4ml
      readOnly: true
  dnsPolicy: ClusterFirst
  enableServiceLinks: true
  nodeName: docker-desktop
  priority: 0
  restartPolicy: Never
  schedulerName: default-scheduler
  securityContext: {}
  serviceAccount: default
  serviceAccountName: default
  terminationGracePeriodSeconds: 30
  tolerations:
  - effect: NoExecute
    key: node.kubernetes.io/not-ready
    operator: Exists
    tolerationSeconds: 300
  - effect: NoExecute
    key: node.kubernetes.io/unreachable
    operator: Exists
    tolerationSeconds: 300
  volumes:
  - downwardAPI:
      defaultMode: 420
      items:
      - fieldRef:
          apiVersion: v1
          fieldPath: metadata.annotations
        path: annotations
    name: podmetadata
  - hostPath:
      path: "/var/run/docker.sock"
      type: Socket
    name: docker-sock
  - name: default-token-rc4ml
    secret:
      defaultMode: 420
      secretName: default-token-rc4ml
status:
  conditions:
  - lastProbeTime: 
    lastTransitionTime: '2020-08-27T18:14:19Z'
    status: 'True'
    type: PodScheduled
  containerStatuses:
  - containerID: docker://502dda61a8f05e08d10cffc972d2fb9226e82af7daaacff98e84727bb96f11e6
    image: python:alpine3.6
    imageID: docker-pullable://python@sha256:766a961bf699491995cc29e20958ef11fd63741ff41dcc70ec34355b39d52971
    lastState:
      waiting: {}
    name: main
    ready: false
    restartCount: 0
    started: false
    state:
      waiting: {}
  - containerID: docker://d31f0d56f29b6962ef1493b2df6b7cdb54d48d8b8fa95d7e9c98ddc56f857b35
    image: argoproj/argoexec:v2.9.5
    imageID: docker-pullable://argoproj/argoexec@sha256:989114232892e051c25be323af626149452578d3ebbdc3e9ec7205bba3918d48
    lastState:
      waiting: {}
    name: wait
    ready: false
    restartCount: 0
    started: false
    state:
      waiting: {}
  hostIP: 192.168.65.3
  phase: Failed
  podIP: 10.1.28.244
  podIPs:
  - ip: 10.1.28.244
  qosClass: BestEffort
  startTime: '2020-08-27T18:14:19Z'
`

func TestPodFailureWithContainerWaitingState(t *testing.T) {
	var pod apiv1.Pod
	testutil.MustUnmarshallYAML(podWithFailed, &pod)
	assert.NotNil(t, pod)
	nodeStatus, msg := inferFailedReason(&pod)
	assert.Equal(t, wfv1.NodeError, nodeStatus)
	assert.Contains(t, msg, "Pod failed before")
}

func TestResubmitPendingPods(t *testing.T) {
	wf := unmarshalWF(`
apiVersion: argoproj.io/v1alpha1
kind: Workflow
metadata:
  name: my-wf
  namespace: my-ns
spec:
  entrypoint: main
  templates:
  - name: main
    container:
      image: my-image
`)
	wftmpl := unmarshalWFTmpl(wftmplGlobalVarsOnExit)
	cancel, controller := newController(wf, wftmpl)
	defer cancel()

	ctx := context.Background()
	woc := newWorkflowOperationCtx(wf, controller)
	woc.operate(ctx)

	assert.Equal(t, wfv1.WorkflowRunning, woc.wf.Status.Phase)
	assert.True(t, woc.wf.Status.Nodes.Any(func(node wfv1.NodeStatus) bool {
		return node.Phase == wfv1.NodePending
	}))

	deletePods(ctx, woc)

	woc = newWorkflowOperationCtx(woc.wf, controller)
	woc.operate(ctx)

	assert.Equal(t, wfv1.WorkflowRunning, woc.wf.Status.Phase)
	assert.True(t, woc.wf.Status.Nodes.Any(func(node wfv1.NodeStatus) bool {
		return node.Phase == wfv1.NodePending
	}))

	makePodsPhase(ctx, woc, apiv1.PodSucceeded)

	woc = newWorkflowOperationCtx(woc.wf, controller)
	woc.operate(ctx)

	assert.Equal(t, wfv1.WorkflowSucceeded, woc.wf.Status.Phase)
}

var wfRetryWithParam = `
apiVersion: argoproj.io/v1alpha1
kind: Workflow
metadata:
  name: parameter-aggregation
spec:
  entrypoint: parameter-aggregation
  templates:
  - name: parameter-aggregation
    steps:
    - - name: divide-by-2
        template: divide-by-2
        arguments:
          parameters:
          - name: num
            value: "{{item}}"
        withItems: [1,2,3]
    # Finally, print all numbers processed in the previous step
    - - name: print
        template: whalesay
        arguments:
          parameters:
          - name: message
            value: "{{item}}"
        withParam: "{{steps.divide-by-2.outputs.result}}"

  # divide-by-2 divides a number in half
  - name: divide-by-2
    retryStrategy: 
        limit: 2
        backoff: 
            duration: "1"
            factor: 2
    inputs:
      parameters:
      - name: num
    script:
      image: alpine:latest
      command: [sh, -x]
      source: |
        #!/bin/sh
        echo $(({{inputs.parameters.num}}/2))
  # whalesay prints a number using whalesay
  - name: whalesay
    retryStrategy: 
        limit: 2
        backoff: 
            duration: "1"
            factor: 2
    inputs:
      parameters:
      - name: message
    container:
      image: docker/whalesay:latest
      command: [cowsay]
      args: ["{{inputs.parameters.message}}"]
`

func TestWFWithRetryAndWithParam(t *testing.T) {
	t.Run("IncludeScriptOutputInRetryAndWithParam", func(t *testing.T) {
		wf := unmarshalWF(wfRetryWithParam)
		cancel, controller := newController(wf)
		defer cancel()

		ctx := context.Background()
		woc := newWorkflowOperationCtx(wf, controller)
		woc.operate(ctx)
		pods, err := controller.kubeclientset.CoreV1().Pods(wf.ObjectMeta.Namespace).List(ctx, metav1.ListOptions{})
		assert.NoError(t, err)
		assert.True(t, len(pods.Items) > 0)
		for _, pod := range pods.Items {
			podbyte, err := json.Marshal(pod)
			assert.NoError(t, err)
			assert.Contains(t, string(podbyte), "includeScriptOutput")
		}
	})
}

var paramAggregation = `
apiVersion: argoproj.io/v1alpha1
kind: Workflow
metadata:
  name: parameter-aggregation-dag-h8b82
spec:
  arguments: {}
  entrypoint: parameter-aggregation
  templates:
  - arguments: {}
    dag:
      tasks:
      - arguments:
          parameters:
          - name: num
            value: '{{item}}'
        name: odd-or-even
        template: odd-or-even
        withItems:
        - 1
        - 2
      - arguments:
          parameters:
          - name: message
            value: '{{tasks.odd-or-even.outputs.parameters.num}}'
        dependencies:
        - odd-or-even
        name: print-nums
        template: whalesay
      - arguments:
          parameters:
          - name: message
            value: '{{tasks.odd-or-even.outputs.parameters.evenness}}'
        dependencies:
        - odd-or-even
        name: print-evenness
        template: whalesay
    inputs: {}
    metadata: {}
    name: parameter-aggregation
    outputs: {}
  - arguments: {}
    container:
      args:
      - |
        sleep 1 &&
        echo {{inputs.parameters.num}} > /tmp/num &&
        if [ $(({{inputs.parameters.num}}%2)) -eq 0 ]; then
          echo "even" > /tmp/even;
        else
          echo "odd" > /tmp/even;
        fi
      command:
      - sh
      - -c
      image: alpine:latest
      name: ""
      resources: {}
    inputs:
      parameters:
      - name: num
    metadata: {}
    name: odd-or-even
    outputs:
      parameters:
      - name: num
        valueFrom:
          path: /tmp/num
      - name: evenness
        valueFrom:
          path: /tmp/even
  - arguments: {}
    container:
      args:
      - '{{inputs.parameters.message}}'
      command:
      - cowsay
      image: docker/whalesay:latest
      name: ""
      resources: {}
    inputs:
      parameters:
      - name: message
    metadata: {}
    name: whalesay
    outputs: {}
status:
  nodes:
    parameter-aggregation-dag-h8b82:
      children:
      - parameter-aggregation-dag-h8b82-3379492521
      displayName: parameter-aggregation-dag-h8b82
      finishedAt: "2020-12-09T15:37:07Z"
      id: parameter-aggregation-dag-h8b82
      name: parameter-aggregation-dag-h8b82
      outboundNodes:
      - parameter-aggregation-dag-h8b82-3175470584
      - parameter-aggregation-dag-h8b82-2243926302
      phase: Running
      startedAt: "2020-12-09T15:36:46Z"
      templateName: parameter-aggregation
      templateScope: local/parameter-aggregation-dag-h8b82
      type: DAG
    parameter-aggregation-dag-h8b82-1440345089:
      boundaryID: parameter-aggregation-dag-h8b82
      children:
      - parameter-aggregation-dag-h8b82-2243926302
      - parameter-aggregation-dag-h8b82-3175470584
      displayName: odd-or-even(1:2)
      finishedAt: "2020-12-09T15:36:54Z"
      hostNodeName: minikube
      id: parameter-aggregation-dag-h8b82-1440345089
      inputs:
        parameters:
        - name: num
          value: "2"
      name: parameter-aggregation-dag-h8b82.odd-or-even(1:2)
      outputs:
        exitCode: "0"
        parameters:
        - name: num
          value: "2"
          valueFrom:
            path: /tmp/num
        - name: evenness
          value: even
          valueFrom:
            path: /tmp/even
      phase: Succeeded
      startedAt: "2020-12-09T15:36:46Z"
      templateName: odd-or-even
      templateScope: local/parameter-aggregation-dag-h8b82
      type: Pod
    parameter-aggregation-dag-h8b82-3379492521:
      boundaryID: parameter-aggregation-dag-h8b82
      children:
      - parameter-aggregation-dag-h8b82-3572919299
      - parameter-aggregation-dag-h8b82-1440345089
      displayName: odd-or-even
      finishedAt: "2020-12-09T15:36:55Z"
      id: parameter-aggregation-dag-h8b82-3379492521
      name: parameter-aggregation-dag-h8b82.odd-or-even
      phase: Succeeded
      startedAt: "2020-12-09T15:36:46Z"
      templateName: odd-or-even
      templateScope: local/parameter-aggregation-dag-h8b82
      type: TaskGroup
    parameter-aggregation-dag-h8b82-3572919299:
      boundaryID: parameter-aggregation-dag-h8b82
      children:
      - parameter-aggregation-dag-h8b82-2243926302
      - parameter-aggregation-dag-h8b82-3175470584
      displayName: odd-or-even(0:1)
      finishedAt: "2020-12-09T15:36:53Z"
      hostNodeName: minikube
      id: parameter-aggregation-dag-h8b82-3572919299
      inputs:
        parameters:
        - name: num
          value: "1"
      name: parameter-aggregation-dag-h8b82.odd-or-even(0:1)
      outputs:
        exitCode: "0"
        parameters:
        - name: num
          value: "1"
          valueFrom:
            path: /tmp/num
        - name: evenness
          value: odd
          valueFrom:
            path: /tmp/even
      phase: Succeeded
      startedAt: "2020-12-09T15:36:46Z"
      templateName: odd-or-even
      templateScope: local/parameter-aggregation-dag-h8b82
      type: Pod
  phase: Succeeded
  startedAt: "2020-12-09T15:36:46Z"
`

func TestParamAggregation(t *testing.T) {
	wf := unmarshalWF(paramAggregation)
	cancel, controller := newController(wf)
	defer cancel()

	ctx := context.Background()
	woc := newWorkflowOperationCtx(wf, controller)
	woc.operate(ctx)

	evenNode := woc.wf.Status.Nodes.FindByDisplayName("print-evenness")
	if assert.NotNil(t, evenNode) {
		if assert.Len(t, evenNode.Inputs.Parameters, 1) {
			assert.Equal(t, `["odd","even"]`, evenNode.Inputs.Parameters[0].Value.String())
		}
	}

	numNode := woc.wf.Status.Nodes.FindByDisplayName("print-nums")
	if assert.NotNil(t, numNode) {
		if assert.Len(t, numNode.Inputs.Parameters, 1) {
			assert.Equal(t, `["1","2"]`, numNode.Inputs.Parameters[0].Value.String())
		}
	}
}
func TestRetryOnDiffHost(t *testing.T) {
	cancel, controller := newController()
	defer cancel()
	wf := unmarshalWF(helloWorldWf)
	woc := newWorkflowOperationCtx(wf, controller)
	// Verify that there are no nodes in the wf status.
	assert.Empty(t, woc.wf.Status.Nodes)

	// Add the parent node for retries.
	nodeName := "test-node"
	nodeID := woc.wf.NodeID(nodeName)
	node := woc.initializeNode(nodeName, wfv1.NodeTypeRetry, "", &wfv1.Template{}, "", wfv1.NodeRunning)

	hostSelector := "kubernetes.io/hostname"
	retries := wfv1.RetryStrategy{}
	retries.Affinity = &wfv1.RetryAffinity{
		NodeAntiAffinity: &wfv1.RetryNodeAntiAffinity{},
	}

	woc.wf.Status.Nodes[nodeID] = *node

	assert.Equal(t, node.Phase, wfv1.NodeRunning)

	// Ensure there are no child nodes yet.
	lastChild := getChildNodeIndex(node, woc.wf.Status.Nodes, -1)
	assert.Nil(t, lastChild)

	// Add child node.
	childNode := fmt.Sprintf("child-node-%d", 0)
	woc.initializeNode(childNode, wfv1.NodeTypePod, "", &wfv1.Template{}, "", wfv1.NodeRunning)
	woc.addChildNode(nodeName, childNode)

	n := woc.wf.GetNodeByName(nodeName)
	lastChild = getChildNodeIndex(n, woc.wf.Status.Nodes, -1)
	assert.NotNil(t, lastChild)

	woc.markNodePhase(lastChild.Name, wfv1.NodeFailed)
	_, _, err := woc.processNodeRetries(n, retries, &executeTemplateOpts{})
	assert.NoError(t, err)
	n = woc.wf.GetNodeByName(nodeName)
	assert.Equal(t, n.Phase, wfv1.NodeRunning)

	// Ensure related fields are not set
	assert.Equal(t, lastChild.HostNodeName, "")

	// Set host name
	n = woc.wf.GetNodeByName(nodeName)
	lastChild = getChildNodeIndex(n, woc.wf.Status.Nodes, -1)
	lastChild.HostNodeName = "test-fail-hostname"
	woc.wf.Status.Nodes[lastChild.ID] = *lastChild

	tmpl := &wfv1.Template{}
	tmpl.RetryStrategy = &retries
	RetryOnDifferentHost(nodeID)(*woc.retryStrategy(tmpl), woc.wf.Status.Nodes, tmpl)
	assert.NotNil(t, tmpl.Affinity)

	// Verify if template's Affinity has the right value
	targetNodeSelectorRequirement :=
		tmpl.Affinity.NodeAffinity.RequiredDuringSchedulingIgnoredDuringExecution.NodeSelectorTerms[0].MatchExpressions[0]
	sourceNodeSelectorRequirement := apiv1.NodeSelectorRequirement{
		Key:      hostSelector,
		Operator: apiv1.NodeSelectorOpNotIn,
		Values:   []string{lastChild.HostNodeName},
	}
	assert.Equal(t, sourceNodeSelectorRequirement, targetNodeSelectorRequirement)
}<|MERGE_RESOLUTION|>--- conflicted
+++ resolved
@@ -89,10 +89,10 @@
 	t.Run("ErrUpdatingCompletedWorkflow", func(t *testing.T) {
 		wf := &wfv1.Workflow{
 			ObjectMeta: metav1.ObjectMeta{Name: "my-wf"},
-			Status:     wfv1.WorkflowStatus{Phase: wfv1.WorkflowError},
+			Status:     wfv1.WorkflowStatus{Phase: wfv1.NodeError},
 		}
 		currWf := wf.DeepCopy()
-		currWf.Status.Phase = wfv1.WorkflowSucceeded
+		currWf.Status.Phase = wfv1.NodeSucceeded
 		cancel, controller := newController(currWf)
 		defer cancel()
 		woc := newWorkflowOperationCtx(wf, controller)
@@ -189,7 +189,7 @@
 	woc = newWorkflowOperationCtx(woc.wf, controller)
 	woc.operate(ctx)
 
-	assert.Equal(t, wfv1.WorkflowSucceeded, woc.wf.Status.Phase)
+	assert.Equal(t, wfv1.NodeSucceeded, woc.wf.Status.Phase)
 	assert.Equal(t, wfv1.EstimatedDuration(1), woc.wf.Status.EstimatedDuration)
 	assert.Equal(t, wfv1.EstimatedDuration(1), woc.wf.Status.Nodes[woc.wf.Name].EstimatedDuration)
 	assert.Equal(t, wfv1.EstimatedDuration(1), woc.wf.Status.Nodes.FindByDisplayName("pod").EstimatedDuration)
@@ -223,7 +223,7 @@
 	woc = newWorkflowOperationCtx(woc.wf, controller)
 	woc.operate(ctx)
 
-	assert.Equal(t, wfv1.WorkflowSucceeded, woc.wf.Status.Phase)
+	assert.Equal(t, wfv1.NodeSucceeded, woc.wf.Status.Phase)
 	assert.Equal(t, wfv1.Progress("1/1"), woc.wf.Status.Progress)
 	assert.Equal(t, wfv1.Progress("1/1"), woc.wf.Status.Nodes[woc.wf.Name].Progress)
 	assert.Equal(t, wfv1.Progress("1/1"), woc.wf.Status.Nodes.FindByDisplayName("pod").Progress)
@@ -309,15 +309,9 @@
 	wf, err = wfcset.Get(ctx, wf.ObjectMeta.Name, metav1.GetOptions{})
 	assert.NoError(t, err)
 	woc := newWorkflowOperationCtx(wf, controller)
-<<<<<<< HEAD
-	woc.operate()
-	assert.Equal(t, wfv1.WorkflowRunning, woc.wf.Status.Phase)
-	pods, err := controller.kubeclientset.CoreV1().Pods(wf.ObjectMeta.Namespace).List(metav1.ListOptions{})
-=======
 	woc.operate(ctx)
 	assert.Equal(t, wfv1.NodeRunning, woc.wf.Status.Phase)
 	pods, err := controller.kubeclientset.CoreV1().Pods(wf.ObjectMeta.Namespace).List(ctx, metav1.ListOptions{})
->>>>>>> b674aa30
 	assert.NoError(t, err)
 	assert.True(t, len(pods.Items) > 0, "pod was not created successfully")
 	pod := pods.Items[0]
@@ -1598,7 +1592,7 @@
 	woc.operate(ctx)
 	wf, err = wfcset.Get(ctx, wf.ObjectMeta.Name, metav1.GetOptions{})
 	assert.Nil(t, err)
-	assert.True(t, wf.IsWorkflowSuspended())
+	assert.True(t, util.IsWorkflowSuspended(wf))
 
 	// operate again and verify no pods were scheduled
 	woc = newWorkflowOperationCtx(wf, controller)
@@ -1880,7 +1874,7 @@
 	woc.operate(ctx)
 	wf, err = wfcset.Get(ctx, wf.ObjectMeta.Name, metav1.GetOptions{})
 	assert.NoError(t, err)
-	assert.True(t, wf.IsWorkflowSuspended())
+	assert.True(t, util.IsWorkflowSuspended(wf))
 
 	// operate again and verify no pods were scheduled
 	woc = newWorkflowOperationCtx(wf, controller)
@@ -1894,7 +1888,7 @@
 	assert.NoError(t, err)
 	wf, err = wfcset.Get(ctx, wf.ObjectMeta.Name, metav1.GetOptions{})
 	assert.NoError(t, err)
-	assert.False(t, wf.IsWorkflowSuspended())
+	assert.False(t, util.IsWorkflowSuspended(wf))
 
 	// operate the workflow. it should reach the second step
 	woc = newWorkflowOperationCtx(wf, controller)
@@ -1918,7 +1912,7 @@
 	woc.operate(ctx)
 	wf, err = wfcset.Get(ctx, wf.ObjectMeta.Name, metav1.GetOptions{})
 	assert.NoError(t, err)
-	assert.True(t, wf.IsWorkflowSuspended())
+	assert.True(t, util.IsWorkflowSuspended(wf))
 
 	// operate again and verify no pods were scheduled
 	woc = newWorkflowOperationCtx(wf, controller)
@@ -1932,19 +1926,13 @@
 	assert.NoError(t, err)
 	wf, err = wfcset.Get(ctx, wf.ObjectMeta.Name, metav1.GetOptions{})
 	assert.NoError(t, err)
-	assert.False(t, wf.IsWorkflowSuspended())
+	assert.False(t, util.IsWorkflowSuspended(wf))
 
 	// operate the workflow. it should be failed and not reach the second step
 	woc = newWorkflowOperationCtx(wf, controller)
-<<<<<<< HEAD
-	woc.operate()
-	assert.Equal(t, wfv1.WorkflowFailed, woc.wf.Status.Phase)
-	pods, err = controller.kubeclientset.CoreV1().Pods("").List(metav1.ListOptions{})
-=======
 	woc.operate(ctx)
 	assert.Equal(t, wfv1.NodeFailed, woc.wf.Status.Phase)
 	pods, err = controller.kubeclientset.CoreV1().Pods("").List(ctx, metav1.ListOptions{})
->>>>>>> b674aa30
 	assert.NoError(t, err)
 	assert.Equal(t, 0, len(pods.Items))
 }
@@ -1963,7 +1951,7 @@
 	woc.operate(ctx)
 	wf, err = wfcset.Get(ctx, wf.ObjectMeta.Name, metav1.GetOptions{})
 	assert.NoError(t, err)
-	assert.True(t, wf.IsWorkflowSuspended())
+	assert.True(t, util.IsWorkflowSuspended(wf))
 
 	// operate again and verify no pods were scheduled
 	woc = newWorkflowOperationCtx(wf, controller)
@@ -1982,14 +1970,14 @@
 	pods, err = controller.kubeclientset.CoreV1().Pods("").List(ctx, metav1.ListOptions{})
 	assert.NoError(t, err)
 	assert.Equal(t, 0, len(pods.Items))
-	assert.True(t, wf.IsWorkflowSuspended())
+	assert.True(t, util.IsWorkflowSuspended(wf))
 
 	// resume the workflow, but with matching selector
 	err = util.ResumeWorkflow(ctx, wfcset, controller.hydrator, wf.ObjectMeta.Name, "inputs.parameters.param1.value=value1")
 	assert.NoError(t, err)
 	wf, err = wfcset.Get(ctx, wf.ObjectMeta.Name, metav1.GetOptions{})
 	assert.NoError(t, err)
-	assert.False(t, wf.IsWorkflowSuspended())
+	assert.False(t, util.IsWorkflowSuspended(wf))
 
 	// operate the workflow. it should reach the second step
 	woc = newWorkflowOperationCtx(wf, controller)
@@ -2039,7 +2027,7 @@
 	woc.operate(ctx)
 	wf, err = wfcset.Get(ctx, wf.ObjectMeta.Name, metav1.GetOptions{})
 	assert.NoError(t, err)
-	assert.True(t, wf.IsWorkflowSuspended())
+	assert.True(t, util.IsWorkflowSuspended(wf))
 
 	// operate again and verify no pods were scheduled
 	woc = newWorkflowOperationCtx(wf, controller)
@@ -2073,7 +2061,7 @@
 	woc.operate(ctx)
 	wf, err = wfcset.Get(ctx, wf.ObjectMeta.Name, metav1.GetOptions{})
 	assert.NoError(t, err)
-	assert.True(t, wf.IsWorkflowSuspended())
+	assert.True(t, util.IsWorkflowSuspended(wf))
 
 	// operate again and verify no pods were scheduled
 	woc = newWorkflowOperationCtx(wf, controller)
@@ -2238,13 +2226,8 @@
 	woc.operate(ctx)
 	wf, err := woc.controller.wfclientset.ArgoprojV1alpha1().Workflows("").Get(ctx, wf.ObjectMeta.Name, metav1.GetOptions{})
 	assert.NoError(t, err)
-<<<<<<< HEAD
-	assert.Equal(t, wf.Status.Phase, wfv1.WorkflowRunning)
-	pods, err := woc.controller.kubeclientset.CoreV1().Pods("").List(metav1.ListOptions{})
-=======
 	assert.Equal(t, wf.Status.Phase, wfv1.NodeRunning)
 	pods, err := woc.controller.kubeclientset.CoreV1().Pods("").List(ctx, metav1.ListOptions{})
->>>>>>> b674aa30
 	assert.NoError(t, err)
 	assert.Equal(t, len(pods.Items), 1)
 }
@@ -2256,13 +2239,8 @@
 	woc.operate(ctx)
 	wf, err := woc.controller.wfclientset.ArgoprojV1alpha1().Workflows("").Get(ctx, wf.ObjectMeta.Name, metav1.GetOptions{})
 	assert.NoError(t, err)
-<<<<<<< HEAD
-	assert.Equal(t, wf.Status.Phase, wfv1.WorkflowRunning)
-	pods, err := woc.controller.kubeclientset.CoreV1().Pods("").List(metav1.ListOptions{})
-=======
 	assert.Equal(t, wf.Status.Phase, wfv1.NodeRunning)
 	pods, err := woc.controller.kubeclientset.CoreV1().Pods("").List(ctx, metav1.ListOptions{})
->>>>>>> b674aa30
 	assert.NoError(t, err)
 	assert.Equal(t, len(pods.Items), 1)
 }
@@ -2375,15 +2353,9 @@
 	wf, err = wfcset.Get(ctx, wf.ObjectMeta.Name, metav1.GetOptions{})
 	assert.NoError(t, err)
 	woc := newWorkflowOperationCtx(wf, controller)
-<<<<<<< HEAD
-	woc.operate()
-	assert.Equal(t, wfv1.WorkflowRunning, woc.wf.Status.Phase)
-	pods, err := controller.kubeclientset.CoreV1().Pods(wf.ObjectMeta.Namespace).List(metav1.ListOptions{})
-=======
 	woc.operate(ctx)
 	assert.Equal(t, wfv1.NodeRunning, woc.wf.Status.Phase)
 	pods, err := controller.kubeclientset.CoreV1().Pods(wf.ObjectMeta.Namespace).List(ctx, metav1.ListOptions{})
->>>>>>> b674aa30
 	assert.NoError(t, err)
 	assert.True(t, len(pods.Items) > 0, "pod was not created successfully")
 
@@ -2453,15 +2425,9 @@
 	ctx := context.Background()
 	wf := unmarshalWF(ioPathPlaceholders)
 	woc := newWoc(*wf)
-<<<<<<< HEAD
-	woc.operate()
-	assert.Equal(t, wfv1.WorkflowRunning, woc.wf.Status.Phase)
-	pods, err := woc.controller.kubeclientset.CoreV1().Pods(wf.ObjectMeta.Namespace).List(metav1.ListOptions{})
-=======
 	woc.operate(ctx)
 	assert.Equal(t, wfv1.NodeRunning, woc.wf.Status.Phase)
 	pods, err := woc.controller.kubeclientset.CoreV1().Pods(wf.ObjectMeta.Namespace).List(ctx, metav1.ListOptions{})
->>>>>>> b674aa30
 	assert.NoError(t, err)
 	assert.True(t, len(pods.Items) > 0, "pod was not created successfully")
 
@@ -2489,15 +2455,9 @@
 	ctx := context.Background()
 	wf := unmarshalWF(outputValuePlaceholders)
 	woc := newWoc(*wf)
-<<<<<<< HEAD
-	woc.operate()
-	assert.Equal(t, wfv1.WorkflowRunning, woc.wf.Status.Phase)
-	pods, err := woc.controller.kubeclientset.CoreV1().Pods(wf.ObjectMeta.Namespace).List(metav1.ListOptions{})
-=======
 	woc.operate(ctx)
 	assert.Equal(t, wfv1.NodeRunning, woc.wf.Status.Phase)
 	pods, err := woc.controller.kubeclientset.CoreV1().Pods(wf.ObjectMeta.Namespace).List(ctx, metav1.ListOptions{})
->>>>>>> b674aa30
 	assert.NoError(t, err)
 	assert.True(t, len(pods.Items) > 0, "pod was not created successfully")
 
@@ -2533,15 +2493,9 @@
 	ctx := context.Background()
 	wf := unmarshalWF(podNameInRetries)
 	woc := newWoc(*wf)
-<<<<<<< HEAD
-	woc.operate()
-	assert.Equal(t, wfv1.WorkflowRunning, woc.wf.Status.Phase)
-	pods, err := woc.controller.kubeclientset.CoreV1().Pods(wf.ObjectMeta.Namespace).List(metav1.ListOptions{})
-=======
 	woc.operate(ctx)
 	assert.Equal(t, wfv1.NodeRunning, woc.wf.Status.Phase)
 	pods, err := woc.controller.kubeclientset.CoreV1().Pods(wf.ObjectMeta.Namespace).List(ctx, metav1.ListOptions{})
->>>>>>> b674aa30
 	assert.NoError(t, err)
 	assert.True(t, len(pods.Items) > 0, "pod was not created successfully")
 
@@ -2642,7 +2596,7 @@
 	woc.operate(ctx)
 	wf, err = wfcset.Get(ctx, wf.ObjectMeta.Name, metav1.GetOptions{})
 	assert.NoError(t, err)
-	assert.Equal(t, wfv1.WorkflowRunning, wf.Status.Phase)
+	assert.Equal(t, wfv1.NodeRunning, wf.Status.Phase)
 
 	pod, err := controller.kubeclientset.CoreV1().Pods("").Get(ctx, "resource-template", metav1.GetOptions{})
 	if !assert.NoError(t, err) {
@@ -2733,7 +2687,7 @@
 	woc.operate(ctx)
 	wf, err = wfcset.Get(ctx, wf.ObjectMeta.Name, metav1.GetOptions{})
 	assert.NoError(t, err)
-	assert.Equal(t, wfv1.WorkflowRunning, wf.Status.Phase)
+	assert.Equal(t, wfv1.NodeRunning, wf.Status.Phase)
 
 	pods, err := controller.kubeclientset.CoreV1().Pods("").List(ctx, metav1.ListOptions{})
 	if !assert.NoError(t, err) {
@@ -3200,13 +3154,8 @@
 	err := controller.kubeclientset.PolicyV1beta1().PodDisruptionBudgets("").Delete(ctx, woc.wf.Name, metav1.DeleteOptions{})
 	assert.NoError(t, err)
 	woc = newWorkflowOperationCtx(woc.wf, controller)
-<<<<<<< HEAD
-	woc.operate()
-	assert.Equal(t, wfv1.WorkflowSucceeded, woc.wf.Status.Phase)
-=======
 	woc.operate(ctx)
 	assert.Equal(t, wfv1.NodeSucceeded, woc.wf.Status.Phase)
->>>>>>> b674aa30
 }
 
 func TestStatusConditions(t *testing.T) {
@@ -3281,7 +3230,7 @@
 	woc = newWorkflowOperationCtx(woc.wf, controller)
 	woc.operate(ctx)
 
-	assert.Equal(t, wfv1.WorkflowSucceeded, woc.wf.Status.Phase)
+	assert.Equal(t, wfv1.NodeSucceeded, woc.wf.Status.Phase)
 }
 
 //  TestPodSpecLogForFailedPods tests PodSpec logging configuration
@@ -3755,15 +3704,9 @@
 	ctx := context.Background()
 	wf := unmarshalWF(globalVariablePlaceholders)
 	woc := newWoc(*wf)
-<<<<<<< HEAD
-	woc.operate()
-	assert.Equal(t, wfv1.WorkflowRunning, woc.wf.Status.Phase)
-	pods, err := woc.controller.kubeclientset.CoreV1().Pods(wf.ObjectMeta.Namespace).List(metav1.ListOptions{})
-=======
 	woc.operate(ctx)
 	assert.Equal(t, wfv1.NodeRunning, woc.wf.Status.Phase)
 	pods, err := woc.controller.kubeclientset.CoreV1().Pods(wf.ObjectMeta.Namespace).List(ctx, metav1.ListOptions{})
->>>>>>> b674aa30
 	assert.NoError(t, err)
 	assert.True(t, len(pods.Items) > 0, "pod was not created successfully")
 
@@ -3860,13 +3803,8 @@
 
 	ctx := context.Background()
 	woc := newWoc(*wf)
-<<<<<<< HEAD
-	woc.operate()
-	assert.Equal(t, wfv1.WorkflowRunning, woc.wf.Status.Phase)
-=======
 	woc.operate(ctx)
 	assert.Equal(t, wfv1.NodeRunning, woc.wf.Status.Phase)
->>>>>>> b674aa30
 }
 
 var backoffExceedsMaxDuration = `
@@ -3961,13 +3899,8 @@
 
 	ctx := context.Background()
 	woc := newWoc(*wf)
-<<<<<<< HEAD
-	woc.operate()
-	assert.Equal(t, wfv1.WorkflowFailed, woc.wf.Status.Phase)
-=======
 	woc.operate(ctx)
 	assert.Equal(t, wfv1.NodeFailed, woc.wf.Status.Phase)
->>>>>>> b674aa30
 	assert.Equal(t, "Backoff would exceed max duration limit", woc.wf.Status.Nodes["echo-r6v49"].Message)
 	assert.Equal(t, "Backoff would exceed max duration limit", woc.wf.Status.Message)
 }
@@ -4193,35 +4126,20 @@
 	controller.Config.WorkflowRestrictions = &config.WorkflowRestrictions{}
 	controller.Config.WorkflowRestrictions.TemplateReferencing = config.TemplateReferencingStrict
 	woc := newWorkflowOperationCtx(wf, controller)
-<<<<<<< HEAD
-	woc.operate()
-	assert.Equal(t, wfv1.WorkflowError, woc.wf.Status.Phase)
-=======
 	woc.operate(ctx)
 	assert.Equal(t, wfv1.NodeError, woc.wf.Status.Phase)
->>>>>>> b674aa30
 	assert.Equal(t, "workflows must use workflowTemplateRef to be executed when the controller is in reference mode", woc.wf.Status.Message)
 
 	controller.Config.WorkflowRestrictions.TemplateReferencing = config.TemplateReferencingSecure
 	woc = newWorkflowOperationCtx(wf, controller)
-<<<<<<< HEAD
-	woc.operate()
-	assert.Equal(t, wfv1.WorkflowError, woc.wf.Status.Phase)
-=======
 	woc.operate(ctx)
 	assert.Equal(t, wfv1.NodeError, woc.wf.Status.Phase)
->>>>>>> b674aa30
 	assert.Equal(t, "workflows must use workflowTemplateRef to be executed when the controller is in reference mode", woc.wf.Status.Message)
 
 	controller.Config.WorkflowRestrictions = nil
 	woc = newWorkflowOperationCtx(wf, controller)
-<<<<<<< HEAD
-	woc.operate()
-	assert.Equal(t, wfv1.WorkflowRunning, woc.wf.Status.Phase)
-=======
 	woc.operate(ctx)
 	assert.Equal(t, wfv1.NodeRunning, woc.wf.Status.Phase)
->>>>>>> b674aa30
 }
 
 func TestValidReferenceMode(t *testing.T) {
@@ -4234,46 +4152,26 @@
 	controller.Config.WorkflowRestrictions = &config.WorkflowRestrictions{}
 	controller.Config.WorkflowRestrictions.TemplateReferencing = config.TemplateReferencingSecure
 	woc := newWorkflowOperationCtx(wf, controller)
-<<<<<<< HEAD
-	woc.operate()
-	assert.Equal(t, wfv1.WorkflowRunning, woc.wf.Status.Phase)
-=======
 	woc.operate(ctx)
 	assert.Equal(t, wfv1.NodeRunning, woc.wf.Status.Phase)
->>>>>>> b674aa30
 
 	// Change stored Workflow Spec
 	woc.wf.Status.StoredWorkflowSpec.Entrypoint = "different"
 	woc = newWorkflowOperationCtx(woc.wf, controller)
-<<<<<<< HEAD
-	woc.operate()
-	assert.Equal(t, wfv1.WorkflowError, woc.wf.Status.Phase)
-=======
 	woc.operate(ctx)
 	assert.Equal(t, wfv1.NodeError, woc.wf.Status.Phase)
->>>>>>> b674aa30
 	assert.Equal(t, "workflowTemplateRef reference may not change during execution when the controller is in reference mode", woc.wf.Status.Message)
 
 	controller.Config.WorkflowRestrictions.TemplateReferencing = config.TemplateReferencingStrict
 	woc = newWorkflowOperationCtx(wf, controller)
-<<<<<<< HEAD
-	woc.operate()
-	assert.Equal(t, wfv1.WorkflowRunning, woc.wf.Status.Phase)
-=======
 	woc.operate(ctx)
 	assert.Equal(t, wfv1.NodeRunning, woc.wf.Status.Phase)
->>>>>>> b674aa30
 
 	// Change stored Workflow Spec
 	woc.wf.Status.StoredWorkflowSpec.Entrypoint = "different"
 	woc = newWorkflowOperationCtx(woc.wf, controller)
-<<<<<<< HEAD
-	woc.operate()
-	assert.Equal(t, wfv1.WorkflowRunning, woc.wf.Status.Phase)
-=======
 	woc.operate(ctx)
 	assert.Equal(t, wfv1.NodeRunning, woc.wf.Status.Phase)
->>>>>>> b674aa30
 }
 
 var workflowStatusMetric = `
@@ -4768,13 +4666,8 @@
 
 		ctx := context.Background()
 		woc := newWorkflowOperationCtx(wf, controller)
-<<<<<<< HEAD
-		woc.operate()
-		assert.Equal(t, wfv1.WorkflowRunning, woc.wf.Status.Phase)
-=======
 		woc.operate(ctx)
 		assert.Equal(t, wfv1.NodeRunning, woc.wf.Status.Phase)
->>>>>>> b674aa30
 		for _, node := range woc.wf.Status.Nodes {
 			switch node.TemplateName {
 			case "main":
@@ -4820,27 +4713,17 @@
 	woc := newWorkflowOperationCtx(wf, controller)
 
 	// reconcille
-<<<<<<< HEAD
-	woc.operate()
-	assert.Equal(t, wfv1.WorkflowRunning, woc.wf.Status.Phase)
-=======
 	ctx := context.Background()
 	woc.operate(ctx)
 	assert.Equal(t, wfv1.NodeRunning, woc.wf.Status.Phase)
->>>>>>> b674aa30
 
 	// make all created pods as successful
 	makePodsPhase(ctx, woc, apiv1.PodSucceeded, withOutputs(`{"parameters": [{"name": "my-param"}]}`))
 
 	// reconcille
 	woc = newWorkflowOperationCtx(woc.wf, controller)
-<<<<<<< HEAD
-	woc.operate()
-	assert.Equal(t, wfv1.WorkflowSucceeded, woc.wf.Status.Phase)
-=======
 	woc.operate(ctx)
 	assert.Equal(t, wfv1.NodeSucceeded, woc.wf.Status.Phase)
->>>>>>> b674aa30
 }
 
 var globalVarsOnExit = `
@@ -5077,24 +4960,14 @@
 	ctx := context.Background()
 	woc := newWorkflowOperationCtx(wf, controller)
 	t.Run("Before Deadline", func(t *testing.T) {
-<<<<<<< HEAD
-		woc.operate()
-		assert.Equal(t, wfv1.WorkflowRunning, woc.wf.Status.Phase)
-=======
 		woc.operate(ctx)
 		assert.Equal(t, wfv1.NodeRunning, woc.wf.Status.Phase)
->>>>>>> b674aa30
 	})
 	time.Sleep(3 * time.Second)
 	t.Run("After Deadline", func(t *testing.T) {
 		woc = newWorkflowOperationCtx(woc.wf, controller)
-<<<<<<< HEAD
-		woc.operate()
-		assert.Equal(t, wfv1.WorkflowFailed, woc.wf.Status.Phase)
-=======
 		woc.operate(ctx)
 		assert.Equal(t, wfv1.NodeFailed, woc.wf.Status.Phase)
->>>>>>> b674aa30
 		for _, node := range woc.wf.Status.Nodes {
 			assert.Equal(t, wfv1.NodeFailed, node.Phase)
 		}
@@ -5110,13 +4983,8 @@
 	ctx := context.Background()
 	woc := newWorkflowOperationCtx(wf, controller)
 	t.Run("After Shutdown", func(t *testing.T) {
-<<<<<<< HEAD
-		woc.operate()
-		assert.Equal(t, wfv1.WorkflowFailed, woc.wf.Status.Phase)
-=======
 		woc.operate(ctx)
 		assert.Equal(t, wfv1.NodeFailed, woc.wf.Status.Phase)
->>>>>>> b674aa30
 		for _, node := range woc.wf.Status.Nodes {
 			assert.Equal(t, wfv1.NodeFailed, node.Phase)
 		}
@@ -5207,21 +5075,12 @@
 
 		ctx := context.Background()
 		woc := newWorkflowOperationCtx(wf, controller)
-<<<<<<< HEAD
-		woc.operate()
-		assert.Equal(t, wfv1.WorkflowRunning, woc.wf.Status.Phase)
-		time.Sleep(6 * time.Second)
-		makePodsPhase(woc, apiv1.PodPending)
-		woc.operate()
-		assert.Equal(t, wfv1.WorkflowFailed, woc.wf.Status.Phase)
-=======
 		woc.operate(ctx)
 		assert.Equal(t, wfv1.NodeRunning, woc.wf.Status.Phase)
 		time.Sleep(6 * time.Second)
 		makePodsPhase(ctx, woc, apiv1.PodPending)
 		woc.operate(ctx)
 		assert.Equal(t, wfv1.NodeFailed, woc.wf.Status.Phase)
->>>>>>> b674aa30
 		assert.Equal(t, wfv1.NodeFailed, woc.wf.Status.Nodes.FindByDisplayName("step1").Phase)
 	})
 	t.Run("DAG Template Deadline", func(t *testing.T) {
@@ -5231,19 +5090,14 @@
 
 		ctx := context.Background()
 		woc := newWorkflowOperationCtx(wf, controller)
-<<<<<<< HEAD
-		woc.operate()
-		assert.Equal(t, wfv1.WorkflowRunning, woc.wf.Status.Phase)
-=======
 		woc.operate(ctx)
 		assert.Equal(t, wfv1.NodeRunning, woc.wf.Status.Phase)
->>>>>>> b674aa30
 		time.Sleep(6 * time.Second)
 		makePodsPhase(ctx, woc, apiv1.PodPending)
 		woc = newWorkflowOperationCtx(woc.wf, controller)
 		woc.operate(ctx)
 
-		assert.Equal(t, wfv1.WorkflowFailed, woc.wf.Status.Phase)
+		assert.Equal(t, wfv1.NodeFailed, woc.wf.Status.Phase)
 		assert.Equal(t, wfv1.NodeFailed, woc.wf.Status.Nodes.FindByDisplayName("hello-world-dag").Phase)
 	})
 	t.Run("Invalid timeout format", func(t *testing.T) {
@@ -5256,13 +5110,8 @@
 
 		ctx := context.Background()
 		woc := newWorkflowOperationCtx(wf, controller)
-<<<<<<< HEAD
-		woc.operate()
-		assert.Equal(t, wfv1.WorkflowFailed, woc.wf.Status.Phase)
-=======
 		woc.operate(ctx)
 		assert.Equal(t, wfv1.NodeFailed, woc.wf.Status.Phase)
->>>>>>> b674aa30
 		jsonByte, err := json.Marshal(woc.wf)
 		assert.NoError(t, err)
 		assert.Contains(t, string(jsonByte), "has invalid duration format in timeout")
@@ -5278,13 +5127,8 @@
 
 		ctx := context.Background()
 		woc := newWorkflowOperationCtx(wf, controller)
-<<<<<<< HEAD
-		woc.operate()
-		assert.Equal(t, wfv1.WorkflowFailed, woc.wf.Status.Phase)
-=======
 		woc.operate(ctx)
 		assert.Equal(t, wfv1.NodeFailed, woc.wf.Status.Phase)
->>>>>>> b674aa30
 		jsonByte, err := json.Marshal(woc.wf)
 		assert.NoError(t, err)
 		assert.Contains(t, string(jsonByte), "doesn't support timeout field")
@@ -5325,26 +5169,16 @@
 
 	ctx := context.Background()
 	woc := newWorkflowOperationCtx(wf, controller)
-<<<<<<< HEAD
-	woc.operate()
-	assert.Equal(t, wfv1.WorkflowUnknown, woc.wf.Status.Phase)
-=======
 	woc.operate(ctx)
 	assert.Equal(t, wfv1.NodePending, woc.wf.Status.Phase)
->>>>>>> b674aa30
 	assert.Contains(t, woc.wf.Status.Message, "Waiting for a PVC to be created.")
 
 	controller.kubeclientset.(*fake.Clientset).BatchV1().(*batchfake.FakeBatchV1).Fake.PrependReactor("create", "persistentvolumeclaims", func(action k8stesting.Action) (bool, runtime.Object, error) {
 		return true, nil, apierr.NewBadRequest("BadRequest")
 	})
 
-<<<<<<< HEAD
-	woc.operate()
-	assert.Equal(t, wfv1.WorkflowError, woc.wf.Status.Phase)
-=======
 	woc.operate(ctx)
 	assert.Equal(t, wfv1.NodeError, woc.wf.Status.Phase)
->>>>>>> b674aa30
 	assert.Contains(t, woc.wf.Status.Message, "BadRequest")
 }
 
@@ -5502,7 +5336,7 @@
 	woc := newWorkflowOperationCtx(wf, controller)
 	woc.operate(ctx)
 
-	assert.Equal(t, wfv1.WorkflowRunning, woc.wf.Status.Phase)
+	assert.Equal(t, wfv1.NodeRunning, woc.wf.Status.Phase)
 	assert.True(t, woc.wf.Status.Nodes.Any(func(node wfv1.NodeStatus) bool {
 		return node.Phase == wfv1.NodePending
 	}))
@@ -5512,7 +5346,7 @@
 	woc = newWorkflowOperationCtx(woc.wf, controller)
 	woc.operate(ctx)
 
-	assert.Equal(t, wfv1.WorkflowRunning, woc.wf.Status.Phase)
+	assert.Equal(t, wfv1.NodeRunning, woc.wf.Status.Phase)
 	assert.True(t, woc.wf.Status.Nodes.Any(func(node wfv1.NodeStatus) bool {
 		return node.Phase == wfv1.NodePending
 	}))
@@ -5522,7 +5356,7 @@
 	woc = newWorkflowOperationCtx(woc.wf, controller)
 	woc.operate(ctx)
 
-	assert.Equal(t, wfv1.WorkflowSucceeded, woc.wf.Status.Phase)
+	assert.Equal(t, wfv1.NodeSucceeded, woc.wf.Status.Phase)
 }
 
 var wfRetryWithParam = `

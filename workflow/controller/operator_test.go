package controller

import (
	"encoding/json"
	"fmt"
	"strings"
	"testing"
	"time"

	"github.com/stretchr/testify/assert"
	apiv1 "k8s.io/api/core/v1"
	"k8s.io/apimachinery/pkg/api/resource"
	metav1 "k8s.io/apimachinery/pkg/apis/meta/v1"
	"sigs.k8s.io/yaml"

	"github.com/argoproj/argo/config"
	wfv1 "github.com/argoproj/argo/pkg/apis/workflow/v1alpha1"
	"github.com/argoproj/argo/test"
	"github.com/argoproj/argo/util/argo"
	"github.com/argoproj/argo/workflow/common"
	"github.com/argoproj/argo/workflow/util"
)

// TestOperateWorkflowPanicRecover ensures we can recover from unexpected panics
func TestOperateWorkflowPanicRecover(t *testing.T) {
	defer func() {
		if r := recover(); r != nil {
			t.Fail()
		}
	}()
	controller := newController()
	// intentionally set clientset to nil to induce panic
	controller.kubeclientset = nil
	wf := unmarshalWF(helloWorldWf)
	_, err := controller.wfclientset.ArgoprojV1alpha1().Workflows("").Create(wf)
	assert.NoError(t, err)
	woc := newWorkflowOperationCtx(wf, controller)
	woc.operate()
}

var sidecarWithVol = `
# Verifies sidecars can reference volumeClaimTemplates
apiVersion: argoproj.io/v1alpha1
kind: Workflow
metadata:
  name: sidecar-with-volumes
spec:
  entrypoint: sidecar-with-volumes
  volumeClaimTemplates:
  - metadata:
      name: claim-vol
    spec:
      accessModes: [ "ReadWriteOnce" ]
      resources:
        requests:
          storage: 1Gi
  volumes:
  - name: existing-vol
    persistentVolumeClaim:
      claimName: my-existing-volume
  templates:
  - name: sidecar-with-volumes
    script:
      image: python:alpine3.6
      command: [python]
      source: |
        print("hello world")
    sidecars:
    - name: sidevol
      image: docker/whalesay:latest
      command: [sh, -c]
      args: ["echo generating message in volume; cowsay hello world | tee /mnt/vol/hello_world.txt; sleep 9999"]
      volumeMounts:
      - name: claim-vol
        mountPath: /mnt/vol
      - name: existing-vol
        mountPath: /mnt/existing-vol
`

// TestSidecarWithVolume verifies ia sidecar can have a volumeMount reference to both existing or volumeClaimTemplate volumes
func TestSidecarWithVolume(t *testing.T) {
	controller := newController()
	wfcset := controller.wfclientset.ArgoprojV1alpha1().Workflows("")
	wf := unmarshalWF(sidecarWithVol)
	wf, err := wfcset.Create(wf)
	assert.NoError(t, err)
	wf, err = wfcset.Get(wf.ObjectMeta.Name, metav1.GetOptions{})
	assert.NoError(t, err)
	woc := newWorkflowOperationCtx(wf, controller)
	woc.operate()
	assert.Equal(t, wfv1.NodeRunning, woc.wf.Status.Phase)
	pods, err := controller.kubeclientset.CoreV1().Pods(wf.ObjectMeta.Namespace).List(metav1.ListOptions{})
	assert.NoError(t, err)
	assert.True(t, len(pods.Items) > 0, "pod was not created successfully")
	pod := pods.Items[0]

	claimVolFound := false
	existingVolFound := false
	for _, ctr := range pod.Spec.Containers {
		if ctr.Name == "sidevol" {
			for _, vol := range ctr.VolumeMounts {
				if vol.Name == "claim-vol" {
					claimVolFound = true
				}
				if vol.Name == "existing-vol" {
					existingVolFound = true
				}
			}
		}
	}
	assert.True(t, claimVolFound, "claim vol was not referenced by sidecar")
	assert.True(t, existingVolFound, "existing vol was not referenced by sidecar")
}

// TestProcessNodesWithRetries tests the processNodesWithRetries() method.
func TestProcessNodesWithRetries(t *testing.T) {
	controller := newController()
	assert.NotNil(t, controller)
	wf := unmarshalWF(helloWorldWf)
	assert.NotNil(t, wf)
	woc := newWorkflowOperationCtx(wf, controller)
	assert.NotNil(t, woc)

	// Verify that there are no nodes in the wf status.
	assert.Zero(t, len(woc.wf.Status.Nodes))

	// Add the parent node for retries.
	nodeName := "test-node"
	nodeID := woc.wf.NodeID(nodeName)
	node := woc.initializeNode(nodeName, wfv1.NodeTypeRetry, "", &wfv1.Template{}, "", wfv1.NodeRunning)
	retries := wfv1.RetryStrategy{}
	retryLimit := int32(2)
	retries.Limit = &retryLimit
	woc.wf.Status.Nodes[nodeID] = *node

	assert.Equal(t, node.Phase, wfv1.NodeRunning)

	// Ensure there are no child nodes yet.
	lastChild, err := woc.getLastChildNode(node)
	assert.NoError(t, err)
	assert.Nil(t, lastChild)

	// Add child nodes.
	for i := 0; i < 2; i++ {
		childNode := fmt.Sprintf("child-node-%d", i)
		woc.initializeNode(childNode, wfv1.NodeTypePod, "", &wfv1.Template{}, "", wfv1.NodeRunning)
		woc.addChildNode(nodeName, childNode)
	}

	n := woc.getNodeByName(nodeName)
	lastChild, err = woc.getLastChildNode(n)
	assert.NoError(t, err)
	assert.NotNil(t, lastChild)

	// Last child is still running. processNodesWithRetries() should return false since
	// there should be no retries at this point.
	n, _, err = woc.processNodeRetries(n, retries)
	assert.NoError(t, err)
	assert.Equal(t, n.Phase, wfv1.NodeRunning)

	// Mark lastChild as successful.
	woc.markNodePhase(lastChild.Name, wfv1.NodeSucceeded)
	n, _, err = woc.processNodeRetries(n, retries)
	assert.NoError(t, err)
	// The parent node also gets marked as Succeeded.
	assert.Equal(t, n.Phase, wfv1.NodeSucceeded)

	// Mark the parent node as running again and the lastChild as failed.
	woc.markNodePhase(n.Name, wfv1.NodeRunning)
	woc.markNodePhase(lastChild.Name, wfv1.NodeFailed)
	_, _, err = woc.processNodeRetries(n, retries)
	assert.NoError(t, err)
	n = woc.getNodeByName(nodeName)
	assert.Equal(t, n.Phase, wfv1.NodeRunning)

	// Add a third node that has failed.
	childNode := "child-node-3"
	woc.initializeNode(childNode, wfv1.NodeTypePod, "", &wfv1.Template{}, "", wfv1.NodeFailed)
	woc.addChildNode(nodeName, childNode)
	n = woc.getNodeByName(nodeName)
	n, _, err = woc.processNodeRetries(n, retries)
	assert.NoError(t, err)
	assert.Equal(t, n.Phase, wfv1.NodeFailed)
}

// TestProcessNodesWithRetries tests retrying when RetryOn.Error is enabled
func TestProcessNodesWithRetriesOnErrors(t *testing.T) {
	controller := newController()
	assert.NotNil(t, controller)
	wf := unmarshalWF(helloWorldWf)
	assert.NotNil(t, wf)
	woc := newWorkflowOperationCtx(wf, controller)
	assert.NotNil(t, woc)

	// Verify that there are no nodes in the wf status.
	assert.Zero(t, len(woc.wf.Status.Nodes))

	// Add the parent node for retries.
	nodeName := "test-node"
	nodeID := woc.wf.NodeID(nodeName)
	node := woc.initializeNode(nodeName, wfv1.NodeTypeRetry, "", &wfv1.Template{}, "", wfv1.NodeRunning)
	retries := wfv1.RetryStrategy{}
	retryLimit := int32(2)
	retries.Limit = &retryLimit
	retries.RetryPolicy = wfv1.RetryPolicyAlways
	woc.wf.Status.Nodes[nodeID] = *node

	assert.Equal(t, node.Phase, wfv1.NodeRunning)

	// Ensure there are no child nodes yet.
	lastChild, err := woc.getLastChildNode(node)
	assert.Nil(t, err)
	assert.Nil(t, lastChild)

	// Add child nodes.
	for i := 0; i < 2; i++ {
		childNode := fmt.Sprintf("child-node-%d", i)
		woc.initializeNode(childNode, wfv1.NodeTypePod, "", &wfv1.Template{}, "", wfv1.NodeRunning)
		woc.addChildNode(nodeName, childNode)
	}

	n := woc.getNodeByName(nodeName)
	lastChild, err = woc.getLastChildNode(n)
	assert.Nil(t, err)
	assert.NotNil(t, lastChild)

	// Last child is still running. processNodesWithRetries() should return false since
	// there should be no retries at this point.
	n, _, err = woc.processNodeRetries(n, retries)
	assert.Nil(t, err)
	assert.Equal(t, n.Phase, wfv1.NodeRunning)

	// Mark lastChild as successful.
	woc.markNodePhase(lastChild.Name, wfv1.NodeSucceeded)
	n, _, err = woc.processNodeRetries(n, retries)
	assert.Nil(t, err)
	// The parent node also gets marked as Succeeded.
	assert.Equal(t, n.Phase, wfv1.NodeSucceeded)

	// Mark the parent node as running again and the lastChild as errored.
	n = woc.markNodePhase(n.Name, wfv1.NodeRunning)
	woc.markNodePhase(lastChild.Name, wfv1.NodeError)
	_, _, err = woc.processNodeRetries(n, retries)
	assert.NoError(t, err)
	n = woc.getNodeByName(nodeName)
	assert.Equal(t, n.Phase, wfv1.NodeRunning)

	// Add a third node that has errored.
	childNode := "child-node-3"
	woc.initializeNode(childNode, wfv1.NodeTypePod, "", &wfv1.Template{}, "", wfv1.NodeError)
	woc.addChildNode(nodeName, childNode)
	n = woc.getNodeByName(nodeName)
	n, _, err = woc.processNodeRetries(n, retries)
	assert.Nil(t, err)
	assert.Equal(t, n.Phase, wfv1.NodeError)
}

func TestProcessNodesWithRetriesWithBackoff(t *testing.T) {
	controller := newController()
	assert.NotNil(t, controller)
	wf := unmarshalWF(helloWorldWf)
	assert.NotNil(t, wf)
	woc := newWorkflowOperationCtx(wf, controller)
	assert.NotNil(t, woc)

	// Verify that there are no nodes in the wf status.
	assert.Zero(t, len(woc.wf.Status.Nodes))

	// Add the parent node for retries.
	nodeName := "test-node"
	nodeID := woc.wf.NodeID(nodeName)
	node := woc.initializeNode(nodeName, wfv1.NodeTypeRetry, "", &wfv1.Template{}, "", wfv1.NodeRunning)
	retries := wfv1.RetryStrategy{}
	retryLimit := int32(2)
	retries.Limit = &retryLimit
	retries.Backoff = &wfv1.Backoff{
		Duration:    "10s",
		Factor:      2,
		MaxDuration: "10m",
	}
	retries.RetryPolicy = wfv1.RetryPolicyAlways
	woc.wf.Status.Nodes[nodeID] = *node

	assert.Equal(t, node.Phase, wfv1.NodeRunning)

	// Ensure there are no child nodes yet.
	lastChild, err := woc.getLastChildNode(node)
	assert.Nil(t, err)
	assert.Nil(t, lastChild)

	woc.initializeNode("child-node-1", wfv1.NodeTypePod, "", &wfv1.Template{}, "", wfv1.NodeRunning)
	woc.addChildNode(nodeName, "child-node-1")

	n := woc.getNodeByName(nodeName)
	lastChild, err = woc.getLastChildNode(n)
	assert.Nil(t, err)
	assert.NotNil(t, lastChild)

	// Last child is still running. processNodesWithRetries() should return false since
	// there should be no retries at this point.
	n, _, err = woc.processNodeRetries(n, retries)
	assert.Nil(t, err)
	assert.Equal(t, n.Phase, wfv1.NodeRunning)

	// Mark lastChild as successful.
	woc.markNodePhase(lastChild.Name, wfv1.NodeSucceeded)
	n, _, err = woc.processNodeRetries(n, retries)
	assert.Nil(t, err)
	// The parent node also gets marked as Succeeded.
	assert.Equal(t, n.Phase, wfv1.NodeSucceeded)
}

// TestProcessNodesWithRetries tests retrying when RetryOn.Error is disabled
func TestProcessNodesNoRetryWithError(t *testing.T) {
	controller := newController()
	assert.NotNil(t, controller)
	wf := unmarshalWF(helloWorldWf)
	assert.NotNil(t, wf)
	woc := newWorkflowOperationCtx(wf, controller)
	assert.NotNil(t, woc)

	// Verify that there are no nodes in the wf status.
	assert.Zero(t, len(woc.wf.Status.Nodes))

	// Add the parent node for retries.
	nodeName := "test-node"
	nodeID := woc.wf.NodeID(nodeName)
	node := woc.initializeNode(nodeName, wfv1.NodeTypeRetry, "", &wfv1.Template{}, "", wfv1.NodeRunning)
	retries := wfv1.RetryStrategy{}
	retryLimit := int32(2)
	retries.Limit = &retryLimit
	retries.RetryPolicy = wfv1.RetryPolicyOnFailure
	woc.wf.Status.Nodes[nodeID] = *node

	assert.Equal(t, node.Phase, wfv1.NodeRunning)

	// Ensure there are no child nodes yet.
	lastChild, err := woc.getLastChildNode(node)
	assert.Nil(t, err)
	assert.Nil(t, lastChild)

	// Add child nodes.
	for i := 0; i < 2; i++ {
		childNode := fmt.Sprintf("child-node-%d", i)
		woc.initializeNode(childNode, wfv1.NodeTypePod, "", &wfv1.Template{}, "", wfv1.NodeRunning)
		woc.addChildNode(nodeName, childNode)
	}

	n := woc.getNodeByName(nodeName)
	lastChild, err = woc.getLastChildNode(n)
	assert.Nil(t, err)
	assert.NotNil(t, lastChild)

	// Last child is still running. processNodesWithRetries() should return false since
	// there should be no retries at this point.
	n, _, err = woc.processNodeRetries(n, retries)
	assert.Nil(t, err)
	assert.Equal(t, n.Phase, wfv1.NodeRunning)

	// Mark lastChild as successful.
	woc.markNodePhase(lastChild.Name, wfv1.NodeSucceeded)
	n, _, err = woc.processNodeRetries(n, retries)
	assert.Nil(t, err)
	// The parent node also gets marked as Succeeded.
	assert.Equal(t, n.Phase, wfv1.NodeSucceeded)

	// Mark the parent node as running again and the lastChild as errored.
	// Parent node should also be errored because retry on error is disabled
	n = woc.markNodePhase(n.Name, wfv1.NodeRunning)
	woc.markNodePhase(lastChild.Name, wfv1.NodeError)
	_, _, err = woc.processNodeRetries(n, retries)
	assert.NoError(t, err)
	n = woc.getNodeByName(nodeName)
	assert.Equal(t, wfv1.NodeError, n.Phase)
}

func TestAssessNodeStatus(t *testing.T) {
	daemoned := true
	tests := []struct {
		name string
		pod  *apiv1.Pod
		node *wfv1.NodeStatus
		want wfv1.NodePhase
	}{{
		name: "pod pending",
		pod: &apiv1.Pod{
			Status: apiv1.PodStatus{
				Phase: apiv1.PodPending,
			},
		},
		node: &wfv1.NodeStatus{},
		want: wfv1.NodePending,
	}, {
		name: "pod succeeded",
		pod: &apiv1.Pod{
			Status: apiv1.PodStatus{
				Phase: apiv1.PodSucceeded,
			},
		},
		node: &wfv1.NodeStatus{},
		want: wfv1.NodeSucceeded,
	}, {
		name: "pod failed - daemoned",
		pod: &apiv1.Pod{
			Status: apiv1.PodStatus{
				Phase: apiv1.PodFailed,
			},
		},
		node: &wfv1.NodeStatus{Daemoned: &daemoned},
		want: wfv1.NodeSucceeded,
	}, {
		name: "pod failed - not daemoned",
		pod: &apiv1.Pod{
			Status: apiv1.PodStatus{
				Message: "failed for some reason",
				Phase:   apiv1.PodFailed,
			},
		},
		node: &wfv1.NodeStatus{},
		want: wfv1.NodeFailed,
	}, {
		name: "pod termination",
		pod: &apiv1.Pod{
			ObjectMeta: metav1.ObjectMeta{DeletionTimestamp: &metav1.Time{Time: time.Now()}},
			Status: apiv1.PodStatus{
				Phase: apiv1.PodRunning,
			},
		},
		node: &wfv1.NodeStatus{},
		want: wfv1.NodeFailed,
	}, {
		name: "pod running",
		pod: &apiv1.Pod{
			ObjectMeta: metav1.ObjectMeta{
				Annotations: map[string]string{
					common.AnnotationKeyTemplate: "{}",
				},
			},
			Status: apiv1.PodStatus{
				Phase: apiv1.PodRunning,
			},
		},
		node: &wfv1.NodeStatus{},
		want: wfv1.NodeRunning,
	}, {
		name: "default",
		pod: &apiv1.Pod{
			Status: apiv1.PodStatus{
				Phase: apiv1.PodUnknown,
			},
		},
		node: &wfv1.NodeStatus{},
		want: wfv1.NodeError,
	}}

	wf := unmarshalWF(helloWorldWf)
	for _, test := range tests {
		t.Run(test.name, func(t *testing.T) {
			woc := newWorkflowOperationCtx(wf, newController())
			got := woc.assessNodeStatus(test.pod, test.node)
			assert.Equal(t, test.want, got.Phase)
		})
	}
}

var workflowStepRetry = `
apiVersion: argoproj.io/v1alpha1
kind: Workflow
metadata:
  name: step-retry
spec:
  entrypoint: step-retry
  templates:
  - name: step-retry
    retryStrategy:
      limit: 1
    steps:
      - - name: whalesay-success
          arguments:
            parameters:
            - name: message
              value: success
          template: whalesay
      - - name: whalesay-failure
          arguments:
            parameters:
            - name: message
              value: failure
          template: whalesay

  - name: whalesay
    inputs:
      parameters:
        - name: message
    container:
      image: docker/whalesay:latest
      command: [sh, -c]
      args: ["cowsay {{inputs.parameters.message}}"]
`

// TestWorkflowParallelismLimit verifies parallelism at a workflow level is honored.
func TestWorkflowStepRetry(t *testing.T) {
	controller := newController()
	wfcset := controller.wfclientset.ArgoprojV1alpha1().Workflows("")
	wf := unmarshalWF(workflowStepRetry)
	wf, err := wfcset.Create(wf)
	assert.Nil(t, err)
	wf, err = wfcset.Get(wf.ObjectMeta.Name, metav1.GetOptions{})
	assert.Nil(t, err)
	woc := newWorkflowOperationCtx(wf, controller)
	woc.operate()
	pods, err := controller.kubeclientset.CoreV1().Pods("").List(metav1.ListOptions{})
	assert.Nil(t, err)
	assert.Equal(t, 1, len(pods.Items))

	//complete the first pod
	makePodsPhase(t, apiv1.PodSucceeded, controller.kubeclientset, wf.ObjectMeta.Namespace)
	wf, err = wfcset.Get(wf.ObjectMeta.Name, metav1.GetOptions{})
	assert.Nil(t, err)
	woc = newWorkflowOperationCtx(wf, controller)
	woc.operate()

	// fail the second pod
	makePodsPhase(t, apiv1.PodFailed, controller.kubeclientset, wf.ObjectMeta.Namespace)
	wf, err = wfcset.Get(wf.ObjectMeta.Name, metav1.GetOptions{})
	assert.Nil(t, err)
	woc = newWorkflowOperationCtx(wf, controller)
	woc.operate()
	pods, err = controller.kubeclientset.CoreV1().Pods("").List(metav1.ListOptions{})
	assert.Nil(t, err)
	assert.Equal(t, 3, len(pods.Items))
	assert.Equal(t, "cowsay success", pods.Items[0].Spec.Containers[1].Args[0])
	assert.Equal(t, "cowsay failure", pods.Items[1].Spec.Containers[1].Args[0])

	//verify that after the cowsay failure pod failed, we are retrying cowsay success
	assert.Equal(t, "cowsay success", pods.Items[2].Spec.Containers[1].Args[0])

}

var workflowParallelismLimit = `
apiVersion: argoproj.io/v1alpha1
kind: Workflow
metadata:
  name: parallelism-limit
spec:
  entrypoint: parallelism-limit
  parallelism: 2
  templates:
  - name: parallelism-limit
    steps:
    - - name: sleep
        template: sleep
        withItems:
        - this
        - workflow
        - should
        - take
        - at
        - least
        - 60
        - seconds
        - to
        - complete

  - name: sleep
    container:
      image: alpine:latest
      command: [sh, -c, sleep 10]
`

// TestWorkflowParallelismLimit verifies parallelism at a workflow level is honored.
func TestWorkflowParallelismLimit(t *testing.T) {
	controller := newController()
	wfcset := controller.wfclientset.ArgoprojV1alpha1().Workflows("")
	wf := unmarshalWF(workflowParallelismLimit)
	wf, err := wfcset.Create(wf)
	assert.NoError(t, err)
	wf, err = wfcset.Get(wf.ObjectMeta.Name, metav1.GetOptions{})
	assert.NoError(t, err)
	woc := newWorkflowOperationCtx(wf, controller)
	woc.operate()
	pods, err := controller.kubeclientset.CoreV1().Pods("").List(metav1.ListOptions{})
	assert.NoError(t, err)
	assert.Equal(t, 2, len(pods.Items))
	// operate again and make sure we don't schedule any more pods
	makePodsPhase(t, apiv1.PodRunning, controller.kubeclientset, wf.ObjectMeta.Namespace)
	wf, err = wfcset.Get(wf.ObjectMeta.Name, metav1.GetOptions{})
	assert.NoError(t, err)
	// wfBytes, _ := json.MarshalIndent(wf, "", "  ")
	// log.Printf("%s", wfBytes)
	woc = newWorkflowOperationCtx(wf, controller)
	woc.operate()
	pods, err = controller.kubeclientset.CoreV1().Pods("").List(metav1.ListOptions{})
	assert.NoError(t, err)
	assert.Equal(t, 2, len(pods.Items))
}

var stepsTemplateParallelismLimit = `
apiVersion: argoproj.io/v1alpha1
kind: Workflow
metadata:
  name: steps-parallelism-limit
spec:
  entrypoint: steps-parallelism-limit
  templates:
  - name: steps-parallelism-limit
    parallelism: 2
    steps:
    - - name: sleep
        template: sleep
        withItems:
        - this
        - workflow
        - should
        - take
        - at
        - least
        - 60
        - seconds
        - to
        - complete

  - name: sleep
    container:
      image: alpine:latest
      command: [sh, -c, sleep 10]
`

// TestStepsTemplateParallelismLimit verifies parallelism at a steps level is honored.
func TestStepsTemplateParallelismLimit(t *testing.T) {
	controller := newController()
	wfcset := controller.wfclientset.ArgoprojV1alpha1().Workflows("")
	wf := unmarshalWF(stepsTemplateParallelismLimit)
	wf, err := wfcset.Create(wf)
	assert.NoError(t, err)
	wf, err = wfcset.Get(wf.ObjectMeta.Name, metav1.GetOptions{})
	assert.NoError(t, err)
	woc := newWorkflowOperationCtx(wf, controller)
	woc.operate()
	pods, err := controller.kubeclientset.CoreV1().Pods("").List(metav1.ListOptions{})
	assert.NoError(t, err)
	assert.Equal(t, 2, len(pods.Items))

	// operate again and make sure we don't schedule any more pods
	makePodsPhase(t, apiv1.PodRunning, controller.kubeclientset, wf.ObjectMeta.Namespace)
	wf, err = wfcset.Get(wf.ObjectMeta.Name, metav1.GetOptions{})
	assert.NoError(t, err)
	// wfBytes, _ := json.MarshalIndent(wf, "", "  ")
	// log.Printf("%s", wfBytes)
	woc = newWorkflowOperationCtx(wf, controller)
	woc.operate()
	pods, err = controller.kubeclientset.CoreV1().Pods("").List(metav1.ListOptions{})
	assert.NoError(t, err)
	assert.Equal(t, 2, len(pods.Items))
}

var dagTemplateParallelismLimit = `
apiVersion: argoproj.io/v1alpha1
kind: Workflow
metadata:
  name: dag-parallelism-limit
spec:
  entrypoint: dag-parallelism-limit
  templates:
  - name: dag-parallelism-limit
    parallelism: 2
    dag:
      tasks:
      - name: a
        template: sleep
      - name: b
        template: sleep
      - name: c
        template: sleep
      - name: d
        template: sleep
      - name: e
        template: sleep
  - name: sleep
    container:
      image: alpine:latest
      command: [sh, -c, sleep 10]
`

// TestDAGTemplateParallelismLimit verifies parallelism at a dag level is honored.
func TestDAGTemplateParallelismLimit(t *testing.T) {
	controller := newController()
	wfcset := controller.wfclientset.ArgoprojV1alpha1().Workflows("")
	wf := unmarshalWF(dagTemplateParallelismLimit)
	wf, err := wfcset.Create(wf)
	assert.NoError(t, err)
	wf, err = wfcset.Get(wf.ObjectMeta.Name, metav1.GetOptions{})
	assert.NoError(t, err)
	woc := newWorkflowOperationCtx(wf, controller)
	woc.operate()
	pods, err := controller.kubeclientset.CoreV1().Pods("").List(metav1.ListOptions{})
	assert.NoError(t, err)
	assert.Equal(t, 2, len(pods.Items))

	// operate again and make sure we don't schedule any more pods
	makePodsPhase(t, apiv1.PodRunning, controller.kubeclientset, wf.ObjectMeta.Namespace)
	wf, err = wfcset.Get(wf.ObjectMeta.Name, metav1.GetOptions{})
	assert.NoError(t, err)
	// wfBytes, _ := json.MarshalIndent(wf, "", "  ")
	// log.Printf("%s", wfBytes)
	woc = newWorkflowOperationCtx(wf, controller)
	woc.operate()
	pods, err = controller.kubeclientset.CoreV1().Pods("").List(metav1.ListOptions{})
	assert.NoError(t, err)
	assert.Equal(t, 2, len(pods.Items))
}

var nestedParallelism = `
# Example with vertical and horizontal scalability
#
# Imagine we have 'M' workers which work in parallel,
# each worker should performs 'N' loops sequentially
#
apiVersion: argoproj.io/v1alpha1
kind: Workflow
metadata:
  generateName: parallelism-nested-
spec:
  arguments:
    parameters:
    - name: seq-list
      value: |
        ["a","b","c","d"]
    - name: parallel-list
      value: |
        [1,2,3,4]

  entrypoint: parallel-worker
  templates:
  - name: parallel-worker
    inputs:
      parameters:
      - name: seq-list
      - name: parallel-list
    steps:
    - - name: parallel-worker
        template: seq-worker
        arguments:
          parameters:
          - name: seq-list
            value: "{{inputs.parameters.seq-list}}"
          - name: parallel-id
            value: "{{item}}"
        withParam: "{{inputs.parameters.parallel-list}}"

  - name: seq-worker
    parallelism: 1
    inputs:
      parameters:
      - name: seq-list
      - name: parallel-id
    steps:
    - - name: seq-step
        template: one-job
        arguments:
          parameters:
          - name: parallel-id
            value: "{{inputs.parameters.parallel-id}}"
          - name: seq-id
            value: "{{item}}"
        withParam: "{{inputs.parameters.seq-list}}"

  - name: one-job
    inputs:
      parameters:
      - name: seq-id
      - name: parallel-id
    container:
      image: alpine
      command: ['/bin/sh', '-c']
      args: ["echo {{inputs.parameters.parallel-id}} {{inputs.parameters.seq-id}}; sleep 10"]
`

func TestNestedTemplateParallelismLimit(t *testing.T) {
	controller := newController()
	wfcset := controller.wfclientset.ArgoprojV1alpha1().Workflows("")
	wf := unmarshalWF(nestedParallelism)
	wf, err := wfcset.Create(wf)
	assert.NoError(t, err)
	wf, err = wfcset.Get(wf.ObjectMeta.Name, metav1.GetOptions{})
	assert.NoError(t, err)
	woc := newWorkflowOperationCtx(wf, controller)
	woc.operate()
	pods, err := controller.kubeclientset.CoreV1().Pods("").List(metav1.ListOptions{})
	assert.NoError(t, err)
	assert.Equal(t, 4, len(pods.Items))
}

// TestSidecarResourceLimits verifies resource limits on the sidecar can be set in the controller config
func TestSidecarResourceLimits(t *testing.T) {
	controller := newController()
	controller.Config.Executor = &apiv1.Container{
		Resources: apiv1.ResourceRequirements{
			Limits: apiv1.ResourceList{
				apiv1.ResourceCPU:    resource.MustParse("0.5"),
				apiv1.ResourceMemory: resource.MustParse("512Mi"),
			},
			Requests: apiv1.ResourceList{
				apiv1.ResourceCPU:    resource.MustParse("0.1"),
				apiv1.ResourceMemory: resource.MustParse("64Mi"),
			},
		},
	}
	wf := unmarshalWF(helloWorldWf)
	_, err := controller.wfclientset.ArgoprojV1alpha1().Workflows("").Create(wf)
	assert.NoError(t, err)
	woc := newWorkflowOperationCtx(wf, controller)
	woc.operate()
	pod, err := controller.kubeclientset.CoreV1().Pods("").Get("hello-world", metav1.GetOptions{})
	assert.NoError(t, err)
	var waitCtr *apiv1.Container
	for _, ctr := range pod.Spec.Containers {
		if ctr.Name == "wait" {
			waitCtr = &ctr
			break
		}
	}
	assert.NotNil(t, waitCtr)
	assert.Equal(t, 2, len(waitCtr.Resources.Limits))
	assert.Equal(t, 2, len(waitCtr.Resources.Requests))
}

// TestSuspendResume tests the suspend and resume feature
func TestSuspendResume(t *testing.T) {
	controller := newController()
	wfcset := controller.wfclientset.ArgoprojV1alpha1().Workflows("")
	wf := unmarshalWF(stepsTemplateParallelismLimit)
	wf, err := wfcset.Create(wf)
	assert.NoError(t, err)

	// suspend the workflow
	err = util.SuspendWorkflow(wfcset, wf.ObjectMeta.Name)
	assert.NoError(t, err)
	wf, err = wfcset.Get(wf.ObjectMeta.Name, metav1.GetOptions{})
	assert.NoError(t, err)
	assert.True(t, *wf.Spec.Suspend)

	// operate should not result in no workflows being created since it is suspended
	woc := newWorkflowOperationCtx(wf, controller)
	woc.operate()
	pods, err := controller.kubeclientset.CoreV1().Pods("").List(metav1.ListOptions{})
	assert.NoError(t, err)
	assert.Equal(t, 0, len(pods.Items))

	// resume the workflow and operate again. two pods should be able to be scheduled
	err = util.ResumeWorkflow(wfcset, wf.ObjectMeta.Name, "")
	assert.NoError(t, err)
	wf, err = wfcset.Get(wf.ObjectMeta.Name, metav1.GetOptions{})
	assert.NoError(t, err)
	assert.Nil(t, wf.Spec.Suspend)
	woc = newWorkflowOperationCtx(wf, controller)
	woc.operate()
	pods, err = controller.kubeclientset.CoreV1().Pods("").List(metav1.ListOptions{})
	assert.NoError(t, err)
	assert.Equal(t, 2, len(pods.Items))
}

var suspendTemplateWithDeadline = `
apiVersion: argoproj.io/v1alpha1
kind: Workflow
metadata:
  name: suspend-template
spec:
  entrypoint: suspend
  activeDeadlineSeconds: 0
  templates:
  - name: suspend
    suspend: {}
`

func TestSuspendWithDeadline(t *testing.T) {
	controller := newController()
	wfcset := controller.wfclientset.ArgoprojV1alpha1().Workflows("")

	// operate the workflow. it should become in a suspended state after
	wf := unmarshalWF(suspendTemplateWithDeadline)
	wf, err := wfcset.Create(wf)
	assert.Nil(t, err)
	woc := newWorkflowOperationCtx(wf, controller)
	woc.operate()
	wf, err = wfcset.Get(wf.ObjectMeta.Name, metav1.GetOptions{})
	assert.Nil(t, err)
	assert.True(t, util.IsWorkflowSuspended(wf))

	// operate again and verify no pods were scheduled
	woc = newWorkflowOperationCtx(wf, controller)
	woc.operate()
	updatedWf, err := wfcset.Get(wf.Name, metav1.GetOptions{})
	assert.Nil(t, err)
	found := false

	for _, node := range updatedWf.Status.Nodes {
		if node.Type == wfv1.NodeTypeSuspend {
			assert.Equal(t, node.Phase, wfv1.NodeFailed)
			assert.Contains(t, node.Message, "step exceeded workflow deadline")
			found = true
		}
	}
	assert.True(t, found)

}

var sequence = `
apiVersion: argoproj.io/v1alpha1
kind: Workflow
metadata:
  name: sequence
spec:
  entrypoint: steps
  templates:
  - name: steps
    steps:
      - - name: step1
          template: echo
          arguments:
            parameters:
            - name: msg
              value: "{{item}}"
          withSequence:
            start: "100"
            end: "101"

  - name: echo
    inputs:
      parameters:
      - name: msg
    container:
      image: alpine:latest
      command: [echo, "{{inputs.parameters.msg}}"]
`

func TestSequence(t *testing.T) {
	controller := newController()
	wfcset := controller.wfclientset.ArgoprojV1alpha1().Workflows("")

	wf := unmarshalWF(sequence)
	wf, err := wfcset.Create(wf)
	assert.NoError(t, err)
	woc := newWorkflowOperationCtx(wf, controller)
	woc.operate()
	updatedWf, err := wfcset.Get(wf.Name, metav1.GetOptions{})
	assert.NoError(t, err)
	found100 := false
	found101 := false
	for _, node := range updatedWf.Status.Nodes {
		if node.DisplayName == "step1(0:100)" {
			assert.Equal(t, "100", *node.Inputs.Parameters[0].Value)
			found100 = true
		} else if node.DisplayName == "step1(1:101)" {
			assert.Equal(t, "101", *node.Inputs.Parameters[0].Value)
			found101 = true
		}
	}
	assert.Equal(t, true, found100)
	assert.Equal(t, true, found101)
}

var inputParametersAsJson = `
apiVersion: argoproj.io/v1alpha1
kind: Workflow
metadata:
  name: whalesay
spec:
  entrypoint: steps
  arguments:
    parameters:
    - name: parameter1
      value: value1
  templates:
  - name: steps
    inputs:
      parameters:
      - name: parameter1
      - name: parameter2
        value: template2
    steps:
      - - name: step1
          template: whalesay
          arguments:
            parameters:
            - name: json
              value: "Workflow: {{workflow.parameters}}. Template: {{inputs.parameters}}"

  - name: whalesay
    inputs:
      parameters:
      - name: json
    container:
      image: docker/whalesay:latest
      command: [cowsay]
`

func TestInputParametersAsJson(t *testing.T) {
	controller := newController()
	wfcset := controller.wfclientset.ArgoprojV1alpha1().Workflows("")

	wf := unmarshalWF(inputParametersAsJson)
	wf, err := wfcset.Create(wf)
	assert.NoError(t, err)
	woc := newWorkflowOperationCtx(wf, controller)
	woc.operate()
	updatedWf, err := wfcset.Get(wf.Name, metav1.GetOptions{})
	assert.NoError(t, err)
	found := false
	for _, node := range updatedWf.Status.Nodes {
		if node.Type == wfv1.NodeTypePod {
			expectedJson := `Workflow: [{"name":"parameter1","value":"value1"}]. Template: [{"name":"parameter1","value":"value1"},{"name":"parameter2","value":"template2"}]`
			assert.Equal(t, expectedJson, *node.Inputs.Parameters[0].Value)
			found = true
		}
	}
	assert.Equal(t, true, found)
}

var expandWithItems = `
apiVersion: argoproj.io/v1alpha1
kind: Workflow
metadata:
  name: expand-with-items
spec:
  entrypoint: expand-with-items
  templates:
  - name: expand-with-items
    steps:
    - - name: whalesay
        template: whalesay
        arguments:
          parameters:
          - name: message
            value: "{{item}}"
        withItems:
        - string
        - 0
        - 0
        - false
        - 1.3

  - name: whalesay
    inputs:
      parameters:
      - name: message
    container:
      image: docker/whalesay:latest
      command: [sh, -c]
      args: ["cowsay {{inputs.parameters.message}}"]
`

func TestExpandWithItems(t *testing.T) {
	controller := newController()
	wfcset := controller.wfclientset.ArgoprojV1alpha1().Workflows("")

	// Test list expansion
	wf := unmarshalWF(expandWithItems)
	wf, err := wfcset.Create(wf)
	assert.NoError(t, err)
	woc := newWorkflowOperationCtx(wf, controller)
	newSteps, err := woc.expandStep(wf.Spec.Templates[0].Steps[0].Steps[0])
	assert.NoError(t, err)
	assert.Equal(t, 5, len(newSteps))
	woc.operate()
	pods, err := controller.kubeclientset.CoreV1().Pods("").List(metav1.ListOptions{})
	assert.NoError(t, err)
	assert.Equal(t, 5, len(pods.Items))
}

var expandWithItemsMap = `
apiVersion: argoproj.io/v1alpha1
kind: Workflow
metadata:
  name: expand-with-items
spec:
  entrypoint: expand-with-items
  templates:
  - name: expand-with-items
    steps:
    - - name: whalesay
        template: whalesay
        arguments:
          parameters:
          - name: message
            value: "{{item.os}} {{item.version}} JSON({{item}})"
        withItems:
        - {os: debian, version: 9.1}
        - {os: debian, version: 9.1}
        - {os: ubuntu, version: 16.10}

  - name: whalesay
    inputs:
      parameters:
      - name: message
    container:
      image: docker/whalesay:latest
      command: [sh, -c]
      args: ["cowsay \"{{inputs.parameters.message}}\""]
`

func TestExpandWithItemsMap(t *testing.T) {
	controller := newController()
	wfcset := controller.wfclientset.ArgoprojV1alpha1().Workflows("")

	wf := unmarshalWF(expandWithItemsMap)
	wf, err := wfcset.Create(wf)
	assert.NoError(t, err)
	woc := newWorkflowOperationCtx(wf, controller)
	newSteps, err := woc.expandStep(wf.Spec.Templates[0].Steps[0].Steps[0])
	assert.NoError(t, err)
	assert.Equal(t, 3, len(newSteps))
	assert.Equal(t, "debian 9.1 JSON({\"os\":\"debian\",\"version\":9.1})", *newSteps[0].Arguments.Parameters[0].Value)
}

var suspendTemplate = `
apiVersion: argoproj.io/v1alpha1
kind: Workflow
metadata:
  name: suspend-template
spec:
  entrypoint: suspend
  templates:
  - name: suspend
    steps:
    - - name: approve
        template: approve
        arguments:
          parameters:
          - name: param1
            value: value1
    - - name: release
        template: whalesay

  - name: approve
    inputs:
      parameters:
      - name: param1
    suspend: {}

  - name: whalesay
    container:
      image: docker/whalesay
      command: [cowsay]
      args: ["hello world"]
`

func TestSuspendTemplate(t *testing.T) {
	controller := newController()
	wfcset := controller.wfclientset.ArgoprojV1alpha1().Workflows("")

	// operate the workflow. it should become in a suspended state after
	wf := unmarshalWF(suspendTemplate)
	wf, err := wfcset.Create(wf)
	assert.NoError(t, err)
	woc := newWorkflowOperationCtx(wf, controller)
	woc.operate()
	wf, err = wfcset.Get(wf.ObjectMeta.Name, metav1.GetOptions{})
	assert.NoError(t, err)
	assert.True(t, util.IsWorkflowSuspended(wf))

	// operate again and verify no pods were scheduled
	woc = newWorkflowOperationCtx(wf, controller)
	woc.operate()
	pods, err := controller.kubeclientset.CoreV1().Pods("").List(metav1.ListOptions{})
	assert.NoError(t, err)
	assert.Equal(t, 0, len(pods.Items))

	// resume the workflow. verify resume workflow edits nodestatus correctly
	err = util.ResumeWorkflow(wfcset, wf.ObjectMeta.Name, "")
	assert.NoError(t, err)
	wf, err = wfcset.Get(wf.ObjectMeta.Name, metav1.GetOptions{})
	assert.NoError(t, err)
	assert.False(t, util.IsWorkflowSuspended(wf))

	// operate the workflow. it should reach the second step
	woc = newWorkflowOperationCtx(wf, controller)
	woc.operate()
	pods, err = controller.kubeclientset.CoreV1().Pods("").List(metav1.ListOptions{})
	assert.NoError(t, err)
	assert.Equal(t, 1, len(pods.Items))
}

func TestSuspendTemplateWithFailedResume(t *testing.T) {
	controller := newController()
	wfcset := controller.wfclientset.ArgoprojV1alpha1().Workflows("")

	// operate the workflow. it should become in a suspended state after
	wf := unmarshalWF(suspendTemplate)
	wf, err := wfcset.Create(wf)
	assert.NoError(t, err)
	woc := newWorkflowOperationCtx(wf, controller)
	woc.operate()
	wf, err = wfcset.Get(wf.ObjectMeta.Name, metav1.GetOptions{})
	assert.NoError(t, err)
	assert.True(t, util.IsWorkflowSuspended(wf))

	// operate again and verify no pods were scheduled
	woc = newWorkflowOperationCtx(wf, controller)
	woc.operate()
	pods, err := controller.kubeclientset.CoreV1().Pods("").List(metav1.ListOptions{})
	assert.NoError(t, err)
	assert.Equal(t, 0, len(pods.Items))

	// resume the workflow. verify resume workflow edits nodestatus correctly
	err = util.StopWorkflow(wfcset, wf.ObjectMeta.Name, "inputs.parameters.param1.value=value1", "Step failed!")
	assert.NoError(t, err)
	wf, err = wfcset.Get(wf.ObjectMeta.Name, metav1.GetOptions{})
	assert.NoError(t, err)
	assert.False(t, util.IsWorkflowSuspended(wf))

	// operate the workflow. it should be failed and not reach the second step
	woc = newWorkflowOperationCtx(wf, controller)
	woc.operate()
	assert.Equal(t, wfv1.NodeFailed, woc.wf.Status.Phase)
	pods, err = controller.kubeclientset.CoreV1().Pods("").List(metav1.ListOptions{})
	assert.NoError(t, err)
	assert.Equal(t, 0, len(pods.Items))
}

func TestSuspendTemplateWithFilteredResume(t *testing.T) {
	controller := newController()
	wfcset := controller.wfclientset.ArgoprojV1alpha1().Workflows("")

	// operate the workflow. it should become in a suspended state after
	wf := unmarshalWF(suspendTemplate)
	wf, err := wfcset.Create(wf)
	assert.NoError(t, err)
	woc := newWorkflowOperationCtx(wf, controller)
	woc.operate()
	wf, err = wfcset.Get(wf.ObjectMeta.Name, metav1.GetOptions{})
	assert.NoError(t, err)
	assert.True(t, util.IsWorkflowSuspended(wf))

	// operate again and verify no pods were scheduled
	woc = newWorkflowOperationCtx(wf, controller)
	woc.operate()
	pods, err := controller.kubeclientset.CoreV1().Pods("").List(metav1.ListOptions{})
	assert.NoError(t, err)
	assert.Equal(t, 0, len(pods.Items))

	// resume the workflow, but with non-matching selector
	err = util.ResumeWorkflow(wfcset, wf.ObjectMeta.Name, "inputs.paramaters.param1.value=value2")
	assert.Error(t, err)

	// operate the workflow. nothing should have happened
	woc = newWorkflowOperationCtx(wf, controller)
	woc.operate()
	pods, err = controller.kubeclientset.CoreV1().Pods("").List(metav1.ListOptions{})
	assert.NoError(t, err)
	assert.Equal(t, 0, len(pods.Items))
	assert.True(t, util.IsWorkflowSuspended(wf))

	// resume the workflow, but with matching selector
	err = util.ResumeWorkflow(wfcset, wf.ObjectMeta.Name, "inputs.parameters.param1.value=value1")
	assert.NoError(t, err)
	wf, err = wfcset.Get(wf.ObjectMeta.Name, metav1.GetOptions{})
	assert.NoError(t, err)
	assert.False(t, util.IsWorkflowSuspended(wf))

	// operate the workflow. it should reach the second step
	woc = newWorkflowOperationCtx(wf, controller)
	woc.operate()
	pods, err = controller.kubeclientset.CoreV1().Pods("").List(metav1.ListOptions{})
	assert.NoError(t, err)
	assert.Equal(t, 1, len(pods.Items))
}

var suspendResumeAfterTemplate = `
apiVersion: argoproj.io/v1alpha1
kind: Workflow
metadata:
  name: suspend-template
spec:
  entrypoint: suspend
  templates:
  - name: suspend
    steps:
    - - name: approve
        template: approve
    - - name: release
        template: whalesay

  - name: approve
    suspend:
      duration: 3

  - name: whalesay
    container:
      image: docker/whalesay
      command: [cowsay]
      args: ["hello world"]
`

func TestSuspendResumeAfterTemplate(t *testing.T) {
	controller := newController()
	wfcset := controller.wfclientset.ArgoprojV1alpha1().Workflows("")

	// operate the workflow. it should become in a suspended state after
	wf := unmarshalWF(suspendResumeAfterTemplate)
	wf, err := wfcset.Create(wf)
	assert.NoError(t, err)
	woc := newWorkflowOperationCtx(wf, controller)
	woc.operate()
	wf, err = wfcset.Get(wf.ObjectMeta.Name, metav1.GetOptions{})
	assert.NoError(t, err)
	assert.True(t, util.IsWorkflowSuspended(wf))

	// operate again and verify no pods were scheduled
	woc = newWorkflowOperationCtx(wf, controller)
	woc.operate()
	pods, err := controller.kubeclientset.CoreV1().Pods("").List(metav1.ListOptions{})
	assert.NoError(t, err)
	assert.Equal(t, 0, len(pods.Items))

	// wait 4 seconds
	time.Sleep(4 * time.Second)

	// operate the workflow. it should reach the second step
	woc = newWorkflowOperationCtx(wf, controller)
	woc.operate()
	pods, err = controller.kubeclientset.CoreV1().Pods("").List(metav1.ListOptions{})
	assert.NoError(t, err)
	assert.Equal(t, 1, len(pods.Items))
}

func TestSuspendResumeAfterTemplateNoWait(t *testing.T) {
	controller := newController()
	wfcset := controller.wfclientset.ArgoprojV1alpha1().Workflows("")

	// operate the workflow. it should become in a suspended state after
	wf := unmarshalWF(suspendResumeAfterTemplate)
	wf, err := wfcset.Create(wf)
	assert.NoError(t, err)
	woc := newWorkflowOperationCtx(wf, controller)
	woc.operate()
	wf, err = wfcset.Get(wf.ObjectMeta.Name, metav1.GetOptions{})
	assert.NoError(t, err)
	assert.True(t, util.IsWorkflowSuspended(wf))

	// operate again and verify no pods were scheduled
	woc = newWorkflowOperationCtx(wf, controller)
	woc.operate()
	pods, err := controller.kubeclientset.CoreV1().Pods("").List(metav1.ListOptions{})
	assert.NoError(t, err)
	assert.Equal(t, 0, len(pods.Items))

	// don't wait

	// operate the workflow. it should have not reached the second step since not enough time passed
	woc = newWorkflowOperationCtx(wf, controller)
	woc.operate()
	pods, err = controller.kubeclientset.CoreV1().Pods("").List(metav1.ListOptions{})
	assert.NoError(t, err)
	assert.Equal(t, 0, len(pods.Items))
}

var volumeWithParam = `
apiVersion: argoproj.io/v1alpha1
kind: Workflow
metadata:
  name: volume-with-param
spec:
  entrypoint: append-to-accesslog
  arguments:
    parameters:
    - name: volname
      value: my-volume
    - name: node-selctor
      value: my-node

  nodeSelector:
    kubernetes.io/hostname: my-host

  volumes:
  - name: workdir
    persistentVolumeClaim:
      claimName: "{{workflow.parameters.volname}}"

  templates:
  - name: append-to-accesslog
    container:
      image: alpine:latest
      command: [sh, -c]
      args: ["echo accessed at: $(date) | tee -a /mnt/vol/accesslog"]
      volumeMounts:
      - name: workdir
        mountPath: /mnt/vol
`

// Tests ability to reference workflow parameters from within top level spec fields (e.g. spec.volumes)
func TestWorkflowSpecParam(t *testing.T) {
	controller := newController()
	wfcset := controller.wfclientset.ArgoprojV1alpha1().Workflows("")

	wf := unmarshalWF(volumeWithParam)
	wf, err := wfcset.Create(wf)
	assert.NoError(t, err)
	woc := newWorkflowOperationCtx(wf, controller)

	woc.operate()
	pod, err := controller.kubeclientset.CoreV1().Pods("").Get(wf.Name, metav1.GetOptions{})
	assert.NoError(t, err)
	found := false
	for _, vol := range pod.Spec.Volumes {
		if vol.Name == "workdir" {
			assert.Equal(t, "my-volume", vol.PersistentVolumeClaim.ClaimName)
			found = true
		}
	}
	assert.True(t, found)

	assert.Equal(t, "my-host", pod.Spec.NodeSelector["kubernetes.io/hostname"])
}

func TestAddGlobalParamToScope(t *testing.T) {
	woc := newWoc()
	woc.globalParams = make(map[string]string)
	testVal := "test-value"
	param := wfv1.Parameter{
		Name:  "test-param",
		Value: &testVal,
	}
	// Make sure if the param is not global, don't add to scope
	woc.addParamToGlobalScope(param)
	assert.Nil(t, woc.wf.Status.Outputs)

	// Now set it as global. Verify it is added to workflow outputs
	param.GlobalName = "global-param"
	woc.addParamToGlobalScope(param)
	assert.Equal(t, 1, len(woc.wf.Status.Outputs.Parameters))
	assert.Equal(t, param.GlobalName, woc.wf.Status.Outputs.Parameters[0].Name)
	assert.Equal(t, testVal, *woc.wf.Status.Outputs.Parameters[0].Value)
	assert.Equal(t, testVal, woc.globalParams["workflow.outputs.parameters.global-param"])

	// Change the value and verify it is reflected in workflow outputs
	newValue := "new-value"
	param.Value = &newValue
	woc.addParamToGlobalScope(param)
	assert.Equal(t, 1, len(woc.wf.Status.Outputs.Parameters))
	assert.Equal(t, param.GlobalName, woc.wf.Status.Outputs.Parameters[0].Name)
	assert.Equal(t, newValue, *woc.wf.Status.Outputs.Parameters[0].Value)
	assert.Equal(t, newValue, woc.globalParams["workflow.outputs.parameters.global-param"])

	// Add a new global parameter
	param.GlobalName = "global-param2"
	woc.addParamToGlobalScope(param)
	assert.Equal(t, 2, len(woc.wf.Status.Outputs.Parameters))
	assert.Equal(t, param.GlobalName, woc.wf.Status.Outputs.Parameters[1].Name)
	assert.Equal(t, newValue, *woc.wf.Status.Outputs.Parameters[1].Value)
	assert.Equal(t, newValue, woc.globalParams["workflow.outputs.parameters.global-param2"])

}

func TestAddGlobalArtifactToScope(t *testing.T) {
	woc := newWoc()
	art := wfv1.Artifact{
		Name: "test-art",
		ArtifactLocation: wfv1.ArtifactLocation{
			S3: &wfv1.S3Artifact{
				S3Bucket: wfv1.S3Bucket{
					Bucket: "my-bucket",
				},
				Key: "some/key",
			},
		},
	}
	// Make sure if the artifact is not global, don't add to scope
	woc.addArtifactToGlobalScope(art, nil)
	assert.Nil(t, woc.wf.Status.Outputs)

	// Now mark it as global. Verify it is added to workflow outputs
	art.GlobalName = "global-art"
	woc.addArtifactToGlobalScope(art, nil)
	assert.Equal(t, 1, len(woc.wf.Status.Outputs.Artifacts))
	assert.Equal(t, art.GlobalName, woc.wf.Status.Outputs.Artifacts[0].Name)
	assert.Equal(t, "some/key", woc.wf.Status.Outputs.Artifacts[0].S3.Key)

	// Change the value and verify update is reflected
	art.S3.Key = "new/key"
	woc.addArtifactToGlobalScope(art, nil)
	assert.Equal(t, 1, len(woc.wf.Status.Outputs.Artifacts))
	assert.Equal(t, art.GlobalName, woc.wf.Status.Outputs.Artifacts[0].Name)
	assert.Equal(t, "new/key", woc.wf.Status.Outputs.Artifacts[0].S3.Key)

	// Add a new global artifact
	art.GlobalName = "global-art2"
	art.S3.Key = "new/new/key"
	woc.addArtifactToGlobalScope(art, nil)
	assert.Equal(t, 2, len(woc.wf.Status.Outputs.Artifacts))
	assert.Equal(t, art.GlobalName, woc.wf.Status.Outputs.Artifacts[1].Name)
	assert.Equal(t, "new/new/key", woc.wf.Status.Outputs.Artifacts[1].S3.Key)
}

func TestParamSubstitutionWithArtifact(t *testing.T) {
	wf := test.LoadE2EWorkflow("functional/param-sub-with-artifacts.yaml")
	woc := newWoc(*wf)
	woc.operate()
	wf, err := woc.controller.wfclientset.ArgoprojV1alpha1().Workflows("").Get(wf.ObjectMeta.Name, metav1.GetOptions{})
	assert.NoError(t, err)
	assert.Equal(t, wf.Status.Phase, wfv1.NodeRunning)
	pods, err := woc.controller.kubeclientset.CoreV1().Pods("").List(metav1.ListOptions{})
	assert.NoError(t, err)
	assert.Equal(t, len(pods.Items), 1)
}

func TestGlobalParamSubstitutionWithArtifact(t *testing.T) {
	wf := test.LoadE2EWorkflow("functional/global-param-sub-with-artifacts.yaml")
	woc := newWoc(*wf)
	woc.operate()
	wf, err := woc.controller.wfclientset.ArgoprojV1alpha1().Workflows("").Get(wf.ObjectMeta.Name, metav1.GetOptions{})
	assert.NoError(t, err)
	assert.Equal(t, wf.Status.Phase, wfv1.NodeRunning)
	pods, err := woc.controller.kubeclientset.CoreV1().Pods("").List(metav1.ListOptions{})
	assert.NoError(t, err)
	assert.Equal(t, len(pods.Items), 1)
}

func TestExpandWithSequence(t *testing.T) {
	var seq wfv1.Sequence
	var items []wfv1.Item
	var err error

	seq = wfv1.Sequence{
		Count: "10",
	}
	items, err = expandSequence(&seq)
	assert.NoError(t, err)
	assert.Equal(t, 10, len(items))
	assert.Equal(t, "0", items[0].StrVal)
	assert.Equal(t, "9", items[9].StrVal)

	seq = wfv1.Sequence{
		Start: "101",
		Count: "10",
	}
	items, err = expandSequence(&seq)
	assert.NoError(t, err)
	assert.Equal(t, 10, len(items))
	assert.Equal(t, "101", items[0].StrVal)
	assert.Equal(t, "110", items[9].StrVal)

	seq = wfv1.Sequence{
		Start: "50",
		End:   "60",
	}
	items, err = expandSequence(&seq)
	assert.NoError(t, err)
	assert.Equal(t, 11, len(items))
	assert.Equal(t, "50", items[0].StrVal)
	assert.Equal(t, "60", items[10].StrVal)

	seq = wfv1.Sequence{
		Start: "60",
		End:   "50",
	}
	items, err = expandSequence(&seq)
	assert.NoError(t, err)
	assert.Equal(t, 11, len(items))
	assert.Equal(t, "60", items[0].StrVal)
	assert.Equal(t, "50", items[10].StrVal)

	seq = wfv1.Sequence{
		Count: "0",
	}
	items, err = expandSequence(&seq)
	assert.NoError(t, err)
	assert.Equal(t, 0, len(items))

	seq = wfv1.Sequence{
		Start: "8",
		End:   "8",
	}
	items, err = expandSequence(&seq)
	assert.NoError(t, err)
	assert.Equal(t, 1, len(items))
	assert.Equal(t, "8", items[0].StrVal)

	seq = wfv1.Sequence{
		Format: "testuser%02X",
		Count:  "10",
		Start:  "1",
	}
	items, err = expandSequence(&seq)
	assert.NoError(t, err)
	assert.Equal(t, 10, len(items))
	assert.Equal(t, "testuser01", items[0].StrVal)
	assert.Equal(t, "testuser0A", items[9].StrVal)
}

var metadataTemplate = `
apiVersion: argoproj.io/v1alpha1
kind: Workflow
metadata:
  name: metadata-template
  labels:
    image: foo:bar
  annotations:
    k8s-webhook-handler.io/repo: "git@github.com:argoproj/argo.git"
    k8s-webhook-handler.io/revision: 1e111caa1d2cc672b3b53c202b96a5f660a7e9b2
spec:
  entrypoint: foo
  templates:
    - name: foo
      container:
        image: "{{workflow.labels.image}}"
        env:
          - name: REPO
            value: "{{workflow.annotations.k8s-webhook-handler.io/repo}}"
          - name: REVISION
            value: "{{workflow.annotations.k8s-webhook-handler.io/revision}}"
        command: [sh, -c]
        args: ["echo hello world"]
`

func TestMetadataPassing(t *testing.T) {
	controller := newController()
	wfcset := controller.wfclientset.ArgoprojV1alpha1().Workflows("")
	wf := unmarshalWF(metadataTemplate)
	wf, err := wfcset.Create(wf)
	assert.NoError(t, err)
	wf, err = wfcset.Get(wf.ObjectMeta.Name, metav1.GetOptions{})
	assert.NoError(t, err)
	woc := newWorkflowOperationCtx(wf, controller)
	woc.operate()
	assert.Equal(t, wfv1.NodeRunning, woc.wf.Status.Phase)
	pods, err := controller.kubeclientset.CoreV1().Pods(wf.ObjectMeta.Namespace).List(metav1.ListOptions{})
	assert.NoError(t, err)
	assert.True(t, len(pods.Items) > 0, "pod was not created successfully")

	var (
		pod       = pods.Items[0]
		container = pod.Spec.Containers[1]
		foundRepo = false
		foundRev  = false
	)
	for _, ev := range container.Env {
		switch ev.Name {
		case "REPO":
			assert.Equal(t, "git@github.com:argoproj/argo.git", ev.Value)
			foundRepo = true
		case "REVISION":
			assert.Equal(t, "1e111caa1d2cc672b3b53c202b96a5f660a7e9b2", ev.Value)
			foundRev = true
		}
	}
	assert.True(t, foundRepo)
	assert.True(t, foundRev)
	assert.Equal(t, "foo:bar", container.Image)
}

var ioPathPlaceholders = `
apiVersion: argoproj.io/v1alpha1
kind: Workflow
metadata:
  generateName: artifact-path-placeholders-
spec:
  entrypoint: head-lines
  arguments:
    parameters:
    - name: lines-count
      value: 3
    artifacts:
    - name: text
      raw:
        data: |
          1
          2
          3
          4
          5
  templates:
  - name: head-lines
    inputs:
      parameters:
      - name: lines-count
      artifacts:
      - name: text
        path: /inputs/text/data
    outputs:
      parameters:
      - name: actual-lines-count
        valueFrom:
          path: /outputs/actual-lines-count/data
      artifacts:
      - name: text
        path: /outputs/text/data
    container:
      image: busybox
      command: [sh, -c, 'head -n {{inputs.parameters.lines-count}} <"{{inputs.artifacts.text.path}}" | tee "{{outputs.artifacts.text.path}}" | wc -l > "{{outputs.parameters.actual-lines-count.path}}"']
`

func TestResolveIOPathPlaceholders(t *testing.T) {
	wf := unmarshalWF(ioPathPlaceholders)
	woc := newWoc(*wf)
	woc.artifactRepository.S3 = new(config.S3ArtifactRepository)
	woc.operate()
	assert.Equal(t, wfv1.NodeRunning, woc.wf.Status.Phase)
	pods, err := woc.controller.kubeclientset.CoreV1().Pods(wf.ObjectMeta.Namespace).List(metav1.ListOptions{})
	assert.NoError(t, err)
	assert.True(t, len(pods.Items) > 0, "pod was not created successfully")

	assert.Equal(t, []string{"sh", "-c", "head -n 3 <\"/inputs/text/data\" | tee \"/outputs/text/data\" | wc -l > \"/outputs/actual-lines-count/data\""}, pods.Items[0].Spec.Containers[1].Command)
}

var outputValuePlaceholders = `
apiVersion: argoproj.io/v1alpha1
kind: Workflow
metadata:
  name: output-value-placeholders-wf
spec:
  entrypoint: tell-pod-name
  templates:
  - name: tell-pod-name
    outputs:
      parameters:
      - name: pod-name
        value: "{{pod.name}}"
    container:
      image: busybox
`

func TestResolvePlaceholdersInOutputValues(t *testing.T) {
	wf := unmarshalWF(outputValuePlaceholders)
	woc := newWoc(*wf)
	woc.artifactRepository.S3 = new(config.S3ArtifactRepository)
	woc.operate()
	assert.Equal(t, wfv1.NodeRunning, woc.wf.Status.Phase)
	pods, err := woc.controller.kubeclientset.CoreV1().Pods(wf.ObjectMeta.Namespace).List(metav1.ListOptions{})
	assert.NoError(t, err)
	assert.True(t, len(pods.Items) > 0, "pod was not created successfully")

	templateString := pods.Items[0].ObjectMeta.Annotations["workflows.argoproj.io/template"]
	var template wfv1.Template
	err = json.Unmarshal([]byte(templateString), &template)
	assert.NoError(t, err)
	parameterValue := template.Outputs.Parameters[0].Value
	assert.NotNil(t, parameterValue)
	assert.NotEmpty(t, *parameterValue)
	assert.Equal(t, "output-value-placeholders-wf", *parameterValue)
}

var podNameInRetries = `
apiVersion: argoproj.io/v1alpha1
kind: Workflow
metadata:
  name: output-value-placeholders-wf
spec:
  entrypoint: tell-pod-name
  templates:
  - name: tell-pod-name
    retryStrategy:
      limit: 2
    outputs:
      parameters:
      - name: pod-name
        value: "{{pod.name}}"
    container:
      image: busybox
`

func TestResolvePodNameInRetries(t *testing.T) {
	wf := unmarshalWF(podNameInRetries)
	woc := newWoc(*wf)
	woc.artifactRepository.S3 = new(config.S3ArtifactRepository)
	woc.operate()
	assert.Equal(t, wfv1.NodeRunning, woc.wf.Status.Phase)
	pods, err := woc.controller.kubeclientset.CoreV1().Pods(wf.ObjectMeta.Namespace).List(metav1.ListOptions{})
	assert.NoError(t, err)
	assert.True(t, len(pods.Items) > 0, "pod was not created successfully")

	templateString := pods.Items[0].ObjectMeta.Annotations["workflows.argoproj.io/template"]
	var template wfv1.Template
	err = json.Unmarshal([]byte(templateString), &template)
	assert.NoError(t, err)
	parameterValue := template.Outputs.Parameters[0].Value
	fmt.Println(parameterValue)
	assert.NotNil(t, parameterValue)
	assert.NotEmpty(t, *parameterValue)
	assert.Equal(t, "output-value-placeholders-wf-3033990984", *parameterValue)
}

var outputStatuses = `
apiVersion: argoproj.io/v1alpha1
kind: Workflow
metadata:
  generateName: scripts-bash-
spec:
  entrypoint: bash-script-example
  templates:
  - name: bash-script-example
    steps:
    - - name: first
        template: flakey-container
        continueOn:
          failed: true
    - - name: print
        template: print-message
        arguments:
          parameters:
          - name: message
            value: "{{steps.first.status}}"


  - name: flakey-container
    script:
      image: busybox
      command: [sh, -c]
      args: ["exit 0"]

  - name: print-message
    inputs:
      parameters:
      - name: message
    container:
      image: alpine:latest
      command: [sh, -c]
      args: ["echo result was: {{inputs.parameters.message}}"]
`

func TestResolveStatuses(t *testing.T) {

	controller := newController()
	wfcset := controller.wfclientset.ArgoprojV1alpha1().Workflows("")

	// operate the workflow. it should create a pod.
	wf := unmarshalWF(outputStatuses)
	wf, err := wfcset.Create(wf)
	assert.NoError(t, err)
	jsonValue, err := json.Marshal(&wf.Spec.Templates[0])
	assert.NoError(t, err)

	assert.Contains(t, string(jsonValue), "{{steps.first.status}}")
	assert.NotContains(t, string(jsonValue), "{{steps.print.status}}")
}

var resourceTemplate = `
apiVersion: argoproj.io/v1alpha1
kind: Workflow
metadata:
  name: resource-template
spec:
  entrypoint: resource
  templates:
  - name: resource
    resource:
      action: create
      manifest: |
        apiVersion: v1
        kind: ConfigMap
        metadata:
          name: resource-cm
`

func TestResourceTemplate(t *testing.T) {
	controller := newController()
	wfcset := controller.wfclientset.ArgoprojV1alpha1().Workflows("")

	// operate the workflow. it should create a pod.
	wf := unmarshalWF(resourceTemplate)
	wf, err := wfcset.Create(wf)
	assert.NoError(t, err)
	woc := newWorkflowOperationCtx(wf, controller)
	woc.operate()
	wf, err = wfcset.Get(wf.ObjectMeta.Name, metav1.GetOptions{})
	assert.NoError(t, err)
	assert.Equal(t, wfv1.NodeRunning, wf.Status.Phase)

	pod, err := controller.kubeclientset.CoreV1().Pods("").Get("resource-template", metav1.GetOptions{})
	if !assert.NoError(t, err) {
		t.Fatal(err)
	}
	tmplStr := pod.Annotations[common.AnnotationKeyTemplate]
	tmpl := wfv1.Template{}
	err = yaml.Unmarshal([]byte(tmplStr), &tmpl)
	if !assert.NoError(t, err) {
		t.Fatal(err)
	}
	cm := apiv1.ConfigMap{}
	err = yaml.Unmarshal([]byte(tmpl.Resource.Manifest), &cm)
	if !assert.NoError(t, err) {
		t.Fatal(err)
	}
	assert.Equal(t, "resource-cm", cm.Name)
	assert.Empty(t, cm.ObjectMeta.OwnerReferences)
}

var resourceWithOwnerReferenceTemplate = `
apiVersion: argoproj.io/v1alpha1
kind: Workflow
metadata:
  name: resource-with-ownerreference-template
spec:
  entrypoint: start
  templates:
  - name: start
    steps:
    - - name: resource-1
        template: resource-1
      - name: resource-2
        template: resource-2
      - name: resource-3
        template: resource-3
  - name: resource-1
    resource:
      action: create
      manifest: |
        apiVersion: v1
        kind: ConfigMap
        metadata:
          name: resource-cm-1
          ownerReferences:
          - apiVersion: argoproj.io/v1alpha1
            blockOwnerDeletion: true
            kind: Workflow
            name: "manual-ref-name"
            uid: "manual-ref-uid"
  - name: resource-2
    resource:
      action: create
      setOwnerReference: true
      manifest: |
        apiVersion: v1
        kind: ConfigMap
        metadata:
          name: resource-cm-2
  - name: resource-3
    resource:
      action: create
      setOwnerReference: true
      manifest: |
        apiVersion: v1
        kind: ConfigMap
        metadata:
          name: resource-cm-3
          ownerReferences:
          - apiVersion: argoproj.io/v1alpha1
            blockOwnerDeletion: true
            kind: Workflow
            name: "manual-ref-name"
            uid: "manual-ref-uid"
`

func TestResourceWithOwnerReferenceTemplate(t *testing.T) {
	controller := newController()
	wfcset := controller.wfclientset.ArgoprojV1alpha1().Workflows("")

	// operate the workflow. it should create a pod.
	wf := unmarshalWF(resourceWithOwnerReferenceTemplate)
	wf, err := wfcset.Create(wf)
	assert.NoError(t, err)
	woc := newWorkflowOperationCtx(wf, controller)
	woc.operate()
	wf, err = wfcset.Get(wf.ObjectMeta.Name, metav1.GetOptions{})
	assert.NoError(t, err)
	assert.Equal(t, wfv1.NodeRunning, wf.Status.Phase)

	pods, err := controller.kubeclientset.CoreV1().Pods("").List(metav1.ListOptions{})
	if !assert.NoError(t, err) {
		t.Fatal(err)
	}

	objectMetas := map[string]metav1.ObjectMeta{}
	for _, pod := range pods.Items {
		tmplStr := pod.Annotations[common.AnnotationKeyTemplate]
		tmpl := wfv1.Template{}
		err = yaml.Unmarshal([]byte(tmplStr), &tmpl)
		if !assert.NoError(t, err) {
			t.Fatal(err)
		}
		cm := apiv1.ConfigMap{}
		err = yaml.Unmarshal([]byte(tmpl.Resource.Manifest), &cm)
		if !assert.NoError(t, err) {
			t.Fatal(err)
		}
		objectMetas[cm.Name] = cm.ObjectMeta
	}
	if assert.Equal(t, 1, len(objectMetas["resource-cm-1"].OwnerReferences)) {
		assert.Equal(t, "manual-ref-name", objectMetas["resource-cm-1"].OwnerReferences[0].Name)
	}
	if assert.Equal(t, 1, len(objectMetas["resource-cm-2"].OwnerReferences)) {
		assert.Equal(t, "resource-with-ownerreference-template", objectMetas["resource-cm-2"].OwnerReferences[0].Name)
	}
	if assert.Equal(t, 2, len(objectMetas["resource-cm-3"].OwnerReferences)) {
		assert.Equal(t, "manual-ref-name", objectMetas["resource-cm-3"].OwnerReferences[0].Name)
		assert.Equal(t, "resource-with-ownerreference-template", objectMetas["resource-cm-3"].OwnerReferences[1].Name)
	}
}

var artifactRepositoryRef = `
apiVersion: argoproj.io/v1alpha1
kind: Workflow
metadata:
  generateName: artifact-repo-config-ref-
spec:
  entrypoint: whalesay
  artifactRepositoryRef:
    configMap: artifact-repository
    key: config
  templates:
  - name: whalesay
    container:
      image: docker/whalesay:latest
      command: [sh, -c]
      args: ["cowsay hello world | tee /tmp/hello_world.txt"]
    outputs:
      artifacts:
      - name: message
        path: /tmp/hello_world.txt
`

var artifactRepositoryConfigMapData = `
s3:
  bucket: my-bucket
  keyPrefix: prefix/in/bucket
  endpoint: my-minio-endpoint.default:9000
  insecure: true
  accessKeySecret:
    name: my-minio-cred
    key: accesskey
  secretKeySecret:
    name: my-minio-cred
    key: secretkey
`

func TestArtifactRepositoryRef(t *testing.T) {
	wf := unmarshalWF(artifactRepositoryRef)
	woc := newWoc(*wf)
	_, err := woc.controller.kubeclientset.CoreV1().ConfigMaps(wf.ObjectMeta.Namespace).Create(
		&apiv1.ConfigMap{
			ObjectMeta: metav1.ObjectMeta{
				Name: "artifact-repository",
			},
			Data: map[string]string{
				"config": artifactRepositoryConfigMapData,
			},
		},
	)
	assert.NoError(t, err)
	woc.operate()
	assert.Equal(t, woc.artifactRepository.S3.Bucket, "my-bucket")
	assert.Equal(t, woc.artifactRepository.S3.Endpoint, "my-minio-endpoint.default:9000")
	assert.Equal(t, wfv1.NodeRunning, woc.wf.Status.Phase)
	pods, err := woc.controller.kubeclientset.CoreV1().Pods(wf.ObjectMeta.Namespace).List(metav1.ListOptions{})
	assert.NoError(t, err)
	assert.True(t, len(pods.Items) > 0, "pod was not created successfully")
}

var stepScriptTmpl = `
apiVersion: argoproj.io/v1alpha1
kind: Workflow
metadata:
  generateName: scripts-bash-
spec:
  entrypoint: bash-script-example
  templates:
  - name: bash-script-example
    steps:
    - - name: generate
        template: gen-random-int
    - - name: print
        template: print-message
        arguments:
          parameters:
          - name: message
            value: "{{steps.generate.outputs.result}}"

  - name: gen-random-int
    script:
      image: debian:9.4
      command: [bash]
      source: |
        cat /dev/urandom | od -N2 -An -i | awk -v f=1 -v r=100 '{printf "%i\n", f + r * $1 / 65536}'

  - name: print-message
    inputs:
      parameters:
      - name: message
    container:
      image: alpine:latest
      command: [sh, -c]
      args: ["echo result was: {{inputs.parameters.message}}"]
`

var dagScriptTmpl = `
apiVersion: argoproj.io/v1alpha1
kind: Workflow
metadata:
  generateName: dag-target-
spec:
  entrypoint: dag-target
  arguments:
    parameters:
    - name: target
      value: E

  templates:
  - name: dag-target
    dag:
      tasks:
      - name: A
        template: echo
        arguments:
          parameters: [{name: message, value: A}]
      - name: B
        template: echo
        arguments:
          parameters: [{name: message, value: B}]
      - name: C
        dependencies: [A]
        template: echo
        arguments:
          parameters: [{name: message, value: "{{tasks.A.outputs.result}}"}]
  - name: echo
    script:
      image: debian:9.4
      command: [bash]
      source: |
        cat /dev/urandom | od -N2 -An -i | awk -v f=1 -v r=100 '{printf "%i\n", f + r * $1 / 65536}'`

func TestStepWFGetNodeName(t *testing.T) {

	controller := newController()
	wfcset := controller.wfclientset.ArgoprojV1alpha1().Workflows("")

	// operate the workflow. it should create a pod.
	wf := unmarshalWF(stepScriptTmpl)
	wf, err := wfcset.Create(wf)
	assert.NoError(t, err)
	assert.True(t, hasOutputResultRef("generate", &wf.Spec.Templates[0]))
	assert.False(t, hasOutputResultRef("print-message", &wf.Spec.Templates[0]))
	woc := newWorkflowOperationCtx(wf, controller)
	woc.operate()
	wf, err = wfcset.Get(wf.ObjectMeta.Name, metav1.GetOptions{})
	assert.NoError(t, err)
	for _, node := range wf.Status.Nodes {
		if strings.Contains(node.Name, "generate") {
			assert.True(t, getStepOrDAGTaskName(node.Name) == "generate")
		} else if strings.Contains(node.Name, "print-message") {
			assert.True(t, getStepOrDAGTaskName(node.Name) == "print-message")
		}
	}
}

func TestDAGWFGetNodeName(t *testing.T) {

	controller := newController()
	wfcset := controller.wfclientset.ArgoprojV1alpha1().Workflows("")

	// operate the workflow. it should create a pod.
	wf := unmarshalWF(dagScriptTmpl)
	wf, err := wfcset.Create(wf)
	assert.NoError(t, err)
	assert.True(t, hasOutputResultRef("A", &wf.Spec.Templates[0]))
	assert.False(t, hasOutputResultRef("B", &wf.Spec.Templates[0]))
	woc := newWorkflowOperationCtx(wf, controller)
	woc.operate()
	wf, err = wfcset.Get(wf.ObjectMeta.Name, metav1.GetOptions{})
	assert.NoError(t, err)
	for _, node := range wf.Status.Nodes {
		if strings.Contains(node.Name, ".A") {
			assert.True(t, getStepOrDAGTaskName(node.Name) == "A")
		}
		if strings.Contains(node.Name, ".B") {
			assert.True(t, getStepOrDAGTaskName(node.Name) == "B")
		}
	}
}

var withParamAsJsonList = `
apiVersion: argoproj.io/v1alpha1
kind: Workflow
metadata:
  name: expand-with-items
spec:
  entrypoint: expand-with-items
  arguments:
    parameters:
    - name: input
      value: '[[1,2],[3,4],[4,5],[6,7]]'
  templates:
  - name: expand-with-items
    steps:
    - - name: whalesay
        template: whalesay
        arguments:
          parameters:
          - name: message
            value: "{{item}}"
        withParam: "{{workflow.parameters.input}}"
  - name: whalesay
    inputs:
      parameters:
      - name: message
    script:
      image: alpine:latest
      command: [sh, -c]
      args: ["echo result was: {{inputs.parameters.message}}"]
`

func TestWithParamAsJsonList(t *testing.T) {
	controller := newController()
	wfcset := controller.wfclientset.ArgoprojV1alpha1().Workflows("")

	// Test list expansion
	wf := unmarshalWF(withParamAsJsonList)
	wf, err := wfcset.Create(wf)
	assert.NoError(t, err)
	woc := newWorkflowOperationCtx(wf, controller)
	woc.operate()
	pods, err := controller.kubeclientset.CoreV1().Pods("").List(metav1.ListOptions{})
	assert.NoError(t, err)
	assert.Equal(t, 4, len(pods.Items))
}

var stepsOnExit = `
apiVersion: argoproj.io/v1alpha1
kind: Workflow
metadata:
  name: steps-on-exit
spec:
  entrypoint: suspend
  templates:
  - name: suspend
    steps:
    - - name: leafA
        onExit: exitContainer
        template: whalesay
    - - name: leafB
        onExit: exitContainer
        template: whalesay

  - name: whalesay
    container:
      image: docker/whalesay
      command: [cowsay]
      args: ["hello world"]

  - name: exitContainer
    container:
      image: docker/whalesay
      command: [cowsay]
      args: ["goodbye world"]
`

func TestStepsOnExit(t *testing.T) {
	controller := newController()
	wfcset := controller.wfclientset.ArgoprojV1alpha1().Workflows("")

	// Test list expansion
	wf := unmarshalWF(stepsOnExit)
	wf, err := wfcset.Create(wf)
	assert.Nil(t, err)
	woc := newWorkflowOperationCtx(wf, controller)

	woc.operate()
	woc.operate()

	wf, err = wfcset.Get(wf.ObjectMeta.Name, metav1.GetOptions{})
	assert.Nil(t, err)
	onExitNodeIsPresent := false
	for _, node := range wf.Status.Nodes {
		if strings.Contains(node.Name, "onExit") {
			onExitNodeIsPresent = true
			break
		}
	}
	assert.True(t, onExitNodeIsPresent)
}

var onExitFailures = `
apiVersion: argoproj.io/v1alpha1
kind: Workflow
metadata:
  name: exit-handlers
spec:
  entrypoint: intentional-fail
  onExit: exit-handler
  templates:
  - name: intentional-fail
    container:
      image: alpine:latest
      command: [sh, -c]
      args: ["echo intentional failure; exit 1"]
  - name: exit-handler
    container:
      image: alpine:latest
      command: [sh, -c]
      args: ["echo send e-mail: {{workflow.name}} {{workflow.status}}. Failed steps {{workflow.failures}}"]
`

func TestStepsOnExitFailures(t *testing.T) {
	controller := newController()
	wfcset := controller.wfclientset.ArgoprojV1alpha1().Workflows("")

	// Test list expansion
	wf := unmarshalWF(onExitFailures)
	wf, err := wfcset.Create(wf)
	assert.Nil(t, err)
	woc := newWorkflowOperationCtx(wf, controller)

	woc.operate()
	woc.operate()

	fmt.Println(woc.globalParams)
	assert.Contains(t, woc.globalParams[common.GlobalVarWorkflowFailures], `[{\"displayName\":\"exit-handlers\",\"message\":\"Unexpected pod phase for exit-handlers: \",\"templateName\":\"intentional-fail\",\"phase\":\"Error\",\"podName\":\"exit-handlers\"`)
}

var invalidSpec = `
apiVersion: argoproj.io/v1alpha1
kind: Workflow
metadata:
  name: invalid-spec
spec:
  entrypoint: 123
`

func TestEventInvalidSpec(t *testing.T) {
	// Test whether a WorkflowFailed event is emitted in case of invalid spec
	controller := newController()
	wfcset := controller.wfclientset.ArgoprojV1alpha1().Workflows("")
	wf := unmarshalWF(invalidSpec)
	wf, err := wfcset.Create(wf)
	assert.NoError(t, err)
	woc := newWorkflowOperationCtx(wf, controller)
	woc.operate()
	events, err := controller.kubeclientset.CoreV1().Events("").List(metav1.ListOptions{})
	assert.NoError(t, err)
	assert.Equal(t, 2, len(events.Items))
	runningEvent := events.Items[0]
	assert.Equal(t, "WorkflowRunning", runningEvent.Reason)
	invalidSpecEvent := events.Items[1]
	assert.Equal(t, "WorkflowFailed", invalidSpecEvent.Reason)
	assert.Equal(t, "invalid spec: template name '123' undefined", invalidSpecEvent.Message)
}

var timeout = `
apiVersion: argoproj.io/v1alpha1
kind: Workflow
metadata:
  name: timeout-template
spec:
  entrypoint: sleep
  activeDeadlineSeconds: 1
  templates:
  - name: sleep
    container:
      image: alpine:latest
      command: [sh, -c, sleep 10]
`

func TestEventTimeout(t *testing.T) {
	// Test whether a WorkflowTimedOut event is emitted in case of timeout
	controller := newController()
	wfcset := controller.wfclientset.ArgoprojV1alpha1().Workflows("")
	wf := unmarshalWF(timeout)
	wf, err := wfcset.Create(wf)
	assert.NoError(t, err)
	woc := newWorkflowOperationCtx(wf, controller)
	woc.operate()
	makePodsPhase(t, apiv1.PodRunning, controller.kubeclientset, wf.ObjectMeta.Namespace)
	wf, err = wfcset.Get(wf.ObjectMeta.Name, metav1.GetOptions{})
	assert.NoError(t, err)
	woc = newWorkflowOperationCtx(wf, controller)
	time.Sleep(10 * time.Second)
	woc.operate()
	events, err := controller.kubeclientset.CoreV1().Events("").List(metav1.ListOptions{})
	assert.NoError(t, err)
	assert.Equal(t, 2, len(events.Items))
	runningEvent := events.Items[0]
	assert.Equal(t, "WorkflowRunning", runningEvent.Reason)
	timeoutEvent := events.Items[1]
	assert.Equal(t, "WorkflowTimedOut", timeoutEvent.Reason)
	assert.True(t, strings.HasPrefix(timeoutEvent.Message, "timeout-template error in entry template execution: Deadline exceeded"))
}

var failLoadArtifactRepoCm = `
apiVersion: argoproj.io/v1alpha1
kind: Workflow
metadata:
  generateName: artifact-repo-config-ref-
spec:
  entrypoint: whalesay
  artifactRepositoryRef:
    configMap: artifact-repository
    key: config
  templates:
  - name: whalesay
    container:
      image: docker/whalesay:latest
      command: [sh, -c]
      args: ["cowsay hello world | tee /tmp/hello_world.txt"]
    outputs:
      artifacts:
      - name: message
        path: /tmp/hello_world.txt
`

func TestEventFailArtifactRepoCm(t *testing.T) {
	// Test whether a WorkflowFailed event is emitted in case of failure in loading artifact repository config map
	controller := newController()
	wfcset := controller.wfclientset.ArgoprojV1alpha1().Workflows("")
	wf := unmarshalWF(failLoadArtifactRepoCm)
	wf, err := wfcset.Create(wf)
	assert.NoError(t, err)
	woc := newWorkflowOperationCtx(wf, controller)
	woc.operate()
	events, err := controller.kubeclientset.CoreV1().Events("").List(metav1.ListOptions{})
	assert.NoError(t, err)
	assert.Equal(t, 2, len(events.Items))
	runningEvent := events.Items[0]
	assert.Equal(t, "WorkflowRunning", runningEvent.Reason)
	failEvent := events.Items[1]
	assert.Equal(t, "WorkflowFailed", failEvent.Reason)
	assert.Equal(t, "Failed to load artifact repository configMap: configmaps \"artifact-repository\" not found", failEvent.Message)
}

var pdbwf = `
apiVersion: argoproj.io/v1alpha1
kind: Workflow
metadata:
  name: artifact-repo-config-ref
spec:
  entrypoint: whalesay
  poddisruptionbudget: 
    minavailable: 100%
  templates:
  - name: whalesay
    container:
      image: docker/whalesay:latest
      command: [sh, -c]
      args: ["cowsay hello world | tee /tmp/hello_world.txt"]
`

func TestPDBCreation(t *testing.T) {
	controller := newController()
	wfcset := controller.wfclientset.ArgoprojV1alpha1().Workflows("")
	wf := unmarshalWF(pdbwf)
	wf, err := wfcset.Create(wf)
	assert.NoError(t, err)
	woc := newWorkflowOperationCtx(wf, controller)
	woc.operate()
	pdb, _ := controller.kubeclientset.PolicyV1beta1().PodDisruptionBudgets("").Get(woc.wf.Name, metav1.GetOptions{})
	assert.NotNil(t, pdb)
	assert.Equal(t, pdb.Name, wf.Name)
	woc.markWorkflowSuccess()
	woc.operate()
	pdb, _ = controller.kubeclientset.PolicyV1beta1().PodDisruptionBudgets("").Get(woc.wf.Name, metav1.GetOptions{})
	assert.Nil(t, pdb)
}

func TestStatusConditions(t *testing.T) {
	controller := newController()
	wfcset := controller.wfclientset.ArgoprojV1alpha1().Workflows("")
	wf := unmarshalWF(pdbwf)
	wf, err := wfcset.Create(wf)
	assert.NoError(t, err)
	woc := newWorkflowOperationCtx(wf, controller)
	//woc.operate()
	assert.Equal(t, len(woc.wf.Status.Conditions), 0)
	woc.markWorkflowSuccess()
	assert.Equal(t, woc.wf.Status.Conditions[0].Status, metav1.ConditionStatus("True"))
}

var nestedOptionalOutputArtifacts = `
apiVersion: argoproj.io/v1alpha1
kind: Workflow
metadata:
  generateName: artifact-passing-
spec:
  entrypoint: artifact-example
  templates:
  - name: artifact-example
    steps:
    - - name: skip-artifact-generation
        template: conditional-whalesay
        arguments:
          parameters:
          - name: proceed
            value: false

  - name: whalesay
    container:
      image: docker/whalesay:latest
      command: [sh, -c]
      args: ["sleep 1; cowsay hello world | tee /tmp/hello_world.txt"]
    outputs:
      artifacts:
      - name: hello-art
        path: /tmp/hello_world.txt

  - name: conditional-whalesay
    inputs:
      parameters:
      - name: proceed
    steps:
    - - name: whalesay
        template: whalesay
        when: "{{inputs.parameters.proceed}}"
    outputs:
      artifacts:
      - name: hello-art
        from: "{{steps.whalesay.outputs.artifacts.hello-art}}"
        optional: true
`

func TestNestedOptionalOutputArtifacts(t *testing.T) {
	controller := newController()
	wfcset := controller.wfclientset.ArgoprojV1alpha1().Workflows("")

	// Test list expansion
	wf := unmarshalWF(nestedOptionalOutputArtifacts)
	wf, err := wfcset.Create(wf)
	assert.Nil(t, err)
	woc := newWorkflowOperationCtx(wf, controller)

	woc.operate()
	woc.operate()

	assert.Equal(t, wfv1.NodeSucceeded, woc.wf.Status.Phase)
}

func Test_nodePhaseReason(t *testing.T) {
	assert.Equal(t, argo.EventReasonWorkflowNodeError, nodePhaseReason(wfv1.NodeError))
	assert.Equal(t, argo.EventReasonWorkflowNodeFailed, nodePhaseReason(wfv1.NodeFailed))
	assert.Equal(t, argo.EventReasonWorkflowNodeSucceeded, nodePhaseReason(wfv1.NodeSucceeded))
}

func Test_nodeMessage(t *testing.T) {
	assert.Equal(t, "Succeeded node my-node", nodeMessage(&wfv1.NodeStatus{Phase: wfv1.NodeSucceeded, Name: "my-node"}))
	assert.Equal(t, "Succeeded node my-node: my-message", nodeMessage(&wfv1.NodeStatus{Phase: wfv1.NodeSucceeded, Name: "my-node", Message: "my-message"}))
}

//  TestPodSpecLogForFailedPods tests PodSpec logging configuration
func TestPodSpecLogForFailedPods(t *testing.T) {
	controller := newController()
	assert.NotNil(t, controller)
	controller.Config.PodSpecLogStrategy.FailedPod = true
	wf := unmarshalWF(helloWorldWf)
	wfcset := controller.wfclientset.ArgoprojV1alpha1().Workflows("")
	wf, err := wfcset.Create(wf)
	assert.NoError(t, err)
	woc := newWorkflowOperationCtx(wf, controller)
	assert.NotNil(t, woc)
	woc.operate()
	woc.operate()
	for _, node := range woc.wf.Status.Nodes {
		assert.True(t, woc.shouldPrintPodSpec(node))
	}

}

//  TestPodSpecLogForAllPods tests  PodSpec logging configuration
func TestPodSpecLogForAllPods(t *testing.T) {
	controller := newController()
	assert.NotNil(t, controller)
	controller.Config.PodSpecLogStrategy.AllPods = true
	wf := unmarshalWF(nestedOptionalOutputArtifacts)
	wfcset := controller.wfclientset.ArgoprojV1alpha1().Workflows("")
	wf, err := wfcset.Create(wf)
	assert.NoError(t, err)
	woc := newWorkflowOperationCtx(wf, controller)
	assert.NotNil(t, woc)
	woc.operate()
	woc.operate()
	for _, node := range woc.wf.Status.Nodes {
		assert.True(t, woc.shouldPrintPodSpec(node))
	}
}

<<<<<<< HEAD
}

var containerOutputsResult = `
apiVersion: argoproj.io/v1alpha1
kind: Workflow
metadata:
  generateName: steps-
spec:
  entrypoint: hello-hello-hello
  templates:
  - name: hello-hello-hello
    steps:
    - - name: hello1
        template: whalesay
        arguments:
          parameters: [{name: message, value: "hello1"}]
    - - name: hello2
        template: whalesay
        arguments:
          parameters: [{name: message, value: "{{steps.hello1.outputs.result}}"}]

  - name: whalesay
    inputs:
      parameters:
      - name: message
    container:
      image: alpine:latest
      command: [echo]
      args: ["{{pod.name}}: {{inputs.parameters.message}}"]
`

func TestContainerOutputsResult(t *testing.T) {

	controller := newController()
	wfcset := controller.wfclientset.ArgoprojV1alpha1().Workflows("")

	// operate the workflow. it should create a pod.
	wf := unmarshalWF(containerOutputsResult)
	wf, err := wfcset.Create(wf)
	assert.NoError(t, err)

	assert.True(t, hasOutputResultRef("hello1", &wf.Spec.Templates[0]))
	assert.False(t, hasOutputResultRef("hello2", &wf.Spec.Templates[0]))

	woc := newWorkflowOperationCtx(wf, controller)
	woc.operate()

	for _, node := range wf.Status.Nodes {
		if strings.Contains(node.Name, "hello1") {
			assert.True(t, getStepOrDAGTaskName(node.Name) == "hello1")
		} else if strings.Contains(node.Name, "hello2") {
			assert.True(t, getStepOrDAGTaskName(node.Name) == "hello2")
		}
	}
=======
var retryNodeOutputs = `
apiVersion: argoproj.io/v1alpha1
kind: Workflow
metadata:
  name: daemon-step-dvbnn
spec:
  arguments: {}
  entrypoint: daemon-example
  templates:
  - arguments: {}
    inputs: {}
    metadata: {}
    name: daemon-example
    outputs: {}
    steps:
    - - arguments: {}
        name: influx
        template: influxdb
  - arguments: {}
    container:
      image: influxdb:1.2
      name: ""
      readinessProbe:
        httpGet:
          path: /ping
          port: 8086
      resources: {}
    daemon: true
    inputs: {}
    metadata: {}
    name: influxdb
    outputs: {}
    retryStrategy:
      limit: 10
status:
  finishedAt: null
  nodes:
    daemon-step-dvbnn:
      children:
      - daemon-step-dvbnn-1159996203
      displayName: daemon-step-dvbnn
      finishedAt: "2020-04-02T16:29:24Z"
      id: daemon-step-dvbnn
      name: daemon-step-dvbnn
      outboundNodes:
      - daemon-step-dvbnn-2254877734
      phase: Succeeded
      startedAt: "2020-04-02T16:29:18Z"
      templateName: daemon-example
      type: Steps
    daemon-step-dvbnn-1159996203:
      boundaryID: daemon-step-dvbnn
      children:
      - daemon-step-dvbnn-3639466923
      displayName: '[0]'
      finishedAt: "2020-04-02T16:29:24Z"
      id: daemon-step-dvbnn-1159996203
      name: daemon-step-dvbnn[0]
      phase: Succeeded
      startedAt: "2020-04-02T16:29:18Z"
      templateName: daemon-example
      type: StepGroup
    daemon-step-dvbnn-2254877734:
      boundaryID: daemon-step-dvbnn
      daemoned: true
      displayName: influx(0)
      finishedAt: "2020-04-02T16:29:24Z"
      id: daemon-step-dvbnn-2254877734
      name: daemon-step-dvbnn[0].influx(0)
      phase: Running
      podIP: 172.17.0.8
      resourcesDuration:
        cpu: 10
        memory: 0
      startedAt: "2020-04-02T16:29:18Z"
      templateName: influxdb
      type: Pod
    daemon-step-dvbnn-3639466923:
      boundaryID: daemon-step-dvbnn
      children:
      - daemon-step-dvbnn-2254877734
      displayName: influx
      finishedAt: "2020-04-02T16:29:24Z"
      id: daemon-step-dvbnn-3639466923
      name: daemon-step-dvbnn[0].influx
      phase: Succeeded
      startedAt: "2020-04-02T16:29:18Z"
      templateName: influxdb
      type: Retry
  phase: Succeeded
  startedAt: "2020-04-02T16:29:18Z"

`

// This tests to see if the outputs of the last child node of a retry node are added correctly to the scope
func TestRetryNodeOutputs(t *testing.T) {
	controller := newController()
	wfcset := controller.wfclientset.ArgoprojV1alpha1().Workflows("")
	wf := unmarshalWF(retryNodeOutputs)
	wf, err := wfcset.Create(wf)
	assert.NoError(t, err)
	wf, err = wfcset.Get(wf.ObjectMeta.Name, metav1.GetOptions{})
	assert.NoError(t, err)
	woc := newWorkflowOperationCtx(wf, controller)

	retryNode := woc.getNodeByName("daemon-step-dvbnn[0].influx")
	assert.NotNil(t, retryNode)
	fmt.Println(retryNode)
	scope := &wfScope{
		scope: make(map[string]interface{}),
	}
	woc.buildLocalScope(scope, "steps.influx", retryNode)
	assert.Contains(t, scope.scope, "steps.influx.ip")
>>>>>>> 51bc876d
}<|MERGE_RESOLUTION|>--- conflicted
+++ resolved
@@ -2568,62 +2568,6 @@
 	}
 }
 
-<<<<<<< HEAD
-}
-
-var containerOutputsResult = `
-apiVersion: argoproj.io/v1alpha1
-kind: Workflow
-metadata:
-  generateName: steps-
-spec:
-  entrypoint: hello-hello-hello
-  templates:
-  - name: hello-hello-hello
-    steps:
-    - - name: hello1
-        template: whalesay
-        arguments:
-          parameters: [{name: message, value: "hello1"}]
-    - - name: hello2
-        template: whalesay
-        arguments:
-          parameters: [{name: message, value: "{{steps.hello1.outputs.result}}"}]
-
-  - name: whalesay
-    inputs:
-      parameters:
-      - name: message
-    container:
-      image: alpine:latest
-      command: [echo]
-      args: ["{{pod.name}}: {{inputs.parameters.message}}"]
-`
-
-func TestContainerOutputsResult(t *testing.T) {
-
-	controller := newController()
-	wfcset := controller.wfclientset.ArgoprojV1alpha1().Workflows("")
-
-	// operate the workflow. it should create a pod.
-	wf := unmarshalWF(containerOutputsResult)
-	wf, err := wfcset.Create(wf)
-	assert.NoError(t, err)
-
-	assert.True(t, hasOutputResultRef("hello1", &wf.Spec.Templates[0]))
-	assert.False(t, hasOutputResultRef("hello2", &wf.Spec.Templates[0]))
-
-	woc := newWorkflowOperationCtx(wf, controller)
-	woc.operate()
-
-	for _, node := range wf.Status.Nodes {
-		if strings.Contains(node.Name, "hello1") {
-			assert.True(t, getStepOrDAGTaskName(node.Name) == "hello1")
-		} else if strings.Contains(node.Name, "hello2") {
-			assert.True(t, getStepOrDAGTaskName(node.Name) == "hello2")
-		}
-	}
-=======
 var retryNodeOutputs = `
 apiVersion: argoproj.io/v1alpha1
 kind: Workflow
@@ -2737,5 +2681,58 @@
 	}
 	woc.buildLocalScope(scope, "steps.influx", retryNode)
 	assert.Contains(t, scope.scope, "steps.influx.ip")
->>>>>>> 51bc876d
+}
+
+var containerOutputsResult = `
+apiVersion: argoproj.io/v1alpha1
+kind: Workflow
+metadata:
+  generateName: steps-
+spec:
+  entrypoint: hello-hello-hello
+  templates:
+  - name: hello-hello-hello
+    steps:
+    - - name: hello1
+        template: whalesay
+        arguments:
+          parameters: [{name: message, value: "hello1"}]
+    - - name: hello2
+        template: whalesay
+        arguments:
+          parameters: [{name: message, value: "{{steps.hello1.outputs.result}}"}]
+
+  - name: whalesay
+    inputs:
+      parameters:
+      - name: message
+    container:
+      image: alpine:latest
+      command: [echo]
+      args: ["{{pod.name}}: {{inputs.parameters.message}}"]
+`
+
+func TestContainerOutputsResult(t *testing.T) {
+
+	controller := newController()
+	wfcset := controller.wfclientset.ArgoprojV1alpha1().Workflows("")
+
+	// operate the workflow. it should create a pod.
+	wf := unmarshalWF(containerOutputsResult)
+	wf, err := wfcset.Create(wf)
+	assert.NoError(t, err)
+
+	assert.True(t, hasOutputResultRef("hello1", &wf.Spec.Templates[0]))
+	assert.False(t, hasOutputResultRef("hello2", &wf.Spec.Templates[0]))
+
+	woc := newWorkflowOperationCtx(wf, controller)
+	woc.operate()
+
+	for _, node := range wf.Status.Nodes {
+		if strings.Contains(node.Name, "hello1") {
+			assert.True(t, getStepOrDAGTaskName(node.Name) == "hello1")
+		} else if strings.Contains(node.Name, "hello2") {
+			assert.True(t, getStepOrDAGTaskName(node.Name) == "hello2")
+		}
+	}
 }
package controller

import (
	"encoding/json"
	"fmt"
	"regexp"
	"strconv"
	"strings"
	"testing"
	"time"

	"github.com/argoproj/argo/workflow/controller/cache"

	"github.com/prometheus/client_golang/prometheus"
	dto "github.com/prometheus/client_model/go"
	"github.com/stretchr/testify/assert"
	"github.com/stretchr/testify/require"
	apiv1 "k8s.io/api/core/v1"
	apierr "k8s.io/apimachinery/pkg/api/errors"
	"k8s.io/apimachinery/pkg/api/resource"
	metav1 "k8s.io/apimachinery/pkg/apis/meta/v1"
	"k8s.io/apimachinery/pkg/runtime/schema"
	"k8s.io/apimachinery/pkg/util/intstr"
	"sigs.k8s.io/yaml"

	"github.com/argoproj/argo/config"
	wfv1 "github.com/argoproj/argo/pkg/apis/workflow/v1alpha1"
	"github.com/argoproj/argo/test"
	"github.com/argoproj/argo/workflow/common"
	hydratorfake "github.com/argoproj/argo/workflow/hydrator/fake"
	"github.com/argoproj/argo/workflow/util"
)

// TestOperateWorkflowPanicRecover ensures we can recover from unexpected panics
func TestOperateWorkflowPanicRecover(t *testing.T) {
	defer func() {
		if r := recover(); r != nil {
			t.Fail()
		}
	}()
	cancel, controller := newController()
	defer cancel()
	// intentionally set clientset to nil to induce panic
	controller.kubeclientset = nil
	wf := unmarshalWF(helloWorldWf)
	_, err := controller.wfclientset.ArgoprojV1alpha1().Workflows("").Create(wf)
	assert.NoError(t, err)
	woc := newWorkflowOperationCtx(wf, controller)
	woc.operate()
}

func Test_wfOperationCtx_reapplyUpdate(t *testing.T) {
	wf := &wfv1.Workflow{
		ObjectMeta: metav1.ObjectMeta{Name: "my-wf"},
		Status:     wfv1.WorkflowStatus{Nodes: wfv1.Nodes{"foo": wfv1.NodeStatus{Name: "my-foo"}}},
	}
	cancel, controller := newController(wf)
	defer cancel()
	controller.hydrator = hydratorfake.Always
	woc := newWorkflowOperationCtx(wf, controller)

	// fake the behaviour woc.operate()
	assert.NoError(t, controller.hydrator.Hydrate(wf))
	nodes := wfv1.Nodes{"foo": wfv1.NodeStatus{Name: "my-foo", Phase: wfv1.NodeSucceeded}}

	// now force a re-apply update
	updatedWf, err := woc.reapplyUpdate(controller.wfclientset.ArgoprojV1alpha1().Workflows(""), nodes)
	if assert.NoError(t, err) && assert.NotNil(t, updatedWf) {
		assert.True(t, woc.controller.hydrator.IsHydrated(updatedWf))
		if assert.Contains(t, updatedWf.Status.Nodes, "foo") {
			assert.Equal(t, "my-foo", updatedWf.Status.Nodes["foo"].Name)
			assert.Equal(t, wfv1.NodeSucceeded, updatedWf.Status.Nodes["foo"].Phase, "phase is merged")
		}
	}
}

var sidecarWithVol = `
# Verifies sidecars can reference volumeClaimTemplates
apiVersion: argoproj.io/v1alpha1
kind: Workflow
metadata:
  name: sidecar-with-volumes
spec:
  entrypoint: sidecar-with-volumes
  volumeClaimTemplates:
  - metadata:
      name: claim-vol
    spec:
      accessModes: [ "ReadWriteOnce" ]
      resources:
        requests:
          storage: 1Gi
  volumes:
  - name: existing-vol
    persistentVolumeClaim:
      claimName: my-existing-volume
  templates:
  - name: sidecar-with-volumes
    script:
      image: python:alpine3.6
      command: [python]
      source: |
        print("hello world")
    sidecars:
    - name: sidevol
      image: docker/whalesay:latest
      command: [sh, -c]
      args: ["echo generating message in volume; cowsay hello world | tee /mnt/vol/hello_world.txt; sleep 9999"]
      volumeMounts:
      - name: claim-vol
        mountPath: /mnt/vol
      - name: existing-vol
        mountPath: /mnt/existing-vol
`

func TestGlobalParams(t *testing.T) {
	wf := unmarshalWF(helloWorldWf)
	cancel, controller := newController(wf)
	defer cancel()
	woc := newWorkflowOperationCtx(wf, controller)
	woc.operate()
	if assert.Contains(t, woc.globalParams, "workflow.creationTimestamp") {
		assert.NotContains(t, woc.globalParams["workflow.creationTimestamp"], "UTC")
	}
	assert.Contains(t, woc.globalParams, "workflow.duration")
	assert.Contains(t, woc.globalParams, "workflow.labels.workflows.argoproj.io/phase")
	assert.Contains(t, woc.globalParams, "workflow.name")
	assert.Contains(t, woc.globalParams, "workflow.namespace")
	assert.Contains(t, woc.globalParams, "workflow.parameters")
	assert.Contains(t, woc.globalParams, "workflow.serviceAccountName")
	assert.Contains(t, woc.globalParams, "workflow.uid")
}

// TestSidecarWithVolume verifies ia sidecar can have a volumeMount reference to both existing or volumeClaimTemplate volumes
func TestSidecarWithVolume(t *testing.T) {
	cancel, controller := newController()
	defer cancel()
	wfcset := controller.wfclientset.ArgoprojV1alpha1().Workflows("")
	wf := unmarshalWF(sidecarWithVol)
	wf, err := wfcset.Create(wf)
	assert.NoError(t, err)
	wf, err = wfcset.Get(wf.ObjectMeta.Name, metav1.GetOptions{})
	assert.NoError(t, err)
	woc := newWorkflowOperationCtx(wf, controller)
	woc.operate()
	assert.Equal(t, wfv1.NodeRunning, woc.wf.Status.Phase)
	pods, err := controller.kubeclientset.CoreV1().Pods(wf.ObjectMeta.Namespace).List(metav1.ListOptions{})
	assert.NoError(t, err)
	assert.True(t, len(pods.Items) > 0, "pod was not created successfully")
	pod := pods.Items[0]

	claimVolFound := false
	existingVolFound := false
	for _, ctr := range pod.Spec.Containers {
		if ctr.Name == "sidevol" {
			for _, vol := range ctr.VolumeMounts {
				if vol.Name == "claim-vol" {
					claimVolFound = true
				}
				if vol.Name == "existing-vol" {
					existingVolFound = true
				}
			}
		}
	}
	assert.True(t, claimVolFound, "claim vol was not referenced by sidecar")
	assert.True(t, existingVolFound, "existing vol was not referenced by sidecar")
}

// TestProcessNodesWithRetries tests the processNodesWithRetries() method.
func TestProcessNodesWithRetries(t *testing.T) {
	cancel, controller := newController()
	defer cancel()
	assert.NotNil(t, controller)
	wf := unmarshalWF(helloWorldWf)
	assert.NotNil(t, wf)
	woc := newWorkflowOperationCtx(wf, controller)
	assert.NotNil(t, woc)
	_, _, err := woc.loadExecutionSpec()
	assert.NoError(t, err)
	// Verify that there are no nodes in the wf status.
	assert.Zero(t, len(woc.wf.Status.Nodes))

	// Add the parent node for retries.
	nodeName := "test-node"
	nodeID := woc.wf.NodeID(nodeName)
	node := woc.initializeNode(nodeName, wfv1.NodeTypeRetry, "", &wfv1.Template{}, "", wfv1.NodeRunning)
	retries := wfv1.RetryStrategy{}
	retryLimit := int32(2)
	retries.Limit = &retryLimit
	woc.wf.Status.Nodes[nodeID] = *node

	assert.Equal(t, node.Phase, wfv1.NodeRunning)

	// Ensure there are no child nodes yet.
	lastChild := getChildNodeIndex(node, woc.wf.Status.Nodes, -1)
	assert.Nil(t, lastChild)

	// Add child nodes.
	for i := 0; i < 2; i++ {
		childNode := fmt.Sprintf("child-node-%d", i)
		woc.initializeNode(childNode, wfv1.NodeTypePod, "", &wfv1.Template{}, "", wfv1.NodeRunning)
		woc.addChildNode(nodeName, childNode)
	}

	n := woc.wf.GetNodeByName(nodeName)
	lastChild = getChildNodeIndex(n, woc.wf.Status.Nodes, -1)
	assert.NotNil(t, lastChild)

	// Last child is still running. processNodesWithRetries() should return false since
	// there should be no retries at this point.
	n, _, err = woc.processNodeRetries(n, retries, &executeTemplateOpts{})
	assert.NoError(t, err)
	assert.Equal(t, n.Phase, wfv1.NodeRunning)

	// Mark lastChild as successful.
	woc.markNodePhase(lastChild.Name, wfv1.NodeSucceeded)
	n, _, err = woc.processNodeRetries(n, retries, &executeTemplateOpts{})
	assert.NoError(t, err)
	// The parent node also gets marked as Succeeded.
	assert.Equal(t, n.Phase, wfv1.NodeSucceeded)

	// Mark the parent node as running again and the lastChild as failed.
	woc.markNodePhase(n.Name, wfv1.NodeRunning)
	woc.markNodePhase(lastChild.Name, wfv1.NodeFailed)
	_, _, err = woc.processNodeRetries(n, retries, &executeTemplateOpts{})
	assert.NoError(t, err)
	n = woc.wf.GetNodeByName(nodeName)
	assert.Equal(t, n.Phase, wfv1.NodeRunning)

	// Add a third node that has failed.
	childNode := "child-node-3"
	woc.initializeNode(childNode, wfv1.NodeTypePod, "", &wfv1.Template{}, "", wfv1.NodeFailed)
	woc.addChildNode(nodeName, childNode)
	n = woc.wf.GetNodeByName(nodeName)
	n, _, err = woc.processNodeRetries(n, retries, &executeTemplateOpts{})
	assert.NoError(t, err)
	assert.Equal(t, n.Phase, wfv1.NodeFailed)
}

// TestProcessNodesWithRetries tests retrying when RetryOn.Error is enabled
func TestProcessNodesWithRetriesOnErrors(t *testing.T) {
	cancel, controller := newController()
	defer cancel()
	assert.NotNil(t, controller)
	wf := unmarshalWF(helloWorldWf)
	assert.NotNil(t, wf)
	woc := newWorkflowOperationCtx(wf, controller)
	assert.NotNil(t, woc)
	_, _, err := woc.loadExecutionSpec()
	assert.NoError(t, err)
	// Verify that there are no nodes in the wf status.
	assert.Zero(t, len(woc.wf.Status.Nodes))

	// Add the parent node for retries.
	nodeName := "test-node"
	nodeID := woc.wf.NodeID(nodeName)
	node := woc.initializeNode(nodeName, wfv1.NodeTypeRetry, "", &wfv1.Template{}, "", wfv1.NodeRunning)
	retries := wfv1.RetryStrategy{}
	retryLimit := int32(2)
	retries.Limit = &retryLimit
	retries.RetryPolicy = wfv1.RetryPolicyAlways
	woc.wf.Status.Nodes[nodeID] = *node

	assert.Equal(t, node.Phase, wfv1.NodeRunning)

	// Ensure there are no child nodes yet.
	lastChild := getChildNodeIndex(node, woc.wf.Status.Nodes, -1)
	assert.Nil(t, lastChild)

	// Add child nodes.
	for i := 0; i < 2; i++ {
		childNode := fmt.Sprintf("child-node-%d", i)
		woc.initializeNode(childNode, wfv1.NodeTypePod, "", &wfv1.Template{}, "", wfv1.NodeRunning)
		woc.addChildNode(nodeName, childNode)
	}

	n := woc.wf.GetNodeByName(nodeName)
	lastChild = getChildNodeIndex(n, woc.wf.Status.Nodes, -1)
	assert.NotNil(t, lastChild)

	// Last child is still running. processNodesWithRetries() should return false since
	// there should be no retries at this point.
	n, _, err = woc.processNodeRetries(n, retries, &executeTemplateOpts{})
	assert.Nil(t, err)
	assert.Equal(t, n.Phase, wfv1.NodeRunning)

	// Mark lastChild as successful.
	woc.markNodePhase(lastChild.Name, wfv1.NodeSucceeded)
	n, _, err = woc.processNodeRetries(n, retries, &executeTemplateOpts{})
	assert.Nil(t, err)
	// The parent node also gets marked as Succeeded.
	assert.Equal(t, n.Phase, wfv1.NodeSucceeded)

	// Mark the parent node as running again and the lastChild as errored.
	n = woc.markNodePhase(n.Name, wfv1.NodeRunning)
	woc.markNodePhase(lastChild.Name, wfv1.NodeError)
	_, _, err = woc.processNodeRetries(n, retries, &executeTemplateOpts{})
	assert.NoError(t, err)
	n = woc.wf.GetNodeByName(nodeName)
	assert.Equal(t, n.Phase, wfv1.NodeRunning)

	// Add a third node that has errored.
	childNode := "child-node-3"
	woc.initializeNode(childNode, wfv1.NodeTypePod, "", &wfv1.Template{}, "", wfv1.NodeError)
	woc.addChildNode(nodeName, childNode)
	n = woc.wf.GetNodeByName(nodeName)
	n, _, err = woc.processNodeRetries(n, retries, &executeTemplateOpts{})
	assert.Nil(t, err)
	assert.Equal(t, n.Phase, wfv1.NodeError)
}

func TestProcessNodesWithRetriesWithBackoff(t *testing.T) {
	cancel, controller := newController()
	defer cancel()

	assert.NotNil(t, controller)
	wf := unmarshalWF(helloWorldWf)
	assert.NotNil(t, wf)
	woc := newWorkflowOperationCtx(wf, controller)
	assert.NotNil(t, woc)
	_, _, err := woc.loadExecutionSpec()
	assert.NoError(t, err)
	// Verify that there are no nodes in the wf status.
	assert.Zero(t, len(woc.wf.Status.Nodes))

	// Add the parent node for retries.
	nodeName := "test-node"
	nodeID := woc.wf.NodeID(nodeName)
	node := woc.initializeNode(nodeName, wfv1.NodeTypeRetry, "", &wfv1.Template{}, "", wfv1.NodeRunning)
	retries := wfv1.RetryStrategy{}
	retryLimit := int32(2)
	retries.Limit = &retryLimit
	retries.Backoff = &wfv1.Backoff{
		Duration:    "10s",
		Factor:      2,
		MaxDuration: "10m",
	}
	retries.RetryPolicy = wfv1.RetryPolicyAlways
	woc.wf.Status.Nodes[nodeID] = *node

	assert.Equal(t, node.Phase, wfv1.NodeRunning)

	// Ensure there are no child nodes yet.
	lastChild := getChildNodeIndex(node, woc.wf.Status.Nodes, -1)
	assert.Nil(t, lastChild)

	woc.initializeNode("child-node-1", wfv1.NodeTypePod, "", &wfv1.Template{}, "", wfv1.NodeRunning)
	woc.addChildNode(nodeName, "child-node-1")

	n := woc.wf.GetNodeByName(nodeName)
	lastChild = getChildNodeIndex(n, woc.wf.Status.Nodes, -1)
	assert.NotNil(t, lastChild)

	// Last child is still running. processNodesWithRetries() should return false since
	// there should be no retries at this point.
	n, _, err = woc.processNodeRetries(n, retries, &executeTemplateOpts{})
	assert.Nil(t, err)
	assert.Equal(t, n.Phase, wfv1.NodeRunning)

	// Mark lastChild as successful.
	woc.markNodePhase(lastChild.Name, wfv1.NodeSucceeded)
	n, _, err = woc.processNodeRetries(n, retries, &executeTemplateOpts{})
	assert.Nil(t, err)
	// The parent node also gets marked as Succeeded.
	assert.Equal(t, n.Phase, wfv1.NodeSucceeded)
}

func TestProcessNodesWithRetriesWithExponentialBackoff(t *testing.T) {
	require := require.New(t)

	cancel, controller := newController()
	defer cancel()
	require.NotNil(controller)
	wf := unmarshalWF(helloWorldWf)
	require.NotNil(wf)
	woc := newWorkflowOperationCtx(wf, controller)
	require.NotNil(woc)

	// Verify that there are no nodes in the wf status.
	require.Zero(len(woc.wf.Status.Nodes))

	// Add the parent node for retries.
	nodeName := "test-node"
	nodeID := woc.wf.NodeID(nodeName)
	node := woc.initializeNode(nodeName, wfv1.NodeTypeRetry, "", &wfv1.Template{}, "", wfv1.NodeRunning)
	retries := wfv1.RetryStrategy{}
	retryLimit := int32(2)
	retries.Limit = &retryLimit
	retries.RetryPolicy = wfv1.RetryPolicyAlways
	retries.Backoff = &wfv1.Backoff{
		Duration: "5m",
		Factor:   2,
	}
	woc.wf.Status.Nodes[nodeID] = *node

	require.Equal(wfv1.NodeRunning, node.Phase)

	// Ensure there are no child nodes yet.
	lastChild := getChildNodeIndex(node, woc.wf.Status.Nodes, -1)
	require.Nil(lastChild)

	woc.initializeNode("child-node-1", wfv1.NodeTypePod, "", &wfv1.Template{}, "", wfv1.NodeFailed)
	woc.addChildNode(nodeName, "child-node-1")

	n := woc.wf.GetNodeByName(nodeName)

	// Last child has failed. processNodesWithRetries() should return false due to the default backoff.
	var err error
	n, _, err = woc.processNodeRetries(n, retries, &executeTemplateOpts{})
	require.NoError(err)
	require.Equal(wfv1.NodeRunning, n.Phase)

	// First backoff should be between 295 and 300 seconds.
	backoff, err := parseRetryMessage(n.Message)
	require.NoError(err)
	require.LessOrEqual(backoff, 300)
	require.Less(295, backoff)

	woc.initializeNode("child-node-2", wfv1.NodeTypePod, "", &wfv1.Template{}, "", wfv1.NodeError)
	woc.addChildNode(nodeName, "child-node-2")
	n = woc.wf.GetNodeByName(nodeName)

	n, _, err = woc.processNodeRetries(n, retries, &executeTemplateOpts{})
	require.NoError(err)
	require.Equal(wfv1.NodeRunning, n.Phase)

	// Second backoff should be between 595 and 600 seconds.
	backoff, err = parseRetryMessage(n.Message)
	require.NoError(err)
	require.LessOrEqual(backoff, 600)
	require.Less(595, backoff)

	// Mark lastChild as successful.
	lastChild = getChildNodeIndex(n, woc.wf.Status.Nodes, -1)
	require.NotNil(lastChild)
	woc.markNodePhase(lastChild.Name, wfv1.NodeSucceeded)
	n, _, err = woc.processNodeRetries(n, retries, &executeTemplateOpts{})
	require.NoError(err)
	// The parent node also gets marked as Succeeded.
	require.Equal(wfv1.NodeSucceeded, n.Phase)
}

func parseRetryMessage(message string) (int, error) {
	pattern := regexp.MustCompile(`Backoff for (\d+) minutes (\d+) seconds`)
	matches := pattern.FindStringSubmatch(message)
	if len(matches) != 3 {
		return 0, fmt.Errorf("unexpected message: %v", message)
	}

	minutes, err := strconv.Atoi(matches[1])
	if err != nil {
		return 0, err
	}

	seconds, err := strconv.Atoi(matches[2])
	if err != nil {
		return 0, err
	}

	totalSeconds := minutes*60 + seconds
	return totalSeconds, nil
}

// TestProcessNodesWithRetries tests retrying when RetryOn.Error is disabled
func TestProcessNodesNoRetryWithError(t *testing.T) {
	cancel, controller := newController()
	defer cancel()
	assert.NotNil(t, controller)
	wf := unmarshalWF(helloWorldWf)
	assert.NotNil(t, wf)
	woc := newWorkflowOperationCtx(wf, controller)
	assert.NotNil(t, woc)
	_, _, err := woc.loadExecutionSpec()
	assert.NoError(t, err)
	// Verify that there are no nodes in the wf status.
	assert.Zero(t, len(woc.wf.Status.Nodes))

	// Add the parent node for retries.
	nodeName := "test-node"
	nodeID := woc.wf.NodeID(nodeName)
	node := woc.initializeNode(nodeName, wfv1.NodeTypeRetry, "", &wfv1.Template{}, "", wfv1.NodeRunning)
	retries := wfv1.RetryStrategy{}
	retryLimit := int32(2)
	retries.Limit = &retryLimit
	retries.RetryPolicy = wfv1.RetryPolicyOnFailure
	woc.wf.Status.Nodes[nodeID] = *node

	assert.Equal(t, node.Phase, wfv1.NodeRunning)

	// Ensure there are no child nodes yet.
	lastChild := getChildNodeIndex(node, woc.wf.Status.Nodes, -1)
	assert.Nil(t, lastChild)

	// Add child nodes.
	for i := 0; i < 2; i++ {
		childNode := fmt.Sprintf("child-node-%d", i)
		woc.initializeNode(childNode, wfv1.NodeTypePod, "", &wfv1.Template{}, "", wfv1.NodeRunning)
		woc.addChildNode(nodeName, childNode)
	}

	n := woc.wf.GetNodeByName(nodeName)
	lastChild = getChildNodeIndex(n, woc.wf.Status.Nodes, -1)
	assert.NotNil(t, lastChild)

	// Last child is still running. processNodesWithRetries() should return false since
	// there should be no retries at this point.
	n, _, err = woc.processNodeRetries(n, retries, &executeTemplateOpts{})
	assert.Nil(t, err)
	assert.Equal(t, n.Phase, wfv1.NodeRunning)

	// Mark lastChild as successful.
	woc.markNodePhase(lastChild.Name, wfv1.NodeSucceeded)
	n, _, err = woc.processNodeRetries(n, retries, &executeTemplateOpts{})
	assert.Nil(t, err)
	// The parent node also gets marked as Succeeded.
	assert.Equal(t, n.Phase, wfv1.NodeSucceeded)

	// Mark the parent node as running again and the lastChild as errored.
	// Parent node should also be errored because retry on error is disabled
	n = woc.markNodePhase(n.Name, wfv1.NodeRunning)
	woc.markNodePhase(lastChild.Name, wfv1.NodeError)
	_, _, err = woc.processNodeRetries(n, retries, &executeTemplateOpts{})
	assert.NoError(t, err)
	n = woc.wf.GetNodeByName(nodeName)
	assert.Equal(t, wfv1.NodeError, n.Phase)
}

var backoffMessage = `
apiVersion: argoproj.io/v1alpha1
kind: Workflow
metadata:
  creationTimestamp: "2020-05-05T15:18:40Z"
  generateName: retry-backoff-
  generation: 21
  labels:
    workflows.argoproj.io/completed: "true"
    workflows.argoproj.io/phase: Failed
  name: retry-backoff-s69z6
  namespace: argo
  resourceVersion: "348670"
  selfLink: /apis/argoproj.io/v1alpha1/namespaces/argo/workflows/retry-backoff-s69z6
  uid: 110dbef4-c54b-4963-9739-03e9878810d9
spec:
  arguments: {}
  entrypoint: retry-backoff
  templates:
  - arguments: {}
    container:
      args:
      - import random; import sys; exit_code = random.choice([1, 1]); sys.exit(exit_code)
      command:
      - python
      - -c
      image: python:alpine3.6
      name: ""
      resources: {}
    inputs: {}
    metadata: {}
    name: retry-backoff
    outputs: {}
    retryStrategy:
      backoff:
        duration: "2"
        factor: 2
        maxDuration: 1m
      limit: 10
status:
  nodes:
    retry-backoff-s69z6:
      children:
      - retry-backoff-s69z6-1807967148
      - retry-backoff-s69z6-130058153
      displayName: retry-backoff-s69z6
      id: retry-backoff-s69z6
      name: retry-backoff-s69z6
      phase: Running
      startedAt: "2020-05-05T15:18:40Z"
      templateName: retry-backoff
      templateScope: local/retry-backoff-s69z6
      type: Retry
    retry-backoff-s69z6-130058153:
      displayName: retry-backoff-s69z6(1)
      finishedAt: "2020-05-05T15:18:43Z"
      hostNodeName: minikube
      id: retry-backoff-s69z6-130058153
      message: failed with exit code 1
      name: retry-backoff-s69z6(1)
      outputs:
        artifacts:
        - archiveLogs: true
          name: main-logs
          s3:
            accessKeySecret:
              key: accesskey
              name: my-minio-cred
            bucket: my-bucket
            endpoint: minio:9000
            insecure: true
            key: retry-backoff-s69z6/retry-backoff-s69z6-130058153/main.log
            secretKeySecret:
              key: secretkey
              name: my-minio-cred
        exitCode: "1"
      phase: Failed
      resourcesDuration:
        cpu: 1
        memory: 0
      startedAt: "2020-05-05T15:18:45Z"
      templateName: retry-backoff
      templateScope: local/retry-backoff-s69z6
      type: Pod
    retry-backoff-s69z6-1807967148:
      displayName: retry-backoff-s69z6(0)
      finishedAt: "2020-05-05T15:18:43Z"
      hostNodeName: minikube
      id: retry-backoff-s69z6-1807967148
      message: failed with exit code 1
      name: retry-backoff-s69z6(0)
      outputs:
        artifacts:
        - archiveLogs: true
          name: main-logs
          s3:
            accessKeySecret:
              key: accesskey
              name: my-minio-cred
            bucket: my-bucket
            endpoint: minio:9000
            insecure: true
            key: retry-backoff-s69z6/retry-backoff-s69z6-1807967148/main.log
            secretKeySecret:
              key: secretkey
              name: my-minio-cred
        exitCode: "1"
      phase: Failed
      resourcesDuration:
        cpu: 2
        memory: 0
      startedAt: "2020-05-05T15:18:40Z"
      templateName: retry-backoff
      templateScope: local/retry-backoff-s69z6
      type: Pod
  phase: Running
  resourcesDuration:
    cpu: 5
    memory: 0
  startedAt: "2020-05-05T15:18:40Z"
`

func TestBackoffMessage(t *testing.T) {
	cancel, controller := newController()
	defer cancel()
	assert.NotNil(t, controller)
	wf := unmarshalWF(backoffMessage)
	assert.NotNil(t, wf)
	woc := newWorkflowOperationCtx(wf, controller)
	assert.NotNil(t, woc)
	_, _, err := woc.loadExecutionSpec()
	assert.NoError(t, err)
	retryNode := woc.wf.GetNodeByName("retry-backoff-s69z6")

	// Simulate backoff of 4 secods
	firstNode := getChildNodeIndex(retryNode, woc.wf.Status.Nodes, 0)
	firstNode.StartedAt = metav1.Time{Time: time.Now().Add(-8 * time.Second)}
	firstNode.FinishedAt = metav1.Time{Time: time.Now().Add(-6 * time.Second)}
	woc.wf.Status.Nodes[firstNode.ID] = *firstNode
	lastNode := getChildNodeIndex(retryNode, woc.wf.Status.Nodes, -1)
	lastNode.StartedAt = metav1.Time{Time: time.Now().Add(-3 * time.Second)}
	lastNode.FinishedAt = metav1.Time{Time: time.Now().Add(-1 * time.Second)}
	woc.wf.Status.Nodes[lastNode.ID] = *lastNode

	newRetryNode, proceed, err := woc.processNodeRetries(retryNode, *woc.wf.Spec.Templates[0].RetryStrategy, &executeTemplateOpts{})
	assert.NoError(t, err)
	assert.False(t, proceed)
	assert.Equal(t, "Backoff for 4 seconds", newRetryNode.Message)

	// Advance time one second
	firstNode.StartedAt = metav1.Time{Time: time.Now().Add(-9 * time.Second)}
	firstNode.FinishedAt = metav1.Time{Time: time.Now().Add(-7 * time.Second)}
	woc.wf.Status.Nodes[firstNode.ID] = *firstNode
	lastNode.StartedAt = metav1.Time{Time: time.Now().Add(-4 * time.Second)}
	lastNode.FinishedAt = metav1.Time{Time: time.Now().Add(-2 * time.Second)}
	woc.wf.Status.Nodes[lastNode.ID] = *lastNode

	newRetryNode, proceed, err = woc.processNodeRetries(retryNode, *woc.wf.Spec.Templates[0].RetryStrategy, &executeTemplateOpts{})
	assert.NoError(t, err)
	assert.False(t, proceed)
	// Message should not change
	assert.Equal(t, "Backoff for 4 seconds", newRetryNode.Message)

	// Advance time 3 seconds
	firstNode.StartedAt = metav1.Time{Time: time.Now().Add(-12 * time.Second)}
	firstNode.FinishedAt = metav1.Time{Time: time.Now().Add(-10 * time.Second)}
	woc.wf.Status.Nodes[firstNode.ID] = *firstNode
	lastNode.StartedAt = metav1.Time{Time: time.Now().Add(-7 * time.Second)}
	lastNode.FinishedAt = metav1.Time{Time: time.Now().Add(-5 * time.Second)}
	woc.wf.Status.Nodes[lastNode.ID] = *lastNode

	newRetryNode, proceed, err = woc.processNodeRetries(retryNode, *woc.wf.Spec.Templates[0].RetryStrategy, &executeTemplateOpts{})
	assert.NoError(t, err)
	assert.True(t, proceed)
	// New node is started, message should be clear
	assert.Equal(t, "", newRetryNode.Message)
}

var retriesVariableTemplate = `
apiVersion: argoproj.io/v1alpha1
kind: Workflow
metadata:
  name: whalesay
spec:
  entrypoint: whalesay
  templates:
  - name: whalesay
    retryStrategy:
      limit: 10
    container:
      image: docker/whalesay:latest
      command: [sh, -c]
      args: ["cowsay {{retries}}"]
`

func TestRetriesVariable(t *testing.T) {
	cancel, controller := newController()
	defer cancel()
	wfcset := controller.wfclientset.ArgoprojV1alpha1().Workflows("")
	wf := unmarshalWF(retriesVariableTemplate)
	wf, err := wfcset.Create(wf)
	assert.NoError(t, err)
	wf, err = wfcset.Get(wf.ObjectMeta.Name, metav1.GetOptions{})
	assert.NoError(t, err)
	iterations := 5
	for i := 1; i <= iterations; i++ {
		if i != 1 {
			makePodsPhase(t, apiv1.PodFailed, controller.kubeclientset, wf.ObjectMeta.Namespace)
			wf, err = wfcset.Get(wf.ObjectMeta.Name, metav1.GetOptions{})
			assert.NoError(t, err)
		}
		woc := newWorkflowOperationCtx(wf, controller)
		woc.operate()
	}

	pods, err := controller.kubeclientset.CoreV1().Pods("").List(metav1.ListOptions{})
	if assert.NoError(t, err) && assert.Len(t, pods.Items, iterations) {
		for i := 0; i < iterations; i++ {
			assert.Equal(t, fmt.Sprintf("cowsay %d", i), pods.Items[i].Spec.Containers[1].Args[0])
		}
	}
}

var stepsRetriesVariableTemplate = `
apiVersion: argoproj.io/v1alpha1
kind: Workflow
metadata:
  name: whalesay
spec:
  entrypoint: step-retry
  templates:
  - name: step-retry
    retryStrategy:
      limit: 10
    steps:
      - - name: whalesay-success
          arguments:
            parameters:
            - name: retries
              value: "{{retries}}"
          template: whalesay

  - name: whalesay
    inputs:
      parameters:
        - name: retries
    container:
      image: docker/whalesay:latest
      command: [sh, -c]
      args: ["cowsay {{inputs.parameters.retries}}"]
`

func TestStepsRetriesVariable(t *testing.T) {
	cancel, controller := newController()
	defer cancel()
	wfcset := controller.wfclientset.ArgoprojV1alpha1().Workflows("")
	wf := unmarshalWF(stepsRetriesVariableTemplate)
	wf, err := wfcset.Create(wf)
	assert.Nil(t, err)
	wf, err = wfcset.Get(wf.ObjectMeta.Name, metav1.GetOptions{})
	assert.Nil(t, err)

	iterations := 5
	for i := 1; i <= iterations; i++ {
		if i != 1 {
			makePodsPhase(t, apiv1.PodFailed, controller.kubeclientset, wf.ObjectMeta.Namespace)
			wf, err = wfcset.Get(wf.ObjectMeta.Name, metav1.GetOptions{})
			assert.Nil(t, err)
		}
		// move to next retry step
		woc := newWorkflowOperationCtx(wf, controller)
		woc.operate()
	}

	pods, err := controller.kubeclientset.CoreV1().Pods("").List(metav1.ListOptions{})
	assert.Nil(t, err)
	assert.Equal(t, iterations, len(pods.Items))
	for i := 0; i < iterations; i++ {
		assert.Equal(t, fmt.Sprintf("cowsay %d", i), pods.Items[i].Spec.Containers[1].Args[0])
	}
}

func TestAssessNodeStatus(t *testing.T) {
	daemoned := true
	tests := []struct {
		name string
		pod  *apiv1.Pod
		node *wfv1.NodeStatus
		want wfv1.NodePhase
	}{{
		name: "pod pending",
		pod: &apiv1.Pod{
			Status: apiv1.PodStatus{
				Phase: apiv1.PodPending,
			},
		},
		node: &wfv1.NodeStatus{},
		want: wfv1.NodePending,
	}, {
		name: "pod succeeded",
		pod: &apiv1.Pod{
			Status: apiv1.PodStatus{
				Phase: apiv1.PodSucceeded,
			},
		},
		node: &wfv1.NodeStatus{},
		want: wfv1.NodeSucceeded,
	}, {
		name: "pod failed - daemoned",
		pod: &apiv1.Pod{
			Status: apiv1.PodStatus{
				Phase: apiv1.PodFailed,
			},
		},
		node: &wfv1.NodeStatus{Daemoned: &daemoned},
		want: wfv1.NodeSucceeded,
	}, {
		name: "pod failed - not daemoned",
		pod: &apiv1.Pod{
			Status: apiv1.PodStatus{
				Message: "failed for some reason",
				Phase:   apiv1.PodFailed,
			},
		},
		node: &wfv1.NodeStatus{},
		want: wfv1.NodeFailed,
	}, {
		name: "pod deleted during operation",
		pod: &apiv1.Pod{
			ObjectMeta: metav1.ObjectMeta{DeletionTimestamp: &metav1.Time{Time: time.Now()}},
			Status: apiv1.PodStatus{
				Phase: apiv1.PodRunning,
			},
		},
		node: &wfv1.NodeStatus{},
		want: wfv1.NodeError,
	}, {
		name: "pod running",
		pod: &apiv1.Pod{
			ObjectMeta: metav1.ObjectMeta{
				Annotations: map[string]string{
					common.AnnotationKeyTemplate: "{}",
				},
			},
			Status: apiv1.PodStatus{
				Phase: apiv1.PodRunning,
			},
		},
		node: &wfv1.NodeStatus{},
		want: wfv1.NodeRunning,
	}, {
		name: "default",
		pod: &apiv1.Pod{
			Status: apiv1.PodStatus{
				Phase: apiv1.PodUnknown,
			},
		},
		node: &wfv1.NodeStatus{},
		want: wfv1.NodeError,
	}}

	wf := unmarshalWF(helloWorldWf)
	for _, tt := range tests {
		t.Run(tt.name, func(t *testing.T) {
			cancel, controller := newController()
			defer cancel()
			woc := newWorkflowOperationCtx(wf, controller)
			got := woc.assessNodeStatus(tt.pod, tt.node)
			assert.Equal(t, tt.want, got.Phase)
		})
	}
}

var workflowStepRetry = `
apiVersion: argoproj.io/v1alpha1
kind: Workflow
metadata:
  name: step-retry
spec:
  entrypoint: step-retry
  templates:
  - name: step-retry
    retryStrategy:
      limit: 1
    steps:
      - - name: whalesay-success
          arguments:
            parameters:
            - name: message
              value: success
          template: whalesay
      - - name: whalesay-failure
          arguments:
            parameters:
            - name: message
              value: failure
          template: whalesay

  - name: whalesay
    inputs:
      parameters:
        - name: message
    container:
      image: docker/whalesay:latest
      command: [sh, -c]
      args: ["cowsay {{inputs.parameters.message}}"]
`

// TestWorkflowParallelismLimit verifies parallelism at a workflow level is honored.
func TestWorkflowStepRetry(t *testing.T) {
	cancel, controller := newController()
	defer cancel()
	wfcset := controller.wfclientset.ArgoprojV1alpha1().Workflows("")
	wf := unmarshalWF(workflowStepRetry)
	wf, err := wfcset.Create(wf)
	assert.Nil(t, err)
	wf, err = wfcset.Get(wf.ObjectMeta.Name, metav1.GetOptions{})
	assert.Nil(t, err)
	woc := newWorkflowOperationCtx(wf, controller)
	woc.operate()
	pods, err := controller.kubeclientset.CoreV1().Pods("").List(metav1.ListOptions{})
	assert.Nil(t, err)
	assert.Equal(t, 1, len(pods.Items))

	//complete the first pod
	makePodsPhase(t, apiv1.PodSucceeded, controller.kubeclientset, wf.ObjectMeta.Namespace)
	wf, err = wfcset.Get(wf.ObjectMeta.Name, metav1.GetOptions{})
	assert.Nil(t, err)
	woc = newWorkflowOperationCtx(wf, controller)
	woc.operate()

	// fail the second pod
	makePodsPhase(t, apiv1.PodFailed, controller.kubeclientset, wf.ObjectMeta.Namespace)
	wf, err = wfcset.Get(wf.ObjectMeta.Name, metav1.GetOptions{})
	assert.Nil(t, err)
	woc = newWorkflowOperationCtx(wf, controller)
	woc.operate()
	pods, err = controller.kubeclientset.CoreV1().Pods("").List(metav1.ListOptions{})
	assert.Nil(t, err)
	assert.Equal(t, 3, len(pods.Items))
	assert.Equal(t, "cowsay success", pods.Items[0].Spec.Containers[1].Args[0])
	assert.Equal(t, "cowsay failure", pods.Items[1].Spec.Containers[1].Args[0])

	//verify that after the cowsay failure pod failed, we are retrying cowsay success
	assert.Equal(t, "cowsay success", pods.Items[2].Spec.Containers[1].Args[0])

}

var workflowParallelismLimit = `
apiVersion: argoproj.io/v1alpha1
kind: Workflow
metadata:
  name: parallelism-limit
spec:
  entrypoint: parallelism-limit
  parallelism: 2
  templates:
  - name: parallelism-limit
    steps:
    - - name: sleep
        template: sleep
        withItems:
        - this
        - workflow
        - should
        - take
        - at
        - least
        - 60
        - seconds
        - to
        - complete

  - name: sleep
    container:
      image: alpine:latest
      command: [sh, -c, sleep 10]
`

// TestWorkflowParallelismLimit verifies parallelism at a workflow level is honored.
func TestWorkflowParallelismLimit(t *testing.T) {
	cancel, controller := newController()
	defer cancel()
	wfcset := controller.wfclientset.ArgoprojV1alpha1().Workflows("")
	wf := unmarshalWF(workflowParallelismLimit)
	wf, err := wfcset.Create(wf)
	assert.NoError(t, err)
	wf, err = wfcset.Get(wf.ObjectMeta.Name, metav1.GetOptions{})
	assert.NoError(t, err)
	woc := newWorkflowOperationCtx(wf, controller)
	woc.operate()
	pods, err := controller.kubeclientset.CoreV1().Pods("").List(metav1.ListOptions{})
	assert.NoError(t, err)
	assert.Equal(t, 2, len(pods.Items))
	// operate again and make sure we don't schedule any more pods
	makePodsPhase(t, apiv1.PodRunning, controller.kubeclientset, wf.ObjectMeta.Namespace)
	wf, err = wfcset.Get(wf.ObjectMeta.Name, metav1.GetOptions{})
	assert.NoError(t, err)
	// wfBytes, _ := json.MarshalIndent(wf, "", "  ")
	// log.Printf("%s", wfBytes)
	woc = newWorkflowOperationCtx(wf, controller)
	woc.operate()
	pods, err = controller.kubeclientset.CoreV1().Pods("").List(metav1.ListOptions{})
	assert.NoError(t, err)
	assert.Equal(t, 2, len(pods.Items))
}

var stepsTemplateParallelismLimit = `
apiVersion: argoproj.io/v1alpha1
kind: Workflow
metadata:
  name: steps-parallelism-limit
spec:
  entrypoint: steps-parallelism-limit
  templates:
  - name: steps-parallelism-limit
    parallelism: 2
    steps:
    - - name: sleep
        template: sleep
        withItems:
        - this
        - workflow
        - should
        - take
        - at
        - least
        - 60
        - seconds
        - to
        - complete

  - name: sleep
    container:
      image: alpine:latest
      command: [sh, -c, sleep 10]
`

// TestStepsTemplateParallelismLimit verifies parallelism at a steps level is honored.
func TestStepsTemplateParallelismLimit(t *testing.T) {
	cancel, controller := newController()
	defer cancel()
	wfcset := controller.wfclientset.ArgoprojV1alpha1().Workflows("")
	wf := unmarshalWF(stepsTemplateParallelismLimit)
	wf, err := wfcset.Create(wf)
	assert.NoError(t, err)
	wf, err = wfcset.Get(wf.ObjectMeta.Name, metav1.GetOptions{})
	assert.NoError(t, err)
	woc := newWorkflowOperationCtx(wf, controller)
	woc.operate()
	pods, err := controller.kubeclientset.CoreV1().Pods("").List(metav1.ListOptions{})
	assert.NoError(t, err)
	assert.Equal(t, 2, len(pods.Items))

	// operate again and make sure we don't schedule any more pods
	makePodsPhase(t, apiv1.PodRunning, controller.kubeclientset, wf.ObjectMeta.Namespace)
	wf, err = wfcset.Get(wf.ObjectMeta.Name, metav1.GetOptions{})
	assert.NoError(t, err)
	// wfBytes, _ := json.MarshalIndent(wf, "", "  ")
	// log.Printf("%s", wfBytes)
	woc = newWorkflowOperationCtx(wf, controller)
	woc.operate()
	pods, err = controller.kubeclientset.CoreV1().Pods("").List(metav1.ListOptions{})
	assert.NoError(t, err)
	assert.Equal(t, 2, len(pods.Items))
}

var dagTemplateParallelismLimit = `
apiVersion: argoproj.io/v1alpha1
kind: Workflow
metadata:
  name: dag-parallelism-limit
spec:
  entrypoint: dag-parallelism-limit
  templates:
  - name: dag-parallelism-limit
    parallelism: 2
    dag:
      tasks:
      - name: a
        template: sleep
      - name: b
        template: sleep
      - name: c
        template: sleep
      - name: d
        template: sleep
      - name: e
        template: sleep
  - name: sleep
    container:
      image: alpine:latest
      command: [sh, -c, sleep 10]
`

// TestDAGTemplateParallelismLimit verifies parallelism at a dag level is honored.
func TestDAGTemplateParallelismLimit(t *testing.T) {
	cancel, controller := newController()
	defer cancel()
	wfcset := controller.wfclientset.ArgoprojV1alpha1().Workflows("")
	wf := unmarshalWF(dagTemplateParallelismLimit)
	wf, err := wfcset.Create(wf)
	assert.NoError(t, err)
	wf, err = wfcset.Get(wf.ObjectMeta.Name, metav1.GetOptions{})
	assert.NoError(t, err)
	woc := newWorkflowOperationCtx(wf, controller)
	woc.operate()
	pods, err := controller.kubeclientset.CoreV1().Pods("").List(metav1.ListOptions{})
	assert.NoError(t, err)
	assert.Equal(t, 2, len(pods.Items))

	// operate again and make sure we don't schedule any more pods
	makePodsPhase(t, apiv1.PodRunning, controller.kubeclientset, wf.ObjectMeta.Namespace)
	wf, err = wfcset.Get(wf.ObjectMeta.Name, metav1.GetOptions{})
	assert.NoError(t, err)
	// wfBytes, _ := json.MarshalIndent(wf, "", "  ")
	// log.Printf("%s", wfBytes)
	woc = newWorkflowOperationCtx(wf, controller)
	woc.operate()
	pods, err = controller.kubeclientset.CoreV1().Pods("").List(metav1.ListOptions{})
	assert.NoError(t, err)
	assert.Equal(t, 2, len(pods.Items))
}

var nestedParallelism = `
# Example with vertical and horizontal scalability
#
# Imagine we have 'M' workers which work in parallel,
# each worker should performs 'N' loops sequentially
#
apiVersion: argoproj.io/v1alpha1
kind: Workflow
metadata:
  generateName: parallelism-nested-
spec:
  arguments:
    parameters:
    - name: seq-list
      value: |
        ["a","b","c","d"]
    - name: parallel-list
      value: |
        [1,2,3,4]

  entrypoint: parallel-worker
  templates:
  - name: parallel-worker
    inputs:
      parameters:
      - name: seq-list
      - name: parallel-list
    steps:
    - - name: parallel-worker
        template: seq-worker
        arguments:
          parameters:
          - name: seq-list
            value: "{{inputs.parameters.seq-list}}"
          - name: parallel-id
            value: "{{item}}"
        withParam: "{{inputs.parameters.parallel-list}}"

  - name: seq-worker
    parallelism: 1
    inputs:
      parameters:
      - name: seq-list
      - name: parallel-id
    steps:
    - - name: seq-step
        template: one-job
        arguments:
          parameters:
          - name: parallel-id
            value: "{{inputs.parameters.parallel-id}}"
          - name: seq-id
            value: "{{item}}"
        withParam: "{{inputs.parameters.seq-list}}"

  - name: one-job
    inputs:
      parameters:
      - name: seq-id
      - name: parallel-id
    container:
      image: alpine
      command: ['/bin/sh', '-c']
      args: ["echo {{inputs.parameters.parallel-id}} {{inputs.parameters.seq-id}}; sleep 10"]
`

func TestNestedTemplateParallelismLimit(t *testing.T) {
	cancel, controller := newController()
	defer cancel()
	wfcset := controller.wfclientset.ArgoprojV1alpha1().Workflows("")
	wf := unmarshalWF(nestedParallelism)
	wf, err := wfcset.Create(wf)
	assert.NoError(t, err)
	wf, err = wfcset.Get(wf.ObjectMeta.Name, metav1.GetOptions{})
	assert.NoError(t, err)
	woc := newWorkflowOperationCtx(wf, controller)
	woc.operate()
	pods, err := controller.kubeclientset.CoreV1().Pods("").List(metav1.ListOptions{})
	assert.NoError(t, err)
	assert.Equal(t, 4, len(pods.Items))
}

// TestSidecarResourceLimits verifies resource limits on the sidecar can be set in the controller config
func TestSidecarResourceLimits(t *testing.T) {
	cancel, controller := newController()
	defer cancel()
	controller.Config.Executor = &apiv1.Container{
		Resources: apiv1.ResourceRequirements{
			Limits: apiv1.ResourceList{
				apiv1.ResourceCPU:    resource.MustParse("0.5"),
				apiv1.ResourceMemory: resource.MustParse("512Mi"),
			},
			Requests: apiv1.ResourceList{
				apiv1.ResourceCPU:    resource.MustParse("0.1"),
				apiv1.ResourceMemory: resource.MustParse("64Mi"),
			},
		},
	}
	wf := unmarshalWF(helloWorldWf)
	_, err := controller.wfclientset.ArgoprojV1alpha1().Workflows("").Create(wf)
	assert.NoError(t, err)
	woc := newWorkflowOperationCtx(wf, controller)
	woc.operate()
	pod, err := controller.kubeclientset.CoreV1().Pods("").Get("hello-world", metav1.GetOptions{})
	assert.NoError(t, err)
	var waitCtr *apiv1.Container
	for _, ctr := range pod.Spec.Containers {
		if ctr.Name == "wait" {
			waitCtr = &ctr
			break
		}
	}
	if assert.NotNil(t, waitCtr) && assert.NotNil(t, waitCtr.Resources) {
		assert.Len(t, waitCtr.Resources.Limits, 2)
		assert.Len(t, waitCtr.Resources.Requests, 2)
	}
}

// TestSuspendResume tests the suspend and resume feature
func TestSuspendResume(t *testing.T) {
	cancel, controller := newController()
	defer cancel()
	wfcset := controller.wfclientset.ArgoprojV1alpha1().Workflows("")
	wf := unmarshalWF(stepsTemplateParallelismLimit)
	wf, err := wfcset.Create(wf)
	assert.NoError(t, err)

	// suspend the workflow
	err = util.SuspendWorkflow(wfcset, wf.ObjectMeta.Name)
	assert.NoError(t, err)
	wf, err = wfcset.Get(wf.ObjectMeta.Name, metav1.GetOptions{})
	assert.NoError(t, err)
	assert.True(t, *wf.Spec.Suspend)

	// operate should not result in no workflows being created since it is suspended
	woc := newWorkflowOperationCtx(wf, controller)
	woc.operate()
	pods, err := controller.kubeclientset.CoreV1().Pods("").List(metav1.ListOptions{})
	assert.NoError(t, err)
	assert.Equal(t, 0, len(pods.Items))

	// resume the workflow and operate again. two pods should be able to be scheduled
	err = util.ResumeWorkflow(wfcset, controller.hydrator, wf.ObjectMeta.Name, "")
	assert.NoError(t, err)
	wf, err = wfcset.Get(wf.ObjectMeta.Name, metav1.GetOptions{})
	assert.NoError(t, err)
	assert.Nil(t, wf.Spec.Suspend)
	woc = newWorkflowOperationCtx(wf, controller)
	woc.operate()
	pods, err = controller.kubeclientset.CoreV1().Pods("").List(metav1.ListOptions{})
	assert.NoError(t, err)
	assert.Equal(t, 2, len(pods.Items))
}

var suspendTemplateWithDeadline = `
apiVersion: argoproj.io/v1alpha1
kind: Workflow
metadata:
  name: suspend-template
spec:
  entrypoint: suspend
  activeDeadlineSeconds: 0
  templates:
  - name: suspend
    suspend: {}
`

func TestSuspendWithDeadline(t *testing.T) {
	cancel, controller := newController()
	defer cancel()
	wfcset := controller.wfclientset.ArgoprojV1alpha1().Workflows("")

	// operate the workflow. it should become in a suspended state after
	wf := unmarshalWF(suspendTemplateWithDeadline)
	wf, err := wfcset.Create(wf)
	assert.Nil(t, err)
	woc := newWorkflowOperationCtx(wf, controller)
	woc.operate()
	wf, err = wfcset.Get(wf.ObjectMeta.Name, metav1.GetOptions{})
	assert.Nil(t, err)
	assert.True(t, util.IsWorkflowSuspended(wf))

	// operate again and verify no pods were scheduled
	woc = newWorkflowOperationCtx(wf, controller)
	woc.operate()
	updatedWf, err := wfcset.Get(wf.Name, metav1.GetOptions{})
	assert.Nil(t, err)
	found := false

	for _, node := range updatedWf.Status.Nodes {
		if node.Type == wfv1.NodeTypeSuspend {
			assert.Equal(t, node.Phase, wfv1.NodeFailed)
			assert.Contains(t, node.Message, "Step exceeded its deadline")
			found = true
		}
	}
	assert.True(t, found)

}

var sequence = `
apiVersion: argoproj.io/v1alpha1
kind: Workflow
metadata:
  name: sequence
spec:
  entrypoint: steps
  templates:
  - name: steps
    steps:
      - - name: step1
          template: echo
          arguments:
            parameters:
            - name: msg
              value: "{{item}}"
          withSequence:
            start: "100"
            end: "101"

  - name: echo
    inputs:
      parameters:
      - name: msg
    container:
      image: alpine:latest
      command: [echo, "{{inputs.parameters.msg}}"]
`

func TestSequence(t *testing.T) {
	cancel, controller := newController()
	defer cancel()
	wfcset := controller.wfclientset.ArgoprojV1alpha1().Workflows("")

	wf := unmarshalWF(sequence)
	wf, err := wfcset.Create(wf)
	assert.NoError(t, err)
	woc := newWorkflowOperationCtx(wf, controller)
	woc.operate()
	updatedWf, err := wfcset.Get(wf.Name, metav1.GetOptions{})
	assert.NoError(t, err)
	found100 := false
	found101 := false
	for _, node := range updatedWf.Status.Nodes {
		if node.DisplayName == "step1(0:100)" {
			assert.Equal(t, "100", node.Inputs.Parameters[0].Value.String())
			found100 = true
		} else if node.DisplayName == "step1(1:101)" {
			assert.Equal(t, "101", node.Inputs.Parameters[0].Value.String())
			found101 = true
		}
	}
	assert.Equal(t, true, found100)
	assert.Equal(t, true, found101)
}

var inputParametersAsJson = `
apiVersion: argoproj.io/v1alpha1
kind: Workflow
metadata:
  name: whalesay
spec:
  entrypoint: steps
  arguments:
    parameters:
    - name: parameter1
      value: value1
  templates:
  - name: steps
    inputs:
      parameters:
      - name: parameter1
      - name: parameter2
        value: template2
    steps:
      - - name: step1
          template: whalesay
          arguments:
            parameters:
            - name: json
              value: "Workflow: {{workflow.parameters}}. Template: {{inputs.parameters}}"

  - name: whalesay
    inputs:
      parameters:
      - name: json
    container:
      image: docker/whalesay:latest
      command: [cowsay]
`

func TestInputParametersAsJson(t *testing.T) {
	cancel, controller := newController()
	defer cancel()
	wfcset := controller.wfclientset.ArgoprojV1alpha1().Workflows("")

	wf := unmarshalWF(inputParametersAsJson)
	wf, err := wfcset.Create(wf)
	assert.NoError(t, err)
	woc := newWorkflowOperationCtx(wf, controller)
	woc.operate()
	updatedWf, err := wfcset.Get(wf.Name, metav1.GetOptions{})
	assert.NoError(t, err)
	found := false
	for _, node := range updatedWf.Status.Nodes {
		if node.Type == wfv1.NodeTypePod {
			expectedJson := `Workflow: [{"name":"parameter1","value":"value1"}]. Template: [{"name":"parameter1","value":"value1"},{"name":"parameter2","value":"template2"}]`
			assert.Equal(t, expectedJson, node.Inputs.Parameters[0].Value.String())
			found = true
		}
	}
	assert.Equal(t, true, found)
}

var expandWithItems = `
apiVersion: argoproj.io/v1alpha1
kind: Workflow
metadata:
  name: expand-with-items
spec:
  entrypoint: expand-with-items
  templates:
  - name: expand-with-items
    steps:
    - - name: whalesay
        template: whalesay
        arguments:
          parameters:
          - name: message
            value: "{{item}}"
        withItems:
        - string
        - 0
        - 0
        - false
        - 1.3

  - name: whalesay
    inputs:
      parameters:
      - name: message
    container:
      image: docker/whalesay:latest
      command: [sh, -c]
      args: ["cowsay {{inputs.parameters.message}}"]
`

func TestExpandWithItems(t *testing.T) {
	cancel, controller := newController()
	defer cancel()
	wfcset := controller.wfclientset.ArgoprojV1alpha1().Workflows("")

	// Test list expansion
	wf := unmarshalWF(expandWithItems)
	wf, err := wfcset.Create(wf)
	assert.NoError(t, err)
	woc := newWorkflowOperationCtx(wf, controller)
	newSteps, err := woc.expandStep(wf.Spec.Templates[0].Steps[0].Steps[0])
	assert.NoError(t, err)
	assert.Equal(t, 5, len(newSteps))
	woc.operate()
	pods, err := controller.kubeclientset.CoreV1().Pods("").List(metav1.ListOptions{})
	assert.NoError(t, err)
	assert.Equal(t, 5, len(pods.Items))
}

var expandWithItemsMap = `
apiVersion: argoproj.io/v1alpha1
kind: Workflow
metadata:
  name: expand-with-items
spec:
  entrypoint: expand-with-items
  templates:
  - name: expand-with-items
    steps:
    - - name: whalesay
        template: whalesay
        arguments:
          parameters:
          - name: message
            value: "{{item.os}} {{item.version}} JSON({{item}})"
        withItems:
        - {os: debian, version: 9.1}
        - {os: debian, version: 9.1}
        - {os: ubuntu, version: 16.10}

  - name: whalesay
    inputs:
      parameters:
      - name: message
    container:
      image: docker/whalesay:latest
      command: [sh, -c]
      args: ["cowsay \"{{inputs.parameters.message}}\""]
`

func TestExpandWithItemsMap(t *testing.T) {
	cancel, controller := newController()
	defer cancel()
	wfcset := controller.wfclientset.ArgoprojV1alpha1().Workflows("")

	wf := unmarshalWF(expandWithItemsMap)
	wf, err := wfcset.Create(wf)
	assert.NoError(t, err)
	woc := newWorkflowOperationCtx(wf, controller)
	newSteps, err := woc.expandStep(wf.Spec.Templates[0].Steps[0].Steps[0])
	assert.NoError(t, err)
	assert.Equal(t, 3, len(newSteps))
	assert.Equal(t, "debian 9.1 JSON({\"os\":\"debian\",\"version\":9.1})", newSteps[0].Arguments.Parameters[0].Value.String())
}

var suspendTemplate = `
apiVersion: argoproj.io/v1alpha1
kind: Workflow
metadata:
  name: suspend-template
spec:
  entrypoint: suspend
  templates:
  - name: suspend
    steps:
    - - name: approve
        template: approve
        arguments:
          parameters:
          - name: param1
            value: value1
    - - name: release
        template: whalesay

  - name: approve
    inputs:
      parameters:
      - name: param1
    suspend: {}

  - name: whalesay
    container:
      image: docker/whalesay
      command: [cowsay]
      args: ["hello world"]
`

func TestSuspendTemplate(t *testing.T) {
	cancel, controller := newController()
	defer cancel()
	wfcset := controller.wfclientset.ArgoprojV1alpha1().Workflows("")

	// operate the workflow. it should become in a suspended state after
	wf := unmarshalWF(suspendTemplate)
	wf, err := wfcset.Create(wf)
	assert.NoError(t, err)
	woc := newWorkflowOperationCtx(wf, controller)
	woc.operate()
	wf, err = wfcset.Get(wf.ObjectMeta.Name, metav1.GetOptions{})
	assert.NoError(t, err)
	assert.True(t, util.IsWorkflowSuspended(wf))

	// operate again and verify no pods were scheduled
	woc = newWorkflowOperationCtx(wf, controller)
	woc.operate()
	pods, err := controller.kubeclientset.CoreV1().Pods("").List(metav1.ListOptions{})
	assert.NoError(t, err)
	assert.Equal(t, 0, len(pods.Items))

	// resume the workflow. verify resume workflow edits nodestatus correctly
	err = util.ResumeWorkflow(wfcset, controller.hydrator, wf.ObjectMeta.Name, "")
	assert.NoError(t, err)
	wf, err = wfcset.Get(wf.ObjectMeta.Name, metav1.GetOptions{})
	assert.NoError(t, err)
	assert.False(t, util.IsWorkflowSuspended(wf))

	// operate the workflow. it should reach the second step
	woc = newWorkflowOperationCtx(wf, controller)
	woc.operate()
	pods, err = controller.kubeclientset.CoreV1().Pods("").List(metav1.ListOptions{})
	assert.NoError(t, err)
	assert.Equal(t, 1, len(pods.Items))
}

func TestSuspendTemplateWithFailedResume(t *testing.T) {
	cancel, controller := newController()
	defer cancel()
	wfcset := controller.wfclientset.ArgoprojV1alpha1().Workflows("")

	// operate the workflow. it should become in a suspended state after
	wf := unmarshalWF(suspendTemplate)
	wf, err := wfcset.Create(wf)
	assert.NoError(t, err)
	woc := newWorkflowOperationCtx(wf, controller)
	woc.operate()
	wf, err = wfcset.Get(wf.ObjectMeta.Name, metav1.GetOptions{})
	assert.NoError(t, err)
	assert.True(t, util.IsWorkflowSuspended(wf))

	// operate again and verify no pods were scheduled
	woc = newWorkflowOperationCtx(wf, controller)
	woc.operate()
	pods, err := controller.kubeclientset.CoreV1().Pods("").List(metav1.ListOptions{})
	assert.NoError(t, err)
	assert.Equal(t, 0, len(pods.Items))

	// resume the workflow. verify resume workflow edits nodestatus correctly
	err = util.StopWorkflow(wfcset, controller.hydrator, wf.ObjectMeta.Name, "inputs.parameters.param1.value=value1", "Step failed!")
	assert.NoError(t, err)
	wf, err = wfcset.Get(wf.ObjectMeta.Name, metav1.GetOptions{})
	assert.NoError(t, err)
	assert.False(t, util.IsWorkflowSuspended(wf))

	// operate the workflow. it should be failed and not reach the second step
	woc = newWorkflowOperationCtx(wf, controller)
	woc.operate()
	assert.Equal(t, wfv1.NodeFailed, woc.wf.Status.Phase)
	pods, err = controller.kubeclientset.CoreV1().Pods("").List(metav1.ListOptions{})
	assert.NoError(t, err)
	assert.Equal(t, 0, len(pods.Items))
}

func TestSuspendTemplateWithFilteredResume(t *testing.T) {
	cancel, controller := newController()
	defer cancel()
	wfcset := controller.wfclientset.ArgoprojV1alpha1().Workflows("")

	// operate the workflow. it should become in a suspended state after
	wf := unmarshalWF(suspendTemplate)
	wf, err := wfcset.Create(wf)
	assert.NoError(t, err)
	woc := newWorkflowOperationCtx(wf, controller)
	woc.operate()
	wf, err = wfcset.Get(wf.ObjectMeta.Name, metav1.GetOptions{})
	assert.NoError(t, err)
	assert.True(t, util.IsWorkflowSuspended(wf))

	// operate again and verify no pods were scheduled
	woc = newWorkflowOperationCtx(wf, controller)
	woc.operate()
	pods, err := controller.kubeclientset.CoreV1().Pods("").List(metav1.ListOptions{})
	assert.NoError(t, err)
	assert.Equal(t, 0, len(pods.Items))

	// resume the workflow, but with non-matching selector
	err = util.ResumeWorkflow(wfcset, controller.hydrator, wf.ObjectMeta.Name, "inputs.paramaters.param1.value=value2")
	assert.Error(t, err)

	// operate the workflow. nothing should have happened
	woc = newWorkflowOperationCtx(wf, controller)
	woc.operate()
	pods, err = controller.kubeclientset.CoreV1().Pods("").List(metav1.ListOptions{})
	assert.NoError(t, err)
	assert.Equal(t, 0, len(pods.Items))
	assert.True(t, util.IsWorkflowSuspended(wf))

	// resume the workflow, but with matching selector
	err = util.ResumeWorkflow(wfcset, controller.hydrator, wf.ObjectMeta.Name, "inputs.parameters.param1.value=value1")
	assert.NoError(t, err)
	wf, err = wfcset.Get(wf.ObjectMeta.Name, metav1.GetOptions{})
	assert.NoError(t, err)
	assert.False(t, util.IsWorkflowSuspended(wf))

	// operate the workflow. it should reach the second step
	woc = newWorkflowOperationCtx(wf, controller)
	woc.operate()
	pods, err = controller.kubeclientset.CoreV1().Pods("").List(metav1.ListOptions{})
	assert.NoError(t, err)
	assert.Equal(t, 1, len(pods.Items))
}

var suspendResumeAfterTemplate = `
apiVersion: argoproj.io/v1alpha1
kind: Workflow
metadata:
  name: suspend-template
spec:
  entrypoint: suspend
  templates:
  - name: suspend
    steps:
    - - name: approve
        template: approve
    - - name: release
        template: whalesay

  - name: approve
    suspend:
      duration: 3

  - name: whalesay
    container:
      image: docker/whalesay
      command: [cowsay]
      args: ["hello world"]
`

func TestSuspendResumeAfterTemplate(t *testing.T) {
	cancel, controller := newController()
	defer cancel()
	wfcset := controller.wfclientset.ArgoprojV1alpha1().Workflows("")

	// operate the workflow. it should become in a suspended state after
	wf := unmarshalWF(suspendResumeAfterTemplate)
	wf, err := wfcset.Create(wf)
	assert.NoError(t, err)
	woc := newWorkflowOperationCtx(wf, controller)
	woc.operate()
	wf, err = wfcset.Get(wf.ObjectMeta.Name, metav1.GetOptions{})
	assert.NoError(t, err)
	assert.True(t, util.IsWorkflowSuspended(wf))

	// operate again and verify no pods were scheduled
	woc = newWorkflowOperationCtx(wf, controller)
	woc.operate()
	pods, err := controller.kubeclientset.CoreV1().Pods("").List(metav1.ListOptions{})
	assert.NoError(t, err)
	assert.Equal(t, 0, len(pods.Items))

	// wait 4 seconds
	time.Sleep(4 * time.Second)

	// operate the workflow. it should reach the second step
	woc = newWorkflowOperationCtx(wf, controller)
	woc.operate()
	pods, err = controller.kubeclientset.CoreV1().Pods("").List(metav1.ListOptions{})
	assert.NoError(t, err)
	assert.Equal(t, 1, len(pods.Items))
}

func TestSuspendResumeAfterTemplateNoWait(t *testing.T) {
	cancel, controller := newController()
	defer cancel()
	wfcset := controller.wfclientset.ArgoprojV1alpha1().Workflows("")

	// operate the workflow. it should become in a suspended state after
	wf := unmarshalWF(suspendResumeAfterTemplate)
	wf, err := wfcset.Create(wf)
	assert.NoError(t, err)
	woc := newWorkflowOperationCtx(wf, controller)
	woc.operate()
	wf, err = wfcset.Get(wf.ObjectMeta.Name, metav1.GetOptions{})
	assert.NoError(t, err)
	assert.True(t, util.IsWorkflowSuspended(wf))

	// operate again and verify no pods were scheduled
	woc = newWorkflowOperationCtx(wf, controller)
	woc.operate()
	pods, err := controller.kubeclientset.CoreV1().Pods("").List(metav1.ListOptions{})
	assert.NoError(t, err)
	assert.Equal(t, 0, len(pods.Items))

	// don't wait

	// operate the workflow. it should have not reached the second step since not enough time passed
	woc = newWorkflowOperationCtx(wf, controller)
	woc.operate()
	pods, err = controller.kubeclientset.CoreV1().Pods("").List(metav1.ListOptions{})
	assert.NoError(t, err)
	assert.Equal(t, 0, len(pods.Items))
}

var volumeWithParam = `
apiVersion: argoproj.io/v1alpha1
kind: Workflow
metadata:
  name: volume-with-param
spec:
  entrypoint: append-to-accesslog
  arguments:
    parameters:
    - name: volname
      value: my-volume
    - name: node-selctor
      value: my-node

  nodeSelector:
    kubernetes.io/hostname: my-host

  volumes:
  - name: workdir
    persistentVolumeClaim:
      claimName: "{{workflow.parameters.volname}}"

  templates:
  - name: append-to-accesslog
    container:
      image: alpine:latest
      command: [sh, -c]
      args: ["echo accessed at: $(date) | tee -a /mnt/vol/accesslog"]
      volumeMounts:
      - name: workdir
        mountPath: /mnt/vol
`

// Tests ability to reference workflow parameters from within top level spec fields (e.g. spec.volumes)
func TestWorkflowSpecParam(t *testing.T) {
	cancel, controller := newController()
	defer cancel()
	wfcset := controller.wfclientset.ArgoprojV1alpha1().Workflows("")

	wf := unmarshalWF(volumeWithParam)
	wf, err := wfcset.Create(wf)
	assert.NoError(t, err)
	woc := newWorkflowOperationCtx(wf, controller)

	woc.operate()
	pod, err := controller.kubeclientset.CoreV1().Pods("").Get(wf.Name, metav1.GetOptions{})
	assert.NoError(t, err)
	found := false
	for _, vol := range pod.Spec.Volumes {
		if vol.Name == "workdir" {
			assert.Equal(t, "my-volume", vol.PersistentVolumeClaim.ClaimName)
			found = true
		}
	}
	assert.True(t, found)

	assert.Equal(t, "my-host", pod.Spec.NodeSelector["kubernetes.io/hostname"])
}

func TestAddGlobalParamToScope(t *testing.T) {
	woc := newWoc()
	woc.globalParams = make(map[string]string)
	testVal := intstr.Parse("test-value")
	param := wfv1.Parameter{
		Name:  "test-param",
		Value: &testVal,
	}
	// Make sure if the param is not global, don't add to scope
	woc.addParamToGlobalScope(param)
	assert.Nil(t, woc.wf.Status.Outputs)

	// Now set it as global. Verify it is added to workflow outputs
	param.GlobalName = "global-param"
	woc.addParamToGlobalScope(param)
	assert.Equal(t, 1, len(woc.wf.Status.Outputs.Parameters))
	assert.Equal(t, param.GlobalName, woc.wf.Status.Outputs.Parameters[0].Name)
	assert.Equal(t, testVal, *woc.wf.Status.Outputs.Parameters[0].Value)
	assert.Equal(t, testVal.String(), woc.globalParams["workflow.outputs.parameters.global-param"])

	// Change the value and verify it is reflected in workflow outputs
	newValue := intstr.Parse("new-value")
	param.Value = &newValue
	woc.addParamToGlobalScope(param)
	assert.Equal(t, 1, len(woc.wf.Status.Outputs.Parameters))
	assert.Equal(t, param.GlobalName, woc.wf.Status.Outputs.Parameters[0].Name)
	assert.Equal(t, newValue, *woc.wf.Status.Outputs.Parameters[0].Value)
	assert.Equal(t, newValue.String(), woc.globalParams["workflow.outputs.parameters.global-param"])

	// Add a new global parameter
	param.GlobalName = "global-param2"
	woc.addParamToGlobalScope(param)
	assert.Equal(t, 2, len(woc.wf.Status.Outputs.Parameters))
	assert.Equal(t, param.GlobalName, woc.wf.Status.Outputs.Parameters[1].Name)
	assert.Equal(t, newValue, *woc.wf.Status.Outputs.Parameters[1].Value)
	assert.Equal(t, newValue.String(), woc.globalParams["workflow.outputs.parameters.global-param2"])

}

func TestAddGlobalArtifactToScope(t *testing.T) {
	woc := newWoc()
	art := wfv1.Artifact{
		Name: "test-art",
		ArtifactLocation: wfv1.ArtifactLocation{
			S3: &wfv1.S3Artifact{
				S3Bucket: wfv1.S3Bucket{
					Bucket: "my-bucket",
				},
				Key: "some/key",
			},
		},
	}
	// Make sure if the artifact is not global, don't add to scope
	woc.addArtifactToGlobalScope(art, nil)
	assert.Nil(t, woc.wf.Status.Outputs)

	// Now mark it as global. Verify it is added to workflow outputs
	art.GlobalName = "global-art"
	woc.addArtifactToGlobalScope(art, nil)
	assert.Equal(t, 1, len(woc.wf.Status.Outputs.Artifacts))
	assert.Equal(t, art.GlobalName, woc.wf.Status.Outputs.Artifacts[0].Name)
	assert.Equal(t, "some/key", woc.wf.Status.Outputs.Artifacts[0].S3.Key)

	// Change the value and verify update is reflected
	art.S3.Key = "new/key"
	woc.addArtifactToGlobalScope(art, nil)
	assert.Equal(t, 1, len(woc.wf.Status.Outputs.Artifacts))
	assert.Equal(t, art.GlobalName, woc.wf.Status.Outputs.Artifacts[0].Name)
	assert.Equal(t, "new/key", woc.wf.Status.Outputs.Artifacts[0].S3.Key)

	// Add a new global artifact
	art.GlobalName = "global-art2"
	art.S3.Key = "new/new/key"
	woc.addArtifactToGlobalScope(art, nil)
	assert.Equal(t, 2, len(woc.wf.Status.Outputs.Artifacts))
	assert.Equal(t, art.GlobalName, woc.wf.Status.Outputs.Artifacts[1].Name)
	assert.Equal(t, "new/new/key", woc.wf.Status.Outputs.Artifacts[1].S3.Key)
}

func TestParamSubstitutionWithArtifact(t *testing.T) {
	wf := test.LoadE2EWorkflow("functional/param-sub-with-artifacts.yaml")
	woc := newWoc(*wf)
	woc.operate()
	wf, err := woc.controller.wfclientset.ArgoprojV1alpha1().Workflows("").Get(wf.ObjectMeta.Name, metav1.GetOptions{})
	assert.NoError(t, err)
	assert.Equal(t, wf.Status.Phase, wfv1.NodeRunning)
	pods, err := woc.controller.kubeclientset.CoreV1().Pods("").List(metav1.ListOptions{})
	assert.NoError(t, err)
	assert.Equal(t, len(pods.Items), 1)
}

func TestGlobalParamSubstitutionWithArtifact(t *testing.T) {
	wf := test.LoadE2EWorkflow("functional/global-param-sub-with-artifacts.yaml")
	woc := newWoc(*wf)
	woc.operate()
	wf, err := woc.controller.wfclientset.ArgoprojV1alpha1().Workflows("").Get(wf.ObjectMeta.Name, metav1.GetOptions{})
	assert.NoError(t, err)
	assert.Equal(t, wf.Status.Phase, wfv1.NodeRunning)
	pods, err := woc.controller.kubeclientset.CoreV1().Pods("").List(metav1.ListOptions{})
	assert.NoError(t, err)
	assert.Equal(t, len(pods.Items), 1)
}

func TestExpandWithSequence(t *testing.T) {
	var seq wfv1.Sequence
	var items []wfv1.Item
	var err error

	ten := intstr.Parse("10")
	seq = wfv1.Sequence{
		Count: &ten,
	}
	items, err = expandSequence(&seq)
	assert.NoError(t, err)
	assert.Equal(t, 10, len(items))
	assert.Equal(t, "0", items[0].GetStrVal())
	assert.Equal(t, "9", items[9].GetStrVal())

	oneOhOne := intstr.Parse("101")
	seq = wfv1.Sequence{
		Start: &oneOhOne,
		Count: &ten,
	}
	items, err = expandSequence(&seq)
	assert.NoError(t, err)
	assert.Equal(t, 10, len(items))
	assert.Equal(t, "101", items[0].GetStrVal())
	assert.Equal(t, "110", items[9].GetStrVal())

	fifty := intstr.Parse("50")
	sixty := intstr.Parse("60")
	seq = wfv1.Sequence{
		Start: &fifty,
		End:   &sixty,
	}
	items, err = expandSequence(&seq)
	assert.NoError(t, err)
	assert.Equal(t, 11, len(items))
	assert.Equal(t, "50", items[0].GetStrVal())
	assert.Equal(t, "60", items[10].GetStrVal())

	seq = wfv1.Sequence{
		Start: &sixty,
		End:   &fifty,
	}
	items, err = expandSequence(&seq)
	assert.NoError(t, err)
	assert.Equal(t, 11, len(items))
	assert.Equal(t, "60", items[0].GetStrVal())
	assert.Equal(t, "50", items[10].GetStrVal())

	zero := intstr.Parse("0")
	seq = wfv1.Sequence{
		Count: &zero,
	}
	items, err = expandSequence(&seq)
	assert.NoError(t, err)
	assert.Equal(t, 0, len(items))

	eight := intstr.Parse("8")
	seq = wfv1.Sequence{
		Start: &eight,
		End:   &eight,
	}
	items, err = expandSequence(&seq)
	assert.NoError(t, err)
	assert.Equal(t, 1, len(items))
	assert.Equal(t, "8", items[0].GetStrVal())

	one := intstr.Parse("1")
	seq = wfv1.Sequence{
		Format: "testuser%02X",
		Count:  &ten,
		Start:  &one,
	}
	items, err = expandSequence(&seq)
	assert.NoError(t, err)
	assert.Equal(t, 10, len(items))
	assert.Equal(t, "testuser01", items[0].GetStrVal())
	assert.Equal(t, "testuser0A", items[9].GetStrVal())
}

var metadataTemplate = `
apiVersion: argoproj.io/v1alpha1
kind: Workflow
metadata:
  name: metadata-template
  labels:
    image: foo:bar
  annotations:
    k8s-webhook-handler.io/repo: "git@github.com:argoproj/argo.git"
    k8s-webhook-handler.io/revision: 1e111caa1d2cc672b3b53c202b96a5f660a7e9b2
spec:
  entrypoint: foo
  templates:
    - name: foo
      container:
        image: "{{workflow.labels.image}}"
        env:
          - name: REPO
            value: "{{workflow.annotations.k8s-webhook-handler.io/repo}}"
          - name: REVISION
            value: "{{workflow.annotations.k8s-webhook-handler.io/revision}}"
        command: [sh, -c]
        args: ["echo hello world"]
`

func TestMetadataPassing(t *testing.T) {
	cancel, controller := newController()
	defer cancel()
	wfcset := controller.wfclientset.ArgoprojV1alpha1().Workflows("")
	wf := unmarshalWF(metadataTemplate)
	wf, err := wfcset.Create(wf)
	assert.NoError(t, err)
	wf, err = wfcset.Get(wf.ObjectMeta.Name, metav1.GetOptions{})
	assert.NoError(t, err)
	woc := newWorkflowOperationCtx(wf, controller)
	woc.operate()
	assert.Equal(t, wfv1.NodeRunning, woc.wf.Status.Phase)
	pods, err := controller.kubeclientset.CoreV1().Pods(wf.ObjectMeta.Namespace).List(metav1.ListOptions{})
	assert.NoError(t, err)
	assert.True(t, len(pods.Items) > 0, "pod was not created successfully")

	var (
		pod       = pods.Items[0]
		container = pod.Spec.Containers[1]
		foundRepo = false
		foundRev  = false
	)
	for _, ev := range container.Env {
		switch ev.Name {
		case "REPO":
			assert.Equal(t, "git@github.com:argoproj/argo.git", ev.Value)
			foundRepo = true
		case "REVISION":
			assert.Equal(t, "1e111caa1d2cc672b3b53c202b96a5f660a7e9b2", ev.Value)
			foundRev = true
		}
	}
	assert.True(t, foundRepo)
	assert.True(t, foundRev)
	assert.Equal(t, "foo:bar", container.Image)
}

var ioPathPlaceholders = `
apiVersion: argoproj.io/v1alpha1
kind: Workflow
metadata:
  generateName: artifact-path-placeholders-
spec:
  entrypoint: head-lines
  arguments:
    parameters:
    - name: lines-count
      value: 3
    artifacts:
    - name: text
      raw:
        data: |
          1
          2
          3
          4
          5
  templates:
  - name: head-lines
    inputs:
      parameters:
      - name: lines-count
      artifacts:
      - name: text
        path: /inputs/text/data
    outputs:
      parameters:
      - name: actual-lines-count
        valueFrom:
          path: /outputs/actual-lines-count/data
      artifacts:
      - name: text
        path: /outputs/text/data
    container:
      image: busybox
      command: [sh, -c, 'head -n {{inputs.parameters.lines-count}} <"{{inputs.artifacts.text.path}}" | tee "{{outputs.artifacts.text.path}}" | wc -l > "{{outputs.parameters.actual-lines-count.path}}"']
`

func TestResolveIOPathPlaceholders(t *testing.T) {
	wf := unmarshalWF(ioPathPlaceholders)
	woc := newWoc(*wf)
	woc.artifactRepository.S3 = new(config.S3ArtifactRepository)
	woc.operate()
	assert.Equal(t, wfv1.NodeRunning, woc.wf.Status.Phase)
	pods, err := woc.controller.kubeclientset.CoreV1().Pods(wf.ObjectMeta.Namespace).List(metav1.ListOptions{})
	assert.NoError(t, err)
	assert.True(t, len(pods.Items) > 0, "pod was not created successfully")

	assert.Equal(t, []string{"sh", "-c", "head -n 3 <\"/inputs/text/data\" | tee \"/outputs/text/data\" | wc -l > \"/outputs/actual-lines-count/data\""}, pods.Items[0].Spec.Containers[1].Command)
}

var outputValuePlaceholders = `
apiVersion: argoproj.io/v1alpha1
kind: Workflow
metadata:
  name: output-value-placeholders-wf
spec:
  entrypoint: tell-pod-name
  templates:
  - name: tell-pod-name
    outputs:
      parameters:
      - name: pod-name
        value: "{{pod.name}}"
    container:
      image: busybox
`

func TestResolvePlaceholdersInOutputValues(t *testing.T) {
	wf := unmarshalWF(outputValuePlaceholders)
	woc := newWoc(*wf)
	woc.artifactRepository.S3 = new(config.S3ArtifactRepository)
	woc.operate()
	assert.Equal(t, wfv1.NodeRunning, woc.wf.Status.Phase)
	pods, err := woc.controller.kubeclientset.CoreV1().Pods(wf.ObjectMeta.Namespace).List(metav1.ListOptions{})
	assert.NoError(t, err)
	assert.True(t, len(pods.Items) > 0, "pod was not created successfully")

	templateString := pods.Items[0].ObjectMeta.Annotations["workflows.argoproj.io/template"]
	var template wfv1.Template
	err = json.Unmarshal([]byte(templateString), &template)
	assert.NoError(t, err)
	parameterValue := template.Outputs.Parameters[0].Value
	assert.NotNil(t, parameterValue)
	assert.Equal(t, "output-value-placeholders-wf", parameterValue.String())
}

var podNameInRetries = `
apiVersion: argoproj.io/v1alpha1
kind: Workflow
metadata:
  name: output-value-placeholders-wf
spec:
  entrypoint: tell-pod-name
  templates:
  - name: tell-pod-name
    retryStrategy:
      limit: 2
    outputs:
      parameters:
      - name: pod-name
        value: "{{pod.name}}"
    container:
      image: busybox
`

func TestResolvePodNameInRetries(t *testing.T) {
	wf := unmarshalWF(podNameInRetries)
	woc := newWoc(*wf)
	woc.artifactRepository.S3 = new(config.S3ArtifactRepository)
	woc.operate()
	assert.Equal(t, wfv1.NodeRunning, woc.wf.Status.Phase)
	pods, err := woc.controller.kubeclientset.CoreV1().Pods(wf.ObjectMeta.Namespace).List(metav1.ListOptions{})
	assert.NoError(t, err)
	assert.True(t, len(pods.Items) > 0, "pod was not created successfully")

	templateString := pods.Items[0].ObjectMeta.Annotations["workflows.argoproj.io/template"]
	var template wfv1.Template
	err = json.Unmarshal([]byte(templateString), &template)
	assert.NoError(t, err)
	parameterValue := template.Outputs.Parameters[0].Value
	assert.NotNil(t, parameterValue)
	assert.Equal(t, "output-value-placeholders-wf-3033990984", parameterValue.String())
}

var outputStatuses = `
apiVersion: argoproj.io/v1alpha1
kind: Workflow
metadata:
  generateName: scripts-bash-
spec:
  entrypoint: bash-script-example
  templates:
  - name: bash-script-example
    steps:
    - - name: first
        template: flakey-container
        continueOn:
          failed: true
    - - name: print
        template: print-message
        arguments:
          parameters:
          - name: message
            value: "{{steps.first.status}}"


  - name: flakey-container
    script:
      image: busybox
      command: [sh, -c]
      args: ["exit 0"]

  - name: print-message
    inputs:
      parameters:
      - name: message
    container:
      image: alpine:latest
      command: [sh, -c]
      args: ["echo result was: {{inputs.parameters.message}}"]
`

func TestResolveStatuses(t *testing.T) {

	cancel, controller := newController()
	defer cancel()
	wfcset := controller.wfclientset.ArgoprojV1alpha1().Workflows("")

	// operate the workflow. it should create a pod.
	wf := unmarshalWF(outputStatuses)
	wf, err := wfcset.Create(wf)
	assert.NoError(t, err)
	jsonValue, err := json.Marshal(&wf.Spec.Templates[0])
	assert.NoError(t, err)

	assert.Contains(t, string(jsonValue), "{{steps.first.status}}")
	assert.NotContains(t, string(jsonValue), "{{steps.print.status}}")
}

var resourceTemplate = `
apiVersion: argoproj.io/v1alpha1
kind: Workflow
metadata:
  name: resource-template
spec:
  entrypoint: resource
  templates:
  - name: resource
    resource:
      action: create
      manifest: |
        apiVersion: v1
        kind: ConfigMap
        metadata:
          name: resource-cm
`

func TestResourceTemplate(t *testing.T) {
	cancel, controller := newController()
	defer cancel()
	wfcset := controller.wfclientset.ArgoprojV1alpha1().Workflows("")

	// operate the workflow. it should create a pod.
	wf := unmarshalWF(resourceTemplate)
	wf, err := wfcset.Create(wf)
	assert.NoError(t, err)
	woc := newWorkflowOperationCtx(wf, controller)
	woc.operate()
	wf, err = wfcset.Get(wf.ObjectMeta.Name, metav1.GetOptions{})
	assert.NoError(t, err)
	assert.Equal(t, wfv1.NodeRunning, wf.Status.Phase)

	pod, err := controller.kubeclientset.CoreV1().Pods("").Get("resource-template", metav1.GetOptions{})
	if !assert.NoError(t, err) {
		t.Fatal(err)
	}
	tmplStr := pod.Annotations[common.AnnotationKeyTemplate]
	tmpl := wfv1.Template{}
	err = yaml.Unmarshal([]byte(tmplStr), &tmpl)
	if !assert.NoError(t, err) {
		t.Fatal(err)
	}
	cm := apiv1.ConfigMap{}
	err = yaml.Unmarshal([]byte(tmpl.Resource.Manifest), &cm)
	if !assert.NoError(t, err) {
		t.Fatal(err)
	}
	assert.Equal(t, "resource-cm", cm.Name)
	assert.Empty(t, cm.ObjectMeta.OwnerReferences)
}

var resourceWithOwnerReferenceTemplate = `
apiVersion: argoproj.io/v1alpha1
kind: Workflow
metadata:
  name: resource-with-ownerreference-template
spec:
  entrypoint: start
  templates:
  - name: start
    steps:
    - - name: resource-1
        template: resource-1
      - name: resource-2
        template: resource-2
      - name: resource-3
        template: resource-3
  - name: resource-1
    resource:
      action: create
      manifest: |
        apiVersion: v1
        kind: ConfigMap
        metadata:
          name: resource-cm-1
          ownerReferences:
          - apiVersion: argoproj.io/v1alpha1
            blockOwnerDeletion: true
            kind: Workflow
            name: "manual-ref-name"
            uid: "manual-ref-uid"
  - name: resource-2
    resource:
      action: create
      setOwnerReference: true
      manifest: |
        apiVersion: v1
        kind: ConfigMap
        metadata:
          name: resource-cm-2
  - name: resource-3
    resource:
      action: create
      setOwnerReference: true
      manifest: |
        apiVersion: v1
        kind: ConfigMap
        metadata:
          name: resource-cm-3
          ownerReferences:
          - apiVersion: argoproj.io/v1alpha1
            blockOwnerDeletion: true
            kind: Workflow
            name: "manual-ref-name"
            uid: "manual-ref-uid"
`

func TestResourceWithOwnerReferenceTemplate(t *testing.T) {
	cancel, controller := newController()
	defer cancel()
	wfcset := controller.wfclientset.ArgoprojV1alpha1().Workflows("")

	// operate the workflow. it should create a pod.
	wf := unmarshalWF(resourceWithOwnerReferenceTemplate)
	wf, err := wfcset.Create(wf)
	assert.NoError(t, err)
	woc := newWorkflowOperationCtx(wf, controller)
	woc.operate()
	wf, err = wfcset.Get(wf.ObjectMeta.Name, metav1.GetOptions{})
	assert.NoError(t, err)
	assert.Equal(t, wfv1.NodeRunning, wf.Status.Phase)

	pods, err := controller.kubeclientset.CoreV1().Pods("").List(metav1.ListOptions{})
	if !assert.NoError(t, err) {
		t.Fatal(err)
	}

	objectMetas := map[string]metav1.ObjectMeta{}
	for _, pod := range pods.Items {
		tmplStr := pod.Annotations[common.AnnotationKeyTemplate]
		tmpl := wfv1.Template{}
		err = yaml.Unmarshal([]byte(tmplStr), &tmpl)
		if !assert.NoError(t, err) {
			t.Fatal(err)
		}
		cm := apiv1.ConfigMap{}
		err = yaml.Unmarshal([]byte(tmpl.Resource.Manifest), &cm)
		if !assert.NoError(t, err) {
			t.Fatal(err)
		}
		objectMetas[cm.Name] = cm.ObjectMeta
	}
	if assert.Equal(t, 1, len(objectMetas["resource-cm-1"].OwnerReferences)) {
		assert.Equal(t, "manual-ref-name", objectMetas["resource-cm-1"].OwnerReferences[0].Name)
	}
	if assert.Equal(t, 1, len(objectMetas["resource-cm-2"].OwnerReferences)) {
		assert.Equal(t, "resource-with-ownerreference-template", objectMetas["resource-cm-2"].OwnerReferences[0].Name)
	}
	if assert.Equal(t, 2, len(objectMetas["resource-cm-3"].OwnerReferences)) {
		assert.Equal(t, "manual-ref-name", objectMetas["resource-cm-3"].OwnerReferences[0].Name)
		assert.Equal(t, "resource-with-ownerreference-template", objectMetas["resource-cm-3"].OwnerReferences[1].Name)
	}
}

var artifactRepositoryRef = `
apiVersion: argoproj.io/v1alpha1
kind: Workflow
metadata:
  generateName: artifact-repo-config-ref-
  namespace: my-ns
spec:
  entrypoint: whalesay
  artifactRepositoryRef:
    key: minio
  templates:
  - name: whalesay
    container:
      image: docker/whalesay:latest
      command: [sh, -c]
      args: ["cowsay hello world | tee /tmp/hello_world.txt"]
    outputs:
      artifacts:
      - name: message
        path: /tmp/hello_world.txt
`

var artifactRepositoryConfigMapData = `
s3:
  bucket: my-bucket
  keyPrefix: prefix/in/bucket
  endpoint: my-minio-endpoint.default:9000
  insecure: true
  accessKeySecret:
    name: my-minio-cred
    key: accesskey
  secretKeySecret:
    name: my-minio-cred
    key: secretkey
`

func TestArtifactRepositoryRef(t *testing.T) {
	wf := unmarshalWF(artifactRepositoryRef)
	woc := newWoc(*wf)
	_, err := woc.controller.kubeclientset.CoreV1().ConfigMaps(wf.ObjectMeta.Namespace).Create(
		&apiv1.ConfigMap{
			ObjectMeta: metav1.ObjectMeta{
				Name: "artifact-repositories",
			},
			Data: map[string]string{
				"minio": artifactRepositoryConfigMapData,
			},
		},
	)
	assert.NoError(t, err)
	woc.operate()
	assert.Equal(t, woc.artifactRepository.S3.Bucket, "my-bucket")
	assert.Equal(t, woc.artifactRepository.S3.Endpoint, "my-minio-endpoint.default:9000")
	assert.Equal(t, wfv1.NodeRunning, woc.wf.Status.Phase)
	pods, err := woc.controller.kubeclientset.CoreV1().Pods(wf.ObjectMeta.Namespace).List(metav1.ListOptions{})
	assert.NoError(t, err)
	assert.True(t, len(pods.Items) > 0, "pod was not created successfully")
}

var stepScriptTmpl = `
apiVersion: argoproj.io/v1alpha1
kind: Workflow
metadata:
  generateName: scripts-bash-
spec:
  entrypoint: bash-script-example
  templates:
  - name: bash-script-example
    steps:
    - - name: generate
        template: gen-random-int
    - - name: print
        template: print-message
        arguments:
          parameters:
          - name: message
            value: "{{steps.generate.outputs.result}}"

  - name: gen-random-int
    script:
      image: debian:9.4
      command: [bash]
      source: |
        cat /dev/urandom | od -N2 -An -i | awk -v f=1 -v r=100 '{printf "%i\n", f + r * $1 / 65536}'

  - name: print-message
    inputs:
      parameters:
      - name: message
    container:
      image: alpine:latest
      command: [sh, -c]
      args: ["echo result was: {{inputs.parameters.message}}"]
`

var dagScriptTmpl = `
apiVersion: argoproj.io/v1alpha1
kind: Workflow
metadata:
  generateName: dag-target-
spec:
  entrypoint: dag-target
  arguments:
    parameters:
    - name: target
      value: E

  templates:
  - name: dag-target
    dag:
      tasks:
      - name: A
        template: echo
        arguments:
          parameters: [{name: message, value: A}]
      - name: B
        template: echo
        arguments:
          parameters: [{name: message, value: B}]
      - name: C
        dependencies: [A]
        template: echo
        arguments:
          parameters: [{name: message, value: "{{tasks.A.outputs.result}}"}]
  - name: echo
    script:
      image: debian:9.4
      command: [bash]
      source: |
        cat /dev/urandom | od -N2 -An -i | awk -v f=1 -v r=100 '{printf "%i\n", f + r * $1 / 65536}'`

func TestStepWFGetNodeName(t *testing.T) {

	cancel, controller := newController()
	defer cancel()
	wfcset := controller.wfclientset.ArgoprojV1alpha1().Workflows("")

	// operate the workflow. it should create a pod.
	wf := unmarshalWF(stepScriptTmpl)
	wf, err := wfcset.Create(wf)
	assert.NoError(t, err)
	assert.True(t, hasOutputResultRef("generate", &wf.Spec.Templates[0]))
	assert.False(t, hasOutputResultRef("print-message", &wf.Spec.Templates[0]))
	woc := newWorkflowOperationCtx(wf, controller)
	woc.operate()
	wf, err = wfcset.Get(wf.ObjectMeta.Name, metav1.GetOptions{})
	assert.NoError(t, err)
	for _, node := range wf.Status.Nodes {
		if strings.Contains(node.Name, "generate") {
			assert.True(t, getStepOrDAGTaskName(node.Name) == "generate")
		} else if strings.Contains(node.Name, "print-message") {
			assert.True(t, getStepOrDAGTaskName(node.Name) == "print-message")
		}
	}
}

func TestDAGWFGetNodeName(t *testing.T) {

	cancel, controller := newController()
	defer cancel()
	wfcset := controller.wfclientset.ArgoprojV1alpha1().Workflows("")

	// operate the workflow. it should create a pod.
	wf := unmarshalWF(dagScriptTmpl)
	wf, err := wfcset.Create(wf)
	assert.NoError(t, err)
	assert.True(t, hasOutputResultRef("A", &wf.Spec.Templates[0]))
	assert.False(t, hasOutputResultRef("B", &wf.Spec.Templates[0]))
	woc := newWorkflowOperationCtx(wf, controller)
	woc.operate()
	wf, err = wfcset.Get(wf.ObjectMeta.Name, metav1.GetOptions{})
	assert.NoError(t, err)
	for _, node := range wf.Status.Nodes {
		if strings.Contains(node.Name, ".A") {
			assert.True(t, getStepOrDAGTaskName(node.Name) == "A")
		}
		if strings.Contains(node.Name, ".B") {
			assert.True(t, getStepOrDAGTaskName(node.Name) == "B")
		}
	}
}

var withParamAsJsonList = `
apiVersion: argoproj.io/v1alpha1
kind: Workflow
metadata:
  name: expand-with-items
spec:
  entrypoint: expand-with-items
  arguments:
    parameters:
    - name: input
      value: '[[1,2],[3,4],[4,5],[6,7]]'
  templates:
  - name: expand-with-items
    steps:
    - - name: whalesay
        template: whalesay
        arguments:
          parameters:
          - name: message
            value: "{{item}}"
        withParam: "{{workflow.parameters.input}}"
  - name: whalesay
    inputs:
      parameters:
      - name: message
    script:
      image: alpine:latest
      command: [sh, -c]
      args: ["echo result was: {{inputs.parameters.message}}"]
`

func TestWithParamAsJsonList(t *testing.T) {
	cancel, controller := newController()
	defer cancel()
	wfcset := controller.wfclientset.ArgoprojV1alpha1().Workflows("")

	// Test list expansion
	wf := unmarshalWF(withParamAsJsonList)
	wf, err := wfcset.Create(wf)
	assert.NoError(t, err)
	woc := newWorkflowOperationCtx(wf, controller)
	woc.operate()
	pods, err := controller.kubeclientset.CoreV1().Pods("").List(metav1.ListOptions{})
	assert.NoError(t, err)
	assert.Equal(t, 4, len(pods.Items))
}

var stepsOnExit = `
apiVersion: argoproj.io/v1alpha1
kind: Workflow
metadata:
  name: steps-on-exit
spec:
  entrypoint: suspend
  templates:
  - name: suspend
    steps:
    - - name: leafA
        onExit: exitContainer
        template: whalesay
    - - name: leafB
        onExit: exitContainer
        template: whalesay

  - name: whalesay
    container:
      image: docker/whalesay
      command: [cowsay]
      args: ["hello world"]

  - name: exitContainer
    container:
      image: docker/whalesay
      command: [cowsay]
      args: ["goodbye world"]
`

func TestStepsOnExit(t *testing.T) {
	cancel, controller := newController()
	defer cancel()
	wfcset := controller.wfclientset.ArgoprojV1alpha1().Workflows("")

	// Test list expansion
	wf := unmarshalWF(stepsOnExit)
	wf, err := wfcset.Create(wf)
	assert.Nil(t, err)
	woc := newWorkflowOperationCtx(wf, controller)

	woc.operate()
	woc.operate()

	wf, err = wfcset.Get(wf.ObjectMeta.Name, metav1.GetOptions{})
	assert.Nil(t, err)
	onExitNodeIsPresent := false
	for _, node := range wf.Status.Nodes {
		if strings.Contains(node.Name, "onExit") {
			onExitNodeIsPresent = true
			break
		}
	}
	assert.True(t, onExitNodeIsPresent)
}

var onExitFailures = `
apiVersion: argoproj.io/v1alpha1
kind: Workflow
metadata:
  name: exit-handlers
spec:
  entrypoint: intentional-fail
  onExit: exit-handler
  templates:
  - name: intentional-fail
    container:
      image: alpine:latest
      command: [sh, -c]
      args: ["echo intentional failure; exit 1"]
  - name: exit-handler
    container:
      image: alpine:latest
      command: [sh, -c]
      args: ["echo send e-mail: {{workflow.name}} {{workflow.status}}. Failed steps {{workflow.failures}}"]
`

func TestStepsOnExitFailures(t *testing.T) {
	cancel, controller := newController()
	defer cancel()
	wfcset := controller.wfclientset.ArgoprojV1alpha1().Workflows("")

	// Test list expansion
	wf := unmarshalWF(onExitFailures)
	wf, err := wfcset.Create(wf)
	assert.Nil(t, err)
	woc := newWorkflowOperationCtx(wf, controller)

	woc.operate()
	woc.operate()

	assert.Contains(t, woc.globalParams[common.GlobalVarWorkflowFailures], `[{\"displayName\":\"exit-handlers\",\"message\":\"Unexpected pod phase for exit-handlers: \",\"templateName\":\"intentional-fail\",\"phase\":\"Error\",\"podName\":\"exit-handlers\"`)
}

var onExitTimeout = `
apiVersion: argoproj.io/v1alpha1
kind: Workflow
metadata:
  name: exit-handlers
spec:
  entrypoint: intentional-fail
  activeDeadlineSeconds: 0
  onExit: exit-handler
  templates:
  - name: intentional-fail
    suspend: {}
  - name: exit-handler
    container:
      image: alpine:latest
      command: [sh, -c]
      args: ["echo send e-mail: {{workflow.name}} {{workflow.status}}."]
`

func TestStepsOnExitTimeout(t *testing.T) {
	cancel, controller := newController()
	defer cancel()
	wfcset := controller.wfclientset.ArgoprojV1alpha1().Workflows("")

	// Test list expansion
	wf := unmarshalWF(onExitTimeout)
	wf, err := wfcset.Create(wf)
	assert.Nil(t, err)
	woc := newWorkflowOperationCtx(wf, controller)

	woc.operate()
	woc.operate()

	wf, err = wfcset.Get(wf.ObjectMeta.Name, metav1.GetOptions{})
	assert.Nil(t, err)
	onExitNodeIsPresent := false
	for _, node := range wf.Status.Nodes {
		if strings.Contains(node.Name, "onExit") && node.Phase == wfv1.NodePending {
			onExitNodeIsPresent = true
			break
		}
	}
	assert.True(t, onExitNodeIsPresent)
}

var invalidSpec = `
apiVersion: argoproj.io/v1alpha1
kind: Workflow
metadata:
  name: invalid-spec
spec:
  entrypoint: 123
`

func TestEventInvalidSpec(t *testing.T) {
	// Test whether a WorkflowFailed event is emitted in case of invalid spec
	cancel, controller := newController()
	defer cancel()
	wfcset := controller.wfclientset.ArgoprojV1alpha1().Workflows("")
	wf := unmarshalWF(invalidSpec)
	wf, err := wfcset.Create(wf)
	assert.NoError(t, err)
	woc := newWorkflowOperationCtx(wf, controller)
	woc.operate()
	events := getEvents(controller, 2)
	assert.Equal(t, "Normal WorkflowRunning Workflow Running", events[0])
	assert.Equal(t, "Warning WorkflowFailed invalid spec: template name '123' undefined", events[1])
}

func getEvents(controller *WorkflowController, num int) []string {
	c := controller.eventRecorderManager.(*testEventRecorderManager).eventRecorder.Events
	events := make([]string, num)
	for i := 0; i < num; i++ {
		events[i] = <-c
	}
	return events
}

var failLoadArtifactRepoCm = `
apiVersion: argoproj.io/v1alpha1
kind: Workflow
metadata:
  generateName: artifact-repo-config-ref-
spec:
  entrypoint: whalesay
  artifactRepositoryRef:
    configMap: artifact-repository
    key: config
  templates:
  - name: whalesay
    container:
      image: docker/whalesay:latest
      command: [sh, -c]
      args: ["cowsay hello world | tee /tmp/hello_world.txt"]
    outputs:
      artifacts:
      - name: message
        path: /tmp/hello_world.txt
`

func TestEventFailArtifactRepoCm(t *testing.T) {
	// Test whether a WorkflowFailed event is emitted in case of failure in loading artifact repository config map
	cancel, controller := newController()
	defer cancel()
	wfcset := controller.wfclientset.ArgoprojV1alpha1().Workflows("")
	wf := unmarshalWF(failLoadArtifactRepoCm)
	wf, err := wfcset.Create(wf)
	assert.NoError(t, err)
	woc := newWorkflowOperationCtx(wf, controller)
	woc.operate()
	events := getEvents(controller, 2)
	assert.Equal(t, "Normal WorkflowRunning Workflow Running", events[0])
	assert.Equal(t, "Warning WorkflowFailed Failed to load artifact repository configMap: failed to find artifactory ref {,}/artifact-repository#config", events[1])
}

var pdbwf = `
apiVersion: argoproj.io/v1alpha1
kind: Workflow
metadata:
  name: artifact-repo-config-ref
spec:
  entrypoint: whalesay
  poddisruptionbudget:
    minavailable: 100%
  templates:
  - name: whalesay
    container:
      image: docker/whalesay:latest
      command: [sh, -c]
      args: ["cowsay hello world | tee /tmp/hello_world.txt"]
`

func TestPDBCreation(t *testing.T) {
	cancel, controller := newController()
	defer cancel()
	wfcset := controller.wfclientset.ArgoprojV1alpha1().Workflows("")
	wf := unmarshalWF(pdbwf)
	wf, err := wfcset.Create(wf)
	assert.NoError(t, err)
	woc := newWorkflowOperationCtx(wf, controller)
	woc.operate()
	pdb, _ := controller.kubeclientset.PolicyV1beta1().PodDisruptionBudgets("").Get(woc.wf.Name, metav1.GetOptions{})
	assert.NotNil(t, pdb)
	assert.Equal(t, pdb.Name, wf.Name)
	woc.markWorkflowSuccess()
	woc.operate()
	pdb, _ = controller.kubeclientset.PolicyV1beta1().PodDisruptionBudgets("").Get(woc.wf.Name, metav1.GetOptions{})
	assert.Nil(t, pdb)
}

func TestStatusConditions(t *testing.T) {
	cancel, controller := newController()
	defer cancel()
	wfcset := controller.wfclientset.ArgoprojV1alpha1().Workflows("")
	wf := unmarshalWF(pdbwf)
	wf, err := wfcset.Create(wf)
	assert.NoError(t, err)
	woc := newWorkflowOperationCtx(wf, controller)
	woc.operate()
	assert.Equal(t, len(woc.wf.Status.Conditions), 0)
	woc.markWorkflowSuccess()
	assert.Equal(t, woc.wf.Status.Conditions[0].Status, metav1.ConditionStatus("True"))
}

var nestedOptionalOutputArtifacts = `
apiVersion: argoproj.io/v1alpha1
kind: Workflow
metadata:
  generateName: artifact-passing-
spec:
  entrypoint: artifact-example
  templates:
  - name: artifact-example
    steps:
    - - name: skip-artifact-generation
        template: conditional-whalesay
        arguments:
          parameters:
          - name: proceed
            value: "false"

  - name: whalesay
    container:
      image: docker/whalesay:latest
      command: [sh, -c]
      args: ["sleep 1; cowsay hello world | tee /tmp/hello_world.txt"]
    outputs:
      artifacts:
      - name: hello-art
        path: /tmp/hello_world.txt

  - name: conditional-whalesay
    inputs:
      parameters:
      - name: proceed
    steps:
    - - name: whalesay
        template: whalesay
        when: "{{inputs.parameters.proceed}}"
    outputs:
      artifacts:
      - name: hello-art
        from: "{{steps.whalesay.outputs.artifacts.hello-art}}"
        optional: true
`

func TestNestedOptionalOutputArtifacts(t *testing.T) {
	cancel, controller := newController()
	defer cancel()
	wfcset := controller.wfclientset.ArgoprojV1alpha1().Workflows("")

	// Test list expansion
	wf := unmarshalWF(nestedOptionalOutputArtifacts)
	wf, err := wfcset.Create(wf)
	assert.Nil(t, err)
	woc := newWorkflowOperationCtx(wf, controller)

	woc.operate()
	woc.operate()

	assert.Equal(t, wfv1.NodeSucceeded, woc.wf.Status.Phase)
}

//  TestPodSpecLogForFailedPods tests PodSpec logging configuration
func TestPodSpecLogForFailedPods(t *testing.T) {
	cancel, controller := newController()
	defer cancel()
	assert.NotNil(t, controller)
	controller.Config.PodSpecLogStrategy.FailedPod = true
	wf := unmarshalWF(helloWorldWf)
	wfcset := controller.wfclientset.ArgoprojV1alpha1().Workflows("")
	wf, err := wfcset.Create(wf)
	assert.NoError(t, err)
	woc := newWorkflowOperationCtx(wf, controller)
	assert.NotNil(t, woc)
	woc.operate()
	woc.operate()
	for _, node := range woc.wf.Status.Nodes {
		assert.True(t, woc.shouldPrintPodSpec(node))
	}

}

//  TestPodSpecLogForAllPods tests  PodSpec logging configuration
func TestPodSpecLogForAllPods(t *testing.T) {
	cancel, controller := newController()
	defer cancel()
	assert.NotNil(t, controller)
	controller.Config.PodSpecLogStrategy.AllPods = true
	wf := unmarshalWF(nestedOptionalOutputArtifacts)
	wfcset := controller.wfclientset.ArgoprojV1alpha1().Workflows("")
	wf, err := wfcset.Create(wf)
	assert.NoError(t, err)
	woc := newWorkflowOperationCtx(wf, controller)
	assert.NotNil(t, woc)
	woc.operate()
	woc.operate()
	for _, node := range woc.wf.Status.Nodes {
		assert.True(t, woc.shouldPrintPodSpec(node))
	}
}

var retryNodeOutputs = `
apiVersion: argoproj.io/v1alpha1
kind: Workflow
metadata:
  name: daemon-step-dvbnn
spec:
  arguments: {}
  entrypoint: daemon-example
  templates:
  - arguments: {}
    inputs: {}
    metadata: {}
    name: daemon-example
    outputs: {}
    steps:
    - - arguments: {}
        name: influx
        template: influxdb
  - arguments: {}
    container:
      image: influxdb:1.2
      name: ""
      readinessProbe:
        httpGet:
          path: /ping
          port: 8086
      resources: {}
    daemon: true
    inputs: {}
    metadata: {}
    name: influxdb
    outputs: {}
    retryStrategy:
      limit: 10
status:
  finishedAt: null
  nodes:
    daemon-step-dvbnn:
      children:
      - daemon-step-dvbnn-1159996203
      displayName: daemon-step-dvbnn
      finishedAt: "2020-04-02T16:29:24Z"
      id: daemon-step-dvbnn
      name: daemon-step-dvbnn
      outboundNodes:
      - daemon-step-dvbnn-2254877734
      phase: Succeeded
      startedAt: "2020-04-02T16:29:18Z"
      templateName: daemon-example
      type: Steps
    daemon-step-dvbnn-1159996203:
      boundaryID: daemon-step-dvbnn
      children:
      - daemon-step-dvbnn-3639466923
      displayName: '[0]'
      finishedAt: "2020-04-02T16:29:24Z"
      id: daemon-step-dvbnn-1159996203
      name: daemon-step-dvbnn[0]
      phase: Succeeded
      startedAt: "2020-04-02T16:29:18Z"
      templateName: daemon-example
      type: StepGroup
    daemon-step-dvbnn-2254877734:
      boundaryID: daemon-step-dvbnn
      daemoned: true
      displayName: influx(0)
      finishedAt: "2020-04-02T16:29:24Z"
      id: daemon-step-dvbnn-2254877734
      name: daemon-step-dvbnn[0].influx(0)
      phase: Running
      podIP: 172.17.0.8
      resourcesDuration:
        cpu: 10
        memory: 0
      startedAt: "2020-04-02T16:29:18Z"
      templateName: influxdb
      type: Pod
    daemon-step-dvbnn-3639466923:
      boundaryID: daemon-step-dvbnn
      children:
      - daemon-step-dvbnn-2254877734
      displayName: influx
      finishedAt: "2020-04-02T16:29:24Z"
      id: daemon-step-dvbnn-3639466923
      name: daemon-step-dvbnn[0].influx
      phase: Succeeded
      startedAt: "2020-04-02T16:29:18Z"
      templateName: influxdb
      type: Retry
  phase: Succeeded
  startedAt: "2020-04-02T16:29:18Z"

`

// This tests to see if the outputs of the last child node of a retry node are added correctly to the scope
func TestRetryNodeOutputs(t *testing.T) {
	cancel, controller := newController()
	defer cancel()
	wfcset := controller.wfclientset.ArgoprojV1alpha1().Workflows("")
	wf := unmarshalWF(retryNodeOutputs)
	wf, err := wfcset.Create(wf)
	assert.NoError(t, err)
	wf, err = wfcset.Get(wf.ObjectMeta.Name, metav1.GetOptions{})
	assert.NoError(t, err)
	woc := newWorkflowOperationCtx(wf, controller)

	retryNode := woc.wf.GetNodeByName("daemon-step-dvbnn[0].influx")
	assert.NotNil(t, retryNode)
	fmt.Println(retryNode)
	scope := &wfScope{
		scope: make(map[string]interface{}),
	}
	woc.buildLocalScope(scope, "steps.influx", retryNode)
	assert.Contains(t, scope.scope, "steps.influx.ip")
}

var containerOutputsResult = `
apiVersion: argoproj.io/v1alpha1
kind: Workflow
metadata:
  generateName: steps-
spec:
  entrypoint: hello-hello-hello
  templates:
  - name: hello-hello-hello
    steps:
    - - name: hello1
        template: whalesay
        arguments:
          parameters: [{name: message, value: "hello1"}]
    - - name: hello2
        template: whalesay
        arguments:
          parameters: [{name: message, value: "{{steps.hello1.outputs.result}}"}]

  - name: whalesay
    inputs:
      parameters:
      - name: message
    container:
      image: alpine:latest
      command: [echo]
      args: ["{{pod.name}}: {{inputs.parameters.message}}"]
`

func TestContainerOutputsResult(t *testing.T) {
	cancel, controller := newController()
	defer cancel()
	wfcset := controller.wfclientset.ArgoprojV1alpha1().Workflows("")

	// operate the workflow. it should create a pod.
	wf := unmarshalWF(containerOutputsResult)
	wf, err := wfcset.Create(wf)
	assert.NoError(t, err)

	assert.True(t, hasOutputResultRef("hello1", &wf.Spec.Templates[0]))
	assert.False(t, hasOutputResultRef("hello2", &wf.Spec.Templates[0]))

	woc := newWorkflowOperationCtx(wf, controller)
	woc.operate()

	for _, node := range wf.Status.Nodes {
		if strings.Contains(node.Name, "hello1") {
			assert.True(t, getStepOrDAGTaskName(node.Name) == "hello1")
		} else if strings.Contains(node.Name, "hello2") {
			assert.True(t, getStepOrDAGTaskName(node.Name) == "hello2")
		}
	}
}

var nestedStepGroupGlobalParams = `
apiVersion: argoproj.io/v1alpha1
kind: Workflow
metadata:
  name: global-outputs-bg7gl
spec:
  arguments: {}
  entrypoint: generate-globals
  templates:
  - arguments: {}
    inputs: {}
    metadata: {}
    name: generate-globals
    outputs: {}
    steps:
    - - arguments: {}
        name: generate
        template: nested-global-output-generation
  - arguments: {}
    container:
      args:
      - sleep 1; echo -n hello world > /tmp/hello_world.txt
      command:
      - sh
      - -c
      image: alpine:3.7
      name: ""
      resources: {}
    inputs: {}
    metadata: {}
    name: output-generation
    outputs:
      parameters:
      - name: hello-param
        valueFrom:
          path: /tmp/hello_world.txt
  - arguments: {}
    inputs: {}
    metadata: {}
    name: nested-global-output-generation
    outputs:
      parameters:
      - globalName: global-param
        name: hello-param
        valueFrom:
          parameter: '{{steps.generate-output.outputs.parameters.hello-param}}'
    steps:
    - - arguments: {}
        name: generate-output
        template: output-generation
status:
  conditions:
  - status: "True"
    type: Completed
  finishedAt: "2020-04-24T15:55:18Z"
  nodes:
    global-outputs-bg7gl:
      children:
      - global-outputs-bg7gl-1831647575
      displayName: global-outputs-bg7gl
      id: global-outputs-bg7gl
      name: global-outputs-bg7gl
      outboundNodes:
      - global-outputs-bg7gl-1290716463
      phase: Running
      startedAt: "2020-04-24T15:55:11Z"
      templateName: generate-globals
      templateScope: local/global-outputs-bg7gl
      type: Steps
    global-outputs-bg7gl-1290716463:
      boundaryID: global-outputs-bg7gl-2228002836
      displayName: generate-output
      finishedAt: "2020-04-24T15:55:16Z"
      hostNodeName: minikube
      id: global-outputs-bg7gl-1290716463
      name: global-outputs-bg7gl[0].generate[0].generate-output
      outputs:
        parameters:
        - name: hello-param
          value: hello world
          valueFrom:
            path: /tmp/hello_world.txt
      phase: Succeeded
      startedAt: "2020-04-24T15:55:11Z"
      templateName: output-generation
      templateScope: local/global-outputs-bg7gl
      type: Pod
    global-outputs-bg7gl-1831647575:
      boundaryID: global-outputs-bg7gl
      children:
      - global-outputs-bg7gl-2228002836
      displayName: '[0]'
      finishedAt: "2020-04-24T15:55:18Z"
      id: global-outputs-bg7gl-1831647575
      name: global-outputs-bg7gl[0]
      phase: Succeeded
      startedAt: "2020-04-24T15:55:11Z"
      templateName: generate-globals
      templateScope: local/global-outputs-bg7gl
      type: StepGroup
    global-outputs-bg7gl-2228002836:
      boundaryID: global-outputs-bg7gl
      children:
      - global-outputs-bg7gl-3089902334
      displayName: generate
      id: global-outputs-bg7gl-2228002836
      name: global-outputs-bg7gl[0].generate
      phase: Running
      outboundNodes:
      - global-outputs-bg7gl-1290716463
      startedAt: "2020-04-24T15:55:11Z"
      templateName: nested-global-output-generation
      templateScope: local/global-outputs-bg7gl
      type: Steps
    global-outputs-bg7gl-3089902334:
      boundaryID: global-outputs-bg7gl-2228002836
      children:
      - global-outputs-bg7gl-1290716463
      displayName: '[0]'
      finishedAt: "2020-04-24T15:55:18Z"
      id: global-outputs-bg7gl-3089902334
      name: global-outputs-bg7gl[0].generate[0]
      phase: Succeeded
      startedAt: "2020-04-24T15:55:11Z"
      templateName: nested-global-output-generation
      templateScope: local/global-outputs-bg7gl
      type: StepGroup
  startedAt: "2020-04-24T15:55:11Z"
`

func TestNestedStepGroupGlobalParams(t *testing.T) {
	cancel, controller := newController()
	defer cancel()
	wfcset := controller.wfclientset.ArgoprojV1alpha1().Workflows("")

	// operate the workflow. it should create a pod.
	wf := unmarshalWF(nestedStepGroupGlobalParams)
	wf, err := wfcset.Create(wf)
	assert.NoError(t, err)

	woc := newWorkflowOperationCtx(wf, controller)
	woc.operate()

	node := woc.wf.Status.Nodes.FindByDisplayName("generate")
	if assert.NotNil(t, node) {
		assert.Equal(t, "hello-param", node.Outputs.Parameters[0].Name)
		assert.Equal(t, "global-param", node.Outputs.Parameters[0].GlobalName)
		assert.Equal(t, "hello world", node.Outputs.Parameters[0].Value.String())
	}

	assert.Equal(t, "hello world", woc.wf.Status.Outputs.Parameters[0].Value.String())
	assert.Equal(t, "global-param", woc.wf.Status.Outputs.Parameters[0].Name)
}

var globalVariablePlaceholders = `
apiVersion: argoproj.io/v1alpha1
kind: Workflow
metadata:
  name: output-value-global-variables-wf
  namespace: testNamespace
spec:
  serviceAccountName: testServiceAccountName
  entrypoint: tell-workflow-global-variables
  templates:
  - name: tell-workflow-global-variables
    outputs:
      parameters:
      - name: namespace
        value: "{{workflow.namespace}}"
      - name: serviceAccountName
        value: "{{workflow.serviceAccountName}}"
    container:
      image: busybox
`

func TestResolvePlaceholdersInGlobalVariables(t *testing.T) {
	wf := unmarshalWF(globalVariablePlaceholders)
	woc := newWoc(*wf)
	woc.artifactRepository.S3 = new(config.S3ArtifactRepository)
	woc.operate()
	assert.Equal(t, wfv1.NodeRunning, woc.wf.Status.Phase)
	pods, err := woc.controller.kubeclientset.CoreV1().Pods(wf.ObjectMeta.Namespace).List(metav1.ListOptions{})
	assert.NoError(t, err)
	assert.True(t, len(pods.Items) > 0, "pod was not created successfully")

	templateString := pods.Items[0].ObjectMeta.Annotations["workflows.argoproj.io/template"]
	var template wfv1.Template
	err = json.Unmarshal([]byte(templateString), &template)
	assert.NoError(t, err)
	namespaceValue := template.Outputs.Parameters[0].Value
	assert.NotNil(t, namespaceValue)
	assert.Equal(t, "testNamespace", namespaceValue.String())
	serviceAccountNameValue := template.Outputs.Parameters[1].Value
	assert.NotNil(t, serviceAccountNameValue)
	assert.Equal(t, "testServiceAccountName", serviceAccountNameValue.String())
}

var maxDurationOnErroredFirstNode = `
apiVersion: argoproj.io/v1alpha1
kind: Workflow
metadata:
  creationTimestamp: "2020-05-07T17:40:57Z"
  generateName: echo-
  generation: 4
  labels:
    workflows.argoproj.io/phase: Running
  name: echo-wngc4
  namespace: argo
  resourceVersion: "6339"
  selfLink: /apis/argoproj.io/v1alpha1/namespaces/argo/workflows/echo-wngc4
  uid: bed2749b-2971-4172-a61e-455ef02c4379
spec:
  arguments: {}
  entrypoint: echo
  templates:
  - arguments: {}
    container:
      args:
      - sleep 10 && exit 1
      command:
      - sh
      - -c
      image: alpine:3.7
      name: ""
      resources: {}
    inputs: {}
    metadata: {}
    name: echo
    outputs: {}
    retryStrategy:
      retryPolicy: "Always"
      backoff:
        duration: "10"
        factor: 1
        maxDuration: 20m
      limit: 4
status:
  finishedAt: null
  nodes:
    echo-wngc4:
      children:
      - echo-wngc4-1641470511
      displayName: echo-wngc4
      finishedAt: null
      id: echo-wngc4
      name: echo-wngc4
      phase: Running
      startedAt: "2020-05-07T17:40:57Z"
      templateName: echo
      templateScope: local/echo-wngc4
      type: Retry
    echo-wngc4-1641470511:
      displayName: echo-wngc4(0)
      finishedAt: null
      hostNodeName: minikube
      id: echo-wngc4-1641470511
      name: echo-wngc4(0)
      phase: Error
      startedAt: "2020-05-07T17:40:57Z"
      templateName: echo
      templateScope: local/echo-wngc4
      type: Pod
  phase: Running
  startedAt: "2020-05-07T17:40:57Z"
`

// This tests that retryStrategy.backoff.maxDuration works correctly even if the first child node was deleted without a
// proper finishedTime tag.
func TestMaxDurationOnErroredFirstNode(t *testing.T) {
	wf := unmarshalWF(maxDurationOnErroredFirstNode)

	// Simulate node failed just now
	node := wf.Status.Nodes["echo-wngc4-1641470511"]
	node.StartedAt = metav1.Time{Time: time.Now().Add(-1 * time.Second)}
	wf.Status.Nodes["echo-wngc4-1641470511"] = node

	woc := newWoc(*wf)
	woc.operate()
	assert.Equal(t, wfv1.NodeRunning, woc.wf.Status.Phase)
}

var backoffExceedsMaxDuration = `
apiVersion: argoproj.io/v1alpha1
kind: Workflow
metadata:
  name: echo-r6v49
spec:
  arguments: {}
  entrypoint: echo
  templates:
  - arguments: {}
    container:
      args:
      - exit 1
      command:
      - sh
      - -c
      image: alpine:3.7
      name: ""
      resources: {}
    inputs: {}
    metadata: {}
    name: echo
    outputs: {}
    retryStrategy:
      backoff:
        duration: "120"
        factor: 1
        maxDuration: "60"
      limit: 4
status:
  nodes:
    echo-r6v49:
      children:
      - echo-r6v49-3721138751
      displayName: echo-r6v49
      id: echo-r6v49
      name: echo-r6v49
      phase: Running
      startedAt: "2020-05-07T18:10:34Z"
      templateName: echo
      templateScope: local/echo-r6v49
      type: Retry
    echo-r6v49-3721138751:
      displayName: echo-r6v49(0)
      finishedAt: "2020-05-07T18:10:35Z"
      hostNodeName: minikube
      id: echo-r6v49-3721138751
      message: failed with exit code 1
      name: echo-r6v49(0)
      outputs:
        artifacts:
        - archiveLogs: true
          name: main-logs
          s3:
            accessKeySecret:
              key: accesskey
              name: my-minio-cred
            bucket: my-bucket
            endpoint: minio:9000
            insecure: true
            key: echo-r6v49/echo-r6v49-3721138751/main.log
            secretKeySecret:
              key: secretkey
              name: my-minio-cred
        exitCode: "1"
      phase: Failed
      resourcesDuration:
        cpu: 1
        memory: 0
      startedAt: "2020-05-07T18:10:34Z"
      templateName: echo
      templateScope: local/echo-r6v49
      type: Pod
  phase: Running
  resourcesDuration:
    cpu: 1
    memory: 0
  startedAt: "2020-05-07T18:10:34Z"
`

// This tests that we don't wait a backoff if it would exceed the maxDuration anyway.
func TestBackoffExceedsMaxDuration(t *testing.T) {
	wf := unmarshalWF(backoffExceedsMaxDuration)

	// Simulate node failed just now
	node := wf.Status.Nodes["echo-r6v49-3721138751"]
	node.StartedAt = metav1.Time{Time: time.Now().Add(-1 * time.Second)}
	node.FinishedAt = metav1.Time{Time: time.Now()}
	wf.Status.Nodes["echo-r6v49-3721138751"] = node

	woc := newWoc(*wf)
	woc.operate()
	assert.Equal(t, wfv1.NodeFailed, woc.wf.Status.Phase)
	assert.Equal(t, "Backoff would exceed max duration limit", woc.wf.Status.Nodes["echo-r6v49"].Message)
	assert.Equal(t, "Backoff would exceed max duration limit", woc.wf.Status.Message)
}

var noOnExitWhenSkipped = `
apiVersion: argoproj.io/v1alpha1
kind: Workflow
metadata:
  name: dag-primay-branch-sd6rg
spec:
  arguments: {}
  entrypoint: statis
  templates:
  - arguments: {}
    container:
      args:
      - hello world
      command:
      - cowsay
      image: docker/whalesay:latest
      name: ""
      resources: {}
    inputs: {}
    metadata: {}
    name: pass
    outputs: {}
  - arguments: {}
    container:
      args:
      - exit
      command:
      - cowsay
      image: docker/whalesay:latest
      name: ""
      resources: {}
    inputs: {}
    metadata: {}
    name: exit
    outputs: {}
  - arguments: {}
    dag:
      tasks:
      - arguments: {}
        name: A
        template: pass
      - arguments: {}
        dependencies:
        - A
        name: B
        onExit: exit
        template: pass
        when: '{{tasks.A.status}} != Succeeded'
      - arguments: {}
        dependencies:
        - A
        name: C
        template: pass
    inputs: {}
    metadata: {}
    name: statis
    outputs: {}
status:
  nodes:
    dag-primay-branch-sd6rg:
      children:
      - dag-primay-branch-sd6rg-1815625391
      displayName: dag-primay-branch-sd6rg
      id: dag-primay-branch-sd6rg
      name: dag-primay-branch-sd6rg
      outboundNodes:
      - dag-primay-branch-sd6rg-1832403010
      - dag-primay-branch-sd6rg-1849180629
      phase: Running
      startedAt: "2020-05-22T16:44:05Z"
      templateName: statis
      templateScope: local/dag-primay-branch-sd6rg
      type: DAG
    dag-primay-branch-sd6rg-1815625391:
      boundaryID: dag-primay-branch-sd6rg
      children:
      - dag-primay-branch-sd6rg-1832403010
      - dag-primay-branch-sd6rg-1849180629
      displayName: A
      finishedAt: "2020-05-22T16:44:09Z"
      hostNodeName: minikube
      id: dag-primay-branch-sd6rg-1815625391
      name: dag-primay-branch-sd6rg.A
      outputs:
        artifacts:
        - archiveLogs: true
          name: main-logs
          s3:
            accessKeySecret:
              key: accesskey
              name: my-minio-cred
            bucket: my-bucket
            endpoint: minio:9000
            insecure: true
            key: dag-primay-branch-sd6rg/dag-primay-branch-sd6rg-1815625391/main.log
            secretKeySecret:
              key: secretkey
              name: my-minio-cred
        exitCode: "0"
      phase: Succeeded
      resourcesDuration:
        cpu: 3
        memory: 1
      startedAt: "2020-05-22T16:44:05Z"
      templateName: pass
      templateScope: local/dag-primay-branch-sd6rg
      type: Pod
    dag-primay-branch-sd6rg-1832403010:
      boundaryID: dag-primay-branch-sd6rg
      displayName: B
      finishedAt: "2020-05-22T16:44:10Z"
      id: dag-primay-branch-sd6rg-1832403010
      message: when 'Succeeded != Succeeded' evaluated false
      name: dag-primay-branch-sd6rg.B
      phase: Skipped
      startedAt: "2020-05-22T16:44:10Z"
      templateName: pass
      templateScope: local/dag-primay-branch-sd6rg
      type: Skipped
    dag-primay-branch-sd6rg-1849180629:
      boundaryID: dag-primay-branch-sd6rg
      displayName: C
      hostNodeName: minikube
      id: dag-primay-branch-sd6rg-1849180629
      name: dag-primay-branch-sd6rg.C
      outputs:
        artifacts:
        - archiveLogs: true
          name: main-logs
          s3:
            accessKeySecret:
              key: accesskey
              name: my-minio-cred
            bucket: my-bucket
            endpoint: minio:9000
            insecure: true
            key: dag-primay-branch-sd6rg/dag-primay-branch-sd6rg-1849180629/main.log
            secretKeySecret:
              key: secretkey
              name: my-minio-cred
        exitCode: "0"
      phase: Running
      resourcesDuration:
        cpu: 3
        memory: 1
      startedAt: "2020-05-22T16:44:10Z"
      templateName: pass
      templateScope: local/dag-primay-branch-sd6rg
      type: Pod
  phase: Running
  resourcesDuration:
    cpu: 10
    memory: 4
  startedAt: "2020-05-22T16:44:05Z"
`

// This tests that we don't wait a backoff if it would exceed the maxDuration anyway.
func TestNoOnExitWhenSkipped(t *testing.T) {
	wf := unmarshalWF(noOnExitWhenSkipped)

	woc := newWoc(*wf)
	woc.operate()
	assert.Nil(t, woc.wf.GetNodeByName("B.onExit"))
}

func TestGenerateNodeName(t *testing.T) {
	assert.Equal(t, "sleep(10:ten)", generateNodeName("sleep", 10, "ten"))
	item, err := wfv1.ParseItem(`[{"foo": "bar"}]`)
	assert.NoError(t, err)
	assert.Equal(t, `sleep(10:[{"foo":"bar"}])`, generateNodeName("sleep", 10, item))
	assert.NoError(t, err)
	item, err = wfv1.ParseItem("[10]")
	assert.NoError(t, err)
	assert.Equal(t, `sleep(10:[10])`, generateNodeName("sleep", 10, item))
}

// This tests that we don't wait a backoff if it would exceed the maxDuration anyway.
func TestPanicMetric(t *testing.T) {
	wf := unmarshalWF(noOnExitWhenSkipped)
	woc := newWoc(*wf)

	// This should make the call to "operate" panic
	woc.preExecutionNodePhases = nil
	woc.operate()

	metricsChan := make(chan prometheus.Metric)
	go func() {
		woc.controller.metrics.Collect(metricsChan)
		close(metricsChan)
	}()

	seen := false
	for {
		metric, ok := <-metricsChan
		if !ok {
			break
		}
		if strings.Contains(metric.Desc().String(), "OperationPanic") {
			seen = true
			var writtenMetric dto.Metric
			err := metric.Write(&writtenMetric)
			if assert.NoError(t, err) {
				assert.Equal(t, float64(1), *writtenMetric.Counter.Value)
			}
		}
	}
	assert.True(t, seen)
}

// Assert Workflows cannot be run without using workflowTemplateRef in reference mode
func TestControllerReferenceMode(t *testing.T) {
	wf := unmarshalWF(globalVariablePlaceholders)
	cancel, controller := newController()
	defer cancel()
	controller.Config.WorkflowRestrictions = &config.WorkflowRestrictions{}
	controller.Config.WorkflowRestrictions.TemplateReferencing = config.TemplateReferencingStrict
	woc := newWorkflowOperationCtx(wf, controller)
	woc.operate()
	assert.Equal(t, wfv1.NodeError, woc.wf.Status.Phase)
	assert.Equal(t, "workflows must use workflowTemplateRef to be executed when the controller is in reference mode", woc.wf.Status.Message)

	controller.Config.WorkflowRestrictions.TemplateReferencing = config.TemplateReferencingSecure
	woc = newWorkflowOperationCtx(wf, controller)
	woc.operate()
	assert.Equal(t, wfv1.NodeError, woc.wf.Status.Phase)
	assert.Equal(t, "workflows must use workflowTemplateRef to be executed when the controller is in reference mode", woc.wf.Status.Message)

	controller.Config.WorkflowRestrictions = nil
	woc = newWorkflowOperationCtx(wf, controller)
	woc.operate()
	assert.Equal(t, wfv1.NodeRunning, woc.wf.Status.Phase)
}

func TestValidReferenceMode(t *testing.T) {
	wf := test.LoadTestWorkflow("testdata/workflow-template-ref.yaml")
	wfTmpl := test.LoadTestWorkflowTemplate("testdata/workflow-template-submittable.yaml")
	cancel, controller := newController(wf, wfTmpl)
	defer cancel()
	controller.Config.WorkflowRestrictions = &config.WorkflowRestrictions{}
	controller.Config.WorkflowRestrictions.TemplateReferencing = config.TemplateReferencingSecure
	woc := newWorkflowOperationCtx(wf, controller)
	woc.operate()
	assert.Equal(t, wfv1.NodeRunning, woc.wf.Status.Phase)

	// Change stored Workflow Spec
	woc.wf.Status.StoredWorkflowSpec.Entrypoint = "different"
	woc.operate()
	assert.Equal(t, wfv1.NodeError, woc.wf.Status.Phase)
	assert.Equal(t, "workflowTemplateRef reference may not change during execution when the controller is in reference mode", woc.wf.Status.Message)

	controller.Config.WorkflowRestrictions.TemplateReferencing = config.TemplateReferencingStrict
	woc = newWorkflowOperationCtx(wf, controller)
	woc.operate()
	assert.Equal(t, wfv1.NodeRunning, woc.wf.Status.Phase)

	// Change stored Workflow Spec
	woc.wf.Status.StoredWorkflowSpec.Entrypoint = "different"
	woc.operate()
	assert.Equal(t, wfv1.NodeRunning, woc.wf.Status.Phase)
}

var workflowStatusMetric = `
apiVersion: argoproj.io/v1alpha1
kind: Workflow
metadata:
  name: retry-to-completion-rngcr
spec:
  arguments: {}
  entrypoint: retry-to-completion
  metrics:
    prometheus:
    - counter:
        value: "1"
      gauge: null
      help: Count of step execution by result status
      histogram: null
      labels:
      - key: name
        value: retry
      - key: status
        value: '{{workflow.status}}'
      name: result_counter
      when: ""
  templates:
  - arguments: {}
    container:
      args:
      - import random; import sys; exit_code = random.choice(range(0, 5)); sys.exit(exit_code)
      command:
      - python
      - -c
      image: python
      name: ""
      resources: {}
    inputs: {}
    metadata: {}
    name: retry-to-completion
    outputs: {}
    retryStrategy: {}
status:
  nodes:
    retry-to-completion-rngcr:
      children:
      - retry-to-completion-rngcr-1856960714
      displayName: retry-to-completion-rngcr
      finishedAt: "2020-06-22T20:33:10Z"
      id: retry-to-completion-rngcr
      name: retry-to-completion-rngcr
      outputs:
        artifacts:
        - archiveLogs: true
          name: main-logs
          s3:
            accessKeySecret:
              key: accesskey
              name: my-minio-cred
            bucket: my-bucket
            endpoint: minio:9000
            insecure: true
            key: retry-to-completion-rngcr/retry-to-completion-rngcr-4003951493/main.log
            secretKeySecret:
              key: secretkey
              name: my-minio-cred
      phase: Succeeded
      startedAt: "2020-06-22T20:32:15Z"
      templateName: retry-to-completion
      templateScope: local/retry-to-completion-rngcr
      type: Retry
    retry-to-completion-rngcr-1856960714:
      displayName: retry-to-completion-rngcr(0)
      finishedAt: "2020-06-22T20:32:25Z"
      hostNodeName: minikube
      id: retry-to-completion-rngcr-1856960714
      message: failed with exit code 3
      name: retry-to-completion-rngcr(0)
      outputs:
        artifacts:
        - archiveLogs: true
          name: main-logs
          s3:
            accessKeySecret:
              key: accesskey
              name: my-minio-cred
            bucket: my-bucket
            endpoint: minio:9000
            insecure: true
            key: retry-to-completion-rngcr/retry-to-completion-rngcr-1856960714/main.log
            secretKeySecret:
              key: secretkey
              name: my-minio-cred
        exitCode: "3"
      phase: Failed
      resourcesDuration:
        cpu: 10
        memory: 6
      startedAt: "2020-06-22T20:32:15Z"
      templateName: retry-to-completion
      templateScope: local/retry-to-completion-rngcr
      type: Pod
  phase: Running
  startedAt: "2020-06-22T20:32:15Z"
`

func TestWorkflowStatusMetric(t *testing.T) {
	wf := unmarshalWF(workflowStatusMetric)
	woc := newWoc(*wf)
	woc.operate()
	// Must only be one (completed: true)
	assert.Len(t, woc.wf.Status.Conditions, 1)
}

var workflowCached = `
apiVersion: argoproj.io/v1alpha1
kind: Workflow
metadata:
  generateName: memoized-workflow-test
spec:
  entrypoint: whalesay
  arguments:
    parameters:
    - name: message
      value: hi-there-world
  templates:
  - name: whalesay
    inputs:
      parameters:
      - name: message
    memoize:
      key: "{{inputs.parameters.message}}"
      maxAge: 1d
      cache:
        configMap:
          name: whalesay-cache
    container:
      image: docker/whalesay:latest
      command: [sh, -c]
      args: ["sleep 10; cowsay {{inputs.parameters.message}} > /tmp/hello_world.txt"]
    outputs:
      parameters:
      - name: hello
        valueFrom:
          path: /tmp/hello_world.txt
`

func TestConfigMapCacheLoadOperate(t *testing.T) {

	var sampleConfigMapCacheEntry = apiv1.ConfigMap{
		Data: map[string]string{
			"hi-there-world": `{"ExpiresAt":"2020-06-18T17:11:05Z","NodeID":"memoize-abx4124-123129321123","Outputs":{"parameters":[{"name":"hello","value":"\n__________ \n\u003c hi there \u003e\n ---------- \n    \\\n     \\\n      \\     \n                    ##        .            \n              ##\n## ##       ==            \n           ## ## ## ##      ===            \n       /\"\"\"\"\"\"\"\"\"\"\"\"\"\"\"\"___/\n===        \n  ~~~ {~~ ~~~~ ~~~ ~~~~ ~~ ~ /  ===- ~~~   \n       \\______ o          __/            \n        \\    \\        __/             \n          \\____\\______/   ","valueFrom":{"path":"/tmp/hello_world.txt"}}],"artifacts":[{"name":"main-logs","archiveLogs":true,"s3":{"endpoint":"minio:9000","bucket":"my-bucket","insecure":true,"accessKeySecret":{"name":"my-minio-cred","key":"accesskey"},"secretKeySecret":{"name":"my-minio-cred","key":"secretkey"},"key":"memoized-workflow-btfmf/memoized-workflow-btfmf/main.log"}}]}}`,
		},
		TypeMeta: metav1.TypeMeta{
			Kind:       "ConfigMap",
			APIVersion: "v1",
		},
		ObjectMeta: metav1.ObjectMeta{
			Name:            "whalesay-cache",
			ResourceVersion: "1630732",
		},
	}
	wf := unmarshalWF(workflowCached)
	cancel, controller := newController()
	defer cancel()

	_, err := controller.wfclientset.ArgoprojV1alpha1().Workflows(wf.ObjectMeta.Namespace).Create(wf)
	assert.NoError(t, err)
	_, err = controller.kubeclientset.CoreV1().ConfigMaps("default").Create(&sampleConfigMapCacheEntry)
	assert.NoError(t, err)

	woc := newWorkflowOperationCtx(wf, controller)
	woc.operate()

	status := woc.wf.Status
	outputs := status.Nodes[""].Outputs
	assert.NotNil(t, outputs)
	assert.Equal(t, "hello", outputs.Parameters[0].Name)
	assert.Equal(t, sampleOutput, outputs.Parameters[0].Value.StrVal)
}

func TestConfigMapCacheSaveOperate(t *testing.T) {
	wf := unmarshalWF(workflowCached)
	cancel, controller := newController()
	defer cancel()

	woc := newWorkflowOperationCtx(wf, controller)
	outputVal := intstr.Parse(sampleOutput)
	sampleOutputs := wfv1.Outputs{
		Parameters: []wfv1.Parameter{
			wfv1.Parameter{
				Name:  "hello",
				Value: &outputVal,
			},
		},
	}

	woc.operate()
	node := woc.wf.GetNodeByName("")
	nodeID := node.ID
	node.Outputs = &sampleOutputs
	node.Phase = wfv1.NodeSucceeded
	woc.wf.Status.Nodes[nodeID] = *node
	woc.operate()

	cm, err := controller.kubeclientset.CoreV1().ConfigMaps("default").Get("whalesay-cache", metav1.GetOptions{})
	assert.NoError(t, err)
	assert.NotNil(t, cm)
	assert.NotNil(t, cm.Data)

	rawEntry, ok := cm.Data["hi-there-world"]
	assert.True(t, ok)
	var entry cache.CacheEntry
	err = json.Unmarshal([]byte(rawEntry), &entry)
	assert.NoError(t, err)

	assert.Equal(t, sampleOutputs, *entry.Outputs)
}

var propagate = `
apiVersion: argoproj.io/v1alpha1
kind: Workflow
metadata:
  name: retry-backoff
spec:
  entrypoint: retry-backoff
  templates:
  - name: retry-backoff
    retryStrategy:
      limit: 10
      backoff:
        duration: "1"
        factor: 1
        maxDuration: "20"
    container:
      image: alpine
      command: [sh, -c]
      args: ["sleep $(( {{retries}} * 100 )); exit 1"]
`

func TestPropagateMaxDurationProcess(t *testing.T) {
	cancel, controller := newController()
	defer cancel()
	assert.NotNil(t, controller)
	wf := unmarshalWF(propagate)
	assert.NotNil(t, wf)
	woc := newWorkflowOperationCtx(wf, controller)
	assert.NotNil(t, woc)
	_, _, err := woc.loadExecutionSpec()
	assert.NoError(t, err)
	assert.Zero(t, len(woc.wf.Status.Nodes))

	// Add the parent node for retries.
	nodeName := "test-node"
	node := woc.initializeNode(nodeName, wfv1.NodeTypeRetry, "", &wfv1.Template{}, "", wfv1.NodeRunning)
	retryLimit := int32(2)
	retries := wfv1.RetryStrategy{
		Limit: &retryLimit,
		Backoff: &wfv1.Backoff{
			Duration:    "0",
			Factor:      1,
			MaxDuration: "20",
		},
	}
	woc.wf.Status.Nodes[woc.wf.NodeID(nodeName)] = *node

	childNode := fmt.Sprintf("child-node-%d", 0)
	woc.initializeNode(childNode, wfv1.NodeTypePod, "", &wfv1.Template{}, "", wfv1.NodeFailed)
	woc.addChildNode(nodeName, childNode)

	var opts executeTemplateOpts
	n := woc.wf.GetNodeByName(nodeName)
	_, _, err = woc.processNodeRetries(n, retries, &opts)
	if assert.NoError(t, err) {
		assert.Equal(t, n.StartedAt.Add(20*time.Second).Round(time.Second).String(), opts.executionDeadline.Round(time.Second).String())
	}
}

var resubmitPendingWf = `
apiVersion: argoproj.io/v1alpha1
kind: Workflow
metadata:
  name: resubmit-pending-wf
  namespace: argo
spec:
  arguments: {}
  entrypoint: resubmit-pending
  templates:
  - arguments: {}
    inputs: {}
    metadata: {}
    name: resubmit-pending
    outputs: {}
    resubmitPendingPods: true
    script:
      command:
      - bash
      image: busybox
      name: ""
      resources:
        limits:
          cpu: "10"
      source: |
        sleep 5
status:
  finishedAt: null
  nodes:
    resubmit-pending-wf:
      displayName: resubmit-pending-wf
      finishedAt: null
      id: resubmit-pending-wf
      message: Pending 156.62ms
      name: resubmit-pending-wf
      phase: Pending
      startedAt: "2020-07-07T19:54:18Z"
      templateName: resubmit-pending
      templateScope: local/resubmit-pending-wf
      type: Pod
  phase: Running
  startedAt: "2020-07-07T19:54:18Z"
`

func TestCheckForbiddenErrorAndResbmitAllowed(t *testing.T) {
	cancel, controller := newController()
	defer cancel()
	wf := unmarshalWF(resubmitPendingWf)
	woc := newWorkflowOperationCtx(wf, controller)

	forbiddenErr := apierr.NewForbidden(schema.GroupResource{Group: "test", Resource: "test1"}, "test", nil)
	nonForbiddenErr := apierr.NewBadRequest("badrequest")
	t.Run("ForbiddenError", func(t *testing.T) {
		node, err := woc.checkForbiddenErrorAndResubmitAllowed(forbiddenErr, "resubmit-pending-wf", &wf.Spec.Templates[0])
		assert.NotNil(t, node)
		assert.NoError(t, err)
		assert.Equal(t, wfv1.NodePending, node.Phase)
	})
	t.Run("NonForbiddenError", func(t *testing.T) {
		node, err := woc.checkForbiddenErrorAndResubmitAllowed(nonForbiddenErr, "resubmit-pending-wf", &wf.Spec.Templates[0])
		assert.Error(t, err)
		assert.Nil(t, node)
	})

}

func TestResubmitMemoization(t *testing.T) {
	wf := unmarshalWF(`apiVersion: argoproj.io/v1alpha1
kind: Workflow
metadata:
  name: my-wf
spec:
  entrypoint: main
  templates:
  - name: main
    container:
      image: busybox
status:
  phase: Failed
  nodes:
    my-wf:
      name: my-wf
      phase: Failed
`)
	wf, err := util.FormulateResubmitWorkflow(wf, true)
	if assert.NoError(t, err) {
		cancel, controller := newController(wf)
		defer cancel()
		woc := newWorkflowOperationCtx(wf, controller)
		woc.operate()
		assert.Equal(t, wfv1.NodeRunning, woc.wf.Status.Phase)
		for _, node := range woc.wf.Status.Nodes {
			switch node.TemplateName {
			case "main":
				assert.Equal(t, wfv1.NodePending, node.Phase)
				assert.False(t, node.StartTime().IsZero())
				assert.Equal(t, woc.wf.Labels[common.LabelKeyPreviousWorkflowName], "my-wf")
			case "":
			default:
				assert.Fail(t, "invalid template")
			}
		}
		list, err := controller.kubeclientset.CoreV1().Pods("").List(metav1.ListOptions{})
		if assert.NoError(t, err) {
			assert.Len(t, list.Items, 1)
		}
	}
}

func TestWorkflowOutputs(t *testing.T) {
	wf := unmarshalWF(`
metadata:
  name: my-wf
  namespace: my-ns
spec:
  entrypoint: main
  templates:
  - name: main
    dag:
      tasks:
      - name: step-1
        template: child
  - name: child
    container:
      image: my-image
    outputs:
      parameters:
      - name: my-param
        valueFrom: 
          path: /my-path
`)
	cancel, controller := newController(wf)
	defer cancel()
	woc := newWorkflowOperationCtx(wf, controller)
<<<<<<< HEAD
	woc.operate()

	assert.Equal(t, wfv1.NodeRunning, woc.wf.Status.Phase)

	podInterface := controller.kubeclientset.CoreV1().Pods("my-ns")
	list, err := podInterface.List(metav1.ListOptions{})
	assert.NoError(t, err)
	// two items -> two pods
	assert.Len(t, list.Items, 1)

	// mark all pods good
=======

	// reconcille
	woc.operate()
	assert.Equal(t, wfv1.NodeRunning, woc.wf.Status.Phase)

	// make all created pods as successful
	podInterface := controller.kubeclientset.CoreV1().Pods("my-ns")
	list, err := podInterface.List(metav1.ListOptions{})
	assert.NoError(t, err)
	assert.Len(t, list.Items, 1)
>>>>>>> 958e638a
	for _, pod := range list.Items {
		pod.Status.Phase = apiv1.PodSucceeded
		pod.GetAnnotations()[common.AnnotationKeyOutputs] = `{"parameters": [{"name": "my-param"}]}`
		_, err := podInterface.Update(&pod)
		assert.NoError(t, err)
	}

<<<<<<< HEAD
	woc.operate()

=======
	// reconcille
	woc.operate()
>>>>>>> 958e638a
	assert.Equal(t, wfv1.NodeSucceeded, woc.wf.Status.Phase)
}

var globalVarsOnExit = `
apiVersion: argoproj.io/v1alpha1
kind: Workflow
metadata:
  name: hello-world-6gphm-8n22g
  namespace: default
spec:
  arguments:
    parameters:
    - name: message
      value: nononono
  workflowTemplateRef:
    name: hello-world-6gphm
status:
  nodes:
    hello-world-6gphm-8n22g:
      displayName: hello-world-6gphm-8n22g
      finishedAt: "2020-07-14T20:45:28Z"
      hostNodeName: minikube
      id: hello-world-6gphm-8n22g
      inputs:
        parameters:
        - name: message
          value: nononono
      name: hello-world-6gphm-8n22g
      outputs:
        artifacts:
        - archiveLogs: true
          name: main-logs
          s3:
            accessKeySecret:
              key: accesskey
              name: my-minio-cred
            bucket: my-bucket
            endpoint: minio:9000
            insecure: true
            key: hello-world-6gphm-8n22g/hello-world-6gphm-8n22g/main.log
            secretKeySecret:
              key: secretkey
              name: my-minio-cred
        exitCode: "0"
      phase: Succeeded
      resourcesDuration:
        cpu: 2
        memory: 1
      startedAt: "2020-07-14T20:45:25Z"
      templateRef:
        name: hello-world-6gphm
        template: whalesay
      templateScope: local/hello-world-6gphm-8n22g
      type: Pod
  phase: Running
  resourcesDuration:
    cpu: 5
    memory: 2
  startedAt: "2020-07-14T20:45:25Z"
  storedTemplates:
    namespaced/hello-world-6gphm/whalesay:
      arguments: {}
      container:
        args:
        - hello {{inputs.parameters.message}}
        command:
        - cowsay
        image: docker/whalesay:latest
        name: ""
        resources: {}
      inputs:
        parameters:
        - name: message
      metadata: {}
      name: whalesay
      outputs: {}
  storedWorkflowTemplateSpec:
    arguments:
      parameters:
      - name: message
        value: default
    entrypoint: whalesay
    onExit: exitContainer
    templates:
    - arguments: {}
      container:
        args:
        - hello {{inputs.parameters.message}}
        command:
        - cowsay
        image: docker/whalesay:latest
        name: ""
        resources: {}
      inputs:
        parameters:
        - name: message
      metadata: {}
      name: whalesay
      outputs: {}
    - arguments: {}
      container:
        args:
        - goodbye {{inputs.parameters.message}}
        command:
        - cowsay
        image: docker/whalesay
        name: ""
        resources: {}
      inputs:
        parameters:
        - name: message
      metadata: {}
      name: exitContainer
      outputs: {}

`

var wftmplGlobalVarsOnExit = `
apiVersion: argoproj.io/v1alpha1
kind: WorkflowTemplate
metadata:
  name: hello-world-6gphm
  namespace: default
spec:
  entrypoint: whalesay
  onExit: exitContainer
  arguments:
    parameters:
    - name: message
      value: "default"
  templates:
  - name: whalesay
    inputs:
      parameters:
      - name: message
    container:
      image: docker/whalesay:latest
      command: [cowsay]
      args: ["hello {{inputs.parameters.message}}"]
  - name: exitContainer
    inputs:
      parameters:
      - name: message
    container:
      image: docker/whalesay
      command: [cowsay]
      args: ["goodbye {{inputs.parameters.message}}"]
`

func TestGlobalVarsOnExit(t *testing.T) {
	wf := unmarshalWF(globalVarsOnExit)
	wftmpl := unmarshalWFTmpl(wftmplGlobalVarsOnExit)
	cancel, controller := newController(wf, wftmpl)
	defer cancel()
	woc := newWorkflowOperationCtx(wf, controller)

	woc.operate()

	node := woc.wf.Status.Nodes["hello-world-6gphm-8n22g-3224262006"]
	if assert.NotNil(t, node) && assert.NotNil(t, node.Inputs) && assert.NotEmpty(t, node.Inputs.Parameters) {
		assert.Equal(t, "nononono", node.Inputs.Parameters[0].Value.StrVal)
	}
}<|MERGE_RESOLUTION|>--- conflicted
+++ resolved
@@ -4252,19 +4252,6 @@
 	cancel, controller := newController(wf)
 	defer cancel()
 	woc := newWorkflowOperationCtx(wf, controller)
-<<<<<<< HEAD
-	woc.operate()
-
-	assert.Equal(t, wfv1.NodeRunning, woc.wf.Status.Phase)
-
-	podInterface := controller.kubeclientset.CoreV1().Pods("my-ns")
-	list, err := podInterface.List(metav1.ListOptions{})
-	assert.NoError(t, err)
-	// two items -> two pods
-	assert.Len(t, list.Items, 1)
-
-	// mark all pods good
-=======
 
 	// reconcille
 	woc.operate()
@@ -4275,7 +4262,6 @@
 	list, err := podInterface.List(metav1.ListOptions{})
 	assert.NoError(t, err)
 	assert.Len(t, list.Items, 1)
->>>>>>> 958e638a
 	for _, pod := range list.Items {
 		pod.Status.Phase = apiv1.PodSucceeded
 		pod.GetAnnotations()[common.AnnotationKeyOutputs] = `{"parameters": [{"name": "my-param"}]}`
@@ -4283,13 +4269,8 @@
 		assert.NoError(t, err)
 	}
 
-<<<<<<< HEAD
-	woc.operate()
-
-=======
 	// reconcille
 	woc.operate()
->>>>>>> 958e638a
 	assert.Equal(t, wfv1.NodeSucceeded, woc.wf.Status.Phase)
 }
 

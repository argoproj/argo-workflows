package controller

import (
	"encoding/json"
	"errors"
	"fmt"
	"regexp"
	"strconv"
	"strings"
	"testing"
	"time"

	"github.com/prometheus/client_golang/prometheus"
	dto "github.com/prometheus/client_model/go"
	"github.com/stretchr/testify/assert"
	"github.com/stretchr/testify/require"
	"github.com/valyala/fasttemplate"
	apiv1 "k8s.io/api/core/v1"
	apierr "k8s.io/apimachinery/pkg/api/errors"
	"k8s.io/apimachinery/pkg/api/resource"
	metav1 "k8s.io/apimachinery/pkg/apis/meta/v1"
	"k8s.io/apimachinery/pkg/runtime"
	"k8s.io/apimachinery/pkg/runtime/schema"
	"k8s.io/client-go/kubernetes/fake"
	batchfake "k8s.io/client-go/kubernetes/typed/batch/v1/fake"
	k8stesting "k8s.io/client-go/testing"
	"k8s.io/utils/pointer"
	"sigs.k8s.io/yaml"

	"github.com/argoproj/argo/config"
	wfv1 "github.com/argoproj/argo/pkg/apis/workflow/v1alpha1"
	"github.com/argoproj/argo/test"
	testutil "github.com/argoproj/argo/test/util"
	intstrutil "github.com/argoproj/argo/util/intstr"
	"github.com/argoproj/argo/workflow/common"
	"github.com/argoproj/argo/workflow/controller/cache"
	hydratorfake "github.com/argoproj/argo/workflow/hydrator/fake"
	"github.com/argoproj/argo/workflow/util"
)

// TestOperateWorkflowPanicRecover ensures we can recover from unexpected panics
func TestOperateWorkflowPanicRecover(t *testing.T) {
	defer func() {
		if r := recover(); r != nil {
			t.Fail()
		}
	}()
	cancel, controller := newController()
	defer cancel()
	// intentionally set clientset to nil to induce panic
	controller.kubeclientset = nil
	wf := unmarshalWF(helloWorldWf)
	_, err := controller.wfclientset.ArgoprojV1alpha1().Workflows("").Create(wf)
	assert.NoError(t, err)
	woc := newWorkflowOperationCtx(wf, controller)
	woc.operate()
}

func Test_wfOperationCtx_reapplyUpdate(t *testing.T) {
	wf := &wfv1.Workflow{
		ObjectMeta: metav1.ObjectMeta{Name: "my-wf"},
		Status:     wfv1.WorkflowStatus{Nodes: wfv1.Nodes{"foo": wfv1.NodeStatus{Name: "my-foo"}}},
	}
	cancel, controller := newController(wf)
	defer cancel()
	controller.hydrator = hydratorfake.Always
	woc := newWorkflowOperationCtx(wf, controller)

	// fake the behaviour woc.operate()
	assert.NoError(t, controller.hydrator.Hydrate(wf))
	nodes := wfv1.Nodes{"foo": wfv1.NodeStatus{Name: "my-foo", Phase: wfv1.NodeSucceeded}}

	// now force a re-apply update
	updatedWf, err := woc.reapplyUpdate(controller.wfclientset.ArgoprojV1alpha1().Workflows(""), nodes)
	if assert.NoError(t, err) && assert.NotNil(t, updatedWf) {
		assert.True(t, woc.controller.hydrator.IsHydrated(updatedWf))
		if assert.Contains(t, updatedWf.Status.Nodes, "foo") {
			assert.Equal(t, "my-foo", updatedWf.Status.Nodes["foo"].Name)
			assert.Equal(t, wfv1.NodeSucceeded, updatedWf.Status.Nodes["foo"].Phase, "phase is merged")
		}
	}
}

<<<<<<< HEAD
func TestDefaultProgress(t *testing.T) {
=======
func TestResourcesDuration(t *testing.T) {
>>>>>>> 45fe5173
	wf := unmarshalWF(`
metadata:
  name: my-wf
  namespace: my-ns
spec:
  entrypoint: main
  templates:
   - name: main
     dag:
       tasks:
       - name: pod
         template: pod
   - name: pod
     container: 
       image: my-image
`)
	cancel, controller := newController(wf)
	defer cancel()

	woc := newWorkflowOperationCtx(wf, controller)
	woc.operate()

	makePodsPhase(woc, apiv1.PodSucceeded)
	woc = newWorkflowOperationCtx(woc.wf, controller)
	woc.operate()

<<<<<<< HEAD
	assert.Equal(t, wfv1.NodeSucceeded, woc.wf.Status.Phase)
	assert.Equal(t, wfv1.Progress("1/1"), woc.wf.Status.Progress)
	assert.Equal(t, wfv1.Progress("1/1"), woc.wf.Status.Nodes[woc.wf.Name].Progress)
	assert.Equal(t, wfv1.Progress("1/1"), woc.wf.Status.Nodes.FindByDisplayName("pod").Progress)
}

func TestLoggedProgress(t *testing.T) {
	wf := unmarshalWF(`
metadata:
  name: my-wf
  namespace: my-ns
spec:
  entrypoint: main
  templates:
   - name: main
     dag:
       tasks:
       - name: pod
         template: pod
   - name: pod
     container: 
       image: my-image
`)
	cancel, controller := newController(wf)
	defer cancel()

	woc := newWorkflowOperationCtx(wf, controller)
	woc.operate()

	makePodsPhase(woc, apiv1.PodSucceeded, withProgress("50/100"), withNodeMessage("my-message"))
	woc = newWorkflowOperationCtx(woc.wf, controller)
	woc.operate()

	assert.Equal(t, wfv1.NodeSucceeded, woc.wf.Status.Phase)
	assert.Equal(t, wfv1.Progress("50/100"), woc.wf.Status.Progress)
	assert.Equal(t, wfv1.Progress("50/100"), woc.wf.Status.Nodes[woc.wf.Name].Progress)
	pod := woc.wf.Status.Nodes.FindByDisplayName("pod")
	assert.Equal(t, wfv1.Progress("50/100"), pod.Progress)
	assert.Equal(t, "my-message", pod.Message)
=======
	assert.NotEmpty(t, woc.wf.Status.ResourcesDuration, "workflow duration not empty")
	assert.False(t, woc.wf.Status.Nodes.Any(func(node wfv1.NodeStatus) bool {
		return node.ResourcesDuration.IsZero()
	}), "zero node durations empty")
>>>>>>> 45fe5173
}

var sidecarWithVol = `
# Verifies sidecars can reference volumeClaimTemplates
apiVersion: argoproj.io/v1alpha1
kind: Workflow
metadata:
  name: sidecar-with-volumes
spec:
  entrypoint: sidecar-with-volumes
  volumeClaimTemplates:
  - metadata:
      name: claim-vol
    spec:
      accessModes: [ "ReadWriteOnce" ]
      resources:
        requests:
          storage: 1Gi
  volumes:
  - name: existing-vol
    persistentVolumeClaim:
      claimName: my-existing-volume
  templates:
  - name: sidecar-with-volumes
    script:
      image: python:alpine3.6
      command: [python]
      source: |
        print("hello world")
    sidecars:
    - name: sidevol
      image: docker/whalesay:latest
      command: [sh, -c]
      args: ["echo generating message in volume; cowsay hello world | tee /mnt/vol/hello_world.txt; sleep 9999"]
      volumeMounts:
      - name: claim-vol
        mountPath: /mnt/vol
      - name: existing-vol
        mountPath: /mnt/existing-vol
`

func TestGlobalParams(t *testing.T) {
	wf := unmarshalWF(helloWorldWf)
	cancel, controller := newController(wf)
	defer cancel()
	woc := newWorkflowOperationCtx(wf, controller)
	woc.operate()
	if assert.Contains(t, woc.globalParams, "workflow.creationTimestamp") {
		assert.NotContains(t, woc.globalParams["workflow.creationTimestamp"], "UTC")
	}
	assert.Contains(t, woc.globalParams, "workflow.duration")
	assert.Contains(t, woc.globalParams, "workflow.name")
	assert.Contains(t, woc.globalParams, "workflow.namespace")
	assert.Contains(t, woc.globalParams, "workflow.parameters")
	assert.Contains(t, woc.globalParams, "workflow.serviceAccountName")
	assert.Contains(t, woc.globalParams, "workflow.uid")

	// Ensure that the phase label is included after the first operation
	woc.operate()
	assert.Contains(t, woc.globalParams, "workflow.labels.workflows.argoproj.io/phase")
}

// TestSidecarWithVolume verifies ia sidecar can have a volumeMount reference to both existing or volumeClaimTemplate volumes
func TestSidecarWithVolume(t *testing.T) {
	cancel, controller := newController()
	defer cancel()
	wfcset := controller.wfclientset.ArgoprojV1alpha1().Workflows("")
	wf := unmarshalWF(sidecarWithVol)
	wf, err := wfcset.Create(wf)
	assert.NoError(t, err)
	wf, err = wfcset.Get(wf.ObjectMeta.Name, metav1.GetOptions{})
	assert.NoError(t, err)
	woc := newWorkflowOperationCtx(wf, controller)
	woc.operate()
	assert.Equal(t, wfv1.NodeRunning, woc.wf.Status.Phase)
	pods, err := controller.kubeclientset.CoreV1().Pods(wf.ObjectMeta.Namespace).List(metav1.ListOptions{})
	assert.NoError(t, err)
	assert.True(t, len(pods.Items) > 0, "pod was not created successfully")
	pod := pods.Items[0]

	claimVolFound := false
	existingVolFound := false
	for _, ctr := range pod.Spec.Containers {
		if ctr.Name == "sidevol" {
			for _, vol := range ctr.VolumeMounts {
				if vol.Name == "claim-vol" {
					claimVolFound = true
				}
				if vol.Name == "existing-vol" {
					existingVolFound = true
				}
			}
		}
	}
	assert.True(t, claimVolFound, "claim vol was not referenced by sidecar")
	assert.True(t, existingVolFound, "existing vol was not referenced by sidecar")
}

func makeVolumeGcStrategyTemplate(strategy wfv1.VolumeClaimGCStrategy, phase wfv1.NodePhase) string {
	return fmt.Sprintf(`
apiVersion: argoproj.io/v1alpha1
kind: Workflow
metadata:
  name: workflow-with-volumes
spec:
  entrypoint: workflow-with-volumes
  volumeClaimGC:
    strategy: %s
  volumeClaimTemplates:
  - metadata:
      name: claim-vol
    spec:
      accessModes: [ "ReadWriteOnce" ]
      resources:
        requests:
          storage: 1Gi
  volumes:
  - name: existing-vol
    persistentVolumeClaim:
      claimName: my-existing-volume
  templates:
  - name: workflow-with-volumes
    script:
      image: python:alpine3.6
      command: [python]
      volumeMounts:
      - name: claim-vol
        mountPath: /mnt/vol
      - name: existing-vol
        mountPath: /mnt/existing-vol
      source: |
        print("hello world")
status:
  phase: %s
  startedAt: 2020-08-01T15:32:09Z
  nodes:
    workflow-with-volumes:
      id: workflow-with-volumes
      name: workflow-with-volumes
      displayName: workflow-with-volumes
      type: Pod
      templateName: workflow-with-volumes
      templateScope: local/workflow-with-volumes
      startedAt: 2020-08-01T15:32:09Z
      phase: %s
  persistentVolumeClaims:
    - name: claim-vol
      persistentVolumeClaim:
        claimName: workflow-with-volumes-claim-vol
`, strategy, phase, phase)
}

func TestVolumeGCStrategy(t *testing.T) {
	tests := []struct {
		name                     string
		strategy                 wfv1.VolumeClaimGCStrategy
		phase                    wfv1.NodePhase
		expectedVolumesRemaining int
	}{{
		name:                     "failed/OnWorkflowCompletion",
		strategy:                 wfv1.VolumeClaimGCOnCompletion,
		phase:                    wfv1.NodeFailed,
		expectedVolumesRemaining: 0,
	}, {
		name:                     "failed/OnWorkflowSuccess",
		strategy:                 wfv1.VolumeClaimGCOnSuccess,
		phase:                    wfv1.NodeFailed,
		expectedVolumesRemaining: 1,
	}, {
		name:                     "succeeded/OnWorkflowSuccess",
		strategy:                 wfv1.VolumeClaimGCOnSuccess,
		phase:                    wfv1.NodeSucceeded,
		expectedVolumesRemaining: 0,
	}, {
		name:                     "succeeded/OnWorkflowCompletion",
		strategy:                 wfv1.VolumeClaimGCOnCompletion,
		phase:                    wfv1.NodeSucceeded,
		expectedVolumesRemaining: 0,
	}}

	for _, tt := range tests {
		t.Run(tt.name, func(t *testing.T) {
			wf := unmarshalWF(makeVolumeGcStrategyTemplate(tt.strategy, tt.phase))
			cancel, controller := newController(wf)
			defer cancel()
			wfcset := controller.wfclientset.ArgoprojV1alpha1().Workflows("")
			woc := newWorkflowOperationCtx(wf, controller)
			woc.operate()
			wf, err := wfcset.Get(wf.ObjectMeta.Name, metav1.GetOptions{})
			if assert.NoError(t, err) {
				assert.Len(t, wf.Status.PersistentVolumeClaims, tt.expectedVolumesRemaining)
			}
		})
	}
}

// TestProcessNodesWithRetries tests the processNodesWithRetries() method.
func TestProcessNodesWithRetries(t *testing.T) {
	cancel, controller := newController()
	defer cancel()
	assert.NotNil(t, controller)
	wf := unmarshalWF(helloWorldWf)
	assert.NotNil(t, wf)
	woc := newWorkflowOperationCtx(wf, controller)
	assert.NotNil(t, woc)
	_, _, err := woc.loadExecutionSpec()
	assert.NoError(t, err)
	// Verify that there are no nodes in the wf status.
	assert.Zero(t, len(woc.wf.Status.Nodes))

	// Add the parent node for retries.
	nodeName := "test-node"
	nodeID := woc.wf.NodeID(nodeName)
	node := woc.initializeNode(nodeName, wfv1.NodeTypeRetry, "", &wfv1.Template{}, "", wfv1.NodeRunning)
	retries := wfv1.RetryStrategy{}
	retries.Limit = intstrutil.ParsePtr("2")
	woc.wf.Status.Nodes[nodeID] = *node

	assert.Equal(t, node.Phase, wfv1.NodeRunning)

	// Ensure there are no child nodes yet.
	lastChild := getChildNodeIndex(node, woc.wf.Status.Nodes, -1)
	assert.Nil(t, lastChild)

	// Add child nodes.
	for i := 0; i < 2; i++ {
		childNode := fmt.Sprintf("child-node-%d", i)
		woc.initializeNode(childNode, wfv1.NodeTypePod, "", &wfv1.Template{}, "", wfv1.NodeRunning)
		woc.addChildNode(nodeName, childNode)
	}

	n := woc.wf.GetNodeByName(nodeName)
	lastChild = getChildNodeIndex(n, woc.wf.Status.Nodes, -1)
	assert.NotNil(t, lastChild)

	// Last child is still running. processNodesWithRetries() should return false since
	// there should be no retries at this point.
	n, _, err = woc.processNodeRetries(n, retries, &executeTemplateOpts{})
	assert.NoError(t, err)
	assert.Equal(t, n.Phase, wfv1.NodeRunning)

	// Mark lastChild as successful.
	woc.markNodePhase(lastChild.Name, wfv1.NodeSucceeded)
	n, _, err = woc.processNodeRetries(n, retries, &executeTemplateOpts{})
	assert.NoError(t, err)
	// The parent node also gets marked as Succeeded.
	assert.Equal(t, n.Phase, wfv1.NodeSucceeded)

	// Mark the parent node as running again and the lastChild as failed.
	woc.markNodePhase(n.Name, wfv1.NodeRunning)
	woc.markNodePhase(lastChild.Name, wfv1.NodeFailed)
	_, _, err = woc.processNodeRetries(n, retries, &executeTemplateOpts{})
	assert.NoError(t, err)
	n = woc.wf.GetNodeByName(nodeName)
	assert.Equal(t, n.Phase, wfv1.NodeRunning)

	// Add a third node that has failed.
	childNode := "child-node-3"
	woc.initializeNode(childNode, wfv1.NodeTypePod, "", &wfv1.Template{}, "", wfv1.NodeFailed)
	woc.addChildNode(nodeName, childNode)
	n = woc.wf.GetNodeByName(nodeName)
	n, _, err = woc.processNodeRetries(n, retries, &executeTemplateOpts{})
	assert.NoError(t, err)
	assert.Equal(t, n.Phase, wfv1.NodeFailed)
}

// TestProcessNodesWithRetries tests retrying when RetryOn.Error is enabled
func TestProcessNodesWithRetriesOnErrors(t *testing.T) {
	cancel, controller := newController()
	defer cancel()
	assert.NotNil(t, controller)
	wf := unmarshalWF(helloWorldWf)
	assert.NotNil(t, wf)
	woc := newWorkflowOperationCtx(wf, controller)
	assert.NotNil(t, woc)
	_, _, err := woc.loadExecutionSpec()
	assert.NoError(t, err)
	// Verify that there are no nodes in the wf status.
	assert.Zero(t, len(woc.wf.Status.Nodes))

	// Add the parent node for retries.
	nodeName := "test-node"
	nodeID := woc.wf.NodeID(nodeName)
	node := woc.initializeNode(nodeName, wfv1.NodeTypeRetry, "", &wfv1.Template{}, "", wfv1.NodeRunning)
	retries := wfv1.RetryStrategy{}
	retries.Limit = intstrutil.ParsePtr("2")
	retries.RetryPolicy = wfv1.RetryPolicyAlways
	woc.wf.Status.Nodes[nodeID] = *node

	assert.Equal(t, node.Phase, wfv1.NodeRunning)

	// Ensure there are no child nodes yet.
	lastChild := getChildNodeIndex(node, woc.wf.Status.Nodes, -1)
	assert.Nil(t, lastChild)

	// Add child nodes.
	for i := 0; i < 2; i++ {
		childNode := fmt.Sprintf("child-node-%d", i)
		woc.initializeNode(childNode, wfv1.NodeTypePod, "", &wfv1.Template{}, "", wfv1.NodeRunning)
		woc.addChildNode(nodeName, childNode)
	}

	n := woc.wf.GetNodeByName(nodeName)
	lastChild = getChildNodeIndex(n, woc.wf.Status.Nodes, -1)
	assert.NotNil(t, lastChild)

	// Last child is still running. processNodesWithRetries() should return false since
	// there should be no retries at this point.
	n, _, err = woc.processNodeRetries(n, retries, &executeTemplateOpts{})
	assert.Nil(t, err)
	assert.Equal(t, n.Phase, wfv1.NodeRunning)

	// Mark lastChild as successful.
	woc.markNodePhase(lastChild.Name, wfv1.NodeSucceeded)
	n, _, err = woc.processNodeRetries(n, retries, &executeTemplateOpts{})
	assert.Nil(t, err)
	// The parent node also gets marked as Succeeded.
	assert.Equal(t, n.Phase, wfv1.NodeSucceeded)

	// Mark the parent node as running again and the lastChild as errored.
	n = woc.markNodePhase(n.Name, wfv1.NodeRunning)
	woc.markNodePhase(lastChild.Name, wfv1.NodeError)
	_, _, err = woc.processNodeRetries(n, retries, &executeTemplateOpts{})
	assert.NoError(t, err)
	n = woc.wf.GetNodeByName(nodeName)
	assert.Equal(t, n.Phase, wfv1.NodeRunning)

	// Add a third node that has errored.
	childNode := "child-node-3"
	woc.initializeNode(childNode, wfv1.NodeTypePod, "", &wfv1.Template{}, "", wfv1.NodeError)
	woc.addChildNode(nodeName, childNode)
	n = woc.wf.GetNodeByName(nodeName)
	n, _, err = woc.processNodeRetries(n, retries, &executeTemplateOpts{})
	assert.Nil(t, err)
	assert.Equal(t, n.Phase, wfv1.NodeError)
}

func TestProcessNodesWithRetriesWithBackoff(t *testing.T) {
	cancel, controller := newController()
	defer cancel()

	assert.NotNil(t, controller)
	wf := unmarshalWF(helloWorldWf)
	assert.NotNil(t, wf)
	woc := newWorkflowOperationCtx(wf, controller)
	assert.NotNil(t, woc)
	_, _, err := woc.loadExecutionSpec()
	assert.NoError(t, err)
	// Verify that there are no nodes in the wf status.
	assert.Zero(t, len(woc.wf.Status.Nodes))

	// Add the parent node for retries.
	nodeName := "test-node"
	nodeID := woc.wf.NodeID(nodeName)
	node := woc.initializeNode(nodeName, wfv1.NodeTypeRetry, "", &wfv1.Template{}, "", wfv1.NodeRunning)
	retries := wfv1.RetryStrategy{}
	retries.Limit = intstrutil.ParsePtr("2")
	retries.Backoff = &wfv1.Backoff{
		Duration:    "10s",
		Factor:      intstrutil.ParsePtr("2"),
		MaxDuration: "10m",
	}
	retries.RetryPolicy = wfv1.RetryPolicyAlways
	woc.wf.Status.Nodes[nodeID] = *node

	assert.Equal(t, node.Phase, wfv1.NodeRunning)

	// Ensure there are no child nodes yet.
	lastChild := getChildNodeIndex(node, woc.wf.Status.Nodes, -1)
	assert.Nil(t, lastChild)

	woc.initializeNode("child-node-1", wfv1.NodeTypePod, "", &wfv1.Template{}, "", wfv1.NodeRunning)
	woc.addChildNode(nodeName, "child-node-1")

	n := woc.wf.GetNodeByName(nodeName)
	lastChild = getChildNodeIndex(n, woc.wf.Status.Nodes, -1)
	assert.NotNil(t, lastChild)

	// Last child is still running. processNodesWithRetries() should return false since
	// there should be no retries at this point.
	n, _, err = woc.processNodeRetries(n, retries, &executeTemplateOpts{})
	assert.Nil(t, err)
	assert.Equal(t, n.Phase, wfv1.NodeRunning)

	// Mark lastChild as successful.
	woc.markNodePhase(lastChild.Name, wfv1.NodeSucceeded)
	n, _, err = woc.processNodeRetries(n, retries, &executeTemplateOpts{})
	assert.Nil(t, err)
	// The parent node also gets marked as Succeeded.
	assert.Equal(t, n.Phase, wfv1.NodeSucceeded)
}

func TestProcessNodesWithRetriesWithExponentialBackoff(t *testing.T) {
	require := require.New(t)

	cancel, controller := newController()
	defer cancel()
	require.NotNil(controller)
	wf := unmarshalWF(helloWorldWf)
	require.NotNil(wf)
	woc := newWorkflowOperationCtx(wf, controller)
	require.NotNil(woc)

	// Verify that there are no nodes in the wf status.
	require.Zero(len(woc.wf.Status.Nodes))

	// Add the parent node for retries.
	nodeName := "test-node"
	nodeID := woc.wf.NodeID(nodeName)
	node := woc.initializeNode(nodeName, wfv1.NodeTypeRetry, "", &wfv1.Template{}, "", wfv1.NodeRunning)
	retries := wfv1.RetryStrategy{}
	retries.Limit = intstrutil.ParsePtr("2")
	retries.RetryPolicy = wfv1.RetryPolicyAlways
	retries.Backoff = &wfv1.Backoff{
		Duration: "5m",
		Factor:   intstrutil.ParsePtr("2"),
	}
	woc.wf.Status.Nodes[nodeID] = *node

	require.Equal(wfv1.NodeRunning, node.Phase)

	// Ensure there are no child nodes yet.
	lastChild := getChildNodeIndex(node, woc.wf.Status.Nodes, -1)
	require.Nil(lastChild)

	woc.initializeNode("child-node-1", wfv1.NodeTypePod, "", &wfv1.Template{}, "", wfv1.NodeFailed)
	woc.addChildNode(nodeName, "child-node-1")

	n := woc.wf.GetNodeByName(nodeName)

	// Last child has failed. processNodesWithRetries() should return false due to the default backoff.
	var err error
	n, _, err = woc.processNodeRetries(n, retries, &executeTemplateOpts{})
	require.NoError(err)
	require.Equal(wfv1.NodeRunning, n.Phase)

	// First backoff should be between 295 and 300 seconds.
	backoff, err := parseRetryMessage(n.Message)
	require.NoError(err)
	require.LessOrEqual(backoff, 300)
	require.Less(295, backoff)

	woc.initializeNode("child-node-2", wfv1.NodeTypePod, "", &wfv1.Template{}, "", wfv1.NodeError)
	woc.addChildNode(nodeName, "child-node-2")
	n = woc.wf.GetNodeByName(nodeName)

	n, _, err = woc.processNodeRetries(n, retries, &executeTemplateOpts{})
	require.NoError(err)
	require.Equal(wfv1.NodeRunning, n.Phase)

	// Second backoff should be between 595 and 600 seconds.
	backoff, err = parseRetryMessage(n.Message)
	require.NoError(err)
	require.LessOrEqual(backoff, 600)
	require.Less(595, backoff)

	// Mark lastChild as successful.
	lastChild = getChildNodeIndex(n, woc.wf.Status.Nodes, -1)
	require.NotNil(lastChild)
	woc.markNodePhase(lastChild.Name, wfv1.NodeSucceeded)
	n, _, err = woc.processNodeRetries(n, retries, &executeTemplateOpts{})
	require.NoError(err)
	// The parent node also gets marked as Succeeded.
	require.Equal(wfv1.NodeSucceeded, n.Phase)
}

func parseRetryMessage(message string) (int, error) {
	pattern := regexp.MustCompile(`Backoff for (\d+) minutes (\d+) seconds`)
	matches := pattern.FindStringSubmatch(message)
	if len(matches) != 3 {
		return 0, fmt.Errorf("unexpected message: %v", message)
	}

	minutes, err := strconv.Atoi(matches[1])
	if err != nil {
		return 0, err
	}

	seconds, err := strconv.Atoi(matches[2])
	if err != nil {
		return 0, err
	}

	totalSeconds := minutes*60 + seconds
	return totalSeconds, nil
}

// TestProcessNodesWithRetries tests retrying when RetryOn.Error is disabled
func TestProcessNodesNoRetryWithError(t *testing.T) {
	cancel, controller := newController()
	defer cancel()
	assert.NotNil(t, controller)
	wf := unmarshalWF(helloWorldWf)
	assert.NotNil(t, wf)
	woc := newWorkflowOperationCtx(wf, controller)
	assert.NotNil(t, woc)
	_, _, err := woc.loadExecutionSpec()
	assert.NoError(t, err)
	// Verify that there are no nodes in the wf status.
	assert.Zero(t, len(woc.wf.Status.Nodes))

	// Add the parent node for retries.
	nodeName := "test-node"
	nodeID := woc.wf.NodeID(nodeName)
	node := woc.initializeNode(nodeName, wfv1.NodeTypeRetry, "", &wfv1.Template{}, "", wfv1.NodeRunning)
	retries := wfv1.RetryStrategy{}
	retries.Limit = intstrutil.ParsePtr("2")
	retries.RetryPolicy = wfv1.RetryPolicyOnFailure
	woc.wf.Status.Nodes[nodeID] = *node

	assert.Equal(t, node.Phase, wfv1.NodeRunning)

	// Ensure there are no child nodes yet.
	lastChild := getChildNodeIndex(node, woc.wf.Status.Nodes, -1)
	assert.Nil(t, lastChild)

	// Add child nodes.
	for i := 0; i < 2; i++ {
		childNode := fmt.Sprintf("child-node-%d", i)
		woc.initializeNode(childNode, wfv1.NodeTypePod, "", &wfv1.Template{}, "", wfv1.NodeRunning)
		woc.addChildNode(nodeName, childNode)
	}

	n := woc.wf.GetNodeByName(nodeName)
	lastChild = getChildNodeIndex(n, woc.wf.Status.Nodes, -1)
	assert.NotNil(t, lastChild)

	// Last child is still running. processNodesWithRetries() should return false since
	// there should be no retries at this point.
	n, _, err = woc.processNodeRetries(n, retries, &executeTemplateOpts{})
	assert.Nil(t, err)
	assert.Equal(t, n.Phase, wfv1.NodeRunning)

	// Mark lastChild as successful.
	woc.markNodePhase(lastChild.Name, wfv1.NodeSucceeded)
	n, _, err = woc.processNodeRetries(n, retries, &executeTemplateOpts{})
	assert.Nil(t, err)
	// The parent node also gets marked as Succeeded.
	assert.Equal(t, n.Phase, wfv1.NodeSucceeded)

	// Mark the parent node as running again and the lastChild as errored.
	// Parent node should also be errored because retry on error is disabled
	n = woc.markNodePhase(n.Name, wfv1.NodeRunning)
	woc.markNodePhase(lastChild.Name, wfv1.NodeError)
	_, _, err = woc.processNodeRetries(n, retries, &executeTemplateOpts{})
	assert.NoError(t, err)
	n = woc.wf.GetNodeByName(nodeName)
	assert.Equal(t, wfv1.NodeError, n.Phase)
}

var backoffMessage = `
apiVersion: argoproj.io/v1alpha1
kind: Workflow
metadata:
  creationTimestamp: "2020-05-05T15:18:40Z"
  generateName: retry-backoff-
  generation: 21
  labels:
    workflows.argoproj.io/completed: "true"
    workflows.argoproj.io/phase: Failed
  name: retry-backoff-s69z6
  namespace: argo
  resourceVersion: "348670"
  selfLink: /apis/argoproj.io/v1alpha1/namespaces/argo/workflows/retry-backoff-s69z6
  uid: 110dbef4-c54b-4963-9739-03e9878810d9
spec:
  arguments: {}
  entrypoint: retry-backoff
  templates:
  - arguments: {}
    container:
      args:
      - import random; import sys; exit_code = random.choice([1, 1]); sys.exit(exit_code)
      command:
      - python
      - -c
      image: python:alpine3.6
      name: ""
      resources: {}
    inputs: {}
    metadata: {}
    name: retry-backoff
    outputs: {}
    retryStrategy:
      backoff:
        duration: "2"
        factor: 2
        maxDuration: 1m
      limit: 10
status:
  nodes:
    retry-backoff-s69z6:
      children:
      - retry-backoff-s69z6-1807967148
      - retry-backoff-s69z6-130058153
      displayName: retry-backoff-s69z6
      id: retry-backoff-s69z6
      name: retry-backoff-s69z6
      phase: Running
      startedAt: "2020-05-05T15:18:40Z"
      templateName: retry-backoff
      templateScope: local/retry-backoff-s69z6
      type: Retry
    retry-backoff-s69z6-130058153:
      displayName: retry-backoff-s69z6(1)
      finishedAt: "2020-05-05T15:18:43Z"
      hostNodeName: minikube
      id: retry-backoff-s69z6-130058153
      message: failed with exit code 1
      name: retry-backoff-s69z6(1)
      outputs:
        artifacts:
        - archiveLogs: true
          name: main-logs
          s3:
            accessKeySecret:
              key: accesskey
              name: my-minio-cred
            bucket: my-bucket
            endpoint: minio:9000
            insecure: true
            key: retry-backoff-s69z6/retry-backoff-s69z6-130058153/main.log
            secretKeySecret:
              key: secretkey
              name: my-minio-cred
        exitCode: "1"
      phase: Failed
      resourcesDuration:
        cpu: 1
        memory: 0
      startedAt: "2020-05-05T15:18:45Z"
      templateName: retry-backoff
      templateScope: local/retry-backoff-s69z6
      type: Pod
    retry-backoff-s69z6-1807967148:
      displayName: retry-backoff-s69z6(0)
      finishedAt: "2020-05-05T15:18:43Z"
      hostNodeName: minikube
      id: retry-backoff-s69z6-1807967148
      message: failed with exit code 1
      name: retry-backoff-s69z6(0)
      outputs:
        artifacts:
        - archiveLogs: true
          name: main-logs
          s3:
            accessKeySecret:
              key: accesskey
              name: my-minio-cred
            bucket: my-bucket
            endpoint: minio:9000
            insecure: true
            key: retry-backoff-s69z6/retry-backoff-s69z6-1807967148/main.log
            secretKeySecret:
              key: secretkey
              name: my-minio-cred
        exitCode: "1"
      phase: Failed
      resourcesDuration:
        cpu: 2
        memory: 0
      startedAt: "2020-05-05T15:18:40Z"
      templateName: retry-backoff
      templateScope: local/retry-backoff-s69z6
      type: Pod
  phase: Running
  resourcesDuration:
    cpu: 5
    memory: 0
  startedAt: "2020-05-05T15:18:40Z"
`

func TestBackoffMessage(t *testing.T) {
	cancel, controller := newController()
	defer cancel()
	assert.NotNil(t, controller)
	wf := unmarshalWF(backoffMessage)
	assert.NotNil(t, wf)
	woc := newWorkflowOperationCtx(wf, controller)
	assert.NotNil(t, woc)
	_, _, err := woc.loadExecutionSpec()
	assert.NoError(t, err)
	retryNode := woc.wf.GetNodeByName("retry-backoff-s69z6")

	// Simulate backoff of 4 secods
	firstNode := getChildNodeIndex(retryNode, woc.wf.Status.Nodes, 0)
	firstNode.StartedAt = metav1.Time{Time: time.Now().Add(-8 * time.Second)}
	firstNode.FinishedAt = metav1.Time{Time: time.Now().Add(-6 * time.Second)}
	woc.wf.Status.Nodes[firstNode.ID] = *firstNode
	lastNode := getChildNodeIndex(retryNode, woc.wf.Status.Nodes, -1)
	lastNode.StartedAt = metav1.Time{Time: time.Now().Add(-3 * time.Second)}
	lastNode.FinishedAt = metav1.Time{Time: time.Now().Add(-1 * time.Second)}
	woc.wf.Status.Nodes[lastNode.ID] = *lastNode

	newRetryNode, proceed, err := woc.processNodeRetries(retryNode, *woc.wf.Spec.Templates[0].RetryStrategy, &executeTemplateOpts{})
	assert.NoError(t, err)
	assert.False(t, proceed)
	assert.Equal(t, "Backoff for 4 seconds", newRetryNode.Message)

	// Advance time one second
	firstNode.StartedAt = metav1.Time{Time: time.Now().Add(-9 * time.Second)}
	firstNode.FinishedAt = metav1.Time{Time: time.Now().Add(-7 * time.Second)}
	woc.wf.Status.Nodes[firstNode.ID] = *firstNode
	lastNode.StartedAt = metav1.Time{Time: time.Now().Add(-4 * time.Second)}
	lastNode.FinishedAt = metav1.Time{Time: time.Now().Add(-2 * time.Second)}
	woc.wf.Status.Nodes[lastNode.ID] = *lastNode

	newRetryNode, proceed, err = woc.processNodeRetries(retryNode, *woc.wf.Spec.Templates[0].RetryStrategy, &executeTemplateOpts{})
	assert.NoError(t, err)
	assert.False(t, proceed)
	// Message should not change
	assert.Equal(t, "Backoff for 4 seconds", newRetryNode.Message)

	// Advance time 3 seconds
	firstNode.StartedAt = metav1.Time{Time: time.Now().Add(-12 * time.Second)}
	firstNode.FinishedAt = metav1.Time{Time: time.Now().Add(-10 * time.Second)}
	woc.wf.Status.Nodes[firstNode.ID] = *firstNode
	lastNode.StartedAt = metav1.Time{Time: time.Now().Add(-7 * time.Second)}
	lastNode.FinishedAt = metav1.Time{Time: time.Now().Add(-5 * time.Second)}
	woc.wf.Status.Nodes[lastNode.ID] = *lastNode

	newRetryNode, proceed, err = woc.processNodeRetries(retryNode, *woc.wf.Spec.Templates[0].RetryStrategy, &executeTemplateOpts{})
	assert.NoError(t, err)
	assert.True(t, proceed)
	// New node is started, message should be clear
	assert.Equal(t, "", newRetryNode.Message)
}

var retriesVariableTemplate = `
apiVersion: argoproj.io/v1alpha1
kind: Workflow
metadata:
  name: whalesay
spec:
  entrypoint: whalesay
  templates:
  - name: whalesay
    retryStrategy:
      limit: 10
    container:
      image: docker/whalesay:latest
      command: [sh, -c]
      args: ["cowsay {{retries}}"]
`

func TestRetriesVariable(t *testing.T) {
	wf := unmarshalWF(retriesVariableTemplate)
	cancel, controller := newController(wf)
	defer cancel()
	iterations := 5
	for i := 1; i <= iterations; i++ {
		woc := newWorkflowOperationCtx(wf, controller)
		if i != 1 {
			makePodsPhase(woc, apiv1.PodFailed)
		}
		woc.operate()
		wf = woc.wf
	}

	pods, err := controller.kubeclientset.CoreV1().Pods("").List(metav1.ListOptions{})
	if assert.NoError(t, err) && assert.Len(t, pods.Items, iterations) {
		for i := 0; i < iterations; i++ {
			assert.Equal(t, fmt.Sprintf("cowsay %d", i), pods.Items[i].Spec.Containers[1].Args[0])
		}
	}
}

var stepsRetriesVariableTemplate = `
apiVersion: argoproj.io/v1alpha1
kind: Workflow
metadata:
  name: whalesay
spec:
  entrypoint: step-retry
  templates:
  - name: step-retry
    retryStrategy:
      limit: 10
    steps:
      - - name: whalesay-success
          arguments:
            parameters:
            - name: retries
              value: "{{retries}}"
          template: whalesay

  - name: whalesay
    inputs:
      parameters:
        - name: retries
    container:
      image: docker/whalesay:latest
      command: [sh, -c]
      args: ["cowsay {{inputs.parameters.retries}}"]
`

func TestStepsRetriesVariable(t *testing.T) {
	wf := unmarshalWF(stepsRetriesVariableTemplate)
	cancel, controller := newController(wf)
	defer cancel()
	iterations := 5
	for i := 1; i <= iterations; i++ {
		woc := newWorkflowOperationCtx(wf, controller)
		if i != 1 {
			makePodsPhase(woc, apiv1.PodFailed)
		}
		// move to next retry step
		woc.operate()
		wf = woc.wf
	}

	pods, err := controller.kubeclientset.CoreV1().Pods("").List(metav1.ListOptions{})
	assert.NoError(t, err)
	if assert.Len(t, pods.Items, iterations) {
		for i := 0; i < iterations; i++ {
			assert.Equal(t, fmt.Sprintf("cowsay %d", i), pods.Items[i].Spec.Containers[1].Args[0])
		}
	}
}

func TestAssessNodeStatus(t *testing.T) {
	daemoned := true
	tests := []struct {
		name string
		pod  *apiv1.Pod
		node *wfv1.NodeStatus
		want wfv1.NodePhase
	}{{
		name: "pod pending",
		pod: &apiv1.Pod{
			Status: apiv1.PodStatus{
				Phase: apiv1.PodPending,
			},
		},
		node: &wfv1.NodeStatus{},
		want: wfv1.NodePending,
	}, {
		name: "pod succeeded",
		pod: &apiv1.Pod{
			Status: apiv1.PodStatus{
				Phase: apiv1.PodSucceeded,
			},
		},
		node: &wfv1.NodeStatus{},
		want: wfv1.NodeSucceeded,
	}, {
		name: "pod failed - daemoned",
		pod: &apiv1.Pod{
			Status: apiv1.PodStatus{
				Phase: apiv1.PodFailed,
			},
		},
		node: &wfv1.NodeStatus{Daemoned: &daemoned},
		want: wfv1.NodeSucceeded,
	}, {
		name: "pod failed - not daemoned",
		pod: &apiv1.Pod{
			Status: apiv1.PodStatus{
				Message: "failed for some reason",
				Phase:   apiv1.PodFailed,
			},
		},
		node: &wfv1.NodeStatus{},
		want: wfv1.NodeFailed,
	}, {
		name: "pod deleted during operation",
		pod: &apiv1.Pod{
			ObjectMeta: metav1.ObjectMeta{DeletionTimestamp: &metav1.Time{Time: time.Now()}},
			Status: apiv1.PodStatus{
				Phase: apiv1.PodRunning,
			},
		},
		node: &wfv1.NodeStatus{},
		want: wfv1.NodeError,
	}, {
		name: "pod running",
		pod: &apiv1.Pod{
			ObjectMeta: metav1.ObjectMeta{
				Annotations: map[string]string{
					common.AnnotationKeyTemplate: "{}",
				},
			},
			Status: apiv1.PodStatus{
				Phase: apiv1.PodRunning,
			},
		},
		node: &wfv1.NodeStatus{},
		want: wfv1.NodeRunning,
	}, {
		name: "default",
		pod: &apiv1.Pod{
			Status: apiv1.PodStatus{
				Phase: apiv1.PodUnknown,
			},
		},
		node: &wfv1.NodeStatus{},
		want: wfv1.NodeError,
	}}

	wf := unmarshalWF(helloWorldWf)
	for _, tt := range tests {
		t.Run(tt.name, func(t *testing.T) {
			cancel, controller := newController()
			defer cancel()
			woc := newWorkflowOperationCtx(wf, controller)
			got := woc.assessNodeStatus(tt.pod, tt.node)
			assert.Equal(t, tt.want, got.Phase)
		})
	}
}

var workflowStepRetry = `
apiVersion: argoproj.io/v1alpha1
kind: Workflow
metadata:
  name: step-retry
spec:
  entrypoint: step-retry
  templates:
  - name: step-retry
    retryStrategy:
      limit: 1
    steps:
      - - name: whalesay-success
          arguments:
            parameters:
            - name: message
              value: success
          template: whalesay
      - - name: whalesay-failure
          arguments:
            parameters:
            - name: message
              value: failure
          template: whalesay

  - name: whalesay
    inputs:
      parameters:
        - name: message
    container:
      image: docker/whalesay:latest
      command: [sh, -c]
      args: ["cowsay {{inputs.parameters.message}}"]
`

// TestWorkflowParallelismLimit verifies parallelism at a workflow level is honored.
func TestWorkflowStepRetry(t *testing.T) {
	cancel, controller := newController()
	defer cancel()
	wfcset := controller.wfclientset.ArgoprojV1alpha1().Workflows("")
	wf := unmarshalWF(workflowStepRetry)
	wf, err := wfcset.Create(wf)
	assert.Nil(t, err)
	wf, err = wfcset.Get(wf.ObjectMeta.Name, metav1.GetOptions{})
	assert.Nil(t, err)
	woc := newWorkflowOperationCtx(wf, controller)
	woc.operate()
	pods, err := controller.kubeclientset.CoreV1().Pods("").List(metav1.ListOptions{})
	assert.Nil(t, err)
	assert.Equal(t, 1, len(pods.Items))

	//complete the first pod
	makePodsPhase(woc, apiv1.PodSucceeded)
	wf, err = wfcset.Get(wf.ObjectMeta.Name, metav1.GetOptions{})
	assert.Nil(t, err)
	woc = newWorkflowOperationCtx(wf, controller)
	woc.operate()

	// fail the second pod
	makePodsPhase(woc, apiv1.PodFailed)
	wf, err = wfcset.Get(wf.ObjectMeta.Name, metav1.GetOptions{})
	assert.Nil(t, err)
	woc = newWorkflowOperationCtx(wf, controller)
	woc.operate()
	pods, err = controller.kubeclientset.CoreV1().Pods("").List(metav1.ListOptions{})
	assert.Nil(t, err)
	if assert.Equal(t, 3, len(pods.Items)) {
		assert.Equal(t, "cowsay success", pods.Items[0].Spec.Containers[1].Args[0])
		assert.Equal(t, "cowsay failure", pods.Items[1].Spec.Containers[1].Args[0])

		//verify that after the cowsay failure pod failed, we are retrying cowsay success
		assert.Equal(t, "cowsay success", pods.Items[2].Spec.Containers[1].Args[0])
	}
}

var workflowParallelismLimit = `
apiVersion: argoproj.io/v1alpha1
kind: Workflow
metadata:
  name: parallelism-limit
spec:
  entrypoint: parallelism-limit
  parallelism: 2
  templates:
  - name: parallelism-limit
    steps:
    - - name: sleep
        template: sleep
        withItems:
        - this
        - workflow
        - should
        - take
        - at
        - least
        - 60
        - seconds
        - to
        - complete

  - name: sleep
    container:
      image: alpine:latest
      command: [sh, -c, sleep 10]
`

// TestWorkflowParallelismLimit verifies parallelism at a workflow level is honored.
func TestWorkflowParallelismLimit(t *testing.T) {
	cancel, controller := newController()
	defer cancel()
	wfcset := controller.wfclientset.ArgoprojV1alpha1().Workflows("")
	wf := unmarshalWF(workflowParallelismLimit)
	wf, err := wfcset.Create(wf)
	assert.NoError(t, err)
	wf, err = wfcset.Get(wf.ObjectMeta.Name, metav1.GetOptions{})
	assert.NoError(t, err)
	woc := newWorkflowOperationCtx(wf, controller)
	woc.operate()
	pods, err := controller.kubeclientset.CoreV1().Pods("").List(metav1.ListOptions{})
	assert.NoError(t, err)
	assert.Equal(t, 2, len(pods.Items))
	// operate again and make sure we don't schedule any more pods
	makePodsPhase(woc, apiv1.PodRunning)
	wf, err = wfcset.Get(wf.ObjectMeta.Name, metav1.GetOptions{})
	assert.NoError(t, err)
	// wfBytes, _ := json.MarshalIndent(wf, "", "  ")
	// log.Printf("%s", wfBytes)
	woc = newWorkflowOperationCtx(wf, controller)
	woc.operate()
	pods, err = controller.kubeclientset.CoreV1().Pods("").List(metav1.ListOptions{})
	assert.NoError(t, err)
	assert.Equal(t, 2, len(pods.Items))
}

var stepsTemplateParallelismLimit = `
apiVersion: argoproj.io/v1alpha1
kind: Workflow
metadata:
  name: steps-parallelism-limit
spec:
  entrypoint: steps-parallelism-limit
  templates:
  - name: steps-parallelism-limit
    parallelism: 2
    steps:
    - - name: sleep
        template: sleep
        withItems:
        - this
        - workflow
        - should
        - take
        - at
        - least
        - 60
        - seconds
        - to
        - complete

  - name: sleep
    container:
      image: alpine:latest
      command: [sh, -c, sleep 10]
`

// TestStepsTemplateParallelismLimit verifies parallelism at a steps level is honored.
func TestStepsTemplateParallelismLimit(t *testing.T) {
	cancel, controller := newController()
	defer cancel()
	wfcset := controller.wfclientset.ArgoprojV1alpha1().Workflows("")
	wf := unmarshalWF(stepsTemplateParallelismLimit)
	wf, err := wfcset.Create(wf)
	assert.NoError(t, err)
	wf, err = wfcset.Get(wf.ObjectMeta.Name, metav1.GetOptions{})
	assert.NoError(t, err)
	woc := newWorkflowOperationCtx(wf, controller)
	woc.operate()
	pods, err := controller.kubeclientset.CoreV1().Pods("").List(metav1.ListOptions{})
	assert.NoError(t, err)
	assert.Equal(t, 2, len(pods.Items))

	// operate again and make sure we don't schedule any more pods
	makePodsPhase(woc, apiv1.PodRunning)
	wf, err = wfcset.Get(wf.ObjectMeta.Name, metav1.GetOptions{})
	assert.NoError(t, err)
	// wfBytes, _ := json.MarshalIndent(wf, "", "  ")
	// log.Printf("%s", wfBytes)
	woc = newWorkflowOperationCtx(wf, controller)
	woc.operate()
	pods, err = controller.kubeclientset.CoreV1().Pods("").List(metav1.ListOptions{})
	assert.NoError(t, err)
	assert.Equal(t, 2, len(pods.Items))
}

var dagTemplateParallelismLimit = `
apiVersion: argoproj.io/v1alpha1
kind: Workflow
metadata:
  name: dag-parallelism-limit
spec:
  entrypoint: dag-parallelism-limit
  templates:
  - name: dag-parallelism-limit
    parallelism: 2
    dag:
      tasks:
      - name: a
        template: sleep
      - name: b
        template: sleep
      - name: c
        template: sleep
      - name: d
        template: sleep
      - name: e
        template: sleep
  - name: sleep
    container:
      image: alpine:latest
      command: [sh, -c, sleep 10]
`

// TestDAGTemplateParallelismLimit verifies parallelism at a dag level is honored.
func TestDAGTemplateParallelismLimit(t *testing.T) {
	cancel, controller := newController()
	defer cancel()
	wfcset := controller.wfclientset.ArgoprojV1alpha1().Workflows("")
	wf := unmarshalWF(dagTemplateParallelismLimit)
	wf, err := wfcset.Create(wf)
	assert.NoError(t, err)
	wf, err = wfcset.Get(wf.ObjectMeta.Name, metav1.GetOptions{})
	assert.NoError(t, err)
	woc := newWorkflowOperationCtx(wf, controller)
	woc.operate()
	pods, err := controller.kubeclientset.CoreV1().Pods("").List(metav1.ListOptions{})
	assert.NoError(t, err)
	assert.Equal(t, 2, len(pods.Items))

	// operate again and make sure we don't schedule any more pods
	makePodsPhase(woc, apiv1.PodRunning)
	wf, err = wfcset.Get(wf.ObjectMeta.Name, metav1.GetOptions{})
	assert.NoError(t, err)
	// wfBytes, _ := json.MarshalIndent(wf, "", "  ")
	// log.Printf("%s", wfBytes)
	woc = newWorkflowOperationCtx(wf, controller)
	woc.operate()
	pods, err = controller.kubeclientset.CoreV1().Pods("").List(metav1.ListOptions{})
	assert.NoError(t, err)
	assert.Equal(t, 2, len(pods.Items))
}

var nestedParallelism = `
# Example with vertical and horizontal scalability
#
# Imagine we have 'M' workers which work in parallel,
# each worker should performs 'N' loops sequentially
#
apiVersion: argoproj.io/v1alpha1
kind: Workflow
metadata:
  generateName: parallelism-nested-
spec:
  arguments:
    parameters:
    - name: seq-list
      value: |
        ["a","b","c","d"]
    - name: parallel-list
      value: |
        [1,2,3,4]

  entrypoint: parallel-worker
  templates:
  - name: parallel-worker
    inputs:
      parameters:
      - name: seq-list
      - name: parallel-list
    steps:
    - - name: parallel-worker
        template: seq-worker
        arguments:
          parameters:
          - name: seq-list
            value: "{{inputs.parameters.seq-list}}"
          - name: parallel-id
            value: "{{item}}"
        withParam: "{{inputs.parameters.parallel-list}}"

  - name: seq-worker
    parallelism: 1
    inputs:
      parameters:
      - name: seq-list
      - name: parallel-id
    steps:
    - - name: seq-step
        template: one-job
        arguments:
          parameters:
          - name: parallel-id
            value: "{{inputs.parameters.parallel-id}}"
          - name: seq-id
            value: "{{item}}"
        withParam: "{{inputs.parameters.seq-list}}"

  - name: one-job
    inputs:
      parameters:
      - name: seq-id
      - name: parallel-id
    container:
      image: alpine
      command: ['/bin/sh', '-c']
      args: ["echo {{inputs.parameters.parallel-id}} {{inputs.parameters.seq-id}}; sleep 10"]
`

func TestNestedTemplateParallelismLimit(t *testing.T) {
	cancel, controller := newController()
	defer cancel()
	wfcset := controller.wfclientset.ArgoprojV1alpha1().Workflows("")
	wf := unmarshalWF(nestedParallelism)
	wf, err := wfcset.Create(wf)
	assert.NoError(t, err)
	wf, err = wfcset.Get(wf.ObjectMeta.Name, metav1.GetOptions{})
	assert.NoError(t, err)
	woc := newWorkflowOperationCtx(wf, controller)
	woc.operate()
	pods, err := controller.kubeclientset.CoreV1().Pods("").List(metav1.ListOptions{})
	assert.NoError(t, err)
	assert.Equal(t, 4, len(pods.Items))
}

// TestSidecarResourceLimits verifies resource limits on the sidecar can be set in the controller config
func TestSidecarResourceLimits(t *testing.T) {
	cancel, controller := newController()
	defer cancel()
	controller.Config.Executor = &apiv1.Container{
		Resources: apiv1.ResourceRequirements{
			Limits: apiv1.ResourceList{
				apiv1.ResourceCPU:    resource.MustParse("0.5"),
				apiv1.ResourceMemory: resource.MustParse("512Mi"),
			},
			Requests: apiv1.ResourceList{
				apiv1.ResourceCPU:    resource.MustParse("0.1"),
				apiv1.ResourceMemory: resource.MustParse("64Mi"),
			},
		},
	}
	wf := unmarshalWF(helloWorldWf)
	_, err := controller.wfclientset.ArgoprojV1alpha1().Workflows("").Create(wf)
	assert.NoError(t, err)
	woc := newWorkflowOperationCtx(wf, controller)
	woc.operate()
	pod, err := controller.kubeclientset.CoreV1().Pods("").Get("hello-world", metav1.GetOptions{})
	assert.NoError(t, err)
	var waitCtr *apiv1.Container
	for _, ctr := range pod.Spec.Containers {
		if ctr.Name == "wait" {
			waitCtr = &ctr
			break
		}
	}
	if assert.NotNil(t, waitCtr) && assert.NotNil(t, waitCtr.Resources) {
		assert.Len(t, waitCtr.Resources.Limits, 2)
		assert.Len(t, waitCtr.Resources.Requests, 2)
	}
}

// TestSuspendResume tests the suspend and resume feature
func TestSuspendResume(t *testing.T) {
	wf := unmarshalWF(stepsTemplateParallelismLimit)
	cancel, controller := newController(wf)
	defer cancel()
	wfcset := controller.wfclientset.ArgoprojV1alpha1().Workflows("")

	// suspend the workflow
	err := util.SuspendWorkflow(wfcset, wf.ObjectMeta.Name)
	assert.NoError(t, err)
	wf, err = wfcset.Get(wf.ObjectMeta.Name, metav1.GetOptions{})
	assert.NoError(t, err)
	assert.True(t, *wf.Spec.Suspend)

	// operate should not result in no workflows being created since it is suspended
	woc := newWorkflowOperationCtx(wf, controller)
	woc.operate()
	pods, err := controller.kubeclientset.CoreV1().Pods("").List(metav1.ListOptions{})
	assert.NoError(t, err)
	assert.Equal(t, 0, len(pods.Items))

	// resume the workflow and operate again. two pods should be able to be scheduled
	err = util.ResumeWorkflow(wfcset, controller.hydrator, wf.ObjectMeta.Name, "")
	assert.NoError(t, err)
	wf, err = wfcset.Get(wf.ObjectMeta.Name, metav1.GetOptions{})
	assert.NoError(t, err)
	assert.Nil(t, wf.Spec.Suspend)
	woc = newWorkflowOperationCtx(wf, controller)
	woc.operate()
	pods, err = controller.kubeclientset.CoreV1().Pods("").List(metav1.ListOptions{})
	assert.NoError(t, err)
	assert.Equal(t, 2, len(pods.Items))
}

var suspendTemplateWithDeadline = `
apiVersion: argoproj.io/v1alpha1
kind: Workflow
metadata:
  name: suspend-template
spec:
  entrypoint: suspend
  activeDeadlineSeconds: 0
  templates:
  - name: suspend
    suspend: {}
`

func TestSuspendWithDeadline(t *testing.T) {
	cancel, controller := newController()
	defer cancel()
	wfcset := controller.wfclientset.ArgoprojV1alpha1().Workflows("")

	// operate the workflow. it should become in a suspended state after
	wf := unmarshalWF(suspendTemplateWithDeadline)
	wf, err := wfcset.Create(wf)
	assert.Nil(t, err)
	woc := newWorkflowOperationCtx(wf, controller)
	woc.operate()
	wf, err = wfcset.Get(wf.ObjectMeta.Name, metav1.GetOptions{})
	assert.Nil(t, err)
	assert.True(t, util.IsWorkflowSuspended(wf))

	// operate again and verify no pods were scheduled
	woc = newWorkflowOperationCtx(wf, controller)
	woc.operate()
	updatedWf, err := wfcset.Get(wf.Name, metav1.GetOptions{})
	assert.Nil(t, err)
	found := false

	for _, node := range updatedWf.Status.Nodes {
		if node.Type == wfv1.NodeTypeSuspend {
			assert.Equal(t, node.Phase, wfv1.NodeFailed)
			assert.Contains(t, node.Message, "Step exceeded its deadline")
			found = true
		}
	}
	assert.True(t, found)

}

var sequence = `
apiVersion: argoproj.io/v1alpha1
kind: Workflow
metadata:
  name: sequence
spec:
  entrypoint: steps
  templates:
  - name: steps
    steps:
      - - name: step1
          template: echo
          arguments:
            parameters:
            - name: msg
              value: "{{item}}"
          withSequence:
            start: "100"
            end: "101"

  - name: echo
    inputs:
      parameters:
      - name: msg
    container:
      image: alpine:latest
      command: [echo, "{{inputs.parameters.msg}}"]
`

func TestSequence(t *testing.T) {
	cancel, controller := newController()
	defer cancel()
	wfcset := controller.wfclientset.ArgoprojV1alpha1().Workflows("")

	wf := unmarshalWF(sequence)
	wf, err := wfcset.Create(wf)
	assert.NoError(t, err)
	woc := newWorkflowOperationCtx(wf, controller)
	woc.operate()
	updatedWf, err := wfcset.Get(wf.Name, metav1.GetOptions{})
	assert.NoError(t, err)
	found100 := false
	found101 := false
	for _, node := range updatedWf.Status.Nodes {
		if node.DisplayName == "step1(0:100)" {
			assert.Equal(t, "100", *node.Inputs.Parameters[0].Value)
			found100 = true
		} else if node.DisplayName == "step1(1:101)" {
			assert.Equal(t, "101", *node.Inputs.Parameters[0].Value)
			found101 = true
		}
	}
	assert.Equal(t, true, found100)
	assert.Equal(t, true, found101)
}

var inputParametersAsJson = `
apiVersion: argoproj.io/v1alpha1
kind: Workflow
metadata:
  name: whalesay
spec:
  entrypoint: steps
  arguments:
    parameters:
    - name: parameter1
      value: value1
  templates:
  - name: steps
    inputs:
      parameters:
      - name: parameter1
      - name: parameter2
        value: template2
    steps:
      - - name: step1
          template: whalesay
          arguments:
            parameters:
            - name: json
              value: "Workflow: {{workflow.parameters}}. Template: {{inputs.parameters}}"

  - name: whalesay
    inputs:
      parameters:
      - name: json
    container:
      image: docker/whalesay:latest
      command: [cowsay]
`

func TestInputParametersAsJson(t *testing.T) {
	cancel, controller := newController()
	defer cancel()
	wfcset := controller.wfclientset.ArgoprojV1alpha1().Workflows("")

	wf := unmarshalWF(inputParametersAsJson)
	wf, err := wfcset.Create(wf)
	assert.NoError(t, err)
	woc := newWorkflowOperationCtx(wf, controller)
	woc.operate()
	updatedWf, err := wfcset.Get(wf.Name, metav1.GetOptions{})
	assert.NoError(t, err)
	found := false
	for _, node := range updatedWf.Status.Nodes {
		if node.Type == wfv1.NodeTypePod {
			expectedJson := `Workflow: [{"name":"parameter1","value":"value1"}]. Template: [{"name":"parameter1","value":"value1"},{"name":"parameter2","value":"template2"}]`
			assert.Equal(t, expectedJson, *node.Inputs.Parameters[0].Value)
			found = true
		}
	}
	assert.Equal(t, true, found)
}

var expandWithItems = `
apiVersion: argoproj.io/v1alpha1
kind: Workflow
metadata:
  name: expand-with-items
spec:
  entrypoint: expand-with-items
  templates:
  - name: expand-with-items
    steps:
    - - name: whalesay
        template: whalesay
        arguments:
          parameters:
          - name: message
            value: "{{item}}"
        withItems:
        - string
        - 0
        - 0
        - false
        - 1.3

  - name: whalesay
    inputs:
      parameters:
      - name: message
    container:
      image: docker/whalesay:latest
      command: [sh, -c]
      args: ["cowsay {{inputs.parameters.message}}"]
`

func TestExpandWithItems(t *testing.T) {
	cancel, controller := newController()
	defer cancel()
	wfcset := controller.wfclientset.ArgoprojV1alpha1().Workflows("")

	// Test list expansion
	wf := unmarshalWF(expandWithItems)
	wf, err := wfcset.Create(wf)
	assert.NoError(t, err)
	woc := newWorkflowOperationCtx(wf, controller)
	newSteps, err := woc.expandStep(wf.Spec.Templates[0].Steps[0].Steps[0])
	assert.NoError(t, err)
	assert.Equal(t, 5, len(newSteps))
	woc.operate()
	pods, err := controller.kubeclientset.CoreV1().Pods("").List(metav1.ListOptions{})
	assert.NoError(t, err)
	assert.Equal(t, 5, len(pods.Items))
}

var expandWithItemsMap = `
apiVersion: argoproj.io/v1alpha1
kind: Workflow
metadata:
  name: expand-with-items
spec:
  entrypoint: expand-with-items
  templates:
  - name: expand-with-items
    steps:
    - - name: whalesay
        template: whalesay
        arguments:
          parameters:
          - name: message
            value: "{{item.os}} {{item.version}} JSON({{item}})"
        withItems:
        - {os: debian, version: 9.1}
        - {os: debian, version: 9.1}
        - {os: ubuntu, version: 16.10}

  - name: whalesay
    inputs:
      parameters:
      - name: message
    container:
      image: docker/whalesay:latest
      command: [sh, -c]
      args: ["cowsay \"{{inputs.parameters.message}}\""]
`

func TestExpandWithItemsMap(t *testing.T) {
	cancel, controller := newController()
	defer cancel()
	wfcset := controller.wfclientset.ArgoprojV1alpha1().Workflows("")

	wf := unmarshalWF(expandWithItemsMap)
	wf, err := wfcset.Create(wf)
	assert.NoError(t, err)
	woc := newWorkflowOperationCtx(wf, controller)
	newSteps, err := woc.expandStep(wf.Spec.Templates[0].Steps[0].Steps[0])
	assert.NoError(t, err)
	assert.Equal(t, 3, len(newSteps))
	assert.Equal(t, "debian 9.1 JSON({\"os\":\"debian\",\"version\":9.1})", *newSteps[0].Arguments.Parameters[0].Value)
}

var suspendTemplate = `
apiVersion: argoproj.io/v1alpha1
kind: Workflow
metadata:
  name: suspend-template
spec:
  entrypoint: suspend
  templates:
  - name: suspend
    steps:
    - - name: approve
        template: approve
        arguments:
          parameters:
          - name: param1
            value: value1
    - - name: release
        template: whalesay

  - name: approve
    inputs:
      parameters:
      - name: param1
    suspend: {}

  - name: whalesay
    container:
      image: docker/whalesay
      command: [cowsay]
      args: ["hello world"]
`

func TestSuspendTemplate(t *testing.T) {
	cancel, controller := newController()
	defer cancel()
	wfcset := controller.wfclientset.ArgoprojV1alpha1().Workflows("")

	// operate the workflow. it should become in a suspended state after
	wf := unmarshalWF(suspendTemplate)
	wf, err := wfcset.Create(wf)
	assert.NoError(t, err)
	woc := newWorkflowOperationCtx(wf, controller)
	woc.operate()
	wf, err = wfcset.Get(wf.ObjectMeta.Name, metav1.GetOptions{})
	assert.NoError(t, err)
	assert.True(t, util.IsWorkflowSuspended(wf))

	// operate again and verify no pods were scheduled
	woc = newWorkflowOperationCtx(wf, controller)
	woc.operate()
	pods, err := controller.kubeclientset.CoreV1().Pods("").List(metav1.ListOptions{})
	assert.NoError(t, err)
	assert.Equal(t, 0, len(pods.Items))

	// resume the workflow. verify resume workflow edits nodestatus correctly
	err = util.ResumeWorkflow(wfcset, controller.hydrator, wf.ObjectMeta.Name, "")
	assert.NoError(t, err)
	wf, err = wfcset.Get(wf.ObjectMeta.Name, metav1.GetOptions{})
	assert.NoError(t, err)
	assert.False(t, util.IsWorkflowSuspended(wf))

	// operate the workflow. it should reach the second step
	woc = newWorkflowOperationCtx(wf, controller)
	woc.operate()
	pods, err = controller.kubeclientset.CoreV1().Pods("").List(metav1.ListOptions{})
	assert.NoError(t, err)
	assert.Equal(t, 1, len(pods.Items))
}

func TestSuspendTemplateWithFailedResume(t *testing.T) {
	cancel, controller := newController()
	defer cancel()
	wfcset := controller.wfclientset.ArgoprojV1alpha1().Workflows("")

	// operate the workflow. it should become in a suspended state after
	wf := unmarshalWF(suspendTemplate)
	wf, err := wfcset.Create(wf)
	assert.NoError(t, err)
	woc := newWorkflowOperationCtx(wf, controller)
	woc.operate()
	wf, err = wfcset.Get(wf.ObjectMeta.Name, metav1.GetOptions{})
	assert.NoError(t, err)
	assert.True(t, util.IsWorkflowSuspended(wf))

	// operate again and verify no pods were scheduled
	woc = newWorkflowOperationCtx(wf, controller)
	woc.operate()
	pods, err := controller.kubeclientset.CoreV1().Pods("").List(metav1.ListOptions{})
	assert.NoError(t, err)
	assert.Equal(t, 0, len(pods.Items))

	// resume the workflow. verify resume workflow edits nodestatus correctly
	err = util.StopWorkflow(wfcset, controller.hydrator, wf.ObjectMeta.Name, "inputs.parameters.param1.value=value1", "Step failed!")
	assert.NoError(t, err)
	wf, err = wfcset.Get(wf.ObjectMeta.Name, metav1.GetOptions{})
	assert.NoError(t, err)
	assert.False(t, util.IsWorkflowSuspended(wf))

	// operate the workflow. it should be failed and not reach the second step
	woc = newWorkflowOperationCtx(wf, controller)
	woc.operate()
	assert.Equal(t, wfv1.NodeFailed, woc.wf.Status.Phase)
	pods, err = controller.kubeclientset.CoreV1().Pods("").List(metav1.ListOptions{})
	assert.NoError(t, err)
	assert.Equal(t, 0, len(pods.Items))
}

func TestSuspendTemplateWithFilteredResume(t *testing.T) {
	cancel, controller := newController()
	defer cancel()
	wfcset := controller.wfclientset.ArgoprojV1alpha1().Workflows("")

	// operate the workflow. it should become in a suspended state after
	wf := unmarshalWF(suspendTemplate)
	wf, err := wfcset.Create(wf)
	assert.NoError(t, err)
	woc := newWorkflowOperationCtx(wf, controller)
	woc.operate()
	wf, err = wfcset.Get(wf.ObjectMeta.Name, metav1.GetOptions{})
	assert.NoError(t, err)
	assert.True(t, util.IsWorkflowSuspended(wf))

	// operate again and verify no pods were scheduled
	woc = newWorkflowOperationCtx(wf, controller)
	woc.operate()
	pods, err := controller.kubeclientset.CoreV1().Pods("").List(metav1.ListOptions{})
	assert.NoError(t, err)
	assert.Equal(t, 0, len(pods.Items))

	// resume the workflow, but with non-matching selector
	err = util.ResumeWorkflow(wfcset, controller.hydrator, wf.ObjectMeta.Name, "inputs.paramaters.param1.value=value2")
	assert.Error(t, err)

	// operate the workflow. nothing should have happened
	woc = newWorkflowOperationCtx(wf, controller)
	woc.operate()
	pods, err = controller.kubeclientset.CoreV1().Pods("").List(metav1.ListOptions{})
	assert.NoError(t, err)
	assert.Equal(t, 0, len(pods.Items))
	assert.True(t, util.IsWorkflowSuspended(wf))

	// resume the workflow, but with matching selector
	err = util.ResumeWorkflow(wfcset, controller.hydrator, wf.ObjectMeta.Name, "inputs.parameters.param1.value=value1")
	assert.NoError(t, err)
	wf, err = wfcset.Get(wf.ObjectMeta.Name, metav1.GetOptions{})
	assert.NoError(t, err)
	assert.False(t, util.IsWorkflowSuspended(wf))

	// operate the workflow. it should reach the second step
	woc = newWorkflowOperationCtx(wf, controller)
	woc.operate()
	pods, err = controller.kubeclientset.CoreV1().Pods("").List(metav1.ListOptions{})
	assert.NoError(t, err)
	assert.Equal(t, 1, len(pods.Items))
}

var suspendResumeAfterTemplate = `
apiVersion: argoproj.io/v1alpha1
kind: Workflow
metadata:
  name: suspend-template
spec:
  entrypoint: suspend
  templates:
  - name: suspend
    steps:
    - - name: approve
        template: approve
    - - name: release
        template: whalesay

  - name: approve
    suspend:
      duration: 3

  - name: whalesay
    container:
      image: docker/whalesay
      command: [cowsay]
      args: ["hello world"]
`

func TestSuspendResumeAfterTemplate(t *testing.T) {
	cancel, controller := newController()
	defer cancel()
	wfcset := controller.wfclientset.ArgoprojV1alpha1().Workflows("")

	// operate the workflow. it should become in a suspended state after
	wf := unmarshalWF(suspendResumeAfterTemplate)
	wf, err := wfcset.Create(wf)
	assert.NoError(t, err)
	woc := newWorkflowOperationCtx(wf, controller)
	woc.operate()
	wf, err = wfcset.Get(wf.ObjectMeta.Name, metav1.GetOptions{})
	assert.NoError(t, err)
	assert.True(t, util.IsWorkflowSuspended(wf))

	// operate again and verify no pods were scheduled
	woc = newWorkflowOperationCtx(wf, controller)
	woc.operate()
	pods, err := controller.kubeclientset.CoreV1().Pods("").List(metav1.ListOptions{})
	assert.NoError(t, err)
	assert.Equal(t, 0, len(pods.Items))

	// wait 4 seconds
	time.Sleep(4 * time.Second)

	// operate the workflow. it should reach the second step
	woc = newWorkflowOperationCtx(wf, controller)
	woc.operate()
	pods, err = controller.kubeclientset.CoreV1().Pods("").List(metav1.ListOptions{})
	assert.NoError(t, err)
	assert.Equal(t, 1, len(pods.Items))
}

func TestSuspendResumeAfterTemplateNoWait(t *testing.T) {
	cancel, controller := newController()
	defer cancel()
	wfcset := controller.wfclientset.ArgoprojV1alpha1().Workflows("")

	// operate the workflow. it should become in a suspended state after
	wf := unmarshalWF(suspendResumeAfterTemplate)
	wf, err := wfcset.Create(wf)
	assert.NoError(t, err)
	woc := newWorkflowOperationCtx(wf, controller)
	woc.operate()
	wf, err = wfcset.Get(wf.ObjectMeta.Name, metav1.GetOptions{})
	assert.NoError(t, err)
	assert.True(t, util.IsWorkflowSuspended(wf))

	// operate again and verify no pods were scheduled
	woc = newWorkflowOperationCtx(wf, controller)
	woc.operate()
	pods, err := controller.kubeclientset.CoreV1().Pods("").List(metav1.ListOptions{})
	assert.NoError(t, err)
	assert.Equal(t, 0, len(pods.Items))

	// don't wait

	// operate the workflow. it should have not reached the second step since not enough time passed
	woc = newWorkflowOperationCtx(wf, controller)
	woc.operate()
	pods, err = controller.kubeclientset.CoreV1().Pods("").List(metav1.ListOptions{})
	assert.NoError(t, err)
	assert.Equal(t, 0, len(pods.Items))
}

var volumeWithParam = `
apiVersion: argoproj.io/v1alpha1
kind: Workflow
metadata:
  name: volume-with-param
spec:
  entrypoint: append-to-accesslog
  arguments:
    parameters:
    - name: volname
      value: my-volume
    - name: node-selctor
      value: my-node

  nodeSelector:
    kubernetes.io/hostname: my-host

  volumes:
  - name: workdir
    persistentVolumeClaim:
      claimName: "{{workflow.parameters.volname}}"

  templates:
  - name: append-to-accesslog
    container:
      image: alpine:latest
      command: [sh, -c]
      args: ["echo accessed at: $(date) | tee -a /mnt/vol/accesslog"]
      volumeMounts:
      - name: workdir
        mountPath: /mnt/vol
`

// Tests ability to reference workflow parameters from within top level spec fields (e.g. spec.volumes)
func TestWorkflowSpecParam(t *testing.T) {
	cancel, controller := newController()
	defer cancel()
	wfcset := controller.wfclientset.ArgoprojV1alpha1().Workflows("")

	wf := unmarshalWF(volumeWithParam)
	wf, err := wfcset.Create(wf)
	assert.NoError(t, err)
	woc := newWorkflowOperationCtx(wf, controller)

	woc.operate()
	pod, err := controller.kubeclientset.CoreV1().Pods("").Get(wf.Name, metav1.GetOptions{})
	assert.NoError(t, err)
	found := false
	for _, vol := range pod.Spec.Volumes {
		if vol.Name == "workdir" {
			assert.Equal(t, "my-volume", vol.PersistentVolumeClaim.ClaimName)
			found = true
		}
	}
	assert.True(t, found)

	assert.Equal(t, "my-host", pod.Spec.NodeSelector["kubernetes.io/hostname"])
}

func TestAddGlobalParamToScope(t *testing.T) {
	woc := newWoc()
	woc.globalParams = make(map[string]string)
	testVal := pointer.StringPtr("test-value")
	param := wfv1.Parameter{
		Name:  "test-param",
		Value: testVal,
	}
	// Make sure if the param is not global, don't add to scope
	woc.addParamToGlobalScope(param)
	assert.Nil(t, woc.wf.Status.Outputs)

	// Now set it as global. Verify it is added to workflow outputs
	param.GlobalName = "global-param"
	woc.addParamToGlobalScope(param)
	assert.Equal(t, 1, len(woc.wf.Status.Outputs.Parameters))
	assert.Equal(t, param.GlobalName, woc.wf.Status.Outputs.Parameters[0].Name)
	assert.Equal(t, testVal, woc.wf.Status.Outputs.Parameters[0].Value)
	assert.Equal(t, *testVal, woc.globalParams["workflow.outputs.parameters.global-param"])

	// Change the value and verify it is reflected in workflow outputs
	newValue := pointer.StringPtr("new-value")
	param.Value = newValue
	woc.addParamToGlobalScope(param)
	assert.Equal(t, 1, len(woc.wf.Status.Outputs.Parameters))
	assert.Equal(t, param.GlobalName, woc.wf.Status.Outputs.Parameters[0].Name)
	assert.Equal(t, newValue, woc.wf.Status.Outputs.Parameters[0].Value)
	assert.Equal(t, *newValue, woc.globalParams["workflow.outputs.parameters.global-param"])

	// Add a new global parameter
	param.GlobalName = "global-param2"
	woc.addParamToGlobalScope(param)
	assert.Equal(t, 2, len(woc.wf.Status.Outputs.Parameters))
	assert.Equal(t, param.GlobalName, woc.wf.Status.Outputs.Parameters[1].Name)
	assert.Equal(t, newValue, woc.wf.Status.Outputs.Parameters[1].Value)
	assert.Equal(t, *newValue, woc.globalParams["workflow.outputs.parameters.global-param2"])

}

func TestAddGlobalArtifactToScope(t *testing.T) {
	woc := newWoc()
	art := wfv1.Artifact{
		Name: "test-art",
		ArtifactLocation: wfv1.ArtifactLocation{
			S3: &wfv1.S3Artifact{
				S3Bucket: wfv1.S3Bucket{
					Bucket: "my-bucket",
				},
				Key: "some/key",
			},
		},
	}
	// Make sure if the artifact is not global, don't add to scope
	woc.addArtifactToGlobalScope(art, nil)
	assert.Nil(t, woc.wf.Status.Outputs)

	// Now mark it as global. Verify it is added to workflow outputs
	art.GlobalName = "global-art"
	woc.addArtifactToGlobalScope(art, nil)
	assert.Equal(t, 1, len(woc.wf.Status.Outputs.Artifacts))
	assert.Equal(t, art.GlobalName, woc.wf.Status.Outputs.Artifacts[0].Name)
	assert.Equal(t, "some/key", woc.wf.Status.Outputs.Artifacts[0].S3.Key)

	// Change the value and verify update is reflected
	art.S3.Key = "new/key"
	woc.addArtifactToGlobalScope(art, nil)
	assert.Equal(t, 1, len(woc.wf.Status.Outputs.Artifacts))
	assert.Equal(t, art.GlobalName, woc.wf.Status.Outputs.Artifacts[0].Name)
	assert.Equal(t, "new/key", woc.wf.Status.Outputs.Artifacts[0].S3.Key)

	// Add a new global artifact
	art.GlobalName = "global-art2"
	art.S3.Key = "new/new/key"
	woc.addArtifactToGlobalScope(art, nil)
	assert.Equal(t, 2, len(woc.wf.Status.Outputs.Artifacts))
	assert.Equal(t, art.GlobalName, woc.wf.Status.Outputs.Artifacts[1].Name)
	assert.Equal(t, "new/new/key", woc.wf.Status.Outputs.Artifacts[1].S3.Key)
}

func TestParamSubstitutionWithArtifact(t *testing.T) {
	wf := test.LoadE2EWorkflow("functional/param-sub-with-artifacts.yaml")
	woc := newWoc(*wf)
	woc.operate()
	wf, err := woc.controller.wfclientset.ArgoprojV1alpha1().Workflows("").Get(wf.ObjectMeta.Name, metav1.GetOptions{})
	assert.NoError(t, err)
	assert.Equal(t, wf.Status.Phase, wfv1.NodeRunning)
	pods, err := woc.controller.kubeclientset.CoreV1().Pods("").List(metav1.ListOptions{})
	assert.NoError(t, err)
	assert.Equal(t, len(pods.Items), 1)
}

func TestGlobalParamSubstitutionWithArtifact(t *testing.T) {
	wf := test.LoadE2EWorkflow("functional/global-param-sub-with-artifacts.yaml")
	woc := newWoc(*wf)
	woc.operate()
	wf, err := woc.controller.wfclientset.ArgoprojV1alpha1().Workflows("").Get(wf.ObjectMeta.Name, metav1.GetOptions{})
	assert.NoError(t, err)
	assert.Equal(t, wf.Status.Phase, wfv1.NodeRunning)
	pods, err := woc.controller.kubeclientset.CoreV1().Pods("").List(metav1.ListOptions{})
	assert.NoError(t, err)
	assert.Equal(t, len(pods.Items), 1)
}

func TestExpandWithSequence(t *testing.T) {
	var seq wfv1.Sequence
	var items []wfv1.Item
	var err error

	seq = wfv1.Sequence{
		Count: intstrutil.ParsePtr("10"),
	}
	items, err = expandSequence(&seq)
	assert.NoError(t, err)
	assert.Equal(t, 10, len(items))
	assert.Equal(t, "0", items[0].GetStrVal())
	assert.Equal(t, "9", items[9].GetStrVal())

	seq = wfv1.Sequence{
		Start: intstrutil.ParsePtr("101"),
		Count: intstrutil.ParsePtr("10"),
	}
	items, err = expandSequence(&seq)
	assert.NoError(t, err)
	assert.Equal(t, 10, len(items))
	assert.Equal(t, "101", items[0].GetStrVal())
	assert.Equal(t, "110", items[9].GetStrVal())

	seq = wfv1.Sequence{
		Start: intstrutil.ParsePtr("50"),
		End:   intstrutil.ParsePtr("60"),
	}
	items, err = expandSequence(&seq)
	assert.NoError(t, err)
	assert.Equal(t, 11, len(items))
	assert.Equal(t, "50", items[0].GetStrVal())
	assert.Equal(t, "60", items[10].GetStrVal())

	seq = wfv1.Sequence{
		Start: intstrutil.ParsePtr("60"),
		End:   intstrutil.ParsePtr("50"),
	}
	items, err = expandSequence(&seq)
	assert.NoError(t, err)
	assert.Equal(t, 11, len(items))
	assert.Equal(t, "60", items[0].GetStrVal())
	assert.Equal(t, "50", items[10].GetStrVal())

	seq = wfv1.Sequence{
		Count: intstrutil.ParsePtr("0"),
	}
	items, err = expandSequence(&seq)
	assert.NoError(t, err)
	assert.Equal(t, 0, len(items))

	seq = wfv1.Sequence{
		Start: intstrutil.ParsePtr("8"),
		End:   intstrutil.ParsePtr("8"),
	}
	items, err = expandSequence(&seq)
	assert.NoError(t, err)
	assert.Equal(t, 1, len(items))
	assert.Equal(t, "8", items[0].GetStrVal())

	seq = wfv1.Sequence{
		Format: "testuser%02X",
		Count:  intstrutil.ParsePtr("10"),
		Start:  intstrutil.ParsePtr("1"),
	}
	items, err = expandSequence(&seq)
	assert.NoError(t, err)
	assert.Equal(t, 10, len(items))
	assert.Equal(t, "testuser01", items[0].GetStrVal())
	assert.Equal(t, "testuser0A", items[9].GetStrVal())
}

var metadataTemplate = `
apiVersion: argoproj.io/v1alpha1
kind: Workflow
metadata:
  name: metadata-template
  labels:
    image: foo:bar
  annotations:
    k8s-webhook-handler.io/repo: "git@github.com:argoproj/argo.git"
    k8s-webhook-handler.io/revision: 1e111caa1d2cc672b3b53c202b96a5f660a7e9b2
spec:
  entrypoint: foo
  templates:
    - name: foo
      container:
        image: "{{workflow.labels.image}}"
        env:
          - name: REPO
            value: "{{workflow.annotations.k8s-webhook-handler.io/repo}}"
          - name: REVISION
            value: "{{workflow.annotations.k8s-webhook-handler.io/revision}}"
        command: [sh, -c]
        args: ["echo hello world"]
`

func TestMetadataPassing(t *testing.T) {
	cancel, controller := newController()
	defer cancel()
	wfcset := controller.wfclientset.ArgoprojV1alpha1().Workflows("")
	wf := unmarshalWF(metadataTemplate)
	wf, err := wfcset.Create(wf)
	assert.NoError(t, err)
	wf, err = wfcset.Get(wf.ObjectMeta.Name, metav1.GetOptions{})
	assert.NoError(t, err)
	woc := newWorkflowOperationCtx(wf, controller)
	woc.operate()
	assert.Equal(t, wfv1.NodeRunning, woc.wf.Status.Phase)
	pods, err := controller.kubeclientset.CoreV1().Pods(wf.ObjectMeta.Namespace).List(metav1.ListOptions{})
	assert.NoError(t, err)
	assert.True(t, len(pods.Items) > 0, "pod was not created successfully")

	var (
		pod       = pods.Items[0]
		container = pod.Spec.Containers[1]
		foundRepo = false
		foundRev  = false
	)
	for _, ev := range container.Env {
		switch ev.Name {
		case "REPO":
			assert.Equal(t, "git@github.com:argoproj/argo.git", ev.Value)
			foundRepo = true
		case "REVISION":
			assert.Equal(t, "1e111caa1d2cc672b3b53c202b96a5f660a7e9b2", ev.Value)
			foundRev = true
		}
	}
	assert.True(t, foundRepo)
	assert.True(t, foundRev)
	assert.Equal(t, "foo:bar", container.Image)
}

var ioPathPlaceholders = `
apiVersion: argoproj.io/v1alpha1
kind: Workflow
metadata:
  generateName: artifact-path-placeholders-
spec:
  entrypoint: head-lines
  arguments:
    parameters:
    - name: lines-count
      value: 3
    artifacts:
    - name: text
      raw:
        data: |
          1
          2
          3
          4
          5
  templates:
  - name: head-lines
    inputs:
      parameters:
      - name: lines-count
      artifacts:
      - name: text
        path: /inputs/text/data
    outputs:
      parameters:
      - name: actual-lines-count
        valueFrom:
          path: /outputs/actual-lines-count/data
      artifacts:
      - name: text
        path: /outputs/text/data
    container:
      image: busybox
      command: [sh, -c, 'head -n {{inputs.parameters.lines-count}} <"{{inputs.artifacts.text.path}}" | tee "{{outputs.artifacts.text.path}}" | wc -l > "{{outputs.parameters.actual-lines-count.path}}"']
`

func TestResolveIOPathPlaceholders(t *testing.T) {
	wf := unmarshalWF(ioPathPlaceholders)
	woc := newWoc(*wf)
	woc.artifactRepository.S3 = new(config.S3ArtifactRepository)
	woc.operate()
	assert.Equal(t, wfv1.NodeRunning, woc.wf.Status.Phase)
	pods, err := woc.controller.kubeclientset.CoreV1().Pods(wf.ObjectMeta.Namespace).List(metav1.ListOptions{})
	assert.NoError(t, err)
	assert.True(t, len(pods.Items) > 0, "pod was not created successfully")

	assert.Equal(t, []string{"sh", "-c", "head -n 3 <\"/inputs/text/data\" | tee \"/outputs/text/data\" | wc -l > \"/outputs/actual-lines-count/data\""}, pods.Items[0].Spec.Containers[1].Command)
}

var outputValuePlaceholders = `
apiVersion: argoproj.io/v1alpha1
kind: Workflow
metadata:
  name: output-value-placeholders-wf
spec:
  entrypoint: tell-pod-name
  templates:
  - name: tell-pod-name
    outputs:
      parameters:
      - name: pod-name
        value: "{{pod.name}}"
    container:
      image: busybox
`

func TestResolvePlaceholdersInOutputValues(t *testing.T) {
	wf := unmarshalWF(outputValuePlaceholders)
	woc := newWoc(*wf)
	woc.artifactRepository.S3 = new(config.S3ArtifactRepository)
	woc.operate()
	assert.Equal(t, wfv1.NodeRunning, woc.wf.Status.Phase)
	pods, err := woc.controller.kubeclientset.CoreV1().Pods(wf.ObjectMeta.Namespace).List(metav1.ListOptions{})
	assert.NoError(t, err)
	assert.True(t, len(pods.Items) > 0, "pod was not created successfully")

	templateString := pods.Items[0].ObjectMeta.Annotations["workflows.argoproj.io/template"]
	var template wfv1.Template
	err = json.Unmarshal([]byte(templateString), &template)
	assert.NoError(t, err)
	parameterValue := template.Outputs.Parameters[0].Value
	assert.NotNil(t, parameterValue)
	assert.Equal(t, "output-value-placeholders-wf", *parameterValue)
}

var podNameInRetries = `
apiVersion: argoproj.io/v1alpha1
kind: Workflow
metadata:
  name: output-value-placeholders-wf
spec:
  entrypoint: tell-pod-name
  templates:
  - name: tell-pod-name
    retryStrategy:
      limit: 2
    outputs:
      parameters:
      - name: pod-name
        value: "{{pod.name}}"
    container:
      image: busybox
`

func TestResolvePodNameInRetries(t *testing.T) {
	wf := unmarshalWF(podNameInRetries)
	woc := newWoc(*wf)
	woc.artifactRepository.S3 = new(config.S3ArtifactRepository)
	woc.operate()
	assert.Equal(t, wfv1.NodeRunning, woc.wf.Status.Phase)
	pods, err := woc.controller.kubeclientset.CoreV1().Pods(wf.ObjectMeta.Namespace).List(metav1.ListOptions{})
	assert.NoError(t, err)
	assert.True(t, len(pods.Items) > 0, "pod was not created successfully")

	templateString := pods.Items[0].ObjectMeta.Annotations["workflows.argoproj.io/template"]
	var template wfv1.Template
	err = json.Unmarshal([]byte(templateString), &template)
	assert.NoError(t, err)
	parameterValue := template.Outputs.Parameters[0].Value
	assert.NotNil(t, parameterValue)
	assert.Equal(t, "output-value-placeholders-wf-3033990984", *parameterValue)
}

var outputStatuses = `
apiVersion: argoproj.io/v1alpha1
kind: Workflow
metadata:
  generateName: scripts-bash-
spec:
  entrypoint: bash-script-example
  templates:
  - name: bash-script-example
    steps:
    - - name: first
        template: flakey-container
        continueOn:
          failed: true
    - - name: print
        template: print-message
        arguments:
          parameters:
          - name: message
            value: "{{steps.first.status}}"


  - name: flakey-container
    script:
      image: busybox
      command: [sh, -c]
      args: ["exit 0"]

  - name: print-message
    inputs:
      parameters:
      - name: message
    container:
      image: alpine:latest
      command: [sh, -c]
      args: ["echo result was: {{inputs.parameters.message}}"]
`

func TestResolveStatuses(t *testing.T) {

	cancel, controller := newController()
	defer cancel()
	wfcset := controller.wfclientset.ArgoprojV1alpha1().Workflows("")

	// operate the workflow. it should create a pod.
	wf := unmarshalWF(outputStatuses)
	wf, err := wfcset.Create(wf)
	assert.NoError(t, err)
	jsonValue, err := json.Marshal(&wf.Spec.Templates[0])
	assert.NoError(t, err)

	assert.Contains(t, string(jsonValue), "{{steps.first.status}}")
	assert.NotContains(t, string(jsonValue), "{{steps.print.status}}")
}

var resourceTemplate = `
apiVersion: argoproj.io/v1alpha1
kind: Workflow
metadata:
  name: resource-template
spec:
  entrypoint: resource
  templates:
  - name: resource
    resource:
      action: create
      manifest: |
        apiVersion: v1
        kind: ConfigMap
        metadata:
          name: resource-cm
`

func TestResourceTemplate(t *testing.T) {
	cancel, controller := newController()
	defer cancel()
	wfcset := controller.wfclientset.ArgoprojV1alpha1().Workflows("")

	// operate the workflow. it should create a pod.
	wf := unmarshalWF(resourceTemplate)
	wf, err := wfcset.Create(wf)
	assert.NoError(t, err)
	woc := newWorkflowOperationCtx(wf, controller)
	woc.operate()
	wf, err = wfcset.Get(wf.ObjectMeta.Name, metav1.GetOptions{})
	assert.NoError(t, err)
	assert.Equal(t, wfv1.NodeRunning, wf.Status.Phase)

	pod, err := controller.kubeclientset.CoreV1().Pods("").Get("resource-template", metav1.GetOptions{})
	if !assert.NoError(t, err) {
		t.Fatal(err)
	}
	tmplStr := pod.Annotations[common.AnnotationKeyTemplate]
	tmpl := wfv1.Template{}
	err = yaml.Unmarshal([]byte(tmplStr), &tmpl)
	if !assert.NoError(t, err) {
		t.Fatal(err)
	}
	cm := apiv1.ConfigMap{}
	err = yaml.Unmarshal([]byte(tmpl.Resource.Manifest), &cm)
	if !assert.NoError(t, err) {
		t.Fatal(err)
	}
	assert.Equal(t, "resource-cm", cm.Name)
	assert.Empty(t, cm.ObjectMeta.OwnerReferences)
}

var resourceWithOwnerReferenceTemplate = `
apiVersion: argoproj.io/v1alpha1
kind: Workflow
metadata:
  name: resource-with-ownerreference-template
spec:
  entrypoint: start
  templates:
  - name: start
    steps:
    - - name: resource-1
        template: resource-1
      - name: resource-2
        template: resource-2
      - name: resource-3
        template: resource-3
  - name: resource-1
    resource:
      action: create
      manifest: |
        apiVersion: v1
        kind: ConfigMap
        metadata:
          name: resource-cm-1
          ownerReferences:
          - apiVersion: argoproj.io/v1alpha1
            blockOwnerDeletion: true
            kind: Workflow
            name: "manual-ref-name"
            uid: "manual-ref-uid"
  - name: resource-2
    resource:
      action: create
      setOwnerReference: true
      manifest: |
        apiVersion: v1
        kind: ConfigMap
        metadata:
          name: resource-cm-2
  - name: resource-3
    resource:
      action: create
      setOwnerReference: true
      manifest: |
        apiVersion: v1
        kind: ConfigMap
        metadata:
          name: resource-cm-3
          ownerReferences:
          - apiVersion: argoproj.io/v1alpha1
            blockOwnerDeletion: true
            kind: Workflow
            name: "manual-ref-name"
            uid: "manual-ref-uid"
`

func TestResourceWithOwnerReferenceTemplate(t *testing.T) {
	cancel, controller := newController()
	defer cancel()
	wfcset := controller.wfclientset.ArgoprojV1alpha1().Workflows("")

	// operate the workflow. it should create a pod.
	wf := unmarshalWF(resourceWithOwnerReferenceTemplate)
	wf, err := wfcset.Create(wf)
	assert.NoError(t, err)
	woc := newWorkflowOperationCtx(wf, controller)
	woc.operate()
	wf, err = wfcset.Get(wf.ObjectMeta.Name, metav1.GetOptions{})
	assert.NoError(t, err)
	assert.Equal(t, wfv1.NodeRunning, wf.Status.Phase)

	pods, err := controller.kubeclientset.CoreV1().Pods("").List(metav1.ListOptions{})
	if !assert.NoError(t, err) {
		t.Fatal(err)
	}

	objectMetas := map[string]metav1.ObjectMeta{}
	for _, pod := range pods.Items {
		tmplStr := pod.Annotations[common.AnnotationKeyTemplate]
		tmpl := wfv1.Template{}
		err = yaml.Unmarshal([]byte(tmplStr), &tmpl)
		if !assert.NoError(t, err) {
			t.Fatal(err)
		}
		cm := apiv1.ConfigMap{}
		err = yaml.Unmarshal([]byte(tmpl.Resource.Manifest), &cm)
		if !assert.NoError(t, err) {
			t.Fatal(err)
		}
		objectMetas[cm.Name] = cm.ObjectMeta
	}
	if assert.Equal(t, 1, len(objectMetas["resource-cm-1"].OwnerReferences)) {
		assert.Equal(t, "manual-ref-name", objectMetas["resource-cm-1"].OwnerReferences[0].Name)
	}
	if assert.Equal(t, 1, len(objectMetas["resource-cm-2"].OwnerReferences)) {
		assert.Equal(t, "resource-with-ownerreference-template", objectMetas["resource-cm-2"].OwnerReferences[0].Name)
	}
	if assert.Equal(t, 2, len(objectMetas["resource-cm-3"].OwnerReferences)) {
		assert.Equal(t, "manual-ref-name", objectMetas["resource-cm-3"].OwnerReferences[0].Name)
		assert.Equal(t, "resource-with-ownerreference-template", objectMetas["resource-cm-3"].OwnerReferences[1].Name)
	}
}

var artifactRepositoryRef = `
apiVersion: argoproj.io/v1alpha1
kind: Workflow
metadata:
  generateName: artifact-repo-config-ref-
  namespace: my-ns
spec:
  entrypoint: whalesay
  artifactRepositoryRef:
    key: minio
  templates:
  - name: whalesay
    container:
      image: docker/whalesay:latest
      command: [sh, -c]
      args: ["cowsay hello world | tee /tmp/hello_world.txt"]
    outputs:
      artifacts:
      - name: message
        path: /tmp/hello_world.txt
`

var artifactRepositoryConfigMapData = `
s3:
  bucket: my-bucket
  keyPrefix: prefix/in/bucket
  endpoint: my-minio-endpoint.default:9000
  insecure: true
  accessKeySecret:
    name: my-minio-cred
    key: accesskey
  secretKeySecret:
    name: my-minio-cred
    key: secretkey
`

func TestArtifactRepositoryRef(t *testing.T) {
	wf := unmarshalWF(artifactRepositoryRef)
	woc := newWoc(*wf)
	_, err := woc.controller.kubeclientset.CoreV1().ConfigMaps(wf.ObjectMeta.Namespace).Create(
		&apiv1.ConfigMap{
			ObjectMeta: metav1.ObjectMeta{
				Name: "artifact-repositories",
			},
			Data: map[string]string{
				"minio": artifactRepositoryConfigMapData,
			},
		},
	)
	assert.NoError(t, err)
	woc.operate()
	assert.Equal(t, woc.artifactRepository.S3.Bucket, "my-bucket")
	assert.Equal(t, woc.artifactRepository.S3.Endpoint, "my-minio-endpoint.default:9000")
	assert.Equal(t, wfv1.NodeRunning, woc.wf.Status.Phase)
	pods, err := woc.controller.kubeclientset.CoreV1().Pods(wf.ObjectMeta.Namespace).List(metav1.ListOptions{})
	assert.NoError(t, err)
	assert.True(t, len(pods.Items) > 0, "pod was not created successfully")
}

var stepScriptTmpl = `
apiVersion: argoproj.io/v1alpha1
kind: Workflow
metadata:
  generateName: scripts-bash-
spec:
  entrypoint: bash-script-example
  templates:
  - name: bash-script-example
    steps:
    - - name: generate
        template: gen-random-int
    - - name: print
        template: print-message
        arguments:
          parameters:
          - name: message
            value: "{{steps.generate.outputs.result}}"

  - name: gen-random-int
    script:
      image: debian:9.4
      command: [bash]
      source: |
        cat /dev/urandom | od -N2 -An -i | awk -v f=1 -v r=100 '{printf "%i\n", f + r * $1 / 65536}'

  - name: print-message
    inputs:
      parameters:
      - name: message
    container:
      image: alpine:latest
      command: [sh, -c]
      args: ["echo result was: {{inputs.parameters.message}}"]
`

var dagScriptTmpl = `
apiVersion: argoproj.io/v1alpha1
kind: Workflow
metadata:
  generateName: dag-target-
spec:
  entrypoint: dag-target
  arguments:
    parameters:
    - name: target
      value: E

  templates:
  - name: dag-target
    dag:
      tasks:
      - name: A
        template: echo
        arguments:
          parameters: [{name: message, value: A}]
      - name: B
        template: echo
        arguments:
          parameters: [{name: message, value: B}]
      - name: C
        dependencies: [A]
        template: echo
        arguments:
          parameters: [{name: message, value: "{{tasks.A.outputs.result}}"}]
  - name: echo
    script:
      image: debian:9.4
      command: [bash]
      source: |
        cat /dev/urandom | od -N2 -An -i | awk -v f=1 -v r=100 '{printf "%i\n", f + r * $1 / 65536}'`

func TestStepWFGetNodeName(t *testing.T) {

	cancel, controller := newController()
	defer cancel()
	wfcset := controller.wfclientset.ArgoprojV1alpha1().Workflows("")

	// operate the workflow. it should create a pod.
	wf := unmarshalWF(stepScriptTmpl)
	wf, err := wfcset.Create(wf)
	assert.NoError(t, err)
	assert.True(t, hasOutputResultRef("generate", &wf.Spec.Templates[0]))
	assert.False(t, hasOutputResultRef("print-message", &wf.Spec.Templates[0]))
	woc := newWorkflowOperationCtx(wf, controller)
	woc.operate()
	wf, err = wfcset.Get(wf.ObjectMeta.Name, metav1.GetOptions{})
	assert.NoError(t, err)
	for _, node := range wf.Status.Nodes {
		if strings.Contains(node.Name, "generate") {
			assert.True(t, getStepOrDAGTaskName(node.Name) == "generate")
		} else if strings.Contains(node.Name, "print-message") {
			assert.True(t, getStepOrDAGTaskName(node.Name) == "print-message")
		}
	}
}

func TestDAGWFGetNodeName(t *testing.T) {

	cancel, controller := newController()
	defer cancel()
	wfcset := controller.wfclientset.ArgoprojV1alpha1().Workflows("")

	// operate the workflow. it should create a pod.
	wf := unmarshalWF(dagScriptTmpl)
	wf, err := wfcset.Create(wf)
	assert.NoError(t, err)
	assert.True(t, hasOutputResultRef("A", &wf.Spec.Templates[0]))
	assert.False(t, hasOutputResultRef("B", &wf.Spec.Templates[0]))
	woc := newWorkflowOperationCtx(wf, controller)
	woc.operate()
	wf, err = wfcset.Get(wf.ObjectMeta.Name, metav1.GetOptions{})
	assert.NoError(t, err)
	for _, node := range wf.Status.Nodes {
		if strings.Contains(node.Name, ".A") {
			assert.True(t, getStepOrDAGTaskName(node.Name) == "A")
		}
		if strings.Contains(node.Name, ".B") {
			assert.True(t, getStepOrDAGTaskName(node.Name) == "B")
		}
	}
}

var withParamAsJsonList = `
apiVersion: argoproj.io/v1alpha1
kind: Workflow
metadata:
  name: expand-with-items
spec:
  entrypoint: expand-with-items
  arguments:
    parameters:
    - name: input
      value: '[[1,2],[3,4],[4,5],[6,7]]'
  templates:
  - name: expand-with-items
    steps:
    - - name: whalesay
        template: whalesay
        arguments:
          parameters:
          - name: message
            value: "{{item}}"
        withParam: "{{workflow.parameters.input}}"
  - name: whalesay
    inputs:
      parameters:
      - name: message
    script:
      image: alpine:latest
      command: [sh, -c]
      args: ["echo result was: {{inputs.parameters.message}}"]
`

func TestWithParamAsJsonList(t *testing.T) {
	cancel, controller := newController()
	defer cancel()
	wfcset := controller.wfclientset.ArgoprojV1alpha1().Workflows("")

	// Test list expansion
	wf := unmarshalWF(withParamAsJsonList)
	wf, err := wfcset.Create(wf)
	assert.NoError(t, err)
	woc := newWorkflowOperationCtx(wf, controller)
	woc.operate()
	pods, err := controller.kubeclientset.CoreV1().Pods("").List(metav1.ListOptions{})
	assert.NoError(t, err)
	assert.Equal(t, 4, len(pods.Items))
}

var stepsOnExit = `
apiVersion: argoproj.io/v1alpha1
kind: Workflow
metadata:
  name: steps-on-exit
spec:
  entrypoint: suspend
  templates:
  - name: suspend
    steps:
    - - name: leafA
        onExit: exitContainer
        template: whalesay
    - - name: leafB
        onExit: exitContainer
        template: whalesay

  - name: whalesay
    container:
      image: docker/whalesay
      command: [cowsay]
      args: ["hello world"]

  - name: exitContainer
    container:
      image: docker/whalesay
      command: [cowsay]
      args: ["goodbye world"]
`

func TestStepsOnExit(t *testing.T) {
	wf := unmarshalWF(stepsOnExit)
	cancel, controller := newController(wf)
	defer cancel()

	woc := newWorkflowOperationCtx(wf, controller)
	woc.operate()
	makePodsPhase(woc, apiv1.PodFailed)
	woc = newWorkflowOperationCtx(woc.wf, controller)
	woc.operate()

	onExitNodeIsPresent := false
	for _, node := range woc.wf.Status.Nodes {
		if strings.Contains(node.Name, "onExit") {
			onExitNodeIsPresent = true
			break
		}
	}
	assert.True(t, onExitNodeIsPresent)
}

var onExitFailures = `
apiVersion: argoproj.io/v1alpha1
kind: Workflow
metadata:
  name: exit-handlers
spec:
  entrypoint: intentional-fail
  onExit: exit-handler
  templates:
  - name: intentional-fail
    container:
      image: alpine:latest
      command: [sh, -c]
      args: ["echo intentional failure; exit 1"]
  - name: exit-handler
    container:
      image: alpine:latest
      command: [sh, -c]
      args: ["echo send e-mail: {{workflow.name}} {{workflow.status}}. Failed steps {{workflow.failures}}"]
`

func TestStepsOnExitFailures(t *testing.T) {
	wf := unmarshalWF(onExitFailures)
	cancel, controller := newController(wf)
	defer cancel()

	// Test list expansion
	woc := newWorkflowOperationCtx(wf, controller)
	woc.operate()
	makePodsPhase(woc, apiv1.PodFailed)
	woc = newWorkflowOperationCtx(woc.wf, controller)
	woc.operate()

	assert.Contains(t, woc.globalParams[common.GlobalVarWorkflowFailures], `[{\"displayName\":\"exit-handlers\",\"message\":\"Pod failed\",\"templateName\":\"intentional-fail\",\"phase\":\"Failed\",\"podName\":\"exit-handlers\"`)
}

var onExitTimeout = `
apiVersion: argoproj.io/v1alpha1
kind: Workflow
metadata:
  name: exit-handlers
spec:
  entrypoint: intentional-fail
  activeDeadlineSeconds: 0
  onExit: exit-handler
  templates:
  - name: intentional-fail
    suspend: {}
  - name: exit-handler
    container:
      image: alpine:latest
      command: [sh, -c]
      args: ["echo send e-mail: {{workflow.name}} {{workflow.status}}."]
`

func TestStepsOnExitTimeout(t *testing.T) {
	cancel, controller := newController()
	defer cancel()
	wfcset := controller.wfclientset.ArgoprojV1alpha1().Workflows("")

	// Test list expansion
	wf := unmarshalWF(onExitTimeout)
	wf, err := wfcset.Create(wf)
	assert.Nil(t, err)
	woc := newWorkflowOperationCtx(wf, controller)

	woc.operate()

	woc = newWorkflowOperationCtx(woc.wf, controller)
	woc.operate()

	wf, err = wfcset.Get(wf.ObjectMeta.Name, metav1.GetOptions{})
	assert.Nil(t, err)
	onExitNodeIsPresent := false
	for _, node := range wf.Status.Nodes {
		if strings.Contains(node.Name, "onExit") && node.Phase == wfv1.NodePending {
			onExitNodeIsPresent = true
			break
		}
	}
	assert.True(t, onExitNodeIsPresent)
}

func TestEventNodeEvents(t *testing.T) {
	for manifest, want := range map[string][]string{
		// Invalid spec
		`
apiVersion: argoproj.io/v1alpha1
kind: Workflow
metadata:
  name: invalid-spec
spec:
  entrypoint: 123
`: {
			"Normal WorkflowRunning Workflow Running",
			"Warning WorkflowFailed invalid spec: template name '123' undefined",
		},
		`
apiVersion: argoproj.io/v1alpha1
kind: Workflow
metadata:
  name: artifact-repo-config-ref-
spec:
  entrypoint: whalesay
  artifactRepositoryRef:
    configMap: artifact-repository
    key: config
  templates:
  - name: whalesay
    container:
      image: docker/whalesay:latest
      command: [sh, -c]
      args: ["cowsay hello world | tee /tmp/hello_world.txt"]
    outputs:
      artifacts:
      - name: message
        path: /tmp/hello_world.txt
`: {
			"Normal WorkflowRunning Workflow Running",
			"Warning WorkflowFailed Failed to load artifact repository configMap: failed to find artifactory ref {,}/artifact-repository#config",
		},
		// DAG
		`
metadata:
  name: dag-events
spec:
  entrypoint: main
  templates:
    - name: main
      dag:
        tasks:
          - name: a
            template: whalesay
    - name: whalesay
      container:
        image: docker/whalesay:latest
`: {
			"Normal WorkflowRunning Workflow Running",
			"Normal WorkflowNodeSucceeded Succeeded node dag-events.a%!(EXTRA []interface {}=[])",
			"Normal WorkflowNodeSucceeded Succeeded node dag-events%!(EXTRA []interface {}=[])",
			"Normal WorkflowSucceeded Workflow completed",
		},
		// steps
		`
metadata:
  name: steps-events
spec:
  entrypoint: main
  templates:
    - name: main
      steps:
        - - name: a
            template: whalesay
    - name: whalesay
      container:
        image: docker/whalesay:latest
`: {
			"Normal WorkflowRunning Workflow Running",
			"Normal WorkflowNodeSucceeded Succeeded node steps-events[0].a%!(EXTRA []interface {}=[])",
			"Normal WorkflowNodeSucceeded Succeeded node steps-events[0]%!(EXTRA []interface {}=[])",
			"Normal WorkflowNodeSucceeded Succeeded node steps-events%!(EXTRA []interface {}=[])",
			"Normal WorkflowSucceeded Workflow completed",
		},
	} {
		wf := unmarshalWF(manifest)
		cancel, controller := newController(wf)
		defer cancel()
		t.Run(wf.Name, func(t *testing.T) {
			woc := newWorkflowOperationCtx(wf, controller)
			woc.operate()
			makePodsPhase(woc, apiv1.PodSucceeded)
			woc = newWorkflowOperationCtx(woc.wf, controller)
			woc.operate()
			assert.Equal(t, want, getEvents(controller, len(want)))
		})
	}
}

func getEvents(controller *WorkflowController, num int) []string {
	c := controller.eventRecorderManager.(*testEventRecorderManager).eventRecorder.Events
	events := make([]string, num)
	for i := 0; i < num; i++ {
		events[i] = <-c
	}
	return events
}

var pdbwf = `
apiVersion: argoproj.io/v1alpha1
kind: Workflow
metadata:
  name: my-pdb-wf
spec:
  entrypoint: main
  poddisruptionbudget:
    minavailable: 100%
  templates:
  - name: main
    container:
      image: docker/whalesay:latest
`

func TestPDBCreation(t *testing.T) {
	wf := unmarshalWF(pdbwf)
	cancel, controller := newController(wf)
	defer cancel()
	woc := newWorkflowOperationCtx(wf, controller)
	woc.operate()
	pdb, _ := controller.kubeclientset.PolicyV1beta1().PodDisruptionBudgets("").Get(woc.wf.Name, metav1.GetOptions{})
	assert.Equal(t, pdb.Name, wf.Name)
	woc.markWorkflowSuccess()
	_, err := controller.kubeclientset.PolicyV1beta1().PodDisruptionBudgets("").Get(woc.wf.Name, metav1.GetOptions{})
	assert.EqualError(t, err, "poddisruptionbudgets.policy \"my-pdb-wf\" not found")
}

func TestPDBCreationRaceDelete(t *testing.T) {
	wf := unmarshalWF(pdbwf)
	cancel, controller := newController(wf)
	defer cancel()
	woc := newWorkflowOperationCtx(wf, controller)
	woc.operate()
	makePodsPhase(woc, apiv1.PodSucceeded)
	err := controller.kubeclientset.PolicyV1beta1().PodDisruptionBudgets("").Delete(woc.wf.Name, nil)
	assert.NoError(t, err)
	woc = newWorkflowOperationCtx(woc.wf, controller)
	woc.operate()
	assert.Equal(t, wfv1.NodeSucceeded, woc.wf.Status.Phase)
}

func TestStatusConditions(t *testing.T) {
	wf := unmarshalWF(pdbwf)
	cancel, controller := newController(wf)
	defer cancel()
	woc := newWorkflowOperationCtx(wf, controller)
	woc.operate()
	assert.Empty(t, woc.wf.Status.Conditions)
	woc.markWorkflowSuccess()
	assert.Equal(t, woc.wf.Status.Conditions[0].Status, metav1.ConditionStatus("True"))
}

var nestedOptionalOutputArtifacts = `
apiVersion: argoproj.io/v1alpha1
kind: Workflow
metadata:
  generateName: artifact-passing-
spec:
  entrypoint: artifact-example
  templates:
  - name: artifact-example
    steps:
    - - name: skip-artifact-generation
        template: conditional-whalesay
        arguments:
          parameters:
          - name: proceed
            value: "false"

  - name: whalesay
    container:
      image: docker/whalesay:latest
      command: [sh, -c]
      args: ["sleep 1; cowsay hello world | tee /tmp/hello_world.txt"]
    outputs:
      artifacts:
      - name: hello-art
        path: /tmp/hello_world.txt

  - name: conditional-whalesay
    inputs:
      parameters:
      - name: proceed
    steps:
    - - name: whalesay
        template: whalesay
        when: "{{inputs.parameters.proceed}}"
    outputs:
      artifacts:
      - name: hello-art
        from: "{{steps.whalesay.outputs.artifacts.hello-art}}"
        optional: true
`

func TestNestedOptionalOutputArtifacts(t *testing.T) {
	cancel, controller := newController()
	defer cancel()
	wfcset := controller.wfclientset.ArgoprojV1alpha1().Workflows("")

	// Test list expansion
	wf := unmarshalWF(nestedOptionalOutputArtifacts)
	wf, err := wfcset.Create(wf)
	assert.Nil(t, err)
	woc := newWorkflowOperationCtx(wf, controller)

	woc.operate()

	woc = newWorkflowOperationCtx(woc.wf, controller)
	woc.operate()

	assert.Equal(t, wfv1.NodeSucceeded, woc.wf.Status.Phase)
}

//  TestPodSpecLogForFailedPods tests PodSpec logging configuration
func TestPodSpecLogForFailedPods(t *testing.T) {
	wf := unmarshalWF(helloWorldWf)
	cancel, controller := newController(wf)
	defer cancel()
	controller.Config.PodSpecLogStrategy.FailedPod = true
	woc := newWorkflowOperationCtx(wf, controller)
	woc.operate()
	makePodsPhase(woc, apiv1.PodFailed)
	woc = newWorkflowOperationCtx(woc.wf, controller)
	woc.operate()
	for _, node := range woc.wf.Status.Nodes {
		assert.True(t, woc.shouldPrintPodSpec(node))
	}
}

//  TestPodSpecLogForAllPods tests  PodSpec logging configuration
func TestPodSpecLogForAllPods(t *testing.T) {
	cancel, controller := newController()
	defer cancel()
	assert.NotNil(t, controller)
	controller.Config.PodSpecLogStrategy.AllPods = true
	wf := unmarshalWF(nestedOptionalOutputArtifacts)
	wfcset := controller.wfclientset.ArgoprojV1alpha1().Workflows("")
	wf, err := wfcset.Create(wf)
	assert.NoError(t, err)
	woc := newWorkflowOperationCtx(wf, controller)
	assert.NotNil(t, woc)
	woc.operate()
	woc = newWorkflowOperationCtx(woc.wf, controller)
	woc.operate()
	for _, node := range woc.wf.Status.Nodes {
		assert.True(t, woc.shouldPrintPodSpec(node))
	}
}

var retryNodeOutputs = `
apiVersion: argoproj.io/v1alpha1
kind: Workflow
metadata:
  name: daemon-step-dvbnn
spec:
  arguments: {}
  entrypoint: daemon-example
  templates:
  - arguments: {}
    inputs: {}
    metadata: {}
    name: daemon-example
    outputs: {}
    steps:
    - - arguments: {}
        name: influx
        template: influxdb
  - arguments: {}
    container:
      image: influxdb:1.2
      name: ""
      readinessProbe:
        httpGet:
          path: /ping
          port: 8086
      resources: {}
    daemon: true
    inputs: {}
    metadata: {}
    name: influxdb
    outputs: {}
    retryStrategy:
      limit: 10
status:
  finishedAt: null
  nodes:
    daemon-step-dvbnn:
      children:
      - daemon-step-dvbnn-1159996203
      displayName: daemon-step-dvbnn
      finishedAt: "2020-04-02T16:29:24Z"
      id: daemon-step-dvbnn
      name: daemon-step-dvbnn
      outboundNodes:
      - daemon-step-dvbnn-2254877734
      phase: Succeeded
      startedAt: "2020-04-02T16:29:18Z"
      templateName: daemon-example
      type: Steps
    daemon-step-dvbnn-1159996203:
      boundaryID: daemon-step-dvbnn
      children:
      - daemon-step-dvbnn-3639466923
      displayName: '[0]'
      finishedAt: "2020-04-02T16:29:24Z"
      id: daemon-step-dvbnn-1159996203
      name: daemon-step-dvbnn[0]
      phase: Succeeded
      startedAt: "2020-04-02T16:29:18Z"
      templateName: daemon-example
      type: StepGroup
    daemon-step-dvbnn-2254877734:
      boundaryID: daemon-step-dvbnn
      daemoned: true
      displayName: influx(0)
      finishedAt: "2020-04-02T16:29:24Z"
      id: daemon-step-dvbnn-2254877734
      name: daemon-step-dvbnn[0].influx(0)
      phase: Running
      podIP: 172.17.0.8
      resourcesDuration:
        cpu: 10
        memory: 0
      startedAt: "2020-04-02T16:29:18Z"
      templateName: influxdb
      type: Pod
    daemon-step-dvbnn-3639466923:
      boundaryID: daemon-step-dvbnn
      children:
      - daemon-step-dvbnn-2254877734
      displayName: influx
      finishedAt: "2020-04-02T16:29:24Z"
      id: daemon-step-dvbnn-3639466923
      name: daemon-step-dvbnn[0].influx
      phase: Succeeded
      startedAt: "2020-04-02T16:29:18Z"
      templateName: influxdb
      type: Retry
  phase: Succeeded
  startedAt: "2020-04-02T16:29:18Z"

`

// This tests to see if the outputs of the last child node of a retry node are added correctly to the scope
func TestRetryNodeOutputs(t *testing.T) {
	cancel, controller := newController()
	defer cancel()
	wfcset := controller.wfclientset.ArgoprojV1alpha1().Workflows("")
	wf := unmarshalWF(retryNodeOutputs)
	wf, err := wfcset.Create(wf)
	assert.NoError(t, err)
	wf, err = wfcset.Get(wf.ObjectMeta.Name, metav1.GetOptions{})
	assert.NoError(t, err)
	woc := newWorkflowOperationCtx(wf, controller)

	retryNode := woc.wf.GetNodeByName("daemon-step-dvbnn[0].influx")
	assert.NotNil(t, retryNode)
	fmt.Println(retryNode)
	scope := &wfScope{
		scope: make(map[string]interface{}),
	}
	woc.buildLocalScope(scope, "steps.influx", retryNode)
	assert.Contains(t, scope.scope, "steps.influx.ip")
	assert.Contains(t, scope.scope, "steps.influx.id")
	assert.Contains(t, scope.scope, "steps.influx.startedAt")
	assert.Contains(t, scope.scope, "steps.influx.finishedAt")
}

var containerOutputsResult = `
apiVersion: argoproj.io/v1alpha1
kind: Workflow
metadata:
  generateName: steps-
spec:
  entrypoint: hello-hello-hello
  templates:
  - name: hello-hello-hello
    steps:
    - - name: hello1
        template: whalesay
        arguments:
          parameters: [{name: message, value: "hello1"}]
    - - name: hello2
        template: whalesay
        arguments:
          parameters: [{name: message, value: "{{steps.hello1.outputs.result}}"}]

  - name: whalesay
    inputs:
      parameters:
      - name: message
    container:
      image: alpine:latest
      command: [echo]
      args: ["{{pod.name}}: {{inputs.parameters.message}}"]
`

func TestContainerOutputsResult(t *testing.T) {
	cancel, controller := newController()
	defer cancel()
	wfcset := controller.wfclientset.ArgoprojV1alpha1().Workflows("")

	// operate the workflow. it should create a pod.
	wf := unmarshalWF(containerOutputsResult)
	wf, err := wfcset.Create(wf)
	assert.NoError(t, err)

	assert.True(t, hasOutputResultRef("hello1", &wf.Spec.Templates[0]))
	assert.False(t, hasOutputResultRef("hello2", &wf.Spec.Templates[0]))

	woc := newWorkflowOperationCtx(wf, controller)
	woc.operate()

	for _, node := range wf.Status.Nodes {
		if strings.Contains(node.Name, "hello1") {
			assert.True(t, getStepOrDAGTaskName(node.Name) == "hello1")
		} else if strings.Contains(node.Name, "hello2") {
			assert.True(t, getStepOrDAGTaskName(node.Name) == "hello2")
		}
	}
}

var nestedStepGroupGlobalParams = `
apiVersion: argoproj.io/v1alpha1
kind: Workflow
metadata:
  name: global-outputs-bg7gl
spec:
  arguments: {}
  entrypoint: generate-globals
  templates:
  - arguments: {}
    inputs: {}
    metadata: {}
    name: generate-globals
    outputs: {}
    steps:
    - - arguments: {}
        name: generate
        template: nested-global-output-generation
  - arguments: {}
    container:
      args:
      - sleep 1; echo -n hello world > /tmp/hello_world.txt
      command:
      - sh
      - -c
      image: alpine:3.7
      name: ""
      resources: {}
    inputs: {}
    metadata: {}
    name: output-generation
    outputs:
      parameters:
      - name: hello-param
        valueFrom:
          path: /tmp/hello_world.txt
  - arguments: {}
    inputs: {}
    metadata: {}
    name: nested-global-output-generation
    outputs:
      parameters:
      - globalName: global-param
        name: hello-param
        valueFrom:
          parameter: '{{steps.generate-output.outputs.parameters.hello-param}}'
    steps:
    - - arguments: {}
        name: generate-output
        template: output-generation
status:
  conditions:
  - status: "True"
    type: Completed
  finishedAt: "2020-04-24T15:55:18Z"
  nodes:
    global-outputs-bg7gl:
      children:
      - global-outputs-bg7gl-1831647575
      displayName: global-outputs-bg7gl
      id: global-outputs-bg7gl
      name: global-outputs-bg7gl
      outboundNodes:
      - global-outputs-bg7gl-1290716463
      phase: Running
      startedAt: "2020-04-24T15:55:11Z"
      templateName: generate-globals
      templateScope: local/global-outputs-bg7gl
      type: Steps
    global-outputs-bg7gl-1290716463:
      boundaryID: global-outputs-bg7gl-2228002836
      displayName: generate-output
      finishedAt: "2020-04-24T15:55:16Z"
      hostNodeName: minikube
      id: global-outputs-bg7gl-1290716463
      name: global-outputs-bg7gl[0].generate[0].generate-output
      outputs:
        parameters:
        - name: hello-param
          value: hello world
          valueFrom:
            path: /tmp/hello_world.txt
      phase: Succeeded
      startedAt: "2020-04-24T15:55:11Z"
      templateName: output-generation
      templateScope: local/global-outputs-bg7gl
      type: Pod
    global-outputs-bg7gl-1831647575:
      boundaryID: global-outputs-bg7gl
      children:
      - global-outputs-bg7gl-2228002836
      displayName: '[0]'
      id: global-outputs-bg7gl-1831647575
      name: global-outputs-bg7gl[0]
      phase: Running
      startedAt: "2020-04-24T15:55:11Z"
      templateName: generate-globals
      templateScope: local/global-outputs-bg7gl
      type: StepGroup
    global-outputs-bg7gl-2228002836:
      boundaryID: global-outputs-bg7gl
      children:
      - global-outputs-bg7gl-3089902334
      displayName: generate
      id: global-outputs-bg7gl-2228002836
      name: global-outputs-bg7gl[0].generate
      phase: Running
      outboundNodes:
      - global-outputs-bg7gl-1290716463
      startedAt: "2020-04-24T15:55:11Z"
      templateName: nested-global-output-generation
      templateScope: local/global-outputs-bg7gl
      type: Steps
    global-outputs-bg7gl-3089902334:
      boundaryID: global-outputs-bg7gl-2228002836
      children:
      - global-outputs-bg7gl-1290716463
      displayName: '[0]'
      id: global-outputs-bg7gl-3089902334
      name: global-outputs-bg7gl[0].generate[0]
      phase: Running
      startedAt: "2020-04-24T15:55:11Z"
      templateName: nested-global-output-generation
      templateScope: local/global-outputs-bg7gl
      type: StepGroup
  startedAt: "2020-04-24T15:55:11Z"
`

func TestNestedStepGroupGlobalParams(t *testing.T) {
	wf := unmarshalWF(nestedStepGroupGlobalParams)
	cancel, controller := newController(wf)
	defer cancel()

	woc := newWorkflowOperationCtx(wf, controller)
	woc.operate()

	node := woc.wf.Status.Nodes.FindByDisplayName("generate")
	if assert.NotNil(t, node) && assert.NotNil(t, node.Outputs) && assert.Len(t, node.Outputs.Parameters, 1) {
		assert.Equal(t, "hello-param", node.Outputs.Parameters[0].Name)
		assert.Equal(t, "global-param", node.Outputs.Parameters[0].GlobalName)
		assert.Equal(t, "hello world", *node.Outputs.Parameters[0].Value)
	}

	assert.Equal(t, "hello world", *woc.wf.Status.Outputs.Parameters[0].Value)
	assert.Equal(t, "global-param", woc.wf.Status.Outputs.Parameters[0].Name)
}

var globalVariablePlaceholders = `
apiVersion: argoproj.io/v1alpha1
kind: Workflow
metadata:
  name: output-value-global-variables-wf
  namespace: testNamespace
spec:
  serviceAccountName: testServiceAccountName
  entrypoint: tell-workflow-global-variables
  templates:
  - name: tell-workflow-global-variables
    outputs:
      parameters:
      - name: namespace
        value: "{{workflow.namespace}}"
      - name: serviceAccountName
        value: "{{workflow.serviceAccountName}}"
    container:
      image: busybox
`

func TestResolvePlaceholdersInGlobalVariables(t *testing.T) {
	wf := unmarshalWF(globalVariablePlaceholders)
	woc := newWoc(*wf)
	woc.artifactRepository.S3 = new(config.S3ArtifactRepository)
	woc.operate()
	assert.Equal(t, wfv1.NodeRunning, woc.wf.Status.Phase)
	pods, err := woc.controller.kubeclientset.CoreV1().Pods(wf.ObjectMeta.Namespace).List(metav1.ListOptions{})
	assert.NoError(t, err)
	assert.True(t, len(pods.Items) > 0, "pod was not created successfully")

	templateString := pods.Items[0].ObjectMeta.Annotations["workflows.argoproj.io/template"]
	var template wfv1.Template
	err = json.Unmarshal([]byte(templateString), &template)
	assert.NoError(t, err)
	namespaceValue := template.Outputs.Parameters[0].Value
	assert.NotNil(t, namespaceValue)
	assert.Equal(t, "testNamespace", *namespaceValue)
	serviceAccountNameValue := template.Outputs.Parameters[1].Value
	assert.NotNil(t, serviceAccountNameValue)
	assert.Equal(t, "testServiceAccountName", *serviceAccountNameValue)
}

var maxDurationOnErroredFirstNode = `
apiVersion: argoproj.io/v1alpha1
kind: Workflow
metadata:
  creationTimestamp: "2020-05-07T17:40:57Z"
  generateName: echo-
  generation: 4
  labels:
    workflows.argoproj.io/phase: Running
  name: echo-wngc4
  namespace: argo
  resourceVersion: "6339"
  selfLink: /apis/argoproj.io/v1alpha1/namespaces/argo/workflows/echo-wngc4
  uid: bed2749b-2971-4172-a61e-455ef02c4379
spec:
  arguments: {}
  entrypoint: echo
  templates:
  - arguments: {}
    container:
      args:
      - sleep 10 && exit 1
      command:
      - sh
      - -c
      image: alpine:3.7
      name: ""
      resources: {}
    inputs: {}
    metadata: {}
    name: echo
    outputs: {}
    retryStrategy:
      retryPolicy: "Always"
      backoff:
        duration: "10"
        factor: 1
        maxDuration: 20m
      limit: 4
status:
  finishedAt: null
  nodes:
    echo-wngc4:
      children:
      - echo-wngc4-1641470511
      displayName: echo-wngc4
      finishedAt: null
      id: echo-wngc4
      name: echo-wngc4
      phase: Running
      startedAt: "2020-05-07T17:40:57Z"
      templateName: echo
      templateScope: local/echo-wngc4
      type: Retry
    echo-wngc4-1641470511:
      displayName: echo-wngc4(0)
      finishedAt: null
      hostNodeName: minikube
      id: echo-wngc4-1641470511
      name: echo-wngc4(0)
      phase: Error
      startedAt: "2020-05-07T17:40:57Z"
      templateName: echo
      templateScope: local/echo-wngc4
      type: Pod
  phase: Running
  startedAt: "2020-05-07T17:40:57Z"
`

// This tests that retryStrategy.backoff.maxDuration works correctly even if the first child node was deleted without a
// proper finishedTime tag.
func TestMaxDurationOnErroredFirstNode(t *testing.T) {
	wf := unmarshalWF(maxDurationOnErroredFirstNode)

	// Simulate node failed just now
	node := wf.Status.Nodes["echo-wngc4-1641470511"]
	node.StartedAt = metav1.Time{Time: time.Now().Add(-1 * time.Second)}
	wf.Status.Nodes["echo-wngc4-1641470511"] = node

	woc := newWoc(*wf)
	woc.operate()
	assert.Equal(t, wfv1.NodeRunning, woc.wf.Status.Phase)
}

var backoffExceedsMaxDuration = `
apiVersion: argoproj.io/v1alpha1
kind: Workflow
metadata:
  name: echo-r6v49
spec:
  arguments: {}
  entrypoint: echo
  templates:
  - arguments: {}
    container:
      args:
      - exit 1
      command:
      - sh
      - -c
      image: alpine:3.7
      name: ""
      resources: {}
    inputs: {}
    metadata: {}
    name: echo
    outputs: {}
    retryStrategy:
      backoff:
        duration: "120"
        factor: 1
        maxDuration: "60"
      limit: 4
status:
  nodes:
    echo-r6v49:
      children:
      - echo-r6v49-3721138751
      displayName: echo-r6v49
      id: echo-r6v49
      name: echo-r6v49
      phase: Running
      startedAt: "2020-05-07T18:10:34Z"
      templateName: echo
      templateScope: local/echo-r6v49
      type: Retry
    echo-r6v49-3721138751:
      displayName: echo-r6v49(0)
      finishedAt: "2020-05-07T18:10:35Z"
      hostNodeName: minikube
      id: echo-r6v49-3721138751
      message: failed with exit code 1
      name: echo-r6v49(0)
      outputs:
        artifacts:
        - archiveLogs: true
          name: main-logs
          s3:
            accessKeySecret:
              key: accesskey
              name: my-minio-cred
            bucket: my-bucket
            endpoint: minio:9000
            insecure: true
            key: echo-r6v49/echo-r6v49-3721138751/main.log
            secretKeySecret:
              key: secretkey
              name: my-minio-cred
        exitCode: "1"
      phase: Failed
      resourcesDuration:
        cpu: 1
        memory: 0
      startedAt: "2020-05-07T18:10:34Z"
      templateName: echo
      templateScope: local/echo-r6v49
      type: Pod
  phase: Running
  resourcesDuration:
    cpu: 1
    memory: 0
  startedAt: "2020-05-07T18:10:34Z"
`

// This tests that we don't wait a backoff if it would exceed the maxDuration anyway.
func TestBackoffExceedsMaxDuration(t *testing.T) {
	wf := unmarshalWF(backoffExceedsMaxDuration)

	// Simulate node failed just now
	node := wf.Status.Nodes["echo-r6v49-3721138751"]
	node.StartedAt = metav1.Time{Time: time.Now().Add(-1 * time.Second)}
	node.FinishedAt = metav1.Time{Time: time.Now()}
	wf.Status.Nodes["echo-r6v49-3721138751"] = node

	woc := newWoc(*wf)
	woc.operate()
	assert.Equal(t, wfv1.NodeFailed, woc.wf.Status.Phase)
	assert.Equal(t, "Backoff would exceed max duration limit", woc.wf.Status.Nodes["echo-r6v49"].Message)
	assert.Equal(t, "Backoff would exceed max duration limit", woc.wf.Status.Message)
}

var noOnExitWhenSkipped = `
apiVersion: argoproj.io/v1alpha1
kind: Workflow
metadata:
  name: dag-primay-branch-sd6rg
spec:
  arguments: {}
  entrypoint: statis
  templates:
  - arguments: {}
    container:
      args:
      - hello world
      command:
      - cowsay
      image: docker/whalesay:latest
      name: ""
      resources: {}
    inputs: {}
    metadata: {}
    name: pass
    outputs: {}
  - arguments: {}
    container:
      args:
      - exit
      command:
      - cowsay
      image: docker/whalesay:latest
      name: ""
      resources: {}
    inputs: {}
    metadata: {}
    name: exit
    outputs: {}
  - arguments: {}
    dag:
      tasks:
      - arguments: {}
        name: A
        template: pass
      - arguments: {}
        dependencies:
        - A
        name: B
        onExit: exit
        template: pass
        when: '{{tasks.A.status}} != Succeeded'
      - arguments: {}
        dependencies:
        - A
        name: C
        template: pass
    inputs: {}
    metadata: {}
    name: statis
    outputs: {}
status:
  nodes:
    dag-primay-branch-sd6rg:
      children:
      - dag-primay-branch-sd6rg-1815625391
      displayName: dag-primay-branch-sd6rg
      id: dag-primay-branch-sd6rg
      name: dag-primay-branch-sd6rg
      outboundNodes:
      - dag-primay-branch-sd6rg-1832403010
      - dag-primay-branch-sd6rg-1849180629
      phase: Running
      startedAt: "2020-05-22T16:44:05Z"
      templateName: statis
      templateScope: local/dag-primay-branch-sd6rg
      type: DAG
    dag-primay-branch-sd6rg-1815625391:
      boundaryID: dag-primay-branch-sd6rg
      children:
      - dag-primay-branch-sd6rg-1832403010
      - dag-primay-branch-sd6rg-1849180629
      displayName: A
      finishedAt: "2020-05-22T16:44:09Z"
      hostNodeName: minikube
      id: dag-primay-branch-sd6rg-1815625391
      name: dag-primay-branch-sd6rg.A
      outputs:
        artifacts:
        - archiveLogs: true
          name: main-logs
          s3:
            accessKeySecret:
              key: accesskey
              name: my-minio-cred
            bucket: my-bucket
            endpoint: minio:9000
            insecure: true
            key: dag-primay-branch-sd6rg/dag-primay-branch-sd6rg-1815625391/main.log
            secretKeySecret:
              key: secretkey
              name: my-minio-cred
        exitCode: "0"
      phase: Succeeded
      resourcesDuration:
        cpu: 3
        memory: 1
      startedAt: "2020-05-22T16:44:05Z"
      templateName: pass
      templateScope: local/dag-primay-branch-sd6rg
      type: Pod
    dag-primay-branch-sd6rg-1832403010:
      boundaryID: dag-primay-branch-sd6rg
      displayName: B
      finishedAt: "2020-05-22T16:44:10Z"
      id: dag-primay-branch-sd6rg-1832403010
      message: when 'Succeeded != Succeeded' evaluated false
      name: dag-primay-branch-sd6rg.B
      phase: Skipped
      startedAt: "2020-05-22T16:44:10Z"
      templateName: pass
      templateScope: local/dag-primay-branch-sd6rg
      type: Skipped
    dag-primay-branch-sd6rg-1849180629:
      boundaryID: dag-primay-branch-sd6rg
      displayName: C
      hostNodeName: minikube
      id: dag-primay-branch-sd6rg-1849180629
      name: dag-primay-branch-sd6rg.C
      outputs:
        artifacts:
        - archiveLogs: true
          name: main-logs
          s3:
            accessKeySecret:
              key: accesskey
              name: my-minio-cred
            bucket: my-bucket
            endpoint: minio:9000
            insecure: true
            key: dag-primay-branch-sd6rg/dag-primay-branch-sd6rg-1849180629/main.log
            secretKeySecret:
              key: secretkey
              name: my-minio-cred
        exitCode: "0"
      phase: Running
      resourcesDuration:
        cpu: 3
        memory: 1
      startedAt: "2020-05-22T16:44:10Z"
      templateName: pass
      templateScope: local/dag-primay-branch-sd6rg
      type: Pod
  phase: Running
  resourcesDuration:
    cpu: 10
    memory: 4
  startedAt: "2020-05-22T16:44:05Z"
`

// This tests that we don't wait a backoff if it would exceed the maxDuration anyway.
func TestNoOnExitWhenSkipped(t *testing.T) {
	wf := unmarshalWF(noOnExitWhenSkipped)

	woc := newWoc(*wf)
	woc.operate()
	assert.Nil(t, woc.wf.GetNodeByName("B.onExit"))
}

func TestGenerateNodeName(t *testing.T) {
	assert.Equal(t, "sleep(10:ten)", generateNodeName("sleep", 10, "ten"))
	item, err := wfv1.ParseItem(`[{"foo": "bar"}]`)
	assert.NoError(t, err)
	assert.Equal(t, `sleep(10:[{"foo":"bar"}])`, generateNodeName("sleep", 10, item))
	assert.NoError(t, err)
	item, err = wfv1.ParseItem("[10]")
	assert.NoError(t, err)
	assert.Equal(t, `sleep(10:[10])`, generateNodeName("sleep", 10, item))
}

// This tests that we don't wait a backoff if it would exceed the maxDuration anyway.
func TestPanicMetric(t *testing.T) {
	wf := unmarshalWF(noOnExitWhenSkipped)
	woc := newWoc(*wf)

	// This should make the call to "operate" panic
	woc.preExecutionNodePhases = nil
	woc.operate()

	metricsChan := make(chan prometheus.Metric)
	go func() {
		woc.controller.metrics.Collect(metricsChan)
		close(metricsChan)
	}()

	seen := false
	for {
		metric, ok := <-metricsChan
		if !ok {
			break
		}
		if strings.Contains(metric.Desc().String(), "OperationPanic") {
			seen = true
			var writtenMetric dto.Metric
			err := metric.Write(&writtenMetric)
			if assert.NoError(t, err) {
				assert.Equal(t, float64(1), *writtenMetric.Counter.Value)
			}
		}
	}
	assert.True(t, seen)
}

// Assert Workflows cannot be run without using workflowTemplateRef in reference mode
func TestControllerReferenceMode(t *testing.T) {
	wf := unmarshalWF(globalVariablePlaceholders)
	cancel, controller := newController()
	defer cancel()
	controller.Config.WorkflowRestrictions = &config.WorkflowRestrictions{}
	controller.Config.WorkflowRestrictions.TemplateReferencing = config.TemplateReferencingStrict
	woc := newWorkflowOperationCtx(wf, controller)
	woc.operate()
	assert.Equal(t, wfv1.NodeError, woc.wf.Status.Phase)
	assert.Equal(t, "workflows must use workflowTemplateRef to be executed when the controller is in reference mode", woc.wf.Status.Message)

	controller.Config.WorkflowRestrictions.TemplateReferencing = config.TemplateReferencingSecure
	woc = newWorkflowOperationCtx(wf, controller)
	woc.operate()
	assert.Equal(t, wfv1.NodeError, woc.wf.Status.Phase)
	assert.Equal(t, "workflows must use workflowTemplateRef to be executed when the controller is in reference mode", woc.wf.Status.Message)

	controller.Config.WorkflowRestrictions = nil
	woc = newWorkflowOperationCtx(wf, controller)
	woc.operate()
	assert.Equal(t, wfv1.NodeRunning, woc.wf.Status.Phase)
}

func TestValidReferenceMode(t *testing.T) {
	wf := test.LoadTestWorkflow("testdata/workflow-template-ref.yaml")
	wfTmpl := test.LoadTestWorkflowTemplate("testdata/workflow-template-submittable.yaml")
	cancel, controller := newController(wf, wfTmpl)
	defer cancel()
	controller.Config.WorkflowRestrictions = &config.WorkflowRestrictions{}
	controller.Config.WorkflowRestrictions.TemplateReferencing = config.TemplateReferencingSecure
	woc := newWorkflowOperationCtx(wf, controller)
	woc.operate()
	assert.Equal(t, wfv1.NodeRunning, woc.wf.Status.Phase)

	// Change stored Workflow Spec
	woc.wf.Status.StoredWorkflowSpec.Entrypoint = "different"
	woc = newWorkflowOperationCtx(woc.wf, controller)
	woc.operate()
	assert.Equal(t, wfv1.NodeError, woc.wf.Status.Phase)
	assert.Equal(t, "workflowTemplateRef reference may not change during execution when the controller is in reference mode", woc.wf.Status.Message)

	controller.Config.WorkflowRestrictions.TemplateReferencing = config.TemplateReferencingStrict
	woc = newWorkflowOperationCtx(wf, controller)
	woc.operate()
	assert.Equal(t, wfv1.NodeRunning, woc.wf.Status.Phase)

	// Change stored Workflow Spec
	woc.wf.Status.StoredWorkflowSpec.Entrypoint = "different"
	woc = newWorkflowOperationCtx(woc.wf, controller)
	woc.operate()
	assert.Equal(t, wfv1.NodeRunning, woc.wf.Status.Phase)
}

var workflowStatusMetric = `
apiVersion: argoproj.io/v1alpha1
kind: Workflow
metadata:
  name: retry-to-completion-rngcr
spec:
  arguments: {}
  entrypoint: retry-to-completion
  metrics:
    prometheus:
    - counter:
        value: "1"
      gauge: null
      help: Count of step execution by result status
      histogram: null
      labels:
      - key: name
        value: retry
      - key: status
        value: '{{workflow.status}}'
      name: result_counter
      when: ""
  templates:
  - arguments: {}
    container:
      args:
      - import random; import sys; exit_code = random.choice(range(0, 5)); sys.exit(exit_code)
      command:
      - python
      - -c
      image: python
      name: ""
      resources: {}
    inputs: {}
    metadata: {}
    name: retry-to-completion
    outputs: {}
    retryStrategy: {}
status:
  nodes:
    retry-to-completion-rngcr:
      children:
      - retry-to-completion-rngcr-1856960714
      displayName: retry-to-completion-rngcr
      finishedAt: "2020-06-22T20:33:10Z"
      id: retry-to-completion-rngcr
      name: retry-to-completion-rngcr
      outputs:
        artifacts:
        - archiveLogs: true
          name: main-logs
          s3:
            accessKeySecret:
              key: accesskey
              name: my-minio-cred
            bucket: my-bucket
            endpoint: minio:9000
            insecure: true
            key: retry-to-completion-rngcr/retry-to-completion-rngcr-4003951493/main.log
            secretKeySecret:
              key: secretkey
              name: my-minio-cred
      phase: Succeeded
      startedAt: "2020-06-22T20:32:15Z"
      templateName: retry-to-completion
      templateScope: local/retry-to-completion-rngcr
      type: Retry
    retry-to-completion-rngcr-1856960714:
      displayName: retry-to-completion-rngcr(0)
      finishedAt: "2020-06-22T20:32:25Z"
      hostNodeName: minikube
      id: retry-to-completion-rngcr-1856960714
      message: failed with exit code 3
      name: retry-to-completion-rngcr(0)
      outputs:
        artifacts:
        - archiveLogs: true
          name: main-logs
          s3:
            accessKeySecret:
              key: accesskey
              name: my-minio-cred
            bucket: my-bucket
            endpoint: minio:9000
            insecure: true
            key: retry-to-completion-rngcr/retry-to-completion-rngcr-1856960714/main.log
            secretKeySecret:
              key: secretkey
              name: my-minio-cred
        exitCode: "3"
      phase: Failed
      resourcesDuration:
        cpu: 10
        memory: 6
      startedAt: "2020-06-22T20:32:15Z"
      templateName: retry-to-completion
      templateScope: local/retry-to-completion-rngcr
      type: Pod
  phase: Running
  startedAt: "2020-06-22T20:32:15Z"
`

func TestWorkflowStatusMetric(t *testing.T) {
	wf := unmarshalWF(workflowStatusMetric)
	woc := newWoc(*wf)
	woc.operate()
	// Must only be one (completed: true)
	assert.Len(t, woc.wf.Status.Conditions, 1)
}

var workflowCached = `
apiVersion: argoproj.io/v1alpha1
kind: Workflow
metadata:
  name: memoized-workflow-test
spec:
  entrypoint: whalesay
  arguments:
    parameters:
    - name: message
      value: hi-there-world
  templates:
  - name: whalesay
    inputs:
      parameters:
      - name: message
    memoize:
      key: "{{inputs.parameters.message}}"
      cache:
        configMap:
          name: whalesay-cache
    container:
      image: docker/whalesay:latest
      command: [sh, -c]
      args: ["sleep 10; cowsay {{inputs.parameters.message}} > /tmp/hello_world.txt"]
    outputs:
      parameters:
      - name: hello
        valueFrom:
          path: /tmp/hello_world.txt
`

func TestConfigMapCacheLoadOperate(t *testing.T) {
	var sampleConfigMapCacheEntry = apiv1.ConfigMap{
		Data: map[string]string{
			"hi-there-world": `{"nodeID":"memoized-simple-workflow-5wj2p","outputs":{"parameters":[{"name":"hello","value":"foobar","valueFrom":{"path":"/tmp/hello_world.txt"}}],"artifacts":[{"name":"main-logs","archiveLogs":true,"s3":{"endpoint":"minio:9000","bucket":"my-bucket","insecure":true,"accessKeySecret":{"name":"my-minio-cred","key":"accesskey"},"secretKeySecret":{"name":"my-minio-cred","key":"secretkey"},"key":"memoized-simple-workflow-5wj2p/memoized-simple-workflow-5wj2p/main.log"}}]},"creationTimestamp":"2020-09-21T18:12:56Z"}`,
		},
		TypeMeta: metav1.TypeMeta{
			Kind:       "ConfigMap",
			APIVersion: "v1",
		},
		ObjectMeta: metav1.ObjectMeta{
			Name:            "whalesay-cache",
			ResourceVersion: "1630732",
		},
	}
	wf := unmarshalWF(workflowCached)
	cancel, controller := newController()
	defer cancel()

	_, err := controller.wfclientset.ArgoprojV1alpha1().Workflows(wf.ObjectMeta.Namespace).Create(wf)
	assert.NoError(t, err)
	_, err = controller.kubeclientset.CoreV1().ConfigMaps("default").Create(&sampleConfigMapCacheEntry)
	assert.NoError(t, err)

	woc := newWorkflowOperationCtx(wf, controller)
	woc.operate()

	if assert.Len(t, woc.wf.Status.Nodes, 1) {
		for _, node := range woc.wf.Status.Nodes {
			assert.NotNil(t, node.Outputs)
			assert.Equal(t, "hello", node.Outputs.Parameters[0].Name)
			assert.Equal(t, "foobar", *node.Outputs.Parameters[0].Value)
			assert.Equal(t, wfv1.NodeSucceeded, node.Phase)
		}
	}
}

var workflowCachedMaxAge = `
apiVersion: argoproj.io/v1alpha1
kind: Workflow
metadata:
  name: memoized-workflow-test
spec:
  entrypoint: whalesay
  arguments:
    parameters:
    - name: message
      value: hi-there-world
  templates:
  - name: whalesay
    inputs:
      parameters:
      - name: message
    memoize:
      key: "{{inputs.parameters.message}}"
      maxAge: '10s'
      cache:
        configMap:
          name: whalesay-cache
    container:
      image: docker/whalesay:latest
      command: [sh, -c]
      args: ["sleep 10; cowsay {{inputs.parameters.message}} > /tmp/hello_world.txt"]
    outputs:
      parameters:
      - name: hello
        valueFrom:
          path: /tmp/hello_world.txt
`

func TestConfigMapCacheLoadOperateMaxAge(t *testing.T) {
	getEntryCreatedAtTime := func(time time.Time) apiv1.ConfigMap {
		jsonTime, _ := time.UTC().MarshalJSON()
		return apiv1.ConfigMap{
			Data: map[string]string{
				"hi-there-world": fmt.Sprintf(`{"nodeID":"memoized-simple-workflow-5wj2p","outputs":{"parameters":[{"name":"hello","value":"foobar","valueFrom":{"path":"/tmp/hello_world.txt"}}],"artifacts":[{"name":"main-logs","archiveLogs":true,"s3":{"endpoint":"minio:9000","bucket":"my-bucket","insecure":true,"accessKeySecret":{"name":"my-minio-cred","key":"accesskey"},"secretKeySecret":{"name":"my-minio-cred","key":"secretkey"},"key":"memoized-simple-workflow-5wj2p/memoized-simple-workflow-5wj2p/main.log"}}]},"creationTimestamp":%s}`, string(jsonTime)),
			},
			TypeMeta: metav1.TypeMeta{
				Kind:       "ConfigMap",
				APIVersion: "v1",
			},
			ObjectMeta: metav1.ObjectMeta{
				Name:            "whalesay-cache",
				ResourceVersion: "1630732",
			},
		}
	}
	wf := unmarshalWF(workflowCachedMaxAge)
	cancel, controller := newController()

	_, err := controller.wfclientset.ArgoprojV1alpha1().Workflows(wf.ObjectMeta.Namespace).Create(wf)
	assert.NoError(t, err)

	nonExpiredEntry := getEntryCreatedAtTime(time.Now().Add(-5 * time.Second))
	_, err = controller.kubeclientset.CoreV1().ConfigMaps("default").Create(&nonExpiredEntry)
	assert.NoError(t, err)

	woc := newWorkflowOperationCtx(wf, controller)
	woc.operate()

	if assert.Len(t, woc.wf.Status.Nodes, 1) {
		for _, node := range woc.wf.Status.Nodes {
			assert.NotNil(t, node.Outputs)
			assert.Equal(t, "hello", node.Outputs.Parameters[0].Name)
			assert.Equal(t, "foobar", *node.Outputs.Parameters[0].Value)
			assert.Equal(t, wfv1.NodeSucceeded, node.Phase)
		}
	}

	cancel()
	cancel, controller = newController()
	defer cancel()

	expiredEntry := getEntryCreatedAtTime(time.Now().Add(-15 * time.Second))
	_, err = controller.kubeclientset.CoreV1().ConfigMaps("default").Create(&expiredEntry)
	assert.NoError(t, err)

	woc = newWorkflowOperationCtx(wf, controller)
	woc.operate()

	if assert.Len(t, woc.wf.Status.Nodes, 1) {
		for _, node := range woc.wf.Status.Nodes {
			assert.Nil(t, node.Outputs)
			assert.Equal(t, wfv1.NodePending, node.Phase)
		}
	}
}

func TestConfigMapCacheLoadNilOutputs(t *testing.T) {
	var sampleConfigMapCacheEntry = apiv1.ConfigMap{
		Data: map[string]string{
			"hi-there-world": `{"ExpiresAt":"2020-06-18T17:11:05Z","NodeID":"memoize-abx4124-123129321123","Outputs":{}}`,
		},
		TypeMeta: metav1.TypeMeta{
			Kind:       "ConfigMap",
			APIVersion: "v1",
		},
		ObjectMeta: metav1.ObjectMeta{
			Name:            "whalesay-cache",
			ResourceVersion: "1630732",
		},
	}
	wf := unmarshalWF(workflowCached)
	cancel, controller := newController()
	defer cancel()

	_, err := controller.wfclientset.ArgoprojV1alpha1().Workflows(wf.ObjectMeta.Namespace).Create(wf)
	assert.NoError(t, err)
	_, err = controller.kubeclientset.CoreV1().ConfigMaps("default").Create(&sampleConfigMapCacheEntry)
	assert.NoError(t, err)

	woc := newWorkflowOperationCtx(wf, controller)
	assert.NotPanics(t, woc.operate)

	if assert.Len(t, woc.wf.Status.Nodes, 1) {
		for _, node := range woc.wf.Status.Nodes {
			assert.NotNil(t, node.Outputs)
			assert.False(t, node.Outputs.HasOutputs())
			assert.Equal(t, wfv1.NodeSucceeded, node.Phase)
		}
	}
}

func TestConfigMapCacheSaveOperate(t *testing.T) {
	wf := unmarshalWF(workflowCached)
	cancel, controller := newController(wf)
	defer cancel()

	woc := newWorkflowOperationCtx(wf, controller)
	sampleOutputs := wfv1.Outputs{
		Parameters: []wfv1.Parameter{
			{Name: "hello", Value: pointer.StringPtr("foobar")},
		},
	}

	woc.operate()
	makePodsPhase(woc, apiv1.PodSucceeded, withOutputs(testutil.MustMarshallJSON(sampleOutputs)))
	woc = newWorkflowOperationCtx(woc.wf, controller)
	woc.operate()

	cm, err := controller.kubeclientset.CoreV1().ConfigMaps("default").Get("whalesay-cache", metav1.GetOptions{})
	assert.NoError(t, err)
	assert.NotNil(t, cm)
	assert.NotNil(t, cm.Data)

	rawEntry, ok := cm.Data["hi-there-world"]
	assert.True(t, ok)
	var entry cache.Entry
	testutil.MustUnmarshallJSON(rawEntry, &entry)

	if assert.NotNil(t, entry.Outputs) {
		assert.Equal(t, sampleOutputs, *entry.Outputs)
	}
}

var propagate = `
apiVersion: argoproj.io/v1alpha1
kind: Workflow
metadata:
  name: retry-backoff
spec:
  entrypoint: retry-backoff
  templates:
  - name: retry-backoff
    retryStrategy:
      limit: 10
      backoff:
        duration: "1"
        factor: 1
        maxDuration: "20"
    container:
      image: alpine
      command: [sh, -c]
      args: ["sleep $(( {{retries}} * 100 )); exit 1"]
`

func TestPropagateMaxDurationProcess(t *testing.T) {
	cancel, controller := newController()
	defer cancel()
	assert.NotNil(t, controller)
	wf := unmarshalWF(propagate)
	assert.NotNil(t, wf)
	woc := newWorkflowOperationCtx(wf, controller)
	assert.NotNil(t, woc)
	_, _, err := woc.loadExecutionSpec()
	assert.NoError(t, err)
	assert.Zero(t, len(woc.wf.Status.Nodes))

	// Add the parent node for retries.
	nodeName := "test-node"
	node := woc.initializeNode(nodeName, wfv1.NodeTypeRetry, "", &wfv1.Template{}, "", wfv1.NodeRunning)
	retries := wfv1.RetryStrategy{
		Limit: intstrutil.ParsePtr("2"),
		Backoff: &wfv1.Backoff{
			Duration:    "0",
			Factor:      intstrutil.ParsePtr("1"),
			MaxDuration: "20",
		},
	}
	woc.wf.Status.Nodes[woc.wf.NodeID(nodeName)] = *node

	childNode := fmt.Sprintf("child-node-%d", 0)
	woc.initializeNode(childNode, wfv1.NodeTypePod, "", &wfv1.Template{}, "", wfv1.NodeFailed)
	woc.addChildNode(nodeName, childNode)

	var opts executeTemplateOpts
	n := woc.wf.GetNodeByName(nodeName)
	_, _, err = woc.processNodeRetries(n, retries, &opts)
	if assert.NoError(t, err) {
		assert.Equal(t, n.StartedAt.Add(20*time.Second).Round(time.Second).String(), opts.executionDeadline.Round(time.Second).String())
	}
}

var resubmitPendingWf = `
apiVersion: argoproj.io/v1alpha1
kind: Workflow
metadata:
  name: resubmit-pending-wf
  namespace: argo
spec:
  arguments: {}
  entrypoint: resubmit-pending
  templates:
  - arguments: {}
    inputs: {}
    metadata: {}
    name: resubmit-pending
    outputs: {}
    script:
      command:
      - bash
      image: busybox
      name: ""
      resources:
        limits:
          cpu: "10"
      source: |
        sleep 5
status:
  finishedAt: null
  nodes:
    resubmit-pending-wf:
      displayName: resubmit-pending-wf
      finishedAt: null
      id: resubmit-pending-wf
      message: Pending 156.62ms
      name: resubmit-pending-wf
      phase: Pending
      startedAt: "2020-07-07T19:54:18Z"
      templateName: resubmit-pending
      templateScope: local/resubmit-pending-wf
      type: Pod
  phase: Running
  startedAt: "2020-07-07T19:54:18Z"
`

func TestCheckForbiddenErrorAndResbmitAllowed(t *testing.T) {
	cancel, controller := newController()
	defer cancel()
	wf := unmarshalWF(resubmitPendingWf)
	woc := newWorkflowOperationCtx(wf, controller)

	forbiddenErr := apierr.NewForbidden(schema.GroupResource{Group: "test", Resource: "test1"}, "test", errors.New("exceeded quota"))
	nonForbiddenErr := apierr.NewBadRequest("badrequest")
	t.Run("ForbiddenError", func(t *testing.T) {
		node, err := woc.requeueIfTransientErr(forbiddenErr, "resubmit-pending-wf")
		assert.NotNil(t, node)
		assert.NoError(t, err)
		assert.Equal(t, wfv1.NodePending, node.Phase)
	})
	t.Run("NonForbiddenError", func(t *testing.T) {
		node, err := woc.requeueIfTransientErr(nonForbiddenErr, "resubmit-pending-wf")
		assert.Error(t, err)
		assert.Nil(t, node)
	})

}

func TestResubmitMemoization(t *testing.T) {
	wf := unmarshalWF(`apiVersion: argoproj.io/v1alpha1
kind: Workflow
metadata:
  name: my-wf
spec:
  entrypoint: main
  templates:
  - name: main
    container:
      image: busybox
status:
  phase: Failed
  nodes:
    my-wf:
      name: my-wf
      phase: Failed
`)
	wf, err := util.FormulateResubmitWorkflow(wf, true)
	if assert.NoError(t, err) {
		cancel, controller := newController(wf)
		defer cancel()
		woc := newWorkflowOperationCtx(wf, controller)
		woc.operate()
		assert.Equal(t, wfv1.NodeRunning, woc.wf.Status.Phase)
		for _, node := range woc.wf.Status.Nodes {
			switch node.TemplateName {
			case "main":
				assert.Equal(t, wfv1.NodePending, node.Phase)
				assert.False(t, node.StartTime().IsZero())
				assert.Equal(t, woc.wf.Labels[common.LabelKeyPreviousWorkflowName], "my-wf")
			case "":
			default:
				assert.Fail(t, "invalid template")
			}
		}
		list, err := controller.kubeclientset.CoreV1().Pods("").List(metav1.ListOptions{})
		if assert.NoError(t, err) {
			assert.Len(t, list.Items, 1)
		}
	}
}

func TestWorkflowOutputs(t *testing.T) {
	wf := unmarshalWF(`
metadata:
  name: my-wf
  namespace: my-ns
spec:
  entrypoint: main
  templates:
  - name: main
    dag:
      tasks:
      - name: step-1
        template: child
  - name: child
    container:
      image: my-image
    outputs:
      parameters:
      - name: my-param
        valueFrom: 
          path: /my-path
`)
	cancel, controller := newController(wf)
	defer cancel()
	woc := newWorkflowOperationCtx(wf, controller)

	// reconcille
	woc.operate()
	assert.Equal(t, wfv1.NodeRunning, woc.wf.Status.Phase)

	// make all created pods as successful
	makePodsPhase(woc, apiv1.PodSucceeded, withOutputs(`{"parameters": [{"name": "my-param"}]}`))

	// reconcille
	woc = newWorkflowOperationCtx(woc.wf, controller)
	woc.operate()
	assert.Equal(t, wfv1.NodeSucceeded, woc.wf.Status.Phase)
}

var globalVarsOnExit = `
apiVersion: argoproj.io/v1alpha1
kind: Workflow
metadata:
  name: hello-world-6gphm-8n22g
  namespace: default
spec:
  arguments:
    parameters:
    - name: message
      value: nononono
  workflowTemplateRef:
    name: hello-world-6gphm
status:
  nodes:
    hello-world-6gphm-8n22g:
      displayName: hello-world-6gphm-8n22g
      finishedAt: "2020-07-14T20:45:28Z"
      hostNodeName: minikube
      id: hello-world-6gphm-8n22g
      inputs:
        parameters:
        - name: message
          value: nononono
      name: hello-world-6gphm-8n22g
      outputs:
        artifacts:
        - archiveLogs: true
          name: main-logs
          s3:
            accessKeySecret:
              key: accesskey
              name: my-minio-cred
            bucket: my-bucket
            endpoint: minio:9000
            insecure: true
            key: hello-world-6gphm-8n22g/hello-world-6gphm-8n22g/main.log
            secretKeySecret:
              key: secretkey
              name: my-minio-cred
        exitCode: "0"
      phase: Succeeded
      resourcesDuration:
        cpu: 2
        memory: 1
      startedAt: "2020-07-14T20:45:25Z"
      templateRef:
        name: hello-world-6gphm
        template: whalesay
      templateScope: local/hello-world-6gphm-8n22g
      type: Pod
  phase: Running
  resourcesDuration:
    cpu: 5
    memory: 2
  startedAt: "2020-07-14T20:45:25Z"
  storedTemplates:
    namespaced/hello-world-6gphm/whalesay:
      arguments: {}
      container:
        args:
        - hello {{inputs.parameters.message}}
        command:
        - cowsay
        image: docker/whalesay:latest
        name: ""
        resources: {}
      inputs:
        parameters:
        - name: message
      metadata: {}
      name: whalesay
      outputs: {}
  storedWorkflowTemplateSpec:
    arguments:
      parameters:
      - name: message
        value: default
    entrypoint: whalesay
    onExit: exitContainer
    templates:
    - arguments: {}
      container:
        args:
        - hello {{inputs.parameters.message}}
        command:
        - cowsay
        image: docker/whalesay:latest
        name: ""
        resources: {}
      inputs:
        parameters:
        - name: message
      metadata: {}
      name: whalesay
      outputs: {}
    - arguments: {}
      container:
        args:
        - goodbye {{inputs.parameters.message}}
        command:
        - cowsay
        image: docker/whalesay
        name: ""
        resources: {}
      inputs:
        parameters:
        - name: message
      metadata: {}
      name: exitContainer
      outputs: {}

`

var wftmplGlobalVarsOnExit = `
apiVersion: argoproj.io/v1alpha1
kind: WorkflowTemplate
metadata:
  name: hello-world-6gphm
  namespace: default
spec:
  entrypoint: whalesay
  onExit: exitContainer
  arguments:
    parameters:
    - name: message
      value: "default"
  templates:
  - name: whalesay
    inputs:
      parameters:
      - name: message
    container:
      image: docker/whalesay:latest
      command: [cowsay]
      args: ["hello {{inputs.parameters.message}}"]
  - name: exitContainer
    inputs:
      parameters:
      - name: message
    container:
      image: docker/whalesay
      command: [cowsay]
      args: ["goodbye {{inputs.parameters.message}}"]
`

func TestGlobalVarsOnExit(t *testing.T) {
	wf := unmarshalWF(globalVarsOnExit)
	wftmpl := unmarshalWFTmpl(wftmplGlobalVarsOnExit)
	cancel, controller := newController(wf, wftmpl)
	defer cancel()
	woc := newWorkflowOperationCtx(wf, controller)

	woc.operate()

	node := woc.wf.Status.Nodes["hello-world-6gphm-8n22g-3224262006"]
	if assert.NotNil(t, node) && assert.NotNil(t, node.Inputs) && assert.NotEmpty(t, node.Inputs.Parameters) {
		assert.Equal(t, "nononono", *node.Inputs.Parameters[0].Value)
	}
}

var deadlineWf = `
apiVersion: argoproj.io/v1alpha1
kind: Workflow
metadata:
  name: steps-9fvnv
  namespace: argo
spec:
  activeDeadlineSeconds: 3
  entrypoint: main
  templates:
  - name: main
    steps:
    - - name: approve
        template: approve
  - name: approve
    suspend: {}
  - container:
      args:
      - sleep 50
      command:
      - sh
      - -c
      image: alpine:latest
      resources:
        requests:
          memory: 1Gi
    name: whalesay
status:
  finishedAt: null
  nodes:
    steps-9fvnv:
      children:
      - steps-9fvnv-3514116232
      displayName: steps-9fvnv
      finishedAt: null
      id: steps-9fvnv
      name: steps-9fvnv
      phase: Running
      startedAt: "2020-07-24T16:39:25Z"
      templateName: main
      templateScope: local/steps-9fvnv
      type: Steps

    steps-9fvnv-3514116232:
      boundaryID: steps-9fvnv
      children:
      - steps-9fvnv-3700512507
      displayName: '[0]'
      finishedAt: null
      id: steps-9fvnv-3514116232
      name: steps-9fvnv[0]
      phase: Running
      startedAt: "2020-07-24T16:39:25Z"
      templateName: main
      templateScope: local/steps-9fvnv
      type: StepGroup
    steps-9fvnv-3700512507:
      boundaryID: steps-9fvnv
      displayName: approve
      finishedAt: null
      id: steps-9fvnv-3700512507
      name: steps-9fvnv[0].approve
      phase: Running
      startedAt: "2020-07-24T16:39:25Z"
      templateName: approve
      templateScope: local/steps-9fvnv
      type: Suspend
  phase: Running
  startedAt: "2020-07-24T16:39:25Z"
`

func TestFailSuspendedAndPendingNodesAfterDeadline(t *testing.T) {
	wf := unmarshalWF(deadlineWf)
	wf.Status.StartedAt = metav1.Now()
	cancel, controller := newController(wf)
	defer cancel()
	woc := newWorkflowOperationCtx(wf, controller)
	t.Run("Before Deadline", func(t *testing.T) {
		woc.operate()
		assert.Equal(t, wfv1.NodeRunning, woc.wf.Status.Phase)
	})
	time.Sleep(3 * time.Second)
	t.Run("After Deadline", func(t *testing.T) {
		woc = newWorkflowOperationCtx(woc.wf, controller)
		woc.operate()
		assert.Equal(t, wfv1.NodeFailed, woc.wf.Status.Phase)
		for _, node := range woc.wf.Status.Nodes {
			assert.Equal(t, wfv1.NodeFailed, node.Phase)
		}
	})
}

func TestFailSuspendedAndPendingNodesAfterShutdown(t *testing.T) {
	wf := unmarshalWF(deadlineWf)
	wf.Spec.Shutdown = wfv1.ShutdownStrategyStop
	cancel, controller := newController(wf)
	defer cancel()
	woc := newWorkflowOperationCtx(wf, controller)
	t.Run("After Shutdown", func(t *testing.T) {
		woc.operate()
		assert.Equal(t, wfv1.NodeFailed, woc.wf.Status.Phase)
		for _, node := range woc.wf.Status.Nodes {
			assert.Equal(t, wfv1.NodeFailed, node.Phase)
		}
	})
}

func Test_processItem(t *testing.T) {
	task := wfv1.DAGTask{
		WithParam: `[{"number": 2, "string": "foo", "list": [0, "1"], "json": {"number": 2, "string": "foo", "list": [0, "1"]}}]`,
	}
	taskBytes, err := json.Marshal(task)
	assert.NoError(t, err)
	fstTmpl, err := fasttemplate.NewTemplate(string(taskBytes), "{{", "}}")
	assert.NoError(t, err)

	var items []wfv1.Item
	err = json.Unmarshal([]byte(task.WithParam), &items)
	assert.NoError(t, err)

	var newTask wfv1.DAGTask
	newTaskName, err := processItem(fstTmpl, "task-name", 0, items[0], &newTask)
	if assert.NoError(t, err) {
		assert.Equal(t, `task-name(0:json:{"number":2,"string":"foo","list":[0,"1"]},list:[0,"1"],number:2,string:foo)`, newTaskName)
	}
}

var stepTimeoutWf = `
apiVersion: argoproj.io/v1alpha1
kind: Workflow
metadata:
  name: hello-world-step
spec:
  entrypoint: main
  templates:
  - name: main 
    steps: 
    - - name: step1
        template: whalesay

  - name: whalesay
    timeout: 5s
    container:
      image: docker/whalesay:latest
      command: [cowsay]
      args: ["hello world"]
`

var dagTimeoutWf = `
apiVersion: argoproj.io/v1alpha1
kind: Workflow
metadata:
  name: hello-world-dag
spec:
  entrypoint: main
  templates:
  - name: main 
    dag:
      tasks:
      - name: dag1
        template: whalesay
        arguments:
          parameters:
          - name: deadline
            value: 3s
      - name: dag2
        template: whalesay
        arguments:
          parameters:
          - name: deadline
            value: 3s
  - name: whalesay
    inputs:
      parameters:
      - name: deadline
    timeout: "{{inputs.parameters.deadline}}"
    container:
      image: docker/whalesay:latest
      command: [cowsay]
      args: ["hello world"]
`

func TestTemplateTimeoutDuration(t *testing.T) {

	t.Run("Step Template Deadline", func(t *testing.T) {
		wf := unmarshalWF(stepTimeoutWf)
		cancel, controller := newController(wf)
		defer cancel()
		woc := newWorkflowOperationCtx(wf, controller)
		woc.operate()
		assert.Equal(t, wfv1.NodeRunning, woc.wf.Status.Phase)
		time.Sleep(6 * time.Second)
		makePodsPhase(woc, apiv1.PodPending)
		woc.operate()
		assert.Equal(t, wfv1.NodeFailed, woc.wf.Status.Phase)
		assert.Equal(t, wfv1.NodeFailed, woc.wf.Status.Nodes.FindByDisplayName("step1").Phase)
	})
	t.Run("DAG Template Deadline", func(t *testing.T) {
		wf := unmarshalWF(dagTimeoutWf)
		cancel, controller := newController(wf)
		defer cancel()
		woc := newWorkflowOperationCtx(wf, controller)
		woc.operate()
		assert.Equal(t, wfv1.NodeRunning, woc.wf.Status.Phase)
		time.Sleep(6 * time.Second)
		makePodsPhase(woc, apiv1.PodPending)
		woc = newWorkflowOperationCtx(woc.wf, controller)
		woc.operate()

		assert.Equal(t, wfv1.NodeFailed, woc.wf.Status.Phase)
		assert.Equal(t, wfv1.NodeFailed, woc.wf.Status.Nodes.FindByDisplayName("hello-world-dag").Phase)
	})
	t.Run("Invalid timeout format", func(t *testing.T) {
		wf := unmarshalWF(stepTimeoutWf)
		tmpl := wf.Spec.Templates[1]
		tmpl.Timeout = "23"
		wf.Spec.Templates[1] = tmpl
		cancel, controller := newController(wf)
		defer cancel()
		woc := newWorkflowOperationCtx(wf, controller)
		woc.operate()
		assert.Equal(t, wfv1.NodeFailed, woc.wf.Status.Phase)
		jsonByte, err := json.Marshal(woc.wf)
		assert.NoError(t, err)
		assert.Contains(t, string(jsonByte), "has invalid duration format in timeout")
	})

	t.Run("Invalid timeout in step", func(t *testing.T) {
		wf := unmarshalWF(stepTimeoutWf)
		tmpl := wf.Spec.Templates[0]
		tmpl.Timeout = "23"
		wf.Spec.Templates[0] = tmpl
		cancel, controller := newController(wf)
		defer cancel()
		woc := newWorkflowOperationCtx(wf, controller)
		woc.operate()
		assert.Equal(t, wfv1.NodeFailed, woc.wf.Status.Phase)
		jsonByte, err := json.Marshal(woc.wf)
		assert.NoError(t, err)
		assert.Contains(t, string(jsonByte), "doesn't support timeout field")
	})
}

var wfWithPVC = `
apiVersion: argoproj.io/v1alpha1
kind: Workflow
metadata:
  name: storage-quota-limit
spec:
  entrypoint: wait
  volumeClaimTemplates:                 # define volume, same syntax as k8s Pod spec
    - metadata:
        name: workdir1                     # name of volume claim
      spec:
        accessModes: [ "ReadWriteMany" ]
        resources:
          requests:
            storage: 10Gi
  templates:
  - name: wait
    script:
      image: argoproj/argosay:v2
      args: [echo, ":) Hello Argo!"]
`

func TestStorageQuota(t *testing.T) {
	wf := unmarshalWF(wfWithPVC)

	cancel, controller := newController(wf)
	defer cancel()

	controller.kubeclientset.(*fake.Clientset).BatchV1().(*batchfake.FakeBatchV1).Fake.PrependReactor("create", "persistentvolumeclaims", func(action k8stesting.Action) (bool, runtime.Object, error) {
		return true, nil, apierr.NewForbidden(schema.GroupResource{Group: "test", Resource: "test1"}, "test", errors.New("exceeded quota"))
	})

	woc := newWorkflowOperationCtx(wf, controller)
	woc.operate()
	assert.Equal(t, wfv1.NodePending, woc.wf.Status.Phase)
	assert.Contains(t, woc.wf.Status.Message, "Waiting for a PVC to be created.")

	controller.kubeclientset.(*fake.Clientset).BatchV1().(*batchfake.FakeBatchV1).Fake.PrependReactor("create", "persistentvolumeclaims", func(action k8stesting.Action) (bool, runtime.Object, error) {
		return true, nil, apierr.NewBadRequest("BadRequest")
	})

	woc.operate()
	assert.Equal(t, wfv1.NodeError, woc.wf.Status.Phase)
	assert.Contains(t, woc.wf.Status.Message, "BadRequest")
}

var podWithFailed = `
apiVersion: v1
kind: Pod
metadata:
  annotations:
    creationTimestamp: '2020-08-27T18:14:19Z'
  name: hello-world-lbgpt-2607732259
  namespace: argo
spec:
  containers:
  - command:
    - argoexec
    - wait
    env:
    - name: ARGO_POD_NAME
      valueFrom:
        fieldRef:
          apiVersion: v1
          fieldPath: metadata.name
    image: argoproj/argoexec:v2.9.5
    imagePullPolicy: IfNotPresent
    name: wait
    resources: {}
    terminationMessagePath: "/dev/termination-log"
    terminationMessagePolicy: File
    volumeMounts:
    - mountPath: "/argo/podmetadata"
      name: podmetadata
    - mountPath: "/var/run/docker.sock"
      name: docker-sock
      readOnly: true
    - mountPath: "/var/run/secrets/kubernetes.io/serviceaccount"
      name: default-token-rc4ml
      readOnly: true
  - args:
    - import random; import sys; exit_code = random.choice([0, 1, 1]); sys.exit(exit_code)
    command:
    - python
    - "-c"
    image: python:alpine3.6
    imagePullPolicy: IfNotPresent
    name: main
    resources: {}
    terminationMessagePath: "/dev/termination-log"
    terminationMessagePolicy: File
    volumeMounts:
    - mountPath: "/var/run/secrets/kubernetes.io/serviceaccount"
      name: default-token-rc4ml
      readOnly: true
  dnsPolicy: ClusterFirst
  enableServiceLinks: true
  nodeName: docker-desktop
  priority: 0
  restartPolicy: Never
  schedulerName: default-scheduler
  securityContext: {}
  serviceAccount: default
  serviceAccountName: default
  terminationGracePeriodSeconds: 30
  tolerations:
  - effect: NoExecute
    key: node.kubernetes.io/not-ready
    operator: Exists
    tolerationSeconds: 300
  - effect: NoExecute
    key: node.kubernetes.io/unreachable
    operator: Exists
    tolerationSeconds: 300
  volumes:
  - downwardAPI:
      defaultMode: 420
      items:
      - fieldRef:
          apiVersion: v1
          fieldPath: metadata.annotations
        path: annotations
    name: podmetadata
  - hostPath:
      path: "/var/run/docker.sock"
      type: Socket
    name: docker-sock
  - name: default-token-rc4ml
    secret:
      defaultMode: 420
      secretName: default-token-rc4ml
status:
  conditions:
  - lastProbeTime: 
    lastTransitionTime: '2020-08-27T18:14:19Z'
    status: 'True'
    type: PodScheduled
  containerStatuses:
  - containerID: docker://502dda61a8f05e08d10cffc972d2fb9226e82af7daaacff98e84727bb96f11e6
    image: python:alpine3.6
    imageID: docker-pullable://python@sha256:766a961bf699491995cc29e20958ef11fd63741ff41dcc70ec34355b39d52971
    lastState:
      waiting: {}
    name: main
    ready: false
    restartCount: 0
    started: false
    state:
      waiting: {}
  - containerID: docker://d31f0d56f29b6962ef1493b2df6b7cdb54d48d8b8fa95d7e9c98ddc56f857b35
    image: argoproj/argoexec:v2.9.5
    imageID: docker-pullable://argoproj/argoexec@sha256:989114232892e051c25be323af626149452578d3ebbdc3e9ec7205bba3918d48
    lastState:
      waiting: {}
    name: wait
    ready: false
    restartCount: 0
    started: false
    state:
      waiting: {}
  hostIP: 192.168.65.3
  phase: Failed
  podIP: 10.1.28.244
  podIPs:
  - ip: 10.1.28.244
  qosClass: BestEffort
  startTime: '2020-08-27T18:14:19Z'
`

func TestPodFailureWithContainerWaitingState(t *testing.T) {
	var pod apiv1.Pod
	testutil.MustUnmarshallYAML(podWithFailed, &pod)
	assert.NotNil(t, pod)
	nodeStatus, msg := inferFailedReason(&pod)
	assert.Equal(t, wfv1.NodeError, nodeStatus)
	assert.Contains(t, msg, "Pod failed before")
}

func TestResubmitPendingPods(t *testing.T) {
	wf := unmarshalWF(`
apiVersion: argoproj.io/v1alpha1
kind: Workflow
metadata:
  name: my-wf
  namespace: my-ns
spec:
  entrypoint: main
  templates:
  - name: main
    container:
      image: my-image
`)
	wftmpl := unmarshalWFTmpl(wftmplGlobalVarsOnExit)
	cancel, controller := newController(wf, wftmpl)
	defer cancel()

	woc := newWorkflowOperationCtx(wf, controller)
	woc.operate()

	assert.Equal(t, wfv1.NodeRunning, woc.wf.Status.Phase)
	assert.True(t, woc.wf.Status.Nodes.Any(func(node wfv1.NodeStatus) bool {
		return node.Phase == wfv1.NodePending
	}))

	deletePods(woc)

	woc = newWorkflowOperationCtx(woc.wf, controller)
	woc.operate()

	assert.Equal(t, wfv1.NodeRunning, woc.wf.Status.Phase)
	assert.True(t, woc.wf.Status.Nodes.Any(func(node wfv1.NodeStatus) bool {
		return node.Phase == wfv1.NodePending
	}))

	makePodsPhase(woc, apiv1.PodSucceeded)

	woc = newWorkflowOperationCtx(woc.wf, controller)
	woc.operate()

	assert.Equal(t, wfv1.NodeSucceeded, woc.wf.Status.Phase)
}

var wfRetryWithParam = `
apiVersion: argoproj.io/v1alpha1
kind: Workflow
metadata:
  name: parameter-aggregation
spec:
  entrypoint: parameter-aggregation
  templates:
  - name: parameter-aggregation
    steps:
    - - name: divide-by-2
        template: divide-by-2
        arguments:
          parameters:
          - name: num
            value: "{{item}}"
        withItems: [1,2,3]
    # Finally, print all numbers processed in the previous step
    - - name: print
        template: whalesay
        arguments:
          parameters:
          - name: message
            value: "{{item}}"
        withParam: "{{steps.divide-by-2.outputs.result}}"

  # divide-by-2 divides a number in half
  - name: divide-by-2
    retryStrategy: 
        limit: 2
        backoff: 
            duration: "1"
            factor: 2
    inputs:
      parameters:
      - name: num
    script:
      image: alpine:latest
      command: [sh, -x]
      source: |
        #!/bin/sh
        echo $(({{inputs.parameters.num}}/2))
  # whalesay prints a number using whalesay
  - name: whalesay
    retryStrategy: 
        limit: 2
        backoff: 
            duration: "1"
            factor: 2
    inputs:
      parameters:
      - name: message
    container:
      image: docker/whalesay:latest
      command: [cowsay]
      args: ["{{inputs.parameters.message}}"]
`

func TestWFWithRetryAndWithParam(t *testing.T) {
	t.Run("IncludeScriptOutputInRetryAndWithParam", func(t *testing.T) {
		wf := unmarshalWF(wfRetryWithParam)
		cancel, controller := newController(wf)
		defer cancel()
		woc := newWorkflowOperationCtx(wf, controller)
		woc.operate()
		pods, err := controller.kubeclientset.CoreV1().Pods(wf.ObjectMeta.Namespace).List(metav1.ListOptions{})
		assert.NoError(t, err)
		assert.True(t, len(pods.Items) > 0)
		for _, pod := range pods.Items {
			podbyte, err := json.Marshal(pod)
			assert.NoError(t, err)
			assert.Contains(t, string(podbyte), "includeScriptOutput")
		}
	})
}<|MERGE_RESOLUTION|>--- conflicted
+++ resolved
@@ -81,11 +81,7 @@
 	}
 }
 
-<<<<<<< HEAD
-func TestDefaultProgress(t *testing.T) {
-=======
 func TestResourcesDuration(t *testing.T) {
->>>>>>> 45fe5173
 	wf := unmarshalWF(`
 metadata:
   name: my-wf
@@ -112,14 +108,13 @@
 	woc = newWorkflowOperationCtx(woc.wf, controller)
 	woc.operate()
 
-<<<<<<< HEAD
-	assert.Equal(t, wfv1.NodeSucceeded, woc.wf.Status.Phase)
-	assert.Equal(t, wfv1.Progress("1/1"), woc.wf.Status.Progress)
-	assert.Equal(t, wfv1.Progress("1/1"), woc.wf.Status.Nodes[woc.wf.Name].Progress)
-	assert.Equal(t, wfv1.Progress("1/1"), woc.wf.Status.Nodes.FindByDisplayName("pod").Progress)
-}
-
-func TestLoggedProgress(t *testing.T) {
+	assert.NotEmpty(t, woc.wf.Status.ResourcesDuration, "workflow duration not empty")
+	assert.False(t, woc.wf.Status.Nodes.Any(func(node wfv1.NodeStatus) bool {
+		return node.ResourcesDuration.IsZero()
+	}), "zero node durations empty")
+}
+
+func TestDefaultProgress(t *testing.T) {
 	wf := unmarshalWF(`
 metadata:
   name: my-wf
@@ -142,6 +137,39 @@
 	woc := newWorkflowOperationCtx(wf, controller)
 	woc.operate()
 
+	makePodsPhase(woc, apiv1.PodSucceeded)
+	woc = newWorkflowOperationCtx(woc.wf, controller)
+	woc.operate()
+
+	assert.Equal(t, wfv1.NodeSucceeded, woc.wf.Status.Phase)
+	assert.Equal(t, wfv1.Progress("1/1"), woc.wf.Status.Progress)
+	assert.Equal(t, wfv1.Progress("1/1"), woc.wf.Status.Nodes[woc.wf.Name].Progress)
+	assert.Equal(t, wfv1.Progress("1/1"), woc.wf.Status.Nodes.FindByDisplayName("pod").Progress)
+}
+
+func TestLoggedProgress(t *testing.T) {
+	wf := unmarshalWF(`
+metadata:
+  name: my-wf
+  namespace: my-ns
+spec:
+  entrypoint: main
+  templates:
+   - name: main
+     dag:
+       tasks:
+       - name: pod
+         template: pod
+   - name: pod
+     container: 
+       image: my-image
+`)
+	cancel, controller := newController(wf)
+	defer cancel()
+
+	woc := newWorkflowOperationCtx(wf, controller)
+	woc.operate()
+
 	makePodsPhase(woc, apiv1.PodSucceeded, withProgress("50/100"), withNodeMessage("my-message"))
 	woc = newWorkflowOperationCtx(woc.wf, controller)
 	woc.operate()
@@ -152,12 +180,6 @@
 	pod := woc.wf.Status.Nodes.FindByDisplayName("pod")
 	assert.Equal(t, wfv1.Progress("50/100"), pod.Progress)
 	assert.Equal(t, "my-message", pod.Message)
-=======
-	assert.NotEmpty(t, woc.wf.Status.ResourcesDuration, "workflow duration not empty")
-	assert.False(t, woc.wf.Status.Nodes.Any(func(node wfv1.NodeStatus) bool {
-		return node.ResourcesDuration.IsZero()
-	}), "zero node durations empty")
->>>>>>> 45fe5173
 }
 
 var sidecarWithVol = `

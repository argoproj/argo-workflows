--- conflicted
+++ resolved
@@ -114,20 +114,13 @@
 	}), "zero node durations empty")
 }
 
-<<<<<<< HEAD
-func TestDefaultProgress(t *testing.T) {
-=======
 func TestEstimatedDuration(t *testing.T) {
->>>>>>> 9319c074
 	wf := unmarshalWF(`
 metadata:
   name: my-wf
   namespace: my-ns
-<<<<<<< HEAD
-=======
   labels:
     workflows.argoproj.io/workflow-template: my-wftmpl
->>>>>>> 9319c074
 spec:
   entrypoint: main
   templates:
@@ -140,8 +133,18 @@
      container: 
        image: my-image
 `)
-<<<<<<< HEAD
-	cancel, controller := newController(wf)
+	cancel, controller := newController(unmarshalWF(`
+metadata:
+  name: my-baseline-wf
+  namespace: my-ns
+status:
+  startedAt: "1970-01-01T00:00:00Z"
+  finishedAt: "1970-01-01T00:01:00Z"
+  nodes:
+    my-baseline-wf:
+      startedAt: "1970-01-01T00:00:00Z"
+      finishedAt: "1970-01-01T00:01:00Z"
+`), wf)
 	defer cancel()
 
 	woc := newWorkflowOperationCtx(wf, controller)
@@ -152,12 +155,12 @@
 	woc.operate()
 
 	assert.Equal(t, wfv1.NodeSucceeded, woc.wf.Status.Phase)
-	assert.Equal(t, wfv1.Progress("1/1"), woc.wf.Status.Progress)
-	assert.Equal(t, wfv1.Progress("1/1"), woc.wf.Status.Nodes[woc.wf.Name].Progress)
-	assert.Equal(t, wfv1.Progress("1/1"), woc.wf.Status.Nodes.FindByDisplayName("pod").Progress)
-}
-
-func TestLoggedProgress(t *testing.T) {
+	assert.Equal(t, wfv1.EstimatedDuration(1), woc.wf.Status.EstimatedDuration)
+	assert.Equal(t, wfv1.EstimatedDuration(1), woc.wf.Status.Nodes[woc.wf.Name].EstimatedDuration)
+	assert.Equal(t, wfv1.EstimatedDuration(1), woc.wf.Status.Nodes.FindByDisplayName("pod").EstimatedDuration)
+}
+
+func TestDefaultProgress(t *testing.T) {
 	wf := unmarshalWF(`
 metadata:
   name: my-wf
@@ -175,45 +178,54 @@
        image: my-image
 `)
 	cancel, controller := newController(wf)
-=======
-	cancel, controller := newController(unmarshalWF(`
-metadata:
-  name: my-baseline-wf
+	defer cancel()
+
+	woc := newWorkflowOperationCtx(wf, controller)
+	woc.operate()
+
+	makePodsPhase(woc, apiv1.PodSucceeded)
+	woc = newWorkflowOperationCtx(woc.wf, controller)
+	woc.operate()
+
+	assert.Equal(t, wfv1.NodeSucceeded, woc.wf.Status.Phase)
+	assert.Equal(t, wfv1.Progress("1/1"), woc.wf.Status.Progress)
+	assert.Equal(t, wfv1.Progress("1/1"), woc.wf.Status.Nodes[woc.wf.Name].Progress)
+	assert.Equal(t, wfv1.Progress("1/1"), woc.wf.Status.Nodes.FindByDisplayName("pod").Progress)
+}
+
+func TestLoggedProgress(t *testing.T) {
+	wf := unmarshalWF(`
+metadata:
+  name: my-wf
   namespace: my-ns
-status:
-  startedAt: "1970-01-01T00:00:00Z"
-  finishedAt: "1970-01-01T00:01:00Z"
-  nodes:
-    my-baseline-wf:
-      startedAt: "1970-01-01T00:00:00Z"
-      finishedAt: "1970-01-01T00:01:00Z"
-`), wf)
->>>>>>> 9319c074
-	defer cancel()
-
-	woc := newWorkflowOperationCtx(wf, controller)
-	woc.operate()
-
-<<<<<<< HEAD
+spec:
+  entrypoint: main
+  templates:
+   - name: main
+     dag:
+       tasks:
+       - name: pod
+         template: pod
+   - name: pod
+     container: 
+       image: my-image
+`)
+	cancel, controller := newController(wf)
+	defer cancel()
+
+	woc := newWorkflowOperationCtx(wf, controller)
+	woc.operate()
+
 	makePodsPhase(woc, apiv1.PodSucceeded, withProgress("50/100"), withNodeMessage("my-message"))
-=======
-	makePodsPhase(woc, apiv1.PodSucceeded)
->>>>>>> 9319c074
 	woc = newWorkflowOperationCtx(woc.wf, controller)
 	woc.operate()
 
 	assert.Equal(t, wfv1.NodeSucceeded, woc.wf.Status.Phase)
-<<<<<<< HEAD
 	assert.Equal(t, wfv1.Progress("50/100"), woc.wf.Status.Progress)
 	assert.Equal(t, wfv1.Progress("50/100"), woc.wf.Status.Nodes[woc.wf.Name].Progress)
 	pod := woc.wf.Status.Nodes.FindByDisplayName("pod")
 	assert.Equal(t, wfv1.Progress("50/100"), pod.Progress)
 	assert.Equal(t, "my-message", pod.Message)
-=======
-	assert.Equal(t, wfv1.EstimatedDuration(1), woc.wf.Status.EstimatedDuration)
-	assert.Equal(t, wfv1.EstimatedDuration(1), woc.wf.Status.Nodes[woc.wf.Name].EstimatedDuration)
-	assert.Equal(t, wfv1.EstimatedDuration(1), woc.wf.Status.Nodes.FindByDisplayName("pod").EstimatedDuration)
->>>>>>> 9319c074
 }
 
 var sidecarWithVol = `

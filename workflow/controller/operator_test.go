package controller

import (
	"context"
	"encoding/json"
	"errors"
	"fmt"
	"os"
	"regexp"
	"strconv"
	"strings"
	"testing"
	"time"

	"github.com/argoproj/pkg/strftime"
	"github.com/prometheus/client_golang/prometheus"
	dto "github.com/prometheus/client_model/go"
	"github.com/stretchr/testify/assert"
	"github.com/stretchr/testify/require"
	apiv1 "k8s.io/api/core/v1"
	apierr "k8s.io/apimachinery/pkg/api/errors"
	"k8s.io/apimachinery/pkg/api/resource"
	metav1 "k8s.io/apimachinery/pkg/apis/meta/v1"
	"k8s.io/apimachinery/pkg/labels"
	"k8s.io/apimachinery/pkg/runtime"
	"k8s.io/apimachinery/pkg/runtime/schema"
	"k8s.io/client-go/kubernetes/fake"
	batchfake "k8s.io/client-go/kubernetes/typed/batch/v1/fake"
	k8stesting "k8s.io/client-go/testing"
	"k8s.io/utils/pointer"
	"sigs.k8s.io/yaml"

	"github.com/argoproj/argo-workflows/v3/config"
	wfv1 "github.com/argoproj/argo-workflows/v3/pkg/apis/workflow/v1alpha1"
	intstrutil "github.com/argoproj/argo-workflows/v3/util/intstr"
	"github.com/argoproj/argo-workflows/v3/util/template"
	"github.com/argoproj/argo-workflows/v3/workflow/common"
	"github.com/argoproj/argo-workflows/v3/workflow/controller/cache"
	hydratorfake "github.com/argoproj/argo-workflows/v3/workflow/hydrator/fake"
	"github.com/argoproj/argo-workflows/v3/workflow/sync"
	"github.com/argoproj/argo-workflows/v3/workflow/util"
)

// TestOperateWorkflowPanicRecover ensures we can recover from unexpected panics
func TestOperateWorkflowPanicRecover(t *testing.T) {
	defer func() {
		if r := recover(); r != nil {
			t.Fail()
		}
	}()
	cancel, controller := newController()
	defer cancel()
	// intentionally set clientset to nil to induce panic
	controller.kubeclientset = nil
	wf := wfv1.MustUnmarshalWorkflow(helloWorldWf)
	ctx := context.Background()
	_, err := controller.wfclientset.ArgoprojV1alpha1().Workflows("").Create(ctx, wf, metav1.CreateOptions{})
	assert.NoError(t, err)

	woc := newWorkflowOperationCtx(wf, controller)
	woc.operate(ctx)
}

func Test_wfOperationCtx_reapplyUpdate(t *testing.T) {
	ctx := context.Background()
	t.Run("Success", func(t *testing.T) {
		wf := &wfv1.Workflow{
			ObjectMeta: metav1.ObjectMeta{Name: "my-wf"},
			Status:     wfv1.WorkflowStatus{Nodes: wfv1.Nodes{"foo": wfv1.NodeStatus{Name: "my-foo"}}},
		}
		cancel, controller := newController(wf)
		defer cancel()
		controller.hydrator = hydratorfake.Always
		woc := newWorkflowOperationCtx(wf, controller)

		// fake the behaviour woc.operate()
		assert.NoError(t, controller.hydrator.Hydrate(wf))
		nodes := wfv1.Nodes{"foo": wfv1.NodeStatus{Name: "my-foo", Phase: wfv1.NodeSucceeded}}

		// now force a re-apply update
		updatedWf, err := woc.reapplyUpdate(ctx, controller.wfclientset.ArgoprojV1alpha1().Workflows(""), nodes)
		if assert.NoError(t, err) && assert.NotNil(t, updatedWf) {
			assert.True(t, woc.controller.hydrator.IsHydrated(updatedWf))
			if assert.Contains(t, updatedWf.Status.Nodes, "foo") {
				assert.Equal(t, "my-foo", updatedWf.Status.Nodes["foo"].Name)
				assert.Equal(t, wfv1.NodeSucceeded, updatedWf.Status.Nodes["foo"].Phase, "phase is merged")
			}
		}
	})
	t.Run("ErrUpdatingCompletedWorkflow", func(t *testing.T) {
		wf := &wfv1.Workflow{
			ObjectMeta: metav1.ObjectMeta{Name: "my-wf"},
			Status:     wfv1.WorkflowStatus{Phase: wfv1.WorkflowError},
		}
		currWf := wf.DeepCopy()
		currWf.Status.Phase = wfv1.WorkflowSucceeded
		cancel, controller := newController(currWf)
		defer cancel()
		woc := newWorkflowOperationCtx(wf, controller)
		_, err := woc.reapplyUpdate(ctx, controller.wfclientset.ArgoprojV1alpha1().Workflows(""), wfv1.Nodes{})
		assert.EqualError(t, err, "must never update completed workflows")
	})
	t.Run("ErrUpdatingCompletedNode", func(t *testing.T) {
		wf := &wfv1.Workflow{
			ObjectMeta: metav1.ObjectMeta{Name: "my-wf"},
			Status:     wfv1.WorkflowStatus{Nodes: wfv1.Nodes{"my-node": wfv1.NodeStatus{Phase: wfv1.NodeError}}},
		}
		currWf := wf.DeepCopy()
		currWf.Status.Nodes = wfv1.Nodes{"my-node": wfv1.NodeStatus{Phase: wfv1.NodeSucceeded}}
		cancel, controller := newController(currWf)
		defer cancel()
		woc := newWorkflowOperationCtx(wf, controller)
		_, err := woc.reapplyUpdate(ctx, controller.wfclientset.ArgoprojV1alpha1().Workflows(""), wf.Status.Nodes)
		assert.EqualError(t, err, "must never update completed node my-node")
	})
}

func TestResourcesDuration(t *testing.T) {
	wf := wfv1.MustUnmarshalWorkflow(`
metadata:
  name: my-wf
  namespace: my-ns
spec:
  entrypoint: main
  templates:
   - name: main
     dag:
       tasks:
       - name: pod
         template: pod
   - name: pod
     container: 
       image: my-image
`)
	cancel, controller := newController(wf)
	defer cancel()

	ctx := context.Background()
	woc := newWorkflowOperationCtx(wf, controller)
	woc.operate(ctx)

	makePodsPhase(ctx, woc, apiv1.PodSucceeded)
	woc = newWorkflowOperationCtx(woc.wf, controller)
	woc.operate(ctx)

	assert.NotEmpty(t, woc.wf.Status.ResourcesDuration, "workflow duration not empty")
	assert.False(t, woc.wf.Status.Nodes.Any(func(node wfv1.NodeStatus) bool {
		return node.ResourcesDuration.IsZero()
	}), "zero node durations empty")
}

func TestGlobalParamDuration(t *testing.T) {
	wf := wfv1.MustUnmarshalWorkflow(`
metadata:
  name: my-wf
  namespace: my-ns
spec:
  entrypoint: main
  templates:
   - name: main
     dag:
       tasks:
       - name: pod
         template: pod
   - name: pod
     container: 
       image: my-image
`)
	cancel, controller := newController(wf)
	defer cancel()

	ctx := context.Background()
	woc := newWorkflowOperationCtx(wf, controller)
	woc.operate(ctx)
	assert.Equal(t, woc.globalParams[common.GlobalVarWorkflowDuration], "0.000000")

	makePodsPhase(ctx, woc, apiv1.PodSucceeded)
	woc = newWorkflowOperationCtx(woc.wf, controller)
	woc.operate(ctx)
	assert.Greater(t, woc.globalParams[common.GlobalVarWorkflowDuration], "0.000000")
}

func TestEstimatedDuration(t *testing.T) {
	wf := wfv1.MustUnmarshalWorkflow(`
metadata:
  name: my-wf
  namespace: my-ns
  labels:
    workflows.argoproj.io/workflow-template: my-wftmpl
spec:
  entrypoint: main
  templates:
   - name: main
     dag:
       tasks:
       - name: pod
         template: pod
   - name: pod
     container: 
       image: my-image
`)
	cancel, controller := newController(wfv1.MustUnmarshalWorkflow(`
metadata:
  name: my-baseline-wf
  namespace: my-ns
status:
  startedAt: "1970-01-01T00:00:00Z"
  finishedAt: "1970-01-01T00:01:00Z"
  nodes:
    my-baseline-wf:
      startedAt: "1970-01-01T00:00:00Z"
      finishedAt: "1970-01-01T00:01:00Z"
`), wf)
	defer cancel()

	ctx := context.Background()
	woc := newWorkflowOperationCtx(wf, controller)
	woc.operate(ctx)

	makePodsPhase(ctx, woc, apiv1.PodSucceeded)
	woc = newWorkflowOperationCtx(woc.wf, controller)
	woc.operate(ctx)

	assert.Equal(t, wfv1.WorkflowSucceeded, woc.wf.Status.Phase)
	assert.Equal(t, wfv1.EstimatedDuration(1), woc.wf.Status.EstimatedDuration)
	assert.Equal(t, wfv1.EstimatedDuration(1), woc.wf.Status.Nodes[woc.wf.Name].EstimatedDuration)
	assert.Equal(t, wfv1.EstimatedDuration(1), woc.wf.Status.Nodes.FindByDisplayName("pod").EstimatedDuration)
}

func TestDefaultProgress(t *testing.T) {
	wf := wfv1.MustUnmarshalWorkflow(`
metadata:
  name: my-wf
  namespace: my-ns
spec:
  entrypoint: main
  templates:
   - name: main
     dag:
       tasks:
       - name: pod
         template: pod
   - name: pod
     container: 
       image: my-image
`)
	cancel, controller := newController(wf)
	defer cancel()

	ctx := context.Background()
	woc := newWorkflowOperationCtx(wf, controller)
	woc.operate(ctx)

	makePodsPhase(ctx, woc, apiv1.PodSucceeded)
	woc = newWorkflowOperationCtx(woc.wf, controller)
	woc.operate(ctx)

	assert.Equal(t, wfv1.WorkflowSucceeded, woc.wf.Status.Phase)
	assert.Equal(t, wfv1.Progress("1/1"), woc.wf.Status.Progress)
	assert.Equal(t, wfv1.Progress("1/1"), woc.wf.Status.Nodes[woc.wf.Name].Progress)
	assert.Equal(t, wfv1.Progress("1/1"), woc.wf.Status.Nodes.FindByDisplayName("pod").Progress)
}

func TestLoggedProgress(t *testing.T) {
	wf := wfv1.MustUnmarshalWorkflow(`
metadata:
  name: my-wf
  namespace: my-ns
spec:
  entrypoint: main
  templates:
   - name: main
     dag:
       tasks:
       - name: pod
         template: pod
   - name: pod
     container: 
       image: my-image
`)
	cancel, controller := newController(wf)
	defer cancel()

	ctx := context.Background()
	woc := newWorkflowOperationCtx(wf, controller)
	woc.operate(ctx)

	makePodsPhase(ctx, woc, apiv1.PodRunning, withProgress("50/100"))
	woc = newWorkflowOperationCtx(woc.wf, controller)
	woc.operate(ctx)

	assert.Equal(t, wfv1.WorkflowRunning, woc.wf.Status.Phase)
	assert.Equal(t, wfv1.Progress("50/100"), woc.wf.Status.Progress)
	assert.Equal(t, wfv1.Progress("50/100"), woc.wf.Status.Nodes[woc.wf.Name].Progress)
	pod := woc.wf.Status.Nodes.FindByDisplayName("pod")
	assert.Equal(t, wfv1.Progress("50/100"), pod.Progress)

	makePodsPhase(ctx, woc, apiv1.PodSucceeded, withProgress("100/100"))
	woc = newWorkflowOperationCtx(woc.wf, controller)
	woc.operate(ctx)

	assert.Equal(t, wfv1.WorkflowSucceeded, woc.wf.Status.Phase)
	assert.Equal(t, wfv1.Progress("100/100"), woc.wf.Status.Progress)
	assert.Equal(t, wfv1.Progress("100/100"), woc.wf.Status.Nodes[woc.wf.Name].Progress)
	pod = woc.wf.Status.Nodes.FindByDisplayName("pod")
	assert.Equal(t, wfv1.Progress("100/100"), pod.Progress)
}

var sidecarWithVol = `
# Verifies sidecars can reference volumeClaimTemplates
apiVersion: argoproj.io/v1alpha1
kind: Workflow
metadata:
  name: sidecar-with-volumes
spec:
  entrypoint: sidecar-with-volumes
  volumeClaimTemplates:
  - metadata:
      name: claim-vol
    spec:
      accessModes: [ "ReadWriteOnce" ]
      resources:
        requests:
          storage: 1Gi
  volumes:
  - name: existing-vol
    persistentVolumeClaim:
      claimName: my-existing-volume
  templates:
  - name: sidecar-with-volumes
    script:
      image: python:alpine3.6
      command: [python]
      source: |
        print("hello world")
    sidecars:
    - name: sidevol
      image: docker/whalesay:latest
      command: [sh, -c]
      args: ["echo generating message in volume; cowsay hello world | tee /mnt/vol/hello_world.txt; sleep 9999"]
      volumeMounts:
      - name: claim-vol
        mountPath: /mnt/vol
      - name: existing-vol
        mountPath: /mnt/existing-vol
`

func TestGlobalParams(t *testing.T) {
	wf := wfv1.MustUnmarshalWorkflow(helloWorldWf)
	cancel, controller := newController(wf)
	defer cancel()

	ctx := context.Background()
	woc := newWorkflowOperationCtx(wf, controller)
	woc.operate(ctx)
	if assert.Contains(t, woc.globalParams, "workflow.creationTimestamp") {
		assert.NotContains(t, woc.globalParams["workflow.creationTimestamp"], "UTC")
	}
	for char := range strftime.FormatChars {
		assert.Contains(t, woc.globalParams, fmt.Sprintf("%s.%s", "workflow.creationTimestamp", string(char)))
	}
	assert.Contains(t, woc.globalParams, "workflow.creationTimestamp.s")
	assert.Contains(t, woc.globalParams, "workflow.creationTimestamp.RFC3339")

	assert.Contains(t, woc.globalParams, "workflow.duration")
	assert.Contains(t, woc.globalParams, "workflow.name")
	assert.Contains(t, woc.globalParams, "workflow.namespace")
	assert.Contains(t, woc.globalParams, "workflow.parameters")
	assert.Contains(t, woc.globalParams, "workflow.serviceAccountName")
	assert.Contains(t, woc.globalParams, "workflow.uid")

	// Ensure that the phase label is included after the first operation
	woc.operate(ctx)
	assert.Contains(t, woc.globalParams, "workflow.labels.workflows.argoproj.io/phase")
}

// TestSidecarWithVolume verifies ia sidecar can have a volumeMount reference to both existing or volumeClaimTemplate volumes
func TestSidecarWithVolume(t *testing.T) {
	wf := wfv1.MustUnmarshalWorkflow(sidecarWithVol)
	cancel, controller := newController(wf)
	defer cancel()

	ctx := context.Background()
	woc := newWorkflowOperationCtx(wf, controller)
	woc.operate(ctx)
	assert.Equal(t, wfv1.WorkflowRunning, woc.wf.Status.Phase)
	pods, err := listPods(woc)
	assert.NoError(t, err)
	assert.True(t, len(pods.Items) > 0, "pod was not created successfully")
	pod := pods.Items[0]

	claimVolFound := false
	existingVolFound := false
	for _, ctr := range pod.Spec.Containers {
		if ctr.Name == "sidevol" {
			for _, vol := range ctr.VolumeMounts {
				if vol.Name == "claim-vol" {
					claimVolFound = true
				}
				if vol.Name == "existing-vol" {
					existingVolFound = true
				}
			}
		}
	}
	assert.True(t, claimVolFound, "claim vol was not referenced by sidecar")
	assert.True(t, existingVolFound, "existing vol was not referenced by sidecar")
}

func makeVolumeGcStrategyTemplate(strategy wfv1.VolumeClaimGCStrategy, phase wfv1.NodePhase) string {
	return fmt.Sprintf(`
apiVersion: argoproj.io/v1alpha1
kind: Workflow
metadata:
  name: workflow-with-volumes
spec:
  entrypoint: workflow-with-volumes
  volumeClaimGC:
    strategy: %s
  volumeClaimTemplates:
  - metadata:
      name: claim-vol
    spec:
      accessModes: [ "ReadWriteOnce" ]
      resources:
        requests:
          storage: 1Gi
  volumes:
  - name: existing-vol
    persistentVolumeClaim:
      claimName: my-existing-volume
  templates:
  - name: workflow-with-volumes
    script:
      image: python:alpine3.6
      command: [python]
      volumeMounts:
      - name: claim-vol
        mountPath: /mnt/vol
      - name: existing-vol
        mountPath: /mnt/existing-vol
      source: |
        print("hello world")
status:
  phase: %s
  startedAt: 2020-08-01T15:32:09Z
  nodes:
    workflow-with-volumes:
      id: workflow-with-volumes
      name: workflow-with-volumes
      displayName: workflow-with-volumes
      type: Pod
      templateName: workflow-with-volumes
      templateScope: local/workflow-with-volumes
      startedAt: 2020-08-01T15:32:09Z
      phase: %s
  persistentVolumeClaims:
    - name: claim-vol
      persistentVolumeClaim:
        claimName: workflow-with-volumes-claim-vol
`, strategy, phase, phase)
}

func TestVolumeGCStrategy(t *testing.T) {
	tests := []struct {
		name                     string
		strategy                 wfv1.VolumeClaimGCStrategy
		phase                    wfv1.NodePhase
		expectedVolumesRemaining int
	}{{
		name:                     "failed/OnWorkflowCompletion",
		strategy:                 wfv1.VolumeClaimGCOnCompletion,
		phase:                    wfv1.NodeFailed,
		expectedVolumesRemaining: 0,
	}, {
		name:                     "failed/OnWorkflowSuccess",
		strategy:                 wfv1.VolumeClaimGCOnSuccess,
		phase:                    wfv1.NodeFailed,
		expectedVolumesRemaining: 1,
	}, {
		name:                     "succeeded/OnWorkflowSuccess",
		strategy:                 wfv1.VolumeClaimGCOnSuccess,
		phase:                    wfv1.NodeSucceeded,
		expectedVolumesRemaining: 0,
	}, {
		name:                     "succeeded/OnWorkflowCompletion",
		strategy:                 wfv1.VolumeClaimGCOnCompletion,
		phase:                    wfv1.NodeSucceeded,
		expectedVolumesRemaining: 0,
	}}

	for _, tt := range tests {
		t.Run(tt.name, func(t *testing.T) {
			wf := wfv1.MustUnmarshalWorkflow(makeVolumeGcStrategyTemplate(tt.strategy, tt.phase))
			cancel, controller := newController(wf)
			defer cancel()

			ctx := context.Background()
			wfcset := controller.wfclientset.ArgoprojV1alpha1().Workflows("")
			woc := newWorkflowOperationCtx(wf, controller)
			woc.operate(ctx)
			wf, err := wfcset.Get(ctx, wf.ObjectMeta.Name, metav1.GetOptions{})
			if assert.NoError(t, err) {
				assert.Len(t, wf.Status.PersistentVolumeClaims, tt.expectedVolumesRemaining)
			}
		})
	}
}

// TestProcessNodesWithRetries tests the processNodesWithRetries() method.
func TestProcessNodesWithRetries(t *testing.T) {
	cancel, controller := newController()
	defer cancel()
	assert.NotNil(t, controller)
	wf := wfv1.MustUnmarshalWorkflow(helloWorldWf)
	assert.NotNil(t, wf)
	woc := newWorkflowOperationCtx(wf, controller)
	assert.NotNil(t, woc)
	// Verify that there are no nodes in the wf status.
	assert.Zero(t, len(woc.wf.Status.Nodes))

	// Add the parent node for retries.
	nodeName := "test-node"
	nodeID := woc.wf.NodeID(nodeName)
	node := woc.initializeNode(nodeName, wfv1.NodeTypeRetry, "", &wfv1.WorkflowStep{}, "", wfv1.NodeRunning)
	retries := wfv1.RetryStrategy{}
	retries.Limit = intstrutil.ParsePtr("2")
	woc.wf.Status.Nodes[nodeID] = *node

	assert.Equal(t, node.Phase, wfv1.NodeRunning)

	// Ensure there are no child nodes yet.
	lastChild := getChildNodeIndex(node, woc.wf.Status.Nodes, -1)
	assert.Nil(t, lastChild)

	// Add child nodes.
	for i := 0; i < 2; i++ {
		childNode := fmt.Sprintf("child-node-%d", i)
		woc.initializeNode(childNode, wfv1.NodeTypePod, "", &wfv1.WorkflowStep{}, "", wfv1.NodeRunning)
		woc.addChildNode(nodeName, childNode)
	}

	n := woc.wf.GetNodeByName(nodeName)
	lastChild = getChildNodeIndex(n, woc.wf.Status.Nodes, -1)
	assert.NotNil(t, lastChild)

	// Last child is still running. processNodesWithRetries() should return false since
	// there should be no retries at this point.
	n, _, err := woc.processNodeRetries(n, retries, &executeTemplateOpts{})
	assert.NoError(t, err)
	assert.Equal(t, n.Phase, wfv1.NodeRunning)

	// Mark lastChild as successful.
	woc.markNodePhase(lastChild.Name, wfv1.NodeSucceeded)
	n, _, err = woc.processNodeRetries(n, retries, &executeTemplateOpts{})
	assert.NoError(t, err)
	// The parent node also gets marked as Succeeded.
	assert.Equal(t, n.Phase, wfv1.NodeSucceeded)

	// Mark the parent node as running again and the lastChild as failed.
	woc.markNodePhase(n.Name, wfv1.NodeRunning)
	woc.markNodePhase(lastChild.Name, wfv1.NodeFailed)
	_, _, err = woc.processNodeRetries(n, retries, &executeTemplateOpts{})
	assert.NoError(t, err)
	n = woc.wf.GetNodeByName(nodeName)
	assert.Equal(t, n.Phase, wfv1.NodeRunning)

	// Add a third node that has failed.
	childNode := "child-node-3"
	woc.initializeNode(childNode, wfv1.NodeTypePod, "", &wfv1.WorkflowStep{}, "", wfv1.NodeFailed)
	woc.addChildNode(nodeName, childNode)
	n = woc.wf.GetNodeByName(nodeName)
	n, _, err = woc.processNodeRetries(n, retries, &executeTemplateOpts{})
	assert.NoError(t, err)
	assert.Equal(t, n.Phase, wfv1.NodeFailed)
}

// TestProcessNodesWithRetries tests retrying when RetryOn.Error is enabled
func TestProcessNodesWithRetriesOnErrors(t *testing.T) {
	cancel, controller := newController()
	defer cancel()
	assert.NotNil(t, controller)
	wf := wfv1.MustUnmarshalWorkflow(helloWorldWf)
	assert.NotNil(t, wf)
	woc := newWorkflowOperationCtx(wf, controller)
	assert.NotNil(t, woc)
	// Verify that there are no nodes in the wf status.
	assert.Zero(t, len(woc.wf.Status.Nodes))

	// Add the parent node for retries.
	nodeName := "test-node"
	nodeID := woc.wf.NodeID(nodeName)
	node := woc.initializeNode(nodeName, wfv1.NodeTypeRetry, "", &wfv1.WorkflowStep{}, "", wfv1.NodeRunning)
	retries := wfv1.RetryStrategy{}
	retries.Limit = intstrutil.ParsePtr("2")
	retries.RetryPolicy = wfv1.RetryPolicyAlways
	woc.wf.Status.Nodes[nodeID] = *node

	assert.Equal(t, node.Phase, wfv1.NodeRunning)

	// Ensure there are no child nodes yet.
	lastChild := getChildNodeIndex(node, woc.wf.Status.Nodes, -1)
	assert.Nil(t, lastChild)

	// Add child nodes.
	for i := 0; i < 2; i++ {
		childNode := fmt.Sprintf("child-node-%d", i)
		woc.initializeNode(childNode, wfv1.NodeTypePod, "", &wfv1.WorkflowStep{}, "", wfv1.NodeRunning)
		woc.addChildNode(nodeName, childNode)
	}

	n := woc.wf.GetNodeByName(nodeName)
	lastChild = getChildNodeIndex(n, woc.wf.Status.Nodes, -1)
	assert.NotNil(t, lastChild)

	// Last child is still running. processNodesWithRetries() should return false since
	// there should be no retries at this point.
	n, _, err := woc.processNodeRetries(n, retries, &executeTemplateOpts{})
	assert.Nil(t, err)
	assert.Equal(t, n.Phase, wfv1.NodeRunning)

	// Mark lastChild as successful.
	woc.markNodePhase(lastChild.Name, wfv1.NodeSucceeded)
	n, _, err = woc.processNodeRetries(n, retries, &executeTemplateOpts{})
	assert.Nil(t, err)
	// The parent node also gets marked as Succeeded.
	assert.Equal(t, n.Phase, wfv1.NodeSucceeded)

	// Mark the parent node as running again and the lastChild as errored.
	n = woc.markNodePhase(n.Name, wfv1.NodeRunning)
	woc.markNodePhase(lastChild.Name, wfv1.NodeError)
	_, _, err = woc.processNodeRetries(n, retries, &executeTemplateOpts{})
	assert.NoError(t, err)
	n = woc.wf.GetNodeByName(nodeName)
	assert.Equal(t, n.Phase, wfv1.NodeRunning)

	// Add a third node that has errored.
	childNode := "child-node-3"
	woc.initializeNode(childNode, wfv1.NodeTypePod, "", &wfv1.WorkflowStep{}, "", wfv1.NodeError)
	woc.addChildNode(nodeName, childNode)
	n = woc.wf.GetNodeByName(nodeName)
	n, _, err = woc.processNodeRetries(n, retries, &executeTemplateOpts{})
	assert.Nil(t, err)
	assert.Equal(t, n.Phase, wfv1.NodeError)
}

// TestProcessNodesWithRetries tests retrying when RetryOnTransientError is enabled
func TestProcessNodesWithRetriesOnTransientErrors(t *testing.T) {
	cancel, controller := newController()
	defer cancel()
	assert.NotNil(t, controller)
	wf := wfv1.MustUnmarshalWorkflow(helloWorldWf)
	assert.NotNil(t, wf)
	woc := newWorkflowOperationCtx(wf, controller)
	assert.NotNil(t, woc)
	// Verify that there are no nodes in the wf status.
	assert.Zero(t, len(woc.wf.Status.Nodes))

	// Add the parent node for retries.
	nodeName := "test-node"
	nodeID := woc.wf.NodeID(nodeName)
	node := woc.initializeNode(nodeName, wfv1.NodeTypeRetry, "", &wfv1.WorkflowStep{}, "", wfv1.NodeRunning)
	retries := wfv1.RetryStrategy{}
	retries.Limit = intstrutil.ParsePtr("2")
	retries.RetryPolicy = wfv1.RetryPolicyOnTransientError
	woc.wf.Status.Nodes[nodeID] = *node

	assert.Equal(t, node.Phase, wfv1.NodeRunning)

	// Ensure there are no child nodes yet.
	lastChild := getChildNodeIndex(node, woc.wf.Status.Nodes, -1)
	assert.Nil(t, lastChild)

	// Add child nodes.
	for i := 0; i < 2; i++ {
		childNode := fmt.Sprintf("child-node-%d", i)
		woc.initializeNode(childNode, wfv1.NodeTypePod, "", &wfv1.WorkflowStep{}, "", wfv1.NodeRunning)
		woc.addChildNode(nodeName, childNode)
	}

	n := woc.wf.GetNodeByName(nodeName)
	lastChild = getChildNodeIndex(n, woc.wf.Status.Nodes, -1)
	assert.NotNil(t, lastChild)

	// Last child is still running. processNodesWithRetries() should return false since
	// there should be no retries at this point.
	n, _, err := woc.processNodeRetries(n, retries, &executeTemplateOpts{})
	assert.Nil(t, err)
	assert.Equal(t, n.Phase, wfv1.NodeRunning)

	// Mark lastChild as successful.
	woc.markNodePhase(lastChild.Name, wfv1.NodeSucceeded)
	n, _, err = woc.processNodeRetries(n, retries, &executeTemplateOpts{})
	assert.Nil(t, err)
	// The parent node also gets marked as Succeeded.
	assert.Equal(t, n.Phase, wfv1.NodeSucceeded)

	// Mark the parent node as running again and the lastChild as errored with a message that indicates the error
	// is transient.
	n = woc.markNodePhase(n.Name, wfv1.NodeRunning)
	transientEnvVarKey := "TRANSIENT_ERROR_PATTERN"
	transientErrMsg := "This error is transient"
	woc.markNodePhase(lastChild.Name, wfv1.NodeError, transientErrMsg)
	_ = os.Setenv(transientEnvVarKey, transientErrMsg)
	_, _, err = woc.processNodeRetries(n, retries, &executeTemplateOpts{})
	assert.NoError(t, err)
	n = woc.wf.GetNodeByName(nodeName)
	assert.Equal(t, n.Phase, wfv1.NodeRunning)
	_ = os.Unsetenv(transientEnvVarKey)

	// Add a third node that has errored.
	childNode := "child-node-3"
	woc.initializeNode(childNode, wfv1.NodeTypePod, "", &wfv1.WorkflowStep{}, "", wfv1.NodeError)
	woc.addChildNode(nodeName, childNode)
	n = woc.wf.GetNodeByName(nodeName)
	n, _, err = woc.processNodeRetries(n, retries, &executeTemplateOpts{})
	assert.Nil(t, err)
	assert.Equal(t, n.Phase, wfv1.NodeError)
}

func TestProcessNodesWithRetriesWithBackoff(t *testing.T) {
	cancel, controller := newController()
	defer cancel()

	assert.NotNil(t, controller)
	wf := wfv1.MustUnmarshalWorkflow(helloWorldWf)
	assert.NotNil(t, wf)
	woc := newWorkflowOperationCtx(wf, controller)
	assert.NotNil(t, woc)
	// Verify that there are no nodes in the wf status.
	assert.Zero(t, len(woc.wf.Status.Nodes))

	// Add the parent node for retries.
	nodeName := "test-node"
	nodeID := woc.wf.NodeID(nodeName)
	node := woc.initializeNode(nodeName, wfv1.NodeTypeRetry, "", &wfv1.WorkflowStep{}, "", wfv1.NodeRunning)
	retries := wfv1.RetryStrategy{}
	retries.Limit = intstrutil.ParsePtr("2")
	retries.Backoff = &wfv1.Backoff{
		Duration:    "10s",
		Factor:      intstrutil.ParsePtr("2"),
		MaxDuration: "10m",
	}
	retries.RetryPolicy = wfv1.RetryPolicyAlways
	woc.wf.Status.Nodes[nodeID] = *node

	assert.Equal(t, node.Phase, wfv1.NodeRunning)

	// Ensure there are no child nodes yet.
	lastChild := getChildNodeIndex(node, woc.wf.Status.Nodes, -1)
	assert.Nil(t, lastChild)

	woc.initializeNode("child-node-1", wfv1.NodeTypePod, "", &wfv1.WorkflowStep{}, "", wfv1.NodeRunning)
	woc.addChildNode(nodeName, "child-node-1")

	n := woc.wf.GetNodeByName(nodeName)
	lastChild = getChildNodeIndex(n, woc.wf.Status.Nodes, -1)
	assert.NotNil(t, lastChild)

	// Last child is still running. processNodesWithRetries() should return false since
	// there should be no retries at this point.
	n, _, err := woc.processNodeRetries(n, retries, &executeTemplateOpts{})
	assert.Nil(t, err)
	assert.Equal(t, n.Phase, wfv1.NodeRunning)

	// Mark lastChild as successful.
	woc.markNodePhase(lastChild.Name, wfv1.NodeSucceeded)
	n, _, err = woc.processNodeRetries(n, retries, &executeTemplateOpts{})
	assert.Nil(t, err)
	// The parent node also gets marked as Succeeded.
	assert.Equal(t, n.Phase, wfv1.NodeSucceeded)
}

func TestProcessNodesWithRetriesWithExponentialBackoff(t *testing.T) {
	require := require.New(t)

	cancel, controller := newController()
	defer cancel()
	require.NotNil(controller)
	wf := wfv1.MustUnmarshalWorkflow(helloWorldWf)
	require.NotNil(wf)
	woc := newWorkflowOperationCtx(wf, controller)
	require.NotNil(woc)

	// Verify that there are no nodes in the wf status.
	require.Zero(len(woc.wf.Status.Nodes))

	// Add the parent node for retries.
	nodeName := "test-node"
	nodeID := woc.wf.NodeID(nodeName)
	node := woc.initializeNode(nodeName, wfv1.NodeTypeRetry, "", &wfv1.WorkflowStep{}, "", wfv1.NodeRunning)
	retries := wfv1.RetryStrategy{}
	retries.Limit = intstrutil.ParsePtr("2")
	retries.RetryPolicy = wfv1.RetryPolicyAlways
	retries.Backoff = &wfv1.Backoff{
		Duration: "5m",
		Factor:   intstrutil.ParsePtr("2"),
	}
	woc.wf.Status.Nodes[nodeID] = *node

	require.Equal(wfv1.NodeRunning, node.Phase)

	// Ensure there are no child nodes yet.
	lastChild := getChildNodeIndex(node, woc.wf.Status.Nodes, -1)
	require.Nil(lastChild)

	woc.initializeNode("child-node-1", wfv1.NodeTypePod, "", &wfv1.WorkflowStep{}, "", wfv1.NodeFailed)
	woc.addChildNode(nodeName, "child-node-1")

	n := woc.wf.GetNodeByName(nodeName)

	// Last child has failed. processNodesWithRetries() should return false due to the default backoff.
	var err error
	n, _, err = woc.processNodeRetries(n, retries, &executeTemplateOpts{})
	require.NoError(err)
	require.Equal(wfv1.NodeRunning, n.Phase)

	// First backoff should be between 295 and 300 seconds.
	backoff, err := parseRetryMessage(n.Message)
	require.NoError(err)
	require.LessOrEqual(backoff, 300)
	require.Less(295, backoff)

	woc.initializeNode("child-node-2", wfv1.NodeTypePod, "", &wfv1.WorkflowStep{}, "", wfv1.NodeError)
	woc.addChildNode(nodeName, "child-node-2")
	n = woc.wf.GetNodeByName(nodeName)

	n, _, err = woc.processNodeRetries(n, retries, &executeTemplateOpts{})
	require.NoError(err)
	require.Equal(wfv1.NodeRunning, n.Phase)

	// Second backoff should be between 595 and 600 seconds.
	backoff, err = parseRetryMessage(n.Message)
	require.NoError(err)
	require.LessOrEqual(backoff, 600)
	require.Less(595, backoff)

	// Mark lastChild as successful.
	lastChild = getChildNodeIndex(n, woc.wf.Status.Nodes, -1)
	require.NotNil(lastChild)
	woc.markNodePhase(lastChild.Name, wfv1.NodeSucceeded)
	n, _, err = woc.processNodeRetries(n, retries, &executeTemplateOpts{})
	require.NoError(err)
	// The parent node also gets marked as Succeeded.
	require.Equal(wfv1.NodeSucceeded, n.Phase)
}

func parseRetryMessage(message string) (int, error) {
	pattern := regexp.MustCompile(`Backoff for (\d+) minutes (\d+) seconds`)
	matches := pattern.FindStringSubmatch(message)
	if len(matches) != 3 {
		return 0, fmt.Errorf("unexpected message: %v", message)
	}

	minutes, err := strconv.Atoi(matches[1])
	if err != nil {
		return 0, err
	}

	seconds, err := strconv.Atoi(matches[2])
	if err != nil {
		return 0, err
	}

	totalSeconds := minutes*60 + seconds
	return totalSeconds, nil
}

// TestProcessNodesWithRetries tests retrying when RetryOn.Error is disabled
func TestProcessNodesNoRetryWithError(t *testing.T) {
	cancel, controller := newController()
	defer cancel()
	assert.NotNil(t, controller)
	wf := wfv1.MustUnmarshalWorkflow(helloWorldWf)
	assert.NotNil(t, wf)
	woc := newWorkflowOperationCtx(wf, controller)
	assert.NotNil(t, woc)
	// Verify that there are no nodes in the wf status.
	assert.Zero(t, len(woc.wf.Status.Nodes))

	// Add the parent node for retries.
	nodeName := "test-node"
	nodeID := woc.wf.NodeID(nodeName)
	node := woc.initializeNode(nodeName, wfv1.NodeTypeRetry, "", &wfv1.WorkflowStep{}, "", wfv1.NodeRunning)
	retries := wfv1.RetryStrategy{}
	retries.Limit = intstrutil.ParsePtr("2")
	retries.RetryPolicy = wfv1.RetryPolicyOnFailure
	woc.wf.Status.Nodes[nodeID] = *node

	assert.Equal(t, node.Phase, wfv1.NodeRunning)

	// Ensure there are no child nodes yet.
	lastChild := getChildNodeIndex(node, woc.wf.Status.Nodes, -1)
	assert.Nil(t, lastChild)

	// Add child nodes.
	for i := 0; i < 2; i++ {
		childNode := fmt.Sprintf("child-node-%d", i)
		woc.initializeNode(childNode, wfv1.NodeTypePod, "", &wfv1.WorkflowStep{}, "", wfv1.NodeRunning)
		woc.addChildNode(nodeName, childNode)
	}

	n := woc.wf.GetNodeByName(nodeName)
	lastChild = getChildNodeIndex(n, woc.wf.Status.Nodes, -1)
	assert.NotNil(t, lastChild)

	// Last child is still running. processNodesWithRetries() should return false since
	// there should be no retries at this point.
	n, _, err := woc.processNodeRetries(n, retries, &executeTemplateOpts{})
	assert.Nil(t, err)
	assert.Equal(t, n.Phase, wfv1.NodeRunning)

	// Mark lastChild as successful.
	woc.markNodePhase(lastChild.Name, wfv1.NodeSucceeded)
	n, _, err = woc.processNodeRetries(n, retries, &executeTemplateOpts{})
	assert.Nil(t, err)
	// The parent node also gets marked as Succeeded.
	assert.Equal(t, n.Phase, wfv1.NodeSucceeded)

	// Mark the parent node as running again and the lastChild as errored.
	// Parent node should also be errored because retry on error is disabled
	n = woc.markNodePhase(n.Name, wfv1.NodeRunning)
	woc.markNodePhase(lastChild.Name, wfv1.NodeError)
	_, _, err = woc.processNodeRetries(n, retries, &executeTemplateOpts{})
	assert.NoError(t, err)
	n = woc.wf.GetNodeByName(nodeName)
	assert.Equal(t, wfv1.NodeError, n.Phase)
}

var backoffMessage = `
apiVersion: argoproj.io/v1alpha1
kind: Workflow
metadata:
  creationTimestamp: "2020-05-05T15:18:40Z"
  generateName: retry-backoff-
  generation: 21
  labels:
    workflows.argoproj.io/completed: "true"
    workflows.argoproj.io/phase: Failed
  name: retry-backoff-s69z6
  namespace: argo
  resourceVersion: "348670"
  selfLink: /apis/argoproj.io/v1alpha1/namespaces/argo/workflows/retry-backoff-s69z6
  uid: 110dbef4-c54b-4963-9739-03e9878810d9
spec:
  
  entrypoint: retry-backoff
  templates:
  - 
    container:
      args:
      - import random; import sys; exit_code = random.choice([1, 1]); sys.exit(exit_code)
      command:
      - python
      - -c
      image: python:alpine3.6
      name: ""
      resources: {}
    inputs: {}
    metadata: {}
    name: retry-backoff
    outputs: {}
    retryStrategy:
      backoff:
        duration: "2"
        factor: 2
        maxDuration: 1m
      limit: 10
status:
  nodes:
    retry-backoff-s69z6:
      children:
      - retry-backoff-s69z6-1807967148
      - retry-backoff-s69z6-130058153
      displayName: retry-backoff-s69z6
      id: retry-backoff-s69z6
      name: retry-backoff-s69z6
      phase: Running
      startedAt: "2020-05-05T15:18:40Z"
      templateName: retry-backoff
      templateScope: local/retry-backoff-s69z6
      type: Retry
    retry-backoff-s69z6-130058153:
      displayName: retry-backoff-s69z6(1)
      finishedAt: "2020-05-05T15:18:43Z"
      hostNodeName: minikube
      id: retry-backoff-s69z6-130058153
      message: failed with exit code 1
      name: retry-backoff-s69z6(1)
      outputs:
        artifacts:
        - archiveLogs: true
          name: main-logs
          s3:
            accessKeySecret:
              key: accesskey
              name: my-minio-cred
            bucket: my-bucket
            endpoint: minio:9000
            insecure: true
            key: retry-backoff-s69z6/retry-backoff-s69z6-130058153/main.log
            secretKeySecret:
              key: secretkey
              name: my-minio-cred
        exitCode: "1"
      phase: Failed
      resourcesDuration:
        cpu: 1
        memory: 0
      startedAt: "2020-05-05T15:18:45Z"
      templateName: retry-backoff
      templateScope: local/retry-backoff-s69z6
      type: Pod
    retry-backoff-s69z6-1807967148:
      displayName: retry-backoff-s69z6(0)
      finishedAt: "2020-05-05T15:18:43Z"
      hostNodeName: minikube
      id: retry-backoff-s69z6-1807967148
      message: failed with exit code 1
      name: retry-backoff-s69z6(0)
      outputs:
        artifacts:
        - archiveLogs: true
          name: main-logs
          s3:
            accessKeySecret:
              key: accesskey
              name: my-minio-cred
            bucket: my-bucket
            endpoint: minio:9000
            insecure: true
            key: retry-backoff-s69z6/retry-backoff-s69z6-1807967148/main.log
            secretKeySecret:
              key: secretkey
              name: my-minio-cred
        exitCode: "1"
      phase: Failed
      resourcesDuration:
        cpu: 2
        memory: 0
      startedAt: "2020-05-05T15:18:40Z"
      templateName: retry-backoff
      templateScope: local/retry-backoff-s69z6
      type: Pod
  phase: Running
  resourcesDuration:
    cpu: 5
    memory: 0
  startedAt: "2020-05-05T15:18:40Z"
`

func TestBackoffMessage(t *testing.T) {
	cancel, controller := newController()
	defer cancel()
	assert.NotNil(t, controller)
	wf := wfv1.MustUnmarshalWorkflow(backoffMessage)
	assert.NotNil(t, wf)
	woc := newWorkflowOperationCtx(wf, controller)
	assert.NotNil(t, woc)
	retryNode := woc.wf.GetNodeByName("retry-backoff-s69z6")

	// Simulate backoff of 4 secods
	firstNode := getChildNodeIndex(retryNode, woc.wf.Status.Nodes, 0)
	firstNode.StartedAt = metav1.Time{Time: time.Now().Add(-8 * time.Second)}
	firstNode.FinishedAt = metav1.Time{Time: time.Now().Add(-6 * time.Second)}
	woc.wf.Status.Nodes[firstNode.ID] = *firstNode
	lastNode := getChildNodeIndex(retryNode, woc.wf.Status.Nodes, -1)
	lastNode.StartedAt = metav1.Time{Time: time.Now().Add(-3 * time.Second)}
	lastNode.FinishedAt = metav1.Time{Time: time.Now().Add(-1 * time.Second)}
	woc.wf.Status.Nodes[lastNode.ID] = *lastNode

	newRetryNode, proceed, err := woc.processNodeRetries(retryNode, *woc.wf.Spec.Templates[0].RetryStrategy, &executeTemplateOpts{})
	assert.NoError(t, err)
	assert.False(t, proceed)
	assert.Equal(t, "Backoff for 4 seconds", newRetryNode.Message)

	// Advance time one second
	firstNode.StartedAt = metav1.Time{Time: time.Now().Add(-9 * time.Second)}
	firstNode.FinishedAt = metav1.Time{Time: time.Now().Add(-7 * time.Second)}
	woc.wf.Status.Nodes[firstNode.ID] = *firstNode
	lastNode.StartedAt = metav1.Time{Time: time.Now().Add(-4 * time.Second)}
	lastNode.FinishedAt = metav1.Time{Time: time.Now().Add(-2 * time.Second)}
	woc.wf.Status.Nodes[lastNode.ID] = *lastNode

	newRetryNode, proceed, err = woc.processNodeRetries(retryNode, *woc.wf.Spec.Templates[0].RetryStrategy, &executeTemplateOpts{})
	assert.NoError(t, err)
	assert.False(t, proceed)
	// Message should not change
	assert.Equal(t, "Backoff for 4 seconds", newRetryNode.Message)

	// Advance time 3 seconds
	firstNode.StartedAt = metav1.Time{Time: time.Now().Add(-12 * time.Second)}
	firstNode.FinishedAt = metav1.Time{Time: time.Now().Add(-10 * time.Second)}
	woc.wf.Status.Nodes[firstNode.ID] = *firstNode
	lastNode.StartedAt = metav1.Time{Time: time.Now().Add(-7 * time.Second)}
	lastNode.FinishedAt = metav1.Time{Time: time.Now().Add(-5 * time.Second)}
	woc.wf.Status.Nodes[lastNode.ID] = *lastNode

	newRetryNode, proceed, err = woc.processNodeRetries(retryNode, *woc.wf.Spec.Templates[0].RetryStrategy, &executeTemplateOpts{})
	assert.NoError(t, err)
	assert.True(t, proceed)
	// New node is started, message should be clear
	assert.Equal(t, "", newRetryNode.Message)
}

var retriesVariableTemplate = `
apiVersion: argoproj.io/v1alpha1
kind: Workflow
metadata:
  name: whalesay
spec:
  entrypoint: whalesay
  templates:
  - name: whalesay
    retryStrategy:
      limit: 10
    container:
      image: docker/whalesay:latest
      command: [sh, -c]
      args: ["cowsay {{retries}}"]
`

func TestRetriesVariable(t *testing.T) {
	wf := wfv1.MustUnmarshalWorkflow(retriesVariableTemplate)
	cancel, controller := newController(wf)
	defer cancel()
	ctx := context.Background()
	iterations := 5
	var woc *wfOperationCtx
	for i := 1; i <= iterations; i++ {
		woc = newWorkflowOperationCtx(wf, controller)
		if i != 1 {
			makePodsPhase(ctx, woc, apiv1.PodFailed)
		}
		woc.operate(ctx)
		wf = woc.wf
	}

	pods, err := listPods(woc)
	assert.NoError(t, err)
	assert.Len(t, pods.Items, iterations)
	expected := []string{}
	actual := []string{}
	for i := 0; i < iterations; i++ {
		actual = append(actual, pods.Items[i].Spec.Containers[1].Args[0])
		expected = append(expected, fmt.Sprintf("cowsay %d", i))
	}
	// ordering not preserved
	assert.ElementsMatch(t, expected, actual)
}

var retriesVariableInPodSpecPatchTemplate = `
apiVersion: argoproj.io/v1alpha1
kind: Workflow
metadata:
  name: whalesay
spec:
  entrypoint: whalesay
  templates:
  - name: whalesay
    retryStrategy:
      limit: 10
    podSpecPatch: |
      containers:
        - name: main
          resources:
            limits:
              memory: "{{=(sprig.int(retries) + 1) * 64}}Mi"
    container:
      image: docker/whalesay:latest
      command: [sh, -c]
      args: ["cowsay hello"]
`

// TestRetriesVariableInPodSpecPatch makes sure that {{retries}} variable in pod spec patch is correctly
// updated before each retry
func TestRetriesVariableInPodSpecPatch(t *testing.T) {
	wf := wfv1.MustUnmarshalWorkflow(retriesVariableInPodSpecPatchTemplate)
	cancel, controller := newController(wf)
	defer cancel()
	ctx := context.Background()
	iterations := 5
	var woc *wfOperationCtx
	for i := 1; i <= iterations; i++ {
		woc = newWorkflowOperationCtx(wf, controller)
		if i != 1 {
			makePodsPhase(ctx, woc, apiv1.PodFailed)
		}
		woc.operate(ctx)
		wf = woc.wf
	}

	pods, err := listPods(woc)
	assert.NoError(t, err)
	assert.Len(t, pods.Items, iterations)
	expected := []string{}
	actual := []string{}
	for i := 0; i < iterations; i++ {
		actual = append(actual, pods.Items[i].Spec.Containers[1].Resources.Limits.Memory().String())
		expected = append(expected, fmt.Sprintf("%dMi", (i+1)*64))
	}
	// expecting memory limit to increase after each retry: "64Mi", "128Mi", "192Mi", "256Mi", "320Mi"
	// ordering not preserved
	assert.ElementsMatch(t, actual, expected)
}

var stepsRetriesVariableTemplate = `
apiVersion: argoproj.io/v1alpha1
kind: Workflow
metadata:
  name: whalesay
spec:
  entrypoint: step-retry
  templates:
  - name: step-retry
    retryStrategy:
      limit: 10
    steps:
      - - name: whalesay-success
          arguments:
            parameters:
            - name: retries
              value: "{{retries}}"
          template: whalesay

  - name: whalesay
    inputs:
      parameters:
        - name: retries
    container:
      image: docker/whalesay:latest
      command: [sh, -c]
      args: ["cowsay {{inputs.parameters.retries}}"]
`

func TestStepsRetriesVariable(t *testing.T) {
	wf := wfv1.MustUnmarshalWorkflow(stepsRetriesVariableTemplate)
	cancel, controller := newController(wf)
	defer cancel()
	ctx := context.Background()
	iterations := 5
	var woc *wfOperationCtx
	for i := 1; i <= iterations; i++ {
		woc = newWorkflowOperationCtx(wf, controller)
		if i != 1 {
			makePodsPhase(ctx, woc, apiv1.PodFailed)
		}
		// move to next retry step
		woc.operate(ctx)
		wf = woc.wf
	}

	pods, err := listPods(woc)
	assert.NoError(t, err)
	assert.Len(t, pods.Items, iterations)

	expected := []string{}
	actual := []string{}
	for i := 0; i < iterations; i++ {
		actual = append(actual, pods.Items[i].Spec.Containers[1].Args[0])
		expected = append(expected, fmt.Sprintf("cowsay %d", i))
	}
	// ordering not preserved
	assert.ElementsMatch(t, expected, actual)
}

func TestAssessNodeStatus(t *testing.T) {
	daemoned := true
	tests := []struct {
		name string
		pod  *apiv1.Pod
		node *wfv1.NodeStatus
		want wfv1.NodePhase
	}{{
		name: "pod pending",
		pod: &apiv1.Pod{
			Status: apiv1.PodStatus{
				Phase: apiv1.PodPending,
			},
		},
		node: &wfv1.NodeStatus{},
		want: wfv1.NodePending,
	}, {
		name: "pod succeeded",
		pod: &apiv1.Pod{
			Status: apiv1.PodStatus{
				Phase: apiv1.PodSucceeded,
			},
		},
		node: &wfv1.NodeStatus{},
		want: wfv1.NodeSucceeded,
	}, {
		name: "pod failed - daemoned",
		pod: &apiv1.Pod{
			Status: apiv1.PodStatus{
				Phase: apiv1.PodFailed,
			},
		},
		node: &wfv1.NodeStatus{Daemoned: &daemoned},
		want: wfv1.NodeSucceeded,
	}, {
		name: "pod failed - not daemoned",
		pod: &apiv1.Pod{
			Status: apiv1.PodStatus{
				Message: "failed for some reason",
				Phase:   apiv1.PodFailed,
			},
		},
		node: &wfv1.NodeStatus{},
		want: wfv1.NodeFailed,
	}, {
		name: "pod running",
		pod: &apiv1.Pod{
			Status: apiv1.PodStatus{
				Phase: apiv1.PodRunning,
			},
		},
		node: &wfv1.NodeStatus{},
		want: wfv1.NodeRunning,
	}, {
		name: "default",
		pod: &apiv1.Pod{
			Status: apiv1.PodStatus{
				Phase: apiv1.PodUnknown,
			},
		},
		node: &wfv1.NodeStatus{},
		want: wfv1.NodeError,
	}}

	wf := wfv1.MustUnmarshalWorkflow(helloWorldWf)
	for _, tt := range tests {
		t.Run(tt.name, func(t *testing.T) {
			cancel, controller := newController()
			defer cancel()
			woc := newWorkflowOperationCtx(wf, controller)
			got := woc.assessNodeStatus(tt.pod, tt.node)
			assert.Equal(t, tt.want, got.Phase)
		})
	}

	t.Run("Daemon Step finished - Pod running", func(t *testing.T) {
		cancel, controller := newController()
		defer cancel()
		pod := &apiv1.Pod{
			Status: apiv1.PodStatus{
				Phase: apiv1.PodRunning,
			},
		}
		node := &wfv1.NodeStatus{Daemoned: &daemoned, Phase: wfv1.NodeFailed}
		woc := newWorkflowOperationCtx(wf, controller)
		got := woc.assessNodeStatus(pod, node)
		assert.True(t, got.Phase == wfv1.NodeFailed)
	})

	t.Run("Daemon Step finished - Pod running", func(t *testing.T) {
		cancel, controller := newController()
		defer cancel()
		pod := &apiv1.Pod{
			Status: apiv1.PodStatus{
				Phase: apiv1.PodRunning,
			},
		}
		node := &wfv1.NodeStatus{Daemoned: &daemoned, Phase: wfv1.NodeSucceeded}
		woc := newWorkflowOperationCtx(wf, controller)
		got := woc.assessNodeStatus(pod, node)
		assert.True(t, got.Phase == wfv1.NodeSucceeded)
	})

}

func getPodTemplate(pod *apiv1.Pod) (*wfv1.Template, error) {
	tmpl := &wfv1.Template{}
	for _, c := range pod.Spec.Containers {
		for _, e := range c.Env {
			if e.Name == common.EnvVarTemplate {
				return tmpl, json.Unmarshal([]byte(e.Value), tmpl)
			}
		}
	}
	return nil, fmt.Errorf("not found")
}

func getPodDeadline(pod *apiv1.Pod) (time.Time, error) {
	for _, c := range pod.Spec.Containers {
		for _, e := range c.Env {
			if e.Name == common.EnvVarDeadline {
				return time.Parse(time.RFC3339, e.Value)
			}
		}
	}
	return time.Time{}, fmt.Errorf("not found")
}

func TestGetPodTemplate(t *testing.T) {
	tests := []struct {
		name string
		pod  *apiv1.Pod
		want *wfv1.Template
	}{{
		name: "missing template",
		pod: &apiv1.Pod{
			Spec: apiv1.PodSpec{
				Containers: []apiv1.Container{
					{
						Env: []apiv1.EnvVar{},
					},
				},
			},
		},
		want: nil,
	}, {
		name: "empty template",
		pod: &apiv1.Pod{
			Spec: apiv1.PodSpec{
				Containers: []apiv1.Container{
					{
						Env: []apiv1.EnvVar{
							{
								Name:  common.EnvVarTemplate,
								Value: "{}",
							},
						},
					},
				},
			},
		},
		want: &wfv1.Template{},
	}, {
		name: "simple template",
		pod: &apiv1.Pod{
			Spec: apiv1.PodSpec{
				Containers: []apiv1.Container{
					{
						Env: []apiv1.EnvVar{
							{
								Name:  common.EnvVarTemplate,
								Value: "{\"name\":\"argosay\"}",
							},
						},
					},
				},
			},
		},
		want: &wfv1.Template{
			Name: "argosay",
		},
	}}

	for _, tt := range tests {
		t.Run(tt.name, func(t *testing.T) {
			got, _ := getPodTemplate(tt.pod)
			assert.Equal(t, tt.want, got)
		})
	}
}

func TestGetPodDeadline(t *testing.T) {
	tests := []struct {
		name string
		pod  *apiv1.Pod
		want time.Time
	}{{
		name: "missing deadline",
		pod: &apiv1.Pod{
			Spec: apiv1.PodSpec{
				Containers: []apiv1.Container{
					{
						Env: []apiv1.EnvVar{},
					},
				},
			},
		},
		want: time.Time{},
	}, {
		name: "zero deadline",
		pod: &apiv1.Pod{
			Spec: apiv1.PodSpec{
				Containers: []apiv1.Container{
					{
						Env: []apiv1.EnvVar{
							{
								Name:  common.EnvVarDeadline,
								Value: "0001-01-01T00:00:00Z",
							},
						},
					},
				},
			},
		},
		want: time.Time{},
	}, {
		name: "a deadline",
		pod: &apiv1.Pod{
			Spec: apiv1.PodSpec{
				Containers: []apiv1.Container{
					{
						Env: []apiv1.EnvVar{
							{
								Name:  common.EnvVarDeadline,
								Value: "2021-01-21T01:02:03Z",
							},
						},
					},
				},
			},
		},
		want: time.Date(2021, time.Month(1), 21, 1, 2, 3, 0, time.UTC),
	}}

	for _, tt := range tests {
		t.Run(tt.name, func(t *testing.T) {
			got, _ := getPodDeadline(tt.pod)
			assert.Equal(t, tt.want, got)
		})
	}
}

var workflowStepRetry = `
apiVersion: argoproj.io/v1alpha1
kind: Workflow
metadata:
  name: step-retry
spec:
  entrypoint: step-retry
  templates:
  - name: step-retry
    retryStrategy:
      limit: 1
    steps:
      - - name: whalesay-success
          arguments:
            parameters:
            - name: message
              value: success
          template: whalesay
      - - name: whalesay-failure
          arguments:
            parameters:
            - name: message
              value: failure
          template: whalesay

  - name: whalesay
    inputs:
      parameters:
        - name: message
    container:
      image: docker/whalesay:latest
      command: [sh, -c]
      args: ["cowsay {{inputs.parameters.message}}"]
`

// TestWorkflowParallelismLimit verifies parallelism at a workflow level is honored.
func TestWorkflowStepRetry(t *testing.T) {
	cancel, controller := newController()
	defer cancel()
	ctx := context.Background()
	wfcset := controller.wfclientset.ArgoprojV1alpha1().Workflows("")
	wf := wfv1.MustUnmarshalWorkflow(workflowStepRetry)
	wf, err := wfcset.Create(ctx, wf, metav1.CreateOptions{})
	assert.Nil(t, err)
	wf, err = wfcset.Get(ctx, wf.ObjectMeta.Name, metav1.GetOptions{})
	assert.Nil(t, err)
	woc := newWorkflowOperationCtx(wf, controller)
	woc.operate(ctx)
	pods, err := listPods(woc)
	assert.Nil(t, err)
	assert.Equal(t, 1, len(pods.Items))

	// complete the first pod
	makePodsPhase(ctx, woc, apiv1.PodSucceeded)
	wf, err = wfcset.Get(ctx, wf.ObjectMeta.Name, metav1.GetOptions{})
	assert.Nil(t, err)
	woc = newWorkflowOperationCtx(wf, controller)
	woc.operate(ctx)

	// fail the second pod
	makePodsPhase(ctx, woc, apiv1.PodFailed)
	wf, err = wfcset.Get(ctx, wf.ObjectMeta.Name, metav1.GetOptions{})
	assert.Nil(t, err)
	woc = newWorkflowOperationCtx(wf, controller)
	woc.operate(ctx)
	pods, err = listPods(woc)
	assert.Nil(t, err)
	if assert.Equal(t, 3, len(pods.Items)) {
		assert.Equal(t, "cowsay success", pods.Items[0].Spec.Containers[1].Args[0])
		assert.Equal(t, "cowsay failure", pods.Items[1].Spec.Containers[1].Args[0])

		// verify that after the cowsay failure pod failed, we are retrying cowsay success
		assert.Equal(t, "cowsay success", pods.Items[2].Spec.Containers[1].Args[0])
	}
}

var workflowParallelismLimit = `
apiVersion: argoproj.io/v1alpha1
kind: Workflow
metadata:
  name: parallelism-limit
spec:
  entrypoint: parallelism-limit
  parallelism: 2
  templates:
  - name: parallelism-limit
    steps:
    - - name: sleep
        template: sleep
        withItems:
        - this
        - workflow
        - should
        - take
        - at
        - least
        - 60
        - seconds
        - to
        - complete

  - name: sleep
    container:
      image: alpine:latest
      command: [sh, -c, sleep 10]
`

// TestWorkflowParallelismLimit verifies parallelism at a workflow level is honored.
func TestWorkflowParallelismLimit(t *testing.T) {
	ctx := context.Background()
	wf := wfv1.MustUnmarshalWorkflow(workflowParallelismLimit)
	cancel, controller := newController(wf)
	defer cancel()

	woc := newWorkflowOperationCtx(wf, controller)
	woc.operate(ctx)
	pods, err := listPods(woc)
	assert.NoError(t, err)
	assert.Len(t, pods.Items, 2)

	makePodsPhase(ctx, woc, apiv1.PodRunning)

	// operate again and make sure we don't schedule any more pods
	woc = newWorkflowOperationCtx(woc.wf, controller)
	woc.operate(ctx)
	pods, err = listPods(woc)
	assert.NoError(t, err)
	assert.Len(t, pods.Items, 2)
}

var stepsTemplateParallelismLimit = `
apiVersion: argoproj.io/v1alpha1
kind: Workflow
metadata:
  name: steps-parallelism-limit
spec:
  entrypoint: steps-parallelism-limit
  templates:
  - name: steps-parallelism-limit
    parallelism: 2
    steps:
    - - name: sleep
        template: sleep
        withItems:
        - this
        - workflow
        - should
        - take
        - at
        - least
        - 60
        - seconds
        - to
        - complete

  - name: sleep
    container:
      image: alpine:latest
      command: [sh, -c, sleep 10]
`

// TestStepsTemplateParallelismLimit verifies parallelism at a steps level is honored.
func TestStepsTemplateParallelismLimit(t *testing.T) {
	cancel, controller := newController()
	defer cancel()
	wfcset := controller.wfclientset.ArgoprojV1alpha1().Workflows("")
	wf := wfv1.MustUnmarshalWorkflow(stepsTemplateParallelismLimit)
	ctx := context.Background()
	wf, err := wfcset.Create(ctx, wf, metav1.CreateOptions{})
	assert.NoError(t, err)

	wf, err = wfcset.Get(ctx, wf.ObjectMeta.Name, metav1.GetOptions{})
	assert.NoError(t, err)

	woc := newWorkflowOperationCtx(wf, controller)
	woc.operate(ctx)
	pods, err := listPods(woc)
	assert.NoError(t, err)
	assert.Equal(t, 2, len(pods.Items))

	// operate again and make sure we don't schedule any more pods
	makePodsPhase(ctx, woc, apiv1.PodRunning)
	wf, err = wfcset.Get(ctx, wf.ObjectMeta.Name, metav1.GetOptions{})
	assert.NoError(t, err)
	// wfBytes, _ := json.MarshalIndent(wf, "", "  ")
	// log.Printf("%s", wfBytes)
	woc = newWorkflowOperationCtx(wf, controller)
	woc.operate(ctx)
	pods, err = listPods(woc)
	assert.NoError(t, err)
	assert.Equal(t, 2, len(pods.Items))
}

var dagTemplateParallelismLimit = `
apiVersion: argoproj.io/v1alpha1
kind: Workflow
metadata:
  name: dag-parallelism-limit
spec:
  entrypoint: dag-parallelism-limit
  templates:
  - name: dag-parallelism-limit
    parallelism: 2
    dag:
      tasks:
      - name: a
        template: sleep
      - name: b
        template: sleep
      - name: c
        template: sleep
      - name: d
        template: sleep
      - name: e
        template: sleep
  - name: sleep
    container:
      image: alpine:latest
      command: [sh, -c, sleep 10]
`

// TestDAGTemplateParallelismLimit verifies parallelism at a dag level is honored.
func TestDAGTemplateParallelismLimit(t *testing.T) {
	wf := wfv1.MustUnmarshalWorkflow(dagTemplateParallelismLimit)
	cancel, controller := newController(wf)
	defer cancel()
	ctx := context.Background()
	woc := newWorkflowOperationCtx(wf, controller)
	woc.operate(ctx)
	pods, err := listPods(woc)
	assert.NoError(t, err)
	assert.Equal(t, 2, len(pods.Items))

	// operate again and make sure we don't schedule any more pods
	makePodsPhase(ctx, woc, apiv1.PodRunning)
	woc = newWorkflowOperationCtx(woc.wf, controller)
	woc.operate(ctx)
	pods, err = listPods(woc)
	assert.NoError(t, err)
	assert.Equal(t, 2, len(pods.Items))
}

var nestedParallelism = `
# Example with vertical and horizontal scalability
#
# Imagine we have 'M' workers which work in parallel,
# each worker should performs 'N' loops sequentially
#
apiVersion: argoproj.io/v1alpha1
kind: Workflow
metadata:
  generateName: parallelism-nested-
spec:
  arguments:
    parameters:
    - name: seq-list
      value: |
        ["a","b","c","d"]
    - name: parallel-list
      value: |
        [1,2,3,4]

  entrypoint: parallel-worker
  templates:
  - name: parallel-worker
    inputs:
      parameters:
      - name: seq-list
      - name: parallel-list
    steps:
    - - name: parallel-worker
        template: seq-worker
        arguments:
          parameters:
          - name: seq-list
            value: "{{inputs.parameters.seq-list}}"
          - name: parallel-id
            value: "{{item}}"
        withParam: "{{inputs.parameters.parallel-list}}"

  - name: seq-worker
    parallelism: 1
    inputs:
      parameters:
      - name: seq-list
      - name: parallel-id
    steps:
    - - name: seq-step
        template: one-job
        arguments:
          parameters:
          - name: parallel-id
            value: "{{inputs.parameters.parallel-id}}"
          - name: seq-id
            value: "{{item}}"
        withParam: "{{inputs.parameters.seq-list}}"

  - name: one-job
    inputs:
      parameters:
      - name: seq-id
      - name: parallel-id
    container:
      image: alpine
      command: ['/bin/sh', '-c']
      args: ["echo {{inputs.parameters.parallel-id}} {{inputs.parameters.seq-id}}; sleep 10"]
`

func TestNestedTemplateParallelismLimit(t *testing.T) {
	cancel, controller := newController()
	defer cancel()
	ctx := context.Background()
	wfcset := controller.wfclientset.ArgoprojV1alpha1().Workflows("")
	wf := wfv1.MustUnmarshalWorkflow(nestedParallelism)
	wf, err := wfcset.Create(ctx, wf, metav1.CreateOptions{})
	assert.NoError(t, err)
	wf, err = wfcset.Get(ctx, wf.ObjectMeta.Name, metav1.GetOptions{})
	assert.NoError(t, err)
	woc := newWorkflowOperationCtx(wf, controller)
	woc.operate(ctx)
	pods, err := listPods(woc)
	assert.NoError(t, err)
	assert.Equal(t, 4, len(pods.Items))
}

// TestSidecarResourceLimits verifies resource limits on the sidecar can be set in the controller config
func TestSidecarResourceLimits(t *testing.T) {
	cancel, controller := newController()
	defer cancel()
	controller.Config.Executor = &apiv1.Container{
		Resources: apiv1.ResourceRequirements{
			Limits: apiv1.ResourceList{
				apiv1.ResourceCPU:    resource.MustParse("0.5"),
				apiv1.ResourceMemory: resource.MustParse("512Mi"),
			},
			Requests: apiv1.ResourceList{
				apiv1.ResourceCPU:    resource.MustParse("0.1"),
				apiv1.ResourceMemory: resource.MustParse("64Mi"),
			},
		},
	}
	ctx := context.Background()
	wf := wfv1.MustUnmarshalWorkflow(helloWorldWf)
	_, err := controller.wfclientset.ArgoprojV1alpha1().Workflows("").Create(ctx, wf, metav1.CreateOptions{})
	assert.NoError(t, err)
	woc := newWorkflowOperationCtx(wf, controller)
	woc.operate(ctx)
	pod, err := getPod(woc, "hello-world")
	assert.NoError(t, err)
	var waitCtr *apiv1.Container
	for _, ctr := range pod.Spec.Containers {
		ctr := ctr
		if ctr.Name == "wait" {
			waitCtr = &ctr
			break
		}
	}
	if assert.NotNil(t, waitCtr) && assert.NotNil(t, waitCtr.Resources) {
		assert.Len(t, waitCtr.Resources.Limits, 2)
		assert.Len(t, waitCtr.Resources.Requests, 2)
	}
}

// TestSuspendResume tests the suspend and resume feature
func TestSuspendResume(t *testing.T) {
	wf := wfv1.MustUnmarshalWorkflow(stepsTemplateParallelismLimit)
	cancel, controller := newController(wf)
	defer cancel()
	wfcset := controller.wfclientset.ArgoprojV1alpha1().Workflows("")

	// suspend the workflow
	ctx := context.Background()
	err := util.SuspendWorkflow(ctx, wfcset, wf.ObjectMeta.Name)
	assert.NoError(t, err)
	wf, err = wfcset.Get(ctx, wf.ObjectMeta.Name, metav1.GetOptions{})
	assert.NoError(t, err)
	assert.True(t, *wf.Spec.Suspend)

	// operate should not result in no workflows being created since it is suspended
	woc := newWorkflowOperationCtx(wf, controller)
	woc.operate(ctx)
	pods, err := listPods(woc)
	assert.NoError(t, err)
	assert.Equal(t, 0, len(pods.Items))

	// resume the workflow and operate again. two pods should be able to be scheduled
	err = util.ResumeWorkflow(ctx, wfcset, controller.hydrator, wf.ObjectMeta.Name, "")
	assert.NoError(t, err)
	wf, err = wfcset.Get(ctx, wf.ObjectMeta.Name, metav1.GetOptions{})
	assert.NoError(t, err)
	assert.Nil(t, wf.Spec.Suspend)
	woc = newWorkflowOperationCtx(wf, controller)
	woc.operate(ctx)
	pods, err = listPods(woc)
	assert.NoError(t, err)
	assert.Equal(t, 2, len(pods.Items))
}

var suspendTemplateWithDeadline = `
apiVersion: argoproj.io/v1alpha1
kind: Workflow
metadata:
  name: suspend-template
spec:
  entrypoint: suspend
  activeDeadlineSeconds: 0
  templates:
  - name: suspend
    suspend: {}
`

func TestSuspendWithDeadline(t *testing.T) {
	cancel, controller := newController()
	defer cancel()
	wfcset := controller.wfclientset.ArgoprojV1alpha1().Workflows("")

	// operate the workflow. it should become in a suspended state after
	ctx := context.Background()
	wf := wfv1.MustUnmarshalWorkflow(suspendTemplateWithDeadline)
	wf, err := wfcset.Create(ctx, wf, metav1.CreateOptions{})
	assert.Nil(t, err)
	woc := newWorkflowOperationCtx(wf, controller)
	woc.operate(ctx)
	wf, err = wfcset.Get(ctx, wf.ObjectMeta.Name, metav1.GetOptions{})
	assert.Nil(t, err)
	assert.True(t, util.IsWorkflowSuspended(wf))

	// operate again and verify no pods were scheduled
	woc = newWorkflowOperationCtx(wf, controller)
	woc.operate(ctx)
	updatedWf, err := wfcset.Get(ctx, wf.Name, metav1.GetOptions{})
	assert.Nil(t, err)
	found := false

	for _, node := range updatedWf.Status.Nodes {
		if node.Type == wfv1.NodeTypeSuspend {
			assert.Equal(t, node.Phase, wfv1.NodeFailed)
			assert.Contains(t, node.Message, "Step exceeded its deadline")
			found = true
		}
	}
	assert.True(t, found)
}

var sequence = `
apiVersion: argoproj.io/v1alpha1
kind: Workflow
metadata:
  name: sequence
spec:
  entrypoint: steps
  templates:
  - name: steps
    steps:
      - - name: step1
          template: echo
          arguments:
            parameters:
            - name: msg
              value: "{{item}}"
          withSequence:
            start: "100"
            end: "101"

  - name: echo
    inputs:
      parameters:
      - name: msg
    container:
      image: alpine:latest
      command: [echo, "{{inputs.parameters.msg}}"]
`

func TestSequence(t *testing.T) {
	cancel, controller := newController()
	defer cancel()
	wfcset := controller.wfclientset.ArgoprojV1alpha1().Workflows("")

	ctx := context.Background()
	wf := wfv1.MustUnmarshalWorkflow(sequence)
	wf, err := wfcset.Create(ctx, wf, metav1.CreateOptions{})
	assert.NoError(t, err)
	woc := newWorkflowOperationCtx(wf, controller)
	woc.operate(ctx)
	updatedWf, err := wfcset.Get(ctx, wf.Name, metav1.GetOptions{})
	assert.NoError(t, err)
	found100 := false
	found101 := false
	for _, node := range updatedWf.Status.Nodes {
		if node.DisplayName == "step1(0:100)" {
			assert.Equal(t, "100", node.Inputs.Parameters[0].Value.String())
			found100 = true
		} else if node.DisplayName == "step1(1:101)" {
			assert.Equal(t, "101", node.Inputs.Parameters[0].Value.String())
			found101 = true
		}
	}
	assert.Equal(t, true, found100)
	assert.Equal(t, true, found101)
}

var inputParametersAsJson = `
apiVersion: argoproj.io/v1alpha1
kind: Workflow
metadata:
  name: whalesay
spec:
  entrypoint: steps
  arguments:
    parameters:
    - name: parameter1
      value: value1
  templates:
  - name: steps
    inputs:
      parameters:
      - name: parameter1
      - name: parameter2
        value: template2
    steps:
      - - name: step1
          template: whalesay
          arguments:
            parameters:
            - name: json
              value: "Workflow: {{workflow.parameters}}. Template: {{inputs.parameters}}"

  - name: whalesay
    inputs:
      parameters:
      - name: json
    container:
      image: docker/whalesay:latest
      command: [cowsay]
`

func TestInputParametersAsJson(t *testing.T) {
	cancel, controller := newController()
	defer cancel()
	wfcset := controller.wfclientset.ArgoprojV1alpha1().Workflows("")

	ctx := context.Background()
	wf := wfv1.MustUnmarshalWorkflow(inputParametersAsJson)
	wf, err := wfcset.Create(ctx, wf, metav1.CreateOptions{})
	assert.NoError(t, err)
	woc := newWorkflowOperationCtx(wf, controller)
	woc.operate(ctx)
	updatedWf, err := wfcset.Get(ctx, wf.Name, metav1.GetOptions{})
	assert.NoError(t, err)
	found := false
	for _, node := range updatedWf.Status.Nodes {
		if node.Type == wfv1.NodeTypePod {
			expectedJson := `Workflow: [{"name":"parameter1","value":"value1"}]. Template: [{"name":"parameter1","value":"value1"},{"name":"parameter2","value":"template2"}]`
			assert.Equal(t, expectedJson, node.Inputs.Parameters[0].Value.String())
			found = true
		}
	}
	assert.Equal(t, true, found)
}

var expandWithItems = `
apiVersion: argoproj.io/v1alpha1
kind: Workflow
metadata:
  name: expand-with-items
spec:
  entrypoint: expand-with-items
  templates:
  - name: expand-with-items
    steps:
    - - name: whalesay
        template: whalesay
        arguments:
          parameters:
          - name: message
            value: "{{item}}"
        withItems:
        - string
        - 0
        - 0
        - false
        - 1.3

  - name: whalesay
    inputs:
      parameters:
      - name: message
    container:
      image: docker/whalesay:latest
      command: [sh, -c]
      args: ["cowsay {{inputs.parameters.message}}"]
`

func TestExpandWithItems(t *testing.T) {
	cancel, controller := newController()
	defer cancel()
	wfcset := controller.wfclientset.ArgoprojV1alpha1().Workflows("")

	// Test list expansion
	ctx := context.Background()
	wf := wfv1.MustUnmarshalWorkflow(expandWithItems)
	wf, err := wfcset.Create(ctx, wf, metav1.CreateOptions{})
	assert.NoError(t, err)
	woc := newWorkflowOperationCtx(wf, controller)
	newSteps, err := woc.expandStep(wf.Spec.Templates[0].Steps[0].Steps[0])
	assert.NoError(t, err)
	assert.Equal(t, 5, len(newSteps))
	woc.operate(ctx)
	pods, err := listPods(woc)
	assert.NoError(t, err)
	assert.Equal(t, 5, len(pods.Items))
}

var expandWithItemsMap = `
apiVersion: argoproj.io/v1alpha1
kind: Workflow
metadata:
  name: expand-with-items
spec:
  entrypoint: expand-with-items
  templates:
  - name: expand-with-items
    steps:
    - - name: whalesay
        template: whalesay
        arguments:
          parameters:
          - name: message
            value: "{{item.os}} {{item.version}} JSON({{item}})"
        withItems:
        - {os: debian, version: 9.1}
        - {os: debian, version: 9.1}
        - {os: ubuntu, version: 16.10}

  - name: whalesay
    inputs:
      parameters:
      - name: message
    container:
      image: docker/whalesay:latest
      command: [sh, -c]
      args: ["cowsay \"{{inputs.parameters.message}}\""]
`

func TestExpandWithItemsMap(t *testing.T) {
	cancel, controller := newController()
	defer cancel()
	wfcset := controller.wfclientset.ArgoprojV1alpha1().Workflows("")

	ctx := context.Background()
	wf := wfv1.MustUnmarshalWorkflow(expandWithItemsMap)
	wf, err := wfcset.Create(ctx, wf, metav1.CreateOptions{})
	assert.NoError(t, err)
	woc := newWorkflowOperationCtx(wf, controller)
	newSteps, err := woc.expandStep(wf.Spec.Templates[0].Steps[0].Steps[0])
	assert.NoError(t, err)
	assert.Equal(t, 3, len(newSteps))
	assert.Equal(t, "debian 9.1 JSON({\"os\":\"debian\",\"version\":9.1})", newSteps[0].Arguments.Parameters[0].Value.String())
}

var suspendTemplate = `
apiVersion: argoproj.io/v1alpha1
kind: Workflow
metadata:
  name: suspend-template
spec:
  entrypoint: suspend
  templates:
  - name: suspend
    steps:
    - - name: approve
        template: approve
        arguments:
          parameters:
          - name: param1
            value: value1
    - - name: release
        template: whalesay

  - name: approve
    inputs:
      parameters:
      - name: param1
    suspend: {}

  - name: whalesay
    container:
      image: docker/whalesay
      command: [cowsay]
      args: ["hello world"]
`

func TestSuspendTemplate(t *testing.T) {
	cancel, controller := newController()
	defer cancel()
	wfcset := controller.wfclientset.ArgoprojV1alpha1().Workflows("")

	// operate the workflow. it should become in a suspended state after
	ctx := context.Background()
	wf := wfv1.MustUnmarshalWorkflow(suspendTemplate)
	wf, err := wfcset.Create(ctx, wf, metav1.CreateOptions{})
	assert.NoError(t, err)
	woc := newWorkflowOperationCtx(wf, controller)
	woc.operate(ctx)
	wf, err = wfcset.Get(ctx, wf.ObjectMeta.Name, metav1.GetOptions{})
	assert.NoError(t, err)
	assert.True(t, util.IsWorkflowSuspended(wf))

	// operate again and verify no pods were scheduled
	woc = newWorkflowOperationCtx(wf, controller)
	woc.operate(ctx)
	pods, err := listPods(woc)
	assert.NoError(t, err)
	assert.Equal(t, 0, len(pods.Items))

	// resume the workflow. verify resume workflow edits nodestatus correctly
	err = util.ResumeWorkflow(ctx, wfcset, controller.hydrator, wf.ObjectMeta.Name, "")
	assert.NoError(t, err)
	wf, err = wfcset.Get(ctx, wf.ObjectMeta.Name, metav1.GetOptions{})
	assert.NoError(t, err)
	assert.False(t, util.IsWorkflowSuspended(wf))

	// operate the workflow. it should reach the second step
	woc = newWorkflowOperationCtx(wf, controller)
	woc.operate(ctx)
	pods, err = listPods(woc)
	assert.NoError(t, err)
	assert.Equal(t, 1, len(pods.Items))
}

func TestSuspendTemplateWithFailedResume(t *testing.T) {
	cancel, controller := newController()
	defer cancel()
	wfcset := controller.wfclientset.ArgoprojV1alpha1().Workflows("")

	// operate the workflow. it should become in a suspended state after
	ctx := context.Background()
	wf := wfv1.MustUnmarshalWorkflow(suspendTemplate)
	wf, err := wfcset.Create(ctx, wf, metav1.CreateOptions{})
	assert.NoError(t, err)
	woc := newWorkflowOperationCtx(wf, controller)
	woc.operate(ctx)
	wf, err = wfcset.Get(ctx, wf.ObjectMeta.Name, metav1.GetOptions{})
	assert.NoError(t, err)
	assert.True(t, util.IsWorkflowSuspended(wf))

	// operate again and verify no pods were scheduled
	woc = newWorkflowOperationCtx(wf, controller)
	woc.operate(ctx)
	pods, err := listPods(woc)
	assert.NoError(t, err)
	assert.Equal(t, 0, len(pods.Items))

	// resume the workflow. verify resume workflow edits nodestatus correctly
	err = util.StopWorkflow(ctx, wfcset, controller.hydrator, wf.ObjectMeta.Name, "inputs.parameters.param1.value=value1", "Step failed!")
	assert.NoError(t, err)
	wf, err = wfcset.Get(ctx, wf.ObjectMeta.Name, metav1.GetOptions{})
	assert.NoError(t, err)
	assert.False(t, util.IsWorkflowSuspended(wf))

	// operate the workflow. it should be failed and not reach the second step
	woc = newWorkflowOperationCtx(wf, controller)
	woc.operate(ctx)
	assert.Equal(t, wfv1.WorkflowFailed, woc.wf.Status.Phase)
	pods, err = listPods(woc)
	assert.NoError(t, err)
	assert.Equal(t, 0, len(pods.Items))
}

func TestSuspendTemplateWithFilteredResume(t *testing.T) {
	cancel, controller := newController()
	defer cancel()
	wfcset := controller.wfclientset.ArgoprojV1alpha1().Workflows("")

	// operate the workflow. it should become in a suspended state after
	ctx := context.Background()
	wf := wfv1.MustUnmarshalWorkflow(suspendTemplate)
	wf, err := wfcset.Create(ctx, wf, metav1.CreateOptions{})
	assert.NoError(t, err)
	woc := newWorkflowOperationCtx(wf, controller)
	woc.operate(ctx)
	wf, err = wfcset.Get(ctx, wf.ObjectMeta.Name, metav1.GetOptions{})
	assert.NoError(t, err)
	assert.True(t, util.IsWorkflowSuspended(wf))

	// operate again and verify no pods were scheduled
	woc = newWorkflowOperationCtx(wf, controller)
	woc.operate(ctx)
	pods, err := listPods(woc)
	assert.NoError(t, err)
	assert.Equal(t, 0, len(pods.Items))

	// resume the workflow, but with non-matching selector
	err = util.ResumeWorkflow(ctx, wfcset, controller.hydrator, wf.ObjectMeta.Name, "inputs.paramaters.param1.value=value2")
	assert.Error(t, err)

	// operate the workflow. nothing should have happened
	woc = newWorkflowOperationCtx(wf, controller)
	woc.operate(ctx)
	pods, err = listPods(woc)
	assert.NoError(t, err)
	assert.Equal(t, 0, len(pods.Items))
	assert.True(t, util.IsWorkflowSuspended(wf))

	// resume the workflow, but with matching selector
	err = util.ResumeWorkflow(ctx, wfcset, controller.hydrator, wf.ObjectMeta.Name, "inputs.parameters.param1.value=value1")
	assert.NoError(t, err)
	wf, err = wfcset.Get(ctx, wf.ObjectMeta.Name, metav1.GetOptions{})
	assert.NoError(t, err)
	assert.False(t, util.IsWorkflowSuspended(wf))

	// operate the workflow. it should reach the second step
	woc = newWorkflowOperationCtx(wf, controller)
	woc.operate(ctx)
	pods, err = listPods(woc)
	assert.NoError(t, err)
	assert.Equal(t, 1, len(pods.Items))
}

var suspendResumeAfterTemplate = `
apiVersion: argoproj.io/v1alpha1
kind: Workflow
metadata:
  name: suspend-template
spec:
  entrypoint: suspend
  templates:
  - name: suspend
    steps:
    - - name: approve
        template: approve
    - - name: release
        template: whalesay

  - name: approve
    suspend:
      duration: 3

  - name: whalesay
    container:
      image: docker/whalesay
      command: [cowsay]
      args: ["hello world"]
`

func TestSuspendResumeAfterTemplate(t *testing.T) {
	cancel, controller := newController()
	defer cancel()
	wfcset := controller.wfclientset.ArgoprojV1alpha1().Workflows("")

	// operate the workflow. it should become in a suspended state after
	ctx := context.Background()
	wf := wfv1.MustUnmarshalWorkflow(suspendResumeAfterTemplate)
	wf, err := wfcset.Create(ctx, wf, metav1.CreateOptions{})
	assert.NoError(t, err)
	woc := newWorkflowOperationCtx(wf, controller)
	woc.operate(ctx)
	wf, err = wfcset.Get(ctx, wf.ObjectMeta.Name, metav1.GetOptions{})
	assert.NoError(t, err)
	assert.True(t, util.IsWorkflowSuspended(wf))

	// operate again and verify no pods were scheduled
	woc = newWorkflowOperationCtx(wf, controller)
	woc.operate(ctx)
	pods, err := listPods(woc)
	assert.NoError(t, err)
	assert.Equal(t, 0, len(pods.Items))

	// wait 4 seconds
	time.Sleep(4 * time.Second)

	// operate the workflow. it should reach the second step
	woc = newWorkflowOperationCtx(wf, controller)
	woc.operate(ctx)
	pods, err = listPods(woc)
	assert.NoError(t, err)
	assert.Equal(t, 1, len(pods.Items))
}

func TestSuspendResumeAfterTemplateNoWait(t *testing.T) {
	cancel, controller := newController()
	defer cancel()
	wfcset := controller.wfclientset.ArgoprojV1alpha1().Workflows("")

	// operate the workflow. it should become in a suspended state after
	ctx := context.Background()
	wf := wfv1.MustUnmarshalWorkflow(suspendResumeAfterTemplate)
	wf, err := wfcset.Create(ctx, wf, metav1.CreateOptions{})
	assert.NoError(t, err)
	woc := newWorkflowOperationCtx(wf, controller)
	woc.operate(ctx)
	wf, err = wfcset.Get(ctx, wf.ObjectMeta.Name, metav1.GetOptions{})
	assert.NoError(t, err)
	assert.True(t, util.IsWorkflowSuspended(wf))

	// operate again and verify no pods were scheduled
	woc = newWorkflowOperationCtx(wf, controller)
	woc.operate(ctx)
	pods, err := listPods(woc)
	assert.NoError(t, err)
	assert.Equal(t, 0, len(pods.Items))

	// don't wait

	// operate the workflow. it should have not reached the second step since not enough time passed
	woc = newWorkflowOperationCtx(wf, controller)
	woc.operate(ctx)
	pods, err = listPods(woc)
	assert.NoError(t, err)
	assert.Equal(t, 0, len(pods.Items))
}

var volumeWithParam = `
apiVersion: argoproj.io/v1alpha1
kind: Workflow
metadata:
  name: volume-with-param
spec:
  entrypoint: append-to-accesslog
  arguments:
    parameters:
    - name: volname
      value: my-volume
    - name: node-selctor
      value: my-node

  nodeSelector:
    kubernetes.io/hostname: my-host

  volumes:
  - name: workdir
    persistentVolumeClaim:
      claimName: "{{workflow.parameters.volname}}"

  templates:
  - name: append-to-accesslog
    container:
      image: alpine:latest
      command: [sh, -c]
      args: ["echo accessed at: $(date) | tee -a /mnt/vol/accesslog"]
      volumeMounts:
      - name: workdir
        mountPath: /mnt/vol
`

// Tests ability to reference workflow parameters from within top level spec fields (e.g. spec.volumes)
func TestWorkflowSpecParam(t *testing.T) {
	cancel, controller := newController()
	defer cancel()
	wfcset := controller.wfclientset.ArgoprojV1alpha1().Workflows("")

	ctx := context.Background()
	wf := wfv1.MustUnmarshalWorkflow(volumeWithParam)
	wf, err := wfcset.Create(ctx, wf, metav1.CreateOptions{})
	assert.NoError(t, err)
	woc := newWorkflowOperationCtx(wf, controller)

	woc.operate(ctx)
	pod, err := getPod(woc, wf.Name)
	assert.NoError(t, err)
	found := false
	for _, vol := range pod.Spec.Volumes {
		if vol.Name == "workdir" {
			assert.Equal(t, "my-volume", vol.PersistentVolumeClaim.ClaimName)
			found = true
		}
	}
	assert.True(t, found)

	assert.Equal(t, "my-host", pod.Spec.NodeSelector["kubernetes.io/hostname"])
}

func TestAddGlobalParamToScope(t *testing.T) {
	woc := newWoc()
	woc.globalParams = make(map[string]string)
	testVal := wfv1.AnyStringPtr("test-value")
	param := wfv1.Parameter{
		Name:  "test-param",
		Value: testVal,
	}
	// Make sure if the param is not global, don't add to scope
	woc.addParamToGlobalScope(param)
	assert.Nil(t, woc.wf.Status.Outputs)

	// Now set it as global. Verify it is added to workflow outputs
	param.GlobalName = "global-param"
	woc.addParamToGlobalScope(param)
	assert.Equal(t, 1, len(woc.wf.Status.Outputs.Parameters))
	assert.Equal(t, param.GlobalName, woc.wf.Status.Outputs.Parameters[0].Name)
	assert.Equal(t, testVal, woc.wf.Status.Outputs.Parameters[0].Value)
	assert.Equal(t, testVal.String(), woc.globalParams["workflow.outputs.parameters.global-param"])

	// Change the value and verify it is reflected in workflow outputs
	newValue := wfv1.AnyStringPtr("new-value")
	param.Value = newValue
	woc.addParamToGlobalScope(param)
	assert.Equal(t, 1, len(woc.wf.Status.Outputs.Parameters))
	assert.Equal(t, param.GlobalName, woc.wf.Status.Outputs.Parameters[0].Name)
	assert.Equal(t, newValue, woc.wf.Status.Outputs.Parameters[0].Value)
	assert.Equal(t, newValue.String(), woc.globalParams["workflow.outputs.parameters.global-param"])

	// Add a new global parameter
	param.GlobalName = "global-param2"
	woc.addParamToGlobalScope(param)
	assert.Equal(t, 2, len(woc.wf.Status.Outputs.Parameters))
	assert.Equal(t, param.GlobalName, woc.wf.Status.Outputs.Parameters[1].Name)
	assert.Equal(t, newValue, woc.wf.Status.Outputs.Parameters[1].Value)
	assert.Equal(t, newValue.String(), woc.globalParams["workflow.outputs.parameters.global-param2"])
}

func TestAddGlobalArtifactToScope(t *testing.T) {
	woc := newWoc()
	art := wfv1.Artifact{
		Name: "test-art",
		ArtifactLocation: wfv1.ArtifactLocation{
			S3: &wfv1.S3Artifact{
				S3Bucket: wfv1.S3Bucket{
					Bucket: "my-bucket",
				},
				Key: "some/key",
			},
		},
	}
	// Make sure if the artifact is not global, don't add to scope
	woc.addArtifactToGlobalScope(art)
	assert.Nil(t, woc.wf.Status.Outputs)

	// Now mark it as global. Verify it is added to workflow outputs
	art.GlobalName = "global-art"
	woc.addArtifactToGlobalScope(art)
	assert.Equal(t, 1, len(woc.wf.Status.Outputs.Artifacts))
	assert.Equal(t, art.GlobalName, woc.wf.Status.Outputs.Artifacts[0].Name)
	assert.Equal(t, "some/key", woc.wf.Status.Outputs.Artifacts[0].S3.Key)

	// Change the value and verify update is reflected
	art.S3.Key = "new/key"
	woc.addArtifactToGlobalScope(art)
	assert.Equal(t, 1, len(woc.wf.Status.Outputs.Artifacts))
	assert.Equal(t, art.GlobalName, woc.wf.Status.Outputs.Artifacts[0].Name)
	assert.Equal(t, "new/key", woc.wf.Status.Outputs.Artifacts[0].S3.Key)

	// Add a new global artifact
	art.GlobalName = "global-art2"
	art.S3.Key = "new/new/key"
	woc.addArtifactToGlobalScope(art)
	assert.Equal(t, 2, len(woc.wf.Status.Outputs.Artifacts))
	assert.Equal(t, art.GlobalName, woc.wf.Status.Outputs.Artifacts[1].Name)
	assert.Equal(t, "new/new/key", woc.wf.Status.Outputs.Artifacts[1].S3.Key)
}

func TestParamSubstitutionWithArtifact(t *testing.T) {
	wf := wfv1.MustUnmarshalWorkflow("@../../test/e2e/functional/param-sub-with-artifacts.yaml")
	woc := newWoc(*wf)
	ctx := context.Background()
	woc.operate(ctx)
	wf, err := woc.controller.wfclientset.ArgoprojV1alpha1().Workflows("").Get(ctx, wf.ObjectMeta.Name, metav1.GetOptions{})
	assert.NoError(t, err)
	assert.Equal(t, wf.Status.Phase, wfv1.WorkflowRunning)
	pods, err := listPods(woc)
	assert.NoError(t, err)
	assert.Equal(t, len(pods.Items), 1)
}

func TestGlobalParamSubstitutionWithArtifact(t *testing.T) {
	wf := wfv1.MustUnmarshalWorkflow("@../../test/e2e/functional/global-param-sub-with-artifacts.yaml")
	woc := newWoc(*wf)
	ctx := context.Background()
	woc.operate(ctx)
	wf, err := woc.controller.wfclientset.ArgoprojV1alpha1().Workflows("").Get(ctx, wf.ObjectMeta.Name, metav1.GetOptions{})
	assert.NoError(t, err)
	assert.Equal(t, wf.Status.Phase, wfv1.WorkflowRunning)
	pods, err := listPods(woc)
	assert.NoError(t, err)
	assert.Equal(t, len(pods.Items), 1)
}

func TestExpandWithSequence(t *testing.T) {
	var seq wfv1.Sequence
	var items []wfv1.Item
	var err error

	seq = wfv1.Sequence{
		Count: intstrutil.ParsePtr("10"),
	}
	items, err = expandSequence(&seq)
	assert.NoError(t, err)
	assert.Equal(t, 10, len(items))
	assert.Equal(t, "0", items[0].GetStrVal())
	assert.Equal(t, "9", items[9].GetStrVal())

	seq = wfv1.Sequence{
		Start: intstrutil.ParsePtr("101"),
		Count: intstrutil.ParsePtr("10"),
	}
	items, err = expandSequence(&seq)
	assert.NoError(t, err)
	assert.Equal(t, 10, len(items))
	assert.Equal(t, "101", items[0].GetStrVal())
	assert.Equal(t, "110", items[9].GetStrVal())

	seq = wfv1.Sequence{
		Start: intstrutil.ParsePtr("50"),
		End:   intstrutil.ParsePtr("60"),
	}
	items, err = expandSequence(&seq)
	assert.NoError(t, err)
	assert.Equal(t, 11, len(items))
	assert.Equal(t, "50", items[0].GetStrVal())
	assert.Equal(t, "60", items[10].GetStrVal())

	seq = wfv1.Sequence{
		Start: intstrutil.ParsePtr("60"),
		End:   intstrutil.ParsePtr("50"),
	}
	items, err = expandSequence(&seq)
	assert.NoError(t, err)
	assert.Equal(t, 11, len(items))
	assert.Equal(t, "60", items[0].GetStrVal())
	assert.Equal(t, "50", items[10].GetStrVal())

	seq = wfv1.Sequence{
		Count: intstrutil.ParsePtr("0"),
	}
	items, err = expandSequence(&seq)
	assert.NoError(t, err)
	assert.Equal(t, 0, len(items))

	seq = wfv1.Sequence{
		Start: intstrutil.ParsePtr("8"),
		End:   intstrutil.ParsePtr("8"),
	}
	items, err = expandSequence(&seq)
	assert.NoError(t, err)
	assert.Equal(t, 1, len(items))
	assert.Equal(t, "8", items[0].GetStrVal())

	seq = wfv1.Sequence{
		Format: "testuser%02X",
		Count:  intstrutil.ParsePtr("10"),
		Start:  intstrutil.ParsePtr("1"),
	}
	items, err = expandSequence(&seq)
	assert.NoError(t, err)
	assert.Equal(t, 10, len(items))
	assert.Equal(t, "testuser01", items[0].GetStrVal())
	assert.Equal(t, "testuser0A", items[9].GetStrVal())
}

var metadataTemplate = `
apiVersion: argoproj.io/v1alpha1
kind: Workflow
metadata:
  name: metadata-template
  labels:
    image: foo:bar
  annotations:
    k8s-webhook-handler.io/repo: "git@github.com:argoproj/argo.git"
    k8s-webhook-handler.io/revision: 1e111caa1d2cc672b3b53c202b96a5f660a7e9b2
spec:
  entrypoint: foo
  templates:
    - name: foo
      container:
        image: "{{workflow.labels.image}}"
        env:
          - name: REPO
            value: "{{workflow.annotations.k8s-webhook-handler.io/repo}}"
          - name: REVISION
            value: "{{workflow.annotations.k8s-webhook-handler.io/revision}}"
        command: [sh, -c]
        args: ["echo hello world"]
`

func TestMetadataPassing(t *testing.T) {
	cancel, controller := newController()
	defer cancel()
	ctx := context.Background()
	wfcset := controller.wfclientset.ArgoprojV1alpha1().Workflows("")
	wf := wfv1.MustUnmarshalWorkflow(metadataTemplate)
	wf, err := wfcset.Create(ctx, wf, metav1.CreateOptions{})
	assert.NoError(t, err)
	wf, err = wfcset.Get(ctx, wf.ObjectMeta.Name, metav1.GetOptions{})
	assert.NoError(t, err)
	woc := newWorkflowOperationCtx(wf, controller)
	woc.operate(ctx)
	assert.Equal(t, wfv1.WorkflowRunning, woc.wf.Status.Phase)
	pods, err := listPods(woc)
	assert.NoError(t, err)
	assert.True(t, len(pods.Items) > 0, "pod was not created successfully")

	var (
		pod       = pods.Items[0]
		container = pod.Spec.Containers[1]
		foundRepo = false
		foundRev  = false
	)
	for _, ev := range container.Env {
		switch ev.Name {
		case "REPO":
			assert.Equal(t, "git@github.com:argoproj/argo.git", ev.Value)
			foundRepo = true
		case "REVISION":
			assert.Equal(t, "1e111caa1d2cc672b3b53c202b96a5f660a7e9b2", ev.Value)
			foundRev = true
		}
	}
	assert.True(t, foundRepo)
	assert.True(t, foundRev)
	assert.Equal(t, "foo:bar", container.Image)
}

var ioPathPlaceholders = `
apiVersion: argoproj.io/v1alpha1
kind: Workflow
metadata:
  generateName: artifact-path-placeholders-
spec:
  entrypoint: head-lines
  arguments:
    parameters:
    - name: lines-count
      value: 3
    artifacts:
    - name: text
      raw:
        data: |
          1
          2
          3
          4
          5
  templates:
  - name: head-lines
    inputs:
      parameters:
      - name: lines-count
      artifacts:
      - name: text
        path: /inputs/text/data
    outputs:
      parameters:
      - name: actual-lines-count
        valueFrom:
          path: /outputs/actual-lines-count/data
      artifacts:
      - name: text
        path: /outputs/text/data
    container:
      image: busybox
      command: [sh, -c, 'head -n {{inputs.parameters.lines-count}} <"{{inputs.artifacts.text.path}}" | tee "{{outputs.artifacts.text.path}}" | wc -l > "{{outputs.parameters.actual-lines-count.path}}"']
`

func TestResolveIOPathPlaceholders(t *testing.T) {
	ctx := context.Background()
	wf := wfv1.MustUnmarshalWorkflow(ioPathPlaceholders)
	woc := newWoc(*wf)
	woc.operate(ctx)
	assert.Equal(t, wfv1.WorkflowRunning, woc.wf.Status.Phase)
	pods, err := listPods(woc)
	assert.NoError(t, err)
	assert.True(t, len(pods.Items) > 0, "pod was not created successfully")

	assert.Equal(t, []string{"sh", "-c", "head -n 3 <\"/inputs/text/data\" | tee \"/outputs/text/data\" | wc -l > \"/outputs/actual-lines-count/data\""}, pods.Items[0].Spec.Containers[1].Command)
}

var outputValuePlaceholders = `
apiVersion: argoproj.io/v1alpha1
kind: Workflow
metadata:
  name: output-value-placeholders-wf
spec:
  entrypoint: tell-pod-name
  templates:
  - name: tell-pod-name
    outputs:
      parameters:
      - name: pod-name
        value: "{{pod.name}}"
    container:
      image: busybox
`

func TestResolvePlaceholdersInOutputValues(t *testing.T) {
	ctx := context.Background()
	wf := wfv1.MustUnmarshalWorkflow(outputValuePlaceholders)
	woc := newWoc(*wf)
	woc.operate(ctx)
	assert.Equal(t, wfv1.WorkflowRunning, woc.wf.Status.Phase)
	pods, err := listPods(woc)
	assert.NoError(t, err)
	assert.True(t, len(pods.Items) > 0, "pod was not created successfully")

	tmpl, err := getPodTemplate(&pods.Items[0])
	assert.NoError(t, err)
	parameterValue := tmpl.Outputs.Parameters[0].Value
	assert.NotNil(t, parameterValue)
	assert.Equal(t, "output-value-placeholders-wf", parameterValue.String())
}

var podNameInRetries = `
apiVersion: argoproj.io/v1alpha1
kind: Workflow
metadata:
  name: output-value-placeholders-wf
spec:
  entrypoint: tell-pod-name
  templates:
  - name: tell-pod-name
    retryStrategy:
      limit: 2
    outputs:
      parameters:
      - name: pod-name
        value: "{{pod.name}}"
    container:
      image: busybox
`

func TestResolvePodNameInRetries(t *testing.T) {
	tests := []struct {
		podNameVersion string
		wantPodName    string
	}{
		{"v1", "output-value-placeholders-wf-3033990984"},
		{"v2", "output-value-placeholders-wf-tell-pod-name-3033990984"},
	}
	for _, tt := range tests {
		_ = os.Setenv("POD_NAMES", tt.podNameVersion)
		ctx := context.Background()
		wf := wfv1.MustUnmarshalWorkflow(podNameInRetries)
		woc := newWoc(*wf)
		woc.operate(ctx)
		assert.Equal(t, wfv1.WorkflowRunning, woc.wf.Status.Phase)
		pods, err := woc.controller.kubeclientset.CoreV1().Pods(wf.ObjectMeta.Namespace).List(ctx, metav1.ListOptions{})
		assert.NoError(t, err)
		assert.True(t, len(pods.Items) > 0, "pod was not created successfully")

		template, err := getPodTemplate(&pods.Items[0])
		assert.NoError(t, err)
		parameterValue := template.Outputs.Parameters[0].Value
		assert.NotNil(t, parameterValue)
		assert.Equal(t, tt.wantPodName, parameterValue.String())
	}
}

var outputStatuses = `
apiVersion: argoproj.io/v1alpha1
kind: Workflow
metadata:
  generateName: scripts-bash-
spec:
  entrypoint: bash-script-example
  templates:
  - name: bash-script-example
    steps:
    - - name: first
        template: flakey-container
        continueOn:
          failed: true
    - - name: print
        template: print-message
        arguments:
          parameters:
          - name: message
            value: "{{steps.first.status}}"


  - name: flakey-container
    script:
      image: busybox
      command: [sh, -c]
      args: ["exit 0"]

  - name: print-message
    inputs:
      parameters:
      - name: message
    container:
      image: alpine:latest
      command: [sh, -c]
      args: ["echo result was: {{inputs.parameters.message}}"]
`

func TestResolveStatuses(t *testing.T) {
	cancel, controller := newController()
	defer cancel()
	wfcset := controller.wfclientset.ArgoprojV1alpha1().Workflows("")

	// operate the workflow. it should create a pod.
	ctx := context.Background()
	wf := wfv1.MustUnmarshalWorkflow(outputStatuses)
	wf, err := wfcset.Create(ctx, wf, metav1.CreateOptions{})
	assert.NoError(t, err)
	jsonValue, err := json.Marshal(&wf.Spec.Templates[0])
	assert.NoError(t, err)

	assert.Contains(t, string(jsonValue), "{{steps.first.status}}")
	assert.NotContains(t, string(jsonValue), "{{steps.print.status}}")
}

var resourceTemplate = `
apiVersion: argoproj.io/v1alpha1
kind: Workflow
metadata:
  name: resource-template
spec:
  entrypoint: resource
  templates:
  - name: resource
    resource:
      action: create
      manifest: |
        apiVersion: v1
        kind: ConfigMap
        metadata:
          name: resource-cm
`

func TestResourceTemplate(t *testing.T) {
	cancel, controller := newController()
	defer cancel()
	wfcset := controller.wfclientset.ArgoprojV1alpha1().Workflows("")

	// operate the workflow. it should create a pod.
	ctx := context.Background()
	wf := wfv1.MustUnmarshalWorkflow(resourceTemplate)
	wf, err := wfcset.Create(ctx, wf, metav1.CreateOptions{})
	assert.NoError(t, err)
	woc := newWorkflowOperationCtx(wf, controller)
	woc.operate(ctx)
	wf, err = wfcset.Get(ctx, wf.ObjectMeta.Name, metav1.GetOptions{})
	assert.NoError(t, err)
	assert.Equal(t, wfv1.WorkflowRunning, wf.Status.Phase)

	pod, err := getPod(woc, "resource-template")
	if !assert.NoError(t, err) {
		t.Fatal(err)
	}
	tmpl, err := getPodTemplate(pod)
	if assert.NoError(t, err) {
		cm := apiv1.ConfigMap{}
		err = yaml.Unmarshal([]byte(tmpl.Resource.Manifest), &cm)
		if !assert.NoError(t, err) {
			t.Fatal(err)
		}
		assert.Equal(t, "resource-cm", cm.Name)
		assert.Empty(t, cm.ObjectMeta.OwnerReferences)
	}
}

var resourceWithOwnerReferenceTemplate = `
apiVersion: argoproj.io/v1alpha1
kind: Workflow
metadata:
  name: resource-with-ownerreference-template
spec:
  entrypoint: start
  templates:
  - name: start
    steps:
    - - name: resource-1
        template: resource-1
      - name: resource-2
        template: resource-2
      - name: resource-3
        template: resource-3
  - name: resource-1
    resource:
      action: create
      manifest: |
        apiVersion: v1
        kind: ConfigMap
        metadata:
          name: resource-cm-1
          ownerReferences:
          - apiVersion: argoproj.io/v1alpha1
            blockOwnerDeletion: true
            kind: Workflow
            name: "manual-ref-name"
            uid: "manual-ref-uid"
  - name: resource-2
    resource:
      action: create
      setOwnerReference: true
      manifest: |
        apiVersion: v1
        kind: ConfigMap
        metadata:
          name: resource-cm-2
  - name: resource-3
    resource:
      action: create
      setOwnerReference: true
      manifest: |
        apiVersion: v1
        kind: ConfigMap
        metadata:
          name: resource-cm-3
          ownerReferences:
          - apiVersion: argoproj.io/v1alpha1
            blockOwnerDeletion: true
            kind: Workflow
            name: "manual-ref-name"
            uid: "manual-ref-uid"
`

func TestResourceWithOwnerReferenceTemplate(t *testing.T) {
	cancel, controller := newController()
	defer cancel()
	wfcset := controller.wfclientset.ArgoprojV1alpha1().Workflows("")

	// operate the workflow. it should create a pod.
	ctx := context.Background()
	wf := wfv1.MustUnmarshalWorkflow(resourceWithOwnerReferenceTemplate)
	wf, err := wfcset.Create(ctx, wf, metav1.CreateOptions{})
	assert.NoError(t, err)
	woc := newWorkflowOperationCtx(wf, controller)
	woc.operate(ctx)
	wf, err = wfcset.Get(ctx, wf.ObjectMeta.Name, metav1.GetOptions{})
	assert.NoError(t, err)
	assert.Equal(t, wfv1.WorkflowRunning, wf.Status.Phase)

	pods, err := listPods(woc)
	if !assert.NoError(t, err) {
		t.Fatal(err)
	}

	objectMetas := map[string]metav1.ObjectMeta{}
	for _, pod := range pods.Items {
		tmpl, err := getPodTemplate(&pod)
		if !assert.NoError(t, err) {
			t.Fatal(err)
		}
		cm := apiv1.ConfigMap{}
		err = yaml.Unmarshal([]byte(tmpl.Resource.Manifest), &cm)
		if !assert.NoError(t, err) {
			t.Fatal(err)
		}
		objectMetas[cm.Name] = cm.ObjectMeta
	}
	if assert.Equal(t, 1, len(objectMetas["resource-cm-1"].OwnerReferences)) {
		assert.Equal(t, "manual-ref-name", objectMetas["resource-cm-1"].OwnerReferences[0].Name)
	}
	if assert.Equal(t, 1, len(objectMetas["resource-cm-2"].OwnerReferences)) {
		assert.Equal(t, "resource-with-ownerreference-template", objectMetas["resource-cm-2"].OwnerReferences[0].Name)
	}
	if assert.Equal(t, 2, len(objectMetas["resource-cm-3"].OwnerReferences)) {
		assert.Equal(t, "manual-ref-name", objectMetas["resource-cm-3"].OwnerReferences[0].Name)
		assert.Equal(t, "resource-with-ownerreference-template", objectMetas["resource-cm-3"].OwnerReferences[1].Name)
	}
}

var stepScriptTmpl = `
apiVersion: argoproj.io/v1alpha1
kind: Workflow
metadata:
  generateName: scripts-bash-
spec:
  entrypoint: bash-script-example
  templates:
  - name: bash-script-example
    steps:
    - - name: generate
        template: gen-random-int
    - - name: print
        template: print-message
        arguments:
          parameters:
          - name: message
            value: "{{steps.generate.outputs.result}}"

  - name: gen-random-int
    script:
      image: debian:9.4
      command: [bash]
      source: |
        cat /dev/urandom | od -N2 -An -i | awk -v f=1 -v r=100 '{printf "%i\n", f + r * $1 / 65536}'

  - name: print-message
    inputs:
      parameters:
      - name: message
    container:
      image: alpine:latest
      command: [sh, -c]
      args: ["echo result was: {{inputs.parameters.message}}"]
`

var dagScriptTmpl = `
apiVersion: argoproj.io/v1alpha1
kind: Workflow
metadata:
  generateName: dag-target-
spec:
  entrypoint: dag-target
  arguments:
    parameters:
    - name: target
      value: E

  templates:
  - name: dag-target
    dag:
      tasks:
      - name: A
        template: echo
        arguments:
          parameters: [{name: message, value: A}]
      - name: B
        template: echo
        arguments:
          parameters: [{name: message, value: B}]
      - name: C
        dependencies: [A]
        template: echo
        arguments:
          parameters: [{name: message, value: "{{tasks.A.outputs.result}}"}]
  - name: echo
    script:
      image: debian:9.4
      command: [bash]
      source: |
        cat /dev/urandom | od -N2 -An -i | awk -v f=1 -v r=100 '{printf "%i\n", f + r * $1 / 65536}'`

func TestStepWFGetNodeName(t *testing.T) {
	cancel, controller := newController()
	defer cancel()
	wfcset := controller.wfclientset.ArgoprojV1alpha1().Workflows("")

	// operate the workflow. it should create a pod.
	ctx := context.Background()
	wf := wfv1.MustUnmarshalWorkflow(stepScriptTmpl)
	wf, err := wfcset.Create(ctx, wf, metav1.CreateOptions{})
	assert.NoError(t, err)
	assert.True(t, hasOutputResultRef("generate", &wf.Spec.Templates[0]))
	assert.False(t, hasOutputResultRef("print-message", &wf.Spec.Templates[0]))
	woc := newWorkflowOperationCtx(wf, controller)
	woc.operate(ctx)
	wf, err = wfcset.Get(ctx, wf.ObjectMeta.Name, metav1.GetOptions{})
	assert.NoError(t, err)
	for _, node := range wf.Status.Nodes {
		if strings.Contains(node.Name, "generate") {
			assert.Equal(t, "generate", getStepOrDAGTaskName(node.Name))
		} else if strings.Contains(node.Name, "print-message") {
			assert.Equal(t, "print-message", getStepOrDAGTaskName(node.Name))
		}
	}
}

func TestDAGWFGetNodeName(t *testing.T) {
	cancel, controller := newController()
	defer cancel()
	wfcset := controller.wfclientset.ArgoprojV1alpha1().Workflows("")

	// operate the workflow. it should create a pod.
	ctx := context.Background()
	wf := wfv1.MustUnmarshalWorkflow(dagScriptTmpl)
	wf, err := wfcset.Create(ctx, wf, metav1.CreateOptions{})
	assert.NoError(t, err)
	assert.True(t, hasOutputResultRef("A", &wf.Spec.Templates[0]))
	assert.False(t, hasOutputResultRef("B", &wf.Spec.Templates[0]))
	woc := newWorkflowOperationCtx(wf, controller)
	woc.operate(ctx)
	wf, err = wfcset.Get(ctx, wf.ObjectMeta.Name, metav1.GetOptions{})
	assert.NoError(t, err)
	for _, node := range wf.Status.Nodes {
		if strings.Contains(node.Name, ".A") {
			assert.Equal(t, "A", getStepOrDAGTaskName(node.Name))
		}
		if strings.Contains(node.Name, ".B") {
			assert.Equal(t, "B", getStepOrDAGTaskName(node.Name))
		}
	}
}

var withParamAsJsonList = `
apiVersion: argoproj.io/v1alpha1
kind: Workflow
metadata:
  name: expand-with-items
spec:
  entrypoint: expand-with-items
  arguments:
    parameters:
    - name: input
      value: '[[1,2],[3,4],[4,5],[6,7]]'
  templates:
  - name: expand-with-items
    steps:
    - - name: whalesay
        template: whalesay
        arguments:
          parameters:
          - name: message
            value: "{{item}}"
        withParam: "{{workflow.parameters.input}}"
  - name: whalesay
    inputs:
      parameters:
      - name: message
    script:
      image: alpine:latest
      command: [sh, -c]
      args: ["echo result was: {{inputs.parameters.message}}"]
`

func TestWithParamAsJsonList(t *testing.T) {
	cancel, controller := newController()
	defer cancel()
	wfcset := controller.wfclientset.ArgoprojV1alpha1().Workflows("")

	// Test list expansion
	ctx := context.Background()
	wf := wfv1.MustUnmarshalWorkflow(withParamAsJsonList)
	wf, err := wfcset.Create(ctx, wf, metav1.CreateOptions{})
	assert.NoError(t, err)
	woc := newWorkflowOperationCtx(wf, controller)
	woc.operate(ctx)
	pods, err := listPods(woc)
	assert.NoError(t, err)
	assert.Equal(t, 4, len(pods.Items))
}

var stepsOnExit = `
apiVersion: argoproj.io/v1alpha1
kind: Workflow
metadata:
  name: steps-on-exit
spec:
  entrypoint: suspend
  templates:
  - name: suspend
    steps:
    - - name: leafA
        onExit: exitContainer
        template: whalesay
    - - name: leafB
        onExit: exitContainer
        template: whalesay

  - name: whalesay
    container:
      image: docker/whalesay
      command: [cowsay]
      args: ["hello world"]

  - name: exitContainer
    container:
      image: docker/whalesay
      command: [cowsay]
      args: ["goodbye world"]
`

func TestStepsOnExit(t *testing.T) {
	wf := wfv1.MustUnmarshalWorkflow(stepsOnExit)
	cancel, controller := newController(wf)
	defer cancel()

	ctx := context.Background()
	woc := newWorkflowOperationCtx(wf, controller)
	woc.operate(ctx)
	makePodsPhase(ctx, woc, apiv1.PodFailed)
	woc = newWorkflowOperationCtx(woc.wf, controller)
	woc.operate(ctx)

	onExitNodeIsPresent := false
	for _, node := range woc.wf.Status.Nodes {
		if strings.Contains(node.Name, "onExit") {
			onExitNodeIsPresent = true
			break
		}
	}
	assert.True(t, onExitNodeIsPresent)
}

var onExitFailures = `
apiVersion: argoproj.io/v1alpha1
kind: Workflow
metadata:
  name: exit-handlers
spec:
  entrypoint: intentional-fail
  onExit: exit-handler
  templates:
  - name: intentional-fail
    container:
      image: alpine:latest
      command: [sh, -c]
      args: ["echo intentional failure; exit 1"]
  - name: exit-handler
    container:
      image: alpine:latest
      command: [sh, -c]
      args: ["echo send e-mail: {{workflow.name}} {{workflow.status}} {{workflow.duration}}. Failed steps {{workflow.failures}}"]
`

func TestStepsOnExitFailures(t *testing.T) {
	wf := wfv1.MustUnmarshalWorkflow(onExitFailures)
	cancel, controller := newController(wf)
	defer cancel()

	// Test list expansion
	ctx := context.Background()
	woc := newWorkflowOperationCtx(wf, controller)
	woc.operate(ctx)
	makePodsPhase(ctx, woc, apiv1.PodFailed)
	woc = newWorkflowOperationCtx(woc.wf, controller)
	woc.operate(ctx)

	assert.Contains(t, woc.globalParams[common.GlobalVarWorkflowFailures], `[{\"displayName\":\"exit-handlers\",\"message\":\"Pod failed\",\"templateName\":\"intentional-fail\",\"phase\":\"Failed\",\"podName\":\"exit-handlers\"`)
}

var onExitTimeout = `
apiVersion: argoproj.io/v1alpha1
kind: Workflow
metadata:
  name: exit-handlers
spec:
  entrypoint: intentional-fail
  activeDeadlineSeconds: 0
  onExit: exit-handler
  templates:
  - name: intentional-fail
    suspend: {}
  - name: exit-handler
    container:
      image: alpine:latest
      command: [sh, -c]
      args: ["echo send e-mail: {{workflow.name}} {{workflow.status}}."]
`

func TestStepsOnExitTimeout(t *testing.T) {
	cancel, controller := newController()
	defer cancel()
	wfcset := controller.wfclientset.ArgoprojV1alpha1().Workflows("")

	// Test list expansion
	ctx := context.Background()
	wf := wfv1.MustUnmarshalWorkflow(onExitTimeout)
	wf, err := wfcset.Create(ctx, wf, metav1.CreateOptions{})
	assert.Nil(t, err)
	woc := newWorkflowOperationCtx(wf, controller)

	woc.operate(ctx)

	woc = newWorkflowOperationCtx(woc.wf, controller)
	woc.operate(ctx)

	wf, err = wfcset.Get(ctx, wf.ObjectMeta.Name, metav1.GetOptions{})
	assert.Nil(t, err)
	onExitNodeIsPresent := false
	for _, node := range wf.Status.Nodes {
		if strings.Contains(node.Name, "onExit") && node.Phase == wfv1.NodePending {
			onExitNodeIsPresent = true
			break
		}
	}
	assert.True(t, onExitNodeIsPresent)
}

func TestEventNodeEvents(t *testing.T) {
	for manifest, want := range map[string][]string{
		// Invalid spec
		`
apiVersion: argoproj.io/v1alpha1
kind: Workflow
metadata:
  name: invalid-spec
spec:
  entrypoint: 123
`: {
			"Warning WorkflowFailed invalid spec: template name '123' undefined",
		},
		// DAG
		`
metadata:
  name: dag-events
spec:
  entrypoint: main
  templates:
    - name: main
      dag:
        tasks:
          - name: a
            template: whalesay
    - name: whalesay
      container:
        image: docker/whalesay:latest
`: {
			"Normal WorkflowRunning Workflow Running",
			"Normal WorkflowNodeRunning Running node dag-events",
			"Normal WorkflowNodeRunning Running node dag-events.a",
			"Normal WorkflowNodeSucceeded Succeeded node dag-events.a",
			"Normal WorkflowNodeSucceeded Succeeded node dag-events",
			"Normal WorkflowSucceeded Workflow completed",
		},
		// steps
		`
metadata:
  name: steps-events
spec:
  entrypoint: main
  templates:
    - name: main
      steps:
        - - name: a
            template: whalesay
    - name: whalesay
      container:
        image: docker/whalesay:latest
`: {
			"Normal WorkflowRunning Workflow Running",
			"Normal WorkflowNodeRunning Running node steps-events",
			"Normal WorkflowNodeRunning Running node steps-events[0]",
			"Normal WorkflowNodeRunning Running node steps-events[0].a",
			"Normal WorkflowNodeSucceeded Succeeded node steps-events[0].a",
			"Normal WorkflowNodeSucceeded Succeeded node steps-events[0]",
			"Normal WorkflowNodeSucceeded Succeeded node steps-events",
			"Normal WorkflowSucceeded Workflow completed",
		},
		// no DAG or steps
		`
metadata:
  name: no-dag-or-steps
spec:
  entrypoint: whalesay
  templates:
  - name: whalesay
    container:
      image: docker/whalesay:latest
      command: [cowsay]
      args: ["hello world"]
`: {
			"Normal WorkflowRunning Workflow Running",
			"Normal WorkflowNodeRunning Running node no-dag-or-steps",
			"Normal WorkflowNodeSucceeded Succeeded node no-dag-or-steps",
			"Normal WorkflowSucceeded Workflow completed",
		},
	} {
		wf := wfv1.MustUnmarshalWorkflow(manifest)
		ctx := context.Background()
		t.Run(wf.Name, func(t *testing.T) {
			cancel, controller := newController(wf)
			defer cancel()
			woc := newWorkflowOperationCtx(wf, controller)
			woc.operate(ctx)
			makePodsPhase(ctx, woc, apiv1.PodSucceeded)
			woc = newWorkflowOperationCtx(woc.wf, controller)
			woc.operate(ctx)
			assert.ElementsMatch(t, want, getEvents(controller, len(want)))
		})
	}
}

func TestEventNodeEventsAsPod(t *testing.T) {
	for manifest, want := range map[string][]string{
		// Invalid spec
		`
apiVersion: argoproj.io/v1alpha1
kind: Workflow
metadata:
  name: invalid-spec
spec:
  entrypoint: 123
`: {
			"Warning WorkflowFailed invalid spec: template name '123' undefined",
		},
		// DAG
		`
metadata:
  name: dag-events
spec:
  entrypoint: main
  templates:
    - name: main
      dag:
        tasks:
          - name: a
            template: whalesay
    - name: whalesay
      container:
        image: docker/whalesay:latest
`: {
			"Normal WorkflowRunning Workflow Running",
			"Normal WorkflowNodeRunning Running node dag-events",
			"Normal WorkflowNodeRunning Running node dag-events.a",
			"Normal WorkflowNodeSucceeded Succeeded node dag-events.a",
			"Normal WorkflowNodeSucceeded Succeeded node dag-events",
			"Normal WorkflowSucceeded Workflow completed",
		},
		// steps
		`
metadata:
  name: steps-events
spec:
  entrypoint: main
  templates:
    - name: main
      steps:
        - - name: a
            template: whalesay
    - name: whalesay
      container:
        image: docker/whalesay:latest
`: {
			"Normal WorkflowRunning Workflow Running",
			"Normal WorkflowNodeRunning Running node steps-events",
			"Normal WorkflowNodeRunning Running node steps-events[0]",
			"Normal WorkflowNodeRunning Running node steps-events[0].a",
			"Normal WorkflowNodeSucceeded Succeeded node steps-events[0].a",
			"Normal WorkflowNodeSucceeded Succeeded node steps-events[0]",
			"Normal WorkflowNodeSucceeded Succeeded node steps-events",
			"Normal WorkflowSucceeded Workflow completed",
		},
		// no DAG or steps
		`
metadata:
  name: no-dag-or-steps
spec:
  entrypoint: whalesay
  templates:
  - name: whalesay
    container:
      image: docker/whalesay:latest
      command: [cowsay]
      args: ["hello world"]
`: {
			"Normal WorkflowRunning Workflow Running",
			"Normal WorkflowNodeRunning Running node no-dag-or-steps",
			"Normal WorkflowNodeSucceeded Succeeded node no-dag-or-steps",
			"Normal WorkflowSucceeded Workflow completed",
		},
	} {
		wf := wfv1.MustUnmarshalWorkflow(manifest)
		ctx := context.Background()
		t.Run(wf.Name, func(t *testing.T) {
			cancel, controller := newController(wf)
			defer cancel()
			controller.Config.NodeEvents = config.NodeEvents{SendAsPod: true}
			woc := newWorkflowOperationCtx(wf, controller)
			createRunningPods(ctx, woc)
			woc.operate(ctx)
			makePodsPhase(ctx, woc, apiv1.PodSucceeded)
			woc = newWorkflowOperationCtx(woc.wf, controller)
			woc.operate(ctx)
			assert.ElementsMatch(t, want, getEvents(controller, len(want)))
		})
	}
}

func getEvents(controller *WorkflowController, num int) []string {
	c := controller.eventRecorderManager.(*testEventRecorderManager).eventRecorder.Events
	events := make([]string, num)
	for i := 0; i < num; i++ {
		events[i] = <-c
	}
	return events
}

func TestGetPodByNode(t *testing.T) {
	workflowText := `
metadata:
  name: dag-events
spec:
  entrypoint: main
  templates:
    - name: main
      dag:
        tasks:
          - name: a
            template: whalesay
    - name: whalesay
      container:
        image: docker/whalesay:latest
`
	wf := wfv1.MustUnmarshalWorkflow(workflowText)
	wf.Namespace = "argo"
	ctx := context.Background()
	cancel, controller := newController(wf)
	defer cancel()
	woc := newWorkflowOperationCtx(wf, controller)
	createRunningPods(ctx, woc)
	woc.operate(ctx)
	time.Sleep(time.Second)
	// Parent dag node has no pod
	parentNode := woc.wf.GetNodeByName("dag-events")
	pod, err := woc.getPodByNode(parentNode)
	assert.Nil(t, pod)
	assert.Error(t, err, "Expected node type Pod, got DAG")
	// Pod node should return a pod
	podNode := woc.wf.GetNodeByName("dag-events.a")
	pod, err = woc.getPodByNode(podNode)
	assert.NotNil(t, pod)
	assert.Nil(t, err)
	// Invalid node should not return a pod
	invalidNode := wfv1.NodeStatus{Type: wfv1.NodeTypePod, Name: "doesnt-exist"}
	pod, err = woc.getPodByNode(&invalidNode)
	assert.Nil(t, pod)
	assert.Nil(t, err)
}

var pdbwf = `
apiVersion: argoproj.io/v1alpha1
kind: Workflow
metadata:
  name: my-pdb-wf
spec:
  entrypoint: main
  poddisruptionbudget:
    minavailable: 100%
  templates:
  - name: main
    container:
      image: docker/whalesay:latest
`

func TestPDBCreation(t *testing.T) {
	wf := wfv1.MustUnmarshalWorkflow(pdbwf)
	cancel, controller := newController(wf)
	defer cancel()

	ctx := context.Background()
	woc := newWorkflowOperationCtx(wf, controller)
	woc.operate(ctx)
	pdb, _ := controller.kubeclientset.PolicyV1beta1().PodDisruptionBudgets("").Get(ctx, woc.wf.Name, metav1.GetOptions{})
	assert.Equal(t, pdb.Name, wf.Name)
	woc.markWorkflowSuccess(ctx)
	_, err := controller.kubeclientset.PolicyV1beta1().PodDisruptionBudgets("").Get(ctx, woc.wf.Name, metav1.GetOptions{})
	assert.EqualError(t, err, "poddisruptionbudgets.policy \"my-pdb-wf\" not found")
}

func TestPDBCreationRaceDelete(t *testing.T) {
	wf := wfv1.MustUnmarshalWorkflow(pdbwf)
	cancel, controller := newController(wf)
	defer cancel()

	ctx := context.Background()
	woc := newWorkflowOperationCtx(wf, controller)
	woc.operate(ctx)
	makePodsPhase(ctx, woc, apiv1.PodSucceeded)
	err := controller.kubeclientset.PolicyV1beta1().PodDisruptionBudgets("").Delete(ctx, woc.wf.Name, metav1.DeleteOptions{})
	assert.NoError(t, err)
	woc = newWorkflowOperationCtx(woc.wf, controller)
	woc.operate(ctx)
	assert.Equal(t, wfv1.WorkflowSucceeded, woc.wf.Status.Phase)
}

func TestStatusConditions(t *testing.T) {
	wf := wfv1.MustUnmarshalWorkflow(pdbwf)
	cancel, controller := newController(wf)
	defer cancel()

	ctx := context.Background()
	woc := newWorkflowOperationCtx(wf, controller)
	woc.operate(ctx)
	assert.Empty(t, woc.wf.Status.Conditions)
	woc.markWorkflowSuccess(ctx)
	assert.Equal(t, woc.wf.Status.Conditions[0].Status, metav1.ConditionStatus("True"))
}

var nestedOptionalOutputArtifacts = `
apiVersion: argoproj.io/v1alpha1
kind: Workflow
metadata:
  generateName: artifact-passing-
spec:
  entrypoint: artifact-example
  templates:
  - name: artifact-example
    steps:
    - - name: skip-artifact-generation
        template: conditional-whalesay
        arguments:
          parameters:
          - name: proceed
            value: "false"

  - name: whalesay
    container:
      image: docker/whalesay:latest
      command: [sh, -c]
      args: ["sleep 1; cowsay hello world | tee /tmp/hello_world.txt"]
    outputs:
      artifacts:
      - name: hello-art
        path: /tmp/hello_world.txt

  - name: conditional-whalesay
    inputs:
      parameters:
      - name: proceed
    steps:
    - - name: whalesay
        template: whalesay
        when: "{{inputs.parameters.proceed}}"
    outputs:
      artifacts:
      - name: hello-art
        from: "{{steps.whalesay.outputs.artifacts.hello-art}}"
        optional: true
`

func TestNestedOptionalOutputArtifacts(t *testing.T) {
	cancel, controller := newController()
	defer cancel()
	wfcset := controller.wfclientset.ArgoprojV1alpha1().Workflows("")

	// Test list expansion
	ctx := context.Background()
	wf := wfv1.MustUnmarshalWorkflow(nestedOptionalOutputArtifacts)
	wf, err := wfcset.Create(ctx, wf, metav1.CreateOptions{})
	assert.Nil(t, err)
	woc := newWorkflowOperationCtx(wf, controller)

	woc.operate(ctx)

	woc = newWorkflowOperationCtx(woc.wf, controller)
	woc.operate(ctx)

	assert.Equal(t, wfv1.WorkflowSucceeded, woc.wf.Status.Phase)
}

//  TestPodSpecLogForFailedPods tests PodSpec logging configuration
func TestPodSpecLogForFailedPods(t *testing.T) {
	wf := wfv1.MustUnmarshalWorkflow(helloWorldWf)
	cancel, controller := newController(wf)
	defer cancel()

	ctx := context.Background()
	controller.Config.PodSpecLogStrategy.FailedPod = true
	woc := newWorkflowOperationCtx(wf, controller)
	woc.operate(ctx)
	makePodsPhase(ctx, woc, apiv1.PodFailed)
	woc = newWorkflowOperationCtx(woc.wf, controller)
	woc.operate(ctx)
	for _, node := range woc.wf.Status.Nodes {
		assert.True(t, woc.shouldPrintPodSpec(node))
	}
}

//  TestPodSpecLogForAllPods tests  PodSpec logging configuration
func TestPodSpecLogForAllPods(t *testing.T) {
	cancel, controller := newController()
	defer cancel()

	ctx := context.Background()
	assert.NotNil(t, controller)
	controller.Config.PodSpecLogStrategy.AllPods = true
	wf := wfv1.MustUnmarshalWorkflow(nestedOptionalOutputArtifacts)
	wfcset := controller.wfclientset.ArgoprojV1alpha1().Workflows("")
	wf, err := wfcset.Create(ctx, wf, metav1.CreateOptions{})
	assert.NoError(t, err)
	woc := newWorkflowOperationCtx(wf, controller)
	assert.NotNil(t, woc)
	woc.operate(ctx)
	woc = newWorkflowOperationCtx(woc.wf, controller)
	woc.operate(ctx)
	for _, node := range woc.wf.Status.Nodes {
		assert.True(t, woc.shouldPrintPodSpec(node))
	}
}

var retryNodeOutputs = `
apiVersion: argoproj.io/v1alpha1
kind: Workflow
metadata:
  name: daemon-step-dvbnn
spec:
  
  entrypoint: daemon-example
  templates:
  - 
    inputs: {}
    metadata: {}
    name: daemon-example
    outputs: {}
    steps:
    - - 
        name: influx
        template: influxdb
  - 
    container:
      image: influxdb:1.2
      name: ""
      readinessProbe:
        httpGet:
          path: /ping
          port: 8086
      resources: {}
    daemon: true
    inputs: {}
    metadata: {}
    name: influxdb
    outputs: {}
    retryStrategy:
      limit: 10
status:
  finishedAt: null
  nodes:
    daemon-step-dvbnn:
      children:
      - daemon-step-dvbnn-1159996203
      displayName: daemon-step-dvbnn
      finishedAt: "2020-04-02T16:29:24Z"
      id: daemon-step-dvbnn
      name: daemon-step-dvbnn
      outboundNodes:
      - daemon-step-dvbnn-2254877734
      phase: Succeeded
      startedAt: "2020-04-02T16:29:18Z"
      templateName: daemon-example
      type: Steps
    daemon-step-dvbnn-1159996203:
      boundaryID: daemon-step-dvbnn
      children:
      - daemon-step-dvbnn-3639466923
      displayName: '[0]'
      finishedAt: "2020-04-02T16:29:24Z"
      id: daemon-step-dvbnn-1159996203
      name: daemon-step-dvbnn[0]
      phase: Succeeded
      startedAt: "2020-04-02T16:29:18Z"
      templateName: daemon-example
      type: StepGroup
    daemon-step-dvbnn-2254877734:
      boundaryID: daemon-step-dvbnn
      daemoned: true
      displayName: influx(0)
      finishedAt: "2020-04-02T16:29:24Z"
      id: daemon-step-dvbnn-2254877734
      name: daemon-step-dvbnn[0].influx(0)
      phase: Running
      podIP: 172.17.0.8
      resourcesDuration:
        cpu: 10
        memory: 0
      startedAt: "2020-04-02T16:29:18Z"
      templateName: influxdb
      type: Pod
    daemon-step-dvbnn-3639466923:
      boundaryID: daemon-step-dvbnn
      children:
      - daemon-step-dvbnn-2254877734
      displayName: influx
      finishedAt: "2020-04-02T16:29:24Z"
      id: daemon-step-dvbnn-3639466923
      name: daemon-step-dvbnn[0].influx
      phase: Succeeded
      startedAt: "2020-04-02T16:29:18Z"
      templateName: influxdb
      type: Retry
  phase: Succeeded
  startedAt: "2020-04-02T16:29:18Z"

`

// This tests to see if the outputs of the last child node of a retry node are added correctly to the scope
func TestRetryNodeOutputs(t *testing.T) {
	cancel, controller := newController()
	defer cancel()
	ctx := context.Background()
	wfcset := controller.wfclientset.ArgoprojV1alpha1().Workflows("")
	wf := wfv1.MustUnmarshalWorkflow(retryNodeOutputs)
	wf, err := wfcset.Create(ctx, wf, metav1.CreateOptions{})
	assert.NoError(t, err)
	wf, err = wfcset.Get(ctx, wf.ObjectMeta.Name, metav1.GetOptions{})
	assert.NoError(t, err)
	woc := newWorkflowOperationCtx(wf, controller)

	retryNode := woc.wf.GetNodeByName("daemon-step-dvbnn[0].influx")
	assert.NotNil(t, retryNode)
	fmt.Println(retryNode)
	scope := &wfScope{
		scope: make(map[string]interface{}),
	}
	woc.buildLocalScope(scope, "steps.influx", retryNode)
	assert.Contains(t, scope.scope, "steps.influx.ip")
	assert.Contains(t, scope.scope, "steps.influx.id")
	assert.Contains(t, scope.scope, "steps.influx.startedAt")
	assert.Contains(t, scope.scope, "steps.influx.finishedAt")
}

var workflowWithPVCAndFailingStep = `
apiVersion: argoproj.io/v1alpha1
kind: Workflow
metadata:
  name: wf-with-pvc
spec:
  entrypoint: entrypoint
  templates:
  - name: entrypoint
    steps:
    - - name: succeed
        template: succeed
    - - name: failure
        template: failure
  - name: succeed
    script:
      args: [success]
      command: [cowsay]
      image: docker/whalesay:latest
      volumeMounts:
      - mountPath: /data
        name: data
  - name: failure
    script:
      command: [sh]
      image: alpine
      args: [exit, "1"]
      volumeMounts:
      - mountPath: /data
        name: data
  volumeClaimTemplates:
  - metadata:
      name: data
    spec:
      accessModes:
      - ReadWriteOnce
      resources:
        requests:
          storage: 1Gi
status:
  nodes:
    wf-with-pvc:
      name: wf-with-pvc
      phase: Failed
    wf-with-pvc-2390440388:
      name: wf-with-pvc(0)[0].succeed
      phase: Succeeded
    wf-with-pvc-3099954303:
      name: wf-with-pvc(0)[1].failure
      phase: Failed
  persistentVolumeClaims:
  - name: data
    persistentVolumeClaim:
      claimName: wf-with-pvc-data
`

// This test ensures that the PVCs used in the steps are not deleted when
// the workflow fails
func TestDeletePVCDoesNotDeletePVCOnFailedWorkflow(t *testing.T) {
	assert := assert.New(t)

	wf := wfv1.MustUnmarshalWorkflow(workflowWithPVCAndFailingStep)
	cancel, controller := newController(wf)
	defer cancel()

	woc := newWorkflowOperationCtx(wf, controller)

	assert.Len(woc.wf.Status.PersistentVolumeClaims, 1, "1 PVC before operating")

	ctx := context.Background()
	woc.operate(ctx)

	node1 := woc.wf.GetNodeByName("wf-with-pvc(0)[0].succeed")
	node2 := woc.wf.GetNodeByName("wf-with-pvc(0)[1].failure")

	// Node 1 Succeeded
	assert.Equal(node1.Phase, wfv1.NodeSucceeded)
	// Node 2 Failed
	assert.Equal(node2.Phase, wfv1.NodeFailed)
	// Hence, PVCs should stick around
	assert.Len(woc.wf.Status.PersistentVolumeClaims, 1, "PVCs not deleted")
}

var containerOutputsResult = `
apiVersion: argoproj.io/v1alpha1
kind: Workflow
metadata:
  generateName: steps-
spec:
  entrypoint: hello-hello-hello
  templates:
  - name: hello-hello-hello
    steps:
    - - name: hello1
        template: whalesay
        arguments:
          parameters: [{name: message, value: "hello1"}]
    - - name: hello2
        template: whalesay
        arguments:
          parameters: [{name: message, value: "{{steps.hello1.outputs.result}}"}]

  - name: whalesay
    inputs:
      parameters:
      - name: message
    container:
      image: alpine:latest
      command: [echo]
      args: ["{{pod.name}}: {{inputs.parameters.message}}"]
`

func TestContainerOutputsResult(t *testing.T) {
	cancel, controller := newController()
	defer cancel()
	wfcset := controller.wfclientset.ArgoprojV1alpha1().Workflows("")

	// operate the workflow. it should create a pod.
	ctx := context.Background()
	wf := wfv1.MustUnmarshalWorkflow(containerOutputsResult)
	wf, err := wfcset.Create(ctx, wf, metav1.CreateOptions{})
	assert.NoError(t, err)

	assert.True(t, hasOutputResultRef("hello1", &wf.Spec.Templates[0]))
	assert.False(t, hasOutputResultRef("hello2", &wf.Spec.Templates[0]))

	woc := newWorkflowOperationCtx(wf, controller)
	woc.operate(ctx)

	for _, node := range wf.Status.Nodes {
		if strings.Contains(node.Name, "hello1") {
			assert.Equal(t, "hello1", getStepOrDAGTaskName(node.Name))
		} else if strings.Contains(node.Name, "hello2") {
			assert.Equal(t, "hello2", getStepOrDAGTaskName(node.Name))
		}
	}
}

var nestedStepGroupGlobalParams = `
apiVersion: argoproj.io/v1alpha1
kind: Workflow
metadata:
  name: global-outputs-bg7gl
spec:
  
  entrypoint: generate-globals
  templates:
  - 
    inputs: {}
    metadata: {}
    name: generate-globals
    outputs: {}
    steps:
    - - 
        name: generate
        template: nested-global-output-generation
  - 
    container:
      args:
      - sleep 1; echo -n hello world > /tmp/hello_world.txt
      command:
      - sh
      - -c
      image: alpine:3.7
      name: ""
      resources: {}
    inputs: {}
    metadata: {}
    name: output-generation
    outputs:
      parameters:
      - name: hello-param
        valueFrom:
          path: /tmp/hello_world.txt
  - 
    inputs: {}
    metadata: {}
    name: nested-global-output-generation
    outputs:
      parameters:
      - globalName: global-param
        name: hello-param
        valueFrom:
          parameter: '{{steps.generate-output.outputs.parameters.hello-param}}'
    steps:
    - - 
        name: generate-output
        template: output-generation
status:
  conditions:
  - status: "True"
    type: Completed
  finishedAt: "2020-04-24T15:55:18Z"
  nodes:
    global-outputs-bg7gl:
      children:
      - global-outputs-bg7gl-1831647575
      displayName: global-outputs-bg7gl
      id: global-outputs-bg7gl
      name: global-outputs-bg7gl
      outboundNodes:
      - global-outputs-bg7gl-1290716463
      phase: Running
      startedAt: "2020-04-24T15:55:11Z"
      templateName: generate-globals
      templateScope: local/global-outputs-bg7gl
      type: Steps
    global-outputs-bg7gl-1290716463:
      boundaryID: global-outputs-bg7gl-2228002836
      displayName: generate-output
      finishedAt: "2020-04-24T15:55:16Z"
      hostNodeName: minikube
      id: global-outputs-bg7gl-1290716463
      name: global-outputs-bg7gl[0].generate[0].generate-output
      outputs:
        parameters:
        - name: hello-param
          value: hello world
          valueFrom:
            path: /tmp/hello_world.txt
      phase: Succeeded
      startedAt: "2020-04-24T15:55:11Z"
      templateName: output-generation
      templateScope: local/global-outputs-bg7gl
      type: Pod
    global-outputs-bg7gl-1831647575:
      boundaryID: global-outputs-bg7gl
      children:
      - global-outputs-bg7gl-2228002836
      displayName: '[0]'
      id: global-outputs-bg7gl-1831647575
      name: global-outputs-bg7gl[0]
      phase: Running
      startedAt: "2020-04-24T15:55:11Z"
      templateName: generate-globals
      templateScope: local/global-outputs-bg7gl
      type: StepGroup
    global-outputs-bg7gl-2228002836:
      boundaryID: global-outputs-bg7gl
      children:
      - global-outputs-bg7gl-3089902334
      displayName: generate
      id: global-outputs-bg7gl-2228002836
      name: global-outputs-bg7gl[0].generate
      phase: Running
      outboundNodes:
      - global-outputs-bg7gl-1290716463
      startedAt: "2020-04-24T15:55:11Z"
      templateName: nested-global-output-generation
      templateScope: local/global-outputs-bg7gl
      type: Steps
    global-outputs-bg7gl-3089902334:
      boundaryID: global-outputs-bg7gl-2228002836
      children:
      - global-outputs-bg7gl-1290716463
      displayName: '[0]'
      id: global-outputs-bg7gl-3089902334
      name: global-outputs-bg7gl[0].generate[0]
      phase: Running
      startedAt: "2020-04-24T15:55:11Z"
      templateName: nested-global-output-generation
      templateScope: local/global-outputs-bg7gl
      type: StepGroup
  startedAt: "2020-04-24T15:55:11Z"
`

func TestNestedStepGroupGlobalParams(t *testing.T) {
	wf := wfv1.MustUnmarshalWorkflow(nestedStepGroupGlobalParams)
	cancel, controller := newController(wf)
	defer cancel()

	ctx := context.Background()
	woc := newWorkflowOperationCtx(wf, controller)
	woc.operate(ctx)

	node := woc.wf.Status.Nodes.FindByDisplayName("generate")
	if assert.NotNil(t, node) && assert.NotNil(t, node.Outputs) && assert.Len(t, node.Outputs.Parameters, 1) {
		assert.Equal(t, "hello-param", node.Outputs.Parameters[0].Name)
		assert.Equal(t, "global-param", node.Outputs.Parameters[0].GlobalName)
		assert.Equal(t, "hello world", node.Outputs.Parameters[0].Value.String())
	}

	assert.Equal(t, "hello world", woc.wf.Status.Outputs.Parameters[0].Value.String())
	assert.Equal(t, "global-param", woc.wf.Status.Outputs.Parameters[0].Name)
}

var globalVariablePlaceholders = `
apiVersion: argoproj.io/v1alpha1
kind: Workflow
metadata:
  name: output-value-global-variables-wf
  namespace: testNamespace
spec:
  serviceAccountName: testServiceAccountName
  entrypoint: tell-workflow-global-variables
  templates:
  - name: tell-workflow-global-variables
    outputs:
      parameters:
      - name: namespace
        value: "{{workflow.namespace}}"
      - name: serviceAccountName
        value: "{{workflow.serviceAccountName}}"
    container:
      image: busybox
`

func TestResolvePlaceholdersInGlobalVariables(t *testing.T) {
	ctx := context.Background()
	wf := wfv1.MustUnmarshalWorkflow(globalVariablePlaceholders)
	woc := newWoc(*wf)
	woc.operate(ctx)
	assert.Equal(t, wfv1.WorkflowRunning, woc.wf.Status.Phase)
	pods, err := listPods(woc)
	assert.NoError(t, err)
	assert.True(t, len(pods.Items) > 0, "pod was not created successfully")

	template, err := getPodTemplate(&pods.Items[0])
	assert.NoError(t, err)
	namespaceValue := template.Outputs.Parameters[0].Value
	assert.NotNil(t, namespaceValue)
	assert.Equal(t, "testNamespace", namespaceValue.String())
	serviceAccountNameValue := template.Outputs.Parameters[1].Value
	assert.NotNil(t, serviceAccountNameValue)
	assert.Equal(t, "testServiceAccountName", serviceAccountNameValue.String())
}

var unsuppliedArgValue = `
apiVersion: argoproj.io/v1alpha1
kind: Workflow
metadata:
  name: wf-with-unsupplied-param-
spec:
  arguments:
    parameters:
    - name: missing
  entrypoint: whalesay
  templates:
  - 
    container:
      args:
      - hello world
      command:
      - cowsay
      image: docker/whalesay:latest
      name: ""
      resources: {}
    inputs: {}
    metadata: {}
    name: whalesay
    outputs: {}
`

func TestUnsuppliedArgValue(t *testing.T) {
	wf := wfv1.MustUnmarshalWorkflow(unsuppliedArgValue)
	cancel, controller := newController(wf)
	defer cancel()

	ctx := context.Background()
	woc := newWorkflowOperationCtx(wf, controller)
	woc.operate(ctx)
	assert.Equal(t, woc.wf.Status.Conditions[0].Status, metav1.ConditionStatus("True"))
	assert.Equal(t, woc.wf.Status.Message, "invalid spec: spec.arguments.missing.value is required")
}

var maxDurationOnErroredFirstNode = `
apiVersion: argoproj.io/v1alpha1
kind: Workflow
metadata:
  creationTimestamp: "2020-05-07T17:40:57Z"
  generateName: echo-
  generation: 4
  labels:
    workflows.argoproj.io/phase: Running
  name: echo-wngc4
  namespace: argo
  resourceVersion: "6339"
  selfLink: /apis/argoproj.io/v1alpha1/namespaces/argo/workflows/echo-wngc4
  uid: bed2749b-2971-4172-a61e-455ef02c4379
spec:
  
  entrypoint: echo
  templates:
  - 
    container:
      args:
      - sleep 10 && exit 1
      command:
      - sh
      - -c
      image: alpine:3.7
      name: ""
      resources: {}
    inputs: {}
    metadata: {}
    name: echo
    outputs: {}
    retryStrategy:
      retryPolicy: "Always"
      backoff:
        duration: "10"
        factor: 1
        maxDuration: 20m
      limit: 4
status:
  finishedAt: null
  nodes:
    echo-wngc4:
      children:
      - echo-wngc4-1641470511
      displayName: echo-wngc4
      finishedAt: null
      id: echo-wngc4
      name: echo-wngc4
      phase: Running
      startedAt: "2020-05-07T17:40:57Z"
      templateName: echo
      templateScope: local/echo-wngc4
      type: Retry
    echo-wngc4-1641470511:
      displayName: echo-wngc4(0)
      finishedAt: null
      hostNodeName: minikube
      id: echo-wngc4-1641470511
      name: echo-wngc4(0)
      phase: Error
      startedAt: "2020-05-07T17:40:57Z"
      templateName: echo
      templateScope: local/echo-wngc4
      type: Pod
  phase: Running
  startedAt: "2020-05-07T17:40:57Z"
`

// This tests that retryStrategy.backoff.maxDuration works correctly even if the first child node was deleted without a
// proper finishedTime tag.
func TestMaxDurationOnErroredFirstNode(t *testing.T) {
	wf := wfv1.MustUnmarshalWorkflow(maxDurationOnErroredFirstNode)

	// Simulate node failed just now
	node := wf.Status.Nodes["echo-wngc4-1641470511"]
	node.StartedAt = metav1.Time{Time: time.Now().Add(-1 * time.Second)}
	wf.Status.Nodes["echo-wngc4-1641470511"] = node

	ctx := context.Background()
	woc := newWoc(*wf)
	woc.operate(ctx)
	assert.Equal(t, wfv1.WorkflowRunning, woc.wf.Status.Phase)
}

var backoffExceedsMaxDuration = `
apiVersion: argoproj.io/v1alpha1
kind: Workflow
metadata:
  name: echo-r6v49
spec:
  
  entrypoint: echo
  templates:
  - 
    container:
      args:
      - exit 1
      command:
      - sh
      - -c
      image: alpine:3.7
      name: ""
      resources: {}
    inputs: {}
    metadata: {}
    name: echo
    outputs: {}
    retryStrategy:
      backoff:
        duration: "120"
        factor: 1
        maxDuration: "60"
      limit: 4
status:
  nodes:
    echo-r6v49:
      children:
      - echo-r6v49-3721138751
      displayName: echo-r6v49
      id: echo-r6v49
      name: echo-r6v49
      phase: Running
      startedAt: "2020-05-07T18:10:34Z"
      templateName: echo
      templateScope: local/echo-r6v49
      type: Retry
    echo-r6v49-3721138751:
      displayName: echo-r6v49(0)
      finishedAt: "2020-05-07T18:10:35Z"
      hostNodeName: minikube
      id: echo-r6v49-3721138751
      message: failed with exit code 1
      name: echo-r6v49(0)
      outputs:
        artifacts:
        - archiveLogs: true
          name: main-logs
          s3:
            accessKeySecret:
              key: accesskey
              name: my-minio-cred
            bucket: my-bucket
            endpoint: minio:9000
            insecure: true
            key: echo-r6v49/echo-r6v49-3721138751/main.log
            secretKeySecret:
              key: secretkey
              name: my-minio-cred
        exitCode: "1"
      phase: Failed
      resourcesDuration:
        cpu: 1
        memory: 0
      startedAt: "2020-05-07T18:10:34Z"
      templateName: echo
      templateScope: local/echo-r6v49
      type: Pod
  phase: Running
  resourcesDuration:
    cpu: 1
    memory: 0
  startedAt: "2020-05-07T18:10:34Z"
`

// This tests that we don't wait a backoff if it would exceed the maxDuration anyway.
func TestBackoffExceedsMaxDuration(t *testing.T) {
	wf := wfv1.MustUnmarshalWorkflow(backoffExceedsMaxDuration)

	// Simulate node failed just now
	node := wf.Status.Nodes["echo-r6v49-3721138751"]
	node.StartedAt = metav1.Time{Time: time.Now().Add(-1 * time.Second)}
	node.FinishedAt = metav1.Time{Time: time.Now()}
	wf.Status.Nodes["echo-r6v49-3721138751"] = node

	ctx := context.Background()
	woc := newWoc(*wf)
	woc.operate(ctx)
	assert.Equal(t, wfv1.WorkflowFailed, woc.wf.Status.Phase)
	assert.Equal(t, "Backoff would exceed max duration limit", woc.wf.Status.Nodes["echo-r6v49"].Message)
	assert.Equal(t, "Backoff would exceed max duration limit", woc.wf.Status.Message)
}

var noOnExitWhenSkipped = `
apiVersion: argoproj.io/v1alpha1
kind: Workflow
metadata:
  name: dag-primay-branch-sd6rg
spec:
  
  entrypoint: statis
  templates:
  - 
    container:
      args:
      - hello world
      command:
      - cowsay
      image: docker/whalesay:latest
      name: ""
      resources: {}
    inputs: {}
    metadata: {}
    name: pass
    outputs: {}
  - 
    container:
      args:
      - exit
      command:
      - cowsay
      image: docker/whalesay:latest
      name: ""
      resources: {}
    inputs: {}
    metadata: {}
    name: exit
    outputs: {}
  - 
    dag:
      tasks:
      - 
        name: A
        template: pass
      - 
        dependencies:
        - A
        name: B
        onExit: exit
        template: pass
        when: '{{tasks.A.status}} != Succeeded'
      - 
        dependencies:
        - A
        name: C
        template: pass
    inputs: {}
    metadata: {}
    name: statis
    outputs: {}
status:
  nodes:
    dag-primay-branch-sd6rg:
      children:
      - dag-primay-branch-sd6rg-1815625391
      displayName: dag-primay-branch-sd6rg
      id: dag-primay-branch-sd6rg
      name: dag-primay-branch-sd6rg
      outboundNodes:
      - dag-primay-branch-sd6rg-1832403010
      - dag-primay-branch-sd6rg-1849180629
      phase: Running
      startedAt: "2020-05-22T16:44:05Z"
      templateName: statis
      templateScope: local/dag-primay-branch-sd6rg
      type: DAG
    dag-primay-branch-sd6rg-1815625391:
      boundaryID: dag-primay-branch-sd6rg
      children:
      - dag-primay-branch-sd6rg-1832403010
      - dag-primay-branch-sd6rg-1849180629
      displayName: A
      finishedAt: "2020-05-22T16:44:09Z"
      hostNodeName: minikube
      id: dag-primay-branch-sd6rg-1815625391
      name: dag-primay-branch-sd6rg.A
      outputs:
        artifacts:
        - archiveLogs: true
          name: main-logs
          s3:
            accessKeySecret:
              key: accesskey
              name: my-minio-cred
            bucket: my-bucket
            endpoint: minio:9000
            insecure: true
            key: dag-primay-branch-sd6rg/dag-primay-branch-sd6rg-1815625391/main.log
            secretKeySecret:
              key: secretkey
              name: my-minio-cred
        exitCode: "0"
      phase: Succeeded
      resourcesDuration:
        cpu: 3
        memory: 1
      startedAt: "2020-05-22T16:44:05Z"
      templateName: pass
      templateScope: local/dag-primay-branch-sd6rg
      type: Pod
    dag-primay-branch-sd6rg-1832403010:
      boundaryID: dag-primay-branch-sd6rg
      displayName: B
      finishedAt: "2020-05-22T16:44:10Z"
      id: dag-primay-branch-sd6rg-1832403010
      message: when 'Succeeded != Succeeded' evaluated false
      name: dag-primay-branch-sd6rg.B
      phase: Skipped
      startedAt: "2020-05-22T16:44:10Z"
      templateName: pass
      templateScope: local/dag-primay-branch-sd6rg
      type: Skipped
    dag-primay-branch-sd6rg-1849180629:
      boundaryID: dag-primay-branch-sd6rg
      displayName: C
      hostNodeName: minikube
      id: dag-primay-branch-sd6rg-1849180629
      name: dag-primay-branch-sd6rg.C
      outputs:
        artifacts:
        - archiveLogs: true
          name: main-logs
          s3:
            accessKeySecret:
              key: accesskey
              name: my-minio-cred
            bucket: my-bucket
            endpoint: minio:9000
            insecure: true
            key: dag-primay-branch-sd6rg/dag-primay-branch-sd6rg-1849180629/main.log
            secretKeySecret:
              key: secretkey
              name: my-minio-cred
        exitCode: "0"
      phase: Running
      resourcesDuration:
        cpu: 3
        memory: 1
      startedAt: "2020-05-22T16:44:10Z"
      templateName: pass
      templateScope: local/dag-primay-branch-sd6rg
      type: Pod
  phase: Running
  resourcesDuration:
    cpu: 10
    memory: 4
  startedAt: "2020-05-22T16:44:05Z"
`

// This tests that we don't wait a backoff if it would exceed the maxDuration anyway.
func TestNoOnExitWhenSkipped(t *testing.T) {
	wf := wfv1.MustUnmarshalWorkflow(noOnExitWhenSkipped)

	ctx := context.Background()
	woc := newWoc(*wf)
	woc.operate(ctx)
	assert.Nil(t, woc.wf.GetNodeByName("B.onExit"))
}

func TestGenerateNodeName(t *testing.T) {
	assert.Equal(t, "sleep(10:ten)", generateNodeName("sleep", 10, "ten"))
	item, err := wfv1.ParseItem(`[{"foo": "bar"}]`)
	assert.NoError(t, err)
	assert.Equal(t, `sleep(10:[{"foo":"bar"}])`, generateNodeName("sleep", 10, item))
	assert.NoError(t, err)
	item, err = wfv1.ParseItem("[10]")
	assert.NoError(t, err)
	assert.Equal(t, `sleep(10:[10])`, generateNodeName("sleep", 10, item))
}

// This tests that we don't wait a backoff if it would exceed the maxDuration anyway.
func TestPanicMetric(t *testing.T) {
	wf := wfv1.MustUnmarshalWorkflow(noOnExitWhenSkipped)
	woc := newWoc(*wf)

	// This should make the call to "operate" panic
	ctx := context.Background()
	woc.preExecutionNodePhases = nil
	woc.operate(ctx)

	metricsChan := make(chan prometheus.Metric)
	go func() {
		woc.controller.metrics.Collect(metricsChan)
		close(metricsChan)
	}()

	seen := false
	for {
		metric, ok := <-metricsChan
		if !ok {
			break
		}
		if strings.Contains(metric.Desc().String(), "OperationPanic") {
			seen = true
			var writtenMetric dto.Metric
			err := metric.Write(&writtenMetric)
			if assert.NoError(t, err) {
				assert.Equal(t, float64(1), *writtenMetric.Counter.Value)
			}
		}
	}
	assert.True(t, seen)
}

// Assert Workflows cannot be run without using workflowTemplateRef in reference mode
func TestControllerReferenceMode(t *testing.T) {
	wf := wfv1.MustUnmarshalWorkflow(globalVariablePlaceholders)
	cancel, controller := newController()
	defer cancel()

	ctx := context.Background()
	controller.Config.WorkflowRestrictions = &config.WorkflowRestrictions{}
	controller.Config.WorkflowRestrictions.TemplateReferencing = config.TemplateReferencingStrict
	woc := newWorkflowOperationCtx(wf, controller)
	woc.operate(ctx)
	assert.Equal(t, wfv1.WorkflowError, woc.wf.Status.Phase)
	assert.Equal(t, "workflows must use workflowTemplateRef to be executed when the controller is in reference mode", woc.wf.Status.Message)

	controller.Config.WorkflowRestrictions.TemplateReferencing = config.TemplateReferencingSecure
	woc = newWorkflowOperationCtx(wf, controller)
	woc.operate(ctx)
	assert.Equal(t, wfv1.WorkflowError, woc.wf.Status.Phase)
	assert.Equal(t, "workflows must use workflowTemplateRef to be executed when the controller is in reference mode", woc.wf.Status.Message)

	controller.Config.WorkflowRestrictions = nil
	woc = newWorkflowOperationCtx(wf, controller)
	woc.operate(ctx)
	assert.Equal(t, wfv1.WorkflowRunning, woc.wf.Status.Phase)
}

func TestValidReferenceMode(t *testing.T) {
	wf := wfv1.MustUnmarshalWorkflow("@testdata/workflow-template-ref.yaml")
	wfTmpl := wfv1.MustUnmarshalWorkflowTemplate("@testdata/workflow-template-submittable.yaml")
	cancel, controller := newController(wf, wfTmpl)
	defer cancel()

	ctx := context.Background()
	controller.Config.WorkflowRestrictions = &config.WorkflowRestrictions{}
	controller.Config.WorkflowRestrictions.TemplateReferencing = config.TemplateReferencingSecure
	woc := newWorkflowOperationCtx(wf, controller)
	woc.operate(ctx)
	assert.Equal(t, wfv1.WorkflowRunning, woc.wf.Status.Phase)

	// Change stored Workflow Spec
	woc.wf.Status.StoredWorkflowSpec.Entrypoint = "different"
	woc = newWorkflowOperationCtx(woc.wf, controller)
	woc.operate(ctx)
	assert.Equal(t, wfv1.WorkflowError, woc.wf.Status.Phase)
	assert.Equal(t, "workflowTemplateRef reference may not change during execution when the controller is in reference mode", woc.wf.Status.Message)

	controller.Config.WorkflowRestrictions.TemplateReferencing = config.TemplateReferencingStrict
	woc = newWorkflowOperationCtx(wf, controller)
	woc.operate(ctx)
	assert.Equal(t, wfv1.WorkflowRunning, woc.wf.Status.Phase)

	// Change stored Workflow Spec
	woc.wf.Status.StoredWorkflowSpec.Entrypoint = "different"
	woc = newWorkflowOperationCtx(woc.wf, controller)
	woc.operate(ctx)
	assert.Equal(t, wfv1.WorkflowError, woc.wf.Status.Phase)
}

var workflowStatusMetric = `
metadata:
  name: retry-to-completion-rngcr
spec:
  
  entrypoint: retry-to-completion
  metrics:
    prometheus:
    - counter:
        value: "1"
      gauge: null
      help: Count of step execution by result status
      histogram: null
      labels:
      - key: name
        value: retry
      - key: status
        value: '{{workflow.status}}'
      name: result_counter
      when: ""
  templates:
  - 
    container:
      args:
      - import random; import sys; exit_code = random.choice(range(0, 5)); sys.exit(exit_code)
      command:
      - python
      - -c
      image: python
      name: ""
      resources: {}
    inputs: {}
    metadata: {}
    name: retry-to-completion
    outputs: {}
    retryStrategy: {}
status:
  nodes:
    retry-to-completion-rngcr:
      children:
      - retry-to-completion-rngcr-1856960714
      displayName: retry-to-completion-rngcr
      finishedAt: "2020-06-22T20:33:10Z"
      id: retry-to-completion-rngcr
      name: retry-to-completion-rngcr
      outputs:
        artifacts:
        - archiveLogs: true
          name: main-logs
          s3:
            accessKeySecret:
              key: accesskey
              name: my-minio-cred
            bucket: my-bucket
            endpoint: minio:9000
            insecure: true
            key: retry-to-completion-rngcr/retry-to-completion-rngcr-4003951493/main.log
            secretKeySecret:
              key: secretkey
              name: my-minio-cred
      phase: Succeeded
      startedAt: "2020-06-22T20:32:15Z"
      templateName: retry-to-completion
      templateScope: local/retry-to-completion-rngcr
      type: Retry
    retry-to-completion-rngcr-1856960714:
      displayName: retry-to-completion-rngcr(0)
      finishedAt: "2020-06-22T20:32:25Z"
      hostNodeName: minikube
      id: retry-to-completion-rngcr-1856960714
      message: failed with exit code 3
      name: retry-to-completion-rngcr(0)
      outputs:
        artifacts:
        - archiveLogs: true
          name: main-logs
          s3:
            accessKeySecret:
              key: accesskey
              name: my-minio-cred
            bucket: my-bucket
            endpoint: minio:9000
            insecure: true
            key: retry-to-completion-rngcr/retry-to-completion-rngcr-1856960714/main.log
            secretKeySecret:
              key: secretkey
              name: my-minio-cred
        exitCode: "3"
      phase: Failed
      resourcesDuration:
        cpu: 10
        memory: 6
      startedAt: "2020-06-22T20:32:15Z"
      templateName: retry-to-completion
      templateScope: local/retry-to-completion-rngcr
      type: Pod
  phase: Running
  startedAt: "2020-06-22T20:32:15Z"
`

func TestWorkflowStatusMetric(t *testing.T) {
	ctx := context.Background()
	wf := wfv1.MustUnmarshalWorkflow(workflowStatusMetric)
	woc := newWoc(*wf)
	woc.operate(ctx)
	// Must only be two (completed: true), (podRunning: true)
	assert.Len(t, woc.wf.Status.Conditions, 2)
}

func TestWorkflowConditions(t *testing.T) {
	ctx := context.Background()
	wf := wfv1.MustUnmarshalWorkflow(`
metadata:
  name: my-wf
  namespace: my-ns
spec:
  entrypoint: main
  templates:
  - container:
      image: whalesay
    name: main
`)
	cancel, controller := newController(wf)
	defer cancel()

	woc := newWorkflowOperationCtx(wf, controller)
	woc.operate(ctx)

	assert.Equal(t, wfv1.WorkflowRunning, woc.wf.Status.Phase)
	assert.Nil(t, woc.wf.Status.Conditions, "zero conditions on first reconciliation")
	makePodsPhase(ctx, woc, apiv1.PodPending)
	woc = newWorkflowOperationCtx(woc.wf, controller)
	woc.operate(ctx)

	assert.Equal(t, wfv1.WorkflowRunning, woc.wf.Status.Phase)
	assert.Equal(t, wfv1.Conditions{{Type: wfv1.ConditionTypePodRunning, Status: metav1.ConditionFalse}}, woc.wf.Status.Conditions)

	makePodsPhase(ctx, woc, apiv1.PodRunning)
	woc = newWorkflowOperationCtx(woc.wf, controller)
	woc.operate(ctx)

	assert.Equal(t, wfv1.WorkflowRunning, woc.wf.Status.Phase)
	assert.Equal(t, wfv1.Conditions{{Type: wfv1.ConditionTypePodRunning, Status: metav1.ConditionTrue}}, woc.wf.Status.Conditions)

	makePodsPhase(ctx, woc, apiv1.PodSucceeded)
	woc = newWorkflowOperationCtx(woc.wf, controller)
	woc.operate(ctx)

	assert.Equal(t, wfv1.WorkflowSucceeded, woc.wf.Status.Phase)
	assert.Equal(t, wfv1.Conditions{
		{Type: wfv1.ConditionTypePodRunning, Status: metav1.ConditionFalse},
		{Type: wfv1.ConditionTypeCompleted, Status: metav1.ConditionTrue},
	}, woc.wf.Status.Conditions)
}

var workflowCached = `
apiVersion: argoproj.io/v1alpha1
kind: Workflow
metadata:
  name: memoized-workflow-test
spec:
  entrypoint: whalesay
  arguments:
    parameters:
    - name: message
      value: hi-there-world
  templates:
  - name: whalesay
    inputs:
      parameters:
      - name: message
    memoize:
      key: "{{inputs.parameters.message}}"
      cache:
        configMap:
          name: whalesay-cache
    container:
      image: docker/whalesay:latest
      command: [sh, -c]
      args: ["sleep 10; cowsay {{inputs.parameters.message}} > /tmp/hello_world.txt"]
    outputs:
      parameters:
      - name: hello
        valueFrom:
          path: /tmp/hello_world.txt
`

func TestConfigMapCacheLoadOperate(t *testing.T) {
	sampleConfigMapCacheEntry := apiv1.ConfigMap{
		Data: map[string]string{
			"hi-there-world": `{"nodeID":"memoized-simple-workflow-5wj2p","outputs":{"parameters":[{"name":"hello","value":"foobar","valueFrom":{"path":"/tmp/hello_world.txt"}}],"artifacts":[{"name":"main-logs","archiveLogs":true,"s3":{"endpoint":"minio:9000","bucket":"my-bucket","insecure":true,"accessKeySecret":{"name":"my-minio-cred","key":"accesskey"},"secretKeySecret":{"name":"my-minio-cred","key":"secretkey"},"key":"memoized-simple-workflow-5wj2p/memoized-simple-workflow-5wj2p/main.log"}}]},"creationTimestamp":"2020-09-21T18:12:56Z"}`,
		},
		TypeMeta: metav1.TypeMeta{
			Kind:       "ConfigMap",
			APIVersion: "v1",
		},
		ObjectMeta: metav1.ObjectMeta{
			Name:            "whalesay-cache",
			ResourceVersion: "1630732",
		},
	}
	wf := wfv1.MustUnmarshalWorkflow(workflowCached)
	cancel, controller := newController()
	defer cancel()

	ctx := context.Background()
	_, err := controller.wfclientset.ArgoprojV1alpha1().Workflows(wf.ObjectMeta.Namespace).Create(ctx, wf, metav1.CreateOptions{})
	assert.NoError(t, err)
	_, err = controller.kubeclientset.CoreV1().ConfigMaps("default").Create(ctx, &sampleConfigMapCacheEntry, metav1.CreateOptions{})
	assert.NoError(t, err)

	woc := newWorkflowOperationCtx(wf, controller)
	woc.operate(ctx)

	if assert.Len(t, woc.wf.Status.Nodes, 1) {
		for _, node := range woc.wf.Status.Nodes {
			assert.NotNil(t, node.Outputs)
			assert.Equal(t, "hello", node.Outputs.Parameters[0].Name)
			assert.Equal(t, "foobar", node.Outputs.Parameters[0].Value.String())
			assert.Equal(t, wfv1.NodeSucceeded, node.Phase)
		}
	}
}

var workflowCachedMaxAge = `
apiVersion: argoproj.io/v1alpha1
kind: Workflow
metadata:
  name: memoized-workflow-test
spec:
  entrypoint: whalesay
  arguments:
    parameters:
    - name: message
      value: hi-there-world
  templates:
  - name: whalesay
    inputs:
      parameters:
      - name: message
    memoize:
      key: "{{inputs.parameters.message}}"
      maxAge: '10s'
      cache:
        configMap:
          name: whalesay-cache
    container:
      image: docker/whalesay:latest
      command: [sh, -c]
      args: ["sleep 10; cowsay {{inputs.parameters.message}} > /tmp/hello_world.txt"]
    outputs:
      parameters:
      - name: hello
        valueFrom:
          path: /tmp/hello_world.txt
`

func TestConfigMapCacheLoadOperateMaxAge(t *testing.T) {
	getEntryCreatedAtTime := func(time time.Time) apiv1.ConfigMap {
		jsonTime, _ := time.UTC().MarshalJSON()
		return apiv1.ConfigMap{
			Data: map[string]string{
				"hi-there-world": fmt.Sprintf(`{"nodeID":"memoized-simple-workflow-5wj2p","outputs":{"parameters":[{"name":"hello","value":"foobar","valueFrom":{"path":"/tmp/hello_world.txt"}}],"artifacts":[{"name":"main-logs","archiveLogs":true,"s3":{"endpoint":"minio:9000","bucket":"my-bucket","insecure":true,"accessKeySecret":{"name":"my-minio-cred","key":"accesskey"},"secretKeySecret":{"name":"my-minio-cred","key":"secretkey"},"key":"memoized-simple-workflow-5wj2p/memoized-simple-workflow-5wj2p/main.log"}}]},"creationTimestamp":%s}`, string(jsonTime)),
			},
			TypeMeta: metav1.TypeMeta{
				Kind:       "ConfigMap",
				APIVersion: "v1",
			},
			ObjectMeta: metav1.ObjectMeta{
				Name:            "whalesay-cache",
				ResourceVersion: "1630732",
			},
		}
	}
	wf := wfv1.MustUnmarshalWorkflow(workflowCachedMaxAge)
	cancel, controller := newController()

	ctx := context.Background()
	_, err := controller.wfclientset.ArgoprojV1alpha1().Workflows(wf.ObjectMeta.Namespace).Create(ctx, wf, metav1.CreateOptions{})
	assert.NoError(t, err)

	nonExpiredEntry := getEntryCreatedAtTime(time.Now().Add(-5 * time.Second))
	_, err = controller.kubeclientset.CoreV1().ConfigMaps("default").Create(ctx, &nonExpiredEntry, metav1.CreateOptions{})
	assert.NoError(t, err)

	woc := newWorkflowOperationCtx(wf, controller)
	woc.operate(ctx)

	if assert.Len(t, woc.wf.Status.Nodes, 1) {
		for _, node := range woc.wf.Status.Nodes {
			assert.NotNil(t, node.Outputs)
			assert.Equal(t, "hello", node.Outputs.Parameters[0].Name)
			assert.Equal(t, "foobar", node.Outputs.Parameters[0].Value.String())
			assert.Equal(t, wfv1.NodeSucceeded, node.Phase)
		}
	}

	cancel()
	cancel, controller = newController()
	defer cancel()

	expiredEntry := getEntryCreatedAtTime(time.Now().Add(-15 * time.Second))
	_, err = controller.kubeclientset.CoreV1().ConfigMaps("default").Create(ctx, &expiredEntry, metav1.CreateOptions{})
	assert.NoError(t, err)

	woc = newWorkflowOperationCtx(wf, controller)
	woc.operate(ctx)

	if assert.Len(t, woc.wf.Status.Nodes, 1) {
		for _, node := range woc.wf.Status.Nodes {
			assert.Nil(t, node.Outputs)
			assert.Equal(t, wfv1.NodePending, node.Phase)
		}
	}
}

func TestConfigMapCacheLoadNilOutputs(t *testing.T) {
	sampleConfigMapCacheEntry := apiv1.ConfigMap{
		Data: map[string]string{
			"hi-there-world": `{"ExpiresAt":"2020-06-18T17:11:05Z","NodeID":"memoize-abx4124-123129321123","Outputs":{}}`,
		},
		TypeMeta: metav1.TypeMeta{
			Kind:       "ConfigMap",
			APIVersion: "v1",
		},
		ObjectMeta: metav1.ObjectMeta{
			Name:            "whalesay-cache",
			ResourceVersion: "1630732",
		},
	}
	wf := wfv1.MustUnmarshalWorkflow(workflowCached)
	cancel, controller := newController()
	defer cancel()

	ctx := context.Background()
	_, err := controller.wfclientset.ArgoprojV1alpha1().Workflows(wf.ObjectMeta.Namespace).Create(ctx, wf, metav1.CreateOptions{})
	assert.NoError(t, err)
	_, err = controller.kubeclientset.CoreV1().ConfigMaps("default").Create(ctx, &sampleConfigMapCacheEntry, metav1.CreateOptions{})
	assert.NoError(t, err)

	woc := newWorkflowOperationCtx(wf, controller)
	fn := func() {
		woc.operate(ctx)
	}
	assert.NotPanics(t, fn)

	if assert.Len(t, woc.wf.Status.Nodes, 1) {
		for _, node := range woc.wf.Status.Nodes {
			assert.NotNil(t, node.Outputs)
			assert.False(t, node.Outputs.HasOutputs())
			assert.Equal(t, wfv1.NodeSucceeded, node.Phase)
		}
	}
}

func TestConfigMapCacheSaveOperate(t *testing.T) {
	wf := wfv1.MustUnmarshalWorkflow(workflowCached)
	cancel, controller := newController(wf)
	defer cancel()

	woc := newWorkflowOperationCtx(wf, controller)
	sampleOutputs := wfv1.Outputs{
		Parameters: []wfv1.Parameter{
			{Name: "hello", Value: wfv1.AnyStringPtr("foobar")},
		},
		ExitCode: pointer.StringPtr("0"),
	}

	ctx := context.Background()
	woc.operate(ctx)
	makePodsPhase(ctx, woc, apiv1.PodSucceeded, withExitCode(0), withOutputs(wfv1.MustMarshallJSON(sampleOutputs)))
	woc = newWorkflowOperationCtx(woc.wf, controller)
	woc.operate(ctx)

	cm, err := controller.kubeclientset.CoreV1().ConfigMaps("default").Get(ctx, "whalesay-cache", metav1.GetOptions{})
	assert.NoError(t, err)
	assert.NotNil(t, cm)
	assert.NotNil(t, cm.Data)

	rawEntry, ok := cm.Data["hi-there-world"]
	assert.True(t, ok)
	var entry cache.Entry
	wfv1.MustUnmarshal(rawEntry, &entry)

	if assert.NotNil(t, entry.Outputs) {
		assert.Equal(t, sampleOutputs, *entry.Outputs)
	}
}

var propagate = `
apiVersion: argoproj.io/v1alpha1
kind: Workflow
metadata:
  name: retry-backoff
spec:
  entrypoint: retry-backoff
  templates:
  - name: retry-backoff
    retryStrategy:
      limit: 10
      backoff:
        duration: "1"
        factor: 1
        maxDuration: "20"
    container:
      image: alpine
      command: [sh, -c]
      args: ["sleep $(( {{retries}} * 100 )); exit 1"]
`

func TestPropagateMaxDurationProcess(t *testing.T) {
	cancel, controller := newController()
	defer cancel()
	assert.NotNil(t, controller)
	wf := wfv1.MustUnmarshalWorkflow(propagate)
	assert.NotNil(t, wf)
	woc := newWorkflowOperationCtx(wf, controller)
	assert.NotNil(t, woc)
	err := woc.setExecWorkflow(context.Background())
	assert.NoError(t, err)
	assert.Zero(t, len(woc.wf.Status.Nodes))

	// Add the parent node for retries.
	nodeName := "test-node"
	node := woc.initializeNode(nodeName, wfv1.NodeTypeRetry, "", &wfv1.WorkflowStep{}, "", wfv1.NodeRunning)
	retries := wfv1.RetryStrategy{
		Limit: intstrutil.ParsePtr("2"),
		Backoff: &wfv1.Backoff{
			Duration:    "0",
			Factor:      intstrutil.ParsePtr("1"),
			MaxDuration: "20",
		},
	}
	woc.wf.Status.Nodes[woc.wf.NodeID(nodeName)] = *node

	childNode := fmt.Sprintf("child-node-%d", 0)
	woc.initializeNode(childNode, wfv1.NodeTypePod, "", &wfv1.WorkflowStep{}, "", wfv1.NodeFailed)
	woc.addChildNode(nodeName, childNode)

	var opts executeTemplateOpts
	n := woc.wf.GetNodeByName(nodeName)
	_, _, err = woc.processNodeRetries(n, retries, &opts)
	if assert.NoError(t, err) {
		assert.Equal(t, n.StartedAt.Add(20*time.Second).Round(time.Second).String(), opts.executionDeadline.Round(time.Second).String())
	}
}

var resubmitPendingWf = `
apiVersion: argoproj.io/v1alpha1
kind: Workflow
metadata:
  name: resubmit-pending-wf
  namespace: argo
spec:
  
  entrypoint: resubmit-pending
  templates:
  - 
    inputs: {}
    metadata: {}
    name: resubmit-pending
    outputs: {}
    script:
      command:
      - bash
      image: busybox
      name: ""
      resources:
        limits:
          cpu: "10"
      source: |
        sleep 5
status:
  finishedAt: null
  nodes:
    resubmit-pending-wf:
      displayName: resubmit-pending-wf
      finishedAt: null
      id: resubmit-pending-wf
      message: Pending 156.62ms
      name: resubmit-pending-wf
      phase: Pending
      startedAt: "2020-07-07T19:54:18Z"
      templateName: resubmit-pending
      templateScope: local/resubmit-pending-wf
      type: Pod
  phase: Running
  startedAt: "2020-07-07T19:54:18Z"
`

func TestCheckForbiddenErrorAndResbmitAllowed(t *testing.T) {
	cancel, controller := newController()
	defer cancel()
	wf := wfv1.MustUnmarshalWorkflow(resubmitPendingWf)
	woc := newWorkflowOperationCtx(wf, controller)

	forbiddenErr := apierr.NewForbidden(schema.GroupResource{Group: "test", Resource: "test1"}, "test", errors.New("exceeded quota"))
	nonForbiddenErr := apierr.NewBadRequest("badrequest")
	t.Run("ForbiddenError", func(t *testing.T) {
		node, err := woc.requeueIfTransientErr(forbiddenErr, "resubmit-pending-wf")
		assert.NotNil(t, node)
		assert.NoError(t, err)
		assert.Equal(t, wfv1.NodePending, node.Phase)
	})
	t.Run("NonForbiddenError", func(t *testing.T) {
		node, err := woc.requeueIfTransientErr(nonForbiddenErr, "resubmit-pending-wf")
		assert.Error(t, err)
		assert.Nil(t, node)
	})
}

func TestResubmitMemoization(t *testing.T) {
	wf := wfv1.MustUnmarshalWorkflow(`apiVersion: argoproj.io/v1alpha1
kind: Workflow
metadata:
  name: my-wf
spec:
  entrypoint: main
  templates:
  - name: main
    container:
      image: busybox
status:
  phase: Failed
  nodes:
    my-wf:
      name: my-wf
      phase: Failed
`)
	wf, err := util.FormulateResubmitWorkflow(wf, true)
	if assert.NoError(t, err) {
		cancel, controller := newController(wf)
		defer cancel()

		ctx := context.Background()
		woc := newWorkflowOperationCtx(wf, controller)
		woc.operate(ctx)
		assert.Equal(t, wfv1.WorkflowRunning, woc.wf.Status.Phase)
		for _, node := range woc.wf.Status.Nodes {
			switch node.TemplateName {
			case "main":
				assert.Equal(t, wfv1.NodePending, node.Phase)
				assert.False(t, node.StartTime().IsZero())
				assert.Equal(t, woc.wf.Labels[common.LabelKeyPreviousWorkflowName], "my-wf")
			case "":
			default:
				assert.Fail(t, "invalid template")
			}
		}
		list, err := listPods(woc)
		if assert.NoError(t, err) {
			assert.Len(t, list.Items, 1)
		}
	}
}

func TestWorkflowOutputs(t *testing.T) {
	wf := wfv1.MustUnmarshalWorkflow(`
metadata:
  name: my-wf
  namespace: my-ns
spec:
  entrypoint: main
  templates:
  - name: main
    dag:
      tasks:
      - name: step-1
        template: child
  - name: child
    container:
      image: my-image
    outputs:
      parameters:
      - name: my-param
        valueFrom: 
          path: /my-path
`)
	cancel, controller := newController(wf)
	defer cancel()
	woc := newWorkflowOperationCtx(wf, controller)

	// reconcile
	ctx := context.Background()
	woc.operate(ctx)
	assert.Equal(t, wfv1.WorkflowRunning, woc.wf.Status.Phase)

	// make all created pods as successful
	makePodsPhase(ctx, woc, apiv1.PodSucceeded, withOutputs(`{"parameters": [{"name": "my-param"}]}`))

	// reconcile
	woc = newWorkflowOperationCtx(woc.wf, controller)
	woc.operate(ctx)
	assert.Equal(t, wfv1.WorkflowSucceeded, woc.wf.Status.Phase)
}

var globalVarsOnExit = `
apiVersion: argoproj.io/v1alpha1
kind: Workflow
metadata: 
  name: hello-world-6gphm-8n22g
  namespace: default
spec: 
  arguments: 
    parameters: 
      - 
        name: message
        value: nononono
  workflowTemplateRef: 
    name: hello-world-6gphm
status: 
  nodes: 
    hello-world-6gphm-8n22g: 
      displayName: hello-world-6gphm-8n22g
      finishedAt: "2020-07-14T20:45:28Z"
      hostNodeName: minikube
      id: hello-world-6gphm-8n22g
      inputs: 
        parameters: 
          - 
            name: message
            value: nononono
      name: hello-world-6gphm-8n22g
      outputs: 
        artifacts: 
          - 
            archiveLogs: true
            name: main-logs
            s3: 
              accessKeySecret: 
                key: accesskey
                name: my-minio-cred
              bucket: my-bucket
              endpoint: "minio:9000"
              insecure: true
              key: hello-world-6gphm-8n22g/hello-world-6gphm-8n22g/main.log
              secretKeySecret: 
                key: secretkey
                name: my-minio-cred
        exitCode: "0"
      phase: Succeeded
      resourcesDuration: 
        cpu: 2
        memory: 1
      startedAt: "2020-07-14T20:45:25Z"
      templateRef: 
        name: hello-world-6gphm
        template: whalesay
      templateScope: local/hello-world-6gphm-8n22g
      type: Pod
  phase: Running
  resourcesDuration: 
    cpu: 5
    memory: 2
  startedAt: "2020-07-14T20:45:25Z"
  storedTemplates: 
    namespaced/hello-world-6gphm/whalesay: 
      
      container: 
        args: 
          - "hello {{inputs.parameters.message}}"
        command: 
          - cowsay
        image: "docker/whalesay:latest"
      inputs: 
        parameters: 
          - 
            name: message
      metadata: {}
      name: whalesay
      outputs: {}
  storedWorkflowTemplateSpec: 
    arguments: 
      parameters: 
        - 
          name: message
          value: nononono
    entrypoint: whalesay
    onExit: exitContainer
    templates: 
      - name: whalesay
        container:
          image: "docker/whalesay:latest"
          args: 
            - "hello {{inputs.parameters.message}}"
          command: 
            - cowsay
        inputs: 
          parameters: 
            - name: message
      - name: exitContainer
        container:
          image: docker/whalesay
          args: 
            - "goodbye {{inputs.parameters.message}}"
          command: 
            - cowsay
        inputs: 
          parameters: 
            - name: message
`

var wftmplGlobalVarsOnExit = `
apiVersion: argoproj.io/v1alpha1
kind: WorkflowTemplate
metadata:
  name: hello-world-6gphm
  namespace: default
spec:
  entrypoint: whalesay
  onExit: exitContainer
  arguments:
    parameters:
    - name: message
      value: "default"
  templates:
  - name: whalesay
    inputs:
      parameters:
      - name: message
    container:
      image: docker/whalesay:latest
      command: [cowsay]
      args: ["hello {{inputs.parameters.message}}"]
  - name: exitContainer
    inputs:
      parameters:
      - name: message
    container:
      image: docker/whalesay
      command: [cowsay]
      args: ["goodbye {{inputs.parameters.message}}"]
`

func TestGlobalVarsOnExit(t *testing.T) {
	wf := wfv1.MustUnmarshalWorkflow(globalVarsOnExit)
	wftmpl := wfv1.MustUnmarshalWorkflowTemplate(wftmplGlobalVarsOnExit)
	cancel, controller := newController(wf, wftmpl)
	defer cancel()
	woc := newWorkflowOperationCtx(wf, controller)

	ctx := context.Background()
	woc.operate(ctx)

	node := woc.wf.Status.Nodes["hello-world-6gphm-8n22g-3224262006"]
	if assert.NotNil(t, node) && assert.NotNil(t, node.Inputs) && assert.NotEmpty(t, node.Inputs.Parameters) {
		assert.Equal(t, "nononono", node.Inputs.Parameters[0].Value.String())
	}
}

var deadlineWf = `
apiVersion: argoproj.io/v1alpha1
kind: Workflow
metadata:
  name: steps-9fvnv
  namespace: argo
spec:
  activeDeadlineSeconds: 3
  entrypoint: main
  templates:
  - name: main
    steps:
    - - name: approve
        template: approve
  - name: approve
    suspend: {}
  - container:
      args:
      - sleep 50
      command:
      - sh
      - -c
      image: alpine:latest
      resources:
        requests:
          memory: 1Gi
    name: whalesay
status:
  finishedAt: null
  nodes:
    steps-9fvnv:
      children:
      - steps-9fvnv-3514116232
      displayName: steps-9fvnv
      finishedAt: null
      id: steps-9fvnv
      name: steps-9fvnv
      phase: Running
      startedAt: "2020-07-24T16:39:25Z"
      templateName: main
      templateScope: local/steps-9fvnv
      type: Steps

    steps-9fvnv-3514116232:
      boundaryID: steps-9fvnv
      children:
      - steps-9fvnv-3700512507
      displayName: '[0]'
      finishedAt: null
      id: steps-9fvnv-3514116232
      name: steps-9fvnv[0]
      phase: Running
      startedAt: "2020-07-24T16:39:25Z"
      templateName: main
      templateScope: local/steps-9fvnv
      type: StepGroup
    steps-9fvnv-3700512507:
      boundaryID: steps-9fvnv
      displayName: approve
      finishedAt: null
      id: steps-9fvnv-3700512507
      name: steps-9fvnv[0].approve
      phase: Running
      startedAt: "2020-07-24T16:39:25Z"
      templateName: approve
      templateScope: local/steps-9fvnv
      type: Suspend
  phase: Running
  startedAt: "2020-07-24T16:39:25Z"
`

func TestFailSuspendedAndPendingNodesAfterDeadline(t *testing.T) {
	wf := wfv1.MustUnmarshalWorkflow(deadlineWf)
	wf.Status.StartedAt = metav1.Now()
	cancel, controller := newController(wf)
	defer cancel()

	ctx := context.Background()
	woc := newWorkflowOperationCtx(wf, controller)
	t.Run("Before Deadline", func(t *testing.T) {
		woc.operate(ctx)
		assert.Equal(t, wfv1.WorkflowRunning, woc.wf.Status.Phase)
	})
	time.Sleep(3 * time.Second)
	t.Run("After Deadline", func(t *testing.T) {
		woc = newWorkflowOperationCtx(woc.wf, controller)
		woc.operate(ctx)
		assert.Equal(t, wfv1.WorkflowFailed, woc.wf.Status.Phase)
		for _, node := range woc.wf.Status.Nodes {
			assert.Equal(t, wfv1.NodeFailed, node.Phase)
		}
	})
}

func TestFailSuspendedAndPendingNodesAfterShutdown(t *testing.T) {
	wf := wfv1.MustUnmarshalWorkflow(deadlineWf)
	wf.Spec.Shutdown = wfv1.ShutdownStrategyStop
	cancel, controller := newController(wf)
	defer cancel()

	ctx := context.Background()
	woc := newWorkflowOperationCtx(wf, controller)
	t.Run("After Shutdown", func(t *testing.T) {
		woc.operate(ctx)
		assert.Equal(t, wfv1.WorkflowFailed, woc.wf.Status.Phase)
		for _, node := range woc.wf.Status.Nodes {
			assert.Equal(t, wfv1.NodeFailed, node.Phase)
		}
	})
}

func Test_processItem(t *testing.T) {
	task := wfv1.DAGTask{
		WithParam: `[{"number": 2, "string": "foo", "list": [0, "1"], "json": {"number": 2, "string": "foo", "list": [0, "1"]}}]`,
	}
	taskBytes, err := json.Marshal(task)
	assert.NoError(t, err)
	var items []wfv1.Item
	wfv1.MustUnmarshal([]byte(task.WithParam), &items)

	var newTask wfv1.DAGTask
	tmpl, _ := template.NewTemplate(string(taskBytes))
	newTaskName, err := processItem(tmpl, "task-name", 0, items[0], &newTask)
	if assert.NoError(t, err) {
		assert.Equal(t, `task-name(0:json:{"list":[0,"1"],"number":2,"string":"foo"},list:[0,"1"],number:2,string:foo)`, newTaskName)
	}
}

var stepTimeoutWf = `
apiVersion: argoproj.io/v1alpha1
kind: Workflow
metadata:
  name: hello-world-step
spec:
  entrypoint: main
  templates:
  - name: main 
    steps: 
    - - name: step1
        template: whalesay

  - name: whalesay
    timeout: 5s
    container:
      image: docker/whalesay:latest
      command: [cowsay]
      args: ["hello world"]
`

var dagTimeoutWf = `
apiVersion: argoproj.io/v1alpha1
kind: Workflow
metadata:
  name: hello-world-dag
spec:
  entrypoint: main
  templates:
  - name: main 
    dag:
      tasks:
      - name: dag1
        template: whalesay
        arguments:
          parameters:
          - name: deadline
            value: 3s
      - name: dag2
        template: whalesay
        arguments:
          parameters:
          - name: deadline
            value: 3s
  - name: whalesay
    inputs:
      parameters:
      - name: deadline
    timeout: "{{inputs.parameters.deadline}}"
    container:
      image: docker/whalesay:latest
      command: [cowsay]
      args: ["hello world"]
`

func TestTemplateTimeoutDuration(t *testing.T) {
	t.Run("Step Template Deadline", func(t *testing.T) {
		wf := wfv1.MustUnmarshalWorkflow(stepTimeoutWf)
		cancel, controller := newController(wf)
		defer cancel()

		ctx := context.Background()
		woc := newWorkflowOperationCtx(wf, controller)
		woc.operate(ctx)
		assert.Equal(t, wfv1.WorkflowRunning, woc.wf.Status.Phase)
		time.Sleep(6 * time.Second)
		makePodsPhase(ctx, woc, apiv1.PodPending)
		woc.operate(ctx)
		assert.Equal(t, wfv1.WorkflowFailed, woc.wf.Status.Phase)
		assert.Equal(t, wfv1.NodeFailed, woc.wf.Status.Nodes.FindByDisplayName("step1").Phase)
	})
	t.Run("DAG Template Deadline", func(t *testing.T) {
		wf := wfv1.MustUnmarshalWorkflow(dagTimeoutWf)
		cancel, controller := newController(wf)
		defer cancel()

		ctx := context.Background()
		woc := newWorkflowOperationCtx(wf, controller)
		woc.operate(ctx)
		assert.Equal(t, wfv1.WorkflowRunning, woc.wf.Status.Phase)
		time.Sleep(6 * time.Second)
		makePodsPhase(ctx, woc, apiv1.PodPending)
		woc = newWorkflowOperationCtx(woc.wf, controller)
		woc.operate(ctx)

		assert.Equal(t, wfv1.WorkflowFailed, woc.wf.Status.Phase)
		assert.Equal(t, wfv1.NodeFailed, woc.wf.Status.Nodes.FindByDisplayName("hello-world-dag").Phase)
	})
	t.Run("Invalid timeout format", func(t *testing.T) {
		wf := wfv1.MustUnmarshalWorkflow(stepTimeoutWf)
		tmpl := wf.Spec.Templates[1]
		tmpl.Timeout = "23"
		wf.Spec.Templates[1] = tmpl
		cancel, controller := newController(wf)
		defer cancel()

		ctx := context.Background()
		woc := newWorkflowOperationCtx(wf, controller)
		woc.operate(ctx)
		assert.Equal(t, wfv1.WorkflowFailed, woc.wf.Status.Phase)
		jsonByte, err := json.Marshal(woc.wf)
		assert.NoError(t, err)
		assert.Contains(t, string(jsonByte), "has invalid duration format in timeout")
	})

	t.Run("Invalid timeout in step", func(t *testing.T) {
		wf := wfv1.MustUnmarshalWorkflow(stepTimeoutWf)
		tmpl := wf.Spec.Templates[0]
		tmpl.Timeout = "23"
		wf.Spec.Templates[0] = tmpl
		cancel, controller := newController(wf)
		defer cancel()

		ctx := context.Background()
		woc := newWorkflowOperationCtx(wf, controller)
		woc.operate(ctx)
		assert.Equal(t, wfv1.WorkflowFailed, woc.wf.Status.Phase)
		jsonByte, err := json.Marshal(woc.wf)
		assert.NoError(t, err)
		assert.Contains(t, string(jsonByte), "doesn't support timeout field")
	})
}

var wfWithPVC = `
apiVersion: argoproj.io/v1alpha1
kind: Workflow
metadata:
  name: storage-quota-limit
spec:
  entrypoint: wait
  volumeClaimTemplates:                 # define volume, same syntax as k8s Pod spec
    - metadata:
        name: workdir1                     # name of volume claim
      spec:
        accessModes: [ "ReadWriteMany" ]
        resources:
          requests:
            storage: 10Gi
  templates:
  - name: wait
    script:
      image: argoproj/argosay:v2
      args: [echo, ":) Hello Argo!"]
`

func TestStorageQuota(t *testing.T) {
	wf := wfv1.MustUnmarshalWorkflow(wfWithPVC)

	cancel, controller := newController(wf)
	defer cancel()

	controller.kubeclientset.(*fake.Clientset).BatchV1().(*batchfake.FakeBatchV1).Fake.PrependReactor("create", "persistentvolumeclaims", func(action k8stesting.Action) (bool, runtime.Object, error) {
		return true, nil, apierr.NewForbidden(schema.GroupResource{Group: "test", Resource: "test1"}, "test", errors.New("exceeded quota"))
	})

	ctx := context.Background()
	woc := newWorkflowOperationCtx(wf, controller)
	woc.operate(ctx)
	assert.Equal(t, wfv1.WorkflowPending, woc.wf.Status.Phase)
	assert.Contains(t, woc.wf.Status.Message, "Waiting for a PVC to be created.")

	controller.kubeclientset.(*fake.Clientset).BatchV1().(*batchfake.FakeBatchV1).Fake.PrependReactor("create", "persistentvolumeclaims", func(action k8stesting.Action) (bool, runtime.Object, error) {
		return true, nil, apierr.NewBadRequest("BadRequest")
	})

	woc.operate(ctx)
	assert.Equal(t, wfv1.WorkflowError, woc.wf.Status.Phase)
	assert.Contains(t, woc.wf.Status.Message, "BadRequest")
}

var podWithFailed = `
apiVersion: v1
kind: Pod
status:
  conditions:
  - lastProbeTime: 
    lastTransitionTime: '2020-08-27T18:14:19Z'
    status: 'True'
    type: PodScheduled
  containerStatuses:
  - containerID: docker://502dda61a8f05e08d10cffc972d2fb9226e82af7daaacff98e84727bb96f11e6
    image: python:alpine3.6
    imageID: docker-pullable://python@sha256:766a961bf699491995cc29e20958ef11fd63741ff41dcc70ec34355b39d52971
    lastState:
      waiting: {}
    name: main
    ready: false
    restartCount: 0
    started: false
    state:
      waiting: {}
  - containerID: docker://d31f0d56f29b6962ef1493b2df6b7cdb54d48d8b8fa95d7e9c98ddc56f857b35
    image: argoproj/argoexec:v2.9.5
    imageID: docker-pullable://argoproj/argoexec@sha256:989114232892e051c25be323af626149452578d3ebbdc3e9ec7205bba3918d48
    lastState:
      waiting: {}
    name: wait
    ready: false
    restartCount: 0
    started: false
    state:
      waiting: {}
  hostIP: 192.168.65.3
  phase: Failed
  podIP: 10.1.28.244
  podIPs:
  - ip: 10.1.28.244
  qosClass: BestEffort
  startTime: '2020-08-27T18:14:19Z'
`

func TestPodFailureWithContainerWaitingState(t *testing.T) {
	var pod apiv1.Pod
	wfv1.MustUnmarshal(podWithFailed, &pod)
	assert.NotNil(t, pod)
	nodeStatus, msg := newWoc().inferFailedReason(&pod)
	assert.Equal(t, wfv1.NodeError, nodeStatus)
	assert.Contains(t, msg, "Pod failed before")
}

var podWithWaitContainerOOM = `
apiVersion: v1
kind: Pod
status:
  containerStatuses:
  - containerID: containerd://765e8084b1c416d412c8072dca624cab886aae3858d1196b5aaceb7a775ce372
    image: docker.io/argoproj/argosay:v2
    imageID: docker.io/argoproj/argosay@sha256:3d2d553a462cfe3288833a010c1d91454bd05a0e02937f2f82050d68ca57a580
    lastState: {}
    name: main
    ready: false
    restartCount: 0
    started: false
    state:
      terminated:
        containerID: containerd://765e8084b1c416d412c8072dca624cab886aae3858d1196b5aaceb7a775ce372
        exitCode: 0
        finishedAt: "2021-01-22T09:50:17Z"
        reason: Completed
        startedAt: "2021-01-22T09:50:16Z"
  - containerID: containerd://12b93c7a73c7448a3034e63181ca9c8db8dbaf1d7d43dd5ad90c20814a757b51
    image: docker.io/argoproj/argoexec:latest
    imageID: sha256:54331d70b022d9610ba40826b1cfd77cc39b5e5b8a6b6b28a9a73db445a35436
    lastState: {}
    name: wait
    ready: false
    restartCount: 0
    started: false
    state:
      terminated:
        containerID: containerd://12b93c7a73c7448a3034e63181ca9c8db8dbaf1d7d43dd5ad90c20814a757b51
        exitCode: 137
        finishedAt: "2021-01-22T09:50:17Z"
        reason: OOMKilled
        startedAt: "2021-01-22T09:50:16Z"
  hostIP: 172.19.0.2
  phase: Failed
  podIP: 10.42.0.74
  podIPs:
  - ip: 10.42.0.74
  qosClass: Burstable
  startTime: "2021-01-22T09:50:15Z"
`

var podWithMainContainerOOM = `
apiVersion: v1
kind: Pod
spec:
  containers:
  - name: main
    env:
    - name: ARGO_CONTAINER_NAME
      value: main
status:
  containerStatuses:
  - containerID: containerd://3e8c564c13893914ec81a2c105188fa5d34748576b368e709dbc2e71cbf23c5b
    image: docker.io/monitoringartist/docker-killer:latest
    imageID: docker.io/monitoringartist/docker-killer@sha256:85ba7f17a5ef691eb4a3dff7fdab406369085c6ee6e74dc4527db9fe9e448fa1
    lastState: {}
    name: main
    ready: false
    restartCount: 0
    started: false
    state:
      terminated:
        containerID: containerd://3e8c564c13893914ec81a2c105188fa5d34748576b368e709dbc2e71cbf23c5b
        exitCode: 137
        finishedAt: "2021-01-22T10:28:13Z"
        reason: OOMKilled
        startedAt: "2021-01-22T10:28:13Z"
  - containerID: containerd://0efb49b80c593396c5895a8bd062d9174f681d12436824246c273987c466b594
    image: docker.io/argoproj/argoexec:latest
    imageID: sha256:54331d70b022d9610ba40826b1cfd77cc39b5e5b8a6b6b28a9a73db445a35436
    lastState: {}
    name: wait
    ready: false
    restartCount: 0
    started: false
    state:
      terminated:
        containerID: containerd://0efb49b80c593396c5895a8bd062d9174f681d12436824246c273987c466b594
        exitCode: 0
        finishedAt: "2021-01-22T10:28:14Z"
        reason: Completed
        startedAt: "2021-01-22T10:28:12Z"
  hostIP: 172.19.0.2
  phase: Failed
  podIP: 10.42.0.87
  podIPs:
  - ip: 10.42.0.87
  qosClass: Burstable
  startTime: "2021-01-22T10:28:12Z"
`

func TestPodFailureWithContainerOOM(t *testing.T) {
	tests := []struct {
		podDetail string
		phase     wfv1.NodePhase
	}{{
		podDetail: podWithWaitContainerOOM,
		phase:     wfv1.NodeError,
	}, {
		podDetail: podWithMainContainerOOM,
		phase:     wfv1.NodeFailed,
	}}
	var pod apiv1.Pod
	for _, tt := range tests {
		wfv1.MustUnmarshal(tt.podDetail, &pod)
		assert.NotNil(t, pod)
		nodeStatus, msg := newWoc().inferFailedReason(&pod)
		assert.Equal(t, tt.phase, nodeStatus)
		assert.Contains(t, msg, "OOMKilled")
	}
}

func TestResubmitPendingPods(t *testing.T) {
	wf := wfv1.MustUnmarshalWorkflow(`
apiVersion: argoproj.io/v1alpha1
kind: Workflow
metadata:
  name: my-wf
  namespace: my-ns
spec:
  entrypoint: main
  templates:
  - name: main
    container:
      image: my-image
`)
	wftmpl := wfv1.MustUnmarshalWorkflowTemplate(wftmplGlobalVarsOnExit)
	cancel, controller := newController(wf, wftmpl)
	defer cancel()

	ctx := context.Background()
	woc := newWorkflowOperationCtx(wf, controller)
	woc.operate(ctx)

	assert.Equal(t, wfv1.WorkflowRunning, woc.wf.Status.Phase)
	assert.True(t, woc.wf.Status.Nodes.Any(func(node wfv1.NodeStatus) bool {
		return node.Phase == wfv1.NodePending
	}))

	time.Sleep(time.Second)
	deletePods(ctx, woc)

	woc = newWorkflowOperationCtx(woc.wf, controller)
	woc.operate(ctx)

	assert.Equal(t, wfv1.WorkflowRunning, woc.wf.Status.Phase)
	assert.True(t, woc.wf.Status.Nodes.Any(func(node wfv1.NodeStatus) bool {
		return node.Phase == wfv1.NodePending
	}))

	time.Sleep(time.Second)
	makePodsPhase(ctx, woc, apiv1.PodSucceeded)

	woc = newWorkflowOperationCtx(woc.wf, controller)
	woc.operate(ctx)

	assert.Equal(t, wfv1.WorkflowSucceeded, woc.wf.Status.Phase)
}

var wfRetryWithParam = `
apiVersion: argoproj.io/v1alpha1
kind: Workflow
metadata:
  name: parameter-aggregation
spec:
  entrypoint: parameter-aggregation
  templates:
  - name: parameter-aggregation
    steps:
    - - name: divide-by-2
        template: divide-by-2
        arguments:
          parameters:
          - name: num
            value: "{{item}}"
        withItems: [1,2,3]
    # Finally, print all numbers processed in the previous step
    - - name: print
        template: whalesay
        arguments:
          parameters:
          - name: message
            value: "{{item}}"
        withParam: "{{steps.divide-by-2.outputs.result}}"

  # divide-by-2 divides a number in half
  - name: divide-by-2
    retryStrategy: 
        limit: 2
        backoff: 
            duration: "1"
            factor: 2
    inputs:
      parameters:
      - name: num
    script:
      image: alpine:latest
      command: [sh, -x]
      source: |
        #!/bin/sh
        echo $(({{inputs.parameters.num}}/2))
  # whalesay prints a number using whalesay
  - name: whalesay
    retryStrategy: 
        limit: 2
        backoff: 
            duration: "1"
            factor: 2
    inputs:
      parameters:
      - name: message
    container:
      image: docker/whalesay:latest
      command: [cowsay]
      args: ["{{inputs.parameters.message}}"]
`

func TestWFWithRetryAndWithParam(t *testing.T) {
	t.Run("IncludeScriptOutputInRetryAndWithParam", func(t *testing.T) {
		wf := wfv1.MustUnmarshalWorkflow(wfRetryWithParam)
		cancel, controller := newController(wf)
		defer cancel()

		ctx := context.Background()
		woc := newWorkflowOperationCtx(wf, controller)
		woc.operate(ctx)
		pods, err := listPods(woc)
		assert.NoError(t, err)
		assert.True(t, len(pods.Items) > 0)
		if assert.Len(t, pods.Items, 3) {
			ctrs := pods.Items[0].Spec.Containers
			assert.Len(t, ctrs, 2)
			envs := ctrs[1].Env
			assert.Len(t, envs, 7)
			assert.Equal(t, apiv1.EnvVar{Name: "ARGO_INCLUDE_SCRIPT_OUTPUT", Value: "true"}, envs[2])
		}
	})
}

var paramAggregation = `
apiVersion: argoproj.io/v1alpha1
kind: Workflow
metadata:
  name: parameter-aggregation-dag-h8b82
spec:
  
  entrypoint: parameter-aggregation
  templates:
  - 
    dag:
      tasks:
      - arguments:
          parameters:
          - name: num
            value: '{{item}}'
        name: odd-or-even
        template: odd-or-even
        withItems:
        - 1
        - 2
      - arguments:
          parameters:
          - name: message
            value: '{{tasks.odd-or-even.outputs.parameters.num}}'
        dependencies:
        - odd-or-even
        name: print-nums
        template: whalesay
      - arguments:
          parameters:
          - name: message
            value: '{{tasks.odd-or-even.outputs.parameters.evenness}}'
        dependencies:
        - odd-or-even
        name: print-evenness
        template: whalesay
    inputs: {}
    metadata: {}
    name: parameter-aggregation
    outputs: {}
  - 
    container:
      args:
      - |
        sleep 1 &&
        echo {{inputs.parameters.num}} > /tmp/num &&
        if [ $(({{inputs.parameters.num}}%2)) -eq 0 ]; then
          echo "even" > /tmp/even;
        else
          echo "odd" > /tmp/even;
        fi
      command:
      - sh
      - -c
      image: alpine:latest
      name: ""
      resources: {}
    inputs:
      parameters:
      - name: num
    metadata: {}
    name: odd-or-even
    outputs:
      parameters:
      - name: num
        valueFrom:
          path: /tmp/num
      - name: evenness
        valueFrom:
          path: /tmp/even
  - 
    container:
      args:
      - '{{inputs.parameters.message}}'
      command:
      - cowsay
      image: docker/whalesay:latest
      name: ""
      resources: {}
    inputs:
      parameters:
      - name: message
    metadata: {}
    name: whalesay
    outputs: {}
status:
  nodes:
    parameter-aggregation-dag-h8b82:
      children:
      - parameter-aggregation-dag-h8b82-3379492521
      displayName: parameter-aggregation-dag-h8b82
      finishedAt: "2020-12-09T15:37:07Z"
      id: parameter-aggregation-dag-h8b82
      name: parameter-aggregation-dag-h8b82
      outboundNodes:
      - parameter-aggregation-dag-h8b82-3175470584
      - parameter-aggregation-dag-h8b82-2243926302
      phase: Running
      startedAt: "2020-12-09T15:36:46Z"
      templateName: parameter-aggregation
      templateScope: local/parameter-aggregation-dag-h8b82
      type: DAG
    parameter-aggregation-dag-h8b82-1440345089:
      boundaryID: parameter-aggregation-dag-h8b82
      children:
      - parameter-aggregation-dag-h8b82-2243926302
      - parameter-aggregation-dag-h8b82-3175470584
      displayName: odd-or-even(1:2)
      finishedAt: "2020-12-09T15:36:54Z"
      hostNodeName: minikube
      id: parameter-aggregation-dag-h8b82-1440345089
      inputs:
        parameters:
        - name: num
          value: "2"
      name: parameter-aggregation-dag-h8b82.odd-or-even(1:2)
      outputs:
        exitCode: "0"
        parameters:
        - name: num
          value: "2"
          valueFrom:
            path: /tmp/num
        - name: evenness
          value: even
          valueFrom:
            path: /tmp/even
      phase: Succeeded
      startedAt: "2020-12-09T15:36:46Z"
      templateName: odd-or-even
      templateScope: local/parameter-aggregation-dag-h8b82
      type: Pod
    parameter-aggregation-dag-h8b82-3379492521:
      boundaryID: parameter-aggregation-dag-h8b82
      children:
      - parameter-aggregation-dag-h8b82-3572919299
      - parameter-aggregation-dag-h8b82-1440345089
      displayName: odd-or-even
      finishedAt: "2020-12-09T15:36:55Z"
      id: parameter-aggregation-dag-h8b82-3379492521
      name: parameter-aggregation-dag-h8b82.odd-or-even
      phase: Succeeded
      startedAt: "2020-12-09T15:36:46Z"
      templateName: odd-or-even
      templateScope: local/parameter-aggregation-dag-h8b82
      type: TaskGroup
    parameter-aggregation-dag-h8b82-3572919299:
      boundaryID: parameter-aggregation-dag-h8b82
      children:
      - parameter-aggregation-dag-h8b82-2243926302
      - parameter-aggregation-dag-h8b82-3175470584
      displayName: odd-or-even(0:1)
      finishedAt: "2020-12-09T15:36:53Z"
      hostNodeName: minikube
      id: parameter-aggregation-dag-h8b82-3572919299
      inputs:
        parameters:
        - name: num
          value: "1"
      name: parameter-aggregation-dag-h8b82.odd-or-even(0:1)
      outputs:
        exitCode: "0"
        parameters:
        - name: num
          value: "1"
          valueFrom:
            path: /tmp/num
        - name: evenness
          value: odd
          valueFrom:
            path: /tmp/even
      phase: Succeeded
      startedAt: "2020-12-09T15:36:46Z"
      templateName: odd-or-even
      templateScope: local/parameter-aggregation-dag-h8b82
      type: Pod
  phase: Succeeded
  startedAt: "2020-12-09T15:36:46Z"
`

func TestParamAggregation(t *testing.T) {
	wf := wfv1.MustUnmarshalWorkflow(paramAggregation)
	cancel, controller := newController(wf)
	defer cancel()

	ctx := context.Background()
	woc := newWorkflowOperationCtx(wf, controller)
	woc.operate(ctx)

	evenNode := woc.wf.Status.Nodes.FindByDisplayName("print-evenness")
	if assert.NotNil(t, evenNode) {
		if assert.Len(t, evenNode.Inputs.Parameters, 1) {
			assert.Equal(t, `["odd","even"]`, evenNode.Inputs.Parameters[0].Value.String())
		}
	}

	numNode := woc.wf.Status.Nodes.FindByDisplayName("print-nums")
	if assert.NotNil(t, numNode) {
		if assert.Len(t, numNode.Inputs.Parameters, 1) {
			assert.Equal(t, `["1","2"]`, numNode.Inputs.Parameters[0].Value.String())
		}
	}
}

func TestPodHasContainerNeedingTermination(t *testing.T) {
	pod := apiv1.Pod{
		Status: apiv1.PodStatus{
			ContainerStatuses: []apiv1.ContainerStatus{
				{
					Name:  common.WaitContainerName,
					State: apiv1.ContainerState{Terminated: &apiv1.ContainerStateTerminated{ExitCode: 1}},
				},
				{
					Name:  common.MainContainerName,
					State: apiv1.ContainerState{Terminated: &apiv1.ContainerStateTerminated{ExitCode: 1}},
				},
			}}}
	tmpl := wfv1.Template{}
	assert.True(t, podHasContainerNeedingTermination(&pod, tmpl))

	pod = apiv1.Pod{
		Status: apiv1.PodStatus{
			ContainerStatuses: []apiv1.ContainerStatus{
				{
					Name:  common.WaitContainerName,
					State: apiv1.ContainerState{Running: &apiv1.ContainerStateRunning{}},
				},
				{
					Name:  common.MainContainerName,
					State: apiv1.ContainerState{Terminated: &apiv1.ContainerStateTerminated{ExitCode: 1}},
				},
			}}}
	assert.False(t, podHasContainerNeedingTermination(&pod, tmpl))

	pod = apiv1.Pod{
		Status: apiv1.PodStatus{
			ContainerStatuses: []apiv1.ContainerStatus{
				{
					Name:  common.WaitContainerName,
					State: apiv1.ContainerState{Terminated: &apiv1.ContainerStateTerminated{ExitCode: 1}},
				},
				{
					Name:  common.MainContainerName,
					State: apiv1.ContainerState{Running: &apiv1.ContainerStateRunning{}},
				},
			}}}
	assert.False(t, podHasContainerNeedingTermination(&pod, tmpl))

	pod = apiv1.Pod{
		Status: apiv1.PodStatus{
			ContainerStatuses: []apiv1.ContainerStatus{
				{
					Name:  common.MainContainerName,
					State: apiv1.ContainerState{Running: &apiv1.ContainerStateRunning{}},
				},
			}}}
	assert.False(t, podHasContainerNeedingTermination(&pod, tmpl))

	pod = apiv1.Pod{
		Status: apiv1.PodStatus{
			ContainerStatuses: []apiv1.ContainerStatus{
				{
					Name:  common.MainContainerName,
					State: apiv1.ContainerState{Terminated: &apiv1.ContainerStateTerminated{ExitCode: 1}},
				},
			}}}
	assert.True(t, podHasContainerNeedingTermination(&pod, tmpl))
}

func TestRetryOnDiffHost(t *testing.T) {
	cancel, controller := newController()
	defer cancel()
	wf := wfv1.MustUnmarshalWorkflow(helloWorldWf)
	woc := newWorkflowOperationCtx(wf, controller)
	// Verify that there are no nodes in the wf status.
	assert.Empty(t, woc.wf.Status.Nodes)

	// Add the parent node for retries.
	nodeName := "test-node"
	nodeID := woc.wf.NodeID(nodeName)
	node := woc.initializeNode(nodeName, wfv1.NodeTypeRetry, "", &wfv1.WorkflowStep{}, "", wfv1.NodeRunning)

	hostSelector := "kubernetes.io/hostname"
	retries := wfv1.RetryStrategy{}
	retries.Affinity = &wfv1.RetryAffinity{
		NodeAntiAffinity: &wfv1.RetryNodeAntiAffinity{},
	}

	woc.wf.Status.Nodes[nodeID] = *node

	assert.Equal(t, node.Phase, wfv1.NodeRunning)

	// Ensure there are no child nodes yet.
	lastChild := getChildNodeIndex(node, woc.wf.Status.Nodes, -1)
	assert.Nil(t, lastChild)

	// Add child node.
	childNode := fmt.Sprintf("child-node-%d", 0)
	woc.initializeNode(childNode, wfv1.NodeTypePod, "", &wfv1.WorkflowStep{}, "", wfv1.NodeRunning)
	woc.addChildNode(nodeName, childNode)

	n := woc.wf.GetNodeByName(nodeName)
	lastChild = getChildNodeIndex(n, woc.wf.Status.Nodes, -1)
	assert.NotNil(t, lastChild)

	woc.markNodePhase(lastChild.Name, wfv1.NodeFailed)
	_, _, err := woc.processNodeRetries(n, retries, &executeTemplateOpts{})
	assert.NoError(t, err)
	n = woc.wf.GetNodeByName(nodeName)
	assert.Equal(t, n.Phase, wfv1.NodeRunning)

	// Ensure related fields are not set
	assert.Equal(t, lastChild.HostNodeName, "")

	// Set host name
	n = woc.wf.GetNodeByName(nodeName)
	lastChild = getChildNodeIndex(n, woc.wf.Status.Nodes, -1)
	lastChild.HostNodeName = "test-fail-hostname"
	woc.wf.Status.Nodes[lastChild.ID] = *lastChild

	pod := &apiv1.Pod{
		Spec: apiv1.PodSpec{
			Affinity: &apiv1.Affinity{},
		},
	}

	tmpl := &wfv1.Template{}
	tmpl.RetryStrategy = &retries

	RetryOnDifferentHost(nodeID)(*woc.retryStrategy(tmpl), woc.wf.Status.Nodes, pod)
	assert.NotNil(t, pod.Spec.Affinity)

	// Verify if template's Affinity has the right value
	targetNodeSelectorRequirement :=
		pod.Spec.Affinity.NodeAffinity.RequiredDuringSchedulingIgnoredDuringExecution.NodeSelectorTerms[0].MatchExpressions[0]
	sourceNodeSelectorRequirement := apiv1.NodeSelectorRequirement{
		Key:      hostSelector,
		Operator: apiv1.NodeSelectorOpNotIn,
		Values:   []string{lastChild.HostNodeName},
	}
	assert.Equal(t, sourceNodeSelectorRequirement, targetNodeSelectorRequirement)
}

var noPodsWhenShutdown = `
apiVersion: argoproj.io/v1alpha1
kind: Workflow
metadata:
  name: hello-world
spec:
  entrypoint: whalesay
  shutdown: "Stop"
  templates:
  - name: whalesay
    container:
      image: docker/whalesay:latest
      command: [cowsay]
      args: ["hello world"]
`

func TestNoPodsWhenShutdown(t *testing.T) {
	wf := wfv1.MustUnmarshalWorkflow(noPodsWhenShutdown)
	cancel, controller := newController(wf)
	defer cancel()

	ctx := context.Background()
	woc := newWorkflowOperationCtx(wf, controller)
	woc.operate(ctx)

	node := woc.wf.Status.Nodes.FindByDisplayName("hello-world")
	if assert.NotNil(t, node) {
		assert.Equal(t, wfv1.NodeSkipped, node.Phase)
		assert.Contains(t, node.Message, "workflow shutdown with strategy: Stop")
	}
}

var wfscheVariable = `
apiVersion: argoproj.io/v1alpha1
kind: Workflow
metadata:
  name: hello-world
  annotations:
    workflows.argoproj.io/scheduled-time: 2006-01-02T15:04:05-07:00
spec:
  entrypoint: whalesay
  shutdown: "Stop"
  templates:
  - name: whalesay
    container:
      image: docker/whalesay:latest
      command: [cowsay]
      args: ["{{workflows.scheduledTime}}"]
`

func TestWorkflowScheduledTimeVariable(t *testing.T) {
	wf := wfv1.MustUnmarshalWorkflow(wfscheVariable)
	cancel, controller := newController(wf)
	defer cancel()

	ctx := context.Background()
	woc := newWorkflowOperationCtx(wf, controller)
	woc.operate(ctx)
	assert.Equal(t, "2006-01-02T15:04:05-07:00", woc.globalParams[common.GlobalVarWorkflowCronScheduleTime])
}

func TestWorkflowShutdownStrategy(t *testing.T) {
	wf := wfv1.MustUnmarshalWorkflow(`
apiVersion: argoproj.io/v1alpha1
kind: Workflow
metadata:
  name: whalesay
  namespace: default
spec:
  entrypoint: whalesay
  templates:
  - name: whalesay
    container:
      image: docker/whalesay:latest
      command: [sh, -c]
      args: ["cowsay hellow"]`)

	wf1 := wf.DeepCopy()
	wf1.Name = "whalesay-1"
	cancel, controller := newController(wf, wf1)
	defer cancel()
	t.Run("StopStrategy", func(t *testing.T) {
		ctx := context.Background()
		woc := newWorkflowOperationCtx(wf, controller)
		woc.operate(ctx)

		for _, node := range woc.wf.Status.Nodes {
			assert.Equal(t, wfv1.NodePending, node.Phase)
		}
		// Updating Pod state
		makePodsPhase(ctx, woc, apiv1.PodPending)
		// Simulate the Stop command
		wf1 := woc.wf
		wf1.Spec.Shutdown = wfv1.ShutdownStrategyStop
		woc1 := newWorkflowOperationCtx(wf1, controller)
		woc1.operate(ctx)

		node := woc1.wf.Status.Nodes.FindByDisplayName("whalesay")
		if assert.NotNil(t, node) {
			assert.Contains(t, node.Message, "workflow shutdown with strategy")
			assert.Contains(t, node.Message, "Stop")
		}
	})

	t.Run("TerminateStrategy", func(t *testing.T) {
		ctx := context.Background()
		woc := newWorkflowOperationCtx(wf1, controller)
		woc.operate(ctx)

		for _, node := range woc.wf.Status.Nodes {
			assert.Equal(t, wfv1.NodePending, node.Phase)
		}
		// Updating Pod state
		makePodsPhase(ctx, woc, apiv1.PodPending)
		// Simulate the Terminate command
		wfOut := woc.wf
		wfOut.Spec.Shutdown = wfv1.ShutdownStrategyTerminate
		woc1 := newWorkflowOperationCtx(wfOut, controller)
		woc1.operate(ctx)
		for _, node := range woc1.wf.Status.Nodes {
			if assert.NotNil(t, node) {
				assert.Contains(t, node.Message, "workflow shutdown with strategy")
				assert.Contains(t, node.Message, "Terminate")
			}
		}
	})
}

const resultVarRefWf = `
apiVersion: argoproj.io/v1alpha1
kind: Workflow
metadata:
  generateName: scripts-bash-
spec:
  entrypoint: bash-script-example
  templates:
  - name: bash-script-example
    steps:
    - - name: generate-random
        template: gen-random-int
    - - name: generate-random-1
        template: gen-random-int
    - - name: from
        template: print-message
        arguments:
          parameters:
          - name: message
            value: "{{steps.generate-random.outputs.result}}"
    outputs:
      parameters:
        - name: stepresult
          valueFrom:
            expression: "steps['generate-random-1'].outputs.result"

  - name: gen-random-int
    script:
      image: debian:9.4
      command: [bash]
      source: |
        cat /dev/urandom | od -N2 -An -i | awk -v f=1 -v r=100 '{printf "%i\n", f + r * $1 / 65536}'

  - name: print-message
    inputs:
      parameters:
      - name: message
    container:
      image: alpine:latest
      command: [sh, -c]
      args: ["echo result was: {{inputs.parameters.message}}"]
`

func TestHasOutputResultRef(t *testing.T) {
	wf := wfv1.MustUnmarshalWorkflow(resultVarRefWf)
	assert.True(t, hasOutputResultRef("generate-random", &wf.Spec.Templates[0]))
	assert.True(t, hasOutputResultRef("generate-random-1", &wf.Spec.Templates[0]))
}

const stepsFailFast = `
apiVersion: argoproj.io/v1alpha1
kind: Workflow
metadata:
  creationTimestamp: "2021-03-12T15:28:29Z"
  name: seq-loop-pz4hh
spec:
  activeDeadlineSeconds: 300
  arguments:
    parameters:
    - name: items
      value: |
        ["a", "b", "c"]
  entrypoint: seq-loop
  templates:
  - failFast: true
    inputs:
      parameters:
      - name: items
    name: seq-loop
    parallelism: 1
    steps:
    - - name: iteration
        template: iteration
        withParam: '{{inputs.parameters.items}}'
  - name: iteration
    steps:
    - - name: step1
        template: succeed-step
    - - name: step2
        template: failed-step
  - container:
      args:
      - exit 0
      command:
      - /bin/sh
      - -c
      image: alpine
    name: succeed-step
  - container:
      args:
      - exit 1
      command:
      - /bin/sh
      - -c
      image: alpine
    name: failed-step
    retryStrategy:
      limit: 1
  ttlStrategy:
    secondsAfterCompletion: 600
status:
  nodes:
    seq-loop-pz4hh:
      children:
      - seq-loop-pz4hh-3652003332
      displayName: seq-loop-pz4hh
      id: seq-loop-pz4hh
      inputs:
        parameters:
        - name: items
          value: |
            ["a", "b", "c"]
      name: seq-loop-pz4hh
      outboundNodes:
      - seq-loop-pz4hh-4172612902
      phase: Running
      startedAt: "2021-03-12T15:28:29Z"
      templateName: seq-loop
      templateScope: local/seq-loop-pz4hh
      type: Steps
    seq-loop-pz4hh-347271843:
      boundaryID: seq-loop-pz4hh-1269516111
      displayName: step2(0)
      finishedAt: "2021-03-12T15:28:39Z"
      hostNodeName: k3d-k3s-default-server-0
      id: seq-loop-pz4hh-347271843
      message: Error (exit code 1)
      name: seq-loop-pz4hh[0].iteration(0:a)[1].step2(0)
      phase: Failed
      startedAt: "2021-03-12T15:28:33Z"
      templateName: failed-step
      templateScope: local/seq-loop-pz4hh
      type: Pod
    seq-loop-pz4hh-1269516111:
      boundaryID: seq-loop-pz4hh
      children:
      - seq-loop-pz4hh-3596771579
      displayName: iteration(0:a)
      id: seq-loop-pz4hh-1269516111
      name: seq-loop-pz4hh[0].iteration(0:a)
      outboundNodes:
      - seq-loop-pz4hh-4172612902
      phase: Running
      startedAt: "2021-03-12T15:28:29Z"
      templateName: iteration
      templateScope: local/seq-loop-pz4hh
      type: Steps
    seq-loop-pz4hh-1287186880:
      boundaryID: seq-loop-pz4hh-1269516111
      children:
      - seq-loop-pz4hh-347271843
      - seq-loop-pz4hh-4172612902
      displayName: step2
      id: seq-loop-pz4hh-1287186880
      name: seq-loop-pz4hh[0].iteration(0:a)[1].step2
      phase: Failed
      startedAt: "2021-03-12T15:28:33Z"
      templateName: failed-step
      templateScope: local/seq-loop-pz4hh
      type: Retry
    seq-loop-pz4hh-3596771579:
      boundaryID: seq-loop-pz4hh-1269516111
      children:
      - seq-loop-pz4hh-4031713604
      displayName: '[0]'
      finishedAt: "2021-03-12T15:28:33Z"
      id: seq-loop-pz4hh-3596771579
      name: seq-loop-pz4hh[0].iteration(0:a)[0]
      phase: Succeeded
      startedAt: "2021-03-12T15:28:29Z"
      templateScope: local/seq-loop-pz4hh
      type: StepGroup
    seq-loop-pz4hh-3652003332:
      boundaryID: seq-loop-pz4hh
      children:
      - seq-loop-pz4hh-1269516111
      displayName: '[0]'
      id: seq-loop-pz4hh-3652003332
      name: seq-loop-pz4hh[0]
      phase: Running
      startedAt: "2021-03-12T15:28:29Z"
      templateScope: local/seq-loop-pz4hh
      type: StepGroup
    seq-loop-pz4hh-3664029150:
      boundaryID: seq-loop-pz4hh-1269516111
      children:
      - seq-loop-pz4hh-1287186880
      displayName: '[1]'
      id: seq-loop-pz4hh-3664029150
      name: seq-loop-pz4hh[0].iteration(0:a)[1]
      phase: Running
      startedAt: "2021-03-12T15:28:33Z"
      templateScope: local/seq-loop-pz4hh
      type: StepGroup
    seq-loop-pz4hh-4031713604:
      boundaryID: seq-loop-pz4hh-1269516111
      children:
      - seq-loop-pz4hh-3664029150
      displayName: step1
      finishedAt: "2021-03-12T15:28:32Z"
      hostNodeName: k3d-k3s-default-server-0
      id: seq-loop-pz4hh-4031713604
      name: seq-loop-pz4hh[0].iteration(0:a)[0].step1
      phase: Succeeded
      startedAt: "2021-03-12T15:28:29Z"
      templateName: succeed-step
      templateScope: local/seq-loop-pz4hh
      type: Pod
    seq-loop-pz4hh-4172612902:
      boundaryID: seq-loop-pz4hh-1269516111
      displayName: step2(1)
      finishedAt: "2021-03-12T15:28:47Z"
      hostNodeName: k3d-k3s-default-server-0
      id: seq-loop-pz4hh-4172612902
      message: Error (exit code 1)
      name: seq-loop-pz4hh[0].iteration(0:a)[1].step2(1)
      phase: Failed
      startedAt: "2021-03-12T15:28:41Z"
      templateName: failed-step
      templateScope: local/seq-loop-pz4hh
      type: Pod
  phase: Running
  startedAt: "2021-03-12T15:28:29Z"

`

func TestStepsFailFast(t *testing.T) {
	wf := wfv1.MustUnmarshalWorkflow(stepsFailFast)
	cancel, controller := newController(wf)
	defer cancel()

	ctx := context.Background()
	woc := newWorkflowOperationCtx(wf, controller)
	woc.operate(ctx)

	assert.Equal(t, wfv1.WorkflowFailed, woc.wf.Status.Phase)
	node := woc.wf.Status.Nodes.FindByDisplayName("iteration(0:a)")
	if assert.NotNil(t, node) {
		assert.Equal(t, wfv1.NodeFailed, node.Phase)
	}
	node = woc.wf.Status.Nodes.FindByDisplayName("seq-loop-pz4hh")
	if assert.NotNil(t, node) {
		assert.Equal(t, wfv1.NodeFailed, node.Phase)
	}
}

func TestGetStepOrDAGTaskName(t *testing.T) {
	assert.Equal(t, "generate-artifact", getStepOrDAGTaskName("data-transformation-gjrt8[0].generate-artifact(2:foo/script.py)"))
	assert.Equal(t, "generate-artifact", getStepOrDAGTaskName("data-transformation-gjrt8[0].generate-artifact(2:foo/scrip[t.py)"))
	assert.Equal(t, "generate-artifact", getStepOrDAGTaskName("data-transformation-gjrt8[0].generate-artifact(2:foo/scrip]t.py)"))
	assert.Equal(t, "generate-artifact", getStepOrDAGTaskName("data-transformation-gjrt8[0].generate-artifact(2:foo/scri[p]t.py)"))
	assert.Equal(t, "generate-artifact", getStepOrDAGTaskName("data-transformation-gjrt8[0].generate-artifact(2:foo/script.py)"))
	assert.Equal(t, "step3", getStepOrDAGTaskName("bug-rqq5f[0].fanout[0].fanout1(0:1)(0)[0].fanout2(0:1).step3(0)"))
	assert.Equal(t, "divide-by-2", getStepOrDAGTaskName("parameter-aggregation[0].divide-by-2(0:1)(0)"))
	assert.Equal(t, "hello-mate", getStepOrDAGTaskName("greet-many-tkcld.greet-many(0:1).greet.hello-mate"))
	assert.Equal(t, "hello-mate", getStepOrDAGTaskName("greet.hello-mate"))
	assert.Equal(t, "hello-mate", getStepOrDAGTaskName("hello-mate"))
	assert.Equal(t, "fanout1", getStepOrDAGTaskName("bug-rqq5f[0].fanout[0].fanout1(0:1)(0)[0]"))
}

func TestGenerateOutputResultRegex(t *testing.T) {
	dagTmpl := &wfv1.Template{DAG: &wfv1.DAGTemplate{}}
	ref, expr := generateOutputResultRegex("template-name", dagTmpl)
	assert.Equal(t, `tasks\.template-name\.outputs\.result`, ref)
	assert.Equal(t, `tasks\[['\"]template-name['\"]\]\.outputs.result`, expr)

	stepsTmpl := &wfv1.Template{Steps: []wfv1.ParallelSteps{}}
	ref, expr = generateOutputResultRegex("template-name", stepsTmpl)
	assert.Equal(t, `steps\.template-name\.outputs\.result`, ref)
	assert.Equal(t, `steps\[['\"]template-name['\"]\]\.outputs.result`, expr)
}

const rootRetryStrategyCompletes = `apiVersion: argoproj.io/v1alpha1
kind: Workflow
metadata:
  name: hello-world-5bd7v
spec:
  activeDeadlineSeconds: 300
  entrypoint: whalesay
  retryStrategy:
    limit: 1
  templates:
  - container:
      args:
      - hello world
      command:
      - cowsay
      image: docker/whalesay:latest
    name: whalesay
  ttlStrategy:
    secondsAfterCompletion: 600
status:
  nodes:
    hello-world-5bd7v:
      children:
      - hello-world-5bd7v-643409622
      displayName: hello-world-5bd7v
      finishedAt: "2021-03-23T14:53:45Z"
      id: hello-world-5bd7v
      name: hello-world-5bd7v
      phase: Succeeded
      startedAt: "2021-03-23T14:53:39Z"
      templateName: whalesay
      templateScope: local/hello-world-5bd7v
      type: Retry
    hello-world-5bd7v-643409622:
      displayName: hello-world-5bd7v(0)
      finishedAt: "2021-03-23T14:53:44Z"
      hostNodeName: k3d-k3s-default-server-0
      id: hello-world-5bd7v-643409622
      name: hello-world-5bd7v(0)
      phase: Succeeded
      startedAt: "2021-03-23T14:53:39Z"
      templateName: whalesay
      templateScope: local/hello-world-5bd7v
      type: Pod
  phase: Running
  startedAt: "2021-03-23T14:53:39Z"
`

func TestRootRetryStrategyCompletes(t *testing.T) {
	wf := wfv1.MustUnmarshalWorkflow(rootRetryStrategyCompletes)
	cancel, controller := newController(wf)
	defer cancel()

	ctx := context.Background()
	woc := newWorkflowOperationCtx(wf, controller)
	woc.operate(ctx)

	assert.Equal(t, wfv1.WorkflowSucceeded, woc.wf.Status.Phase)
}

const testGlobalParamSubstitute = `
apiVersion: argoproj.io/v1alpha1
kind: Workflow
metadata:
  name: dag-diamond-8xw8l
spec:
  entrypoint: "whalesay1"
  arguments:
    parameters:
    - name: entrypoint
      value: test
    - name: mutex
      value: mutex1
    - name: message
      value: mutex1
  synchronization:
    mutex:
      name:  "{{workflow.parameters.mutex}}"
  templates:
  - name: whalesay1
    container:
      image: docker/whalesay:latest
      command: [cowsay]
      args: ["{{workflow.parameters.message}}"]
`

func TestSubstituteGlobalVariables(t *testing.T) {
	wf := wfv1.MustUnmarshalWorkflow(testGlobalParamSubstitute)
	cancel, controller := newController(wf)
	defer cancel()

	// ctx := context.Background()
	woc := newWorkflowOperationCtx(wf, controller)
	err := woc.setExecWorkflow(context.Background())
	assert.NoError(t, err)
	assert.NotNil(t, woc.execWf)
	assert.Equal(t, "mutex1", woc.execWf.Spec.Synchronization.Mutex.Name)
	tempStr, err := json.Marshal(woc.execWf.Spec.Templates)
	assert.NoError(t, err)
	assert.Contains(t, string(tempStr), "{{workflow.parameters.message}}")
}

var wfPending = `
apiVersion: argoproj.io/v1alpha1
kind: Workflow
metadata:
  creationTimestamp: "2021-04-05T21:50:18Z"
  name: hello-world-4srt7
  namespace: argo
spec:
  entrypoint: whalesay
  podSpecPatch: |
    terminationGracePeriodSeconds: 3
  templates:
  - container:
      args:
      - hello world
      command:
      - cowsay
      image: docker/whalesay:latest
      name: ""
    name: whalesay

status:
  artifactRepositoryRef:
    configMap: artifact-repositories
    key: default-v1
    namespace: argo
  finishedAt: null
  nodes:
    hello-world-4srt7:
      displayName: hello-world-4srt7
      finishedAt: null
      id: hello-world-4srt7
      name: hello-world-4srt7
      phase: Pending
      progress: 0/1
      startedAt: "2021-04-05T21:50:18Z"
      templateName: whalesay
      templateScope: local/hello-world-4srt7
      type: Pod
  phase: Running
  progress: 0/1
  startedAt: "2021-04-05T21:50:18Z"
`

func TestWfPendingWithNoPod(t *testing.T) {
	wf := wfv1.MustUnmarshalWorkflow(wfPending)
	cancel, controller := newController(wf)
	defer cancel()

	ctx := context.Background()
	woc := newWorkflowOperationCtx(wf, controller)
	woc.operate(ctx)
	assert.Equal(t, wfv1.WorkflowRunning, woc.wf.Status.Phase)
	pods, err := listPods(woc)
	assert.NoError(t, err)
	assert.Equal(t, 1, len(pods.Items))

}

var wfPendingWithSync = `apiVersion: argoproj.io/v1alpha1
kind: Workflow
metadata:
  name: hello-world-mpdht
  namespace: argo
spec:
  entrypoint: whalesay
  templates:
  - container:
      args:
      - hello world
      command:
      - cowsay
      image: docker/whalesay:latest
    name: whalesay
    synchronization:
      mutex:
        name: welcome
  ttlStrategy:
    secondsAfterCompletion: 600
status:
  nodes:
    hello-world-mpdht:
      displayName: hello-world-mpdht
      finishedAt: null
      id: hello-world-mpdht
      message: 'Waiting for argo/Mutex/welcome lock. Lock status: 0/1 '
      name: hello-world-mpdht
      phase: Pending
      progress: 0/1
      startedAt: "2021-04-05T22:11:21Z"
      synchronizationStatus:
        waiting: argo/Mutex/welcome
      templateName: whalesay
      templateScope: local/hello-world-mpdht
      type: Pod
  phase: Running
  progress: 0/1
  startedAt: "2021-04-05T22:11:21Z"
  synchronization:
    mutex:
      waiting:
      - holder: argo/hello-world-tmph8/hello-world-tmph8
        mutex: argo/Mutex/welcome
`

func TestMutexWfPendingWithNoPod(t *testing.T) {
	wf := wfv1.MustUnmarshalWorkflow(wfPendingWithSync)
	cancel, controller := newController(wf)
	defer cancel()
	ctx := context.Background()
	controller.syncManager = sync.NewLockManager(GetSyncLimitFunc(ctx, controller.kubeclientset), func(key string) {
	}, workflowExistenceFunc)
	_, _, _, err := controller.syncManager.TryAcquire(wf, "test", &wfv1.Synchronization{Mutex: &wfv1.Mutex{Name: "welcome"}})
	assert.NoError(t, err)
	woc := newWorkflowOperationCtx(wf, controller)

	woc.operate(ctx)
	assert.Equal(t, wfv1.WorkflowRunning, woc.wf.Status.Phase)
	assert.Equal(t, wfv1.NodePending, woc.wf.Status.Nodes.FindByDisplayName("hello-world-mpdht").Phase)
}

var wfGlopalArtifactNil = `apiVersion: argoproj.io/v1alpha1
kind: Workflow
metadata:
  name: global-outputs-ttsfq
  namespace: default
spec:
  entrypoint: generate-globals
  onExit: consume-globals
  templates:
  - name: generate-globals
    steps:
    - - name: generate
        template: global-output
    - - name: consume-globals
        template: consume-globals
  - container:
      args:
      - sleep 1; exit 1
      command:
      - sh
      - -c
      image: alpine:3.7
    name: global-output
    outputs:
      artifacts:
      - globalName: my-global-art
        name: hello-art
        path: /tmp/hello_world.txt
      parameters:
      - globalName: my-global-param
        name: hello-param
        valueFrom:
          path: /tmp/hello_world.txt
  - name: consume-globals
    steps:
    - - name: consume-global-param
        template: consume-global-param
      - arguments:
          artifacts:
          - from: '{{workflow.outputs.artifacts.my-global-art}}'
            name: art
        name: consume-global-art
        template: consume-global-art
  - container:
      args:
      - echo {{inputs.parameters.param}}
      command:
      - sh
      - -c
      image: alpine:3.7
    inputs:
      parameters:
      - name: param
        value: '{{workflow.outputs.parameters.my-global-param}}'
    name: consume-global-param
  - container:
      args:
      - cat /art
      command:
      - sh
      - -c
      image: alpine:3.7
    inputs:
      artifacts:
      - name: art
        path: /art
    name: consume-global-art
`

func TestWFGlobalArtifactNil(t *testing.T) {
	wf := wfv1.MustUnmarshalWorkflow(wfGlopalArtifactNil)
	cancel, controller := newController(wf)
	defer cancel()

	ctx := context.Background()
	woc := newWorkflowOperationCtx(wf, controller)
	woc.operate(ctx)
	makePodsPhase(ctx, woc, apiv1.PodRunning)
	woc.operate(ctx)
	makePodsPhase(ctx, woc, apiv1.PodFailed, func(pod *apiv1.Pod) {
		pod.Annotations[common.AnnotationKeyOutputs] = string("{\"parameters\":[{\"name\":\"hello-param\",\"valueFrom\":{\"path\":\"/tmp/hello_world.txt\"},\"globalName\":\"my-global-param\"}],\"artifacts\":[{\"name\":\"hello-art\",\"path\":\"/tmp/hello_world.txt\",\"globalName\":\"my-global-art\"}]}")
		pod.Status.ContainerStatuses = []apiv1.ContainerStatus{
			{
				Name: "main",
				State: apiv1.ContainerState{
					Terminated: &apiv1.ContainerStateTerminated{
						ExitCode: 1,
						Message:  "",
					},
				},
			},
		}
	})
	woc.operate(ctx)
	assert.NotPanics(t, func() { woc.operate(ctx) })
}

const testDagTwoChildrenWithNonExpectedNodeType = `apiVersion: argoproj.io/v1alpha1
kind: Workflow
metadata:
  name: ingest-pipeline-cdw-m2fnc
spec:
  arguments:
    parameters:
    - name: job_name
      value: all_the_data
  entrypoint: ingest-task
  templates:
  - dag:
      tasks:
      - dependencies:
        - sent
        name: ing
        template: ingest-collections
      - dependencies:
        - sent
        name: mat
        template: materializations
      - arguments:
          parameters:
          - name: job_name
            value: all_the_data
        name: sent
        template: sentinel
    name: ingest-task
  - container:
      args:
      - sleep 30; date; echo got sentinel for {{inputs.parameters.job_name}}
      command:
      - sh
      - -c
      image: alpine:3.13.5
    inputs:
      parameters:
      - name: job_name
    name: sentinel
  - name: ingest-collections
    steps:
    - - name: get-ingest-collections
        template: get-ingest-collections
  - name: get-ingest-collections
    script:
      command:
      - python
      image: python:alpine3.6
      source: |
        import json
  - name: materializations
    steps:
    - - name: get-materializations
        template: get-materializations
  - name: get-materializations
    script:
      command:
      - python
      image: python:alpine3.6
      name: ""
      resources: {}
      source: |
        import json
status:
  nodes:
    ingest-pipeline-cdw-m2fnc:
      children:
      - ingest-pipeline-cdw-m2fnc-141178578
      displayName: ingest-pipeline-cdw-m2fnc
      id: ingest-pipeline-cdw-m2fnc
      name: ingest-pipeline-cdw-m2fnc
      phase: Running
      startedAt: "2021-06-22T18:51:02Z"
      templateName: ingest-task
      templateScope: local/ingest-pipeline-cdw-m2fnc
      type: DAG
    ingest-pipeline-cdw-m2fnc-141178578:
      boundaryID: ingest-pipeline-cdw-m2fnc
      displayName: sent
      finishedAt: "2021-06-22T18:51:34Z"
      hostNodeName: k3d-k3s-default-server-0
      id: ingest-pipeline-cdw-m2fnc-141178578
      name: ingest-pipeline-cdw-m2fnc.sent
      phase: Succeeded
      startedAt: "2021-06-22T18:51:02Z"
      templateName: sentinel
      templateScope: local/ingest-pipeline-cdw-m2fnc
      type: Pod
  phase: Running
  startedAt: "2021-06-22T18:51:02Z"
`

func TestDagTwoChildrenWithNonExpectedNodeType(t *testing.T) {
	wf := wfv1.MustUnmarshalWorkflow(testDagTwoChildrenWithNonExpectedNodeType)
	cancel, controller := newController(wf)
	defer cancel()

	ctx := context.Background()
	woc := newWorkflowOperationCtx(wf, controller)

	woc.operate(ctx)

	sentNode := woc.wf.Status.Nodes.FindByDisplayName("sent")

	//Ensure that both child tasks are labeled as children of the "sent" node
	assert.Len(t, sentNode.Children, 2)
}

const testDagTwoChildrenContainerSet = `apiVersion: argoproj.io/v1alpha1
kind: Workflow
metadata:
  name: outputs-result-pn6gb
spec:
  entrypoint: main
  templates:
  - dag:
      tasks:
      - name: a
        template: group
      - arguments:
          parameters:
          - name: x
            value: '{{tasks.a.outputs.result}}'
        depends: a
        name: b
        template: verify
    name: main
  - containerSet:
      containers:
      - args:
        - -c
        - |
          print("hi")
        image: python:alpine3.6
        name: main
    name: group
  - inputs:
      parameters:
      - name: x
    name: verify
    script:
      image: python:alpine3.6
      source: |
        assert "{{inputs.parameters.x}}" == "hi"
status:
  phase: Running
  startedAt: "2021-06-24T18:05:35Z"
`

// In this test, a pod originating from a container set should not be its own outbound node. "a" should only have one child
// and "main" should be the outbound node.
func TestDagTwoChildrenContainerSet(t *testing.T) {
	wf := wfv1.MustUnmarshalWorkflow(testDagTwoChildrenContainerSet)
	cancel, controller := newController(wf)
	defer cancel()

	ctx := context.Background()
	woc := newWorkflowOperationCtx(wf, controller)

	woc.operate(ctx)
	woc.operate(ctx)

	sentNode := woc.wf.Status.Nodes.FindByDisplayName("a")

	assert.Len(t, sentNode.Children, 1)
}

const operatorRetryExpression = `
apiVersion: argoproj.io/v1alpha1
kind: Workflow
metadata:
  name: retry-script-9z9pv
spec:
  entrypoint: main
  templates:
  - name: main
    steps:
    - - name: safe-to-retry
        template: safe-to-retry
    - - arguments:
          parameters:
          - name: safe-to-retry
            value: '{{steps.safe-to-retry.outputs.result}}'
        name: retry
        template: retry-script
  - name: safe-to-retry
    script:
      command:
      - python
      image: python:alpine3.6
      source: |
        print("true")
  - inputs:
      parameters:
      - name: safe-to-retry
    name: retry-script
    retryStrategy:
      expression: asInt(lastRetry.exitCode) > 1 && {{inputs.parameters.safe-to-retry}}
        == true
      limit: "3"
    script:
      command:
      - python
      image: python:alpine3.6
      source: |
        import random;
        import sys;
        exit_code = random.choice([1, 2]);
        sys.exit(exit_code)
status:
  nodes:
    retry-script-9z9pv:
      children:
      - retry-script-9z9pv-1740877928
      displayName: retry-script-9z9pv
      id: retry-script-9z9pv
      name: retry-script-9z9pv
      outboundNodes:
      - retry-script-9z9pv-2327053777
      phase: Running
      startedAt: "2021-06-10T22:28:49Z"
      templateName: main
      templateScope: local/retry-script-9z9pv
      type: Steps
    retry-script-9z9pv-734073693:
      boundaryID: retry-script-9z9pv
      children:
      - retry-script-9z9pv-2346402485
      displayName: '[1]'
      id: retry-script-9z9pv-734073693
      name: retry-script-9z9pv[1]
      phase: Running
      startedAt: "2021-06-10T22:28:56Z"
      templateScope: local/retry-script-9z9pv
      type: StepGroup
    retry-script-9z9pv-1740877928:
      boundaryID: retry-script-9z9pv
      children:
      - retry-script-9z9pv-3940097040
      displayName: '[0]'
      finishedAt: "2021-06-10T22:28:56Z"
      id: retry-script-9z9pv-1740877928
      name: retry-script-9z9pv[0]
      phase: Succeeded
      startedAt: "2021-06-10T22:28:49Z"
      templateScope: local/retry-script-9z9pv
      type: StepGroup
    retry-script-9z9pv-2327053777:
      boundaryID: retry-script-9z9pv
      displayName: retry(1)
      finishedAt: "2021-06-10T22:29:10Z"
      id: retry-script-9z9pv-2327053777
      inputs:
        parameters:
        - name: safe-to-retry
          value: "true"
      message: Error (exit code 1)
      name: retry-script-9z9pv[1].retry(1)
      outputs:
        exitCode: "1"
      phase: Failed
      startedAt: "2021-06-10T22:29:04Z"
      templateName: retry-script
      templateScope: local/retry-script-9z9pv
      type: Pod
    retry-script-9z9pv-2346402485:
      boundaryID: retry-script-9z9pv
      children:
      - retry-script-9z9pv-2931195156
      - retry-script-9z9pv-2327053777
      displayName: retry
      id: retry-script-9z9pv-2346402485
      inputs:
        parameters:
        - name: safe-to-retry
          value: "true"
      name: retry-script-9z9pv[1].retry
      phase: Running
      startedAt: "2021-06-10T22:28:56Z"
      templateName: retry-script
      templateScope: local/retry-script-9z9pv
      type: Retry
    retry-script-9z9pv-2931195156:
      boundaryID: retry-script-9z9pv
      displayName: retry(0)
      finishedAt: "2021-06-10T22:29:02Z"
      id: retry-script-9z9pv-2931195156
      inputs:
        parameters:
        - name: safe-to-retry
          value: "true"
      message: Error (exit code 2)
      name: retry-script-9z9pv[1].retry(0)
      outputs:
        exitCode: "2"
      phase: Failed
      startedAt: "2021-06-10T22:28:56Z"
      templateName: retry-script
      templateScope: local/retry-script-9z9pv
      type: Pod
    retry-script-9z9pv-3940097040:
      boundaryID: retry-script-9z9pv
      children:
      - retry-script-9z9pv-734073693
      displayName: safe-to-retry
      finishedAt: "2021-06-10T22:28:55Z"
      id: retry-script-9z9pv-3940097040
      name: retry-script-9z9pv[0].safe-to-retry
      outputs:
        exitCode: "0"
        result: "true"
      phase: Succeeded
      startedAt: "2021-06-10T22:28:49Z"
      templateName: safe-to-retry
      templateScope: local/retry-script-9z9pv
      type: Pod
  phase: Running
  startedAt: "2021-06-10T22:28:49Z"
`

// TestOperatorRetryExpression tests that retryStrategy.when works correctly. In this test, the latest child node has
// just failed with exit code 2. The retryStrategy's when condition specifies that retries must only be done when the
// last exit code is NOT 2. We expect the retryStrategy to fail (even though it has 8 tries remainng).
func TestOperatorRetryExpression(t *testing.T) {
	wf := wfv1.MustUnmarshalWorkflow(operatorRetryExpression)
	cancel, controller := newController(wf)
	defer cancel()

	ctx := context.Background()
	woc := newWorkflowOperationCtx(wf, controller)

	woc.operate(ctx)

	assert.Equal(t, wfv1.WorkflowFailed, woc.wf.Status.Phase)
	retryNode := woc.wf.GetNodeByName("retry-script-9z9pv[1].retry")
	assert.Equal(t, wfv1.NodeFailed, retryNode.Phase)
	assert.Equal(t, 2, len(retryNode.Children))
	assert.Equal(t, "retryStrategy.when evaluated to false", retryNode.Message)
}

func TestBuildRetryStrategyLocalScope(t *testing.T) {
	wf := wfv1.MustUnmarshalWorkflow(operatorRetryExpression)
	retryNode := wf.GetNodeByName("retry-script-9z9pv[1].retry")

	localScope := buildRetryStrategyLocalScope(retryNode, wf.Status.Nodes)

	assert.Len(t, localScope, 4)
	assert.Equal(t, "1", localScope[common.LocalVarRetries])
	assert.Equal(t, "1", localScope[common.LocalVarRetriesLastExitCode])
	assert.Equal(t, string(wfv1.NodeFailed), localScope[common.LocalVarRetriesLastStatus])
	assert.Equal(t, "6", localScope[common.LocalVarRetriesLastDuration])
}

func TestGetContainerRuntimeExecutor(t *testing.T) {
	cancel, controller := newController()
	defer cancel()
	controller.Config.ContainerRuntimeExecutor = "pns"
	controller.Config.ContainerRuntimeExecutors = config.ContainerRuntimeExecutors{
		{
			Name: "emissary",
			Selector: metav1.LabelSelector{
				MatchLabels: map[string]string{
					"workflows.argoproj.io/container-runtime-executor": "emissary",
				},
			},
		},
	}
	executor := controller.GetContainerRuntimeExecutor(labels.Set{})
	assert.Equal(t, common.ContainerRuntimeExecutorPNS, executor)
	executor = controller.GetContainerRuntimeExecutor(labels.Set{"workflows.argoproj.io/container-runtime-executor": "emissary"})
	assert.Equal(t, common.ContainerRuntimeExecutorEmissary, executor)
}

var exitHandlerWithRetryNodeParam = `
apiVersion: argoproj.io/v1alpha1
kind: Workflow
metadata:
  name: exit-handler-with-param-xbh52
  namespace: argo
spec:
  arguments: {}
  entrypoint: main
  serviceAccountName: argo
  templates:
  - inputs: {}
    metadata: {}
    name: main
    outputs: {}
    steps:
    - - arguments: {}
        hooks:
          exit:
            arguments:
              parameters:
              - name: message
                value: '{{steps.step-1.outputs.parameters.result}}'
            template: exit
        name: step-1
        template: output
  - container:
      args:
      - echo -n hello world > /tmp/hello_world.txt; exit 1
      command:
      - sh
      - -c
      image: alpine:latest
      name: ""
      resources: {}
    inputs: {}
    metadata: {}
    name: output
    outputs:
      parameters:
      - name: result
        valueFrom:
          default: Foobar
          path: /tmp/hello_world.txt
    retryStrategy:
      backoff:
        duration: 1s
      limit: "1"
      retryPolicy: Always
  - inputs:
      parameters:
      - name: message
        value: GoodValue
    metadata: {}
    name: exit
    outputs: {}
    script:
      args:
      - echo {{inputs.parameters.message}}
      command:
      - sh
      - -c
      image: alpine:latest
      name: ""
      resources: {}
      source: ""
status:
  nodes:
    exit-handler-with-param-xbh52:
      children:
      - exit-handler-with-param-xbh52-3621967439
      displayName: exit-handler-with-param-xbh52
      finishedAt: "2021-10-18T03:28:14Z"
      id: exit-handler-with-param-xbh52
      name: exit-handler-with-param-xbh52
      startedAt: "2021-10-18T03:27:44Z"
      templateName: main
      templateScope: local/exit-handler-with-param-xbh52
      type: Steps
    exit-handler-with-param-xbh52-1429999455:
      boundaryID: exit-handler-with-param-xbh52
      displayName: step-1(1)
      finishedAt: "2021-10-18T03:27:58Z"
      hostNodeName: smile
      id: exit-handler-with-param-xbh52-1429999455
      message: Error (exit code 1)
      name: exit-handler-with-param-xbh52[0].step-1(1)
      outputs:
        exitCode: "1"
        parameters:
        - name: result
          value: hello world
          valueFrom:
            default: Foobar
            path: /tmp/hello_world.txt
      phase: Failed
      progress: 1/1
      resourcesDuration:
        cpu: 5
        memory: 5
      startedAt: "2021-10-18T03:27:54Z"
      templateName: output
      templateScope: local/exit-handler-with-param-xbh52
      type: Pod
    exit-handler-with-param-xbh52-2034140834:
      boundaryID: exit-handler-with-param-xbh52
      displayName: step-1(0)
      finishedAt: "2021-10-18T03:27:48Z"
      hostNodeName: smile
      id: exit-handler-with-param-xbh52-2034140834
      message: Error (exit code 1)
      name: exit-handler-with-param-xbh52[0].step-1(0)
      outputs:
        exitCode: "1"
        parameters:
        - name: result
          value: hello world
          valueFrom:
            default: Foobar
            path: /tmp/hello_world.txt
      phase: Failed
      progress: 1/1
      resourcesDuration:
        cpu: 5
        memory: 5
      startedAt: "2021-10-18T03:27:44Z"
      templateName: output
      templateScope: local/exit-handler-with-param-xbh52
      type: Pod
    exit-handler-with-param-xbh52-3203867295:
      boundaryID: exit-handler-with-param-xbh52
      children:
      - exit-handler-with-param-xbh52-2034140834
      - exit-handler-with-param-xbh52-1429999455
      displayName: step-1
      finishedAt: "2021-10-18T03:28:04Z"
      id: exit-handler-with-param-xbh52-3203867295
      message: No more retries left
      name: exit-handler-with-param-xbh52[0].step-1
      startedAt: "2021-10-18T03:27:44Z"
      templateName: output
      templateScope: local/exit-handler-with-param-xbh52
      type: Retry
    exit-handler-with-param-xbh52-3621967439:
      boundaryID: exit-handler-with-param-xbh52
      children:
      - exit-handler-with-param-xbh52-3203867295
      displayName: '[0]'
      finishedAt: "2021-10-18T03:28:14Z"
      id: exit-handler-with-param-xbh52-3621967439
      message: child 'exit-handler-with-param-xbh52-3203867295' failed
      name: exit-handler-with-param-xbh52[0]
      startedAt: "2021-10-18T03:27:44Z"
      templateScope: local/exit-handler-with-param-xbh52
      type: StepGroup
  startedAt: "2021-10-18T03:27:44Z"
`

func TestExitHandlerWithRetryNodeParam(t *testing.T) {
	wf := wfv1.MustUnmarshalWorkflow(exitHandlerWithRetryNodeParam)
	cancel, controller := newController(wf)
	defer cancel()

	ctx := context.Background()
	woc := newWorkflowOperationCtx(wf, controller)

	woc.operate(ctx)
	retryStepNode := woc.wf.GetNodeByName("exit-handler-with-param-xbh52[0].step-1")
	assert.Equal(t, 1, len(retryStepNode.Outputs.Parameters))
	assert.Equal(t, "hello world", retryStepNode.Outputs.Parameters[0].Value.String())
	onExitNode := woc.wf.GetNodeByName("exit-handler-with-param-xbh52[0].step-1.onExit")
	assert.Equal(t, "hello world", onExitNode.Inputs.Parameters[0].Value.String())
}

<<<<<<< HEAD
func TestReOperateCompletedWf(t *testing.T) {
	wf := wfv1.MustUnmarshalWorkflow(`
metadata:
  name: my-wf
  namespace: my-ns
spec:
  entrypoint: main
  templates:
   - name: main
     dag:
       tasks:
       - name: pod
         template: pod
   - name: pod
     container: 
       image: my-image
`)
	wf.Status.Phase = wfv1.WorkflowSucceeded
	wf.Status.FinishedAt = metav1.Now()
	cancel, controller := newController(wf)
	defer cancel()

	ctx := context.Background()
	woc := newWorkflowOperationCtx(wf, controller)
	assert.NotPanics(t, func() { woc.operate(ctx) })
=======
func TestSetWFPodNamesAnnotation(t *testing.T) {
	defer func() {
		_ = os.Unsetenv("POD_NAMES")
	}()

	tests := []struct {
		podNameVersion string
	}{
		{"v1"},
		{"v2"},
	}

	for _, tt := range tests {
		_ = os.Setenv("POD_NAMES", tt.podNameVersion)

		wf := wfv1.MustUnmarshalWorkflow(exitHandlerWithRetryNodeParam)
		cancel, controller := newController(wf)
		defer cancel()

		ctx := context.Background()
		woc := newWorkflowOperationCtx(wf, controller)

		woc.operate(ctx)
		annotations := woc.wf.ObjectMeta.GetAnnotations()
		assert.Equal(t, annotations[common.AnnotationKeyPodNameVersion], tt.podNameVersion)
	}
>>>>>>> 9d3c9809
}<|MERGE_RESOLUTION|>--- conflicted
+++ resolved
@@ -7666,7 +7666,34 @@
 	assert.Equal(t, "hello world", onExitNode.Inputs.Parameters[0].Value.String())
 }
 
-<<<<<<< HEAD
+func TestSetWFPodNamesAnnotation(t *testing.T) {
+	defer func() {
+		_ = os.Unsetenv("POD_NAMES")
+	}()
+
+	tests := []struct {
+		podNameVersion string
+	}{
+		{"v1"},
+		{"v2"},
+	}
+
+	for _, tt := range tests {
+		_ = os.Setenv("POD_NAMES", tt.podNameVersion)
+
+		wf := wfv1.MustUnmarshalWorkflow(exitHandlerWithRetryNodeParam)
+		cancel, controller := newController(wf)
+		defer cancel()
+
+		ctx := context.Background()
+		woc := newWorkflowOperationCtx(wf, controller)
+
+		woc.operate(ctx)
+		annotations := woc.wf.ObjectMeta.GetAnnotations()
+		assert.Equal(t, annotations[common.AnnotationKeyPodNameVersion], tt.podNameVersion)
+	}
+}
+
 func TestReOperateCompletedWf(t *testing.T) {
 	wf := wfv1.MustUnmarshalWorkflow(`
 metadata:
@@ -7692,32 +7719,4 @@
 	ctx := context.Background()
 	woc := newWorkflowOperationCtx(wf, controller)
 	assert.NotPanics(t, func() { woc.operate(ctx) })
-=======
-func TestSetWFPodNamesAnnotation(t *testing.T) {
-	defer func() {
-		_ = os.Unsetenv("POD_NAMES")
-	}()
-
-	tests := []struct {
-		podNameVersion string
-	}{
-		{"v1"},
-		{"v2"},
-	}
-
-	for _, tt := range tests {
-		_ = os.Setenv("POD_NAMES", tt.podNameVersion)
-
-		wf := wfv1.MustUnmarshalWorkflow(exitHandlerWithRetryNodeParam)
-		cancel, controller := newController(wf)
-		defer cancel()
-
-		ctx := context.Background()
-		woc := newWorkflowOperationCtx(wf, controller)
-
-		woc.operate(ctx)
-		annotations := woc.wf.ObjectMeta.GetAnnotations()
-		assert.Equal(t, annotations[common.AnnotationKeyPodNameVersion], tt.podNameVersion)
-	}
->>>>>>> 9d3c9809
 }
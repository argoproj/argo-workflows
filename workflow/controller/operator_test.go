--- conflicted
+++ resolved
@@ -4601,7 +4601,6 @@
 	}
 }
 
-<<<<<<< HEAD
 var stepTimeoutWf = `
 apiVersion: argoproj.io/v1alpha1
 kind: Workflow
@@ -4687,7 +4686,8 @@
 		assert.Equal(t, wfv1.NodeFailed, woc.wf.Status.Phase)
 		assert.Equal(t, wfv1.NodeFailed, woc.wf.Status.Nodes.FindByDisplayName("hello-world-dag").Phase)
 	})
-=======
+}
+
 var wfWithPVC = `
 apiVersion: argoproj.io/v1alpha1
 kind: Workflow
@@ -4732,5 +4732,5 @@
 	woc.operate()
 	assert.Equal(t, wfv1.NodeError, woc.wf.Status.Phase)
 	assert.Contains(t, woc.wf.Status.Message, "BadRequest")
->>>>>>> 5b5d2359
+
 }
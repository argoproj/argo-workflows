package controller

import (
	"context"
	"encoding/json"
	"errors"
	"fmt"
	"regexp"
	"strconv"
	"strings"
	"testing"
	"time"

	"github.com/argoproj/pkg/strftime"
	"github.com/stretchr/testify/assert"
	"github.com/stretchr/testify/require"
	"go.opentelemetry.io/otel/attribute"
	apiv1 "k8s.io/api/core/v1"
	policyv1 "k8s.io/api/policy/v1"
	apierr "k8s.io/apimachinery/pkg/api/errors"
	"k8s.io/apimachinery/pkg/api/resource"
	metav1 "k8s.io/apimachinery/pkg/apis/meta/v1"
	"k8s.io/apimachinery/pkg/runtime"
	"k8s.io/apimachinery/pkg/runtime/schema"
	"k8s.io/apimachinery/pkg/util/intstr"
	"k8s.io/client-go/kubernetes/fake"
	batchfake "k8s.io/client-go/kubernetes/typed/batch/v1/fake"
	corefake "k8s.io/client-go/kubernetes/typed/core/v1/fake"
	k8stesting "k8s.io/client-go/testing"
	"k8s.io/utils/ptr"
	"sigs.k8s.io/yaml"

	"github.com/argoproj/argo-workflows/v3/config"
	"github.com/argoproj/argo-workflows/v3/pkg/apis/workflow"
	wfv1 "github.com/argoproj/argo-workflows/v3/pkg/apis/workflow/v1alpha1"
	intstrutil "github.com/argoproj/argo-workflows/v3/util/intstr"
	"github.com/argoproj/argo-workflows/v3/util/template"
	"github.com/argoproj/argo-workflows/v3/workflow/common"
	"github.com/argoproj/argo-workflows/v3/workflow/controller/cache"
	hydratorfake "github.com/argoproj/argo-workflows/v3/workflow/hydrator/fake"
	"github.com/argoproj/argo-workflows/v3/workflow/sync"
	"github.com/argoproj/argo-workflows/v3/workflow/util"
)

// TestOperateWorkflowPanicRecover ensures we can recover from unexpected panics
func TestOperateWorkflowPanicRecover(t *testing.T) {
	defer func() {
		if r := recover(); r != nil {
			t.Fail()
		}
	}()
	cancel, controller := newController()
	defer cancel()
	// intentionally set clientset to nil to induce panic
	controller.kubeclientset = nil
	wf := wfv1.MustUnmarshalWorkflow(helloWorldWf)
	ctx := context.Background()
	_, err := controller.wfclientset.ArgoprojV1alpha1().Workflows("").Create(ctx, wf, metav1.CreateOptions{})
	require.NoError(t, err)

	woc := newWorkflowOperationCtx(wf, controller)
	woc.operate(ctx)
}

func Test_wfOperationCtx_reapplyUpdate(t *testing.T) {
	ctx := context.Background()
	t.Run("Success", func(t *testing.T) {
		wf := &wfv1.Workflow{
			ObjectMeta: metav1.ObjectMeta{Name: "my-wf"},
			Status:     wfv1.WorkflowStatus{Nodes: wfv1.Nodes{"foo": wfv1.NodeStatus{Name: "my-foo"}}},
		}
		cancel, controller := newController(wf)
		defer cancel()
		controller.hydrator = hydratorfake.Always
		woc := newWorkflowOperationCtx(wf, controller)

		// fake the behaviour woc.operate()
		require.NoError(t, controller.hydrator.Hydrate(wf))
		nodes := wfv1.Nodes{"foo": wfv1.NodeStatus{Name: "my-foo", Phase: wfv1.NodeSucceeded}}

		// now force a re-apply update
		updatedWf, err := woc.reapplyUpdate(ctx, controller.wfclientset.ArgoprojV1alpha1().Workflows(""), nodes)
		require.NoError(t, err)
		require.NotNil(t, updatedWf)
		assert.True(t, woc.controller.hydrator.IsHydrated(updatedWf))
		require.Contains(t, updatedWf.Status.Nodes, "foo")
		assert.Equal(t, "my-foo", updatedWf.Status.Nodes["foo"].Name)
		assert.Equal(t, wfv1.NodeSucceeded, updatedWf.Status.Nodes["foo"].Phase, "phase is merged")
	})
	t.Run("ErrUpdatingCompletedWorkflow", func(t *testing.T) {
		wf := &wfv1.Workflow{
			ObjectMeta: metav1.ObjectMeta{Name: "my-wf"},
			Status:     wfv1.WorkflowStatus{Phase: wfv1.WorkflowError},
		}
		currWf := wf.DeepCopy()
		currWf.Status.Phase = wfv1.WorkflowSucceeded
		cancel, controller := newController(currWf)
		defer cancel()
		woc := newWorkflowOperationCtx(wf, controller)
		_, err := woc.reapplyUpdate(ctx, controller.wfclientset.ArgoprojV1alpha1().Workflows(""), wfv1.Nodes{})
		require.EqualError(t, err, "must never update completed workflows")
	})
	t.Run("ErrUpdatingCompletedNode", func(t *testing.T) {
		wf := &wfv1.Workflow{
			ObjectMeta: metav1.ObjectMeta{Name: "my-wf"},
			Status:     wfv1.WorkflowStatus{Nodes: wfv1.Nodes{"my-node": wfv1.NodeStatus{Phase: wfv1.NodeError}}},
		}
		currWf := wf.DeepCopy()
		currWf.Status.Nodes = wfv1.Nodes{"my-node": wfv1.NodeStatus{Phase: wfv1.NodeSucceeded}}
		cancel, controller := newController(currWf)
		defer cancel()
		woc := newWorkflowOperationCtx(wf, controller)
		_, err := woc.reapplyUpdate(ctx, controller.wfclientset.ArgoprojV1alpha1().Workflows(""), wf.Status.Nodes)
		require.EqualError(t, err, "must never update completed node my-node")
	})
}

func TestResourcesDuration(t *testing.T) {
	wf := wfv1.MustUnmarshalWorkflow(`
metadata:
  name: my-wf
  namespace: my-ns
spec:
  entrypoint: main
  templates:
   - name: main
     dag:
       tasks:
       - name: pod
         template: pod
   - name: pod
     container:
       image: my-image
`)
	cancel, controller := newController(wf)
	defer cancel()

	ctx := context.Background()
	woc := newWorkflowOperationCtx(wf, controller)
	woc.operate(ctx)

	makePodsPhase(ctx, woc, apiv1.PodSucceeded)
	woc = newWorkflowOperationCtx(woc.wf, controller)
	woc.operate(ctx)

	assert.NotEmpty(t, woc.wf.Status.ResourcesDuration, "workflow duration not empty")
	assert.False(t, woc.wf.Status.Nodes.Any(func(node wfv1.NodeStatus) bool {
		return node.ResourcesDuration.IsZero()
	}), "zero node durations empty")
}

func TestGlobalParamDuration(t *testing.T) {
	wf := wfv1.MustUnmarshalWorkflow(`
metadata:
  name: my-wf
  namespace: my-ns
spec:
  entrypoint: main
  templates:
   - name: main
     dag:
       tasks:
       - name: pod
         template: pod
   - name: pod
     container:
       image: my-image
`)
	cancel, controller := newController(wf)
	defer cancel()

	ctx := context.Background()
	woc := newWorkflowOperationCtx(wf, controller)
	woc.operate(ctx)
	assert.Equal(t, "0.000000", woc.globalParams[common.GlobalVarWorkflowDuration])

	makePodsPhase(ctx, woc, apiv1.PodSucceeded)
	woc = newWorkflowOperationCtx(woc.wf, controller)
	woc.operate(ctx)
	assert.Greater(t, woc.globalParams[common.GlobalVarWorkflowDuration], "0.000000")
}

func TestEstimatedDuration(t *testing.T) {
	wf := wfv1.MustUnmarshalWorkflow(`
metadata:
  name: my-wf
  namespace: my-ns
  labels:
    workflows.argoproj.io/workflow-template: my-wftmpl
spec:
  entrypoint: main
  templates:
   - name: main
     dag:
       tasks:
       - name: pod
         template: pod
   - name: pod
     container:
       image: my-image
`)
	cancel, controller := newController(wfv1.MustUnmarshalWorkflow(`
metadata:
  name: my-baseline-wf
  namespace: my-ns
status:
  startedAt: "1970-01-01T00:00:00Z"
  finishedAt: "1970-01-01T00:01:00Z"
  nodes:
    my-baseline-wf:
      startedAt: "1970-01-01T00:00:00Z"
      finishedAt: "1970-01-01T00:01:00Z"
`), wf)
	defer cancel()

	ctx := context.Background()
	woc := newWorkflowOperationCtx(wf, controller)
	woc.operate(ctx)

	makePodsPhase(ctx, woc, apiv1.PodSucceeded)
	woc = newWorkflowOperationCtx(woc.wf, controller)
	woc.operate(ctx)

	assert.Equal(t, wfv1.WorkflowSucceeded, woc.wf.Status.Phase)
	assert.Equal(t, wfv1.EstimatedDuration(1), woc.wf.Status.EstimatedDuration)
	assert.Equal(t, wfv1.EstimatedDuration(1), woc.wf.Status.Nodes[woc.wf.Name].EstimatedDuration)
	assert.Equal(t, wfv1.EstimatedDuration(1), woc.wf.Status.Nodes.FindByDisplayName("pod").EstimatedDuration)
}

func TestDefaultProgress(t *testing.T) {
	wf := wfv1.MustUnmarshalWorkflow(`
metadata:
  name: my-wf
  namespace: my-ns
spec:
  entrypoint: main
  templates:
   - name: main
     dag:
       tasks:
       - name: pod
         template: pod
   - name: pod
     container:
       image: my-image
`)
	cancel, controller := newController(wf)
	defer cancel()

	ctx := context.Background()
	woc := newWorkflowOperationCtx(wf, controller)
	woc.operate(ctx)

	assert.Equal(t, "false", woc.wf.Labels[common.LabelKeyCompleted])

	makePodsPhase(ctx, woc, apiv1.PodSucceeded)
	woc = newWorkflowOperationCtx(woc.wf, controller)
	woc.operate(ctx)

	assert.Equal(t, wfv1.WorkflowSucceeded, woc.wf.Status.Phase)
	assert.Equal(t, wfv1.Progress("1/1"), woc.wf.Status.Progress)
	assert.Equal(t, wfv1.Progress("1/1"), woc.wf.Status.Nodes[woc.wf.Name].Progress)
	assert.Equal(t, wfv1.Progress("1/1"), woc.wf.Status.Nodes.FindByDisplayName("pod").Progress)
	assert.Equal(t, "true", woc.wf.Labels[common.LabelKeyCompleted])
}

func TestLoggedProgress(t *testing.T) {
	wf := wfv1.MustUnmarshalWorkflow(`
metadata:
  name: my-wf
  namespace: my-ns
spec:
  entrypoint: main
  templates:
   - name: main
     dag:
       tasks:
       - name: pod
         template: pod
   - name: pod
     metadata:
        annotations:
          workflows.argoproj.io/progress: 0/100
     container:
       image: my-image
`)
	cancel, controller := newController(wf)
	defer cancel()

	ctx := context.Background()
	woc := newWorkflowOperationCtx(wf, controller)
	woc.operate(ctx)

	makePodsPhase(ctx, woc, apiv1.PodRunning)
	woc = newWorkflowOperationCtx(woc.wf, controller)
	woc.operate(ctx)

	assert.Equal(t, wfv1.WorkflowRunning, woc.wf.Status.Phase)
	assert.Equal(t, wfv1.Progress("0/100"), woc.wf.Status.Progress)
	assert.Equal(t, wfv1.Progress("0/100"), woc.wf.Status.Nodes[woc.wf.Name].Progress)
	pod := woc.wf.Status.Nodes.FindByDisplayName("pod")
	assert.Equal(t, wfv1.Progress("0/100"), pod.Progress)

	makePodsPhase(ctx, woc, apiv1.PodSucceeded)
	woc = newWorkflowOperationCtx(woc.wf, controller)
	woc.operate(ctx)

	assert.Equal(t, wfv1.WorkflowSucceeded, woc.wf.Status.Phase)
	assert.Equal(t, wfv1.Progress("100/100"), woc.wf.Status.Progress)
	assert.Equal(t, wfv1.Progress("100/100"), woc.wf.Status.Nodes[woc.wf.Name].Progress)
	pod = woc.wf.Status.Nodes.FindByDisplayName("pod")
	assert.Equal(t, wfv1.Progress("100/100"), pod.Progress)
}

var sidecarWithVol = `
# Verifies sidecars can reference volumeClaimTemplates
apiVersion: argoproj.io/v1alpha1
kind: Workflow
metadata:
  name: sidecar-with-volumes
spec:
  entrypoint: sidecar-with-volumes
  volumeClaimTemplates:
  - metadata:
      name: claim-vol
    spec:
      accessModes: [ "ReadWriteOnce" ]
      resources:
        requests:
          storage: 1Gi
  volumes:
  - name: existing-vol
    persistentVolumeClaim:
      claimName: my-existing-volume
  templates:
  - name: sidecar-with-volumes
    script:
      image: python:alpine3.6
      command: [python]
      source: |
        print("hello world")
    sidecars:
    - name: sidevol
      image: docker/whalesay:latest
      command: [sh, -c]
      args: ["echo generating message in volume; cowsay hello world | tee /mnt/vol/hello_world.txt; sleep 9999"]
      volumeMounts:
      - name: claim-vol
        mountPath: /mnt/vol
      - name: existing-vol
        mountPath: /mnt/existing-vol
`

func TestGlobalParams(t *testing.T) {
	wf := wfv1.MustUnmarshalWorkflow(helloWorldWf)
	cancel, controller := newController(wf)
	defer cancel()

	ctx := context.Background()
	woc := newWorkflowOperationCtx(wf, controller)
	woc.operate(ctx)
	require.Contains(t, woc.globalParams, "workflow.creationTimestamp")
	assert.NotContains(t, woc.globalParams["workflow.creationTimestamp"], "UTC")
	for char := range strftime.FormatChars {
		assert.Contains(t, woc.globalParams, fmt.Sprintf("%s.%s", "workflow.creationTimestamp", string(char)))
	}
	assert.Contains(t, woc.globalParams, "workflow.creationTimestamp.s")
	assert.Contains(t, woc.globalParams, "workflow.creationTimestamp.RFC3339")

	assert.Contains(t, woc.globalParams, "workflow.duration")
	assert.Contains(t, woc.globalParams, "workflow.name")
	assert.Contains(t, woc.globalParams, "workflow.namespace")
	assert.Contains(t, woc.globalParams, "workflow.mainEntrypoint")
	assert.Contains(t, woc.globalParams, "workflow.parameters")
	assert.Contains(t, woc.globalParams, "workflow.annotations")
	assert.Contains(t, woc.globalParams, "workflow.labels")
	assert.Contains(t, woc.globalParams, "workflow.serviceAccountName")
	assert.Contains(t, woc.globalParams, "workflow.uid")

	// Ensure that the phase label is included after the first operation
	woc.operate(ctx)
	assert.Contains(t, woc.globalParams, "workflow.labels.workflows.argoproj.io/phase")
}

// TestSidecarWithVolume verifies ia sidecar can have a volumeMount reference to both existing or volumeClaimTemplate volumes
func TestSidecarWithVolume(t *testing.T) {
	wf := wfv1.MustUnmarshalWorkflow(sidecarWithVol)
	cancel, controller := newController(wf)
	defer cancel()

	ctx := context.Background()
	woc := newWorkflowOperationCtx(wf, controller)
	woc.operate(ctx)
	assert.Equal(t, wfv1.WorkflowRunning, woc.wf.Status.Phase)
	pods, err := listPods(woc)
	require.NoError(t, err)
	assert.NotEmpty(t, pods.Items, "pod was not created successfully")
	pod := pods.Items[0]

	claimVolFound := false
	existingVolFound := false
	for _, ctr := range pod.Spec.Containers {
		if ctr.Name == "sidevol" {
			for _, vol := range ctr.VolumeMounts {
				if vol.Name == "claim-vol" {
					claimVolFound = true
				}
				if vol.Name == "existing-vol" {
					existingVolFound = true
				}
			}
		}
	}
	assert.True(t, claimVolFound, "claim vol was not referenced by sidecar")
	assert.True(t, existingVolFound, "existing vol was not referenced by sidecar")
}

func makeVolumeGcStrategyTemplate(strategy wfv1.VolumeClaimGCStrategy, phase wfv1.NodePhase) string {
	return fmt.Sprintf(`
apiVersion: argoproj.io/v1alpha1
kind: Workflow
metadata:
  name: workflow-with-volumes
spec:
  entrypoint: workflow-with-volumes
  volumeClaimGC:
    strategy: %s
  volumeClaimTemplates:
  - metadata:
      name: claim-vol
    spec:
      accessModes: [ "ReadWriteOnce" ]
      resources:
        requests:
          storage: 1Gi
  volumes:
  - name: existing-vol
    persistentVolumeClaim:
      claimName: my-existing-volume
  templates:
  - name: workflow-with-volumes
    script:
      image: python:alpine3.6
      command: [python]
      volumeMounts:
      - name: claim-vol
        mountPath: /mnt/vol
      - name: existing-vol
        mountPath: /mnt/existing-vol
      source: |
        print("hello world")
status:
  phase: %s
  startedAt: 2020-08-01T15:32:09Z
  nodes:
    workflow-with-volumes:
      id: workflow-with-volumes
      name: workflow-with-volumes
      displayName: workflow-with-volumes
      type: Pod
      templateName: workflow-with-volumes
      templateScope: local/workflow-with-volumes
      startedAt: 2020-08-01T15:32:09Z
      phase: %s
  persistentVolumeClaims:
    - name: claim-vol
      persistentVolumeClaim:
        claimName: workflow-with-volumes-claim-vol
`, strategy, phase, phase)
}

func TestVolumeGCStrategy(t *testing.T) {
	tests := []struct {
		name                     string
		strategy                 wfv1.VolumeClaimGCStrategy
		phase                    wfv1.NodePhase
		expectedVolumesRemaining int
	}{{
		name:                     "failed/OnWorkflowCompletion",
		strategy:                 wfv1.VolumeClaimGCOnCompletion,
		phase:                    wfv1.NodeFailed,
		expectedVolumesRemaining: 1,
	}, {
		name:                     "failed/OnWorkflowSuccess",
		strategy:                 wfv1.VolumeClaimGCOnSuccess,
		phase:                    wfv1.NodeFailed,
		expectedVolumesRemaining: 1,
	}, {
		name:                     "succeeded/OnWorkflowSuccess",
		strategy:                 wfv1.VolumeClaimGCOnSuccess,
		phase:                    wfv1.NodeSucceeded,
		expectedVolumesRemaining: 1,
	}, {
		name:                     "succeeded/OnWorkflowCompletion",
		strategy:                 wfv1.VolumeClaimGCOnCompletion,
		phase:                    wfv1.NodeSucceeded,
		expectedVolumesRemaining: 1,
	}}

	for _, tt := range tests {
		t.Run(tt.name, func(t *testing.T) {
			wf := wfv1.MustUnmarshalWorkflow(makeVolumeGcStrategyTemplate(tt.strategy, tt.phase))
			cancel, controller := newController(wf)
			defer cancel()

			ctx := context.Background()
			wfcset := controller.wfclientset.ArgoprojV1alpha1().Workflows("")
			woc := newWorkflowOperationCtx(wf, controller)
			woc.operate(ctx)
			wf, err := wfcset.Get(ctx, wf.ObjectMeta.Name, metav1.GetOptions{})
			require.NoError(t, err)
			assert.Len(t, wf.Status.PersistentVolumeClaims, tt.expectedVolumesRemaining)
		})
	}
}

// TestProcessNodeRetries tests the processNodeRetries() method.
func TestProcessNodeRetries(t *testing.T) {
	cancel, controller := newController()
	defer cancel()
	assert.NotNil(t, controller)
	wf := wfv1.MustUnmarshalWorkflow(helloWorldWf)
	assert.NotNil(t, wf)
	woc := newWorkflowOperationCtx(wf, controller)
	assert.NotNil(t, woc)
	// Verify that there are no nodes in the wf status.
	assert.Empty(t, woc.wf.Status.Nodes)

	// Add the parent node for retries.
	nodeName := "test-node"
	nodeID := woc.wf.NodeID(nodeName)
	node := woc.initializeNode(nodeName, wfv1.NodeTypeRetry, "", &wfv1.WorkflowStep{}, "", wfv1.NodeRunning, &wfv1.NodeFlag{})
	retries := wfv1.RetryStrategy{}
	retries.Limit = intstrutil.ParsePtr("2")
	woc.wf.Status.Nodes[nodeID] = *node

	assert.Equal(t, wfv1.NodeRunning, node.Phase)

	// Ensure there are no child nodes yet.
	lastChild := getChildNodeIndex(node, woc.wf.Status.Nodes, -1)
	assert.Nil(t, lastChild)

	// Add child nodes.
	for i := 0; i < 2; i++ {
		childNode := fmt.Sprintf("%s(%d)", nodeName, i)
		woc.initializeNode(childNode, wfv1.NodeTypePod, "", &wfv1.WorkflowStep{}, "", wfv1.NodeRunning, &wfv1.NodeFlag{Retried: true})
		woc.addChildNode(nodeName, childNode)
	}

	n, err := woc.wf.GetNodeByName(nodeName)
	require.NoError(t, err)
	lastChild = getChildNodeIndex(n, woc.wf.Status.Nodes, -1)
	assert.NotNil(t, lastChild)

	// Last child is still running. processNodeRetries() should return false since
	// there should be no retries at this point.
	n, _, err = woc.processNodeRetries(n, retries, &executeTemplateOpts{})
	require.NoError(t, err)
	assert.Equal(t, wfv1.NodeRunning, n.Phase)

	// Mark lastChild as successful.
	woc.markNodePhase(lastChild.Name, wfv1.NodeSucceeded)
	n, _, err = woc.processNodeRetries(n, retries, &executeTemplateOpts{})
	require.NoError(t, err)
	// The parent node also gets marked as Succeeded.
	assert.Equal(t, wfv1.NodeSucceeded, n.Phase)

	// Mark the parent node as running again and the lastChild as failed.
	woc.markNodePhase(n.Name, wfv1.NodeRunning)
	woc.markNodePhase(lastChild.Name, wfv1.NodeFailed)
	_, _, err = woc.processNodeRetries(n, retries, &executeTemplateOpts{})
	require.NoError(t, err)
	n, err = woc.wf.GetNodeByName(nodeName)
	require.NoError(t, err)
	assert.Equal(t, wfv1.NodeRunning, n.Phase)

	// Add a hook node that has Succeeded
	childHookedNode := "child-node.hooks.running"
	woc.initializeNode(childHookedNode, wfv1.NodeTypePod, "", &wfv1.WorkflowStep{}, "", wfv1.NodeSucceeded, &wfv1.NodeFlag{Hooked: true})
	woc.addChildNode(nodeName, childHookedNode)

	n, err = woc.wf.GetNodeByName(nodeName)
	require.NoError(t, err)
	n, _, err = woc.processNodeRetries(n, retries, &executeTemplateOpts{})
	require.NoError(t, err)
	assert.Equal(t, wfv1.NodeRunning, n.Phase)

	// Add a third node that has failed.
	childNode := fmt.Sprintf("%s(%d)", nodeName, 3)
	woc.initializeNode(childNode, wfv1.NodeTypePod, "", &wfv1.WorkflowStep{}, "", wfv1.NodeFailed, &wfv1.NodeFlag{Retried: true})
	woc.addChildNode(nodeName, childNode)
	n, err = woc.wf.GetNodeByName(nodeName)
	require.NoError(t, err)
	n, _, err = woc.processNodeRetries(n, retries, &executeTemplateOpts{})
	require.NoError(t, err)
	assert.Equal(t, wfv1.NodeFailed, n.Phase)
}

// TestProcessNodeRetries tests retrying when RetryOn.Error is enabled
func TestProcessNodeRetriesOnErrors(t *testing.T) {
	cancel, controller := newController()
	defer cancel()
	assert.NotNil(t, controller)
	wf := wfv1.MustUnmarshalWorkflow(helloWorldWf)
	assert.NotNil(t, wf)
	woc := newWorkflowOperationCtx(wf, controller)
	assert.NotNil(t, woc)
	// Verify that there are no nodes in the wf status.
	assert.Empty(t, woc.wf.Status.Nodes)

	// Add the parent node for retries.
	nodeName := "test-node"
	nodeID := woc.wf.NodeID(nodeName)
	node := woc.initializeNode(nodeName, wfv1.NodeTypeRetry, "", &wfv1.WorkflowStep{}, "", wfv1.NodeRunning, &wfv1.NodeFlag{})
	retries := wfv1.RetryStrategy{}
	retries.Limit = intstrutil.ParsePtr("2")
	retries.RetryPolicy = wfv1.RetryPolicyAlways
	woc.wf.Status.Nodes[nodeID] = *node

	assert.Equal(t, wfv1.NodeRunning, node.Phase)

	// Ensure there are no child nodes yet.
	lastChild := getChildNodeIndex(node, woc.wf.Status.Nodes, -1)
	assert.Nil(t, lastChild)

	// Add child nodes.
	for i := 0; i < 2; i++ {
		childNode := fmt.Sprintf("%s(%d)", nodeName, i)
		woc.initializeNode(childNode, wfv1.NodeTypePod, "", &wfv1.WorkflowStep{}, "", wfv1.NodeRunning, &wfv1.NodeFlag{Retried: true})
		woc.addChildNode(nodeName, childNode)
	}

	n, err := woc.wf.GetNodeByName(nodeName)
	require.NoError(t, err)
	lastChild = getChildNodeIndex(n, woc.wf.Status.Nodes, -1)
	assert.NotNil(t, lastChild)

	// Last child is still running. processNodeRetries() should return false since
	// there should be no retries at this point.
	n, _, err = woc.processNodeRetries(n, retries, &executeTemplateOpts{})
	require.NoError(t, err)
	assert.Equal(t, wfv1.NodeRunning, n.Phase)

	// Mark lastChild as successful.
	woc.markNodePhase(lastChild.Name, wfv1.NodeSucceeded)
	n, _, err = woc.processNodeRetries(n, retries, &executeTemplateOpts{})
	require.NoError(t, err)
	// The parent node also gets marked as Succeeded.
	assert.Equal(t, wfv1.NodeSucceeded, n.Phase)

	// Mark the parent node as running again and the lastChild as errored.
	n = woc.markNodePhase(n.Name, wfv1.NodeRunning)
	woc.markNodePhase(lastChild.Name, wfv1.NodeError)
	_, _, err = woc.processNodeRetries(n, retries, &executeTemplateOpts{})
	require.NoError(t, err)
	n, err = woc.wf.GetNodeByName(nodeName)
	require.NoError(t, err)
	assert.Equal(t, wfv1.NodeRunning, n.Phase)

	// Add a third node that has errored.
	childNode := fmt.Sprintf("%s(%d)", nodeName, 3)
	woc.initializeNode(childNode, wfv1.NodeTypePod, "", &wfv1.WorkflowStep{}, "", wfv1.NodeError, &wfv1.NodeFlag{Retried: true})
	woc.addChildNode(nodeName, childNode)
	n, err = woc.wf.GetNodeByName(nodeName)
	require.NoError(t, err)
	n, _, err = woc.processNodeRetries(n, retries, &executeTemplateOpts{})
	require.NoError(t, err)
	assert.Equal(t, wfv1.NodeError, n.Phase)
}

// TestProcessNodeRetries tests retrying when RetryOnTransientError is enabled
func TestProcessNodeRetriesOnTransientErrors(t *testing.T) {
	cancel, controller := newController()
	defer cancel()
	assert.NotNil(t, controller)
	wf := wfv1.MustUnmarshalWorkflow(helloWorldWf)
	assert.NotNil(t, wf)
	woc := newWorkflowOperationCtx(wf, controller)
	assert.NotNil(t, woc)
	// Verify that there are no nodes in the wf status.
	assert.Empty(t, woc.wf.Status.Nodes)

	// Add the parent node for retries.
	nodeName := "test-node"
	nodeID := woc.wf.NodeID(nodeName)
	node := woc.initializeNode(nodeName, wfv1.NodeTypeRetry, "", &wfv1.WorkflowStep{}, "", wfv1.NodeRunning, &wfv1.NodeFlag{})
	retries := wfv1.RetryStrategy{}
	retries.Limit = intstrutil.ParsePtr("2")
	retries.RetryPolicy = wfv1.RetryPolicyOnTransientError
	woc.wf.Status.Nodes[nodeID] = *node

	assert.Equal(t, wfv1.NodeRunning, node.Phase)

	// Ensure there are no child nodes yet.
	lastChild := getChildNodeIndex(node, woc.wf.Status.Nodes, -1)
	assert.Nil(t, lastChild)

	// Add child nodes.
	for i := 0; i < 2; i++ {
		childNode := fmt.Sprintf("%s(%d)", nodeName, i)
		woc.initializeNode(childNode, wfv1.NodeTypePod, "", &wfv1.WorkflowStep{}, "", wfv1.NodeRunning, &wfv1.NodeFlag{Retried: true})
		woc.addChildNode(nodeName, childNode)
	}

	n, err := woc.wf.GetNodeByName(nodeName)
	require.NoError(t, err)
	lastChild = getChildNodeIndex(n, woc.wf.Status.Nodes, -1)
	assert.NotNil(t, lastChild)

	// Last child is still running. processNodeRetries() should return false since
	// there should be no retries at this point.
	n, _, err = woc.processNodeRetries(n, retries, &executeTemplateOpts{})
	require.NoError(t, err)
	assert.Equal(t, wfv1.NodeRunning, n.Phase)

	// Mark lastChild as successful.
	woc.markNodePhase(lastChild.Name, wfv1.NodeSucceeded)
	n, _, err = woc.processNodeRetries(n, retries, &executeTemplateOpts{})
	require.NoError(t, err)
	// The parent node also gets marked as Succeeded.
	assert.Equal(t, wfv1.NodeSucceeded, n.Phase)

	// Mark the parent node as running again and the lastChild as errored with a message that indicates the error
	// is transient.
	n = woc.markNodePhase(n.Name, wfv1.NodeRunning)
	transientEnvVarKey := "TRANSIENT_ERROR_PATTERN"
	transientErrMsg := "This error is transient"
	woc.markNodePhase(lastChild.Name, wfv1.NodeError, transientErrMsg)
	t.Setenv(transientEnvVarKey, transientErrMsg)
	_, _, err = woc.processNodeRetries(n, retries, &executeTemplateOpts{})
	require.NoError(t, err)
	n, err = woc.wf.GetNodeByName(nodeName)
	require.NoError(t, err)
	assert.Equal(t, wfv1.NodeRunning, n.Phase)

	// Add a third node that has errored.
	childNode := fmt.Sprintf("%s(%d)", nodeName, 3)
	woc.initializeNode(childNode, wfv1.NodeTypePod, "", &wfv1.WorkflowStep{}, "", wfv1.NodeError, &wfv1.NodeFlag{Retried: true})
	woc.addChildNode(nodeName, childNode)
	n, err = woc.wf.GetNodeByName(nodeName)
	require.NoError(t, err)
	n, _, err = woc.processNodeRetries(n, retries, &executeTemplateOpts{})
	require.NoError(t, err)
	assert.Equal(t, wfv1.NodeError, n.Phase)
}

func TestProcessNodeRetriesWithBackoff(t *testing.T) {
	cancel, controller := newController()
	defer cancel()

	assert.NotNil(t, controller)
	wf := wfv1.MustUnmarshalWorkflow(helloWorldWf)
	assert.NotNil(t, wf)
	woc := newWorkflowOperationCtx(wf, controller)
	assert.NotNil(t, woc)
	// Verify that there are no nodes in the wf status.
	assert.Empty(t, woc.wf.Status.Nodes)

	// Add the parent node for retries.
	nodeName := "test-node"
	nodeID := woc.wf.NodeID(nodeName)
	node := woc.initializeNode(nodeName, wfv1.NodeTypeRetry, "", &wfv1.WorkflowStep{}, "", wfv1.NodeRunning, &wfv1.NodeFlag{})
	retries := wfv1.RetryStrategy{}
	retries.Limit = intstrutil.ParsePtr("2")
	retries.Backoff = &wfv1.Backoff{
		Duration:    "10s",
		Factor:      intstrutil.ParsePtr("2"),
		MaxDuration: "10m",
	}
	retries.RetryPolicy = wfv1.RetryPolicyAlways
	woc.wf.Status.Nodes[nodeID] = *node

	assert.Equal(t, wfv1.NodeRunning, node.Phase)

	// Ensure there are no child nodes yet.
	lastChild := getChildNodeIndex(node, woc.wf.Status.Nodes, -1)
	assert.Nil(t, lastChild)

	woc.initializeNode(nodeName+"(0)", wfv1.NodeTypePod, "", &wfv1.WorkflowStep{}, "", wfv1.NodeRunning, &wfv1.NodeFlag{Retried: true})
	woc.addChildNode(nodeName, nodeName+"(0)")

	n, err := woc.wf.GetNodeByName(nodeName)
	require.NoError(t, err)
	lastChild = getChildNodeIndex(n, woc.wf.Status.Nodes, -1)
	assert.NotNil(t, lastChild)

	// Last child is still running. processNodeRetries() should return false since
	// there should be no retries at this point.
	n, _, err = woc.processNodeRetries(n, retries, &executeTemplateOpts{})
	require.NoError(t, err)
	assert.Equal(t, wfv1.NodeRunning, n.Phase)

	// Mark lastChild as successful.
	woc.markNodePhase(lastChild.Name, wfv1.NodeSucceeded)
	n, _, err = woc.processNodeRetries(n, retries, &executeTemplateOpts{})
	require.NoError(t, err)
	// The parent node also gets marked as Succeeded.
	assert.Equal(t, wfv1.NodeSucceeded, n.Phase)
}

func TestProcessNodeRetriesWithExponentialBackoff(t *testing.T) {
	require := require.New(t)

	cancel, controller := newController()
	defer cancel()
	require.NotNil(controller)
	wf := wfv1.MustUnmarshalWorkflow(helloWorldWf)
	require.NotNil(wf)
	woc := newWorkflowOperationCtx(wf, controller)
	require.NotNil(woc)

	// Verify that there are no nodes in the wf status.
	require.Empty(woc.wf.Status.Nodes)

	// Add the parent node for retries.
	nodeName := "test-node"
	nodeID := woc.wf.NodeID(nodeName)
	node := woc.initializeNode(nodeName, wfv1.NodeTypeRetry, "", &wfv1.WorkflowStep{}, "", wfv1.NodeRunning, &wfv1.NodeFlag{})
	retries := wfv1.RetryStrategy{}
	retries.Limit = intstrutil.ParsePtr("2")
	retries.RetryPolicy = wfv1.RetryPolicyAlways
	retries.Backoff = &wfv1.Backoff{
		Duration: "5m",
		Factor:   intstrutil.ParsePtr("2"),
	}
	woc.wf.Status.Nodes[nodeID] = *node

	require.Equal(wfv1.NodeRunning, node.Phase)

	// Ensure there are no child nodes yet.
	lastChild := getChildNodeIndex(node, woc.wf.Status.Nodes, -1)
	require.Nil(lastChild)

	woc.initializeNode(nodeName+"(0)", wfv1.NodeTypePod, "", &wfv1.WorkflowStep{}, "", wfv1.NodeFailed, &wfv1.NodeFlag{Retried: true})
	woc.addChildNode(nodeName, nodeName+"(0)")

	n, err := woc.wf.GetNodeByName(nodeName)
	require.NoError(err)

	// Last child has failed. processNodesWithRetries() should return false due to the default backoff.
	n, _, err = woc.processNodeRetries(n, retries, &executeTemplateOpts{})
	require.NoError(err)
	require.Equal(wfv1.NodeRunning, n.Phase)

	// First backoff should be between 295 and 300 seconds.
	backoff, err := parseRetryMessage(n.Message)
	require.NoError(err)
	require.LessOrEqual(backoff, 300)
	require.Less(295, backoff)

	woc.initializeNode(nodeName+"(1)", wfv1.NodeTypePod, "", &wfv1.WorkflowStep{}, "", wfv1.NodeError, &wfv1.NodeFlag{Retried: true})
	woc.addChildNode(nodeName, nodeName+"(1)")
	n, err = woc.wf.GetNodeByName(nodeName)
	require.NoError(err)

	n, _, err = woc.processNodeRetries(n, retries, &executeTemplateOpts{})
	require.NoError(err)
	require.Equal(wfv1.NodeRunning, n.Phase)

	// Second backoff should be between 595 and 600 seconds.
	backoff, err = parseRetryMessage(n.Message)
	require.NoError(err)
	require.LessOrEqual(backoff, 600)
	require.Less(595, backoff)

	// Mark lastChild as successful.
	lastChild = getChildNodeIndex(n, woc.wf.Status.Nodes, -1)
	require.NotNil(lastChild)
	woc.markNodePhase(lastChild.Name, wfv1.NodeSucceeded)
	n, _, err = woc.processNodeRetries(n, retries, &executeTemplateOpts{})
	require.NoError(err)
	// The parent node also gets marked as Succeeded.
	require.Equal(wfv1.NodeSucceeded, n.Phase)
}

// TestProcessNodeRetries tests retrying with Expression
func TestProcessNodeRetriesWithExpression(t *testing.T) {
	cancel, controller := newController()
	defer cancel()
	assert.NotNil(t, controller)
	wf := wfv1.MustUnmarshalWorkflow(helloWorldWf)
	assert.NotNil(t, wf)
	woc := newWorkflowOperationCtx(wf, controller)
	assert.NotNil(t, woc)
	// Verify that there are no nodes in the wf status.
	assert.Empty(t, woc.wf.Status.Nodes)

	// Add the parent node for retries.
	nodeName := "test-node"
	nodeID := woc.wf.NodeID(nodeName)
	node := woc.initializeNode(nodeName, wfv1.NodeTypeRetry, "", &wfv1.WorkflowStep{}, "", wfv1.NodeRunning, &wfv1.NodeFlag{})
	retries := wfv1.RetryStrategy{}
	retries.Expression = "false"
	retries.Limit = intstrutil.ParsePtr("2")
	retries.RetryPolicy = wfv1.RetryPolicyAlways
	woc.wf.Status.Nodes[nodeID] = *node

	assert.Equal(t, wfv1.NodeRunning, node.Phase)

	// Ensure there are no child nodes yet.
	lastChild := getChildNodeIndex(node, woc.wf.Status.Nodes, -1)
	assert.Nil(t, lastChild)

	// Add child nodes.
	for i := 0; i < 2; i++ {
		childNode := fmt.Sprintf("%s(%d)", nodeName, i)
		woc.initializeNode(childNode, wfv1.NodeTypePod, "", &wfv1.WorkflowStep{}, "", wfv1.NodeRunning, &wfv1.NodeFlag{Retried: true})
		woc.addChildNode(nodeName, childNode)
	}

	n, err := woc.wf.GetNodeByName(nodeName)
	require.NoError(t, err)
	lastChild = getChildNodeIndex(n, woc.wf.Status.Nodes, -1)
	assert.NotNil(t, lastChild)

	// Last child is still running. processNodeRetries() should return false since
	// there should be no retries at this point.
	n, _, err = woc.processNodeRetries(n, retries, &executeTemplateOpts{})
	require.NoError(t, err)
	assert.Equal(t, wfv1.NodeRunning, n.Phase)

	// Mark lastChild Pending.
	woc.markNodePhase(lastChild.Name, wfv1.NodePending)
	n, _, err = woc.processNodeRetries(n, retries, &executeTemplateOpts{})
	require.NoError(t, err)
	assert.Equal(t, wfv1.NodeRunning, n.Phase)

	// Mark lastChild as successful.
	woc.markNodePhase(lastChild.Name, wfv1.NodeSucceeded)
	n, _, err = woc.processNodeRetries(n, retries, &executeTemplateOpts{})
	require.NoError(t, err)
	// The parent node also gets marked as Succeeded.
	assert.Equal(t, wfv1.NodeSucceeded, n.Phase)
	assert.Equal(t, "", n.Message)

	// Mark the parent node as running again and the lastChild as errored.
	n = woc.markNodePhase(n.Name, wfv1.NodeRunning)
	woc.markNodePhase(lastChild.Name, wfv1.NodeError)
	_, _, err = woc.processNodeRetries(n, retries, &executeTemplateOpts{})
	require.NoError(t, err)
	n, err = woc.wf.GetNodeByName(nodeName)
	require.NoError(t, err)
	assert.Equal(t, wfv1.NodeError, n.Phase)
	assert.Equal(t, "retryStrategy.expression evaluated to false", n.Message)

	// Add a third node that has failed.
	woc.markNodePhase(n.Name, wfv1.NodeRunning)
	childNode := fmt.Sprintf("%s(%d)", nodeName, 3)
	woc.initializeNode(childNode, wfv1.NodeTypePod, "", &wfv1.WorkflowStep{}, "", wfv1.NodeFailed, &wfv1.NodeFlag{Retried: true})
	woc.addChildNode(nodeName, childNode)
	n, err = woc.wf.GetNodeByName(nodeName)
	require.NoError(t, err)
	n, _, err = woc.processNodeRetries(n, retries, &executeTemplateOpts{})
	require.NoError(t, err)
	assert.Equal(t, wfv1.NodeFailed, n.Phase)
	assert.Equal(t, "No more retries left", n.Message)
}

func TestProcessNodeRetriesMessageOrder(t *testing.T) {
	cancel, controller := newController()
	defer cancel()
	assert.NotNil(t, controller)
	wf := wfv1.MustUnmarshalWorkflow(helloWorldWf)
	assert.NotNil(t, wf)
	woc := newWorkflowOperationCtx(wf, controller)
	assert.NotNil(t, woc)
	// Verify that there are no nodes in the wf status.
	assert.Empty(t, woc.wf.Status.Nodes)

	// Add the parent node for retries.
	nodeName := "test-node"
	nodeID := woc.wf.NodeID(nodeName)
	node := woc.initializeNode(nodeName, wfv1.NodeTypeRetry, "", &wfv1.WorkflowStep{}, "", wfv1.NodeRunning, &wfv1.NodeFlag{})
	retries := wfv1.RetryStrategy{}
	retries.Expression = "false"
	retries.Limit = intstrutil.ParsePtr("1")
	retries.RetryPolicy = wfv1.RetryPolicyAlways
	woc.wf.Status.Nodes[nodeID] = *node

	assert.Equal(t, wfv1.NodeRunning, node.Phase)

	// Ensure there are no child nodes yet.
	lastChild := getChildNodeIndex(node, woc.wf.Status.Nodes, -1)
	assert.Nil(t, lastChild)

	// Add child nodes.
	for i := 0; i < 1; i++ {
		childNode := fmt.Sprintf("%s(%d)", nodeName, i)
		woc.initializeNode(childNode, wfv1.NodeTypePod, "", &wfv1.WorkflowStep{}, "", wfv1.NodeRunning, &wfv1.NodeFlag{Retried: true})
		woc.addChildNode(nodeName, childNode)
	}

	n, err := woc.wf.GetNodeByName(nodeName)
	require.NoError(t, err)
	lastChild = getChildNodeIndex(n, woc.wf.Status.Nodes, -1)
	assert.NotNil(t, lastChild)

	// No retry related message for running node
	n, _, err = woc.processNodeRetries(n, retries, &executeTemplateOpts{})
	require.NoError(t, err)
	assert.Equal(t, wfv1.NodeRunning, n.Phase)

	// No retry related message for pending node
	woc.markNodePhase(lastChild.Name, wfv1.NodePending)
	n, _, err = woc.processNodeRetries(n, retries, &executeTemplateOpts{})
	require.NoError(t, err)
	assert.Equal(t, wfv1.NodeRunning, n.Phase)
	assert.Equal(t, "", n.Message)

	// No retry related message for succeeded node
	woc.markNodePhase(lastChild.Name, wfv1.NodeSucceeded)
	n, _, err = woc.processNodeRetries(n, retries, &executeTemplateOpts{})
	require.NoError(t, err)
	assert.Equal(t, wfv1.NodeSucceeded, n.Phase)
	assert.Equal(t, "", n.Message)

	// workflow mark shutdown, no retry is evaluated
	woc.wf.Spec.Shutdown = wfv1.ShutdownStrategyStop
	n = woc.markNodePhase(n.Name, wfv1.NodeRunning)
	woc.markNodePhase(lastChild.Name, wfv1.NodeError)
	_, _, err = woc.processNodeRetries(n, retries, &executeTemplateOpts{})
	require.NoError(t, err)
	n, err = woc.wf.GetNodeByName(nodeName)
	require.NoError(t, err)
	assert.Equal(t, wfv1.NodeError, n.Phase)
	assert.Equal(t, "Stopped with strategy 'Stop'", n.Message)
	woc.wf.Spec.Shutdown = ""

	// Invalid retry policy, shouldn't evaluate expression
	retries.RetryPolicy = "noExist"
	n = woc.markNodePhase(n.Name, wfv1.NodeRunning)
	woc.markNodePhase(lastChild.Name, wfv1.NodeError)
	_, _, err = woc.processNodeRetries(n, retries, &executeTemplateOpts{})
	assert.Equal(t, "noExist is not a valid RetryPolicy", err.Error())

	// Node status doesn't with retrypolicy, shouldn't evaluate expression
	retries.RetryPolicy = wfv1.RetryPolicyOnFailure
	n = woc.markNodePhase(n.Name, wfv1.NodeRunning)
	woc.markNodePhase(lastChild.Name, wfv1.NodeError)
	_, _, err = woc.processNodeRetries(n, retries, &executeTemplateOpts{})
	require.NoError(t, err)
	n, err = woc.wf.GetNodeByName(nodeName)
	require.NoError(t, err)
	assert.Equal(t, wfv1.NodeError, n.Phase)
	assert.Equal(t, "", n.Message)

	// Node status aligns with retrypolicy, should evaluate expression
	retries.RetryPolicy = wfv1.RetryPolicyOnFailure
	n = woc.markNodePhase(n.Name, wfv1.NodeRunning)
	woc.markNodePhase(lastChild.Name, wfv1.NodeFailed)
	_, _, err = woc.processNodeRetries(n, retries, &executeTemplateOpts{})
	require.NoError(t, err)
	n, err = woc.wf.GetNodeByName(nodeName)
	require.NoError(t, err)
	assert.Equal(t, wfv1.NodeFailed, n.Phase)
	assert.Equal(t, "retryStrategy.expression evaluated to false", n.Message)

	// Node status aligns with retrypolicy but reach max retry limit, shouldn't evaluate expression
	woc.markNodePhase(n.Name, wfv1.NodeRunning)
	childNode := fmt.Sprintf("%s(%d)", nodeName, 1)
	woc.initializeNode(childNode, wfv1.NodeTypePod, "", &wfv1.WorkflowStep{}, "", wfv1.NodeFailed, &wfv1.NodeFlag{Retried: true})
	woc.addChildNode(nodeName, childNode)
	n, err = woc.wf.GetNodeByName(nodeName)
	require.NoError(t, err)
	n, _, err = woc.processNodeRetries(n, retries, &executeTemplateOpts{})
	require.NoError(t, err)
	assert.Equal(t, wfv1.NodeFailed, n.Phase)
	assert.Equal(t, "No more retries left", n.Message)
}

func parseRetryMessage(message string) (int, error) {
	pattern := regexp.MustCompile(`Backoff for (\d+) minutes (\d+) seconds`)
	matches := pattern.FindStringSubmatch(message)
	if len(matches) != 3 {
		return 0, fmt.Errorf("unexpected message: %v", message)
	}

	minutes, err := strconv.Atoi(matches[1])
	if err != nil {
		return 0, err
	}

	seconds, err := strconv.Atoi(matches[2])
	if err != nil {
		return 0, err
	}

	totalSeconds := minutes*60 + seconds
	return totalSeconds, nil
}

// TestProcessNodesNoRetryWithError tests retrying when RetryOn.Error is disabled
func TestProcessNodesNoRetryWithError(t *testing.T) {
	cancel, controller := newController()
	defer cancel()
	assert.NotNil(t, controller)
	wf := wfv1.MustUnmarshalWorkflow(helloWorldWf)
	assert.NotNil(t, wf)
	woc := newWorkflowOperationCtx(wf, controller)
	assert.NotNil(t, woc)
	// Verify that there are no nodes in the wf status.
	assert.Empty(t, woc.wf.Status.Nodes)

	// Add the parent node for retries.
	nodeName := "test-node"
	nodeID := woc.wf.NodeID(nodeName)
	node := woc.initializeNode(nodeName, wfv1.NodeTypeRetry, "", &wfv1.WorkflowStep{}, "", wfv1.NodeRunning, &wfv1.NodeFlag{Retried: true})
	retries := wfv1.RetryStrategy{}
	retries.Limit = intstrutil.ParsePtr("2")
	retries.RetryPolicy = wfv1.RetryPolicyOnFailure
	woc.wf.Status.Nodes[nodeID] = *node

	assert.Equal(t, wfv1.NodeRunning, node.Phase)

	// Ensure there are no child nodes yet.
	lastChild := getChildNodeIndex(node, woc.wf.Status.Nodes, -1)
	assert.Nil(t, lastChild)

	// Add child nodes.
	for i := 0; i < 2; i++ {
		childNode := fmt.Sprintf("%s(%d)", nodeName, i)
		woc.initializeNode(childNode, wfv1.NodeTypePod, "", &wfv1.WorkflowStep{}, "", wfv1.NodeRunning, &wfv1.NodeFlag{Retried: true})
		woc.addChildNode(nodeName, childNode)
	}

	n, err := woc.wf.GetNodeByName(nodeName)
	require.NoError(t, err)
	lastChild = getChildNodeIndex(n, woc.wf.Status.Nodes, -1)
	assert.NotNil(t, lastChild)

	// Last child is still running. processNodeRetries() should return false since
	// there should be no retries at this point.
	n, _, err = woc.processNodeRetries(n, retries, &executeTemplateOpts{})
	require.NoError(t, err)
	assert.Equal(t, wfv1.NodeRunning, n.Phase)

	// Mark lastChild as successful.
	woc.markNodePhase(lastChild.Name, wfv1.NodeSucceeded)
	n, _, err = woc.processNodeRetries(n, retries, &executeTemplateOpts{})
	require.NoError(t, err)
	// The parent node also gets marked as Succeeded.
	assert.Equal(t, wfv1.NodeSucceeded, n.Phase)

	// Mark the parent node as running again and the lastChild as errored.
	// Parent node should also be errored because retry on error is disabled
	n = woc.markNodePhase(n.Name, wfv1.NodeRunning)
	woc.markNodePhase(lastChild.Name, wfv1.NodeError)
	_, _, err = woc.processNodeRetries(n, retries, &executeTemplateOpts{})
	require.NoError(t, err)
	n, err = woc.wf.GetNodeByName(nodeName)
	require.NoError(t, err)
	assert.Equal(t, wfv1.NodeError, n.Phase)
}

var backoffMessage = `
apiVersion: argoproj.io/v1alpha1
kind: Workflow
metadata:
  creationTimestamp: "2020-05-05T15:18:40Z"
  generateName: retry-backoff-
  generation: 21
  labels:
    workflows.argoproj.io/completed: "true"
    workflows.argoproj.io/phase: Failed
  name: retry-backoff-s69z6
  namespace: argo
  resourceVersion: "348670"
  selfLink: /apis/argoproj.io/v1alpha1/namespaces/argo/workflows/retry-backoff-s69z6
  uid: 110dbef4-c54b-4963-9739-03e9878810d9
spec:

  entrypoint: retry-backoff
  templates:
  -
    container:
      args:
      - import random; import sys; exit_code = random.choice([1, 1]); sys.exit(exit_code)
      command:
      - python
      - -c
      image: python:alpine3.6
      name: ""
      resources: {}
    inputs: {}
    metadata: {}
    name: retry-backoff
    outputs: {}
    retryStrategy:
      backoff:
        duration: "2"
        factor: 2
        maxDuration: 1m
      limit: 10
status:
  nodes:
    retry-backoff-s69z6:
      children:
      - retry-backoff-s69z6-1807967148
      - retry-backoff-s69z6-130058153
      displayName: retry-backoff-s69z6
      id: retry-backoff-s69z6
      name: retry-backoff-s69z6
      phase: Running
      startedAt: "2020-05-05T15:18:40Z"
      templateName: retry-backoff
      templateScope: local/retry-backoff-s69z6
      type: Retry
    retry-backoff-s69z6-130058153:
      displayName: retry-backoff-s69z6(1)
      finishedAt: "2020-05-05T15:18:43Z"
      hostNodeName: minikube
      id: retry-backoff-s69z6-130058153
      message: failed with exit code 1
      name: retry-backoff-s69z6(1)
      outputs:
        artifacts:
        - archiveLogs: true
          name: main-logs
          s3:
            accessKeySecret:
              key: accesskey
              name: my-minio-cred
            bucket: my-bucket
            endpoint: minio:9000
            insecure: true
            key: retry-backoff-s69z6/retry-backoff-s69z6-130058153/main.log
            secretKeySecret:
              key: secretkey
              name: my-minio-cred
        exitCode: "1"
      phase: Failed
      resourcesDuration:
        cpu: 1
        memory: 0
      startedAt: "2020-05-05T15:18:45Z"
      templateName: retry-backoff
      templateScope: local/retry-backoff-s69z6
      type: Pod
      nodeFlag:
        retried: true
    retry-backoff-s69z6-1807967148:
      displayName: retry-backoff-s69z6(0)
      finishedAt: "2020-05-05T15:18:43Z"
      hostNodeName: minikube
      id: retry-backoff-s69z6-1807967148
      message: failed with exit code 1
      name: retry-backoff-s69z6(0)
      outputs:
        artifacts:
        - archiveLogs: true
          name: main-logs
          s3:
            accessKeySecret:
              key: accesskey
              name: my-minio-cred
            bucket: my-bucket
            endpoint: minio:9000
            insecure: true
            key: retry-backoff-s69z6/retry-backoff-s69z6-1807967148/main.log
            secretKeySecret:
              key: secretkey
              name: my-minio-cred
        exitCode: "1"
      phase: Failed
      resourcesDuration:
        cpu: 2
        memory: 0
      startedAt: "2020-05-05T15:18:40Z"
      templateName: retry-backoff
      templateScope: local/retry-backoff-s69z6
      type: Pod
      nodeFlag:
        retried: true
  phase: Running
  resourcesDuration:
    cpu: 5
    memory: 0
  startedAt: "2020-05-05T15:18:40Z"
`

func TestBackoffMessage(t *testing.T) {
	cancel, controller := newController()
	defer cancel()
	assert.NotNil(t, controller)
	wf := wfv1.MustUnmarshalWorkflow(backoffMessage)
	assert.NotNil(t, wf)
	woc := newWorkflowOperationCtx(wf, controller)
	assert.NotNil(t, woc)
	retryNode, err := woc.wf.GetNodeByName("retry-backoff-s69z6")
	require.NoError(t, err)

	// Simulate backoff of 4 secods
	firstNode := getChildNodeIndex(retryNode, woc.wf.Status.Nodes, 0)
	firstNode.StartedAt = metav1.Time{Time: time.Now().Add(-8 * time.Second)}
	firstNode.FinishedAt = metav1.Time{Time: time.Now().Add(-6 * time.Second)}
	woc.wf.Status.Nodes[firstNode.ID] = *firstNode
	lastNode := getChildNodeIndex(retryNode, woc.wf.Status.Nodes, -1)
	lastNode.StartedAt = metav1.Time{Time: time.Now().Add(-3 * time.Second)}
	lastNode.FinishedAt = metav1.Time{Time: time.Now().Add(-1 * time.Second)}
	woc.wf.Status.Nodes[lastNode.ID] = *lastNode

	newRetryNode, proceed, err := woc.processNodeRetries(retryNode, *woc.wf.Spec.Templates[0].RetryStrategy, &executeTemplateOpts{})
	require.NoError(t, err)
	assert.False(t, proceed)
	assert.Equal(t, "Backoff for 4 seconds", newRetryNode.Message)

	// Advance time one second
	firstNode.StartedAt = metav1.Time{Time: time.Now().Add(-9 * time.Second)}
	firstNode.FinishedAt = metav1.Time{Time: time.Now().Add(-7 * time.Second)}
	woc.wf.Status.Nodes[firstNode.ID] = *firstNode
	lastNode.StartedAt = metav1.Time{Time: time.Now().Add(-4 * time.Second)}
	lastNode.FinishedAt = metav1.Time{Time: time.Now().Add(-2 * time.Second)}
	woc.wf.Status.Nodes[lastNode.ID] = *lastNode

	newRetryNode, proceed, err = woc.processNodeRetries(retryNode, *woc.wf.Spec.Templates[0].RetryStrategy, &executeTemplateOpts{})
	require.NoError(t, err)
	assert.False(t, proceed)
	// Message should not change
	assert.Equal(t, "Backoff for 4 seconds", newRetryNode.Message)

	// Advance time 3 seconds
	firstNode.StartedAt = metav1.Time{Time: time.Now().Add(-12 * time.Second)}
	firstNode.FinishedAt = metav1.Time{Time: time.Now().Add(-10 * time.Second)}
	woc.wf.Status.Nodes[firstNode.ID] = *firstNode
	lastNode.StartedAt = metav1.Time{Time: time.Now().Add(-7 * time.Second)}
	lastNode.FinishedAt = metav1.Time{Time: time.Now().Add(-5 * time.Second)}
	woc.wf.Status.Nodes[lastNode.ID] = *lastNode

	newRetryNode, proceed, err = woc.processNodeRetries(retryNode, *woc.wf.Spec.Templates[0].RetryStrategy, &executeTemplateOpts{})
	require.NoError(t, err)
	assert.True(t, proceed)
	// New node is started, message should be clear
	assert.Equal(t, "", newRetryNode.Message)
}

var retriesVariableTemplate = `
apiVersion: argoproj.io/v1alpha1
kind: Workflow
metadata:
  name: whalesay
spec:
  entrypoint: whalesay
  templates:
  - name: whalesay
    retryStrategy:
      limit: 10
    container:
      image: docker/whalesay:latest
      command: [sh, -c]
      args: ["cowsay {{retries}}"]
`

func TestRetriesVariable(t *testing.T) {
	wf := wfv1.MustUnmarshalWorkflow(retriesVariableTemplate)
	cancel, controller := newController(wf)
	defer cancel()
	ctx := context.Background()
	iterations := 5
	var woc *wfOperationCtx
	for i := 1; i <= iterations; i++ {
		woc = newWorkflowOperationCtx(wf, controller)
		if i != 1 {
			makePodsPhase(ctx, woc, apiv1.PodFailed)
		}
		woc.operate(ctx)
		wf = woc.wf
	}

	pods, err := listPods(woc)
	require.NoError(t, err)
	assert.Len(t, pods.Items, iterations)
	expected := []string{}
	actual := []string{}
	for i := 0; i < iterations; i++ {
		actual = append(actual, pods.Items[i].Spec.Containers[1].Args[0])
		expected = append(expected, fmt.Sprintf("cowsay %d", i))
	}
	// ordering not preserved
	assert.ElementsMatch(t, expected, actual)
}

var retriesVariableInPodSpecPatchTemplate = `
apiVersion: argoproj.io/v1alpha1
kind: Workflow
metadata:
  name: whalesay
spec:
  entrypoint: whalesay
  templates:
  - name: whalesay
    retryStrategy:
      limit: 10
    podSpecPatch: |
      containers:
        - name: main
          resources:
            limits:
              memory: "{{=(sprig.int(retries) + 1) * 64}}Mi"
    container:
      image: docker/whalesay:latest
      command: [sh, -c]
      args: ["cowsay hello"]
`

// TestRetriesVariableInPodSpecPatch makes sure that {{retries}} variable in pod spec patch is correctly
// updated before each retry
func TestRetriesVariableInPodSpecPatch(t *testing.T) {
	wf := wfv1.MustUnmarshalWorkflow(retriesVariableInPodSpecPatchTemplate)
	cancel, controller := newController(wf)
	defer cancel()
	ctx := context.Background()
	iterations := 5
	var woc *wfOperationCtx
	for i := 1; i <= iterations; i++ {
		woc = newWorkflowOperationCtx(wf, controller)
		if i != 1 {
			makePodsPhase(ctx, woc, apiv1.PodFailed)
		}
		woc.operate(ctx)
		wf = woc.wf
	}

	pods, err := listPods(woc)
	require.NoError(t, err)
	assert.Len(t, pods.Items, iterations)
	expected := []string{}
	actual := []string{}
	for i := 0; i < iterations; i++ {
		actual = append(actual, pods.Items[i].Spec.Containers[1].Resources.Limits.Memory().String())
		expected = append(expected, fmt.Sprintf("%dMi", (i+1)*64))
	}
	// expecting memory limit to increase after each retry: "64Mi", "128Mi", "192Mi", "256Mi", "320Mi"
	// ordering not preserved
	assert.ElementsMatch(t, actual, expected)
}

var retriesVariableWithGlobalVariablesInPodSpecPatchTemplate = `
apiVersion: argoproj.io/v1alpha1
kind: Workflow
metadata:
  name: whalesay
spec:
  entrypoint: whalesay
  arguments:
    parameters:
      - name: memreqnum
        value: 100
  templates:
  - name: whalesay
    retryStrategy:
      limit: 10
    podSpecPatch: |
      containers:
        - name: main
          resources:
            limits:
              memory: "{{= (sprig.int(retries)+1)* sprig.int(workflow.parameters.memreqnum)}}Mi"
    container:
      image: docker/whalesay:latest
      command: [sh, -c]
      args: ["cowsay hello"]
`

func TestRetriesVariableWithGlobalVariableInPodSpecPatch(t *testing.T) {
	wf := wfv1.MustUnmarshalWorkflow(retriesVariableWithGlobalVariablesInPodSpecPatchTemplate)
	cancel, controller := newController(wf)
	defer cancel()
	ctx := context.Background()
	iterations := 5
	var woc *wfOperationCtx
	for i := 1; i <= iterations; i++ {
		woc = newWorkflowOperationCtx(wf, controller)
		if i != 1 {
			makePodsPhase(ctx, woc, apiv1.PodFailed)
		}
		woc.operate(ctx)
		wf = woc.wf
	}

	pods, err := listPods(woc)
	require.NoError(t, err)
	assert.Len(t, pods.Items, iterations)
	expected := []string{}
	actual := []string{}
	for i := 0; i < iterations; i++ {
		actual = append(actual, pods.Items[i].Spec.Containers[1].Resources.Limits.Memory().String())
		expected = append(expected, fmt.Sprintf("%dMi", (i+1)*100))
	}
	// expecting memory limit to increase after each retry: "100Mi", "200Mi", "300Mi", "400Mi", "500Mi"
	// ordering not preserved
	assert.ElementsMatch(t, actual, expected)
}

var stepsRetriesVariableTemplate = `
apiVersion: argoproj.io/v1alpha1
kind: Workflow
metadata:
  name: whalesay
spec:
  entrypoint: step-retry
  templates:
  - name: step-retry
    retryStrategy:
      limit: 10
    steps:
      - - name: whalesay-success
          arguments:
            parameters:
            - name: retries
              value: "{{retries}}"
          template: whalesay

  - name: whalesay
    inputs:
      parameters:
        - name: retries
    container:
      image: docker/whalesay:latest
      command: [sh, -c]
      args: ["cowsay {{inputs.parameters.retries}}"]
`

func TestStepsRetriesVariable(t *testing.T) {
	wf := wfv1.MustUnmarshalWorkflow(stepsRetriesVariableTemplate)
	cancel, controller := newController(wf)
	defer cancel()
	ctx := context.Background()
	iterations := 5
	var woc *wfOperationCtx
	for i := 1; i <= iterations; i++ {
		woc = newWorkflowOperationCtx(wf, controller)
		if i != 1 {
			makePodsPhase(ctx, woc, apiv1.PodFailed)
		}
		// move to next retry step
		woc.operate(ctx)
		wf = woc.wf
	}

	pods, err := listPods(woc)
	require.NoError(t, err)
	assert.Len(t, pods.Items, iterations)

	expected := []string{}
	actual := []string{}
	for i := 0; i < iterations; i++ {
		actual = append(actual, pods.Items[i].Spec.Containers[1].Args[0])
		expected = append(expected, fmt.Sprintf("cowsay %d", i))
	}
	// ordering not preserved
	assert.ElementsMatch(t, expected, actual)
}

func TestAssessNodeStatus(t *testing.T) {
	const templateName = "whalesay"
	tests := []struct {
		name        string
		pod         *apiv1.Pod
		daemon      bool
		node        *wfv1.NodeStatus
		wantPhase   wfv1.NodePhase
		wantMessage string
	}{{
		name: "pod pending",
		pod: &apiv1.Pod{
			Status: apiv1.PodStatus{
				Phase: apiv1.PodPending,
			},
		},
		node:        &wfv1.NodeStatus{TemplateName: templateName},
		wantPhase:   wfv1.NodePending,
		wantMessage: "",
	}, {
		name: "pod succeeded",
		pod: &apiv1.Pod{
			Status: apiv1.PodStatus{
				Phase: apiv1.PodSucceeded,
			},
		},
		node:        &wfv1.NodeStatus{TemplateName: templateName},
		wantPhase:   wfv1.NodeSucceeded,
		wantMessage: "",
	}, {
		name: "pod failed - daemoned",
		pod: &apiv1.Pod{
			Status: apiv1.PodStatus{
				Phase: apiv1.PodFailed,
			},
		},
		daemon:      true,
		node:        &wfv1.NodeStatus{TemplateName: templateName},
		wantPhase:   wfv1.NodeSucceeded,
		wantMessage: "",
	}, {
		name: "daemon, pod running, node failed",
		pod: &apiv1.Pod{
			Status: apiv1.PodStatus{
				Phase: apiv1.PodRunning,
			},
		},
		daemon:      true,
		node:        &wfv1.NodeStatus{TemplateName: templateName, Phase: wfv1.NodeFailed},
		wantPhase:   wfv1.NodeFailed,
		wantMessage: "",
	}, {
		name: "daemon, pod running, node succeeded",
		pod: &apiv1.Pod{
			Status: apiv1.PodStatus{
				Phase: apiv1.PodRunning,
			},
		},
		daemon:      true,
		node:        &wfv1.NodeStatus{TemplateName: templateName, Phase: wfv1.NodeSucceeded},
		wantPhase:   wfv1.NodeSucceeded,
		wantMessage: "",
	}, {
		name: "pod failed - not daemoned",
		pod: &apiv1.Pod{
			Status: apiv1.PodStatus{
				Message: "failed for some reason",
				Phase:   apiv1.PodFailed,
			},
		},
		node:        &wfv1.NodeStatus{TemplateName: templateName},
		wantPhase:   wfv1.NodeFailed,
		wantMessage: "failed for some reason",
	}, {
		name: "pod failed - transition from node pending",
		pod: &apiv1.Pod{
			Status: apiv1.PodStatus{
				Message: "failed for some reason",
				Phase:   apiv1.PodFailed,
			},
		},
		node:        &wfv1.NodeStatus{TemplateName: templateName, Phase: wfv1.NodePending, Message: "failed for some reason"},
		wantPhase:   wfv1.NodeFailed,
		wantMessage: "failed for some reason",
	}, {
		name: "pod failed - init container failed",
		pod: &apiv1.Pod{
			Status: apiv1.PodStatus{
				InitContainerStatuses: []apiv1.ContainerStatus{
					{
						Name:  common.InitContainerName,
						State: apiv1.ContainerState{Terminated: &apiv1.ContainerStateTerminated{ExitCode: 1}},
					},
				},
				ContainerStatuses: []apiv1.ContainerStatus{
					{
						Name:  common.WaitContainerName,
						State: apiv1.ContainerState{Terminated: nil},
					},
					{
						Name:  common.MainContainerName,
						State: apiv1.ContainerState{Terminated: &apiv1.ContainerStateTerminated{ExitCode: 0}},
					},
				},
				Message: "failed since init container failed",
				Phase:   apiv1.PodFailed,
			},
		},
		node:        &wfv1.NodeStatus{TemplateName: templateName},
		wantPhase:   wfv1.NodeFailed,
		wantMessage: "failed since init container failed",
	}, {
		name: "pod failed - init container failed but neither wait nor main containers are finished",
		pod: &apiv1.Pod{
			Status: apiv1.PodStatus{
				InitContainerStatuses: []apiv1.ContainerStatus{
					{
						Name:  common.InitContainerName,
						State: apiv1.ContainerState{Terminated: &apiv1.ContainerStateTerminated{ExitCode: 1}},
					},
				},
				ContainerStatuses: []apiv1.ContainerStatus{
					{
						Name:  common.WaitContainerName,
						State: apiv1.ContainerState{Terminated: nil},
					},
					{
						Name:  common.MainContainerName,
						State: apiv1.ContainerState{Terminated: nil},
					},
				},
				Message: "failed since init container failed",
				Phase:   apiv1.PodFailed,
			},
		},
		node:        &wfv1.NodeStatus{TemplateName: templateName},
		wantPhase:   wfv1.NodeFailed,
		wantMessage: "failed since init container failed",
	}, {
		name: "pod failed - init container with non-standard init container name failed but neither wait nor main containers are finished",
		pod: &apiv1.Pod{
			Status: apiv1.PodStatus{
				InitContainerStatuses: []apiv1.ContainerStatus{
					{
						Name:  common.InitContainerName,
						State: apiv1.ContainerState{Terminated: &apiv1.ContainerStateTerminated{ExitCode: 0}},
					},
					{
						Name:  "random-init-container",
						State: apiv1.ContainerState{Terminated: &apiv1.ContainerStateTerminated{ExitCode: 1}},
					},
				},
				ContainerStatuses: []apiv1.ContainerStatus{
					{
						Name:  common.WaitContainerName,
						State: apiv1.ContainerState{Terminated: nil},
					},
					{
						Name:  common.MainContainerName,
						State: apiv1.ContainerState{Terminated: nil},
					},
				},
				Message: "failed since init container failed",
				Phase:   apiv1.PodFailed,
			},
		},
		node:        &wfv1.NodeStatus{TemplateName: templateName},
		wantPhase:   wfv1.NodeFailed,
		wantMessage: "failed since init container failed",
	}, {
		name: "pod failed - wait container waiting but pod was set failed",
		pod: &apiv1.Pod{
			Status: apiv1.PodStatus{
				InitContainerStatuses: []apiv1.ContainerStatus{
					{
						Name:  common.InitContainerName,
						State: apiv1.ContainerState{Terminated: &apiv1.ContainerStateTerminated{ExitCode: 0}},
					},
				},
				ContainerStatuses: []apiv1.ContainerStatus{
					{
						Name:  common.WaitContainerName,
						State: apiv1.ContainerState{Terminated: nil, Waiting: &apiv1.ContainerStateWaiting{Reason: "PodInitializing"}},
					},
					{
						Name:  common.MainContainerName,
						State: apiv1.ContainerState{Terminated: nil},
					},
				},
				Message: "failed since wait contain waiting",
				Phase:   apiv1.PodFailed,
			},
		},
		node:        &wfv1.NodeStatus{TemplateName: templateName},
		wantPhase:   wfv1.NodeFailed,
		wantMessage: "failed since wait contain waiting",
	}, {
		name: "pod running",
		pod: &apiv1.Pod{
			Status: apiv1.PodStatus{
				Phase: apiv1.PodRunning,
			},
		},
		node:        &wfv1.NodeStatus{TemplateName: templateName},
		wantPhase:   wfv1.NodeRunning,
		wantMessage: "",
	}, {
		name:        "default",
		pod:         &apiv1.Pod{},
		node:        &wfv1.NodeStatus{TemplateName: templateName},
		wantPhase:   wfv1.NodeError,
		wantMessage: "Unexpected pod phase for : ",
	}}

	nonDaemonWf := wfv1.MustUnmarshalWorkflow(helloWorldWf)
	daemonWf := wfv1.MustUnmarshalWorkflow(helloDaemonWf)

	for _, tt := range tests {
		t.Run(tt.name, func(t *testing.T) {
			wf := nonDaemonWf
			if tt.daemon {
				wf = daemonWf
			}
			assert.Equal(t, tt.daemon, wf.GetTemplateByName(tt.node.TemplateName).IsDaemon(), "check the test case is valid")
			cancel, controller := newController()
			defer cancel()
			woc := newWorkflowOperationCtx(wf, controller)
<<<<<<< HEAD
			got := woc.assessNodeStatus(tt.pod, tt.node)
			assert.Equal(t, tt.wantPhase, got.Phase)
			assert.Equal(t, tt.wantMessage, got.Message)
=======
			got := woc.assessNodeStatus(context.TODO(), tt.pod, tt.node)
			assert.Equal(t, tt.want, got.Phase)
>>>>>>> 9f83ae25
		})
	}
}

func getPodTemplate(pod *apiv1.Pod) (*wfv1.Template, error) {
	tmpl := &wfv1.Template{}
	for _, c := range pod.Spec.Containers {
		for _, e := range c.Env {
			if e.Name == common.EnvVarTemplate {
				return tmpl, json.Unmarshal([]byte(e.Value), tmpl)
			}
		}
	}
	return nil, fmt.Errorf("not found")
}

func getPodDeadline(pod *apiv1.Pod) (time.Time, error) {
	for _, c := range pod.Spec.Containers {
		for _, e := range c.Env {
			if e.Name == common.EnvVarDeadline {
				return time.Parse(time.RFC3339, e.Value)
			}
		}
	}
	return time.Time{}, fmt.Errorf("not found")
}

func TestGetPodTemplate(t *testing.T) {
	tests := []struct {
		name string
		pod  *apiv1.Pod
		want *wfv1.Template
	}{{
		name: "missing template",
		pod: &apiv1.Pod{
			Spec: apiv1.PodSpec{
				Containers: []apiv1.Container{
					{
						Env: []apiv1.EnvVar{},
					},
				},
			},
		},
		want: nil,
	}, {
		name: "empty template",
		pod: &apiv1.Pod{
			Spec: apiv1.PodSpec{
				Containers: []apiv1.Container{
					{
						Env: []apiv1.EnvVar{
							{
								Name:  common.EnvVarTemplate,
								Value: "{}",
							},
						},
					},
				},
			},
		},
		want: &wfv1.Template{},
	}, {
		name: "simple template",
		pod: &apiv1.Pod{
			Spec: apiv1.PodSpec{
				Containers: []apiv1.Container{
					{
						Env: []apiv1.EnvVar{
							{
								Name:  common.EnvVarTemplate,
								Value: "{\"name\":\"argosay\"}",
							},
						},
					},
				},
			},
		},
		want: &wfv1.Template{
			Name: "argosay",
		},
	}}

	for _, tt := range tests {
		t.Run(tt.name, func(t *testing.T) {
			got, _ := getPodTemplate(tt.pod)
			assert.Equal(t, tt.want, got)
		})
	}
}

func TestGetPodDeadline(t *testing.T) {
	tests := []struct {
		name string
		pod  *apiv1.Pod
		want time.Time
	}{{
		name: "missing deadline",
		pod: &apiv1.Pod{
			Spec: apiv1.PodSpec{
				Containers: []apiv1.Container{
					{
						Env: []apiv1.EnvVar{},
					},
				},
			},
		},
		want: time.Time{},
	}, {
		name: "zero deadline",
		pod: &apiv1.Pod{
			Spec: apiv1.PodSpec{
				Containers: []apiv1.Container{
					{
						Env: []apiv1.EnvVar{
							{
								Name:  common.EnvVarDeadline,
								Value: "0001-01-01T00:00:00Z",
							},
						},
					},
				},
			},
		},
		want: time.Time{},
	}, {
		name: "a deadline",
		pod: &apiv1.Pod{
			Spec: apiv1.PodSpec{
				Containers: []apiv1.Container{
					{
						Env: []apiv1.EnvVar{
							{
								Name:  common.EnvVarDeadline,
								Value: "2021-01-21T01:02:03Z",
							},
						},
					},
				},
			},
		},
		want: time.Date(2021, time.Month(1), 21, 1, 2, 3, 0, time.UTC),
	}}

	for _, tt := range tests {
		t.Run(tt.name, func(t *testing.T) {
			got, _ := getPodDeadline(tt.pod)
			assert.Equal(t, tt.want, got)
		})
	}
}

var workflowStepRetry = `
apiVersion: argoproj.io/v1alpha1
kind: Workflow
metadata:
  name: step-retry
spec:
  entrypoint: step-retry
  templates:
  - name: step-retry
    retryStrategy:
      limit: 1
    steps:
      - - name: whalesay-success
          arguments:
            parameters:
            - name: message
              value: success
          template: whalesay
      - - name: whalesay-failure
          arguments:
            parameters:
            - name: message
              value: failure
          template: whalesay

  - name: whalesay
    inputs:
      parameters:
        - name: message
    container:
      image: docker/whalesay:latest
      command: [sh, -c]
      args: ["cowsay {{inputs.parameters.message}}"]
`

// TestWorkflowStepRetry verifies that steps retry will restart from the 0th step
func TestWorkflowStepRetry(t *testing.T) {
	cancel, controller := newController()
	defer cancel()
	ctx := context.Background()
	wfcset := controller.wfclientset.ArgoprojV1alpha1().Workflows("")
	wf := wfv1.MustUnmarshalWorkflow(workflowStepRetry)
	wf, err := wfcset.Create(ctx, wf, metav1.CreateOptions{})
	require.NoError(t, err)
	wf, err = wfcset.Get(ctx, wf.ObjectMeta.Name, metav1.GetOptions{})
	require.NoError(t, err)
	woc := newWorkflowOperationCtx(wf, controller)
	woc.operate(ctx)
	pods, err := listPods(woc)
	require.NoError(t, err)
	assert.Len(t, pods.Items, 1)

	// complete the first pod
	makePodsPhase(ctx, woc, apiv1.PodSucceeded)
	wf, err = wfcset.Get(ctx, wf.ObjectMeta.Name, metav1.GetOptions{})
	require.NoError(t, err)
	woc = newWorkflowOperationCtx(wf, controller)
	nodeID := woc.nodeID(&pods.Items[0])
	woc.wf.Status.MarkTaskResultComplete(nodeID)
	woc.operate(ctx)

	// fail the second pod
	makePodsPhase(ctx, woc, apiv1.PodFailed)
	wf, err = wfcset.Get(ctx, wf.ObjectMeta.Name, metav1.GetOptions{})
	require.NoError(t, err)
	woc = newWorkflowOperationCtx(wf, controller)
	woc.operate(ctx)
	pods, err = listPods(woc)
	require.NoError(t, err)
	require.Len(t, pods.Items, 3)
	assert.Equal(t, "cowsay success", pods.Items[0].Spec.Containers[1].Args[0])
	assert.Equal(t, "cowsay failure", pods.Items[1].Spec.Containers[1].Args[0])

	// verify that after the cowsay failure pod failed, we are retrying cowsay success
	assert.Equal(t, "cowsay success", pods.Items[2].Spec.Containers[1].Args[0])
}

var workflowParallelismLimit = `
apiVersion: argoproj.io/v1alpha1
kind: Workflow
metadata:
  name: parallelism-limit
spec:
  entrypoint: parallelism-limit
  parallelism: 2
  templates:
  - name: parallelism-limit
    steps:
    - - name: sleep
        template: sleep
        withItems:
        - this
        - workflow
        - should
        - take
        - at
        - least
        - 60
        - seconds
        - to
        - complete

  - name: sleep
    container:
      image: alpine:latest
      command: [sh, -c, sleep 10]
`

// TestWorkflowParallelismLimit verifies parallelism at a workflow level is honored.
func TestWorkflowParallelismLimit(t *testing.T) {
	ctx := context.Background()
	wf := wfv1.MustUnmarshalWorkflow(workflowParallelismLimit)
	cancel, controller := newController(wf)
	defer cancel()

	woc := newWorkflowOperationCtx(wf, controller)
	woc.operate(ctx)
	pods, err := listPods(woc)
	require.NoError(t, err)
	assert.Len(t, pods.Items, 2)

	makePodsPhase(ctx, woc, apiv1.PodRunning)

	// operate again and make sure we don't schedule any more pods
	woc = newWorkflowOperationCtx(woc.wf, controller)
	woc.operate(ctx)
	pods, err = listPods(woc)
	require.NoError(t, err)
	assert.Len(t, pods.Items, 2)
}

var stepsTemplateParallelismLimit = `
apiVersion: argoproj.io/v1alpha1
kind: Workflow
metadata:
  name: steps-parallelism-limit
spec:
  entrypoint: steps-parallelism-limit
  templates:
  - name: steps-parallelism-limit
    parallelism: 2
    steps:
    - - name: sleep
        template: sleep
        withItems:
        - this
        - workflow
        - should
        - take
        - at
        - least
        - 60
        - seconds
        - to
        - complete

  - name: sleep
    container:
      image: alpine:latest
      command: [sh, -c, sleep 10]
`

// TestStepsTemplateParallelismLimit verifies parallelism at a steps level is honored.
func TestStepsTemplateParallelismLimit(t *testing.T) {
	cancel, controller := newController()
	defer cancel()
	wfcset := controller.wfclientset.ArgoprojV1alpha1().Workflows("")
	wf := wfv1.MustUnmarshalWorkflow(stepsTemplateParallelismLimit)
	ctx := context.Background()
	wf, err := wfcset.Create(ctx, wf, metav1.CreateOptions{})
	require.NoError(t, err)

	wf, err = wfcset.Get(ctx, wf.ObjectMeta.Name, metav1.GetOptions{})
	require.NoError(t, err)

	woc := newWorkflowOperationCtx(wf, controller)
	woc.operate(ctx)
	pods, err := listPods(woc)
	require.NoError(t, err)
	assert.Len(t, pods.Items, 2)

	// operate again and make sure we don't schedule any more pods
	makePodsPhase(ctx, woc, apiv1.PodRunning)
	wf, err = wfcset.Get(ctx, wf.ObjectMeta.Name, metav1.GetOptions{})
	require.NoError(t, err)
	// wfBytes, _ := json.MarshalIndent(wf, "", "  ")
	// log.Printf("%s", wfBytes)
	woc = newWorkflowOperationCtx(wf, controller)
	woc.operate(ctx)
	pods, err = listPods(woc)
	require.NoError(t, err)
	assert.Len(t, pods.Items, 2)
}

var dagTemplateParallelismLimit = `
apiVersion: argoproj.io/v1alpha1
kind: Workflow
metadata:
  name: dag-parallelism-limit
spec:
  entrypoint: dag-parallelism-limit
  templates:
  - name: dag-parallelism-limit
    parallelism: 2
    dag:
      tasks:
      - name: a
        template: sleep
      - name: b
        template: sleep
      - name: c
        template: sleep
      - name: d
        template: sleep
      - name: e
        template: sleep
  - name: sleep
    container:
      image: alpine:latest
      command: [sh, -c, sleep 10]
`

// TestDAGTemplateParallelismLimit verifies parallelism at a dag level is honored.
func TestDAGTemplateParallelismLimit(t *testing.T) {
	wf := wfv1.MustUnmarshalWorkflow(dagTemplateParallelismLimit)
	cancel, controller := newController(wf)
	defer cancel()
	ctx := context.Background()
	woc := newWorkflowOperationCtx(wf, controller)
	woc.operate(ctx)
	pods, err := listPods(woc)
	require.NoError(t, err)
	assert.Len(t, pods.Items, 2)

	// operate again and make sure we don't schedule any more pods
	makePodsPhase(ctx, woc, apiv1.PodRunning)
	woc = newWorkflowOperationCtx(woc.wf, controller)
	woc.operate(ctx)
	pods, err = listPods(woc)
	require.NoError(t, err)
	assert.Len(t, pods.Items, 2)
}

var nestedParallelism = `
# Example with vertical and horizontal scalability
#
# Imagine we have 'M' workers which work in parallel,
# each worker should performs 'N' loops sequentially
#
apiVersion: argoproj.io/v1alpha1
kind: Workflow
metadata:
  generateName: parallelism-nested-
spec:
  arguments:
    parameters:
    - name: seq-list
      value: |
        ["a","b","c","d"]
    - name: parallel-list
      value: |
        [1,2,3,4]

  entrypoint: parallel-worker
  templates:
  - name: parallel-worker
    inputs:
      parameters:
      - name: seq-list
      - name: parallel-list
    steps:
    - - name: parallel-worker
        template: seq-worker
        arguments:
          parameters:
          - name: seq-list
            value: "{{inputs.parameters.seq-list}}"
          - name: parallel-id
            value: "{{item}}"
        withParam: "{{inputs.parameters.parallel-list}}"

  - name: seq-worker
    parallelism: 1
    inputs:
      parameters:
      - name: seq-list
      - name: parallel-id
    steps:
    - - name: seq-step
        template: one-job
        arguments:
          parameters:
          - name: parallel-id
            value: "{{inputs.parameters.parallel-id}}"
          - name: seq-id
            value: "{{item}}"
        withParam: "{{inputs.parameters.seq-list}}"

  - name: one-job
    inputs:
      parameters:
      - name: seq-id
      - name: parallel-id
    container:
      image: alpine
      command: ['/bin/sh', '-c']
      args: ["echo {{inputs.parameters.parallel-id}} {{inputs.parameters.seq-id}}; sleep 10"]
`

func TestNestedTemplateParallelismLimit(t *testing.T) {
	cancel, controller := newController()
	defer cancel()
	ctx := context.Background()
	wfcset := controller.wfclientset.ArgoprojV1alpha1().Workflows("")
	wf := wfv1.MustUnmarshalWorkflow(nestedParallelism)
	wf, err := wfcset.Create(ctx, wf, metav1.CreateOptions{})
	require.NoError(t, err)
	wf, err = wfcset.Get(ctx, wf.ObjectMeta.Name, metav1.GetOptions{})
	require.NoError(t, err)
	woc := newWorkflowOperationCtx(wf, controller)
	woc.operate(ctx)
	pods, err := listPods(woc)
	require.NoError(t, err)
	assert.Len(t, pods.Items, 4)
}

// TestSidecarResourceLimits verifies resource limits on the sidecar can be set in the controller config
func TestSidecarResourceLimits(t *testing.T) {
	cancel, controller := newController()
	defer cancel()
	controller.Config.Executor = &apiv1.Container{
		Resources: apiv1.ResourceRequirements{
			Limits: apiv1.ResourceList{
				apiv1.ResourceCPU:    resource.MustParse("0.5"),
				apiv1.ResourceMemory: resource.MustParse("512Mi"),
			},
			Requests: apiv1.ResourceList{
				apiv1.ResourceCPU:    resource.MustParse("0.1"),
				apiv1.ResourceMemory: resource.MustParse("64Mi"),
			},
		},
	}
	ctx := context.Background()
	wf := wfv1.MustUnmarshalWorkflow(helloWorldWf)
	_, err := controller.wfclientset.ArgoprojV1alpha1().Workflows("").Create(ctx, wf, metav1.CreateOptions{})
	require.NoError(t, err)
	woc := newWorkflowOperationCtx(wf, controller)
	woc.operate(ctx)
	pod, err := getPod(woc, "hello-world")
	require.NoError(t, err)
	var waitCtr *apiv1.Container
	for _, ctr := range pod.Spec.Containers {
		if ctr.Name == "wait" {
			waitCtr = &ctr
			break
		}
	}
	require.NotNil(t, waitCtr)
	require.NotNil(t, waitCtr.Resources)
	assert.Len(t, waitCtr.Resources.Limits, 2)
	assert.Len(t, waitCtr.Resources.Requests, 2)
}

// TestSuspendResume tests the suspend and resume feature
func TestSuspendResume(t *testing.T) {
	wf := wfv1.MustUnmarshalWorkflow(stepsTemplateParallelismLimit)
	cancel, controller := newController(wf)
	defer cancel()
	wfcset := controller.wfclientset.ArgoprojV1alpha1().Workflows("")

	// suspend the workflow
	ctx := context.Background()
	err := util.SuspendWorkflow(ctx, wfcset, wf.ObjectMeta.Name)
	require.NoError(t, err)
	wf, err = wfcset.Get(ctx, wf.ObjectMeta.Name, metav1.GetOptions{})
	require.NoError(t, err)
	assert.True(t, *wf.Spec.Suspend)

	// operate should not result in no workflows being created since it is suspended
	woc := newWorkflowOperationCtx(wf, controller)
	woc.operate(ctx)
	pods, err := listPods(woc)
	require.NoError(t, err)
	assert.Empty(t, pods.Items)

	// resume the workflow and operate again. two pods should be able to be scheduled
	err = util.ResumeWorkflow(ctx, wfcset, controller.hydrator, wf.ObjectMeta.Name, "")
	require.NoError(t, err)
	wf, err = wfcset.Get(ctx, wf.ObjectMeta.Name, metav1.GetOptions{})
	require.NoError(t, err)
	assert.Nil(t, wf.Spec.Suspend)
	woc = newWorkflowOperationCtx(wf, controller)
	woc.operate(ctx)
	pods, err = listPods(woc)
	require.NoError(t, err)
	assert.Len(t, pods.Items, 2)
}

var suspendTemplateWithDeadline = `
apiVersion: argoproj.io/v1alpha1
kind: Workflow
metadata:
  name: suspend-template
spec:
  entrypoint: suspend
  activeDeadlineSeconds: 0
  templates:
  - name: suspend
    suspend: {}
`

func TestSuspendWithDeadline(t *testing.T) {
	cancel, controller := newController()
	defer cancel()
	wfcset := controller.wfclientset.ArgoprojV1alpha1().Workflows("")

	// operate the workflow. it should become in a suspended state after
	ctx := context.Background()
	wf := wfv1.MustUnmarshalWorkflow(suspendTemplateWithDeadline)
	wf, err := wfcset.Create(ctx, wf, metav1.CreateOptions{})
	require.NoError(t, err)
	woc := newWorkflowOperationCtx(wf, controller)
	woc.operate(ctx)
	wf, err = wfcset.Get(ctx, wf.ObjectMeta.Name, metav1.GetOptions{})
	require.NoError(t, err)
	assert.True(t, util.IsWorkflowSuspended(wf))

	// operate again and verify no pods were scheduled
	woc = newWorkflowOperationCtx(wf, controller)
	woc.operate(ctx)
	updatedWf, err := wfcset.Get(ctx, wf.Name, metav1.GetOptions{})
	require.NoError(t, err)
	found := false

	for _, node := range updatedWf.Status.Nodes {
		if node.Type == wfv1.NodeTypeSuspend {
			assert.Equal(t, wfv1.NodeFailed, node.Phase)
			assert.Contains(t, node.Message, "Step exceeded its deadline")
			found = true
		}
	}
	assert.True(t, found)
}

var suspendTemplateInputResolution = `
apiVersion: argoproj.io/v1alpha1
kind: Workflow
metadata:
  name: suspend-template
spec:
  entrypoint: suspend
  templates:
  - name: suspend
    inputs:
        parameters:
            - name: param1
              value: "{\"enum\": [\"one\", \"two\", \"three\"]}"
            - name: param2
              value: "value2"
    suspend: {}
`

func TestSuspendInputsResolution(t *testing.T) {
	cancel, controller := newController()
	defer cancel()

	ctx := context.Background()
	wf := wfv1.MustUnmarshalWorkflow(suspendTemplateInputResolution)
	woc := newWorkflowOperationCtx(wf, controller)
	woc.operate(ctx)

	node := woc.wf.Status.Nodes.FindByDisplayName("suspend-template")

	assert.Equal(t, wfv1.NodeTypeSuspend, node.Type)
	assert.Equal(t, wfv1.NodeRunning, node.Phase)

	assert.Equal(t, "param1", node.Inputs.Parameters[0].Name)
	assert.Equal(t, "{\"enum\": [\"one\", \"two\", \"three\"]}", node.Inputs.Parameters[0].Value.String())
	assert.Len(t, node.Inputs.Parameters[0].Enum, 3)
	assert.Equal(t, "one", node.Inputs.Parameters[0].Enum[0].String())
	assert.Equal(t, "two", node.Inputs.Parameters[0].Enum[1].String())
	assert.Equal(t, "three", node.Inputs.Parameters[0].Enum[2].String())

	assert.Equal(t, "param2", node.Inputs.Parameters[1].Name)
	assert.Equal(t, "value2", node.Inputs.Parameters[1].Value.String())
}

var sequence = `
apiVersion: argoproj.io/v1alpha1
kind: Workflow
metadata:
  name: sequence
spec:
  entrypoint: steps
  templates:
  - name: steps
    steps:
      - - name: step1
          template: echo
          arguments:
            parameters:
            - name: msg
              value: "{{item}}"
          withSequence:
            start: "100"
            end: "101"

  - name: echo
    inputs:
      parameters:
      - name: msg
    container:
      image: alpine:latest
      command: [echo, "{{inputs.parameters.msg}}"]
`

func TestSequence(t *testing.T) {
	cancel, controller := newController()
	defer cancel()
	wfcset := controller.wfclientset.ArgoprojV1alpha1().Workflows("")

	ctx := context.Background()
	wf := wfv1.MustUnmarshalWorkflow(sequence)
	wf, err := wfcset.Create(ctx, wf, metav1.CreateOptions{})
	require.NoError(t, err)
	woc := newWorkflowOperationCtx(wf, controller)
	woc.operate(ctx)
	updatedWf, err := wfcset.Get(ctx, wf.Name, metav1.GetOptions{})
	require.NoError(t, err)
	found100 := false
	found101 := false
	for _, node := range updatedWf.Status.Nodes {
		if node.DisplayName == "step1(0:100)" {
			assert.Equal(t, "100", node.Inputs.Parameters[0].Value.String())
			found100 = true
		} else if node.DisplayName == "step1(1:101)" {
			assert.Equal(t, "101", node.Inputs.Parameters[0].Value.String())
			found101 = true
		}
	}
	assert.True(t, found100)
	assert.True(t, found101)
}

var inputParametersAsJson = `
apiVersion: argoproj.io/v1alpha1
kind: Workflow
metadata:
  name: whalesay
spec:
  entrypoint: steps
  arguments:
    parameters:
    - name: parameter1
      value: value1
  templates:
  - name: steps
    inputs:
      parameters:
      - name: parameter1
      - name: parameter2
        value: template2
    steps:
      - - name: step1
          template: whalesay
          arguments:
            parameters:
            - name: json
              value: "Workflow: {{workflow.parameters}}. Template: {{inputs.parameters}}"

  - name: whalesay
    inputs:
      parameters:
      - name: json
    container:
      image: docker/whalesay:latest
      command: [cowsay]
`

func TestInputParametersAsJson(t *testing.T) {
	cancel, controller := newController()
	defer cancel()
	wfcset := controller.wfclientset.ArgoprojV1alpha1().Workflows("")

	ctx := context.Background()
	wf := wfv1.MustUnmarshalWorkflow(inputParametersAsJson)
	wf, err := wfcset.Create(ctx, wf, metav1.CreateOptions{})
	require.NoError(t, err)
	woc := newWorkflowOperationCtx(wf, controller)
	woc.operate(ctx)
	updatedWf, err := wfcset.Get(ctx, wf.Name, metav1.GetOptions{})
	require.NoError(t, err)
	found := false
	for _, node := range updatedWf.Status.Nodes {
		if node.Type == wfv1.NodeTypePod {
			expectedJson := `Workflow: [{"name":"parameter1","value":"value1"}]. Template: [{"name":"parameter1","value":"value1"},{"name":"parameter2","value":"template2"}]`
			assert.Equal(t, expectedJson, node.Inputs.Parameters[0].Value.String())
			found = true
		}
	}
	assert.True(t, found)
}

var expandWithItems = `
apiVersion: argoproj.io/v1alpha1
kind: Workflow
metadata:
  name: expand-with-items
spec:
  entrypoint: expand-with-items
  templates:
  - name: expand-with-items
    steps:
    - - name: whalesay
        template: whalesay
        arguments:
          parameters:
          - name: message
            value: "{{item}}"
        withItems:
        - string
        - 0
        - 0
        - false
        - 1.3

  - name: whalesay
    inputs:
      parameters:
      - name: message
    container:
      image: docker/whalesay:latest
      command: [sh, -c]
      args: ["cowsay {{inputs.parameters.message}}"]
`

func TestExpandWithItems(t *testing.T) {
	cancel, controller := newController()
	defer cancel()
	wfcset := controller.wfclientset.ArgoprojV1alpha1().Workflows("")

	// Test list expansion
	ctx := context.Background()
	wf := wfv1.MustUnmarshalWorkflow(expandWithItems)
	wf, err := wfcset.Create(ctx, wf, metav1.CreateOptions{})
	require.NoError(t, err)
	woc := newWorkflowOperationCtx(wf, controller)
	newSteps, err := woc.expandStep(wf.Spec.Templates[0].Steps[0].Steps[0])
	require.NoError(t, err)
	assert.Len(t, newSteps, 5)
	woc.operate(ctx)
	pods, err := listPods(woc)
	require.NoError(t, err)
	assert.Len(t, pods.Items, 5)
}

var expandWithItemsMap = `
apiVersion: argoproj.io/v1alpha1
kind: Workflow
metadata:
  name: expand-with-items
spec:
  entrypoint: expand-with-items
  templates:
  - name: expand-with-items
    steps:
    - - name: whalesay
        template: whalesay
        arguments:
          parameters:
          - name: message
            value: "{{item.os}} {{item.version}} JSON({{item}})"
        withItems:
        - {os: debian, version: 9.1}
        - {os: debian, version: 9.1}
        - {os: ubuntu, version: 16.10}

  - name: whalesay
    inputs:
      parameters:
      - name: message
    container:
      image: docker/whalesay:latest
      command: [sh, -c]
      args: ["cowsay \"{{inputs.parameters.message}}\""]
`

func TestExpandWithItemsMap(t *testing.T) {
	cancel, controller := newController()
	defer cancel()
	wfcset := controller.wfclientset.ArgoprojV1alpha1().Workflows("")

	ctx := context.Background()
	wf := wfv1.MustUnmarshalWorkflow(expandWithItemsMap)
	wf, err := wfcset.Create(ctx, wf, metav1.CreateOptions{})
	require.NoError(t, err)
	woc := newWorkflowOperationCtx(wf, controller)
	newSteps, err := woc.expandStep(wf.Spec.Templates[0].Steps[0].Steps[0])
	require.NoError(t, err)
	assert.Len(t, newSteps, 3)
	assert.Equal(t, "debian 9.1 JSON({\"os\":\"debian\",\"version\":9.1})", newSteps[0].Arguments.Parameters[0].Value.String())
}

var suspendTemplate = `
apiVersion: argoproj.io/v1alpha1
kind: Workflow
metadata:
  name: suspend-template
spec:
  entrypoint: suspend
  templates:
  - name: suspend
    steps:
    - - name: approve
        template: approve
        arguments:
          parameters:
          - name: param1
            value: value1
    - - name: release
        template: whalesay

  - name: approve
    inputs:
      parameters:
      - name: param1
    suspend: {}

  - name: whalesay
    container:
      image: docker/whalesay
      command: [cowsay]
      args: ["hello world"]
`

func TestSuspendTemplate(t *testing.T) {
	cancel, controller := newController()
	defer cancel()
	wfcset := controller.wfclientset.ArgoprojV1alpha1().Workflows("")

	// operate the workflow. it should become in a suspended state after
	ctx := context.Background()
	wf := wfv1.MustUnmarshalWorkflow(suspendTemplate)
	wf, err := wfcset.Create(ctx, wf, metav1.CreateOptions{})
	require.NoError(t, err)
	woc := newWorkflowOperationCtx(wf, controller)
	woc.operate(ctx)
	wf, err = wfcset.Get(ctx, wf.ObjectMeta.Name, metav1.GetOptions{})
	require.NoError(t, err)
	assert.True(t, util.IsWorkflowSuspended(wf))

	// operate again and verify no pods were scheduled
	woc = newWorkflowOperationCtx(wf, controller)
	woc.operate(ctx)
	pods, err := listPods(woc)
	require.NoError(t, err)
	assert.Empty(t, pods.Items)

	// resume the workflow. verify resume workflow edits nodestatus correctly
	err = util.ResumeWorkflow(ctx, wfcset, controller.hydrator, wf.ObjectMeta.Name, "")
	require.NoError(t, err)
	wf, err = wfcset.Get(ctx, wf.ObjectMeta.Name, metav1.GetOptions{})
	require.NoError(t, err)
	assert.False(t, util.IsWorkflowSuspended(wf))

	// operate the workflow. it should reach the second step
	woc = newWorkflowOperationCtx(wf, controller)
	woc.operate(ctx)
	pods, err = listPods(woc)
	require.NoError(t, err)
	assert.Len(t, pods.Items, 1)
}

func TestSuspendTemplateWithFailedResume(t *testing.T) {
	cancel, controller := newController()
	defer cancel()
	wfcset := controller.wfclientset.ArgoprojV1alpha1().Workflows("")

	// operate the workflow. it should become in a suspended state after
	ctx := context.Background()
	wf := wfv1.MustUnmarshalWorkflow(suspendTemplate)
	wf, err := wfcset.Create(ctx, wf, metav1.CreateOptions{})
	require.NoError(t, err)
	woc := newWorkflowOperationCtx(wf, controller)
	woc.operate(ctx)
	wf, err = wfcset.Get(ctx, wf.ObjectMeta.Name, metav1.GetOptions{})
	require.NoError(t, err)
	assert.True(t, util.IsWorkflowSuspended(wf))

	// operate again and verify no pods were scheduled
	woc = newWorkflowOperationCtx(wf, controller)
	woc.operate(ctx)
	pods, err := listPods(woc)
	require.NoError(t, err)
	assert.Empty(t, pods.Items)

	// resume the workflow. verify resume workflow edits nodestatus correctly
	err = util.StopWorkflow(ctx, wfcset, controller.hydrator, wf.ObjectMeta.Name, "inputs.parameters.param1.value=value1", "Step failed!")
	require.NoError(t, err)
	wf, err = wfcset.Get(ctx, wf.ObjectMeta.Name, metav1.GetOptions{})
	require.NoError(t, err)
	assert.False(t, util.IsWorkflowSuspended(wf))

	// operate the workflow. it should be failed and not reach the second step
	woc = newWorkflowOperationCtx(wf, controller)
	woc.operate(ctx)
	assert.Equal(t, wfv1.WorkflowFailed, woc.wf.Status.Phase)
	pods, err = listPods(woc)
	require.NoError(t, err)
	assert.Empty(t, pods.Items)
}

func TestSuspendTemplateWithFilteredResume(t *testing.T) {
	cancel, controller := newController()
	defer cancel()
	wfcset := controller.wfclientset.ArgoprojV1alpha1().Workflows("")

	// operate the workflow. it should become in a suspended state after
	ctx := context.Background()
	wf := wfv1.MustUnmarshalWorkflow(suspendTemplate)
	wf, err := wfcset.Create(ctx, wf, metav1.CreateOptions{})
	require.NoError(t, err)
	woc := newWorkflowOperationCtx(wf, controller)
	woc.operate(ctx)
	wf, err = wfcset.Get(ctx, wf.ObjectMeta.Name, metav1.GetOptions{})
	require.NoError(t, err)
	assert.True(t, util.IsWorkflowSuspended(wf))

	// operate again and verify no pods were scheduled
	woc = newWorkflowOperationCtx(wf, controller)
	woc.operate(ctx)
	pods, err := listPods(woc)
	require.NoError(t, err)
	assert.Empty(t, pods.Items)

	// resume the workflow, but with non-matching selector
	err = util.ResumeWorkflow(ctx, wfcset, controller.hydrator, wf.ObjectMeta.Name, "inputs.paramaters.param1.value=value2")
	require.Error(t, err)

	// operate the workflow. nothing should have happened
	woc = newWorkflowOperationCtx(wf, controller)
	woc.operate(ctx)
	pods, err = listPods(woc)
	require.NoError(t, err)
	assert.Empty(t, pods.Items)
	assert.True(t, util.IsWorkflowSuspended(wf))

	// resume the workflow, but with matching selector
	err = util.ResumeWorkflow(ctx, wfcset, controller.hydrator, wf.ObjectMeta.Name, "inputs.parameters.param1.value=value1")
	require.NoError(t, err)
	wf, err = wfcset.Get(ctx, wf.ObjectMeta.Name, metav1.GetOptions{})
	require.NoError(t, err)
	assert.False(t, util.IsWorkflowSuspended(wf))

	// operate the workflow. it should reach the second step
	woc = newWorkflowOperationCtx(wf, controller)
	woc.operate(ctx)
	pods, err = listPods(woc)
	require.NoError(t, err)
	assert.Len(t, pods.Items, 1)
}

var suspendResumeAfterTemplate = `
apiVersion: argoproj.io/v1alpha1
kind: Workflow
metadata:
  name: suspend-template
spec:
  entrypoint: suspend
  templates:
  - name: suspend
    steps:
    - - name: approve
        template: approve
    - - name: release
        template: whalesay

  - name: approve
    suspend:
      duration: 3

  - name: whalesay
    container:
      image: docker/whalesay
      command: [cowsay]
      args: ["hello world"]
`

func TestSuspendResumeAfterTemplate(t *testing.T) {
	cancel, controller := newController()
	defer cancel()
	wfcset := controller.wfclientset.ArgoprojV1alpha1().Workflows("")

	// operate the workflow. it should become in a suspended state after
	ctx := context.Background()
	wf := wfv1.MustUnmarshalWorkflow(suspendResumeAfterTemplate)
	wf, err := wfcset.Create(ctx, wf, metav1.CreateOptions{})
	require.NoError(t, err)
	woc := newWorkflowOperationCtx(wf, controller)
	woc.operate(ctx)
	wf, err = wfcset.Get(ctx, wf.ObjectMeta.Name, metav1.GetOptions{})
	require.NoError(t, err)
	assert.True(t, util.IsWorkflowSuspended(wf))

	// operate again and verify no pods were scheduled
	woc = newWorkflowOperationCtx(wf, controller)
	woc.operate(ctx)
	pods, err := listPods(woc)
	require.NoError(t, err)
	assert.Empty(t, pods.Items)

	// wait 4 seconds
	time.Sleep(4 * time.Second)

	// operate the workflow. it should reach the second step
	woc = newWorkflowOperationCtx(wf, controller)
	woc.operate(ctx)
	pods, err = listPods(woc)
	require.NoError(t, err)
	assert.Len(t, pods.Items, 1)
}

func TestSuspendResumeAfterTemplateNoWait(t *testing.T) {
	cancel, controller := newController()
	defer cancel()
	wfcset := controller.wfclientset.ArgoprojV1alpha1().Workflows("")

	// operate the workflow. it should become in a suspended state after
	ctx := context.Background()
	wf := wfv1.MustUnmarshalWorkflow(suspendResumeAfterTemplate)
	wf, err := wfcset.Create(ctx, wf, metav1.CreateOptions{})
	require.NoError(t, err)
	woc := newWorkflowOperationCtx(wf, controller)
	woc.operate(ctx)
	wf, err = wfcset.Get(ctx, wf.ObjectMeta.Name, metav1.GetOptions{})
	require.NoError(t, err)
	assert.True(t, util.IsWorkflowSuspended(wf))

	// operate again and verify no pods were scheduled
	woc = newWorkflowOperationCtx(wf, controller)
	woc.operate(ctx)
	pods, err := listPods(woc)
	require.NoError(t, err)
	assert.Empty(t, pods.Items)

	// don't wait

	// operate the workflow. it should have not reached the second step since not enough time passed
	woc = newWorkflowOperationCtx(wf, controller)
	woc.operate(ctx)
	pods, err = listPods(woc)
	require.NoError(t, err)
	assert.Empty(t, pods.Items)
}

var volumeWithParam = `
apiVersion: argoproj.io/v1alpha1
kind: Workflow
metadata:
  name: volume-with-param
spec:
  entrypoint: append-to-accesslog
  arguments:
    parameters:
    - name: volname
      value: my-volume
    - name: node-selctor
      value: my-node

  nodeSelector:
    kubernetes.io/hostname: my-host

  volumes:
  - name: workdir
    persistentVolumeClaim:
      claimName: "{{workflow.parameters.volname}}"

  templates:
  - name: append-to-accesslog
    container:
      image: alpine:latest
      command: [sh, -c]
      args: ["echo accessed at: $(date) | tee -a /mnt/vol/accesslog"]
      volumeMounts:
      - name: workdir
        mountPath: /mnt/vol
`

// Tests ability to reference workflow parameters from within top level spec fields (e.g. spec.volumes)
func TestWorkflowSpecParam(t *testing.T) {
	cancel, controller := newController()
	defer cancel()
	wfcset := controller.wfclientset.ArgoprojV1alpha1().Workflows("")

	ctx := context.Background()
	wf := wfv1.MustUnmarshalWorkflow(volumeWithParam)
	wf, err := wfcset.Create(ctx, wf, metav1.CreateOptions{})
	require.NoError(t, err)
	woc := newWorkflowOperationCtx(wf, controller)

	woc.operate(ctx)
	pod, err := getPod(woc, wf.Name)
	require.NoError(t, err)
	found := false
	for _, vol := range pod.Spec.Volumes {
		if vol.Name == "workdir" {
			assert.Equal(t, "my-volume", vol.PersistentVolumeClaim.ClaimName)
			found = true
		}
	}
	assert.True(t, found)

	assert.Equal(t, "my-host", pod.Spec.NodeSelector["kubernetes.io/hostname"])
}

var workflowSchedulingConstraintsTemplateDAG = `
apiVersion: argoproj.io/v1alpha1
kind: WorkflowTemplate
metadata:
  name: benchmarks-dag
  namespace: argo
spec:
  entrypoint: main
  templates:
  - dag:
      tasks:
      - arguments:
          parameters:
          - name: msg
            value: 'hello'
        name: benchmark1
        template: benchmark
      - arguments:
          parameters:
          - name: msg
            value: 'hello'
        name: benchmark2
        template: benchmark
    name: main
    nodeSelector:
      pool: workflows
    tolerations:
    - key: pool
      operator: Equal
      value: workflows
    affinity:
      nodeAffinity:
        requiredDuringSchedulingIgnoredDuringExecution:
          nodeSelectorTerms:
            - matchExpressions:
                - key: node_group
                  operator: In
                  values:
                    - argo-workflow
  - inputs:
      parameters:
      - name: msg
    name: benchmark
    script:
      command:
      - python
      image: python:latest
      source: |
        print("{{inputs.parameters.msg}}")
`

var workflowSchedulingConstraintsTemplateSteps = `
apiVersion: argoproj.io/v1alpha1
kind: WorkflowTemplate
metadata:
  name: benchmarks-steps
  namespace: argo
spec:
  entrypoint: main
  templates:
  - name: main
    steps:
    - - name: benchmark1
        arguments:
          parameters:
          - name: msg
            value: 'hello'
        template: benchmark
      - name: benchmark2
        arguments:
          parameters:
          - name: msg
            value: 'hello'
        template: benchmark
    nodeSelector:
      pool: workflows
    tolerations:
    - key: pool
      operator: Equal
      value: workflows
    affinity:
      nodeAffinity:
        requiredDuringSchedulingIgnoredDuringExecution:
          nodeSelectorTerms:
            - matchExpressions:
                - key: node_group
                  operator: In
                  values:
                    - argo-workflow
  - inputs:
      parameters:
      - name: msg
    name: benchmark
    script:
      command:
      - python
      image: python:latest
      source: |
        print("{{inputs.parameters.msg}}")
`

var workflowSchedulingConstraintsDAG = `
apiVersion: argoproj.io/v1alpha1
kind: Workflow
metadata:
  generateName: hello-world-wf-scheduling-constraints-dag-
  namespace: argo
spec:
  entrypoint: hello
  templates:
    - name: hello
      steps:
        - - name: hello-world
            templateRef:
              name: benchmarks-dag
              template: main
`

var workflowSchedulingConstraintsSteps = `
apiVersion: argoproj.io/v1alpha1
kind: Workflow
metadata:
  generateName: hello-world-wf-scheduling-constraints-steps-
  namespace: argo
spec:
  entrypoint: hello
  templates:
    - name: hello
      steps:
        - - name: hello-world
            templateRef:
              name: benchmarks-steps
              template: main
`

func TestWokflowSchedulingConstraintsDAG(t *testing.T) {
	wftmpl := wfv1.MustUnmarshalWorkflowTemplate(workflowSchedulingConstraintsTemplateDAG)
	wf := wfv1.MustUnmarshalWorkflow(workflowSchedulingConstraintsDAG)
	cancel, controller := newController(wf, wftmpl)
	defer cancel()

	ctx := context.Background()
	woc := newWorkflowOperationCtx(wf, controller)
	woc.operate(ctx)
	pods, err := listPods(woc)
	require.NoError(t, err)
	assert.Len(t, pods.Items, 2)
	for _, pod := range pods.Items {
		assert.Equal(t, "workflows", pod.Spec.NodeSelector["pool"])
		found := false
		value := ""
		for _, toleration := range pod.Spec.Tolerations {
			if toleration.Key == "pool" {
				found = true
				value = toleration.Value
			}
		}
		assert.True(t, found)
		assert.Equal(t, "workflows", value)
		assert.NotNil(t, pod.Spec.Affinity)
		assert.Equal(t, "node_group", pod.Spec.Affinity.NodeAffinity.RequiredDuringSchedulingIgnoredDuringExecution.NodeSelectorTerms[0].MatchExpressions[0].Key)
		assert.Contains(t, pod.Spec.Affinity.NodeAffinity.RequiredDuringSchedulingIgnoredDuringExecution.NodeSelectorTerms[0].MatchExpressions[0].Values, "argo-workflow")
	}
}

func TestWokflowSchedulingConstraintsSteps(t *testing.T) {
	wftmpl := wfv1.MustUnmarshalWorkflowTemplate(workflowSchedulingConstraintsTemplateSteps)
	wf := wfv1.MustUnmarshalWorkflow(workflowSchedulingConstraintsSteps)
	cancel, controller := newController(wf, wftmpl)
	defer cancel()

	ctx := context.Background()
	woc := newWorkflowOperationCtx(wf, controller)
	woc.operate(ctx)
	pods, err := listPods(woc)
	require.NoError(t, err)
	assert.Len(t, pods.Items, 2)
	for _, pod := range pods.Items {
		assert.Equal(t, "workflows", pod.Spec.NodeSelector["pool"])
		found := false
		value := ""
		for _, toleration := range pod.Spec.Tolerations {
			if toleration.Key == "pool" {
				found = true
				value = toleration.Value
			}
		}
		assert.True(t, found)
		assert.Equal(t, "workflows", value)
		assert.NotNil(t, pod.Spec.Affinity)
		assert.Equal(t, "node_group", pod.Spec.Affinity.NodeAffinity.RequiredDuringSchedulingIgnoredDuringExecution.NodeSelectorTerms[0].MatchExpressions[0].Key)
		assert.Contains(t, pod.Spec.Affinity.NodeAffinity.RequiredDuringSchedulingIgnoredDuringExecution.NodeSelectorTerms[0].MatchExpressions[0].Values, "argo-workflow")
	}
}

func TestAddGlobalParamToScope(t *testing.T) {
	woc := newWoc()
	woc.globalParams = make(map[string]string)
	testVal := wfv1.AnyStringPtr("test-value")
	param := wfv1.Parameter{
		Name:  "test-param",
		Value: testVal,
	}
	// Make sure if the param is not global, don't add to scope
	woc.addParamToGlobalScope(param)
	assert.Nil(t, woc.wf.Status.Outputs)

	// Now set it as global. Verify it is added to workflow outputs
	param.GlobalName = "global-param"
	woc.addParamToGlobalScope(param)
	assert.Len(t, woc.wf.Status.Outputs.Parameters, 1)
	assert.Equal(t, param.GlobalName, woc.wf.Status.Outputs.Parameters[0].Name)
	assert.Equal(t, testVal, woc.wf.Status.Outputs.Parameters[0].Value)
	assert.Equal(t, testVal.String(), woc.globalParams["workflow.outputs.parameters.global-param"])

	// Change the value and verify it is reflected in workflow outputs
	newValue := wfv1.AnyStringPtr("new-value")
	param.Value = newValue
	woc.addParamToGlobalScope(param)
	assert.Len(t, woc.wf.Status.Outputs.Parameters, 1)
	assert.Equal(t, param.GlobalName, woc.wf.Status.Outputs.Parameters[0].Name)
	assert.Equal(t, newValue, woc.wf.Status.Outputs.Parameters[0].Value)
	assert.Equal(t, newValue.String(), woc.globalParams["workflow.outputs.parameters.global-param"])

	// Add a new global parameter
	param.GlobalName = "global-param2"
	woc.addParamToGlobalScope(param)
	assert.Len(t, woc.wf.Status.Outputs.Parameters, 2)
	assert.Equal(t, param.GlobalName, woc.wf.Status.Outputs.Parameters[1].Name)
	assert.Equal(t, newValue, woc.wf.Status.Outputs.Parameters[1].Value)
	assert.Equal(t, newValue.String(), woc.globalParams["workflow.outputs.parameters.global-param2"])
}

func TestAddGlobalArtifactToScope(t *testing.T) {
	woc := newWoc()
	art := wfv1.Artifact{
		Name: "test-art",
		ArtifactLocation: wfv1.ArtifactLocation{
			S3: &wfv1.S3Artifact{
				S3Bucket: wfv1.S3Bucket{
					Bucket: "my-bucket",
				},
				Key: "some/key",
			},
		},
	}
	// Make sure if the artifact is not global, don't add to scope
	woc.addArtifactToGlobalScope(art)
	assert.Nil(t, woc.wf.Status.Outputs)

	// Now mark it as global. Verify it is added to workflow outputs
	art.GlobalName = "global-art"
	woc.addArtifactToGlobalScope(art)
	assert.Len(t, woc.wf.Status.Outputs.Artifacts, 1)
	assert.Equal(t, art.GlobalName, woc.wf.Status.Outputs.Artifacts[0].Name)
	assert.Equal(t, "some/key", woc.wf.Status.Outputs.Artifacts[0].S3.Key)

	// Change the value and verify update is reflected
	art.S3.Key = "new/key"
	woc.addArtifactToGlobalScope(art)
	assert.Len(t, woc.wf.Status.Outputs.Artifacts, 1)
	assert.Equal(t, art.GlobalName, woc.wf.Status.Outputs.Artifacts[0].Name)
	assert.Equal(t, "new/key", woc.wf.Status.Outputs.Artifacts[0].S3.Key)

	// Add a new global artifact
	art.GlobalName = "global-art2"
	art.S3.Key = "new/new/key"
	woc.addArtifactToGlobalScope(art)
	assert.Len(t, woc.wf.Status.Outputs.Artifacts, 2)
	assert.Equal(t, art.GlobalName, woc.wf.Status.Outputs.Artifacts[1].Name)
	assert.Equal(t, "new/new/key", woc.wf.Status.Outputs.Artifacts[1].S3.Key)
}

func TestParamSubstitutionWithArtifact(t *testing.T) {
	wf := wfv1.MustUnmarshalWorkflow("@../../test/e2e/functional/param-sub-with-artifacts.yaml")
	woc := newWoc(*wf)
	ctx := context.Background()
	woc.operate(ctx)
	wf, err := woc.controller.wfclientset.ArgoprojV1alpha1().Workflows("").Get(ctx, wf.ObjectMeta.Name, metav1.GetOptions{})
	require.NoError(t, err)
	assert.Equal(t, wfv1.WorkflowRunning, wf.Status.Phase)
	pods, err := listPods(woc)
	require.NoError(t, err)
	assert.Len(t, pods.Items, 1)
}

func TestGlobalParamSubstitutionWithArtifact(t *testing.T) {
	wf := wfv1.MustUnmarshalWorkflow("@../../test/e2e/functional/global-param-sub-with-artifacts.yaml")
	woc := newWoc(*wf)
	ctx := context.Background()
	woc.operate(ctx)
	wf, err := woc.controller.wfclientset.ArgoprojV1alpha1().Workflows("").Get(ctx, wf.ObjectMeta.Name, metav1.GetOptions{})
	require.NoError(t, err)
	assert.Equal(t, wfv1.WorkflowRunning, wf.Status.Phase)
	pods, err := listPods(woc)
	require.NoError(t, err)
	assert.Len(t, pods.Items, 1)
}

func TestExpandWithSequence(t *testing.T) {
	var seq wfv1.Sequence
	var items []wfv1.Item
	var err error

	seq = wfv1.Sequence{
		Count: intstrutil.ParsePtr("10"),
	}
	items, err = expandSequence(&seq)
	require.NoError(t, err)
	assert.Len(t, items, 10)
	assert.Equal(t, "0", items[0].GetStrVal())
	assert.Equal(t, "9", items[9].GetStrVal())

	seq = wfv1.Sequence{
		Start: intstrutil.ParsePtr("101"),
		Count: intstrutil.ParsePtr("10"),
	}
	items, err = expandSequence(&seq)
	require.NoError(t, err)
	assert.Len(t, items, 10)
	assert.Equal(t, "101", items[0].GetStrVal())
	assert.Equal(t, "110", items[9].GetStrVal())

	seq = wfv1.Sequence{
		Start: intstrutil.ParsePtr("50"),
		End:   intstrutil.ParsePtr("60"),
	}
	items, err = expandSequence(&seq)
	require.NoError(t, err)
	assert.Len(t, items, 11)
	assert.Equal(t, "50", items[0].GetStrVal())
	assert.Equal(t, "60", items[10].GetStrVal())

	seq = wfv1.Sequence{
		Start: intstrutil.ParsePtr("60"),
		End:   intstrutil.ParsePtr("50"),
	}
	items, err = expandSequence(&seq)
	require.NoError(t, err)
	assert.Len(t, items, 11)
	assert.Equal(t, "60", items[0].GetStrVal())
	assert.Equal(t, "50", items[10].GetStrVal())

	seq = wfv1.Sequence{
		Count: intstrutil.ParsePtr("0"),
	}
	items, err = expandSequence(&seq)
	require.NoError(t, err)
	assert.Empty(t, items)

	seq = wfv1.Sequence{
		Start: intstrutil.ParsePtr("8"),
		End:   intstrutil.ParsePtr("8"),
	}
	items, err = expandSequence(&seq)
	require.NoError(t, err)
	assert.Len(t, items, 1)
	assert.Equal(t, "8", items[0].GetStrVal())

	seq = wfv1.Sequence{
		Format: "testuser%02X",
		Count:  intstrutil.ParsePtr("10"),
		Start:  intstrutil.ParsePtr("1"),
	}
	items, err = expandSequence(&seq)
	require.NoError(t, err)
	assert.Len(t, items, 10)
	assert.Equal(t, "testuser01", items[0].GetStrVal())
	assert.Equal(t, "testuser0A", items[9].GetStrVal())
}

var metadataTemplate = `
apiVersion: argoproj.io/v1alpha1
kind: Workflow
metadata:
  name: metadata-template
  labels:
    image: foo:bar
  annotations:
    k8s-webhook-handler.io/repo: "git@github.com:argoproj/argo.git"
    k8s-webhook-handler.io/revision: 1e111caa1d2cc672b3b53c202b96a5f660a7e9b2
spec:
  entrypoint: foo
  templates:
    - name: foo
      container:
        image: "{{workflow.labels.image}}"
        env:
          - name: REPO
            value: "{{workflow.annotations.k8s-webhook-handler.io/repo}}"
          - name: REVISION
            value: "{{workflow.annotations.k8s-webhook-handler.io/revision}}"
        command: [sh, -c]
        args: ["echo hello world"]
`

func TestMetadataPassing(t *testing.T) {
	cancel, controller := newController()
	defer cancel()
	ctx := context.Background()
	wfcset := controller.wfclientset.ArgoprojV1alpha1().Workflows("")
	wf := wfv1.MustUnmarshalWorkflow(metadataTemplate)
	wf, err := wfcset.Create(ctx, wf, metav1.CreateOptions{})
	require.NoError(t, err)
	wf, err = wfcset.Get(ctx, wf.ObjectMeta.Name, metav1.GetOptions{})
	require.NoError(t, err)
	woc := newWorkflowOperationCtx(wf, controller)
	woc.operate(ctx)
	assert.Equal(t, wfv1.WorkflowRunning, woc.wf.Status.Phase)
	pods, err := listPods(woc)
	require.NoError(t, err)
	assert.NotEmpty(t, pods.Items, "pod was not created successfully")

	var (
		pod       = pods.Items[0]
		container = pod.Spec.Containers[1]
		foundRepo = false
		foundRev  = false
	)
	for _, ev := range container.Env {
		switch ev.Name {
		case "REPO":
			assert.Equal(t, "git@github.com:argoproj/argo.git", ev.Value)
			foundRepo = true
		case "REVISION":
			assert.Equal(t, "1e111caa1d2cc672b3b53c202b96a5f660a7e9b2", ev.Value)
			foundRev = true
		}
	}
	assert.True(t, foundRepo)
	assert.True(t, foundRev)
	assert.Equal(t, "foo:bar", container.Image)
}

var ioPathPlaceholders = `
apiVersion: argoproj.io/v1alpha1
kind: Workflow
metadata:
  generateName: artifact-path-placeholders-
spec:
  entrypoint: head-lines
  arguments:
    parameters:
    - name: lines-count
      value: 3
    artifacts:
    - name: text
      raw:
        data: |
          1
          2
          3
          4
          5
  templates:
  - name: head-lines
    inputs:
      parameters:
      - name: lines-count
      artifacts:
      - name: text
        path: /inputs/text/data
    outputs:
      parameters:
      - name: actual-lines-count
        valueFrom:
          path: /outputs/actual-lines-count/data
      artifacts:
      - name: text
        path: /outputs/text/data
    container:
      image: argoproj/argosay:v2
      command: [sh, -c, 'head -n {{inputs.parameters.lines-count}} <"{{inputs.artifacts.text.path}}" | tee "{{outputs.artifacts.text.path}}" | wc -l > "{{outputs.parameters.actual-lines-count.path}}"']
`

func TestResolveIOPathPlaceholders(t *testing.T) {
	ctx := context.Background()
	wf := wfv1.MustUnmarshalWorkflow(ioPathPlaceholders)
	woc := newWoc(*wf)
	woc.operate(ctx)
	assert.Equal(t, wfv1.WorkflowRunning, woc.wf.Status.Phase)
	pods, err := listPods(woc)
	require.NoError(t, err)
	assert.NotEmpty(t, pods.Items, "pod was not created successfully")

	assert.Equal(t, []string{
		"/var/run/argo/argoexec", "emissary",
		"--loglevel", getExecutorLogLevel(), "--log-format", woc.controller.cliExecutorLogFormat,
		"--", "sh", "-c", "head -n 3 <\"/inputs/text/data\" | tee \"/outputs/text/data\" | wc -l > \"/outputs/actual-lines-count/data\"",
	}, pods.Items[0].Spec.Containers[1].Command)
}

var outputValuePlaceholders = `
apiVersion: argoproj.io/v1alpha1
kind: Workflow
metadata:
  name: output-value-placeholders-wf
spec:
  entrypoint: tell-pod-name
  templates:
  - name: tell-pod-name
    outputs:
      parameters:
      - name: pod-name
        value: "{{pod.name}}"
    container:
      image: argoproj/argosay:v2
`

func TestResolvePlaceholdersInOutputValues(t *testing.T) {
	ctx := context.Background()
	wf := wfv1.MustUnmarshalWorkflow(outputValuePlaceholders)
	woc := newWoc(*wf)
	woc.operate(ctx)
	assert.Equal(t, wfv1.WorkflowRunning, woc.wf.Status.Phase)
	pods, err := listPods(woc)
	require.NoError(t, err)
	assert.NotEmpty(t, pods.Items, "pod was not created successfully")

	tmpl, err := getPodTemplate(&pods.Items[0])
	require.NoError(t, err)
	parameterValue := tmpl.Outputs.Parameters[0].Value
	assert.NotNil(t, parameterValue)
	assert.Equal(t, "output-value-placeholders-wf", parameterValue.String())
}

var podNameInRetries = `
apiVersion: argoproj.io/v1alpha1
kind: Workflow
metadata:
  name: output-value-placeholders-wf
spec:
  entrypoint: tell-pod-name
  templates:
  - name: tell-pod-name
    retryStrategy:
      limit: 2
    outputs:
      parameters:
      - name: pod-name
        value: "{{pod.name}}"
    container:
      image: argoproj/argosay:v2
`

func TestResolvePodNameInRetries(t *testing.T) {
	tests := []struct {
		podNameVersion string
		wantPodName    string
	}{
		{"v1", "output-value-placeholders-wf-3033990984"},
		{"v2", "output-value-placeholders-wf-tell-pod-name-3033990984"},
	}
	for _, tt := range tests {
		t.Setenv("POD_NAMES", tt.podNameVersion)
		ctx := context.Background()
		wf := wfv1.MustUnmarshalWorkflow(podNameInRetries)
		woc := newWoc(*wf)
		woc.operate(ctx)
		assert.Equal(t, wfv1.WorkflowRunning, woc.wf.Status.Phase)
		pods, err := woc.controller.kubeclientset.CoreV1().Pods(wf.ObjectMeta.Namespace).List(ctx, metav1.ListOptions{})
		require.NoError(t, err)
		assert.NotEmpty(t, pods.Items, "pod was not created successfully")

		template, err := getPodTemplate(&pods.Items[0])
		require.NoError(t, err)
		parameterValue := template.Outputs.Parameters[0].Value
		assert.NotNil(t, parameterValue)
		assert.Equal(t, tt.wantPodName, parameterValue.String())
	}
}

var outputStatuses = `
apiVersion: argoproj.io/v1alpha1
kind: Workflow
metadata:
  generateName: scripts-bash-
spec:
  entrypoint: bash-script-example
  templates:
  - name: bash-script-example
    steps:
    - - name: first
        template: flakey-container
        continueOn:
          failed: true
    - - name: print
        template: print-message
        arguments:
          parameters:
          - name: message
            value: "{{steps.first.status}}"


  - name: flakey-container
    script:
      image: busybox
      command: [sh, -c]
      args: ["exit 0"]

  - name: print-message
    inputs:
      parameters:
      - name: message
    container:
      image: alpine:latest
      command: [sh, -c]
      args: ["echo result was: {{inputs.parameters.message}}"]
`

func TestResolveStatuses(t *testing.T) {
	cancel, controller := newController()
	defer cancel()
	wfcset := controller.wfclientset.ArgoprojV1alpha1().Workflows("")

	// operate the workflow. it should create a pod.
	ctx := context.Background()
	wf := wfv1.MustUnmarshalWorkflow(outputStatuses)
	wf, err := wfcset.Create(ctx, wf, metav1.CreateOptions{})
	require.NoError(t, err)
	jsonValue, err := json.Marshal(&wf.Spec.Templates[0])
	require.NoError(t, err)

	assert.Contains(t, string(jsonValue), "{{steps.first.status}}")
	assert.NotContains(t, string(jsonValue), "{{steps.print.status}}")
}

var resourceTemplate = `
apiVersion: argoproj.io/v1alpha1
kind: Workflow
metadata:
  name: resource-template
spec:
  entrypoint: resource
  templates:
  - name: resource
    resource:
      action: create
      manifest: |
        apiVersion: v1
        kind: ConfigMap
        metadata:
          name: resource-cm
`

func TestResourceTemplate(t *testing.T) {
	cancel, controller := newController()
	defer cancel()
	wfcset := controller.wfclientset.ArgoprojV1alpha1().Workflows("")

	// operate the workflow. it should create a pod.
	ctx := context.Background()
	wf := wfv1.MustUnmarshalWorkflow(resourceTemplate)
	wf, err := wfcset.Create(ctx, wf, metav1.CreateOptions{})
	require.NoError(t, err)
	woc := newWorkflowOperationCtx(wf, controller)
	woc.operate(ctx)
	wf, err = wfcset.Get(ctx, wf.ObjectMeta.Name, metav1.GetOptions{})
	require.NoError(t, err)
	assert.Equal(t, wfv1.WorkflowRunning, wf.Status.Phase)

	pod, err := getPod(woc, "resource-template")
	require.NoError(t, err)
	tmpl, err := getPodTemplate(pod)
	require.NoError(t, err)
	cm := apiv1.ConfigMap{}
	err = yaml.Unmarshal([]byte(tmpl.Resource.Manifest), &cm)
	require.NoError(t, err)
	assert.Equal(t, "resource-cm", cm.Name)
	assert.Empty(t, cm.ObjectMeta.OwnerReferences)
}

var resourceWithOwnerReferenceTemplate = `
apiVersion: argoproj.io/v1alpha1
kind: Workflow
metadata:
  name: resource-with-ownerreference-template
spec:
  entrypoint: start
  templates:
  - name: start
    steps:
    - - name: resource-1
        template: resource-1
      - name: resource-2
        template: resource-2
      - name: resource-3
        template: resource-3
  - name: resource-1
    resource:
      action: create
      manifest: |
        apiVersion: v1
        kind: ConfigMap
        metadata:
          name: resource-cm-1
          ownerReferences:
          - apiVersion: argoproj.io/v1alpha1
            blockOwnerDeletion: true
            kind: Workflow
            name: "manual-ref-name"
            uid: "manual-ref-uid"
  - name: resource-2
    resource:
      action: create
      setOwnerReference: true
      manifest: |
        apiVersion: v1
        kind: ConfigMap
        metadata:
          name: resource-cm-2
  - name: resource-3
    resource:
      action: create
      setOwnerReference: true
      manifest: |
        apiVersion: v1
        kind: ConfigMap
        metadata:
          name: resource-cm-3
          ownerReferences:
          - apiVersion: argoproj.io/v1alpha1
            blockOwnerDeletion: true
            kind: Workflow
            name: "manual-ref-name"
            uid: "manual-ref-uid"
`

func TestResourceWithOwnerReferenceTemplate(t *testing.T) {
	cancel, controller := newController()
	defer cancel()
	wfcset := controller.wfclientset.ArgoprojV1alpha1().Workflows("")

	// operate the workflow. it should create a pod.
	ctx := context.Background()
	wf := wfv1.MustUnmarshalWorkflow(resourceWithOwnerReferenceTemplate)
	wf, err := wfcset.Create(ctx, wf, metav1.CreateOptions{})
	require.NoError(t, err)
	woc := newWorkflowOperationCtx(wf, controller)
	woc.operate(ctx)
	wf, err = wfcset.Get(ctx, wf.ObjectMeta.Name, metav1.GetOptions{})
	require.NoError(t, err)
	assert.Equal(t, wfv1.WorkflowRunning, wf.Status.Phase)

	pods, err := listPods(woc)
	require.NoError(t, err)
	objectMetas := map[string]metav1.ObjectMeta{}
	for _, pod := range pods.Items {
		tmpl, err := getPodTemplate(&pod)
		require.NoError(t, err)
		cm := apiv1.ConfigMap{}
		err = yaml.Unmarshal([]byte(tmpl.Resource.Manifest), &cm)
		require.NoError(t, err)
		objectMetas[cm.Name] = cm.ObjectMeta
	}
	require.Len(t, objectMetas["resource-cm-1"].OwnerReferences, 1)
	assert.Equal(t, "manual-ref-name", objectMetas["resource-cm-1"].OwnerReferences[0].Name)

	require.Len(t, objectMetas["resource-cm-2"].OwnerReferences, 1)
	assert.Equal(t, "resource-with-ownerreference-template", objectMetas["resource-cm-2"].OwnerReferences[0].Name)

	require.Len(t, objectMetas["resource-cm-3"].OwnerReferences, 2)
	assert.Equal(t, "manual-ref-name", objectMetas["resource-cm-3"].OwnerReferences[0].Name)
	assert.Equal(t, "resource-with-ownerreference-template", objectMetas["resource-cm-3"].OwnerReferences[1].Name)
}

var stepScriptTmpl = `
apiVersion: argoproj.io/v1alpha1
kind: Workflow
metadata:
  generateName: scripts-bash-
spec:
  entrypoint: bash-script-example
  templates:
  - name: bash-script-example
    steps:
    - - name: generate
        template: gen-random-int
    - - name: print
        template: print-message
        arguments:
          parameters:
          - name: message
            value: "{{steps.generate.outputs.result}}"

  - name: gen-random-int
    script:
      image: debian:9.4
      command: [bash]
      source: |
        cat /dev/urandom | od -N2 -An -i | awk -v f=1 -v r=100 '{printf "%i\n", f + r * $1 / 65536}'

  - name: print-message
    inputs:
      parameters:
      - name: message
    container:
      image: alpine:latest
      command: [sh, -c]
      args: ["echo result was: {{inputs.parameters.message}}"]
`

var dagScriptTmpl = `
apiVersion: argoproj.io/v1alpha1
kind: Workflow
metadata:
  generateName: dag-target-
spec:
  entrypoint: dag-target
  arguments:
    parameters:
    - name: target
      value: E

  templates:
  - name: dag-target
    dag:
      tasks:
      - name: A
        template: echo
        arguments:
          parameters: [{name: message, value: A}]
      - name: B
        template: echo
        arguments:
          parameters: [{name: message, value: B}]
      - name: C
        dependencies: [A]
        template: echo
        arguments:
          parameters: [{name: message, value: "{{tasks.A.outputs.result}}"}]
  - name: echo
    script:
      image: debian:9.4
      command: [bash]
      source: |
        cat /dev/urandom | od -N2 -An -i | awk -v f=1 -v r=100 '{printf "%i\n", f + r * $1 / 65536}'`

func TestStepWFGetNodeName(t *testing.T) {
	cancel, controller := newController()
	defer cancel()
	wfcset := controller.wfclientset.ArgoprojV1alpha1().Workflows("")

	// operate the workflow. it should create a pod.
	ctx := context.Background()
	wf := wfv1.MustUnmarshalWorkflow(stepScriptTmpl)
	wf, err := wfcset.Create(ctx, wf, metav1.CreateOptions{})
	require.NoError(t, err)
	assert.True(t, hasOutputResultRef("generate", &wf.Spec.Templates[0]))
	assert.False(t, hasOutputResultRef("print-message", &wf.Spec.Templates[0]))
	woc := newWorkflowOperationCtx(wf, controller)
	woc.operate(ctx)
	wf, err = wfcset.Get(ctx, wf.ObjectMeta.Name, metav1.GetOptions{})
	require.NoError(t, err)
	for _, node := range wf.Status.Nodes {
		if strings.Contains(node.Name, "generate") {
			assert.Equal(t, "generate", getStepOrDAGTaskName(node.Name))
		} else if strings.Contains(node.Name, "print-message") {
			assert.Equal(t, "print-message", getStepOrDAGTaskName(node.Name))
		}
	}
}

func TestDAGWFGetNodeName(t *testing.T) {
	cancel, controller := newController()
	defer cancel()
	wfcset := controller.wfclientset.ArgoprojV1alpha1().Workflows("")

	// operate the workflow. it should create a pod.
	ctx := context.Background()
	wf := wfv1.MustUnmarshalWorkflow(dagScriptTmpl)
	wf, err := wfcset.Create(ctx, wf, metav1.CreateOptions{})
	require.NoError(t, err)
	assert.True(t, hasOutputResultRef("A", &wf.Spec.Templates[0]))
	assert.False(t, hasOutputResultRef("B", &wf.Spec.Templates[0]))
	woc := newWorkflowOperationCtx(wf, controller)
	woc.operate(ctx)
	wf, err = wfcset.Get(ctx, wf.ObjectMeta.Name, metav1.GetOptions{})
	require.NoError(t, err)
	for _, node := range wf.Status.Nodes {
		if strings.Contains(node.Name, ".A") {
			assert.Equal(t, "A", getStepOrDAGTaskName(node.Name))
		}
		if strings.Contains(node.Name, ".B") {
			assert.Equal(t, "B", getStepOrDAGTaskName(node.Name))
		}
	}
}

var withParamAsJsonList = `
apiVersion: argoproj.io/v1alpha1
kind: Workflow
metadata:
  name: expand-with-items
spec:
  entrypoint: expand-with-items
  arguments:
    parameters:
    - name: input
      value: '[[1,2],[3,4],[4,5],[6,7]]'
  templates:
  - name: expand-with-items
    steps:
    - - name: whalesay
        template: whalesay
        arguments:
          parameters:
          - name: message
            value: "{{item}}"
        withParam: "{{workflow.parameters.input}}"
  - name: whalesay
    inputs:
      parameters:
      - name: message
    script:
      image: alpine:latest
      command: [sh, -c]
      args: ["echo result was: {{inputs.parameters.message}}"]
`

func TestWithParamAsJsonList(t *testing.T) {
	cancel, controller := newController()
	defer cancel()
	wfcset := controller.wfclientset.ArgoprojV1alpha1().Workflows("")

	// Test list expansion
	ctx := context.Background()
	wf := wfv1.MustUnmarshalWorkflow(withParamAsJsonList)
	wf, err := wfcset.Create(ctx, wf, metav1.CreateOptions{})
	require.NoError(t, err)
	woc := newWorkflowOperationCtx(wf, controller)
	woc.operate(ctx)
	pods, err := listPods(woc)
	require.NoError(t, err)
	assert.Len(t, pods.Items, 4)
}

var stepsOnExit = `
apiVersion: argoproj.io/v1alpha1
kind: Workflow
metadata:
  name: steps-on-exit
spec:
  entrypoint: suspend
  templates:
  - name: suspend
    steps:
    - - name: leafA
        onExit: exitContainer
        template: whalesay
    - - name: leafB
        onExit: exitContainer
        template: whalesay

  - name: whalesay
    container:
      image: docker/whalesay
      command: [cowsay]
      args: ["hello world"]

  - name: exitContainer
    container:
      image: docker/whalesay
      command: [cowsay]
      args: ["goodbye world"]
`

func TestStepsOnExit(t *testing.T) {
	wf := wfv1.MustUnmarshalWorkflow(stepsOnExit)
	cancel, controller := newController(wf)
	defer cancel()

	ctx := context.Background()
	woc := newWorkflowOperationCtx(wf, controller)
	woc.operate(ctx)
	makePodsPhase(ctx, woc, apiv1.PodFailed)
	woc = newWorkflowOperationCtx(woc.wf, controller)
	woc.operate(ctx)

	node := woc.wf.Status.Nodes.FindByDisplayName("leafA.onExit")
	assert.NotNil(t, node)
	assert.True(t, node.NodeFlag.Hooked)
	assert.Equal(t, wfv1.NodePending, node.Phase)
	node = woc.wf.Status.Nodes.FindByDisplayName("leafB.onExit")
	assert.Nil(t, node)
}

var onExitFailures = `
apiVersion: argoproj.io/v1alpha1
kind: Workflow
metadata:
  name: exit-handlers
spec:
  entrypoint: intentional-fail
  onExit: exit-handler
  templates:
  - name: intentional-fail
    container:
      image: alpine:latest
      command: [sh, -c]
      args: ["echo intentional failure; exit 1"]
  - name: exit-handler
    container:
      image: alpine:latest
      command: [sh, -c]
      args: ["echo send e-mail: {{workflow.name}} {{workflow.status}} {{workflow.duration}}. Failed steps {{workflow.failures}}"]
`

func TestStepsOnExitFailures(t *testing.T) {
	wf := wfv1.MustUnmarshalWorkflow(onExitFailures)
	cancel, controller := newController(wf)
	defer cancel()

	// Test list expansion
	ctx := context.Background()
	woc := newWorkflowOperationCtx(wf, controller)
	woc.operate(ctx)
	makePodsPhase(ctx, woc, apiv1.PodFailed)
	woc = newWorkflowOperationCtx(woc.wf, controller)
	woc.operate(ctx)

	assert.Contains(t, woc.globalParams[common.GlobalVarWorkflowFailures], `[{\"displayName\":\"exit-handlers\",\"message\":\"Pod failed\",\"templateName\":\"intentional-fail\",\"phase\":\"Failed\",\"podName\":\"exit-handlers\"`)
	node := woc.wf.Status.Nodes.FindByDisplayName("exit-handlers")
	assert.NotNil(t, node)
	assert.Equal(t, wfv1.NodeFailed, node.Phase)
	assert.Nil(t, node.NodeFlag)
}

var onExitTimeout = `
apiVersion: argoproj.io/v1alpha1
kind: Workflow
metadata:
  name: exit-handlers
spec:
  entrypoint: intentional-fail
  activeDeadlineSeconds: 0
  onExit: exit-handler
  templates:
  - name: intentional-fail
    suspend: {}
  - name: exit-handler
    container:
      image: alpine:latest
      command: [sh, -c]
      args: ["echo send e-mail: {{workflow.name}} {{workflow.status}}."]
`

func TestStepsOnExitTimeout(t *testing.T) {
	cancel, controller := newController()
	defer cancel()
	wfcset := controller.wfclientset.ArgoprojV1alpha1().Workflows("")

	// Test list expansion
	ctx := context.Background()
	wf := wfv1.MustUnmarshalWorkflow(onExitTimeout)
	wf, err := wfcset.Create(ctx, wf, metav1.CreateOptions{})
	require.NoError(t, err)
	woc := newWorkflowOperationCtx(wf, controller)

	woc.operate(ctx)

	woc = newWorkflowOperationCtx(woc.wf, controller)
	woc.operate(ctx)

	node := woc.wf.Status.Nodes.FindByDisplayName("exit-handlers.onExit")
	assert.NotNil(t, node)
	assert.True(t, node.NodeFlag.Hooked)
	assert.Equal(t, wfv1.NodePending, node.Phase)
}

func TestEventNodeEvents(t *testing.T) {
	for manifest, want := range map[string][]string{
		// Invalid spec
		`
apiVersion: argoproj.io/v1alpha1
kind: Workflow
metadata:
  name: invalid-spec
spec:
  entrypoint: 123
`: {
			"Warning WorkflowFailed invalid spec: template name '123' undefined",
		},
		// DAG
		`
metadata:
  name: dag-events
spec:
  entrypoint: main
  templates:
    - name: main
      dag:
        tasks:
          - name: a
            template: whalesay
    - name: whalesay
      container:
        image: docker/whalesay:latest
`: {
			"Normal WorkflowRunning Workflow Running",
			"Normal WorkflowNodeRunning Running node dag-events",
			"Normal WorkflowNodeRunning Running node dag-events.a",
			"Normal WorkflowNodeSucceeded Succeeded node dag-events.a",
			"Normal WorkflowNodeSucceeded Succeeded node dag-events",
			"Normal WorkflowSucceeded Workflow completed",
		},
		// steps
		`
metadata:
  name: steps-events
spec:
  entrypoint: main
  templates:
    - name: main
      steps:
        - - name: a
            template: whalesay
    - name: whalesay
      container:
        image: docker/whalesay:latest
`: {
			"Normal WorkflowRunning Workflow Running",
			"Normal WorkflowNodeRunning Running node steps-events",
			"Normal WorkflowNodeRunning Running node steps-events[0]",
			"Normal WorkflowNodeRunning Running node steps-events[0].a",
			"Normal WorkflowNodeSucceeded Succeeded node steps-events[0].a",
			"Normal WorkflowNodeSucceeded Succeeded node steps-events[0]",
			"Normal WorkflowNodeSucceeded Succeeded node steps-events",
			"Normal WorkflowSucceeded Workflow completed",
		},
		// no DAG or steps
		`
metadata:
  name: no-dag-or-steps
spec:
  entrypoint: whalesay
  templates:
  - name: whalesay
    container:
      image: docker/whalesay:latest
      command: [cowsay]
      args: ["hello world"]
`: {
			"Normal WorkflowRunning Workflow Running",
			"Normal WorkflowNodeRunning Running node no-dag-or-steps",
			"Normal WorkflowNodeSucceeded Succeeded node no-dag-or-steps",
			"Normal WorkflowSucceeded Workflow completed",
		},
	} {
		wf := wfv1.MustUnmarshalWorkflow(manifest)
		ctx := context.Background()
		t.Run(wf.Name, func(t *testing.T) {
			cancel, controller := newController(wf)
			defer cancel()
			woc := newWorkflowOperationCtx(wf, controller)
			woc.operate(ctx)
			makePodsPhase(ctx, woc, apiv1.PodSucceeded)
			woc = newWorkflowOperationCtx(woc.wf, controller)
			woc.operate(ctx)
			assert.ElementsMatch(t, want, getEventsWithoutAnnotations(controller, len(want)))
		})
	}
}

func TestEventNodeEventsAsPod(t *testing.T) {
	for manifest, want := range map[string][]string{
		// Invalid spec
		`
apiVersion: argoproj.io/v1alpha1
kind: Workflow
metadata:
  name: invalid-spec
spec:
  entrypoint: 123
`: {
			"Warning WorkflowFailed invalid spec: template name '123' undefined",
		},
		// DAG
		`
metadata:
  name: dag-events
spec:
  entrypoint: main
  templates:
    - name: main
      dag:
        tasks:
          - name: a
            template: whalesay
    - name: whalesay
      container:
        image: docker/whalesay:latest
`: {
			"Normal WorkflowRunning Workflow Running",
			"Normal WorkflowNodeRunning Running node dag-events",
			"Normal WorkflowNodeRunning Running node dag-events.a",
			"Normal WorkflowNodeSucceeded Succeeded node dag-events.a",
			"Normal WorkflowNodeSucceeded Succeeded node dag-events",
			"Normal WorkflowSucceeded Workflow completed",
		},
		// steps
		`
metadata:
  name: steps-events
spec:
  entrypoint: main
  templates:
    - name: main
      steps:
        - - name: a
            template: whalesay
    - name: whalesay
      container:
        image: docker/whalesay:latest
`: {
			"Normal WorkflowRunning Workflow Running",
			"Normal WorkflowNodeRunning Running node steps-events",
			"Normal WorkflowNodeRunning Running node steps-events[0]",
			"Normal WorkflowNodeRunning Running node steps-events[0].a",
			"Normal WorkflowNodeSucceeded Succeeded node steps-events[0].a",
			"Normal WorkflowNodeSucceeded Succeeded node steps-events[0]",
			"Normal WorkflowNodeSucceeded Succeeded node steps-events",
			"Normal WorkflowSucceeded Workflow completed",
		},
		// no DAG or steps
		`
metadata:
  name: no-dag-or-steps
spec:
  entrypoint: whalesay
  templates:
  - name: whalesay
    container:
      image: docker/whalesay:latest
      command: [cowsay]
      args: ["hello world"]
`: {
			"Normal WorkflowRunning Workflow Running",
			"Normal WorkflowNodeRunning Running node no-dag-or-steps",
			"Normal WorkflowNodeSucceeded Succeeded node no-dag-or-steps",
			"Normal WorkflowSucceeded Workflow completed",
		},
	} {
		wf := wfv1.MustUnmarshalWorkflow(manifest)
		ctx := context.Background()
		t.Run(wf.Name, func(t *testing.T) {
			cancel, controller := newController(wf)
			defer cancel()
			controller.Config.NodeEvents = config.NodeEvents{SendAsPod: true}
			woc := newWorkflowOperationCtx(wf, controller)
			createRunningPods(ctx, woc)
			woc.operate(ctx)
			makePodsPhase(ctx, woc, apiv1.PodSucceeded)
			woc = newWorkflowOperationCtx(woc.wf, controller)
			woc.operate(ctx)
			assert.ElementsMatch(t, want, getEventsWithoutAnnotations(controller, len(want)))
		})
	}
}

func getEventsWithoutAnnotations(controller *WorkflowController, num int) []string {
	c := controller.eventRecorderManager.(*testEventRecorderManager).eventRecorder.Events
	events := make([]string, num)
	for i := 0; i < num; i++ {
		event := <-c
		events[i] = truncateAnnotationsFromEvent(event)
	}
	return events
}

func truncateAnnotationsFromEvent(event string) string {
	mapIndex := strings.Index(event, " map[")
	if mapIndex != -1 {
		return event[:mapIndex]
	}
	return event
}

func TestGetPodByNode(t *testing.T) {
	workflowText := `
metadata:
  name: dag-events
spec:
  entrypoint: main
  templates:
    - name: main
      dag:
        tasks:
          - name: a
            template: whalesay
    - name: whalesay
      container:
        image: docker/whalesay:latest
`
	wf := wfv1.MustUnmarshalWorkflow(workflowText)
	wf.Namespace = "argo"
	ctx := context.Background()
	cancel, controller := newController(wf)
	defer cancel()
	woc := newWorkflowOperationCtx(wf, controller)
	createRunningPods(ctx, woc)
	woc.operate(ctx)
	time.Sleep(time.Second)
	// Parent dag node has no pod
	parentNode, err := woc.wf.GetNodeByName("dag-events")
	require.NoError(t, err)
	pod, err := woc.getPodByNode(parentNode)
	assert.Nil(t, pod)
	require.Error(t, err, "Expected node type Pod, got DAG")
	// Pod node should return a pod
	podNode, err := woc.wf.GetNodeByName("dag-events.a")
	require.NoError(t, err)
	pod, err = woc.getPodByNode(podNode)
	require.NoError(t, err)
	assert.NotNil(t, pod)
	// Invalid node should not return a pod
	invalidNode := wfv1.NodeStatus{Type: wfv1.NodeTypePod, Name: "doesnt-exist"}
	pod, err = woc.getPodByNode(&invalidNode)
	assert.Nil(t, pod)
	require.NoError(t, err)
}

var pdbwf = `
apiVersion: argoproj.io/v1alpha1
kind: Workflow
metadata:
  name: my-pdb-wf
spec:
  entrypoint: main
  poddisruptionbudget:
    minavailable: 100%
  templates:
  - name: main
    container:
      image: docker/whalesay:latest
`

func TestPDBCreation(t *testing.T) {
	wf := wfv1.MustUnmarshalWorkflow(pdbwf)
	cancel, controller := newController(wf)
	defer cancel()
	ctx := context.Background()

	woc := newWorkflowOperationCtx(wf, controller)
	woc.operate(ctx)
	pdb, _ := controller.kubeclientset.PolicyV1().PodDisruptionBudgets("").Get(ctx, woc.wf.Name, metav1.GetOptions{})
	assert.Equal(t, pdb.Name, wf.Name)
	woc.markWorkflowSuccess(ctx)
	_, err := controller.kubeclientset.PolicyV1().PodDisruptionBudgets("").Get(ctx, woc.wf.Name, metav1.GetOptions{})
	require.EqualError(t, err, "poddisruptionbudgets.policy \"my-pdb-wf\" not found")

	// Test when PDB already exists
	newPDB := policyv1.PodDisruptionBudget{
		ObjectMeta: metav1.ObjectMeta{
			Name:   wf.Name,
			Labels: map[string]string{common.LabelKeyWorkflow: wf.Name},
			OwnerReferences: []metav1.OwnerReference{
				*metav1.NewControllerRef(wf, wfv1.SchemeGroupVersion.WithKind(workflow.WorkflowKind)),
			},
		},
		Spec: policyv1.PodDisruptionBudgetSpec{
			MinAvailable: &intstr.IntOrString{Type: intstr.Int, IntVal: 3, StrVal: "3"},
		},
	}
	_, err = controller.kubeclientset.PolicyV1().PodDisruptionBudgets(wf.Namespace).Create(ctx, &newPDB, metav1.CreateOptions{})
	require.NoError(t, err)

	woc = newWorkflowOperationCtx(wf, controller)
	woc.operate(ctx)
	pdb, _ = controller.kubeclientset.PolicyV1().PodDisruptionBudgets("").Get(ctx, woc.wf.Name, metav1.GetOptions{})
	assert.Equal(t, pdb.Name, wf.Name)
}

func TestPDBCreationRaceDelete(t *testing.T) {
	wf := wfv1.MustUnmarshalWorkflow(pdbwf)
	cancel, controller := newController(wf)
	defer cancel()

	ctx := context.Background()
	woc := newWorkflowOperationCtx(wf, controller)
	woc.operate(ctx)
	makePodsPhase(ctx, woc, apiv1.PodSucceeded)
	err := controller.kubeclientset.PolicyV1().PodDisruptionBudgets("").Delete(ctx, woc.wf.Name, metav1.DeleteOptions{})
	require.NoError(t, err)
	woc = newWorkflowOperationCtx(woc.wf, controller)
	woc.operate(ctx)
	assert.Equal(t, wfv1.WorkflowSucceeded, woc.wf.Status.Phase)
}

func TestStatusConditions(t *testing.T) {
	wf := wfv1.MustUnmarshalWorkflow(pdbwf)
	cancel, controller := newController(wf)
	defer cancel()

	ctx := context.Background()
	woc := newWorkflowOperationCtx(wf, controller)
	woc.operate(ctx)
	assert.Empty(t, woc.wf.Status.Conditions)
	woc.markWorkflowSuccess(ctx)
	assert.Equal(t, woc.wf.Status.Conditions[0].Status, metav1.ConditionStatus("True"))
}

var nestedOptionalOutputArtifacts = `
apiVersion: argoproj.io/v1alpha1
kind: Workflow
metadata:
  generateName: artifact-passing-
spec:
  entrypoint: artifact-example
  templates:
  - name: artifact-example
    steps:
    - - name: skip-artifact-generation
        template: conditional-whalesay
        arguments:
          parameters:
          - name: proceed
            value: "false"

  - name: whalesay
    container:
      image: docker/whalesay:latest
      command: [sh, -c]
      args: ["sleep 1; cowsay hello world | tee /tmp/hello_world.txt"]
    outputs:
      artifacts:
      - name: hello-art
        path: /tmp/hello_world.txt

  - name: conditional-whalesay
    inputs:
      parameters:
      - name: proceed
    steps:
    - - name: whalesay
        template: whalesay
        when: "{{inputs.parameters.proceed}}"
    outputs:
      artifacts:
      - name: hello-art
        from: "{{steps.whalesay.outputs.artifacts.hello-art}}"
        optional: true
`

func TestNestedOptionalOutputArtifacts(t *testing.T) {
	cancel, controller := newController()
	defer cancel()
	wfcset := controller.wfclientset.ArgoprojV1alpha1().Workflows("")

	// Test list expansion
	ctx := context.Background()
	wf := wfv1.MustUnmarshalWorkflow(nestedOptionalOutputArtifacts)
	wf, err := wfcset.Create(ctx, wf, metav1.CreateOptions{})
	require.NoError(t, err)
	woc := newWorkflowOperationCtx(wf, controller)

	woc.operate(ctx)

	woc = newWorkflowOperationCtx(woc.wf, controller)
	woc.operate(ctx)

	assert.Equal(t, wfv1.WorkflowSucceeded, woc.wf.Status.Phase)
}

// TestPodSpecLogForFailedPods tests PodSpec logging configuration
func TestPodSpecLogForFailedPods(t *testing.T) {
	wf := wfv1.MustUnmarshalWorkflow(helloWorldWf)
	cancel, controller := newController(wf)
	defer cancel()

	ctx := context.Background()
	controller.Config.PodSpecLogStrategy.FailedPod = true
	woc := newWorkflowOperationCtx(wf, controller)
	woc.operate(ctx)
	makePodsPhase(ctx, woc, apiv1.PodFailed)
	woc = newWorkflowOperationCtx(woc.wf, controller)
	woc.operate(ctx)
	for _, node := range woc.wf.Status.Nodes {
		assert.True(t, woc.shouldPrintPodSpec(&node))
	}
}

// TestPodSpecLogForAllPods tests  PodSpec logging configuration
func TestPodSpecLogForAllPods(t *testing.T) {
	cancel, controller := newController()
	defer cancel()

	ctx := context.Background()
	assert.NotNil(t, controller)
	controller.Config.PodSpecLogStrategy.AllPods = true
	wf := wfv1.MustUnmarshalWorkflow(nestedOptionalOutputArtifacts)
	wfcset := controller.wfclientset.ArgoprojV1alpha1().Workflows("")
	wf, err := wfcset.Create(ctx, wf, metav1.CreateOptions{})
	require.NoError(t, err)
	woc := newWorkflowOperationCtx(wf, controller)
	assert.NotNil(t, woc)
	woc.operate(ctx)
	woc = newWorkflowOperationCtx(woc.wf, controller)
	woc.operate(ctx)
	for _, node := range woc.wf.Status.Nodes {
		assert.True(t, woc.shouldPrintPodSpec(&node))
	}
}

var retryNodeOutputs = `
apiVersion: argoproj.io/v1alpha1
kind: Workflow
metadata:
  name: daemon-step-dvbnn
spec:

  entrypoint: daemon-example
  templates:
  -
    inputs: {}
    metadata: {}
    name: daemon-example
    outputs: {}
    steps:
    - -
        name: influx
        template: influxdb
  -
    container:
      image: influxdb:1.2
      name: ""
      readinessProbe:
        httpGet:
          path: /ping
          port: 8086
      resources: {}
    daemon: true
    inputs: {}
    metadata: {}
    name: influxdb
    outputs: {}
    retryStrategy:
      limit: 10
status:
  finishedAt: null
  nodes:
    daemon-step-dvbnn:
      children:
      - daemon-step-dvbnn-1159996203
      displayName: daemon-step-dvbnn
      finishedAt: "2020-04-02T16:29:24Z"
      id: daemon-step-dvbnn
      name: daemon-step-dvbnn
      outboundNodes:
      - daemon-step-dvbnn-2254877734
      phase: Succeeded
      startedAt: "2020-04-02T16:29:18Z"
      templateName: daemon-example
      type: Steps
    daemon-step-dvbnn-1159996203:
      boundaryID: daemon-step-dvbnn
      children:
      - daemon-step-dvbnn-3639466923
      displayName: '[0]'
      finishedAt: "2020-04-02T16:29:24Z"
      id: daemon-step-dvbnn-1159996203
      name: daemon-step-dvbnn[0]
      phase: Succeeded
      startedAt: "2020-04-02T16:29:18Z"
      templateName: daemon-example
      type: StepGroup
    daemon-step-dvbnn-2254877734:
      boundaryID: daemon-step-dvbnn
      daemoned: true
      displayName: influx(0)
      finishedAt: "2020-04-02T16:29:24Z"
      id: daemon-step-dvbnn-2254877734
      name: daemon-step-dvbnn[0].influx(0)
      phase: Running
      podIP: 172.17.0.8
      resourcesDuration:
        cpu: 10
        memory: 0
      startedAt: "2020-04-02T16:29:18Z"
      hostNodeName: ip-127-0-1-1
      templateName: influxdb
      type: Pod
    daemon-step-dvbnn-3639466923:
      boundaryID: daemon-step-dvbnn
      children:
      - daemon-step-dvbnn-2254877734
      displayName: influx
      finishedAt: "2020-04-02T16:29:24Z"
      id: daemon-step-dvbnn-3639466923
      name: daemon-step-dvbnn[0].influx
      phase: Succeeded
      startedAt: "2020-04-02T16:29:18Z"
      templateName: influxdb
      type: Retry
  phase: Succeeded
  startedAt: "2020-04-02T16:29:18Z"

`

// This tests to see if the outputs of the last child node of a retry node are added correctly to the scope
func TestRetryNodeOutputs(t *testing.T) {
	cancel, controller := newController()
	defer cancel()
	ctx := context.Background()
	wfcset := controller.wfclientset.ArgoprojV1alpha1().Workflows("")
	wf := wfv1.MustUnmarshalWorkflow(retryNodeOutputs)
	wf, err := wfcset.Create(ctx, wf, metav1.CreateOptions{})
	require.NoError(t, err)
	wf, err = wfcset.Get(ctx, wf.ObjectMeta.Name, metav1.GetOptions{})
	require.NoError(t, err)
	woc := newWorkflowOperationCtx(wf, controller)

	retryNode, err := woc.wf.GetNodeByName("daemon-step-dvbnn[0].influx")
	require.NoError(t, err)
	assert.NotNil(t, retryNode)
	fmt.Println(retryNode)
	scope := &wfScope{
		scope: make(map[string]interface{}),
	}
	woc.buildLocalScope(scope, "steps.influx", retryNode)
	assert.Contains(t, scope.scope, "steps.influx.ip")
	assert.Contains(t, scope.scope, "steps.influx.id")
	assert.Contains(t, scope.scope, "steps.influx.startedAt")
	assert.Contains(t, scope.scope, "steps.influx.finishedAt")
	assert.Contains(t, scope.scope, "steps.influx.hostNodeName")
}

var workflowWithPVCAndFailingStep = `
apiVersion: argoproj.io/v1alpha1
kind: Workflow
metadata:
  name: wf-with-pvc
spec:
  entrypoint: entrypoint
  templates:
  - name: entrypoint
    steps:
    - - name: succeed
        template: succeed
    - - name: failure
        template: failure
  - name: succeed
    script:
      args: [success]
      command: [cowsay]
      image: docker/whalesay:latest
      volumeMounts:
      - mountPath: /data
        name: data
  - name: failure
    script:
      command: [sh]
      image: alpine
      args: [exit, "1"]
      volumeMounts:
      - mountPath: /data
        name: data
  volumeClaimTemplates:
  - metadata:
      name: data
    spec:
      accessModes:
      - ReadWriteOnce
      resources:
        requests:
          storage: 1Gi
status:
  nodes:
    wf-with-pvc:
      name: wf-with-pvc
      phase: Failed
    wf-with-pvc-2390440388:
      name: wf-with-pvc(0)[0].succeed
      phase: Succeeded
    wf-with-pvc-3099954303:
      name: wf-with-pvc(0)[1].failure
      phase: Failed
  persistentVolumeClaims:
  - name: data
    persistentVolumeClaim:
      claimName: wf-with-pvc-data
`

// This test ensures that the PVCs used in the steps are not deleted when
// the workflow fails
func TestDeletePVCDoesNotDeletePVCOnFailedWorkflow(t *testing.T) {
	assert := assert.New(t)

	wf := wfv1.MustUnmarshalWorkflow(workflowWithPVCAndFailingStep)
	cancel, controller := newController(wf)
	defer cancel()

	woc := newWorkflowOperationCtx(wf, controller)

	assert.Len(woc.wf.Status.PersistentVolumeClaims, 1, "1 PVC before operating")

	ctx := context.Background()
	woc.operate(ctx)

	node1, err := woc.wf.GetNodeByName("wf-with-pvc(0)[0].succeed")
	require.NoError(t, err)
	node2, err := woc.wf.GetNodeByName("wf-with-pvc(0)[1].failure")
	require.NoError(t, err)

	// Node 1 Succeeded
	assert.Equal(wfv1.NodeSucceeded, node1.Phase)
	// Node 2 Failed
	assert.Equal(wfv1.NodeFailed, node2.Phase)
	// Hence, PVCs should stick around
	assert.Len(woc.wf.Status.PersistentVolumeClaims, 1, "PVCs not deleted")
}

var containerOutputsResult = `
apiVersion: argoproj.io/v1alpha1
kind: Workflow
metadata:
  generateName: steps-
spec:
  entrypoint: hello-hello-hello
  templates:
  - name: hello-hello-hello
    steps:
    - - name: hello1
        template: whalesay
        arguments:
          parameters: [{name: message, value: "hello1"}]
    - - name: hello2
        template: whalesay
        arguments:
          parameters: [{name: message, value: "{{steps.hello1.outputs.result}}"}]

  - name: whalesay
    inputs:
      parameters:
      - name: message
    container:
      image: alpine:latest
      command: [echo]
      args: ["{{pod.name}}: {{inputs.parameters.message}}"]
`

func TestContainerOutputsResult(t *testing.T) {
	cancel, controller := newController()
	defer cancel()
	wfcset := controller.wfclientset.ArgoprojV1alpha1().Workflows("")

	// operate the workflow. it should create a pod.
	ctx := context.Background()
	wf := wfv1.MustUnmarshalWorkflow(containerOutputsResult)
	wf, err := wfcset.Create(ctx, wf, metav1.CreateOptions{})
	require.NoError(t, err)

	assert.True(t, hasOutputResultRef("hello1", &wf.Spec.Templates[0]))
	assert.False(t, hasOutputResultRef("hello2", &wf.Spec.Templates[0]))

	woc := newWorkflowOperationCtx(wf, controller)
	woc.operate(ctx)

	for _, node := range wf.Status.Nodes {
		if strings.Contains(node.Name, "hello1") {
			assert.Equal(t, "hello1", getStepOrDAGTaskName(node.Name))
		} else if strings.Contains(node.Name, "hello2") {
			assert.Equal(t, "hello2", getStepOrDAGTaskName(node.Name))
		}
	}
}

var nestedStepGroupGlobalParams = `
apiVersion: argoproj.io/v1alpha1
kind: Workflow
metadata:
  name: global-outputs-bg7gl
spec:

  entrypoint: generate-globals
  templates:
  -
    inputs: {}
    metadata: {}
    name: generate-globals
    outputs: {}
    steps:
    - -
        name: generate
        template: nested-global-output-generation
  -
    container:
      args:
      - sleep 1; echo -n hello world > /tmp/hello_world.txt
      command:
      - sh
      - -c
      image: alpine:3.7
      name: ""
      resources: {}
    inputs: {}
    metadata: {}
    name: output-generation
    outputs:
      parameters:
      - name: hello-param
        valueFrom:
          path: /tmp/hello_world.txt
  -
    inputs: {}
    metadata: {}
    name: nested-global-output-generation
    outputs:
      parameters:
      - globalName: global-param
        name: hello-param
        valueFrom:
          parameter: '{{steps.generate-output.outputs.parameters.hello-param}}'
    steps:
    - -
        name: generate-output
        template: output-generation
status:
  conditions:
  - status: "True"
    type: Completed
  finishedAt: "2020-04-24T15:55:18Z"
  nodes:
    global-outputs-bg7gl:
      children:
      - global-outputs-bg7gl-1831647575
      displayName: global-outputs-bg7gl
      id: global-outputs-bg7gl
      name: global-outputs-bg7gl
      outboundNodes:
      - global-outputs-bg7gl-1290716463
      phase: Running
      startedAt: "2020-04-24T15:55:11Z"
      templateName: generate-globals
      templateScope: local/global-outputs-bg7gl
      type: Steps
    global-outputs-bg7gl-1290716463:
      boundaryID: global-outputs-bg7gl-2228002836
      displayName: generate-output
      finishedAt: "2020-04-24T15:55:16Z"
      hostNodeName: minikube
      id: global-outputs-bg7gl-1290716463
      name: global-outputs-bg7gl[0].generate[0].generate-output
      outputs:
        parameters:
        - name: hello-param
          value: hello world
          valueFrom:
            path: /tmp/hello_world.txt
      phase: Succeeded
      startedAt: "2020-04-24T15:55:11Z"
      templateName: output-generation
      templateScope: local/global-outputs-bg7gl
      type: Pod
    global-outputs-bg7gl-1831647575:
      boundaryID: global-outputs-bg7gl
      children:
      - global-outputs-bg7gl-2228002836
      displayName: '[0]'
      id: global-outputs-bg7gl-1831647575
      name: global-outputs-bg7gl[0]
      phase: Running
      startedAt: "2020-04-24T15:55:11Z"
      templateName: generate-globals
      templateScope: local/global-outputs-bg7gl
      type: StepGroup
    global-outputs-bg7gl-2228002836:
      boundaryID: global-outputs-bg7gl
      children:
      - global-outputs-bg7gl-3089902334
      displayName: generate
      id: global-outputs-bg7gl-2228002836
      name: global-outputs-bg7gl[0].generate
      phase: Running
      outboundNodes:
      - global-outputs-bg7gl-1290716463
      startedAt: "2020-04-24T15:55:11Z"
      templateName: nested-global-output-generation
      templateScope: local/global-outputs-bg7gl
      type: Steps
    global-outputs-bg7gl-3089902334:
      boundaryID: global-outputs-bg7gl-2228002836
      children:
      - global-outputs-bg7gl-1290716463
      displayName: '[0]'
      id: global-outputs-bg7gl-3089902334
      name: global-outputs-bg7gl[0].generate[0]
      phase: Running
      startedAt: "2020-04-24T15:55:11Z"
      templateName: nested-global-output-generation
      templateScope: local/global-outputs-bg7gl
      type: StepGroup
  startedAt: "2020-04-24T15:55:11Z"
`

func TestNestedStepGroupGlobalParams(t *testing.T) {
	wf := wfv1.MustUnmarshalWorkflow(nestedStepGroupGlobalParams)
	cancel, controller := newController(wf)
	defer cancel()

	ctx := context.Background()
	woc := newWorkflowOperationCtx(wf, controller)
	woc.operate(ctx)

	node := woc.wf.Status.Nodes.FindByDisplayName("generate")
	require.NotNil(t, node)
	require.NotNil(t, node.Outputs)
	require.Len(t, node.Outputs.Parameters, 1)
	assert.Equal(t, "hello-param", node.Outputs.Parameters[0].Name)
	assert.Equal(t, "global-param", node.Outputs.Parameters[0].GlobalName)
	assert.Equal(t, "hello world", node.Outputs.Parameters[0].Value.String())

	assert.Equal(t, "hello world", woc.wf.Status.Outputs.Parameters[0].Value.String())
	assert.Equal(t, "global-param", woc.wf.Status.Outputs.Parameters[0].Name)
}

var globalVariablePlaceholders = `
apiVersion: argoproj.io/v1alpha1
kind: Workflow
metadata:
  name: output-value-global-variables-wf
  namespace: testNamespace
spec:
  serviceAccountName: testServiceAccountName
  entrypoint: tell-workflow-global-variables
  templates:
  - name: tell-workflow-global-variables
    outputs:
      parameters:
      - name: namespace
        value: "{{workflow.namespace}}"
      - name: serviceAccountName
        value: "{{workflow.serviceAccountName}}"
    container:
      image: busybox
`

func TestResolvePlaceholdersInGlobalVariables(t *testing.T) {
	ctx := context.Background()
	wf := wfv1.MustUnmarshalWorkflow(globalVariablePlaceholders)
	woc := newWoc(*wf)
	woc.operate(ctx)
	assert.Equal(t, wfv1.WorkflowRunning, woc.wf.Status.Phase)
	pods, err := listPods(woc)
	require.NoError(t, err)
	assert.NotEmpty(t, pods.Items, "pod was not created successfully")

	template, err := getPodTemplate(&pods.Items[0])
	require.NoError(t, err)
	namespaceValue := template.Outputs.Parameters[0].Value
	assert.NotNil(t, namespaceValue)
	assert.Equal(t, "testNamespace", namespaceValue.String())
	serviceAccountNameValue := template.Outputs.Parameters[1].Value
	assert.NotNil(t, serviceAccountNameValue)
	assert.Equal(t, "testServiceAccountName", serviceAccountNameValue.String())
}

var unsuppliedArgValue = `
apiVersion: argoproj.io/v1alpha1
kind: Workflow
metadata:
  name: wf-with-unsupplied-param-
spec:
  arguments:
    parameters:
    - name: missing
  entrypoint: whalesay
  templates:
  -
    container:
      args:
      - hello world
      command:
      - cowsay
      image: docker/whalesay:latest
      name: ""
      resources: {}
    inputs: {}
    metadata: {}
    name: whalesay
    outputs: {}
`

func TestUnsuppliedArgValue(t *testing.T) {
	wf := wfv1.MustUnmarshalWorkflow(unsuppliedArgValue)
	cancel, controller := newController(wf)
	defer cancel()

	ctx := context.Background()
	woc := newWorkflowOperationCtx(wf, controller)
	woc.operate(ctx)
	assert.Equal(t, woc.wf.Status.Conditions[0].Status, metav1.ConditionStatus("True"))
	assert.Equal(t, "invalid spec: spec.arguments.missing.value or spec.arguments.missing.valueFrom is required", woc.wf.Status.Message)
}

var suppliedArgValue = `
apiVersion: argoproj.io/v1alpha1
kind: Workflow
metadata:
  name: wf-with-supplied-param-
spec:
  arguments:
    parameters:
    - name: message
      value: argo
      valueFrom:
        supplied: {}
  entrypoint: whalesay
  templates:
  - container:
      args: ["{{workflow.parameters.message}}"]
      command: ["cowsay"]
      image: docker/whalesay:latest
    name: whalesay
`

// TestSuppliedArgValue ensures that supplied workflow parameters are correctly set in the global parameters
func TestSuppliedArgValue(t *testing.T) {
	wf := wfv1.MustUnmarshalWorkflow(suppliedArgValue)
	cancel, controller := newController(wf)
	defer cancel()

	ctx := context.Background()
	woc := newWorkflowOperationCtx(wf, controller)
	woc.operate(ctx)
	assert.Equal(t, wfv1.WorkflowRunning, woc.wf.Status.Phase)
	assert.Equal(t, "argo", woc.globalParams["workflow.parameters.message"])
}

var maxDurationOnErroredFirstNode = `
apiVersion: argoproj.io/v1alpha1
kind: Workflow
metadata:
  creationTimestamp: "2020-05-07T17:40:57Z"
  generateName: echo-
  generation: 4
  labels:
    workflows.argoproj.io/phase: Running
  name: echo-wngc4
  namespace: argo
  resourceVersion: "6339"
  selfLink: /apis/argoproj.io/v1alpha1/namespaces/argo/workflows/echo-wngc4
  uid: bed2749b-2971-4172-a61e-455ef02c4379
spec:

  entrypoint: echo
  templates:
  -
    container:
      args:
      - sleep 10 && exit 1
      command:
      - sh
      - -c
      image: alpine:3.7
      name: ""
      resources: {}
    inputs: {}
    metadata: {}
    name: echo
    outputs: {}
    retryStrategy:
      retryPolicy: "Always"
      backoff:
        duration: "10"
        factor: 1
        maxDuration: 20m
      limit: 4
status:
  finishedAt: null
  nodes:
    echo-wngc4:
      children:
      - echo-wngc4-1641470511
      displayName: echo-wngc4
      finishedAt: null
      id: echo-wngc4
      name: echo-wngc4
      phase: Running
      startedAt: "2020-05-07T17:40:57Z"
      templateName: echo
      templateScope: local/echo-wngc4
      type: Retry
    echo-wngc4-1641470511:
      displayName: echo-wngc4(0)
      finishedAt: null
      hostNodeName: minikube
      id: echo-wngc4-1641470511
      name: echo-wngc4(0)
      phase: Error
      startedAt: "2020-05-07T17:40:57Z"
      templateName: echo
      templateScope: local/echo-wngc4
      type: Pod
      nodeFlag:
        retried: true
  phase: Running
  startedAt: "2020-05-07T17:40:57Z"
`

// This tests that retryStrategy.backoff.maxDuration works correctly even if the first child node was deleted without a
// proper finishedTime tag.
func TestMaxDurationOnErroredFirstNode(t *testing.T) {
	wf := wfv1.MustUnmarshalWorkflow(maxDurationOnErroredFirstNode)

	// Simulate node failed just now
	node := wf.Status.Nodes["echo-wngc4-1641470511"]
	node.StartedAt = metav1.Time{Time: time.Now().Add(-1 * time.Second)}
	wf.Status.Nodes["echo-wngc4-1641470511"] = node

	ctx := context.Background()
	woc := newWoc(*wf)
	woc.operate(ctx)
	assert.Equal(t, wfv1.WorkflowRunning, woc.wf.Status.Phase)
}

var backoffExceedsMaxDuration = `
apiVersion: argoproj.io/v1alpha1
kind: Workflow
metadata:
  name: echo-r6v49
spec:

  entrypoint: echo
  templates:
  -
    container:
      args:
      - exit 1
      command:
      - sh
      - -c
      image: alpine:3.7
      name: ""
      resources: {}
    inputs: {}
    metadata: {}
    name: echo
    outputs: {}
    retryStrategy:
      backoff:
        duration: "120"
        factor: 1
        maxDuration: "60"
      limit: 4
status:
  nodes:
    echo-r6v49:
      children:
      - echo-r6v49-3721138751
      displayName: echo-r6v49
      id: echo-r6v49
      name: echo-r6v49
      phase: Running
      startedAt: "2020-05-07T18:10:34Z"
      templateName: echo
      templateScope: local/echo-r6v49
      type: Retry
    echo-r6v49-3721138751:
      displayName: echo-r6v49(0)
      finishedAt: "2020-05-07T18:10:35Z"
      hostNodeName: minikube
      id: echo-r6v49-3721138751
      message: failed with exit code 1
      name: echo-r6v49(0)
      outputs:
        artifacts:
        - archiveLogs: true
          name: main-logs
          s3:
            accessKeySecret:
              key: accesskey
              name: my-minio-cred
            bucket: my-bucket
            endpoint: minio:9000
            insecure: true
            key: echo-r6v49/echo-r6v49-3721138751/main.log
            secretKeySecret:
              key: secretkey
              name: my-minio-cred
        exitCode: "1"
      phase: Failed
      resourcesDuration:
        cpu: 1
        memory: 0
      startedAt: "2020-05-07T18:10:34Z"
      templateName: echo
      templateScope: local/echo-r6v49
      type: Pod
      nodeFlag:
        retried: true
  phase: Running
  resourcesDuration:
    cpu: 1
    memory: 0
  startedAt: "2020-05-07T18:10:34Z"
`

// This tests that we don't wait a backoff if it would exceed the maxDuration anyway.
func TestBackoffExceedsMaxDuration(t *testing.T) {
	wf := wfv1.MustUnmarshalWorkflow(backoffExceedsMaxDuration)

	// Simulate node failed just now
	node := wf.Status.Nodes["echo-r6v49-3721138751"]
	node.StartedAt = metav1.Time{Time: time.Now().Add(-1 * time.Second)}
	node.FinishedAt = metav1.Time{Time: time.Now()}
	wf.Status.Nodes["echo-r6v49-3721138751"] = node

	ctx := context.Background()
	woc := newWoc(*wf)
	woc.operate(ctx)
	assert.Equal(t, wfv1.WorkflowFailed, woc.wf.Status.Phase)
	assert.Equal(t, "Backoff would exceed max duration limit", woc.wf.Status.Nodes["echo-r6v49"].Message)
	assert.Equal(t, "Backoff would exceed max duration limit", woc.wf.Status.Message)
}

var noOnExitWhenSkipped = `
apiVersion: argoproj.io/v1alpha1
kind: Workflow
metadata:
  name: dag-primay-branch-sd6rg
spec:

  entrypoint: statis
  templates:
  -
    container:
      args:
      - hello world
      command:
      - cowsay
      image: docker/whalesay:latest
      name: ""
      resources: {}
    inputs: {}
    metadata: {}
    name: pass
    outputs: {}
  -
    container:
      args:
      - exit
      command:
      - cowsay
      image: docker/whalesay:latest
      name: ""
      resources: {}
    inputs: {}
    metadata: {}
    name: exit
    outputs: {}
  -
    dag:
      tasks:
      -
        name: A
        template: pass
      -
        dependencies:
        - A
        name: B
        onExit: exit
        template: pass
        when: '{{tasks.A.status}} != Succeeded'
      -
        dependencies:
        - A
        name: C
        template: pass
    inputs: {}
    metadata: {}
    name: statis
    outputs: {}
status:
  nodes:
    dag-primay-branch-sd6rg:
      children:
      - dag-primay-branch-sd6rg-1815625391
      displayName: dag-primay-branch-sd6rg
      id: dag-primay-branch-sd6rg
      name: dag-primay-branch-sd6rg
      outboundNodes:
      - dag-primay-branch-sd6rg-1832403010
      - dag-primay-branch-sd6rg-1849180629
      phase: Running
      startedAt: "2020-05-22T16:44:05Z"
      templateName: statis
      templateScope: local/dag-primay-branch-sd6rg
      type: DAG
    dag-primay-branch-sd6rg-1815625391:
      boundaryID: dag-primay-branch-sd6rg
      children:
      - dag-primay-branch-sd6rg-1832403010
      - dag-primay-branch-sd6rg-1849180629
      displayName: A
      finishedAt: "2020-05-22T16:44:09Z"
      hostNodeName: minikube
      id: dag-primay-branch-sd6rg-1815625391
      name: dag-primay-branch-sd6rg.A
      outputs:
        artifacts:
        - archiveLogs: true
          name: main-logs
          s3:
            accessKeySecret:
              key: accesskey
              name: my-minio-cred
            bucket: my-bucket
            endpoint: minio:9000
            insecure: true
            key: dag-primay-branch-sd6rg/dag-primay-branch-sd6rg-1815625391/main.log
            secretKeySecret:
              key: secretkey
              name: my-minio-cred
        exitCode: "0"
      phase: Succeeded
      resourcesDuration:
        cpu: 3
        memory: 1
      startedAt: "2020-05-22T16:44:05Z"
      templateName: pass
      templateScope: local/dag-primay-branch-sd6rg
      type: Pod
    dag-primay-branch-sd6rg-1832403010:
      boundaryID: dag-primay-branch-sd6rg
      displayName: B
      finishedAt: "2020-05-22T16:44:10Z"
      id: dag-primay-branch-sd6rg-1832403010
      message: when 'Succeeded != Succeeded' evaluated false
      name: dag-primay-branch-sd6rg.B
      phase: Skipped
      startedAt: "2020-05-22T16:44:10Z"
      templateName: pass
      templateScope: local/dag-primay-branch-sd6rg
      type: Skipped
    dag-primay-branch-sd6rg-1849180629:
      boundaryID: dag-primay-branch-sd6rg
      displayName: C
      hostNodeName: minikube
      id: dag-primay-branch-sd6rg-1849180629
      name: dag-primay-branch-sd6rg.C
      outputs:
        artifacts:
        - archiveLogs: true
          name: main-logs
          s3:
            accessKeySecret:
              key: accesskey
              name: my-minio-cred
            bucket: my-bucket
            endpoint: minio:9000
            insecure: true
            key: dag-primay-branch-sd6rg/dag-primay-branch-sd6rg-1849180629/main.log
            secretKeySecret:
              key: secretkey
              name: my-minio-cred
        exitCode: "0"
      phase: Running
      resourcesDuration:
        cpu: 3
        memory: 1
      startedAt: "2020-05-22T16:44:10Z"
      templateName: pass
      templateScope: local/dag-primay-branch-sd6rg
      type: Pod
  phase: Running
  resourcesDuration:
    cpu: 10
    memory: 4
  startedAt: "2020-05-22T16:44:05Z"
`

// This tests that we don't wait a backoff if it would exceed the maxDuration anyway.
func TestNoOnExitWhenSkipped(t *testing.T) {
	wf := wfv1.MustUnmarshalWorkflow(noOnExitWhenSkipped)

	ctx := context.Background()
	woc := newWoc(*wf)
	woc.operate(ctx)
	_, err := woc.wf.GetNodeByName("B.onExit")
	require.Error(t, err)
}

func TestGenerateNodeName(t *testing.T) {
	assert.Equal(t, "sleep(10:ten)", generateNodeName("sleep", 10, "ten"))
	item, err := wfv1.ParseItem(`[{"foo": "bar"}]`)
	require.NoError(t, err)
	assert.Equal(t, `sleep(10:[{"foo":"bar"}])`, generateNodeName("sleep", 10, item))
	require.NoError(t, err)
	item, err = wfv1.ParseItem("[10]")
	require.NoError(t, err)
	assert.Equal(t, `sleep(10:[10])`, generateNodeName("sleep", 10, item))
}

// This tests that we don't wait a backoff if it would exceed the maxDuration anyway.
func TestPanicMetric(t *testing.T) {
	wf := wfv1.MustUnmarshalWorkflow(noOnExitWhenSkipped)
	woc := newWoc(*wf)

	// This should make the call to "operate" panic
	ctx := context.Background()
	woc.preExecutionNodePhases = nil
	woc.operate(ctx)

	attribs := attribute.NewSet(attribute.String("cause", "OperationPanic"))
	val, err := testExporter.GetInt64CounterValue("error_count", &attribs)
	require.NoError(t, err)
	assert.Equal(t, int64(1), val)
}

// Assert Workflows cannot be run without using workflowTemplateRef in reference mode
func TestControllerReferenceMode(t *testing.T) {
	wf := wfv1.MustUnmarshalWorkflow(globalVariablePlaceholders)
	cancel, controller := newController()
	defer cancel()

	ctx := context.Background()
	controller.Config.WorkflowRestrictions = &config.WorkflowRestrictions{}
	controller.Config.WorkflowRestrictions.TemplateReferencing = config.TemplateReferencingStrict
	woc := newWorkflowOperationCtx(wf, controller)
	woc.operate(ctx)
	assert.Equal(t, wfv1.WorkflowError, woc.wf.Status.Phase)
	assert.Equal(t, "workflows must use workflowTemplateRef to be executed when the controller is in reference mode", woc.wf.Status.Message)

	controller.Config.WorkflowRestrictions.TemplateReferencing = config.TemplateReferencingSecure
	woc = newWorkflowOperationCtx(wf, controller)
	woc.operate(ctx)
	assert.Equal(t, wfv1.WorkflowError, woc.wf.Status.Phase)
	assert.Equal(t, "workflows must use workflowTemplateRef to be executed when the controller is in reference mode", woc.wf.Status.Message)

	controller.Config.WorkflowRestrictions = nil
	woc = newWorkflowOperationCtx(wf, controller)
	woc.operate(ctx)
	assert.Equal(t, wfv1.WorkflowRunning, woc.wf.Status.Phase)
}

func TestValidReferenceMode(t *testing.T) {
	wf := wfv1.MustUnmarshalWorkflow("@testdata/workflow-template-ref.yaml")
	wfTmpl := wfv1.MustUnmarshalWorkflowTemplate("@testdata/workflow-template-submittable.yaml")
	cancel, controller := newController(wf, wfTmpl)
	defer cancel()

	ctx := context.Background()
	controller.Config.WorkflowRestrictions = &config.WorkflowRestrictions{}
	controller.Config.WorkflowRestrictions.TemplateReferencing = config.TemplateReferencingSecure
	woc := newWorkflowOperationCtx(wf, controller)
	woc.operate(ctx)
	assert.Equal(t, wfv1.WorkflowRunning, woc.wf.Status.Phase)

	// Change stored Workflow Spec
	woc.wf.Status.StoredWorkflowSpec.Entrypoint = "different"
	woc = newWorkflowOperationCtx(woc.wf, controller)
	woc.operate(ctx)
	assert.Equal(t, wfv1.WorkflowError, woc.wf.Status.Phase)
	assert.Equal(t, "WorkflowSpec may not change during execution when the controller is set `templateReferencing: Secure`", woc.wf.Status.Message)

	controller.Config.WorkflowRestrictions.TemplateReferencing = config.TemplateReferencingStrict
	woc = newWorkflowOperationCtx(wf, controller)
	woc.operate(ctx)
	assert.Equal(t, wfv1.WorkflowRunning, woc.wf.Status.Phase)

	// Change stored Workflow Spec
	woc.wf.Status.StoredWorkflowSpec.Entrypoint = "different"
	woc = newWorkflowOperationCtx(woc.wf, controller)
	woc.operate(ctx)
	assert.Equal(t, wfv1.WorkflowError, woc.wf.Status.Phase)
}

var workflowStatusMetric = `
metadata:
  name: retry-to-completion-rngcr
spec:

  entrypoint: retry-to-completion
  metrics:
    prometheus:
    - counter:
        value: "1"
      gauge: null
      help: Count of step execution by result status
      histogram: null
      labels:
      - key: name
        value: retry
      - key: status
        value: '{{workflow.status}}'
      name: result_counter
      when: ""
  templates:
  -
    container:
      args:
      - import random; import sys; exit_code = random.choice(range(0, 5)); sys.exit(exit_code)
      command:
      - python
      - -c
      image: python
      name: ""
      resources: {}
    inputs: {}
    metadata: {}
    name: retry-to-completion
    outputs: {}
    retryStrategy: {}
status:
  nodes:
    retry-to-completion-rngcr:
      children:
      - retry-to-completion-rngcr-1856960714
      displayName: retry-to-completion-rngcr
      finishedAt: "2020-06-22T20:33:10Z"
      id: retry-to-completion-rngcr
      name: retry-to-completion-rngcr
      outputs:
        artifacts:
        - archiveLogs: true
          name: main-logs
          s3:
            accessKeySecret:
              key: accesskey
              name: my-minio-cred
            bucket: my-bucket
            endpoint: minio:9000
            insecure: true
            key: retry-to-completion-rngcr/retry-to-completion-rngcr-4003951493/main.log
            secretKeySecret:
              key: secretkey
              name: my-minio-cred
      phase: Succeeded
      startedAt: "2020-06-22T20:32:15Z"
      templateName: retry-to-completion
      templateScope: local/retry-to-completion-rngcr
      type: Retry
    retry-to-completion-rngcr-1856960714:
      displayName: retry-to-completion-rngcr(0)
      finishedAt: "2020-06-22T20:32:25Z"
      hostNodeName: minikube
      id: retry-to-completion-rngcr-1856960714
      message: failed with exit code 3
      name: retry-to-completion-rngcr(0)
      outputs:
        artifacts:
        - archiveLogs: true
          name: main-logs
          s3:
            accessKeySecret:
              key: accesskey
              name: my-minio-cred
            bucket: my-bucket
            endpoint: minio:9000
            insecure: true
            key: retry-to-completion-rngcr/retry-to-completion-rngcr-1856960714/main.log
            secretKeySecret:
              key: secretkey
              name: my-minio-cred
        exitCode: "3"
      phase: Failed
      resourcesDuration:
        cpu: 10
        memory: 6
      startedAt: "2020-06-22T20:32:15Z"
      templateName: retry-to-completion
      templateScope: local/retry-to-completion-rngcr
      type: Pod
  phase: Running
  startedAt: "2020-06-22T20:32:15Z"
`

func TestWorkflowStatusMetric(t *testing.T) {
	ctx := context.Background()
	wf := wfv1.MustUnmarshalWorkflow(workflowStatusMetric)
	woc := newWoc(*wf)
	woc.operate(ctx)
	// Must only be two (completed: true), (podRunning: true)
	assert.Len(t, woc.wf.Status.Conditions, 2)
}

func TestWorkflowConditions(t *testing.T) {
	ctx := context.Background()
	wf := wfv1.MustUnmarshalWorkflow(`
metadata:
  name: my-wf
  namespace: my-ns
spec:
  entrypoint: main
  templates:
  - container:
      image: docker/whalesay:latest
    name: main
`)
	cancel, controller := newController(wf)
	defer cancel()

	woc := newWorkflowOperationCtx(wf, controller)
	woc.operate(ctx)

	assert.Equal(t, wfv1.WorkflowRunning, woc.wf.Status.Phase)
	assert.Nil(t, woc.wf.Status.Conditions, "zero conditions on first reconciliation")
	makePodsPhase(ctx, woc, apiv1.PodPending)
	woc = newWorkflowOperationCtx(woc.wf, controller)
	woc.operate(ctx)

	assert.Equal(t, wfv1.WorkflowRunning, woc.wf.Status.Phase)
	assert.Equal(t, wfv1.Conditions{{Type: wfv1.ConditionTypePodRunning, Status: metav1.ConditionFalse}}, woc.wf.Status.Conditions)

	makePodsPhase(ctx, woc, apiv1.PodRunning)
	woc = newWorkflowOperationCtx(woc.wf, controller)
	woc.operate(ctx)

	assert.Equal(t, wfv1.WorkflowRunning, woc.wf.Status.Phase)
	assert.Equal(t, wfv1.Conditions{{Type: wfv1.ConditionTypePodRunning, Status: metav1.ConditionTrue}}, woc.wf.Status.Conditions)

	makePodsPhase(ctx, woc, apiv1.PodSucceeded)
	woc = newWorkflowOperationCtx(woc.wf, controller)
	woc.operate(ctx)

	assert.Equal(t, wfv1.WorkflowSucceeded, woc.wf.Status.Phase)
	assert.Equal(t, wfv1.Conditions{
		{Type: wfv1.ConditionTypePodRunning, Status: metav1.ConditionFalse},
		{Type: wfv1.ConditionTypeCompleted, Status: metav1.ConditionTrue},
	}, woc.wf.Status.Conditions)
}

var workflowCached = `
apiVersion: argoproj.io/v1alpha1
kind: Workflow
metadata:
  name: memoized-workflow-test
  namespace: default
spec:
  entrypoint: whalesay
  arguments:
    parameters:
    - name: message
      value: hi-there-world
  templates:
  - name: whalesay
    inputs:
      parameters:
      - name: message
    memoize:
      key: "{{inputs.parameters.message}}"
      cache:
        configMap:
          name: whalesay-cache
    container:
      image: docker/whalesay:latest
      command: [sh, -c]
      args: ["sleep 10; cowsay {{inputs.parameters.message}} > /tmp/hello_world.txt"]
    outputs:
      parameters:
      - name: hello
        valueFrom:
          path: /tmp/hello_world.txt
`

func TestConfigMapCacheLoadOperate(t *testing.T) {
	sampleConfigMapCacheEntry := apiv1.ConfigMap{
		Data: map[string]string{
			"hi-there-world": `{"nodeID":"memoized-simple-workflow-5wj2p","outputs":{"parameters":[{"name":"hello","value":"foobar","valueFrom":{"path":"/tmp/hello_world.txt"}}],"artifacts":[{"name":"main-logs","archiveLogs":true,"s3":{"endpoint":"minio:9000","bucket":"my-bucket","insecure":true,"accessKeySecret":{"name":"my-minio-cred","key":"accesskey"},"secretKeySecret":{"name":"my-minio-cred","key":"secretkey"},"key":"memoized-simple-workflow-5wj2p/memoized-simple-workflow-5wj2p/main.log"}}]},"creationTimestamp":"2020-09-21T18:12:56Z"}`,
		},
		TypeMeta: metav1.TypeMeta{
			Kind:       "ConfigMap",
			APIVersion: "v1",
		},
		ObjectMeta: metav1.ObjectMeta{
			Name:            "whalesay-cache",
			ResourceVersion: "1630732",
			Labels: map[string]string{
				common.LabelKeyConfigMapType: common.LabelValueTypeConfigMapCache,
			},
		},
	}
	wf := wfv1.MustUnmarshalWorkflow(workflowCached)
	cancel, controller := newController()
	defer cancel()

	ctx := context.Background()
	_, err := controller.wfclientset.ArgoprojV1alpha1().Workflows(wf.ObjectMeta.Namespace).Create(ctx, wf, metav1.CreateOptions{})
	require.NoError(t, err)
	_, err = controller.kubeclientset.CoreV1().ConfigMaps("default").Create(ctx, &sampleConfigMapCacheEntry, metav1.CreateOptions{})
	require.NoError(t, err)

	woc := newWorkflowOperationCtx(wf, controller)
	woc.operate(ctx)

	require.Len(t, woc.wf.Status.Nodes, 1)
	for _, node := range woc.wf.Status.Nodes {
		assert.NotNil(t, node.Outputs)
		assert.Equal(t, "hello", node.Outputs.Parameters[0].Name)
		assert.Equal(t, "foobar", node.Outputs.Parameters[0].Value.String())
		assert.Equal(t, wfv1.NodeSucceeded, node.Phase)
	}
}

var workflowCachedNoOutputs = `
apiVersion: argoproj.io/v1alpha1
kind: Workflow
metadata:
  name: memoized-workflow-test
  namespace: default
spec:
  entrypoint: whalesay
  arguments:
    parameters:
    - name: message
      value: hi-there-world
  templates:
  - name: whalesay
    inputs:
      parameters:
      - name: message
    memoize:
      key: "{{inputs.parameters.message}}"
      cache:
        configMap:
          name: whalesay-cache
    container:
      image: docker/whalesay:latest
      command: [sh, -c]
      args: ["sleep 10; cowsay {{inputs.parameters.message}} > /tmp/hello_world.txt"]
    outputs:
      parameters:
      - name: hello
        valueFrom:
          path: /tmp/hello_world.txt
`

func TestConfigMapCacheLoadOperateNoOutputs(t *testing.T) {
	sampleConfigMapCacheEntry := apiv1.ConfigMap{
		Data: map[string]string{
			"hi-there-world": `{"nodeID":"memoized-simple-workflow-5wj2p","outputs":null,"creationTimestamp":"2020-09-21T18:12:56Z"}`,
		},
		TypeMeta: metav1.TypeMeta{
			Kind:       "ConfigMap",
			APIVersion: "v1",
		},
		ObjectMeta: metav1.ObjectMeta{
			Name:            "whalesay-cache",
			ResourceVersion: "1630732",
			Labels: map[string]string{
				common.LabelKeyConfigMapType: common.LabelValueTypeConfigMapCache,
			},
		},
	}
	wf := wfv1.MustUnmarshalWorkflow(workflowCachedNoOutputs)
	cancel, controller := newController()
	defer cancel()

	ctx := context.Background()
	_, err := controller.wfclientset.ArgoprojV1alpha1().Workflows(wf.ObjectMeta.Namespace).Create(ctx, wf, metav1.CreateOptions{})
	require.NoError(t, err)
	_, err = controller.kubeclientset.CoreV1().ConfigMaps("default").Create(ctx, &sampleConfigMapCacheEntry, metav1.CreateOptions{})
	require.NoError(t, err)

	woc := newWorkflowOperationCtx(wf, controller)
	woc.operate(ctx)

	require.Len(t, woc.wf.Status.Nodes, 1)
	for _, node := range woc.wf.Status.Nodes {
		assert.Nil(t, node.Outputs)
		assert.Equal(t, wfv1.NodeSucceeded, node.Phase)
	}
}

var workflowWithMemoizedInSteps = `
apiVersion: argoproj.io/v1alpha1
kind: Workflow
metadata:
  generateName: memoized-bug-
  namespace: default
spec:
  entrypoint: main
  templates:
  - name: main
    steps:
    - - name: hello-steps
        template: memoized
    - - name: whatever
        template: hello

  - name: memoized
    outputs:
      parameters:
      - name: msg
        valueFrom:
          parameter: "{{steps.hello-step.outputs.result}}"
    steps:
    - - name: hello-step
        template: hello
    memoize:
      key: "memoized-bug-steps-0"
      cache:
        configMap:
          name: my-config

  - name: hello
    container:
      image: alpine:latest
      command: [sh, -c]
      args: ["echo Hello"]
`

var workflowWithMemoizedInDAG = `
apiVersion: argoproj.io/v1alpha1
kind: Workflow
metadata:
  generateName: memoized-bug-
  namespace: default
spec:
  entrypoint: main
  templates:
  - name: main
    steps:
    - - name: hello-dag
        template: memoized
    - - name: whatever
        template: hello

  - name: memoized
    outputs:
      parameters:
      - name: msg
        valueFrom:
          parameter: "{{dag.hello-dag.outputs.result}}"
    dag:
      tasks:
      - name: hello-dag
        template: hello
    memoize:
      key: "memoized-bug-dag-0"
      cache:
        configMap:
          name: my-config

  - name: hello
    container:
      image: alpine:latest
      command: [sh, -c]
      args: ["echo Hello"]
`

func TestGetOutboundNodesFromCacheHitSteps(t *testing.T) {
	myConfigMapCacheEntry := apiv1.ConfigMap{
		Data: map[string]string{
			"memoized-bug-steps-0": `{"nodeID":"memoized-bug-wqbj4-3475368823","outputs":null,"creationTimestamp":"2020-09-21T18:12:56Z","lastHitTimestamp":"2024-03-11T05:59:58Z"}`,
		},
		TypeMeta: metav1.TypeMeta{
			Kind:       "ConfigMap",
			APIVersion: "v1",
		},
		ObjectMeta: metav1.ObjectMeta{
			Name:            "my-config",
			ResourceVersion: "80004",
			Labels: map[string]string{
				common.LabelKeyConfigMapType: common.LabelValueTypeConfigMapCache,
			},
		},
	}

	wf := wfv1.MustUnmarshalWorkflow(workflowWithMemoizedInSteps)
	cancel, controller := newController()
	defer cancel()

	ctx := context.Background()
	_, err := controller.wfclientset.ArgoprojV1alpha1().Workflows(wf.ObjectMeta.Namespace).Create(ctx, wf, metav1.CreateOptions{})
	require.NoError(t, err)
	_, err = controller.kubeclientset.CoreV1().ConfigMaps("default").Create(ctx, &myConfigMapCacheEntry, metav1.CreateOptions{})
	require.NoError(t, err)

	woc := newWorkflowOperationCtx(wf, controller)
	woc.operate(ctx)
	makePodsPhase(ctx, woc, apiv1.PodSucceeded)
	woc.operate(ctx)

	assert.Equal(t, wfv1.WorkflowSucceeded, woc.wf.Status.Phase)

	hitCache := 0
	for _, node := range woc.wf.Status.Nodes {
		if node.DisplayName == "hello-steps" {
			hitCache++
			assert.NotNil(t, node.MemoizationStatus)
			assert.True(t, node.MemoizationStatus.Hit)
			assert.Len(t, node.Children, 1)
		}
	}
	assert.Equal(t, 1, hitCache)
}

func TestGetOutboundNodesFromCacheHitDAG(t *testing.T) {
	myConfigMapCacheEntry := apiv1.ConfigMap{
		Data: map[string]string{
			"memoized-bug-dag-0": `{"nodeID":"memoized-bug-wqbj4-3475368823","outputs":null,"creationTimestamp":"2020-09-21T18:12:56Z","lastHitTimestamp":"2024-03-11T05:59:58Z"}`,
		},
		TypeMeta: metav1.TypeMeta{
			Kind:       "ConfigMap",
			APIVersion: "v1",
		},
		ObjectMeta: metav1.ObjectMeta{
			Name:            "my-config",
			ResourceVersion: "80004",
			Labels: map[string]string{
				common.LabelKeyConfigMapType: common.LabelValueTypeConfigMapCache,
			},
		},
	}

	wf := wfv1.MustUnmarshalWorkflow(workflowWithMemoizedInDAG)
	cancel, controller := newController()
	defer cancel()

	ctx := context.Background()
	_, err := controller.wfclientset.ArgoprojV1alpha1().Workflows(wf.ObjectMeta.Namespace).Create(ctx, wf, metav1.CreateOptions{})
	require.NoError(t, err)
	_, err = controller.kubeclientset.CoreV1().ConfigMaps("default").Create(ctx, &myConfigMapCacheEntry, metav1.CreateOptions{})
	require.NoError(t, err)

	woc := newWorkflowOperationCtx(wf, controller)
	woc.operate(ctx)
	makePodsPhase(ctx, woc, apiv1.PodSucceeded)
	woc.operate(ctx)

	assert.Equal(t, wfv1.WorkflowSucceeded, woc.wf.Status.Phase)

	hitCache := 0
	for _, node := range woc.wf.Status.Nodes {
		if node.DisplayName == "hello-dag" {
			hitCache++
			assert.NotNil(t, node.MemoizationStatus)
			assert.True(t, node.MemoizationStatus.Hit)
			assert.Len(t, node.Children, 1)
		}
	}
	assert.Equal(t, 1, hitCache)
}

var workflowCachedMaxAge = `
apiVersion: argoproj.io/v1alpha1
kind: Workflow
metadata:
  name: memoized-workflow-test
spec:
  entrypoint: whalesay
  arguments:
    parameters:
    - name: message
      value: hi-there-world
  templates:
  - name: whalesay
    inputs:
      parameters:
      - name: message
    memoize:
      key: "{{inputs.parameters.message}}"
      maxAge: '10s'
      cache:
        configMap:
          name: whalesay-cache
    container:
      image: docker/whalesay:latest
      command: [sh, -c]
      args: ["sleep 10; cowsay {{inputs.parameters.message}} > /tmp/hello_world.txt"]
    outputs:
      parameters:
      - name: hello
        valueFrom:
          path: /tmp/hello_world.txt
`

func TestConfigMapCacheLoadOperateMaxAge(t *testing.T) {
	getEntryCreatedAtTime := func(time time.Time) apiv1.ConfigMap {
		jsonTime, _ := time.UTC().MarshalJSON()
		return apiv1.ConfigMap{
			Data: map[string]string{
				"hi-there-world": fmt.Sprintf(`{"nodeID":"memoized-simple-workflow-5wj2p","outputs":{"parameters":[{"name":"hello","value":"foobar","valueFrom":{"path":"/tmp/hello_world.txt"}}],"artifacts":[{"name":"main-logs","archiveLogs":true,"s3":{"endpoint":"minio:9000","bucket":"my-bucket","insecure":true,"accessKeySecret":{"name":"my-minio-cred","key":"accesskey"},"secretKeySecret":{"name":"my-minio-cred","key":"secretkey"},"key":"memoized-simple-workflow-5wj2p/memoized-simple-workflow-5wj2p/main.log"}}]},"creationTimestamp":%s}`, string(jsonTime)),
			},
			TypeMeta: metav1.TypeMeta{
				Kind:       "ConfigMap",
				APIVersion: "v1",
			},
			ObjectMeta: metav1.ObjectMeta{
				Name:            "whalesay-cache",
				ResourceVersion: "1630732",
				Labels: map[string]string{
					common.LabelKeyConfigMapType: common.LabelValueTypeConfigMapCache,
				},
			},
		}
	}
	wf := wfv1.MustUnmarshalWorkflow(workflowCachedMaxAge)
	cancel, controller := newController()

	ctx := context.Background()
	_, err := controller.wfclientset.ArgoprojV1alpha1().Workflows(wf.ObjectMeta.Namespace).Create(ctx, wf, metav1.CreateOptions{})
	require.NoError(t, err)

	nonExpiredEntry := getEntryCreatedAtTime(time.Now().Add(-5 * time.Second))
	_, err = controller.kubeclientset.CoreV1().ConfigMaps("default").Create(ctx, &nonExpiredEntry, metav1.CreateOptions{})
	require.NoError(t, err)

	woc := newWorkflowOperationCtx(wf, controller)
	woc.operate(ctx)

	require.Len(t, woc.wf.Status.Nodes, 1)
	for _, node := range woc.wf.Status.Nodes {
		assert.NotNil(t, node.Outputs)
		assert.Equal(t, "hello", node.Outputs.Parameters[0].Name)
		assert.Equal(t, "foobar", node.Outputs.Parameters[0].Value.String())
		assert.Equal(t, wfv1.NodeSucceeded, node.Phase)
	}

	cancel()
	cancel, controller = newController()
	defer cancel()

	expiredEntry := getEntryCreatedAtTime(time.Now().Add(-15 * time.Second))
	_, err = controller.kubeclientset.CoreV1().ConfigMaps("default").Create(ctx, &expiredEntry, metav1.CreateOptions{})
	require.NoError(t, err)

	woc = newWorkflowOperationCtx(wf, controller)
	woc.operate(ctx)

	require.Len(t, woc.wf.Status.Nodes, 1)
	for _, node := range woc.wf.Status.Nodes {
		assert.Nil(t, node.Outputs)
		assert.Equal(t, wfv1.NodePending, node.Phase)
	}
}

var workflowStepCachedWithRetryStrategy = `
apiVersion: argoproj.io/v1alpha1
kind: Workflow
metadata:
  name: memoized-workflow-test
spec:
  entrypoint: whalesay
  arguments:
    parameters:
    - name: message
      value: hi-there-world
  templates:
  - name: whalesay
    inputs:
      parameters:
      - name: message
    retryStrategy:
      limit: "10"
    memoize:
      key: "{{inputs.parameters.message}}"
      cache:
        configMap:
          name: whalesay-cache
    container:
      image: docker/whalesay:latest
      command: [sh, -c]
      args: ["sleep 10; cowsay {{inputs.parameters.message}} > /tmp/hello_world.txt"]
    outputs:
      parameters:
      - name: hello
        valueFrom:
          path: /tmp/hello_world.txt
`

var workflowDagCachedWithRetryStrategy = `
apiVersion: argoproj.io/v1alpha1
kind: Workflow
metadata:
  generateName: memoized-workflow-test
spec:
  entrypoint: main
#  podGC:
#    strategy: OnPodCompletion
  templates:
  - name: main
    dag:
      tasks:
      - name: regular-1
        template: run
        arguments:
          parameters:
          - name: id
            value: 1
          - name: cache-key
            value: '{{workflow.name}}'
      - name: regular-2
        template: run
        depends: regular-1.Succeeded
        arguments:
          parameters:
          - name: id
            value: 2
          - name: cache-key
            value: '{{workflow.name}}'
      - name: with-retries-1
        template: run-with-retries
        arguments:
          parameters:
          - name: id
            value: 3
          - name: cache-key
            value: '{{workflow.name}}'
      - name: with-retries-2
        template: run-with-retries
        depends: with-retries-1.Succeeded
        arguments:
          parameters:
          - name: id
            value: 4
          - name: cache-key
            value: '{{workflow.name}}'
      - name: with-dag-1
        template: run-with-dag
        arguments:
          parameters:
          - name: id
            value: 5
          - name: cache-key
            value: '{{workflow.name}}'
      - name: with-dag-2
        template: run-with-dag
        depends: with-dag-1.Succeeded
        arguments:
          parameters:
          - name: id
            value: 6
          - name: cache-key
            value: '{{workflow.name}}'

  - name: run
    inputs:
      parameters:
      - name: id
      - name: cache-key
    script:
      image: ubuntu:22.04
      command: [bash]
      source: |
        sleep 30
        echo result: {{inputs.parameters.id}}
    memoize:
      key: "regular-{{inputs.parameters.cache-key}}"
      cache:
        configMap:
          name: memoization-test-cache

  - name: run-with-retries
    inputs:
      parameters:
      - name: id
      - name: cache-key
    script:
      image: ubuntu:22.04
      command: [bash]
      source: |
        sleep 30
        echo result: {{inputs.parameters.id}}
    memoize:
      key: "retry-{{inputs.parameters.cache-key}}"
      cache:
        configMap:
          name: memoization-test-cache
    retryStrategy:
      limit: '1'
      retryPolicy: Always

  - name: run-raw
    inputs:
      parameters:
      - name: id
      - name: cache-key
    script:
      image: ubuntu:22.04
      command: [bash]
      source: |
        sleep 30
        echo result: {{inputs.parameters.id}}

  - name: run-with-dag
    inputs:
      parameters:
      - name: id
      - name: cache-key
    dag:
      tasks:
      - name: run-raw-step
        template: run-raw
        arguments:
          parameters:
          - name: id
            value: '{{inputs.parameters.id}}'
          - name: cache-key
            value: '{{inputs.parameters.cache-key}}'
    memoize:
      key: "dag-{{inputs.parameters.cache-key}}"
      cache:
        configMap:
          name: memoization-test-cache`

func TestStepConfigMapCacheCreateWhenHaveRetryStrategy(t *testing.T) {
	wf := wfv1.MustUnmarshalWorkflow(workflowStepCachedWithRetryStrategy)
	cancel, controller := newController()
	defer cancel()

	ctx := context.Background()
	_, err := controller.wfclientset.ArgoprojV1alpha1().Workflows(wf.ObjectMeta.Namespace).Create(ctx, wf, metav1.CreateOptions{})
	require.NoError(t, err)

	woc := newWorkflowOperationCtx(wf, controller)
	woc.operate(ctx)
	makePodsPhase(ctx, woc, apiv1.PodSucceeded)
	woc.operate(ctx)
	cm, err := controller.kubeclientset.CoreV1().ConfigMaps("default").Get(ctx, "whalesay-cache", metav1.GetOptions{})
	require.NoError(t, err)
	assert.Contains(t, cm.Labels, common.LabelKeyConfigMapType)
	assert.Equal(t, common.LabelValueTypeConfigMapCache, cm.Labels[common.LabelKeyConfigMapType])
	assert.Equal(t, wfv1.WorkflowSucceeded, woc.wf.Status.Phase)
}

func TestDAGConfigMapCacheCreateWhenHaveRetryStrategy(t *testing.T) {
	wf := wfv1.MustUnmarshalWorkflow(workflowDagCachedWithRetryStrategy)
	cancel, controller := newController()
	defer cancel()

	ctx := context.Background()
	_, err := controller.wfclientset.ArgoprojV1alpha1().Workflows(wf.ObjectMeta.Namespace).Create(ctx, wf, metav1.CreateOptions{})
	require.NoError(t, err)

	woc := newWorkflowOperationCtx(wf, controller)
	woc.operate(ctx)
	makePodsPhase(ctx, woc, apiv1.PodSucceeded)
	woc.operate(ctx)
	cm, err := controller.kubeclientset.CoreV1().ConfigMaps("default").Get(ctx, "memoization-test-cache", metav1.GetOptions{})
	require.NoError(t, err)
	assert.Contains(t, cm.Labels, common.LabelKeyConfigMapType)
	assert.Equal(t, common.LabelValueTypeConfigMapCache, cm.Labels[common.LabelKeyConfigMapType])
	assert.Equal(t, wfv1.WorkflowSucceeded, woc.wf.Status.Phase)
}

func TestConfigMapCacheLoadNoLabels(t *testing.T) {
	sampleConfigMapCacheEntry := apiv1.ConfigMap{
		Data: map[string]string{
			"hi-there-world": `{"ExpiresAt":"2020-06-18T17:11:05Z","NodeID":"memoize-abx4124-123129321123","Outputs":{}}`,
		},
		TypeMeta: metav1.TypeMeta{
			Kind:       "ConfigMap",
			APIVersion: "v1",
		},
		ObjectMeta: metav1.ObjectMeta{
			Name:            "whalesay-cache",
			ResourceVersion: "1630732",
		},
	}
	wf := wfv1.MustUnmarshalWorkflow(workflowCached)
	cancel, controller := newController()
	defer cancel()

	ctx := context.Background()
	_, err := controller.wfclientset.ArgoprojV1alpha1().Workflows(wf.ObjectMeta.Namespace).Create(ctx, wf, metav1.CreateOptions{})
	require.NoError(t, err)
	_, err = controller.kubeclientset.CoreV1().ConfigMaps("default").Create(ctx, &sampleConfigMapCacheEntry, metav1.CreateOptions{})
	require.NoError(t, err)

	woc := newWorkflowOperationCtx(wf, controller)
	fn := func() {
		woc.operate(ctx)
	}
	assert.NotPanics(t, fn)
	assert.Equal(t, wfv1.WorkflowError, woc.wf.Status.Phase)

	require.Len(t, woc.wf.Status.Nodes, 1)
	for _, node := range woc.wf.Status.Nodes {
		assert.Nil(t, node.Outputs)
		assert.Equal(t, wfv1.NodeError, node.Phase)
	}
}

func TestConfigMapCacheLoadNilOutputs(t *testing.T) {
	sampleConfigMapCacheEntry := apiv1.ConfigMap{
		Data: map[string]string{
			"hi-there-world": `{"ExpiresAt":"2020-06-18T17:11:05Z","NodeID":"memoize-abx4124-123129321123","Outputs":{}}`,
		},
		TypeMeta: metav1.TypeMeta{
			Kind:       "ConfigMap",
			APIVersion: "v1",
		},
		ObjectMeta: metav1.ObjectMeta{
			Name:            "whalesay-cache",
			ResourceVersion: "1630732",
			Labels: map[string]string{
				common.LabelKeyConfigMapType: common.LabelValueTypeConfigMapCache,
			},
		},
	}
	wf := wfv1.MustUnmarshalWorkflow(workflowCached)
	cancel, controller := newController()
	defer cancel()

	ctx := context.Background()
	_, err := controller.wfclientset.ArgoprojV1alpha1().Workflows(wf.ObjectMeta.Namespace).Create(ctx, wf, metav1.CreateOptions{})
	require.NoError(t, err)
	_, err = controller.kubeclientset.CoreV1().ConfigMaps("default").Create(ctx, &sampleConfigMapCacheEntry, metav1.CreateOptions{})
	require.NoError(t, err)

	woc := newWorkflowOperationCtx(wf, controller)
	fn := func() {
		woc.operate(ctx)
	}
	assert.NotPanics(t, fn)

	require.Len(t, woc.wf.Status.Nodes, 1)
	for _, node := range woc.wf.Status.Nodes {
		assert.NotNil(t, node.Outputs)
		assert.False(t, node.Outputs.HasOutputs())
		assert.Equal(t, wfv1.NodeSucceeded, node.Phase)
	}
}

func TestConfigMapCacheSaveOperate(t *testing.T) {
	wf := wfv1.MustUnmarshalWorkflow(workflowCached)
	cancel, controller := newController(wf)
	defer cancel()

	woc := newWorkflowOperationCtx(wf, controller)
	sampleOutputs := wfv1.Outputs{
		Parameters: []wfv1.Parameter{
			{Name: "hello", Value: wfv1.AnyStringPtr("foobar")},
		},
		ExitCode: ptr.To("0"),
	}

	ctx := context.Background()
	woc.operate(ctx)
	makePodsPhase(ctx, woc, apiv1.PodSucceeded, withExitCode(0), withOutputs(sampleOutputs))
	woc = newWorkflowOperationCtx(woc.wf, controller)
	woc.operate(ctx)

	cm, err := controller.kubeclientset.CoreV1().ConfigMaps("default").Get(ctx, "whalesay-cache", metav1.GetOptions{})
	require.NoError(t, err)
	assert.NotNil(t, cm)
	assert.NotNil(t, cm.Data)
	rawEntry, ok := cm.Data["hi-there-world"]
	assert.True(t, ok)
	var entry cache.Entry
	wfv1.MustUnmarshal(rawEntry, &entry)

	require.NotNil(t, entry.Outputs)
	assert.Equal(t, sampleOutputs, *entry.Outputs)
}

var propagate = `
apiVersion: argoproj.io/v1alpha1
kind: Workflow
metadata:
  name: retry-backoff
spec:
  entrypoint: retry-backoff
  templates:
  - name: retry-backoff
    retryStrategy:
      limit: 10
      backoff:
        duration: "1"
        factor: 1
        maxDuration: "20"
    container:
      image: alpine
      command: [sh, -c]
      args: ["sleep $(( {{retries}} * 100 )); exit 1"]
`

func TestPropagateMaxDurationProcess(t *testing.T) {
	cancel, controller := newController()
	defer cancel()
	assert.NotNil(t, controller)
	wf := wfv1.MustUnmarshalWorkflow(propagate)
	assert.NotNil(t, wf)
	woc := newWorkflowOperationCtx(wf, controller)
	assert.NotNil(t, woc)
	err := woc.setExecWorkflow(context.Background())
	require.NoError(t, err)
	assert.Empty(t, woc.wf.Status.Nodes)

	// Add the parent node for retries.
	nodeName := "test-node"
	node := woc.initializeNode(nodeName, wfv1.NodeTypeRetry, "", &wfv1.WorkflowStep{}, "", wfv1.NodeRunning, &wfv1.NodeFlag{})
	retries := wfv1.RetryStrategy{
		Limit: intstrutil.ParsePtr("2"),
		Backoff: &wfv1.Backoff{
			Duration:    "0",
			Factor:      intstrutil.ParsePtr("1"),
			MaxDuration: "20",
		},
	}
	woc.wf.Status.Nodes[woc.wf.NodeID(nodeName)] = *node

	childNode := fmt.Sprintf("%s(%d)", nodeName, 0)
	woc.initializeNode(childNode, wfv1.NodeTypePod, "", &wfv1.WorkflowStep{}, "", wfv1.NodeFailed, &wfv1.NodeFlag{Retried: true})
	woc.addChildNode(nodeName, childNode)

	var opts executeTemplateOpts
	n, err := woc.wf.GetNodeByName(nodeName)
	require.NoError(t, err)
	_, _, err = woc.processNodeRetries(n, retries, &opts)
	require.NoError(t, err)
	assert.Equal(t, n.StartedAt.Add(20*time.Second).Round(time.Second).String(), opts.executionDeadline.Round(time.Second).String())
}

var resubmitPendingWf = `
apiVersion: argoproj.io/v1alpha1
kind: Workflow
metadata:
  name: resubmit-pending-wf
  namespace: argo
spec:

  entrypoint: resubmit-pending
  templates:
  -
    inputs: {}
    metadata: {}
    name: resubmit-pending
    outputs: {}
    script:
      command:
      - bash
      image: busybox
      name: ""
      resources:
        limits:
          cpu: "10"
      source: |
        sleep 5
status:
  finishedAt: null
  nodes:
    resubmit-pending-wf:
      displayName: resubmit-pending-wf
      finishedAt: null
      id: resubmit-pending-wf
      message: Pending 156.62ms
      name: resubmit-pending-wf
      phase: Pending
      startedAt: "2020-07-07T19:54:18Z"
      templateName: resubmit-pending
      templateScope: local/resubmit-pending-wf
      type: Pod
  phase: Running
  startedAt: "2020-07-07T19:54:18Z"
`

func TestCheckForbiddenErrorAndResbmitAllowed(t *testing.T) {
	cancel, controller := newController()
	defer cancel()
	wf := wfv1.MustUnmarshalWorkflow(resubmitPendingWf)
	woc := newWorkflowOperationCtx(wf, controller)

	forbiddenErr := apierr.NewForbidden(schema.GroupResource{Group: "test", Resource: "test1"}, "test", errors.New("exceeded quota"))
	nonForbiddenErr := apierr.NewBadRequest("badrequest")
	t.Run("ForbiddenError", func(t *testing.T) {
		node, err := woc.requeueIfTransientErr(forbiddenErr, "resubmit-pending-wf")
		assert.NotNil(t, node)
		require.NoError(t, err)
		assert.Equal(t, wfv1.NodePending, node.Phase)
	})
	t.Run("NonForbiddenError", func(t *testing.T) {
		node, err := woc.requeueIfTransientErr(nonForbiddenErr, "resubmit-pending-wf")
		require.Error(t, err)
		assert.Nil(t, node)
	})
}

func TestResubmitMemoization(t *testing.T) {
	wf := wfv1.MustUnmarshalWorkflow(`apiVersion: argoproj.io/v1alpha1
kind: Workflow
metadata:
  name: my-wf
spec:
  entrypoint: main
  templates:
  - name: main
    container:
      image: busybox
status:
  phase: Failed
  nodes:
    my-wf:
      name: my-wf
      phase: Failed
`)
	ctx := context.Background()
	wf, err := util.FormulateResubmitWorkflow(ctx, wf, true, nil)
	require.NoError(t, err)
	cancel, controller := newController(wf)
	defer cancel()

	woc := newWorkflowOperationCtx(wf, controller)
	woc.operate(ctx)
	assert.Equal(t, wfv1.WorkflowRunning, woc.wf.Status.Phase)
	for _, node := range woc.wf.Status.Nodes {
		switch node.TemplateName {
		case "main":
			assert.Equal(t, wfv1.NodePending, node.Phase)
			assert.False(t, node.StartTime().IsZero())
			assert.Equal(t, "my-wf", woc.wf.Labels[common.LabelKeyPreviousWorkflowName])
		case "":
		default:
			assert.Fail(t, "invalid template")
		}
	}
	list, err := listPods(woc)
	require.NoError(t, err)
	assert.Len(t, list.Items, 1)
}

func TestResubmitParamsOverride(t *testing.T) {
	wf := wfv1.MustUnmarshalWorkflow(`apiVersion: argoproj.io/v1alpha1
kind: Workflow
metadata:
  name: my-wf
spec:
  arguments:
    parameters:
    - name: message
      value: default
  entrypoint: main
  templates:
  - name: main
    container:
      image: busybox
status:
  phase: Failed
  nodes:
    my-wf:
      name: my-wf
      phase: Failed
`)
	ctx := context.Background()
	wf, err := util.FormulateResubmitWorkflow(ctx, wf, true, []string{"message=modified"})
	require.NoError(t, err)
	cancel, controller := newController(wf)
	defer cancel()

	woc := newWorkflowOperationCtx(wf, controller)
	woc.operate(ctx)
	assert.Equal(t, wfv1.WorkflowRunning, woc.wf.Status.Phase)
	assert.Equal(t, "modified", wf.Spec.Arguments.Parameters[0].Value.String())
}

func TestRetryParamsOverride(t *testing.T) {
	wf := wfv1.MustUnmarshalWorkflow(`apiVersion: argoproj.io/v1alpha1
kind: Workflow
metadata:
  name: my-wf
  labels:
    workflows.argoproj.io/completed: true
spec:
  arguments:
    parameters:
    - name: message
      value: default
  entrypoint: main
  templates:
  - name: main
    container:
      image: busybox
status:
  phase: Failed
  nodes:
    my-wf:
      name: my-wf
      phase: Failed
`)
	wf, _, err := util.FormulateRetryWorkflow(context.Background(), wf, false, "", []string{"message=modified"})
	require.NoError(t, err)
	cancel, controller := newController(wf)
	defer cancel()

	ctx := context.Background()
	woc := newWorkflowOperationCtx(wf, controller)
	woc.operate(ctx)
	assert.Equal(t, "modified", wf.Spec.Arguments.Parameters[0].Value.String())
}

func TestWorkflowOutputs(t *testing.T) {
	wf := wfv1.MustUnmarshalWorkflow(`
metadata:
  name: my-wf
  namespace: my-ns
spec:
  entrypoint: main
  templates:
  - name: main
    dag:
      tasks:
      - name: step-1
        template: child
  - name: child
    container:
      image: my-image
    outputs:
      parameters:
      - name: my-param
        valueFrom:
          path: /my-path
`)
	cancel, controller := newController(wf)
	defer cancel()
	woc := newWorkflowOperationCtx(wf, controller)

	// reconcile
	ctx := context.Background()
	woc.operate(ctx)
	assert.Equal(t, wfv1.WorkflowRunning, woc.wf.Status.Phase)

	// make all created pods as successful
	makePodsPhase(ctx, woc, apiv1.PodSucceeded)

	// reconcile
	woc = newWorkflowOperationCtx(woc.wf, controller)
	woc.operate(ctx)
	assert.Equal(t, wfv1.WorkflowSucceeded, woc.wf.Status.Phase)
}

var globalVarsOnExit = `
apiVersion: argoproj.io/v1alpha1
kind: Workflow
metadata:
  name: hello-world-6gphm-8n22g
  namespace: default
spec:
  arguments:
    parameters:
      -
        name: message
        value: nononono
  workflowTemplateRef:
    name: hello-world-6gphm
status:
  nodes:
    hello-world-6gphm-8n22g:
      displayName: hello-world-6gphm-8n22g
      finishedAt: "2020-07-14T20:45:28Z"
      hostNodeName: minikube
      id: hello-world-6gphm-8n22g
      inputs:
        parameters:
          -
            name: message
            value: nononono
      name: hello-world-6gphm-8n22g
      outputs:
        artifacts:
          -
            archiveLogs: true
            name: main-logs
            s3:
              accessKeySecret:
                key: accesskey
                name: my-minio-cred
              bucket: my-bucket
              endpoint: "minio:9000"
              insecure: true
              key: hello-world-6gphm-8n22g/hello-world-6gphm-8n22g/main.log
              secretKeySecret:
                key: secretkey
                name: my-minio-cred
        exitCode: "0"
      phase: Succeeded
      resourcesDuration:
        cpu: 2
        memory: 1
      startedAt: "2020-07-14T20:45:25Z"
      templateRef:
        name: hello-world-6gphm
        template: whalesay
      templateScope: local/hello-world-6gphm-8n22g
      type: Pod
  phase: Running
  resourcesDuration:
    cpu: 5
    memory: 2
  startedAt: "2020-07-14T20:45:25Z"
  storedTemplates:
    namespaced/hello-world-6gphm/whalesay:

      container:
        args:
          - "hello {{inputs.parameters.message}}"
        command:
          - cowsay
        image: "docker/whalesay:latest"
      inputs:
        parameters:
          -
            name: message
      metadata: {}
      name: whalesay
      outputs: {}
  storedWorkflowTemplateSpec:
    arguments:
      parameters:
        -
          name: message
          value: nononono
    entrypoint: whalesay
    onExit: exitContainer
    templates:
      - name: whalesay
        container:
          image: "docker/whalesay:latest"
          args:
            - "hello {{inputs.parameters.message}}"
          command:
            - cowsay
        inputs:
          parameters:
            - name: message
      - name: exitContainer
        container:
          image: docker/whalesay
          args:
            - "goodbye {{inputs.parameters.message}}"
          command:
            - cowsay
        inputs:
          parameters:
            - name: message
`

var wftmplGlobalVarsOnExit = `
apiVersion: argoproj.io/v1alpha1
kind: WorkflowTemplate
metadata:
  name: hello-world-6gphm
  namespace: default
spec:
  entrypoint: whalesay
  onExit: exitContainer
  arguments:
    parameters:
    - name: message
      value: "default"
  templates:
  - name: whalesay
    inputs:
      parameters:
      - name: message
    container:
      image: docker/whalesay:latest
      command: [cowsay]
      args: ["hello {{inputs.parameters.message}}"]
  - name: exitContainer
    inputs:
      parameters:
      - name: message
    container:
      image: docker/whalesay
      command: [cowsay]
      args: ["goodbye {{inputs.parameters.message}}"]
`

func TestGlobalVarsOnExit(t *testing.T) {
	wf := wfv1.MustUnmarshalWorkflow(globalVarsOnExit)
	wftmpl := wfv1.MustUnmarshalWorkflowTemplate(wftmplGlobalVarsOnExit)
	cancel, controller := newController(wf, wftmpl)
	defer cancel()
	woc := newWorkflowOperationCtx(wf, controller)

	ctx := context.Background()
	woc.operate(ctx)

	node := woc.wf.Status.Nodes["hello-world-6gphm-8n22g-3224262006"]
	require.NotNil(t, node)
	require.NotNil(t, node.Inputs)
	require.NotEmpty(t, node.Inputs.Parameters)
	assert.Equal(t, "nononono", node.Inputs.Parameters[0].Value.String())
}

var deadlineWf = `
apiVersion: argoproj.io/v1alpha1
kind: Workflow
metadata:
  name: steps-9fvnv
  namespace: argo
spec:
  activeDeadlineSeconds: 3
  entrypoint: main
  templates:
  - name: main
    steps:
    - - name: approve
        template: approve
  - name: approve
    suspend: {}
  - container:
      args:
      - sleep 50
      command:
      - sh
      - -c
      image: alpine:latest
      resources:
        requests:
          memory: 1Gi
    name: whalesay
status:
  finishedAt: null
  nodes:
    steps-9fvnv:
      children:
      - steps-9fvnv-3514116232
      displayName: steps-9fvnv
      finishedAt: null
      id: steps-9fvnv
      name: steps-9fvnv
      phase: Running
      startedAt: "2020-07-24T16:39:25Z"
      templateName: main
      templateScope: local/steps-9fvnv
      type: Steps

    steps-9fvnv-3514116232:
      boundaryID: steps-9fvnv
      children:
      - steps-9fvnv-3700512507
      displayName: '[0]'
      finishedAt: null
      id: steps-9fvnv-3514116232
      name: steps-9fvnv[0]
      phase: Running
      startedAt: "2020-07-24T16:39:25Z"
      templateName: main
      templateScope: local/steps-9fvnv
      type: StepGroup
    steps-9fvnv-3700512507:
      boundaryID: steps-9fvnv
      displayName: approve
      finishedAt: null
      id: steps-9fvnv-3700512507
      name: steps-9fvnv[0].approve
      phase: Running
      startedAt: "2020-07-24T16:39:25Z"
      templateName: approve
      templateScope: local/steps-9fvnv
      type: Suspend
  phase: Running
  startedAt: "2020-07-24T16:39:25Z"
`

func TestFailSuspendedAndPendingNodesAfterDeadline(t *testing.T) {
	wf := wfv1.MustUnmarshalWorkflow(deadlineWf)
	wf.Status.StartedAt = metav1.Now()
	cancel, controller := newController(wf)
	defer cancel()

	ctx := context.Background()
	woc := newWorkflowOperationCtx(wf, controller)
	t.Run("Before Deadline", func(t *testing.T) {
		woc.operate(ctx)
		assert.Equal(t, wfv1.WorkflowRunning, woc.wf.Status.Phase)
	})
	time.Sleep(3 * time.Second)
	t.Run("After Deadline", func(t *testing.T) {
		woc = newWorkflowOperationCtx(woc.wf, controller)
		woc.operate(ctx)
		assert.Equal(t, wfv1.WorkflowFailed, woc.wf.Status.Phase)
		for _, node := range woc.wf.Status.Nodes {
			assert.Equal(t, wfv1.NodeFailed, node.Phase)
		}
	})
}

func TestFailSuspendedAndPendingNodesAfterShutdown(t *testing.T) {
	wf := wfv1.MustUnmarshalWorkflow(deadlineWf)
	wf.Spec.Shutdown = wfv1.ShutdownStrategyStop
	cancel, controller := newController(wf)
	defer cancel()

	ctx := context.Background()
	woc := newWorkflowOperationCtx(wf, controller)
	t.Run("After Shutdown", func(t *testing.T) {
		woc.operate(ctx)
		assert.Equal(t, wfv1.WorkflowFailed, woc.wf.Status.Phase)
		for _, node := range woc.wf.Status.Nodes {
			assert.Equal(t, wfv1.NodeFailed, node.Phase)
		}
	})
}

func Test_processItem(t *testing.T) {
	task := wfv1.DAGTask{
		WithParam: `[{"number": 2, "string": "foo", "list": [0, "1"], "json": {"number": 2, "string": "foo", "list": [0, "1"]}}]`,
	}
	taskBytes, err := json.Marshal(task)
	require.NoError(t, err)
	var items []wfv1.Item
	wfv1.MustUnmarshal([]byte(task.WithParam), &items)

	var newTask wfv1.DAGTask
	tmpl, _ := template.NewTemplate(string(taskBytes))
	newTaskName, err := processItem(tmpl, "task-name", 0, items[0], &newTask, "")
	require.NoError(t, err)
	assert.Equal(t, `task-name(0:json:{"list":[0,"1"],"number":2,"string":"foo"},list:[0,"1"],number:2,string:foo)`, newTaskName)
}

var stepTimeoutWf = `
apiVersion: argoproj.io/v1alpha1
kind: Workflow
metadata:
  name: hello-world-step
spec:
  entrypoint: main
  templates:
  - name: main
    steps:
    - - name: step1
        template: whalesay

  - name: whalesay
    timeout: 5s
    container:
      image: docker/whalesay:latest
      command: [cowsay]
      args: ["hello world"]
`

var dagTimeoutWf = `
apiVersion: argoproj.io/v1alpha1
kind: Workflow
metadata:
  name: hello-world-dag
spec:
  entrypoint: main
  templates:
  - name: main
    dag:
      tasks:
      - name: dag1
        template: whalesay
        arguments:
          parameters:
          - name: deadline
            value: 3s
      - name: dag2
        template: whalesay
        arguments:
          parameters:
          - name: deadline
            value: 3s
  - name: whalesay
    inputs:
      parameters:
      - name: deadline
    timeout: "{{inputs.parameters.deadline}}"
    container:
      image: docker/whalesay:latest
      command: [cowsay]
      args: ["hello world"]
`

func TestTemplateTimeoutDuration(t *testing.T) {
	t.Run("Step Template Deadline", func(t *testing.T) {
		wf := wfv1.MustUnmarshalWorkflow(stepTimeoutWf)
		cancel, controller := newController(wf)
		defer cancel()

		ctx := context.Background()
		woc := newWorkflowOperationCtx(wf, controller)
		woc.operate(ctx)
		assert.Equal(t, wfv1.WorkflowRunning, woc.wf.Status.Phase)
		time.Sleep(6 * time.Second)
		makePodsPhase(ctx, woc, apiv1.PodPending)
		woc.operate(ctx)
		assert.Equal(t, wfv1.WorkflowFailed, woc.wf.Status.Phase)
		assert.Equal(t, wfv1.NodeFailed, woc.wf.Status.Nodes.FindByDisplayName("step1").Phase)
	})
	t.Run("DAG Template Deadline", func(t *testing.T) {
		wf := wfv1.MustUnmarshalWorkflow(dagTimeoutWf)
		cancel, controller := newController(wf)
		defer cancel()

		ctx := context.Background()
		woc := newWorkflowOperationCtx(wf, controller)
		woc.operate(ctx)
		assert.Equal(t, wfv1.WorkflowRunning, woc.wf.Status.Phase)
		time.Sleep(6 * time.Second)
		makePodsPhase(ctx, woc, apiv1.PodPending)
		woc = newWorkflowOperationCtx(woc.wf, controller)
		woc.operate(ctx)

		assert.Equal(t, wfv1.WorkflowFailed, woc.wf.Status.Phase)
		assert.Equal(t, wfv1.NodeFailed, woc.wf.Status.Nodes.FindByDisplayName("hello-world-dag").Phase)
	})
	t.Run("Invalid timeout format", func(t *testing.T) {
		wf := wfv1.MustUnmarshalWorkflow(stepTimeoutWf)
		tmpl := wf.Spec.Templates[1]
		tmpl.Timeout = "23"
		wf.Spec.Templates[1] = tmpl
		cancel, controller := newController(wf)
		defer cancel()

		ctx := context.Background()
		woc := newWorkflowOperationCtx(wf, controller)
		woc.operate(ctx)
		assert.Equal(t, wfv1.WorkflowFailed, woc.wf.Status.Phase)
		jsonByte, err := json.Marshal(woc.wf)
		require.NoError(t, err)
		assert.Contains(t, string(jsonByte), "has invalid duration format in timeout")
	})

	t.Run("Invalid timeout in step", func(t *testing.T) {
		wf := wfv1.MustUnmarshalWorkflow(stepTimeoutWf)
		tmpl := wf.Spec.Templates[0]
		tmpl.Timeout = "23"
		wf.Spec.Templates[0] = tmpl
		cancel, controller := newController(wf)
		defer cancel()

		ctx := context.Background()
		woc := newWorkflowOperationCtx(wf, controller)
		woc.operate(ctx)
		assert.Equal(t, wfv1.WorkflowFailed, woc.wf.Status.Phase)
		jsonByte, err := json.Marshal(woc.wf)
		require.NoError(t, err)
		assert.Contains(t, string(jsonByte), "doesn't support timeout field")
	})
}

var wfWithPVC = `
apiVersion: argoproj.io/v1alpha1
kind: Workflow
metadata:
  name: storage-quota-limit
spec:
  entrypoint: wait
  volumeClaimTemplates:                 # define volume, same syntax as k8s Pod spec
    - metadata:
        name: workdir1                     # name of volume claim
      spec:
        accessModes: [ "ReadWriteMany" ]
        resources:
          requests:
            storage: 10Gi
  templates:
  - name: wait
    script:
      image: argoproj/argosay:v2
      args: [echo, ":) Hello Argo!"]
`

func TestStorageQuota(t *testing.T) {
	wf := wfv1.MustUnmarshalWorkflow(wfWithPVC)

	cancel, controller := newController(wf)
	defer cancel()

	controller.kubeclientset.(*fake.Clientset).BatchV1().(*batchfake.FakeBatchV1).Fake.PrependReactor("create", "persistentvolumeclaims", func(action k8stesting.Action) (bool, runtime.Object, error) {
		return true, nil, apierr.NewForbidden(schema.GroupResource{Group: "test", Resource: "test1"}, "test", errors.New("exceeded quota"))
	})

	ctx := context.Background()
	woc := newWorkflowOperationCtx(wf, controller)
	woc.operate(ctx)
	assert.Equal(t, wfv1.WorkflowPending, woc.wf.Status.Phase)
	assert.Contains(t, woc.wf.Status.Message, "Waiting for a PVC to be created.")

	controller.kubeclientset.(*fake.Clientset).BatchV1().(*batchfake.FakeBatchV1).Fake.PrependReactor("create", "persistentvolumeclaims", func(action k8stesting.Action) (bool, runtime.Object, error) {
		return true, nil, apierr.NewBadRequest("BadRequest")
	})

	woc.operate(ctx)
	assert.Equal(t, wfv1.WorkflowError, woc.wf.Status.Phase)
	assert.Contains(t, woc.wf.Status.Message, "BadRequest")
}

var podWithFailed = `
apiVersion: v1
kind: Pod
status:
  conditions:
  - lastProbeTime:
    lastTransitionTime: '2020-08-27T18:14:19Z'
    status: 'True'
    type: PodScheduled
  containerStatuses:
  - containerID: docker://502dda61a8f05e08d10cffc972d2fb9226e82af7daaacff98e84727bb96f11e6
    image: python:alpine3.6
    imageID: docker-pullable://python@sha256:766a961bf699491995cc29e20958ef11fd63741ff41dcc70ec34355b39d52971
    lastState:
      waiting: {}
    name: main
    ready: false
    restartCount: 0
    started: false
    state:
      waiting:
        reason: ContainerCreating
        message: 'Container is creating'
  - containerID: docker://d31f0d56f29b6962ef1493b2df6b7cdb54d48d8b8fa95d7e9c98ddc56f857b35
    image: argoproj/argoexec:v2.9.5
    imageID: docker-pullable://argoproj/argoexec@sha256:989114232892e051c25be323af626149452578d3ebbdc3e9ec7205bba3918d48
    lastState:
      waiting: {}
    name: wait
    ready: false
    restartCount: 0
    started: false
    state:
      waiting: {}
  hostIP: 192.168.65.3
  phase: Failed
  podIP: 10.1.28.244
  podIPs:
  - ip: 10.1.28.244
  qosClass: BestEffort
  startTime: '2020-08-27T18:14:19Z'
`

func TestPodFailureWithContainerWaitingState(t *testing.T) {
	var pod apiv1.Pod
	wfv1.MustUnmarshal(podWithFailed, &pod)
	assert.NotNil(t, pod)
	nodeStatus, msg := newWoc().inferFailedReason(&pod, nil)
	assert.Equal(t, wfv1.NodeError, nodeStatus)
	assert.Equal(t, "Pod failed before main container starts due to ContainerCreating: Container is creating", msg)
}

var podWithWaitContainerOOM = `
apiVersion: v1
kind: Pod
status:
  containerStatuses:
  - containerID: containerd://765e8084b1c416d412c8072dca624cab886aae3858d1196b5aaceb7a775ce372
    image: docker.io/argoproj/argosay:v2
    imageID: docker.io/argoproj/argosay@sha256:3d2d553a462cfe3288833a010c1d91454bd05a0e02937f2f82050d68ca57a580
    lastState: {}
    name: main
    ready: false
    restartCount: 0
    started: false
    state:
      terminated:
        containerID: containerd://765e8084b1c416d412c8072dca624cab886aae3858d1196b5aaceb7a775ce372
        exitCode: 0
        finishedAt: "2021-01-22T09:50:17Z"
        reason: Completed
        startedAt: "2021-01-22T09:50:16Z"
  - containerID: containerd://12b93c7a73c7448a3034e63181ca9c8db8dbaf1d7d43dd5ad90c20814a757b51
    image: docker.io/argoproj/argoexec:latest
    imageID: sha256:54331d70b022d9610ba40826b1cfd77cc39b5e5b8a6b6b28a9a73db445a35436
    lastState: {}
    name: wait
    ready: false
    restartCount: 0
    started: false
    state:
      terminated:
        containerID: containerd://12b93c7a73c7448a3034e63181ca9c8db8dbaf1d7d43dd5ad90c20814a757b51
        exitCode: 137
        finishedAt: "2021-01-22T09:50:17Z"
        reason: OOMKilled
        startedAt: "2021-01-22T09:50:16Z"
  hostIP: 172.19.0.2
  phase: Failed
  podIP: 10.42.0.74
  podIPs:
  - ip: 10.42.0.74
  qosClass: Burstable
  startTime: "2021-01-22T09:50:15Z"
`

var podWithMainContainerOOM = `
apiVersion: v1
kind: Pod
spec:
  containers:
  - name: main
    env:
    - name: ARGO_CONTAINER_NAME
      value: main
status:
  containerStatuses:
  - containerID: containerd://3e8c564c13893914ec81a2c105188fa5d34748576b368e709dbc2e71cbf23c5b
    image: docker.io/monitoringartist/docker-killer:latest
    imageID: docker.io/monitoringartist/docker-killer@sha256:85ba7f17a5ef691eb4a3dff7fdab406369085c6ee6e74dc4527db9fe9e448fa1
    lastState: {}
    name: main
    ready: false
    restartCount: 0
    started: false
    state:
      terminated:
        containerID: containerd://3e8c564c13893914ec81a2c105188fa5d34748576b368e709dbc2e71cbf23c5b
        exitCode: 137
        finishedAt: "2021-01-22T10:28:13Z"
        reason: OOMKilled
        startedAt: "2021-01-22T10:28:13Z"
  - containerID: containerd://0efb49b80c593396c5895a8bd062d9174f681d12436824246c273987c466b594
    image: docker.io/argoproj/argoexec:latest
    imageID: sha256:54331d70b022d9610ba40826b1cfd77cc39b5e5b8a6b6b28a9a73db445a35436
    lastState: {}
    name: wait
    ready: false
    restartCount: 0
    started: false
    state:
      terminated:
        containerID: containerd://0efb49b80c593396c5895a8bd062d9174f681d12436824246c273987c466b594
        exitCode: 0
        finishedAt: "2021-01-22T10:28:14Z"
        reason: Completed
        startedAt: "2021-01-22T10:28:12Z"
  hostIP: 172.19.0.2
  phase: Failed
  podIP: 10.42.0.87
  podIPs:
  - ip: 10.42.0.87
  qosClass: Burstable
  startTime: "2021-01-22T10:28:12Z"
`

func TestPodFailureWithContainerOOM(t *testing.T) {
	tests := []struct {
		podDetail string
		phase     wfv1.NodePhase
	}{{
		podDetail: podWithWaitContainerOOM,
		phase:     wfv1.NodeError,
	}, {
		podDetail: podWithMainContainerOOM,
		phase:     wfv1.NodeFailed,
	}}
	var pod apiv1.Pod
	for _, tt := range tests {
		wfv1.MustUnmarshal(tt.podDetail, &pod)
		assert.NotNil(t, pod)
		nodeStatus, msg := newWoc().inferFailedReason(&pod, nil)
		assert.Equal(t, tt.phase, nodeStatus)
		assert.Contains(t, msg, "OOMKilled")
	}
}

func TestResubmitPendingPods(t *testing.T) {
	wf := wfv1.MustUnmarshalWorkflow(`
apiVersion: argoproj.io/v1alpha1
kind: Workflow
metadata:
  name: my-wf
  namespace: my-ns
spec:
  entrypoint: main
  templates:
  - name: main
    container:
      image: my-image
`)
	wftmpl := wfv1.MustUnmarshalWorkflowTemplate(wftmplGlobalVarsOnExit)
	cancel, controller := newController(wf, wftmpl)
	defer cancel()

	ctx := context.Background()
	woc := newWorkflowOperationCtx(wf, controller)
	woc.operate(ctx)

	assert.Equal(t, wfv1.WorkflowRunning, woc.wf.Status.Phase)
	assert.True(t, woc.wf.Status.Nodes.Any(func(node wfv1.NodeStatus) bool {
		return node.Phase == wfv1.NodePending
	}))

	time.Sleep(time.Second)
	deletePods(ctx, woc)

	woc = newWorkflowOperationCtx(woc.wf, controller)
	woc.operate(ctx)

	assert.Equal(t, wfv1.WorkflowRunning, woc.wf.Status.Phase)
	assert.True(t, woc.wf.Status.Nodes.Any(func(node wfv1.NodeStatus) bool {
		return node.Phase == wfv1.NodePending
	}))

	time.Sleep(time.Second)
	makePodsPhase(ctx, woc, apiv1.PodSucceeded)

	woc = newWorkflowOperationCtx(woc.wf, controller)
	woc.operate(ctx)

	assert.Equal(t, wfv1.WorkflowSucceeded, woc.wf.Status.Phase)
}

var wfRetryWithParam = `
apiVersion: argoproj.io/v1alpha1
kind: Workflow
metadata:
  name: parameter-aggregation
spec:
  entrypoint: parameter-aggregation
  templates:
  - name: parameter-aggregation
    steps:
    - - name: divide-by-2
        template: divide-by-2
        arguments:
          parameters:
          - name: num
            value: "{{item}}"
        withItems: [1,2,3]
    # Finally, print all numbers processed in the previous step
    - - name: print
        template: whalesay
        arguments:
          parameters:
          - name: message
            value: "{{item}}"
        withParam: "{{steps.divide-by-2.outputs.result}}"

  # divide-by-2 divides a number in half
  - name: divide-by-2
    retryStrategy:
        limit: 2
        backoff:
            duration: "1"
            factor: 2
    inputs:
      parameters:
      - name: num
    script:
      image: alpine:latest
      command: [sh, -x]
      source: |
        #!/bin/sh
        echo $(({{inputs.parameters.num}}/2))
  # whalesay prints a number using whalesay
  - name: whalesay
    retryStrategy:
        limit: 2
        backoff:
            duration: "1"
            factor: 2
    inputs:
      parameters:
      - name: message
    container:
      image: docker/whalesay:latest
      command: [cowsay]
      args: ["{{inputs.parameters.message}}"]
`

func TestWFWithRetryAndWithParam(t *testing.T) {
	t.Run("IncludeScriptOutputInRetryAndWithParam", func(t *testing.T) {
		wf := wfv1.MustUnmarshalWorkflow(wfRetryWithParam)
		cancel, controller := newController(wf)
		defer cancel()

		ctx := context.Background()
		woc := newWorkflowOperationCtx(wf, controller)
		woc.operate(ctx)
		pods, err := listPods(woc)
		require.NoError(t, err)
		assert.NotEmpty(t, pods.Items)
		require.Len(t, pods.Items, 3)
		ctrs := pods.Items[0].Spec.Containers
		assert.Len(t, ctrs, 2)
		envs := ctrs[1].Env
		assert.Len(t, envs, 8)
		assert.Equal(t, apiv1.EnvVar{Name: "ARGO_INCLUDE_SCRIPT_OUTPUT", Value: "true"}, envs[3])
	})
}

var paramAggregation = `
apiVersion: argoproj.io/v1alpha1
kind: Workflow
metadata:
  name: parameter-aggregation-dag-h8b82
spec:

  entrypoint: parameter-aggregation
  templates:
  -
    dag:
      tasks:
      - arguments:
          parameters:
          - name: num
            value: '{{item}}'
        name: odd-or-even
        template: odd-or-even
        withItems:
        - 1
        - 2
      - arguments:
          parameters:
          - name: message
            value: '{{tasks.odd-or-even.outputs.parameters.num}}'
        dependencies:
        - odd-or-even
        name: print-nums
        template: whalesay
      - arguments:
          parameters:
          - name: message
            value: '{{tasks.odd-or-even.outputs.parameters.evenness}}'
        dependencies:
        - odd-or-even
        name: print-evenness
        template: whalesay
    inputs: {}
    metadata: {}
    name: parameter-aggregation
    outputs: {}
  -
    container:
      args:
      - |
        sleep 1 &&
        echo {{inputs.parameters.num}} > /tmp/num &&
        if [ $(({{inputs.parameters.num}}%2)) -eq 0 ]; then
          echo "even" > /tmp/even;
        else
          echo "odd" > /tmp/even;
        fi
      command:
      - sh
      - -c
      image: alpine:latest
      name: ""
      resources: {}
    inputs:
      parameters:
      - name: num
    metadata: {}
    name: odd-or-even
    outputs:
      parameters:
      - name: num
        valueFrom:
          path: /tmp/num
      - name: evenness
        valueFrom:
          path: /tmp/even
  -
    container:
      args:
      - '{{inputs.parameters.message}}'
      command:
      - cowsay
      image: docker/whalesay:latest
      name: ""
      resources: {}
    inputs:
      parameters:
      - name: message
    metadata: {}
    name: whalesay
    outputs: {}
status:
  nodes:
    parameter-aggregation-dag-h8b82:
      children:
      - parameter-aggregation-dag-h8b82-3379492521
      displayName: parameter-aggregation-dag-h8b82
      finishedAt: "2020-12-09T15:37:07Z"
      id: parameter-aggregation-dag-h8b82
      name: parameter-aggregation-dag-h8b82
      outboundNodes:
      - parameter-aggregation-dag-h8b82-3175470584
      - parameter-aggregation-dag-h8b82-2243926302
      phase: Running
      startedAt: "2020-12-09T15:36:46Z"
      templateName: parameter-aggregation
      templateScope: local/parameter-aggregation-dag-h8b82
      type: DAG
    parameter-aggregation-dag-h8b82-1440345089:
      boundaryID: parameter-aggregation-dag-h8b82
      children:
      - parameter-aggregation-dag-h8b82-2243926302
      - parameter-aggregation-dag-h8b82-3175470584
      displayName: odd-or-even(1:2)
      finishedAt: "2020-12-09T15:36:54Z"
      hostNodeName: minikube
      id: parameter-aggregation-dag-h8b82-1440345089
      inputs:
        parameters:
        - name: num
          value: "2"
      name: parameter-aggregation-dag-h8b82.odd-or-even(1:2)
      outputs:
        exitCode: "0"
        parameters:
        - name: num
          value: "2"
          valueFrom:
            path: /tmp/num
        - name: evenness
          value: even
          valueFrom:
            path: /tmp/even
      phase: Succeeded
      startedAt: "2020-12-09T15:36:46Z"
      templateName: odd-or-even
      templateScope: local/parameter-aggregation-dag-h8b82
      type: Pod
    parameter-aggregation-dag-h8b82-3379492521:
      boundaryID: parameter-aggregation-dag-h8b82
      children:
      - parameter-aggregation-dag-h8b82-3572919299
      - parameter-aggregation-dag-h8b82-1440345089
      displayName: odd-or-even
      finishedAt: "2020-12-09T15:36:55Z"
      id: parameter-aggregation-dag-h8b82-3379492521
      name: parameter-aggregation-dag-h8b82.odd-or-even
      phase: Succeeded
      startedAt: "2020-12-09T15:36:46Z"
      templateName: odd-or-even
      templateScope: local/parameter-aggregation-dag-h8b82
      type: TaskGroup
    parameter-aggregation-dag-h8b82-3572919299:
      boundaryID: parameter-aggregation-dag-h8b82
      children:
      - parameter-aggregation-dag-h8b82-2243926302
      - parameter-aggregation-dag-h8b82-3175470584
      displayName: odd-or-even(0:1)
      finishedAt: "2020-12-09T15:36:53Z"
      hostNodeName: minikube
      id: parameter-aggregation-dag-h8b82-3572919299
      inputs:
        parameters:
        - name: num
          value: "1"
      name: parameter-aggregation-dag-h8b82.odd-or-even(0:1)
      outputs:
        exitCode: "0"
        parameters:
        - name: num
          value: "1"
          valueFrom:
            path: /tmp/num
        - name: evenness
          value: odd
          valueFrom:
            path: /tmp/even
      phase: Succeeded
      startedAt: "2020-12-09T15:36:46Z"
      templateName: odd-or-even
      templateScope: local/parameter-aggregation-dag-h8b82
      type: Pod
  phase: Succeeded
  startedAt: "2020-12-09T15:36:46Z"
`

func TestParamAggregation(t *testing.T) {
	wf := wfv1.MustUnmarshalWorkflow(paramAggregation)
	cancel, controller := newController(wf)
	defer cancel()

	ctx := context.Background()
	woc := newWorkflowOperationCtx(wf, controller)
	woc.operate(ctx)

	evenNode := woc.wf.Status.Nodes.FindByDisplayName("print-evenness")
	require.NotNil(t, evenNode)
	require.Len(t, evenNode.Inputs.Parameters, 1)
	assert.Equal(t, `["odd","even"]`, evenNode.Inputs.Parameters[0].Value.String())

	numNode := woc.wf.Status.Nodes.FindByDisplayName("print-nums")
	require.NotNil(t, numNode)
	require.Len(t, numNode.Inputs.Parameters, 1)
	assert.Equal(t, `["1","2"]`, numNode.Inputs.Parameters[0].Value.String())
}

func TestPodHasContainerNeedingTermination(t *testing.T) {
	pod := apiv1.Pod{
		Status: apiv1.PodStatus{
			ContainerStatuses: []apiv1.ContainerStatus{
				{
					Name:  common.WaitContainerName,
					State: apiv1.ContainerState{Terminated: &apiv1.ContainerStateTerminated{ExitCode: 1}},
				},
				{
					Name:  common.MainContainerName,
					State: apiv1.ContainerState{Terminated: &apiv1.ContainerStateTerminated{ExitCode: 1}},
				},
			},
		},
	}
	tmpl := wfv1.Template{}
	assert.True(t, podHasContainerNeedingTermination(&pod, tmpl))

	pod = apiv1.Pod{
		Status: apiv1.PodStatus{
			ContainerStatuses: []apiv1.ContainerStatus{
				{
					Name:  common.WaitContainerName,
					State: apiv1.ContainerState{Running: &apiv1.ContainerStateRunning{}},
				},
				{
					Name:  common.MainContainerName,
					State: apiv1.ContainerState{Terminated: &apiv1.ContainerStateTerminated{ExitCode: 1}},
				},
			},
		},
	}
	assert.True(t, podHasContainerNeedingTermination(&pod, tmpl))

	pod = apiv1.Pod{
		Status: apiv1.PodStatus{
			ContainerStatuses: []apiv1.ContainerStatus{
				{
					Name:  common.WaitContainerName,
					State: apiv1.ContainerState{Terminated: &apiv1.ContainerStateTerminated{ExitCode: 1}},
				},
				{
					Name:  common.MainContainerName,
					State: apiv1.ContainerState{Running: &apiv1.ContainerStateRunning{}},
				},
			},
		},
	}
	assert.False(t, podHasContainerNeedingTermination(&pod, tmpl))

	pod = apiv1.Pod{
		Status: apiv1.PodStatus{
			ContainerStatuses: []apiv1.ContainerStatus{
				{
					Name:  common.MainContainerName,
					State: apiv1.ContainerState{Running: &apiv1.ContainerStateRunning{}},
				},
			},
		},
	}
	assert.False(t, podHasContainerNeedingTermination(&pod, tmpl))

	pod = apiv1.Pod{
		Status: apiv1.PodStatus{
			ContainerStatuses: []apiv1.ContainerStatus{
				{
					Name:  common.MainContainerName,
					State: apiv1.ContainerState{Terminated: &apiv1.ContainerStateTerminated{ExitCode: 1}},
				},
			},
		},
	}
	assert.True(t, podHasContainerNeedingTermination(&pod, tmpl))
}

func TestRetryOnDiffHost(t *testing.T) {
	cancel, controller := newController()
	defer cancel()
	wf := wfv1.MustUnmarshalWorkflow(helloWorldWf)
	woc := newWorkflowOperationCtx(wf, controller)
	// Verify that there are no nodes in the wf status.
	assert.Empty(t, woc.wf.Status.Nodes)

	// Add the parent node for retries.
	nodeName := "test-node"
	nodeID := woc.wf.NodeID(nodeName)
	node := woc.initializeNode(nodeName, wfv1.NodeTypeRetry, "", &wfv1.WorkflowStep{}, "", wfv1.NodeRunning, &wfv1.NodeFlag{})

	hostSelector := "kubernetes.io/hostname"
	retries := wfv1.RetryStrategy{}
	retries.Affinity = &wfv1.RetryAffinity{
		NodeAntiAffinity: &wfv1.RetryNodeAntiAffinity{},
	}

	woc.wf.Status.Nodes[nodeID] = *node

	assert.Equal(t, wfv1.NodeRunning, node.Phase)

	// Ensure there are no child nodes yet.
	lastChild := getChildNodeIndex(node, woc.wf.Status.Nodes, -1)
	assert.Nil(t, lastChild)

	// Add child node.
	childNode := fmt.Sprintf("%s(%d)", nodeName, 0)
	woc.initializeNode(childNode, wfv1.NodeTypePod, "", &wfv1.WorkflowStep{}, "", wfv1.NodeRunning, &wfv1.NodeFlag{})
	woc.addChildNode(nodeName, childNode)

	n, err := woc.wf.GetNodeByName(nodeName)
	require.NoError(t, err)
	lastChild = getChildNodeIndex(n, woc.wf.Status.Nodes, -1)
	assert.NotNil(t, lastChild)

	woc.markNodePhase(lastChild.Name, wfv1.NodeFailed)
	_, _, err = woc.processNodeRetries(n, retries, &executeTemplateOpts{})
	require.NoError(t, err)
	n, err = woc.wf.GetNodeByName(nodeName)
	require.NoError(t, err)
	assert.Equal(t, wfv1.NodeRunning, n.Phase)

	// Ensure related fields are not set
	assert.Equal(t, "", lastChild.HostNodeName)

	// Set host name
	n, err = woc.wf.GetNodeByName(nodeName)
	require.NoError(t, err)
	lastChild = getChildNodeIndex(n, woc.wf.Status.Nodes, -1)
	lastChild.HostNodeName = "test-fail-hostname"
	woc.wf.Status.Nodes[lastChild.ID] = *lastChild

	pod := &apiv1.Pod{
		Spec: apiv1.PodSpec{
			Affinity: &apiv1.Affinity{},
		},
	}

	tmpl := &wfv1.Template{}
	tmpl.RetryStrategy = &retries

	RetryOnDifferentHost(nodeID)(*woc.retryStrategy(tmpl), woc.wf.Status.Nodes, pod)
	assert.NotNil(t, pod.Spec.Affinity)

	// Verify if template's Affinity has the right value
	targetNodeSelectorRequirement := pod.Spec.Affinity.NodeAffinity.RequiredDuringSchedulingIgnoredDuringExecution.NodeSelectorTerms[0].MatchExpressions[0]
	sourceNodeSelectorRequirement := apiv1.NodeSelectorRequirement{
		Key:      hostSelector,
		Operator: apiv1.NodeSelectorOpNotIn,
		Values:   []string{lastChild.HostNodeName},
	}
	assert.Equal(t, sourceNodeSelectorRequirement, targetNodeSelectorRequirement)
}

var nodeAntiAffinityWorkflow = `
apiVersion: argoproj.io/v1alpha1
kind: Workflow
metadata:
  name: retry-fail
spec:
  entrypoint: retry-fail
  templates:
  - name: retry-fail
    retryStrategy:
      limit: 2
      retryPolicy: "Always"
      affinity:
        nodeAntiAffinity: {}
    script:
      image: python:alpine3.6
      command: [python]
      source: |
        exit(1)
`

func TestRetryOnNodeAntiAffinity(t *testing.T) {
	wf := wfv1.MustUnmarshalWorkflow(nodeAntiAffinityWorkflow)
	cancel, controller := newController(wf)
	defer cancel()

	ctx := context.Background()
	woc := newWorkflowOperationCtx(wf, controller)
	woc.operate(ctx)

	pods, err := listPods(woc)
	require.NoError(t, err)
	assert.Len(t, pods.Items, 1)

	// First retry
	pod := pods.Items[0]
	pod.Spec.NodeName = "node0"
	_, err = controller.kubeclientset.CoreV1().Pods(woc.wf.GetNamespace()).Update(ctx, &pod, metav1.UpdateOptions{})
	require.NoError(t, err)
	makePodsPhase(ctx, woc, apiv1.PodFailed)
	woc.operate(ctx)

	node := woc.wf.Status.Nodes.FindByDisplayName("retry-fail(0)")
	require.NotNil(t, node)
	assert.Equal(t, wfv1.NodeFailed, node.Phase)
	assert.Equal(t, "node0", node.HostNodeName)

	pods, err = listPods(woc)
	require.NoError(t, err)
	assert.Len(t, pods.Items, 2)

	var podRetry1 apiv1.Pod
	for _, p := range pods.Items {
		if p.Name != pod.GetName() {
			podRetry1 = p
		}
	}

	hostSelector := "kubernetes.io/hostname"
	targetNodeSelectorRequirement := podRetry1.Spec.Affinity.NodeAffinity.RequiredDuringSchedulingIgnoredDuringExecution.NodeSelectorTerms[0].MatchExpressions[0]
	sourceNodeSelectorRequirement := apiv1.NodeSelectorRequirement{
		Key:      hostSelector,
		Operator: apiv1.NodeSelectorOpNotIn,
		Values:   []string{node.HostNodeName},
	}
	assert.Equal(t, sourceNodeSelectorRequirement, targetNodeSelectorRequirement)

	// Second retry
	podRetry1.Spec.NodeName = "node1"
	_, err = controller.kubeclientset.CoreV1().Pods(woc.wf.GetNamespace()).Update(ctx, &podRetry1, metav1.UpdateOptions{})
	require.NoError(t, err)
	makePodsPhase(ctx, woc, apiv1.PodFailed)
	woc.operate(ctx)

	node1 := woc.wf.Status.Nodes.FindByDisplayName("retry-fail(1)")
	require.NotNil(t, node)
	assert.Equal(t, wfv1.NodeFailed, node1.Phase)
	assert.Equal(t, "node1", node1.HostNodeName)

	pods, err = listPods(woc)
	require.NoError(t, err)
	assert.Len(t, pods.Items, 3)

	var podRetry2 apiv1.Pod
	for _, p := range pods.Items {
		if p.Name != pod.GetName() && p.Name != podRetry1.GetName() {
			podRetry2 = p
		}
	}

	targetNodeSelectorRequirement = podRetry2.Spec.Affinity.NodeAffinity.RequiredDuringSchedulingIgnoredDuringExecution.NodeSelectorTerms[0].MatchExpressions[0]
	sourceNodeSelectorRequirement = apiv1.NodeSelectorRequirement{
		Key:      hostSelector,
		Operator: apiv1.NodeSelectorOpNotIn,
		Values:   []string{node1.HostNodeName, node.HostNodeName},
	}
	assert.Equal(t, sourceNodeSelectorRequirement, targetNodeSelectorRequirement)
}

var noPodsWhenShutdown = `
apiVersion: argoproj.io/v1alpha1
kind: Workflow
metadata:
  name: hello-world
spec:
  entrypoint: whalesay
  shutdown: "Stop"
  templates:
  - name: whalesay
    container:
      image: docker/whalesay:latest
      command: [cowsay]
      args: ["hello world"]
`

func TestNoPodsWhenShutdown(t *testing.T) {
	wf := wfv1.MustUnmarshalWorkflow(noPodsWhenShutdown)
	cancel, controller := newController(wf)
	defer cancel()

	ctx := context.Background()
	woc := newWorkflowOperationCtx(wf, controller)
	woc.operate(ctx)

	node := woc.wf.Status.Nodes.FindByDisplayName("hello-world")
	require.NotNil(t, node)
	assert.Equal(t, wfv1.NodeFailed, node.Phase)
	assert.Contains(t, node.Message, "workflow shutdown with strategy: Stop")
}

var wfscheVariable = `
apiVersion: argoproj.io/v1alpha1
kind: Workflow
metadata:
  name: hello-world
  annotations:
    workflows.argoproj.io/scheduled-time: 2006-01-02T15:04:05-07:00
spec:
  entrypoint: whalesay
  shutdown: "Stop"
  templates:
  - name: whalesay
    container:
      image: docker/whalesay:latest
      command: [cowsay]
      args: ["{{workflow.scheduledTime}}"]
`

func TestWorkflowScheduledTimeVariable(t *testing.T) {
	wf := wfv1.MustUnmarshalWorkflow(wfscheVariable)
	cancel, controller := newController(wf)
	defer cancel()

	ctx := context.Background()
	woc := newWorkflowOperationCtx(wf, controller)
	woc.operate(ctx)
	assert.Equal(t, "2006-01-02T15:04:05-07:00", woc.globalParams[common.GlobalVarWorkflowCronScheduleTime])
}

var wfMainEntrypointVariable = `
apiVersion: argoproj.io/v1alpha1
kind: Workflow
metadata:
  name: hello-world
spec:
  entrypoint: whalesay
  shutdown: "Stop"
  templates:
  - name: whalesay
    container:
      image: docker/whalesay:latest
      command: [cowsay]
      args: ["{{workflow.mainEntrypoint}}"]
`

func TestWorkflowMainEntrypointVariable(t *testing.T) {
	wf := wfv1.MustUnmarshalWorkflow(wfMainEntrypointVariable)
	cancel, controller := newController(wf)
	defer cancel()

	ctx := context.Background()
	woc := newWorkflowOperationCtx(wf, controller)
	woc.operate(ctx)
	assert.Equal(t, "whalesay", woc.globalParams[common.GlobalVarWorkflowMainEntrypoint])
}

var wfNodeNameField = `
apiVersion: argoproj.io/v1alpha1
kind: Workflow
metadata:
  name: hello-world
spec:
  entrypoint: main
  templates:
    - name: main
      dag:
        tasks:
          - name: this-is-part-1
            template: main2
    - name: main2
      steps:
        - - name: this-is-part-2
            template: whalesay
            arguments:
                parameters:
                  - name: message
                    value: "{{node.name}}"
    - name: whalesay
      inputs:
        parameters:
          - name: message
      container:
        image: docker/whalesay:latest
        command: [cowsay]
        args: ["{{ inputs.parameters.message }}"]
`

func TestWorkflowInterpolatesNodeNameField(t *testing.T) {
	wf := wfv1.MustUnmarshalWorkflow(wfNodeNameField)
	cancel, controller := newController(wf)
	defer cancel()

	ctx := context.Background()
	woc := newWorkflowOperationCtx(wf, controller)
	woc.operate(ctx)

	foundPod := false
	for _, element := range woc.wf.Status.Nodes {
		if element.Type == "Pod" {
			foundPod = true
			assert.Equal(t, "hello-world.this-is-part-1", element.Inputs.Parameters[0].Value.String())
		}
	}

	assert.True(t, foundPod)
}

func TestWorkflowShutdownStrategy(t *testing.T) {
	wf := wfv1.MustUnmarshalWorkflow(`
apiVersion: argoproj.io/v1alpha1
kind: Workflow
metadata:
  name: whalesay
  namespace: default
spec:
  entrypoint: whalesay
  templates:
  - name: whalesay
    container:
      image: docker/whalesay:latest
      command: [sh, -c]
      args: ["cowsay hellow"]`)

	wf1 := wf.DeepCopy()
	wf1.Name = "whalesay-1"
	cancel, controller := newController(wf, wf1)
	defer cancel()
	t.Run("StopStrategy", func(t *testing.T) {
		ctx := context.Background()
		woc := newWorkflowOperationCtx(wf, controller)
		woc.operate(ctx)

		for _, node := range woc.wf.Status.Nodes {
			assert.Equal(t, wfv1.NodePending, node.Phase)
		}
		// Updating Pod state
		makePodsPhase(ctx, woc, apiv1.PodPending)
		// Simulate the Stop command
		wf1 := woc.wf
		wf1.Spec.Shutdown = wfv1.ShutdownStrategyStop
		woc1 := newWorkflowOperationCtx(wf1, controller)
		woc1.operate(ctx)

		node := woc1.wf.Status.Nodes.FindByDisplayName("whalesay")
		require.NotNil(t, node)
		assert.Contains(t, node.Message, "workflow shutdown with strategy")
		assert.Contains(t, node.Message, "Stop")
	})

	t.Run("TerminateStrategy", func(t *testing.T) {
		ctx := context.Background()
		woc := newWorkflowOperationCtx(wf1, controller)
		woc.operate(ctx)

		for _, node := range woc.wf.Status.Nodes {
			assert.Equal(t, wfv1.NodePending, node.Phase)
		}
		// Updating Pod state
		makePodsPhase(ctx, woc, apiv1.PodPending)
		// Simulate the Terminate command
		wfOut := woc.wf
		wfOut.Spec.Shutdown = wfv1.ShutdownStrategyTerminate
		woc1 := newWorkflowOperationCtx(wfOut, controller)
		woc1.operate(ctx)
		for _, node := range woc1.wf.Status.Nodes {
			require.NotNil(t, node)
			assert.Contains(t, node.Message, "workflow shutdown with strategy")
			assert.Contains(t, node.Message, "Terminate")
		}
	})
}

const resultVarRefWf = `
apiVersion: argoproj.io/v1alpha1
kind: Workflow
metadata:
  generateName: scripts-bash-
spec:
  entrypoint: bash-script-example
  templates:
  - name: bash-script-example
    steps:
    - - name: generate-random
        template: gen-random-int
    - - name: generate-random-1
        template: gen-random-int
    - - name: from
        template: print-message
        arguments:
          parameters:
          - name: message
            value: "{{steps.generate-random.outputs.result}}"
    outputs:
      parameters:
        - name: stepresult
          valueFrom:
            expression: "steps['generate-random-1'].outputs.result"

  - name: gen-random-int
    script:
      image: debian:9.4
      command: [bash]
      source: |
        cat /dev/urandom | od -N2 -An -i | awk -v f=1 -v r=100 '{printf "%i\n", f + r * $1 / 65536}'

  - name: print-message
    inputs:
      parameters:
      - name: message
    container:
      image: alpine:latest
      command: [sh, -c]
      args: ["echo result was: {{inputs.parameters.message}}"]
`

func TestHasOutputResultRef(t *testing.T) {
	wf := wfv1.MustUnmarshalWorkflow(resultVarRefWf)
	assert.True(t, hasOutputResultRef("generate-random", &wf.Spec.Templates[0]))
	assert.True(t, hasOutputResultRef("generate-random-1", &wf.Spec.Templates[0]))
}

const stepsFailFast = `
apiVersion: argoproj.io/v1alpha1
kind: Workflow
metadata:
  creationTimestamp: "2021-03-12T15:28:29Z"
  name: seq-loop-pz4hh
spec:
  activeDeadlineSeconds: 300
  arguments:
    parameters:
    - name: items
      value: |
        ["a", "b", "c"]
  entrypoint: seq-loop
  templates:
  - failFast: true
    inputs:
      parameters:
      - name: items
    name: seq-loop
    parallelism: 1
    steps:
    - - name: iteration
        template: iteration
        withParam: '{{inputs.parameters.items}}'
  - name: iteration
    steps:
    - - name: step1
        template: succeed-step
    - - name: step2
        template: failed-step
  - container:
      args:
      - exit 0
      command:
      - /bin/sh
      - -c
      image: alpine
    name: succeed-step
  - container:
      args:
      - exit 1
      command:
      - /bin/sh
      - -c
      image: alpine
    name: failed-step
    retryStrategy:
      limit: 1
  ttlStrategy:
    secondsAfterCompletion: 600
status:
  nodes:
    seq-loop-pz4hh:
      children:
      - seq-loop-pz4hh-3652003332
      displayName: seq-loop-pz4hh
      id: seq-loop-pz4hh
      inputs:
        parameters:
        - name: items
          value: |
            ["a", "b", "c"]
      name: seq-loop-pz4hh
      outboundNodes:
      - seq-loop-pz4hh-4172612902
      phase: Running
      startedAt: "2021-03-12T15:28:29Z"
      templateName: seq-loop
      templateScope: local/seq-loop-pz4hh
      type: Steps
    seq-loop-pz4hh-347271843:
      boundaryID: seq-loop-pz4hh-1269516111
      displayName: step2(0)
      finishedAt: "2021-03-12T15:28:39Z"
      hostNodeName: k3d-k3s-default-server-0
      id: seq-loop-pz4hh-347271843
      message: Error (exit code 1)
      name: seq-loop-pz4hh[0].iteration(0:a)[1].step2(0)
      phase: Failed
      startedAt: "2021-03-12T15:28:33Z"
      templateName: failed-step
      templateScope: local/seq-loop-pz4hh
      type: Pod
    seq-loop-pz4hh-1269516111:
      boundaryID: seq-loop-pz4hh
      children:
      - seq-loop-pz4hh-3596771579
      displayName: iteration(0:a)
      id: seq-loop-pz4hh-1269516111
      name: seq-loop-pz4hh[0].iteration(0:a)
      outboundNodes:
      - seq-loop-pz4hh-4172612902
      phase: Running
      startedAt: "2021-03-12T15:28:29Z"
      templateName: iteration
      templateScope: local/seq-loop-pz4hh
      type: Steps
    seq-loop-pz4hh-1287186880:
      boundaryID: seq-loop-pz4hh-1269516111
      children:
      - seq-loop-pz4hh-347271843
      - seq-loop-pz4hh-4172612902
      displayName: step2
      id: seq-loop-pz4hh-1287186880
      name: seq-loop-pz4hh[0].iteration(0:a)[1].step2
      phase: Failed
      startedAt: "2021-03-12T15:28:33Z"
      templateName: failed-step
      templateScope: local/seq-loop-pz4hh
      type: Retry
    seq-loop-pz4hh-3596771579:
      boundaryID: seq-loop-pz4hh-1269516111
      children:
      - seq-loop-pz4hh-4031713604
      displayName: '[0]'
      finishedAt: "2021-03-12T15:28:33Z"
      id: seq-loop-pz4hh-3596771579
      name: seq-loop-pz4hh[0].iteration(0:a)[0]
      phase: Succeeded
      startedAt: "2021-03-12T15:28:29Z"
      templateScope: local/seq-loop-pz4hh
      type: StepGroup
    seq-loop-pz4hh-3652003332:
      boundaryID: seq-loop-pz4hh
      children:
      - seq-loop-pz4hh-1269516111
      displayName: '[0]'
      id: seq-loop-pz4hh-3652003332
      name: seq-loop-pz4hh[0]
      phase: Running
      startedAt: "2021-03-12T15:28:29Z"
      templateScope: local/seq-loop-pz4hh
      type: StepGroup
    seq-loop-pz4hh-3664029150:
      boundaryID: seq-loop-pz4hh-1269516111
      children:
      - seq-loop-pz4hh-1287186880
      displayName: '[1]'
      id: seq-loop-pz4hh-3664029150
      name: seq-loop-pz4hh[0].iteration(0:a)[1]
      phase: Running
      startedAt: "2021-03-12T15:28:33Z"
      templateScope: local/seq-loop-pz4hh
      type: StepGroup
    seq-loop-pz4hh-4031713604:
      boundaryID: seq-loop-pz4hh-1269516111
      children:
      - seq-loop-pz4hh-3664029150
      displayName: step1
      finishedAt: "2021-03-12T15:28:32Z"
      hostNodeName: k3d-k3s-default-server-0
      id: seq-loop-pz4hh-4031713604
      name: seq-loop-pz4hh[0].iteration(0:a)[0].step1
      phase: Succeeded
      startedAt: "2021-03-12T15:28:29Z"
      templateName: succeed-step
      templateScope: local/seq-loop-pz4hh
      type: Pod
    seq-loop-pz4hh-4172612902:
      boundaryID: seq-loop-pz4hh-1269516111
      displayName: step2(1)
      finishedAt: "2021-03-12T15:28:47Z"
      hostNodeName: k3d-k3s-default-server-0
      id: seq-loop-pz4hh-4172612902
      message: Error (exit code 1)
      name: seq-loop-pz4hh[0].iteration(0:a)[1].step2(1)
      phase: Failed
      startedAt: "2021-03-12T15:28:41Z"
      templateName: failed-step
      templateScope: local/seq-loop-pz4hh
      type: Pod
  phase: Running
  startedAt: "2021-03-12T15:28:29Z"

`

func TestStepsFailFast(t *testing.T) {
	wf := wfv1.MustUnmarshalWorkflow(stepsFailFast)
	cancel, controller := newController(wf)
	defer cancel()

	ctx := context.Background()
	woc := newWorkflowOperationCtx(wf, controller)
	woc.operate(ctx)

	assert.Equal(t, wfv1.WorkflowFailed, woc.wf.Status.Phase)
	node := woc.wf.Status.Nodes.FindByDisplayName("iteration(0:a)")
	require.NotNil(t, node)
	assert.Equal(t, wfv1.NodeFailed, node.Phase)

	node = woc.wf.Status.Nodes.FindByDisplayName("seq-loop-pz4hh")
	require.NotNil(t, node)
	assert.Equal(t, wfv1.NodeFailed, node.Phase)
}

func TestGetStepOrDAGTaskName(t *testing.T) {
	assert.Equal(t, "generate-artifact", getStepOrDAGTaskName("data-transformation-gjrt8[0].generate-artifact(2:foo/script.py)"))
	assert.Equal(t, "generate-artifact", getStepOrDAGTaskName("data-transformation-gjrt8[0].generate-artifact(2:foo/scrip[t.py)"))
	assert.Equal(t, "generate-artifact", getStepOrDAGTaskName("data-transformation-gjrt8[0].generate-artifact(2:foo/scrip]t.py)"))
	assert.Equal(t, "generate-artifact", getStepOrDAGTaskName("data-transformation-gjrt8[0].generate-artifact(2:foo/scri[p]t.py)"))
	assert.Equal(t, "generate-artifact", getStepOrDAGTaskName("data-transformation-gjrt8[0].generate-artifact(2:foo/script.py)"))
	assert.Equal(t, "step3", getStepOrDAGTaskName("bug-rqq5f[0].fanout[0].fanout1(0:1)(0)[0].fanout2(0:1).step3(0)"))
	assert.Equal(t, "divide-by-2", getStepOrDAGTaskName("parameter-aggregation[0].divide-by-2(0:1)(0)"))
	assert.Equal(t, "hello-mate", getStepOrDAGTaskName("greet-many-tkcld.greet-many(0:1).greet.hello-mate"))
	assert.Equal(t, "hello-mate", getStepOrDAGTaskName("greet.hello-mate"))
	assert.Equal(t, "hello-mate", getStepOrDAGTaskName("hello-mate"))
	assert.Equal(t, "fanout1", getStepOrDAGTaskName("bug-rqq5f[0].fanout[0].fanout1(0:1)(0)[0]"))
}

func TestGenerateOutputResultRegex(t *testing.T) {
	dagTmpl := &wfv1.Template{DAG: &wfv1.DAGTemplate{}}
	ref, expr := generateOutputResultRegex("template-name", dagTmpl)
	assert.Equal(t, `tasks\.template-name\.outputs\.result`, ref)
	assert.Equal(t, `tasks\[['\"]template-name['\"]\]\.outputs.result`, expr)

	stepsTmpl := &wfv1.Template{Steps: []wfv1.ParallelSteps{}}
	ref, expr = generateOutputResultRegex("template-name", stepsTmpl)
	assert.Equal(t, `steps\.template-name\.outputs\.result`, ref)
	assert.Equal(t, `steps\[['\"]template-name['\"]\]\.outputs.result`, expr)
}

const rootRetryStrategyCompletes = `apiVersion: argoproj.io/v1alpha1
kind: Workflow
metadata:
  name: hello-world-5bd7v
spec:
  activeDeadlineSeconds: 300
  entrypoint: whalesay
  retryStrategy:
    limit: 1
  templates:
  - container:
      args:
      - hello world
      command:
      - cowsay
      image: docker/whalesay:latest
    name: whalesay
  ttlStrategy:
    secondsAfterCompletion: 600
status:
  nodes:
    hello-world-5bd7v:
      children:
      - hello-world-5bd7v-643409622
      displayName: hello-world-5bd7v
      finishedAt: "2021-03-23T14:53:45Z"
      id: hello-world-5bd7v
      name: hello-world-5bd7v
      phase: Succeeded
      startedAt: "2021-03-23T14:53:39Z"
      templateName: whalesay
      templateScope: local/hello-world-5bd7v
      type: Retry
    hello-world-5bd7v-643409622:
      displayName: hello-world-5bd7v(0)
      finishedAt: "2021-03-23T14:53:44Z"
      hostNodeName: k3d-k3s-default-server-0
      id: hello-world-5bd7v-643409622
      name: hello-world-5bd7v(0)
      phase: Succeeded
      startedAt: "2021-03-23T14:53:39Z"
      templateName: whalesay
      templateScope: local/hello-world-5bd7v
      type: Pod
  phase: Running
  startedAt: "2021-03-23T14:53:39Z"
`

func TestRootRetryStrategyCompletes(t *testing.T) {
	wf := wfv1.MustUnmarshalWorkflow(rootRetryStrategyCompletes)
	cancel, controller := newController(wf)
	defer cancel()

	ctx := context.Background()
	woc := newWorkflowOperationCtx(wf, controller)
	woc.operate(ctx)

	assert.Equal(t, wfv1.WorkflowSucceeded, woc.wf.Status.Phase)
}

const testGlobalParamSubstitute = `
apiVersion: argoproj.io/v1alpha1
kind: Workflow
metadata:
  name: dag-diamond-8xw8l
spec:
  entrypoint: "whalesay1"
  arguments:
    parameters:
    - name: entrypoint
      value: test
    - name: mutex
      value: mutex1
    - name: message
      value: mutex1
  synchronization:
    mutex:
      name:  "{{workflow.parameters.mutex}}"
  templates:
  - name: whalesay1
    container:
      image: docker/whalesay:latest
      command: [cowsay]
      args: ["{{workflow.parameters.message}}"]
`

func TestSubstituteGlobalVariables(t *testing.T) {
	wf := wfv1.MustUnmarshalWorkflow(testGlobalParamSubstitute)
	cancel, controller := newController(wf)
	defer cancel()

	// ctx := context.Background()
	woc := newWorkflowOperationCtx(wf, controller)
	err := woc.setExecWorkflow(context.Background())
	require.NoError(t, err)
	assert.NotNil(t, woc.execWf)
	assert.Equal(t, "mutex1", woc.execWf.Spec.Synchronization.Mutex.Name)
	tempStr, err := json.Marshal(woc.execWf.Spec.Templates)
	require.NoError(t, err)
	assert.Contains(t, string(tempStr), "{{workflow.parameters.message}}")
}

// test that Labels and Annotations are correctly substituted in the case of
// a Workflow referencing a WorkflowTemplate, where Labels and Annotations can come from:
// - Workflow metadata
// - Workflow spec.workflowMetadata
// - WorkflowTemplate spec.workflowMetadata
func TestSubstituteGlobalVariablesLabelsAnnotations(t *testing.T) {
	tests := []struct {
		name                  string
		workflow              string
		workflowTemplate      string
		expectedMutexName     string
		expectedSchedulerName string
	}{
		{
			// entire template referenced; value not contained in WorkflowTemplate or Workflow
			workflow:              "@testdata/workflow-sub-test-1.yaml",
			workflowTemplate:      "@testdata/workflow-template-sub-test-1.yaml",
			expectedMutexName:     "{{workflow.labels.mutexName}}",
			expectedSchedulerName: "{{workflow.annotations.schedulerName}}",
		},
		{
			// entire template referenced; value is in Workflow.Labels
			workflow:              "@testdata/workflow-sub-test-2.yaml",
			workflowTemplate:      "@testdata/workflow-template-sub-test-1.yaml",
			expectedMutexName:     "myMutex",
			expectedSchedulerName: "myScheduler",
		},
		{
			// entire template referenced; value is in WorkflowTemplate.workflowMetadata
			workflow:              "@testdata/workflow-sub-test-2.yaml",
			workflowTemplate:      "@testdata/workflow-template-sub-test-2.yaml",
			expectedMutexName:     "wfMetadataTemplateMutex",
			expectedSchedulerName: "wfMetadataTemplateScheduler",
		},
		{
			// entire template referenced; value is in Workflow.workflowMetadata
			workflow:              "@testdata/workflow-sub-test-3.yaml",
			workflowTemplate:      "@testdata/workflow-template-sub-test-2.yaml",
			expectedMutexName:     "wfMetadataMutex",
			expectedSchedulerName: "wfMetadataScheduler",
		},
		// test using LabelsFrom
		{
			workflow:              "@testdata/workflow-sub-test-4.yaml",
			workflowTemplate:      "@testdata/workflow-template-sub-test-3.yaml",
			expectedMutexName:     "wfMetadataTemplateMutex",
			expectedSchedulerName: "wfMetadataScheduler",
		},
		{
			// just a single template from the WorkflowTemplate is referenced:
			// shouldn't have access to the global scope of the WorkflowTemplate
			workflow:              "@testdata/workflow-sub-test-5.yaml",
			workflowTemplate:      "@testdata/workflow-template-sub-test-4.yaml",
			expectedMutexName:     "myMutex",
			expectedSchedulerName: "myScheduler",
		},
		{
			// this checks that we can use a sprig expression to set a label (using workflowMetadata.labelsFrom)
			// and the result of that label can also be evaluated in the spec
			workflow:              "@testdata/workflow-sub-test-6.yaml",
			workflowTemplate:      "@testdata/workflow-template-sub-test-2.yaml",
			expectedMutexName:     "wfMetadataScheduler",
			expectedSchedulerName: "wfMetadataScheduler",
		},
	}

	for _, tt := range tests {
		t.Run(tt.name, func(t *testing.T) {
			wf := wfv1.MustUnmarshalWorkflow(tt.workflow)
			wftmpl := wfv1.MustUnmarshalWorkflowTemplate(tt.workflowTemplate)
			cancel, controller := newController(wf, wftmpl)
			defer cancel()

			woc := newWorkflowOperationCtx(wf, controller)
			err := woc.setExecWorkflow(context.Background())

			require.NoError(t, err)
			assert.NotNil(t, woc.execWf)
			assert.Equal(t, tt.expectedMutexName, woc.execWf.Spec.Synchronization.Mutex.Name)
			assert.Equal(t, tt.expectedSchedulerName, woc.execWf.Spec.SchedulerName)
		})
	}
}

var wfPending = `
apiVersion: argoproj.io/v1alpha1
kind: Workflow
metadata:
  creationTimestamp: "2021-04-05T21:50:18Z"
  name: hello-world-4srt7
  namespace: argo
spec:
  entrypoint: whalesay
  podSpecPatch: |
    terminationGracePeriodSeconds: 3
  templates:
  - container:
      args:
      - hello world
      command:
      - cowsay
      image: docker/whalesay:latest
      name: ""
    name: whalesay

status:
  artifactRepositoryRef:
    configMap: artifact-repositories
    key: default-v1
    namespace: argo
  finishedAt: null
  nodes:
    hello-world-4srt7:
      displayName: hello-world-4srt7
      finishedAt: null
      id: hello-world-4srt7
      name: hello-world-4srt7
      phase: Pending
      progress: 0/1
      startedAt: "2021-04-05T21:50:18Z"
      templateName: whalesay
      templateScope: local/hello-world-4srt7
      type: Pod
  phase: Running
  progress: 0/1
  startedAt: "2021-04-05T21:50:18Z"
`

func TestWfPendingWithNoPod(t *testing.T) {
	wf := wfv1.MustUnmarshalWorkflow(wfPending)
	cancel, controller := newController(wf)
	defer cancel()

	ctx := context.Background()
	woc := newWorkflowOperationCtx(wf, controller)
	woc.operate(ctx)
	assert.Equal(t, wfv1.WorkflowRunning, woc.wf.Status.Phase)
	pods, err := listPods(woc)
	require.NoError(t, err)
	assert.Len(t, pods.Items, 1)
}

var wfPendingWithSync = `apiVersion: argoproj.io/v1alpha1
kind: Workflow
metadata:
  name: hello-world-mpdht
  namespace: argo
spec:
  entrypoint: whalesay
  templates:
  - container:
      args:
      - hello world
      command:
      - cowsay
      image: docker/whalesay:latest
    name: whalesay
    synchronization:
      mutex:
        name: welcome
  ttlStrategy:
    secondsAfterCompletion: 600
status:
  nodes:
    hello-world-mpdht:
      displayName: hello-world-mpdht
      finishedAt: null
      id: hello-world-mpdht
      message: 'Waiting for argo/Mutex/welcome lock. Lock status: 0/1 '
      name: hello-world-mpdht
      phase: Pending
      progress: 0/1
      startedAt: "2021-04-05T22:11:21Z"
      synchronizationStatus:
        waiting: argo/Mutex/welcome
      templateName: whalesay
      templateScope: local/hello-world-mpdht
      type: Pod
  phase: Running
  progress: 0/1
  startedAt: "2021-04-05T22:11:21Z"
  synchronization:
    mutex:
      waiting:
      - holder: argo/hello-world-tmph8/hello-world-tmph8
        mutex: argo/Mutex/welcome
`

func TestMutexWfPendingWithNoPod(t *testing.T) {
	wf := wfv1.MustUnmarshalWorkflow(wfPendingWithSync)
	cancel, controller := newController(wf)
	defer cancel()
	ctx := context.Background()
	controller.syncManager = sync.NewLockManager(GetSyncLimitFunc(ctx, controller.kubeclientset), func(key string) {
	}, workflowExistenceFunc)
	_, _, _, _, err := controller.syncManager.TryAcquire(wf, "test", &wfv1.Synchronization{Mutex: &wfv1.Mutex{Name: "welcome"}})
	require.NoError(t, err)
	woc := newWorkflowOperationCtx(wf, controller)

	woc.operate(ctx)
	assert.Equal(t, wfv1.WorkflowRunning, woc.wf.Status.Phase)
	assert.Equal(t, wfv1.NodePending, woc.wf.Status.Nodes.FindByDisplayName("hello-world-mpdht").Phase)
}

var wfGlobalArtifactNil = `apiVersion: argoproj.io/v1alpha1
kind: Workflow
metadata:
  name: global-outputs-ttsfq
  namespace: default
spec:
  entrypoint: generate-globals
  onExit: consume-globals
  templates:
  - name: generate-globals
    steps:
    - - name: generate
        template: global-output
    - - name: consume-globals
        template: consume-globals
  - container:
      args:
      - sleep 1; exit 1
      command:
      - sh
      - -c
      image: alpine:3.7
    name: global-output
    outputs:
      artifacts:
      - globalName: my-global-art
        name: hello-art
        path: /tmp/hello_world.txt
      parameters:
      - globalName: my-global-param
        name: hello-param
        valueFrom:
          path: /tmp/hello_world.txt
  - name: consume-globals
    steps:
    - - name: consume-global-param
        template: consume-global-param
      - arguments:
          artifacts:
          - from: '{{workflow.outputs.artifacts.my-global-art}}'
            name: art
        name: consume-global-art
        template: consume-global-art
  - container:
      args:
      - echo {{inputs.parameters.param}}
      command:
      - sh
      - -c
      image: alpine:3.7
    inputs:
      parameters:
      - name: param
        value: '{{workflow.outputs.parameters.my-global-param}}'
    name: consume-global-param
  - container:
      args:
      - cat /art
      command:
      - sh
      - -c
      image: alpine:3.7
    inputs:
      artifacts:
      - name: art
        path: /art
    name: consume-global-art
`

func TestWFGlobalArtifactNil(t *testing.T) {
	wf := wfv1.MustUnmarshalWorkflow(wfGlobalArtifactNil)
	cancel, controller := newController(wf)
	defer cancel()

	ctx := context.Background()
	woc := newWorkflowOperationCtx(wf, controller)
	woc.operate(ctx)
	makePodsPhase(ctx, woc, apiv1.PodRunning)
	woc.operate(ctx)
	makePodsPhase(ctx, woc, apiv1.PodFailed, func(pod *apiv1.Pod, _ *wfOperationCtx) {
		pod.Status.ContainerStatuses = []apiv1.ContainerStatus{
			{
				Name: "main",
				State: apiv1.ContainerState{
					Terminated: &apiv1.ContainerStateTerminated{
						ExitCode: 1,
						Message:  "",
					},
				},
			},
		}
	})
	woc.operate(ctx)
	assert.NotPanics(t, func() { woc.operate(ctx) })
}

const testDagTwoChildrenWithNonExpectedNodeType = `apiVersion: argoproj.io/v1alpha1
kind: Workflow
metadata:
  name: ingest-pipeline-cdw-m2fnc
spec:
  arguments:
    parameters:
    - name: job_name
      value: all_the_data
  entrypoint: ingest-task
  templates:
  - dag:
      tasks:
      - dependencies:
        - sent
        name: ing
        template: ingest-collections
      - dependencies:
        - sent
        name: mat
        template: materializations
      - arguments:
          parameters:
          - name: job_name
            value: all_the_data
        name: sent
        template: sentinel
    name: ingest-task
  - container:
      args:
      - sleep 30; date; echo got sentinel for {{inputs.parameters.job_name}}
      command:
      - sh
      - -c
      image: alpine:3.13.5
    inputs:
      parameters:
      - name: job_name
    name: sentinel
  - name: ingest-collections
    steps:
    - - name: get-ingest-collections
        template: get-ingest-collections
  - name: get-ingest-collections
    script:
      command:
      - python
      image: python:alpine3.6
      source: |
        import json
  - name: materializations
    steps:
    - - name: get-materializations
        template: get-materializations
  - name: get-materializations
    script:
      command:
      - python
      image: python:alpine3.6
      name: ""
      resources: {}
      source: |
        import json
status:
  nodes:
    ingest-pipeline-cdw-m2fnc:
      children:
      - ingest-pipeline-cdw-m2fnc-141178578
      displayName: ingest-pipeline-cdw-m2fnc
      id: ingest-pipeline-cdw-m2fnc
      name: ingest-pipeline-cdw-m2fnc
      phase: Running
      startedAt: "2021-06-22T18:51:02Z"
      templateName: ingest-task
      templateScope: local/ingest-pipeline-cdw-m2fnc
      type: DAG
    ingest-pipeline-cdw-m2fnc-141178578:
      boundaryID: ingest-pipeline-cdw-m2fnc
      displayName: sent
      finishedAt: "2021-06-22T18:51:34Z"
      hostNodeName: k3d-k3s-default-server-0
      id: ingest-pipeline-cdw-m2fnc-141178578
      name: ingest-pipeline-cdw-m2fnc.sent
      phase: Succeeded
      startedAt: "2021-06-22T18:51:02Z"
      templateName: sentinel
      templateScope: local/ingest-pipeline-cdw-m2fnc
      type: Pod
  phase: Running
  startedAt: "2021-06-22T18:51:02Z"
`

func TestDagTwoChildrenWithNonExpectedNodeType(t *testing.T) {
	wf := wfv1.MustUnmarshalWorkflow(testDagTwoChildrenWithNonExpectedNodeType)
	cancel, controller := newController(wf)
	defer cancel()

	ctx := context.Background()
	woc := newWorkflowOperationCtx(wf, controller)

	woc.operate(ctx)

	sentNode := woc.wf.Status.Nodes.FindByDisplayName("sent")

	// Ensure that both child tasks are labeled as children of the "sent" node
	assert.Len(t, sentNode.Children, 2)
}

const testDagTwoChildrenContainerSet = `apiVersion: argoproj.io/v1alpha1
kind: Workflow
metadata:
  name: outputs-result-pn6gb
spec:
  entrypoint: main
  templates:
  - dag:
      tasks:
      - name: a
        template: group
      - arguments:
          parameters:
          - name: x
            value: '{{tasks.a.outputs.result}}'
        depends: a
        name: b
        template: verify
    name: main
  - containerSet:
      containers:
      - args:
        - -c
        - |
          print("hi")
        image: python:alpine3.6
        name: main
    name: group
  - inputs:
      parameters:
      - name: x
    name: verify
    script:
      image: python:alpine3.6
      source: |
        assert "{{inputs.parameters.x}}" == "hi"
status:
  phase: Running
  startedAt: "2021-06-24T18:05:35Z"
`

// In this test, a pod originating from a container set should not be its own outbound node. "a" should only have one child
// and "main" should be the outbound node.
func TestDagTwoChildrenContainerSet(t *testing.T) {
	wf := wfv1.MustUnmarshalWorkflow(testDagTwoChildrenContainerSet)
	cancel, controller := newController(wf)
	defer cancel()

	ctx := context.Background()
	woc := newWorkflowOperationCtx(wf, controller)

	woc.operate(ctx)
	woc.operate(ctx)

	sentNode := woc.wf.Status.Nodes.FindByDisplayName("a")

	assert.Len(t, sentNode.Children, 1)
}

const operatorRetryExpression = `
apiVersion: argoproj.io/v1alpha1
kind: Workflow
metadata:
  name: retry-script-9z9pv
spec:
  entrypoint: main
  templates:
  - name: main
    steps:
    - - name: safe-to-retry
        template: safe-to-retry
    - - arguments:
          parameters:
          - name: safe-to-retry
            value: '{{steps.safe-to-retry.outputs.result}}'
        name: retry
        template: retry-script
  - name: safe-to-retry
    script:
      command:
      - python
      image: python:alpine3.6
      source: |
        print("true")
  - inputs:
      parameters:
      - name: safe-to-retry
    name: retry-script
    retryStrategy:
      expression: asInt(lastRetry.exitCode) > 1 && {{inputs.parameters.safe-to-retry}}
        == true
      limit: "3"
    script:
      command:
      - python
      image: python:alpine3.6
      source: |
        import random;
        import sys;
        exit_code = random.choice([1, 2]);
        sys.exit(exit_code)
status:
  nodes:
    retry-script-9z9pv:
      children:
      - retry-script-9z9pv-1740877928
      displayName: retry-script-9z9pv
      id: retry-script-9z9pv
      name: retry-script-9z9pv
      outboundNodes:
      - retry-script-9z9pv-2327053777
      phase: Running
      startedAt: "2021-06-10T22:28:49Z"
      templateName: main
      templateScope: local/retry-script-9z9pv
      type: Steps
    retry-script-9z9pv-734073693:
      boundaryID: retry-script-9z9pv
      children:
      - retry-script-9z9pv-2346402485
      displayName: '[1]'
      id: retry-script-9z9pv-734073693
      name: retry-script-9z9pv[1]
      phase: Running
      startedAt: "2021-06-10T22:28:56Z"
      templateScope: local/retry-script-9z9pv
      type: StepGroup
    retry-script-9z9pv-1740877928:
      boundaryID: retry-script-9z9pv
      children:
      - retry-script-9z9pv-3940097040
      displayName: '[0]'
      finishedAt: "2021-06-10T22:28:56Z"
      id: retry-script-9z9pv-1740877928
      name: retry-script-9z9pv[0]
      phase: Succeeded
      startedAt: "2021-06-10T22:28:49Z"
      templateScope: local/retry-script-9z9pv
      type: StepGroup
    retry-script-9z9pv-2327053777:
      boundaryID: retry-script-9z9pv
      displayName: retry(1)
      finishedAt: "2021-06-10T22:29:10Z"
      id: retry-script-9z9pv-2327053777
      inputs:
        parameters:
        - name: safe-to-retry
          value: "true"
      message: Error (exit code 1)
      name: retry-script-9z9pv[1].retry(1)
      outputs:
        exitCode: "1"
      phase: Failed
      startedAt: "2021-06-10T22:29:04Z"
      templateName: retry-script
      templateScope: local/retry-script-9z9pv
      type: Pod
      nodeFlag:
        retried: true
    retry-script-9z9pv-2346402485:
      boundaryID: retry-script-9z9pv
      children:
      - retry-script-9z9pv-2931195156
      - retry-script-9z9pv-2327053777
      displayName: retry
      id: retry-script-9z9pv-2346402485
      inputs:
        parameters:
        - name: safe-to-retry
          value: "true"
      name: retry-script-9z9pv[1].retry
      phase: Running
      startedAt: "2021-06-10T22:28:56Z"
      templateName: retry-script
      templateScope: local/retry-script-9z9pv
      type: Retry
    retry-script-9z9pv-2931195156:
      boundaryID: retry-script-9z9pv
      displayName: retry(0)
      finishedAt: "2021-06-10T22:29:02Z"
      id: retry-script-9z9pv-2931195156
      inputs:
        parameters:
        - name: safe-to-retry
          value: "true"
      message: Error (exit code 2)
      name: retry-script-9z9pv[1].retry(0)
      outputs:
        exitCode: "2"
      phase: Failed
      startedAt: "2021-06-10T22:28:56Z"
      templateName: retry-script
      templateScope: local/retry-script-9z9pv
      type: Pod
      nodeFlag:
        retried: true
    retry-script-9z9pv-3940097040:
      boundaryID: retry-script-9z9pv
      children:
      - retry-script-9z9pv-734073693
      displayName: safe-to-retry
      finishedAt: "2021-06-10T22:28:55Z"
      id: retry-script-9z9pv-3940097040
      name: retry-script-9z9pv[0].safe-to-retry
      outputs:
        exitCode: "0"
        result: "true"
      phase: Succeeded
      startedAt: "2021-06-10T22:28:49Z"
      templateName: safe-to-retry
      templateScope: local/retry-script-9z9pv
      type: Pod
  phase: Running
  startedAt: "2021-06-10T22:28:49Z"
`

// TestOperatorRetryExpression tests that retryStrategy.expression works correctly. In this test, the latest child node has
// just failed with exit code 2. The retryStrategy's when condition specifies that retries must only be done when the
// last exit code is NOT 2. We expect the retryStrategy to fail (even though it has 8 tries remainng).
func TestOperatorRetryExpression(t *testing.T) {
	wf := wfv1.MustUnmarshalWorkflow(operatorRetryExpression)
	cancel, controller := newController(wf)
	defer cancel()

	ctx := context.Background()
	woc := newWorkflowOperationCtx(wf, controller)

	woc.operate(ctx)

	assert.Equal(t, wfv1.WorkflowFailed, woc.wf.Status.Phase)
	retryNode, err := woc.wf.GetNodeByName("retry-script-9z9pv[1].retry")
	require.NoError(t, err)
	assert.Equal(t, wfv1.NodeFailed, retryNode.Phase)
	assert.Len(t, retryNode.Children, 2)
	assert.Equal(t, "retryStrategy.expression evaluated to false", retryNode.Message)
}

func TestBuildRetryStrategyLocalScope(t *testing.T) {
	wf := wfv1.MustUnmarshalWorkflow(operatorRetryExpression)
	retryNode, err := wf.GetNodeByName("retry-script-9z9pv[1].retry")
	require.NoError(t, err)

	localScope := buildRetryStrategyLocalScope(retryNode, wf.Status.Nodes)

	assert.Len(t, localScope, 5)
	assert.Equal(t, "1", localScope[common.LocalVarRetries])
	assert.Equal(t, "1", localScope[common.LocalVarRetriesLastExitCode])
	assert.Equal(t, string(wfv1.NodeFailed), localScope[common.LocalVarRetriesLastStatus])
	assert.Equal(t, "6", localScope[common.LocalVarRetriesLastDuration])
	assert.Equal(t, "Error (exit code 1)", localScope[common.LocalVarRetriesLastMessage])
}

const operatorRetryExpressionError = `
apiVersion: argoproj.io/v1alpha1
kind: Workflow
metadata:
  name: retry-script-9z9pv
spec:
  entrypoint: main
  templates:
  - name: main
    steps:
    - - name: safe-to-retry
        template: safe-to-retry
    - - arguments:
          parameters:
          - name: safe-to-retry
            value: '{{steps.safe-to-retry.outputs.result}}'
        name: retry
        template: retry-script
  - name: safe-to-retry
    script:
      command:
      - python
      image: python:alpine3.6
      source: |
        print("true")
  - inputs:
      parameters:
      - name: safe-to-retry
    name: retry-script
    retryStrategy:
      expression: "true"
      limit: "3"
    script:
      command:
      - python
      image: python:alpine3.6
      source: |
        import random;
        import sys;
        exit_code = random.choice([1, 2]);
        sys.exit(exit_code)
status:
  nodes:
    retry-script-9z9pv:
      children:
      - retry-script-9z9pv-1740877928
      displayName: retry-script-9z9pv
      id: retry-script-9z9pv
      name: retry-script-9z9pv
      outboundNodes:
      - retry-script-9z9pv-2327053777
      phase: Running
      startedAt: "2021-06-10T22:28:49Z"
      templateName: main
      templateScope: local/retry-script-9z9pv
      type: Steps
    retry-script-9z9pv-734073693:
      boundaryID: retry-script-9z9pv
      children:
      - retry-script-9z9pv-2346402485
      displayName: '[1]'
      id: retry-script-9z9pv-734073693
      name: retry-script-9z9pv[1]
      phase: Running
      startedAt: "2021-06-10T22:28:56Z"
      templateScope: local/retry-script-9z9pv
      type: StepGroup
    retry-script-9z9pv-1740877928:
      boundaryID: retry-script-9z9pv
      children:
      - retry-script-9z9pv-3940097040
      displayName: '[0]'
      finishedAt: "2021-06-10T22:28:56Z"
      id: retry-script-9z9pv-1740877928
      name: retry-script-9z9pv[0]
      phase: Succeeded
      startedAt: "2021-06-10T22:28:49Z"
      templateScope: local/retry-script-9z9pv
      type: StepGroup
    retry-script-9z9pv-2327053777:
      boundaryID: retry-script-9z9pv
      displayName: retry(1)
      finishedAt: "2021-06-10T22:29:10Z"
      id: retry-script-9z9pv-2327053777
      inputs:
        parameters:
        - name: safe-to-retry
          value: "true"
      message: Error (exit code 1)
      name: retry-script-9z9pv[1].retry(1)
      outputs:
        exitCode: "1"
      phase: Error
      startedAt: "2021-06-10T22:29:04Z"
      templateName: retry-script
      templateScope: local/retry-script-9z9pv
      type: Pod
      nodeFlag:
        retried: true
    retry-script-9z9pv-2346402485:
      boundaryID: retry-script-9z9pv
      children:
      - retry-script-9z9pv-2931195156
      - retry-script-9z9pv-2327053777
      displayName: retry
      id: retry-script-9z9pv-2346402485
      inputs:
        parameters:
        - name: safe-to-retry
          value: "true"
      name: retry-script-9z9pv[1].retry
      phase: Running
      startedAt: "2021-06-10T22:28:56Z"
      templateName: retry-script
      templateScope: local/retry-script-9z9pv
      type: Retry
    retry-script-9z9pv-2931195156:
      boundaryID: retry-script-9z9pv
      displayName: retry(0)
      finishedAt: "2021-06-10T22:29:02Z"
      id: retry-script-9z9pv-2931195156
      inputs:
        parameters:
        - name: safe-to-retry
          value: "true"
      message: Error (exit code 2)
      name: retry-script-9z9pv[1].retry(0)
      outputs:
        exitCode: "1"
      phase: Error
      startedAt: "2021-06-10T22:28:56Z"
      templateName: retry-script
      templateScope: local/retry-script-9z9pv
      type: Pod
      nodeFlag:
        retried: true
    retry-script-9z9pv-3940097040:
      boundaryID: retry-script-9z9pv
      children:
      - retry-script-9z9pv-734073693
      displayName: safe-to-retry
      finishedAt: "2021-06-10T22:28:55Z"
      id: retry-script-9z9pv-3940097040
      name: retry-script-9z9pv[0].safe-to-retry
      outputs:
        exitCode: "0"
        result: "true"
      phase: Succeeded
      startedAt: "2021-06-10T22:28:49Z"
      templateName: safe-to-retry
      templateScope: local/retry-script-9z9pv
      type: Pod
  phase: Running
  startedAt: "2021-06-10T22:28:49Z"
`

// TestOperatorRetryExpressionError tests that retryStrategy.expression works when the last node Errored.
// The expression says retry "true" and as the policy is not specified
// we are proving that the policy applied was Always not OnFailure
func TestOperatorRetryExpressionError(t *testing.T) {
	wf := wfv1.MustUnmarshalWorkflow(operatorRetryExpressionError)
	cancel, controller := newController(wf)
	defer cancel()
	ctx := context.Background()
	woc := newWorkflowOperationCtx(wf, controller)

	woc.operate(ctx)

	assert.Equal(t, wfv1.WorkflowRunning, woc.wf.Status.Phase)
	retryNode, err := woc.wf.GetNodeByName("retry-script-9z9pv[1].retry")
	require.NoError(t, err)
	assert.Equal(t, wfv1.NodeRunning, retryNode.Phase)
	assert.Len(t, retryNode.Children, 3)
}

const operatorRetryExpressionErrorNoExpr = `
apiVersion: argoproj.io/v1alpha1
kind: Workflow
metadata:
  name: retry-script-9z9pv
spec:
  entrypoint: main
  templates:
  - name: main
    steps:
    - - name: safe-to-retry
        template: safe-to-retry
    - - arguments:
          parameters:
          - name: safe-to-retry
            value: '{{steps.safe-to-retry.outputs.result}}'
        name: retry
        template: retry-script
  - name: safe-to-retry
    script:
      command:
      - python
      image: python:alpine3.6
      source: |
        print("true")
  - inputs:
      parameters:
      - name: safe-to-retry
    name: retry-script
    retryStrategy:
      limit: "3"
    script:
      command:
      - python
      image: python:alpine3.6
      source: |
        import random;
        import sys;
        exit_code = random.choice([1, 2]);
        sys.exit(exit_code)
status:
  nodes:
    retry-script-9z9pv:
      children:
      - retry-script-9z9pv-1740877928
      displayName: retry-script-9z9pv
      id: retry-script-9z9pv
      name: retry-script-9z9pv
      outboundNodes:
      - retry-script-9z9pv-2327053777
      phase: Running
      startedAt: "2021-06-10T22:28:49Z"
      templateName: main
      templateScope: local/retry-script-9z9pv
      type: Steps
    retry-script-9z9pv-734073693:
      boundaryID: retry-script-9z9pv
      children:
      - retry-script-9z9pv-2346402485
      displayName: '[1]'
      id: retry-script-9z9pv-734073693
      name: retry-script-9z9pv[1]
      phase: Running
      startedAt: "2021-06-10T22:28:56Z"
      templateScope: local/retry-script-9z9pv
      type: StepGroup
    retry-script-9z9pv-1740877928:
      boundaryID: retry-script-9z9pv
      children:
      - retry-script-9z9pv-3940097040
      displayName: '[0]'
      finishedAt: "2021-06-10T22:28:56Z"
      id: retry-script-9z9pv-1740877928
      name: retry-script-9z9pv[0]
      phase: Succeeded
      startedAt: "2021-06-10T22:28:49Z"
      templateScope: local/retry-script-9z9pv
      type: StepGroup
    retry-script-9z9pv-2327053777:
      boundaryID: retry-script-9z9pv
      displayName: retry(1)
      finishedAt: "2021-06-10T22:29:10Z"
      id: retry-script-9z9pv-2327053777
      inputs:
        parameters:
        - name: safe-to-retry
          value: "true"
      message: Error (exit code 1)
      name: retry-script-9z9pv[1].retry(1)
      outputs:
        exitCode: "1"
      phase: Error
      startedAt: "2021-06-10T22:29:04Z"
      templateName: retry-script
      templateScope: local/retry-script-9z9pv
      type: Pod
      nodeFlag:
        retried: true
    retry-script-9z9pv-2346402485:
      boundaryID: retry-script-9z9pv
      children:
      - retry-script-9z9pv-2931195156
      - retry-script-9z9pv-2327053777
      displayName: retry
      id: retry-script-9z9pv-2346402485
      inputs:
        parameters:
        - name: safe-to-retry
          value: "true"
      name: retry-script-9z9pv[1].retry
      phase: Running
      startedAt: "2021-06-10T22:28:56Z"
      templateName: retry-script
      templateScope: local/retry-script-9z9pv
      type: Retry
    retry-script-9z9pv-2931195156:
      boundaryID: retry-script-9z9pv
      displayName: retry(0)
      finishedAt: "2021-06-10T22:29:02Z"
      id: retry-script-9z9pv-2931195156
      inputs:
        parameters:
        - name: safe-to-retry
          value: "true"
      message: Error (exit code 2)
      name: retry-script-9z9pv[1].retry(0)
      outputs:
        exitCode: "1"
      phase: Error
      startedAt: "2021-06-10T22:28:56Z"
      templateName: retry-script
      templateScope: local/retry-script-9z9pv
      type: Pod
      nodeFlag:
        retried: true
    retry-script-9z9pv-3940097040:
      boundaryID: retry-script-9z9pv
      children:
      - retry-script-9z9pv-734073693
      displayName: safe-to-retry
      finishedAt: "2021-06-10T22:28:55Z"
      id: retry-script-9z9pv-3940097040
      name: retry-script-9z9pv[0].safe-to-retry
      outputs:
        exitCode: "0"
        result: "true"
      phase: Succeeded
      startedAt: "2021-06-10T22:28:49Z"
      templateName: safe-to-retry
      templateScope: local/retry-script-9z9pv
      type: Pod
  phase: Running
  startedAt: "2021-06-10T22:28:49Z"
`

// TestOperatorRetryExpressionErrorNoExpr tests that the default policy becomes
// OnFailure by having no expression and no explicit retryPolicy
func TestOperatorRetryExpressionErrorNoExpr(t *testing.T) {
	wf := wfv1.MustUnmarshalWorkflow(operatorRetryExpressionErrorNoExpr)
	cancel, controller := newController(wf)
	defer cancel()
	ctx := context.Background()
	woc := newWorkflowOperationCtx(wf, controller)

	woc.operate(ctx)

	assert.Equal(t, wfv1.WorkflowFailed, woc.wf.Status.Phase)
	retryNode, err := woc.wf.GetNodeByName("retry-script-9z9pv[1].retry")
	require.NoError(t, err)

	assert.Equal(t, wfv1.NodeError, retryNode.Phase)
	assert.Len(t, retryNode.Children, 2)
	assert.Equal(t, "Error (exit code 1)", retryNode.Message)
}

var exitHandlerWithRetryNodeParam = `
apiVersion: argoproj.io/v1alpha1
kind: Workflow
metadata:
  name: exit-handler-with-param-xbh52
  namespace: argo
spec:
  arguments: {}
  entrypoint: main
  templates:
  - inputs: {}
    metadata: {}
    name: main
    outputs: {}
    steps:
    - - arguments: {}
        hooks:
          exit:
            arguments:
              parameters:
              - name: message
                value: '{{steps.step-1.outputs.parameters.result}}'
            template: exit
        name: step-1
        template: output
  - container:
      args:
      - echo -n hello world > /tmp/hello_world.txt; exit 1
      command:
      - sh
      - -c
      image: alpine:latest
      name: ""
      resources: {}
    inputs: {}
    metadata: {}
    name: output
    outputs:
      parameters:
      - name: result
        valueFrom:
          default: Foobar
          path: /tmp/hello_world.txt
    retryStrategy:
      backoff:
        duration: 1s
      limit: "1"
      retryPolicy: Always
  - inputs:
      parameters:
      - name: message
        value: GoodValue
    metadata: {}
    name: exit
    outputs: {}
    script:
      args:
      - echo {{inputs.parameters.message}}
      command:
      - sh
      - -c
      image: alpine:latest
      name: ""
      resources: {}
      source: ""
status:
  nodes:
    exit-handler-with-param-xbh52:
      children:
      - exit-handler-with-param-xbh52-3621967439
      displayName: exit-handler-with-param-xbh52
      finishedAt: "2021-10-18T03:28:14Z"
      id: exit-handler-with-param-xbh52
      name: exit-handler-with-param-xbh52
      startedAt: "2021-10-18T03:27:44Z"
      templateName: main
      templateScope: local/exit-handler-with-param-xbh52
      type: Steps
    exit-handler-with-param-xbh52-1429999455:
      boundaryID: exit-handler-with-param-xbh52
      displayName: step-1(1)
      finishedAt: "2021-10-18T03:27:58Z"
      hostNodeName: smile
      id: exit-handler-with-param-xbh52-1429999455
      message: Error (exit code 1)
      name: exit-handler-with-param-xbh52[0].step-1(1)
      outputs:
        exitCode: "1"
        parameters:
        - name: result
          value: hello world
          valueFrom:
            default: Foobar
            path: /tmp/hello_world.txt
      phase: Failed
      progress: 1/1
      resourcesDuration:
        cpu: 5
        memory: 5
      startedAt: "2021-10-18T03:27:54Z"
      templateName: output
      templateScope: local/exit-handler-with-param-xbh52
      type: Pod
      nodeFlag:
        retried: true
    exit-handler-with-param-xbh52-2034140834:
      boundaryID: exit-handler-with-param-xbh52
      displayName: step-1(0)
      finishedAt: "2021-10-18T03:27:48Z"
      hostNodeName: smile
      id: exit-handler-with-param-xbh52-2034140834
      message: Error (exit code 1)
      name: exit-handler-with-param-xbh52[0].step-1(0)
      outputs:
        exitCode: "1"
        parameters:
        - name: result
          value: hello world
          valueFrom:
            default: Foobar
            path: /tmp/hello_world.txt
      phase: Failed
      progress: 1/1
      resourcesDuration:
        cpu: 5
        memory: 5
      startedAt: "2021-10-18T03:27:44Z"
      templateName: output
      templateScope: local/exit-handler-with-param-xbh52
      type: Pod
      nodeFlag:
        retried: true
    exit-handler-with-param-xbh52-3203867295:
      boundaryID: exit-handler-with-param-xbh52
      children:
      - exit-handler-with-param-xbh52-2034140834
      - exit-handler-with-param-xbh52-1429999455
      displayName: step-1
      finishedAt: "2021-10-18T03:28:04Z"
      id: exit-handler-with-param-xbh52-3203867295
      message: No more retries left
      name: exit-handler-with-param-xbh52[0].step-1
      startedAt: "2021-10-18T03:27:44Z"
      templateName: output
      templateScope: local/exit-handler-with-param-xbh52
      type: Retry
    exit-handler-with-param-xbh52-3621967439:
      boundaryID: exit-handler-with-param-xbh52
      children:
      - exit-handler-with-param-xbh52-3203867295
      displayName: '[0]'
      finishedAt: "2021-10-18T03:28:14Z"
      id: exit-handler-with-param-xbh52-3621967439
      message: child 'exit-handler-with-param-xbh52-3203867295' failed
      name: exit-handler-with-param-xbh52[0]
      startedAt: "2021-10-18T03:27:44Z"
      templateScope: local/exit-handler-with-param-xbh52
      type: StepGroup
  startedAt: "2021-10-18T03:27:44Z"
`

func TestExitHandlerWithRetryNodeParam(t *testing.T) {
	wf := wfv1.MustUnmarshalWorkflow(exitHandlerWithRetryNodeParam)
	cancel, controller := newController(wf)
	defer cancel()

	ctx := context.Background()
	woc := newWorkflowOperationCtx(wf, controller)

	woc.operate(ctx)
	retryStepNode, err := woc.wf.GetNodeByName("exit-handler-with-param-xbh52[0].step-1")
	require.NoError(t, err)
	assert.Len(t, retryStepNode.Outputs.Parameters, 1)
	assert.Equal(t, "hello world", retryStepNode.Outputs.Parameters[0].Value.String())
	onExitNode, err := woc.wf.GetNodeByName("exit-handler-with-param-xbh52[0].step-1.onExit")
	require.NoError(t, err)
	assert.Equal(t, "hello world", onExitNode.Inputs.Parameters[0].Value.String())
}

func TestReOperateCompletedWf(t *testing.T) {
	wf := wfv1.MustUnmarshalWorkflow(`
metadata:
  name: my-wf
  namespace: my-ns
spec:
  entrypoint: main
  templates:
   - name: main
     dag:
       tasks:
       - name: pod
         template: pod
   - name: pod
     container:
       image: my-image
`)
	wf.Status.Phase = wfv1.WorkflowError
	wf.Status.FinishedAt = metav1.Now()
	cancel, controller := newController(wf)
	defer cancel()

	ctx := context.Background()
	woc := newWorkflowOperationCtx(wf, controller)
	assert.NotPanics(t, func() { woc.operate(ctx) })
}

func TestSetWFPodNamesAnnotation(t *testing.T) {
	tests := []struct {
		podNameVersion string
	}{
		{"v1"},
		{"v2"},
	}

	for _, tt := range tests {
		t.Setenv("POD_NAMES", tt.podNameVersion)

		wf := wfv1.MustUnmarshalWorkflow(exitHandlerWithRetryNodeParam)
		cancel, controller := newController(wf)
		defer cancel()

		ctx := context.Background()
		woc := newWorkflowOperationCtx(wf, controller)

		woc.operate(ctx)
		annotations := woc.wf.ObjectMeta.GetAnnotations()
		assert.Equal(t, annotations[common.AnnotationKeyPodNameVersion], tt.podNameVersion)
	}
}

var RetryLoopWithOutputParam = `
metadata:
  name: hr-retry-replication
  namespace: argo
  uid: a0edb47a-3e6d-4568-b828-bf0cfcd8e5d5
  resourceVersion: '258409'
  generation: 21
  creationTimestamp: '2022-01-06T00:09:56Z'
  labels:
    app.kubernetes.io/managed-by: Helm
    workflows.argoproj.io/completed: 'true'
    workflows.argoproj.io/phase: Succeeded
  annotations:
    meta.helm.sh/release-name: hr-retry-replication
    meta.helm.sh/release-namespace: argo
    workflows.argoproj.io/pod-name-format: v1
  managedFields:
    - manager: Go-http-client
      operation: Update
      apiVersion: argoproj.io/v1alpha1
      fieldsType: FieldsV1
      fieldsV1:
        'f:spec':
          'f:entrypoint': {}
          'f:templates': {}
    - manager: argo
      operation: Update
      apiVersion: argoproj.io/v1alpha1
      time: '2022-01-06T00:09:56Z'
      fieldsType: FieldsV1
      fieldsV1:
        'f:metadata':
          'f:annotations':
            .: {}
            'f:meta.helm.sh/release-name': {}
            'f:meta.helm.sh/release-namespace': {}
          'f:labels':
            .: {}
            'f:app.kubernetes.io/managed-by': {}
    - manager: workflow-controller
      operation: Update
      apiVersion: argoproj.io/v1alpha1
      time: '2022-01-06T00:10:17Z'
      fieldsType: FieldsV1
      fieldsV1:
        'f:metadata':
          'f:annotations':
            'f:workflows.argoproj.io/pod-name-format': {}
          'f:labels':
            'f:workflows.argoproj.io/completed': {}
            'f:workflows.argoproj.io/phase': {}
        'f:spec': {}
        'f:status': {}
spec:
  templates:
    - name: hr-retry-replication
      inputs: {}
      outputs: {}
      metadata: {}
      dag:
        tasks:
          - name: Create-Json-List
            template: createJsonList
            arguments: {}
          - name: Retry-And-Loop
            template: retryAndLoop
            arguments:
              parameters:
                - name: itemId
                  value: '{{item.Id}}'
            withParam: '{{tasks.Create-Json-List.outputs.parameters.jsonList}}'
            depends: Create-Json-List
          - name: Check-Output
            template: checkOutput
            arguments:
              parameters:
                - name: someInput
                  value: '{{tasks.Retry-And-Loop.outputs.parameters.outputParam}}'
            depends: Retry-And-Loop
    - name: checkOutput
      inputs:
        parameters:
          - name: someInput
      outputs: {}
      metadata: {}
      script:
        name: ''
        image: 'alpine:3.7'
        command:
          - /bin/sh
        resources: {}
        source: |
          echo "The Output is: {{inputs.parameters.someInput}}"
    - name: retryAndLoop
      inputs:
        parameters:
          - name: itemId
      outputs:
        parameters:
          - name: outputParam
            valueFrom:
              path: /outputParam.txt
      metadata: {}
      script:
        name: ''
        image: 'alpine:3.7'
        command:
          - /bin/sh
        resources: {}
        source: |
          echo ItemId: {{inputs.parameters.itemId}}
          if [[ {{ retries }} == 0 ]]; then
            exit 1 # Exit as failed on zeroth retry
          fi
          echo "Successful" > /outputParam.txt
          exit 0 # Else exit successfully
      retryStrategy:
        limit: '2'
    - name: createJsonList
      inputs: {}
      outputs:
        parameters:
          - name: jsonList
            valueFrom:
              path: /jsonList.json
      metadata: {}
      script:
        name: ''
        image: 'alpine:3.7'
        command:
          - /bin/sh
        resources: {}
        source: |
          echo [{\"Id\": \"1\"}, {\"Id\": \"2\"}] > /jsonList.json
  entrypoint: hr-retry-replication
  arguments: {}
  ttlStrategy:
    secondsAfterCompletion: 600
  activeDeadlineSeconds: 300
  podSpecPatch: |
    terminationGracePeriodSeconds: 3
status:
  phase: Succeeded
  startedAt: '2022-01-06T00:09:56Z'
  finishedAt: '2022-01-06T00:10:17Z'
  progress: 6/6
  nodes:
    hr-retry-replication:
      id: hr-retry-replication
      name: hr-retry-replication
      displayName: hr-retry-replication
      type: DAG
      templateName: hr-retry-replication
      templateScope: local/hr-retry-replication
      phase: Succeeded
      startedAt: '2022-01-06T00:09:56Z'
      finishedAt: '2022-01-06T00:10:17Z'
      progress: 6/6
      resourcesDuration:
        cpu: 18
        memory: 8
      children:
        - hr-retry-replication-2229970335
      outboundNodes:
        - hr-retry-replication-2709022465
    hr-retry-replication-1172938528:
      id: hr-retry-replication-1172938528
      name: 'hr-retry-replication.Retry-And-Loop(0:Id:1)(0)'
      displayName: 'Retry-And-Loop(0:Id:1)(0)'
      type: Pod
      templateName: retryAndLoop
      templateScope: local/hr-retry-replication
      phase: Failed
      boundaryID: hr-retry-replication
      message: Error (exit code 1)
      startedAt: '2022-01-06T00:10:00Z'
      finishedAt: '2022-01-06T00:10:05Z'
      progress: 1/1
      resourcesDuration:
        cpu: 2
        memory: 1
      inputs:
        parameters:
          - name: itemId
            value: '1'
      outputs:
        parameters:
          - name: outputParam
            valueFrom:
              path: /outputParam.txt
        artifacts:
          - name: main-logs
            s3:
              key: hr-retry-replication/hr-retry-replication-1172938528/main.log
        exitCode: '1'
      hostNodeName: k3d-k3s-default-server-0
    hr-retry-replication-1480423937:
      id: hr-retry-replication-1480423937
      name: 'hr-retry-replication.Retry-And-Loop(1:Id:2)(1)'
      displayName: 'Retry-And-Loop(1:Id:2)(1)'
      type: Pod
      templateName: retryAndLoop
      templateScope: local/hr-retry-replication
      phase: Succeeded
      boundaryID: hr-retry-replication
      startedAt: '2022-01-06T00:10:05Z'
      finishedAt: '2022-01-06T00:10:12Z'
      progress: 1/1
      resourcesDuration:
        cpu: 4
        memory: 2
      inputs:
        parameters:
          - name: itemId
            value: '2'
      outputs:
        parameters:
          - name: outputParam
            value: Successful
            valueFrom:
              path: /outputParam.txt
        artifacts:
          - name: main-logs
            s3:
              key: hr-retry-replication/hr-retry-replication-1480423937/main.log
        exitCode: '0'
      children:
        - hr-retry-replication-2709022465
      hostNodeName: k3d-k3s-default-server-0
    hr-retry-replication-1488413861:
      id: hr-retry-replication-1488413861
      name: 'hr-retry-replication.Retry-And-Loop(1:Id:2)'
      displayName: 'Retry-And-Loop(1:Id:2)'
      type: Retry
      templateName: retryAndLoop
      templateScope: local/hr-retry-replication
      phase: Succeeded
      boundaryID: hr-retry-replication
      startedAt: '2022-01-06T00:10:00Z'
      finishedAt: '2022-01-06T00:10:12Z'
      progress: 3/3
      resourcesDuration:
        cpu: 9
        memory: 4
      inputs:
        parameters:
          - name: itemId
            value: '2'
      outputs:
        parameters:
          - name: outputParam
            value: Successful
            valueFrom:
              path: /outputParam.txt
        artifacts:
          - name: main-logs
            s3:
              key: hr-retry-replication/hr-retry-replication-1480423937/main.log
        exitCode: '0'
      children:
        - hr-retry-replication-3158332932
        - hr-retry-replication-1480423937
    hr-retry-replication-2229970335:
      id: hr-retry-replication-2229970335
      name: hr-retry-replication.Create-Json-List
      displayName: Create-Json-List
      type: Pod
      templateName: createJsonList
      templateScope: local/hr-retry-replication
      phase: Succeeded
      boundaryID: hr-retry-replication
      startedAt: '2022-01-06T00:09:56Z'
      finishedAt: '2022-01-06T00:10:00Z'
      progress: 1/1
      resourcesDuration:
        cpu: 3
        memory: 1
      outputs:
        parameters:
          - name: jsonList
            value: '[{"Id": "1"}, {"Id": "2"}]'
            valueFrom:
              path: /jsonList.json
        artifacts:
          - name: main-logs
            s3:
              key: hr-retry-replication/hr-retry-replication-2229970335/main.log
        exitCode: '0'
      children:
        - hr-retry-replication-3704116740
      hostNodeName: k3d-k3s-default-server-0
    hr-retry-replication-2709022465:
      id: hr-retry-replication-2709022465
      name: hr-retry-replication.Check-Output
      displayName: Check-Output
      type: Pod
      templateName: checkOutput
      templateScope: local/hr-retry-replication
      phase: Succeeded
      boundaryID: hr-retry-replication
      startedAt: '2022-01-06T00:10:12Z'
      finishedAt: '2022-01-06T00:10:17Z'
      progress: 1/1
      resourcesDuration:
        cpu: 3
        memory: 1
      inputs:
        parameters:
          - name: someInput
            value: '["Successful","Successful"]'
      outputs:
        artifacts:
          - name: main-logs
            s3:
              key: hr-retry-replication/hr-retry-replication-2709022465/main.log
        exitCode: '0'
      hostNodeName: k3d-k3s-default-server-0
    hr-retry-replication-302978553:
      id: hr-retry-replication-302978553
      name: 'hr-retry-replication.Retry-And-Loop(0:Id:1)'
      displayName: 'Retry-And-Loop(0:Id:1)'
      type: Retry
      templateName: retryAndLoop
      templateScope: local/hr-retry-replication
      phase: Succeeded
      boundaryID: hr-retry-replication
      startedAt: '2022-01-06T00:10:00Z'
      finishedAt: '2022-01-06T00:10:12Z'
      progress: 3/3
      resourcesDuration:
        cpu: 9
        memory: 4
      inputs:
        parameters:
          - name: itemId
            value: '1'
      outputs:
        parameters:
          - name: outputParam
            value: Successful
            valueFrom:
              path: /outputParam.txt
        artifacts:
          - name: main-logs
            s3:
              key: hr-retry-replication/hr-retry-replication-4058438733/main.log
        exitCode: '0'
      children:
        - hr-retry-replication-1172938528
        - hr-retry-replication-4058438733
    hr-retry-replication-3158332932:
      id: hr-retry-replication-3158332932
      name: 'hr-retry-replication.Retry-And-Loop(1:Id:2)(0)'
      displayName: 'Retry-And-Loop(1:Id:2)(0)'
      type: Pod
      templateName: retryAndLoop
      templateScope: local/hr-retry-replication
      phase: Failed
      boundaryID: hr-retry-replication
      message: Error (exit code 1)
      startedAt: '2022-01-06T00:10:00Z'
      finishedAt: '2022-01-06T00:10:05Z'
      progress: 1/1
      resourcesDuration:
        cpu: 2
        memory: 1
      inputs:
        parameters:
          - name: itemId
            value: '2'
      outputs:
        parameters:
          - name: outputParam
            valueFrom:
              path: /outputParam.txt
        artifacts:
          - name: main-logs
            s3:
              key: hr-retry-replication/hr-retry-replication-3158332932/main.log
        exitCode: '1'
      hostNodeName: k3d-k3s-default-server-0
    hr-retry-replication-3704116740:
      id: hr-retry-replication-3704116740
      name: hr-retry-replication.Retry-And-Loop
      displayName: Retry-And-Loop
      type: TaskGroup
      templateName: retryAndLoop
      templateScope: local/hr-retry-replication
      phase: Succeeded
      boundaryID: hr-retry-replication
      startedAt: '2022-01-06T00:10:00Z'
      finishedAt: '2022-01-06T00:10:12Z'
      progress: 5/5
      resourcesDuration:
        cpu: 15
        memory: 7
      children:
        - hr-retry-replication-302978553
        - hr-retry-replication-1488413861
    hr-retry-replication-4058438733:
      id: hr-retry-replication-4058438733
      name: 'hr-retry-replication.Retry-And-Loop(0:Id:1)(1)'
      displayName: 'Retry-And-Loop(0:Id:1)(1)'
      type: Pod
      templateName: retryAndLoop
      templateScope: local/hr-retry-replication
      phase: Succeeded
      boundaryID: hr-retry-replication
      startedAt: '2022-01-06T00:10:05Z'
      finishedAt: '2022-01-06T00:10:12Z'
      progress: 1/1
      resourcesDuration:
        cpu: 4
        memory: 2
      inputs:
        parameters:
          - name: itemId
            value: '1'
      outputs:
        parameters:
          - name: outputParam
            value: Successful
            valueFrom:
              path: /outputParam.txt
        artifacts:
          - name: main-logs
            s3:
              key: hr-retry-replication/hr-retry-replication-4058438733/main.log
        exitCode: '0'
      children:
        - hr-retry-replication-2709022465
      hostNodeName: k3d-k3s-default-server-0`

func TestRetryLoopWithOutputParam(t *testing.T) {
	wf := wfv1.MustUnmarshalWorkflow(RetryLoopWithOutputParam)
	cancel, controller := newController(wf)
	defer cancel()

	ctx := context.Background()
	woc := newWorkflowOperationCtx(wf, controller)

	woc.operate(ctx)
	assert.Equal(t, wfv1.WorkflowSucceeded, woc.wf.Status.Phase)
}

var workflowShuttingDownWithNodesInPendingAfterReconciliation = `apiVersion: argoproj.io/v1alpha1
kind: Workflow
metadata:
  annotations:
    workflows.argoproj.io/pod-name-format: v1
  generateName: container-set-termination-demo
  generation: 10
  labels:
    workflows.argoproj.io/phase: Running
    workflows.argoproj.io/resubmitted-from-workflow: container-set-termination-demob7c6c
  name: container-set-termination-demopw5vv
  namespace: argo
  resourceVersion: "88102"
  uid: 2a5a4c10-3a5c-4fb4-8931-20ac78cabfee
spec:
  entrypoint: main
  templates:
  - name: main
    dag:
      tasks:
        - name: using-container-set-template
          template: problematic-container-set
  - name: problematic-container-set
    containerSet:
      containers:
      - command:
        - sh
        - -c
        - sleep 10
        image: alpine
        name: step-1
      - command:
        - sh
        - -c
        - sleep 10
        image: alpine
        name: step-2
status:
  phase: Running
  conditions:
  - status: "True"
    type: PodRunning
  finishedAt: null
  nodes:
    container-set-termination-demopw5vv:
      children:
      - container-set-termination-demopw5vv-2652912851
      displayName: container-set-termination-demopw5vv
      finishedAt: null
      id: container-set-termination-demopw5vv
      name: container-set-termination-demopw5vv
      phase: Running
      progress: 2/2
      startedAt: "2022-01-27T17:45:59Z"
      templateName: main
      templateScope: local/container-set-termination-demopw5vv
      type: DAG
    container-set-termination-demopw5vv-842041608:
      boundaryID: container-set-termination-demopw5vv
      children:
      - container-set-termination-demopw5vv-893664226
      - container-set-termination-demopw5vv-876886607
      displayName: using-container-set-template
      finishedAt: "2022-01-27T17:46:16Z"
      hostNodeName: k3d-argo-workflow-server-0
      id: container-set-termination-demopw5vv-842041608
      name: container-set-termination-demopw5vv.using-container-set-template
      phase: Failed
      progress: 1/1
      startedAt: "2022-01-27T17:46:14Z"
      templateName: problematic-container-set
      templateScope: local/container-set-termination-demopw5vv
      type: Pod
    container-set-termination-demopw5vv-876886607:
      boundaryID: container-set-termination-demopw5vv-842041608
      displayName: step-2
      finishedAt: null
      id: container-set-termination-demopw5vv-876886607
      name: container-set-termination-demopw5vv.using-container-set-template.step-2
      phase: Pending
      startedAt: "2022-01-27T17:46:14Z"
      templateName: problematic-container-set
      templateScope: local/container-set-termination-demopw5vv
      type: Container
    container-set-termination-demopw5vv-893664226:
      boundaryID: container-set-termination-demopw5vv-842041608
      displayName: step-1
      finishedAt: null
      id: container-set-termination-demopw5vv-893664226
      name: container-set-termination-demopw5vv.using-container-set-template.step-1
      phase: Pending
      startedAt: "2022-01-27T17:46:14Z"
      templateName: problematic-container-set
      templateScope: local/container-set-termination-demopw5vv
      type: Container
`

func TestFailNodesWithoutCreatedPodsAfterDeadlineOrShutdown(t *testing.T) {
	cancel, controller := newController()
	defer cancel()

	t.Run("Shutdown", func(t *testing.T) {
		workflow := wfv1.MustUnmarshalWorkflow(workflowShuttingDownWithNodesInPendingAfterReconciliation)
		woc := newWorkflowOperationCtx(workflow, controller)

		woc.execWf.Spec.Shutdown = "Terminate"
		woc.execWf.Spec.ActiveDeadlineSeconds = nil

		step1NodeName := "container-set-termination-demopw5vv-893664226"
		step2NodeName := "container-set-termination-demopw5vv-876886607"

		// update step1 type to NodeTypePod
		//              phase to NodeRunning
		if entry, ok := woc.wf.Status.Nodes[step1NodeName]; ok {
			entry.Type = wfv1.NodeTypePod
			entry.Phase = wfv1.NodeRunning
			woc.wf.Status.Nodes[step1NodeName] = entry
		}

		// update step2 type to NodeTypeSuspend
		//              phase to NodeRunning
		if entry, ok := woc.wf.Status.Nodes[step2NodeName]; ok {
			entry.Type = wfv1.NodeTypeSuspend
			entry.Phase = wfv1.NodeRunning
			woc.wf.Status.Nodes[step2NodeName] = entry
		}

		assert.Equal(t, wfv1.NodeRunning, woc.wf.Status.Nodes[step1NodeName].Phase)
		assert.Equal(t, wfv1.NodeRunning, woc.wf.Status.Nodes[step2NodeName].Phase)

		woc.failNodesWithoutCreatedPodsAfterDeadlineOrShutdown()

		assert.Equal(t, wfv1.NodeRunning, woc.wf.Status.Nodes[step1NodeName].Phase)
		assert.Equal(t, wfv1.NodeFailed, woc.wf.Status.Nodes[step2NodeName].Phase)
	})

	t.Run("Deadline", func(t *testing.T) {
		workflow := wfv1.MustUnmarshalWorkflow(workflowShuttingDownWithNodesInPendingAfterReconciliation)
		woc := newWorkflowOperationCtx(workflow, controller)

		woc.execWf.Spec.Shutdown = ""

		deadlineInSeconds := int64(10)
		woc.wf.Status.StartedAt = metav1.NewTime(time.Now().AddDate(0, 0, -1)) // yesterday
		woc.execWf.Spec.ActiveDeadlineSeconds = &deadlineInSeconds
		woc.workflowDeadline = woc.getWorkflowDeadline()

		step1NodeName := "container-set-termination-demopw5vv-893664226"
		step2NodeName := "container-set-termination-demopw5vv-876886607"

		// update step1 phase to NodeRunning
		if entry, ok := woc.wf.Status.Nodes[step1NodeName]; ok {
			entry.Phase = wfv1.NodeRunning
			woc.wf.Status.Nodes[step1NodeName] = entry
		}

		// update step2 phase to NodePending
		if entry, ok := woc.wf.Status.Nodes[step2NodeName]; ok {
			entry.Phase = wfv1.NodePending
			woc.wf.Status.Nodes[step2NodeName] = entry
		}

		assert.Equal(t, wfv1.NodeRunning, woc.wf.Status.Nodes[step1NodeName].Phase)
		assert.Equal(t, wfv1.NodePending, woc.wf.Status.Nodes[step2NodeName].Phase)

		woc.failNodesWithoutCreatedPodsAfterDeadlineOrShutdown()

		assert.Equal(t, wfv1.NodeRunning, woc.wf.Status.Nodes[step1NodeName].Phase)
		assert.Equal(t, wfv1.NodeFailed, woc.wf.Status.Nodes[step2NodeName].Phase)
	})
}

func TestWorkflowTemplateOnExitValidation(t *testing.T) {
	wf := wfv1.MustUnmarshalWorkflow(`
apiVersion: argoproj.io/v1alpha1
kind: Workflow
metadata:
  generateName: workflow-template-invalid-onexit-
  namespace: argo
spec:
  workflowTemplateRef:
    name: workflow-template-invalid-onexit
`)
	wft := wfv1.MustUnmarshalWorkflowTemplate("@testdata/workflow-template-invalid-onexit.yaml")
	cancel, controller := newController(wf, wft)
	defer cancel()

	ctx := context.Background()
	woc := newWorkflowOperationCtx(wf, controller)
	woc.operate(ctx)
	t.Log(woc.wf)
	assert.Equal(t, wfv1.WorkflowFailed, woc.wf.Status.Phase)
	assert.Contains(t, woc.wf.Status.Message, "invalid spec")
}

func TestWorkflowTemplateEntryPointValidation(t *testing.T) {
	wf := wfv1.MustUnmarshalWorkflow(`
apiVersion: argoproj.io/v1alpha1
kind: Workflow
metadata:
  generateName: workflow-template-invalid-entrypoint-
  namespace: argo
spec:
  workflowTemplateRef:
    name: workflow-template-invalid-entrypoint
`)
	wft := wfv1.MustUnmarshalWorkflowTemplate("@testdata/workflow-template-invalid-entrypoint.yaml")
	cancel, controller := newController(wf, wft)
	defer cancel()

	ctx := context.Background()
	woc := newWorkflowOperationCtx(wf, controller)
	woc.operate(ctx)
	t.Log(woc.wf)
	assert.Equal(t, wfv1.WorkflowFailed, woc.wf.Status.Phase)
	assert.Contains(t, woc.wf.Status.Message, "invalid spec")
}

var workflowWithTemplateLevelMemoizationAndChildStep = `
apiVersion: argoproj.io/v1alpha1
kind: Workflow
metadata:
  namespace: default
  generateName: memoized-entrypoint-
spec:
  entrypoint: entrypoint
  templates:
  - name: entrypoint
    memoize:
      key: "entrypoint-key-1"
      cache:
        configMap:
          name: cache-top-entrypoint
    outputs:
        parameters:
          - name: url
            valueFrom:
              expression: |
                'https://argo-workflows.company.com/workflows/namepace/' + '{{workflow.name}}' + '?tab=workflow'
    steps:
      - - name: whalesay
          template: whalesay

  - name: whalesay
    container:
      image: docker/whalesay:latest
      command: [sh, -c]
      args: ["cowsay hello_world $(date) > /tmp/hello_world.txt"]
    outputs:
      parameters:
      - name: hello
        valueFrom:
          path: /tmp/hello_world.txt
`

func TestMemoizationTemplateLevelCacheWithStepWithoutCache(t *testing.T) {
	wf := wfv1.MustUnmarshalWorkflow(workflowWithTemplateLevelMemoizationAndChildStep)

	cancel, controller := newController(wf)
	defer cancel()

	ctx := context.Background()

	woc := newWorkflowOperationCtx(wf, controller)

	woc.operate(ctx)
	makePodsPhase(ctx, woc, apiv1.PodSucceeded)
	woc.operate(ctx)

	// Expect both workflowTemplate and the step to be executed
	for _, node := range woc.wf.Status.Nodes {
		if node.TemplateName == "entrypoint" {
			assert.True(t, true, "Entrypoint node does not exist")
			assert.Equal(t, wfv1.NodeSucceeded, node.Phase)
			assert.False(t, node.MemoizationStatus.Hit)
		}
		if node.Name == "whalesay" {
			assert.True(t, true, "Whalesay step does not exist")
			assert.Equal(t, wfv1.NodeSucceeded, node.Phase)
		}
	}
}

func TestMemoizationTemplateLevelCacheWithStepWithCache(t *testing.T) {
	wf := wfv1.MustUnmarshalWorkflow(workflowWithTemplateLevelMemoizationAndChildStep)

	// Assume cache is already set
	sampleConfigMapCacheEntry := apiv1.ConfigMap{
		Data: map[string]string{
			"entrypoint-key-1": `{"ExpiresAt":"2020-06-18T17:11:05Z","NodeID":"memoize-abx4124-123129321123","Outputs":{}}`,
		},
		TypeMeta: metav1.TypeMeta{
			Kind:       "ConfigMap",
			APIVersion: "v1",
		},
		ObjectMeta: metav1.ObjectMeta{
			Name:            "cache-top-entrypoint",
			ResourceVersion: "1630732",
			Labels: map[string]string{
				common.LabelKeyConfigMapType: common.LabelValueTypeConfigMapCache,
			},
		},
	}

	cancel, controller := newController(wf)
	defer cancel()

	ctx := context.Background()

	_, err := controller.kubeclientset.CoreV1().ConfigMaps("default").Create(ctx, &sampleConfigMapCacheEntry, metav1.CreateOptions{})
	require.NoError(t, err)

	woc := newWorkflowOperationCtx(wf, controller)

	woc.operate(ctx)
	makePodsPhase(ctx, woc, apiv1.PodSucceeded)
	woc.operate(ctx)

	// Only parent node should exist and it should be a memoization cache hit
	for _, node := range woc.wf.Status.Nodes {
		t.Log(node)
		if node.TemplateName == "entrypoint" {
			assert.True(t, true, "Entrypoint node does not exist")
			assert.Equal(t, wfv1.NodeSucceeded, node.Phase)
			assert.True(t, node.MemoizationStatus.Hit)
		}
		if node.Name == "whalesay" {
			assert.False(t, true, "Whalesay step should not have been executed")
		}
	}
}

var workflowWithTemplateLevelMemoizationAndChildDag = `
apiVersion: argoproj.io/v1alpha1
kind: Workflow
metadata:
  namespace: default
  generateName: memoized-entrypoint-
spec:
  entrypoint: entrypoint
  templates:
  - name: entrypoint
    dag:
      tasks:
      - name: whalesay-task
        template: whalesay
    memoize:
      key: "entrypoint-key-1"
      cache:
        configMap:
          name: cache-top-entrypoint
    outputs:
      parameters:
      - name: url
        valueFrom:
          expression: |
            'https://argo-workflows.company.com/workflows/namepace/' + '{{workflow.name}}' + '?tab=workflow'

  - name: whalesay
    container:
      image: docker/whalesay:latest
      command: [sh, -c]
      args: ["cowsay hello_world $(date) > /tmp/hello_world.txt"]
    outputs:
      parameters:
      - name: hello
        valueFrom:
          path: /tmp/hello_world.txt
`

func TestMemoizationTemplateLevelCacheWithDagWithoutCache(t *testing.T) {
	wf := wfv1.MustUnmarshalWorkflow(workflowWithTemplateLevelMemoizationAndChildDag)

	cancel, controller := newController(wf)
	defer cancel()

	ctx := context.Background()

	woc := newWorkflowOperationCtx(wf, controller)

	woc.operate(ctx)
	makePodsPhase(ctx, woc, apiv1.PodSucceeded)
	woc.operate(ctx)

	// Expect both workflowTemplate and the dag to be executed
	for _, node := range woc.wf.Status.Nodes {
		if node.TemplateName == "entrypoint" {
			assert.True(t, true, "Entrypoint node does not exist")
			assert.Equal(t, wfv1.NodeSucceeded, node.Phase)
			assert.False(t, node.MemoizationStatus.Hit)
		}
		if node.Name == "whalesay" {
			assert.True(t, true, "Whalesay dag does not exist")
			assert.Equal(t, wfv1.NodeSucceeded, node.Phase)
		}
	}
}

func TestMemoizationTemplateLevelCacheWithDagWithCache(t *testing.T) {
	wf := wfv1.MustUnmarshalWorkflow(workflowWithTemplateLevelMemoizationAndChildDag)

	// Assume cache is already set
	sampleConfigMapCacheEntry := apiv1.ConfigMap{
		Data: map[string]string{
			"entrypoint-key-1": `{"ExpiresAt":"2020-06-18T17:11:05Z","NodeID":"memoize-abx4124-123129321123","Outputs":{}}`,
		},
		TypeMeta: metav1.TypeMeta{
			Kind:       "ConfigMap",
			APIVersion: "v1",
		},
		ObjectMeta: metav1.ObjectMeta{
			Name:            "cache-top-entrypoint",
			ResourceVersion: "1630732",
			Labels: map[string]string{
				common.LabelKeyConfigMapType: common.LabelValueTypeConfigMapCache,
			},
		},
	}

	cancel, controller := newController(wf)
	defer cancel()

	ctx := context.Background()

	_, err := controller.kubeclientset.CoreV1().ConfigMaps("default").Create(ctx, &sampleConfigMapCacheEntry, metav1.CreateOptions{})
	require.NoError(t, err)

	woc := newWorkflowOperationCtx(wf, controller)

	woc.operate(ctx)
	makePodsPhase(ctx, woc, apiv1.PodSucceeded)
	woc.operate(ctx)

	// Only parent node should exist and it should be a memoization cache hit
	for _, node := range woc.wf.Status.Nodes {
		t.Log(node)
		if node.TemplateName == "entrypoint" {
			assert.True(t, true, "Entrypoint node does not exist")
			assert.Equal(t, wfv1.NodeSucceeded, node.Phase)
			assert.True(t, node.MemoizationStatus.Hit)
		}
		if node.Name == "whalesay" {
			assert.False(t, true, "Whalesay dag should not have been executed")
		}
	}
}

var maxDepth = `
apiVersion: argoproj.io/v1alpha1
kind: Workflow
metadata:
  name: hello-world
spec:
  entrypoint: diamond
  templates:
  - name: diamond
    dag:
      tasks:
      - name: A
        template: echo
        arguments:
          parameters: [{name: message, value: A}]
      - name: B
        dependencies: [A]
        template: echo
        arguments:
          parameters: [{name: message, value: B}]
      - name: C
        dependencies: [A]
        template: echo
        arguments:
          parameters: [{name: message, value: C}]
      - name: D
        dependencies: [B, C]
        template: echo
        arguments:
          parameters: [{name: message, value: D}]

  - name: echo
    inputs:
      parameters:
      - name: message
    container:
      image: alpine:3.7
      command: [echo, "{{inputs.parameters.message}}"]

`

func TestMaxDepth(t *testing.T) {
	wf := wfv1.MustUnmarshalWorkflow(maxDepth)
	cancel, controller := newController(wf)
	defer cancel()

	// Max depth is too small, error expected
	controller.maxStackDepth = 2
	ctx := context.Background()
	woc := newWorkflowOperationCtx(wf, controller)

	woc.operate(ctx)

	assert.Equal(t, wfv1.WorkflowError, woc.wf.Status.Phase)
	node := woc.wf.Status.Nodes["hello-world-713168755"]
	require.NotNil(t, node)
	assert.Equal(t, wfv1.NodeError, node.Phase)
	assert.Contains(t, node.Message, "Maximum recursion depth exceeded")

	// Max depth is enabled, but not too small, no error expected
	controller.maxStackDepth = 3
	woc = newWorkflowOperationCtx(wf, controller)

	woc.operate(ctx)

	assert.Equal(t, wfv1.WorkflowRunning, woc.wf.Status.Phase)
	node = woc.wf.Status.Nodes["hello-world-713168755"]
	require.NotNil(t, node)
	assert.Equal(t, wfv1.NodePending, node.Phase)

	makePodsPhase(ctx, woc, apiv1.PodSucceeded)
	woc.operate(ctx)
	makePodsPhase(ctx, woc, apiv1.PodSucceeded)
	woc.operate(ctx)
	makePodsPhase(ctx, woc, apiv1.PodSucceeded)
	woc.operate(ctx)
	assert.Equal(t, wfv1.WorkflowSucceeded, woc.wf.Status.Phase)
}

func TestMaxDepthEnvVariable(t *testing.T) {
	wf := wfv1.MustUnmarshalWorkflow(maxDepth)
	cancel, controller := newController(wf)
	defer cancel()

	// Max depth is disabled, no error expected
	controller.maxStackDepth = 2
	ctx := context.Background()
	woc := newWorkflowOperationCtx(wf, controller)
	t.Setenv("DISABLE_MAX_RECURSION", "true")

	woc.operate(ctx)

	assert.Equal(t, wfv1.WorkflowRunning, woc.wf.Status.Phase)
	node := woc.wf.Status.Nodes["hello-world-713168755"]
	require.NotNil(t, node)
	assert.Equal(t, wfv1.NodePending, node.Phase)

	makePodsPhase(ctx, woc, apiv1.PodSucceeded)
	woc.operate(ctx)
	makePodsPhase(ctx, woc, apiv1.PodSucceeded)
	woc.operate(ctx)
	makePodsPhase(ctx, woc, apiv1.PodSucceeded)
	woc.operate(ctx)
	assert.Equal(t, wfv1.WorkflowSucceeded, woc.wf.Status.Phase)
}

func TestGetChildNodeIdsAndLastRetriedNode(t *testing.T) {
	nodeName := "test-node"
	setup := func() *wfOperationCtx {
		cancel, controller := newController()
		defer cancel()
		assert.NotNil(t, controller)
		wf := wfv1.MustUnmarshalWorkflow(helloWorldWf)
		assert.NotNil(t, wf)
		woc := newWorkflowOperationCtx(wf, controller)
		assert.NotNil(t, woc)
		// Verify that there are no nodes in the wf status.
		assert.Empty(t, woc.wf.Status.Nodes)

		// Add the parent node for retries.
		nodeID := woc.wf.NodeID(nodeName)
		node := woc.initializeNode(nodeName, wfv1.NodeTypeRetry, "", &wfv1.WorkflowStep{}, "", wfv1.NodeRunning, &wfv1.NodeFlag{})
		woc.wf.Status.Nodes[nodeID] = *node

		// Ensure there are no child nodes yet.
		lastChild := getChildNodeIndex(node, woc.wf.Status.Nodes, -1)
		assert.Nil(t, lastChild)
		return woc
	}
	t.Run("lastChildNode", func(t *testing.T) {
		woc := setup()
		childNodes := []*wfv1.NodeStatus{}
		// Add child nodes.
		for i := 0; i < 2; i++ {
			childNode := fmt.Sprintf("%s(%d)", nodeName, i)
			childNodes = append(childNodes, woc.initializeNode(childNode, wfv1.NodeTypePod, "", &wfv1.WorkflowStep{}, "", wfv1.NodeRunning, &wfv1.NodeFlag{Retried: true}))
			woc.addChildNode(nodeName, childNode)
		}
		node, err := woc.wf.GetNodeByName(nodeName)
		require.NoError(t, err)
		childNodeIds, lastChildNode := getChildNodeIdsAndLastRetriedNode(node, woc.wf.Status.Nodes)

		assert.Len(t, childNodeIds, 2)
		assert.Equal(t, childNodes[1].ID, lastChildNode.ID)
	})

	t.Run("Ignore hooked node", func(t *testing.T) {
		woc := setup()
		childNodes := []*wfv1.NodeStatus{}
		// Add child nodes.
		for i := 0; i < 2; i++ {
			childNode := fmt.Sprintf("%s(%d)", nodeName, i)
			childNodes = append(childNodes, woc.initializeNode(childNode, wfv1.NodeTypePod, "", &wfv1.WorkflowStep{}, "", wfv1.NodeRunning, &wfv1.NodeFlag{Retried: true}))
			woc.addChildNode(nodeName, childNode)
		}

		// Add child hooked nodes
		childNode := fmt.Sprintf("%s.hook.running", nodeName)
		childNodes = append(childNodes, woc.initializeNode(childNode, wfv1.NodeTypePod, "", &wfv1.WorkflowStep{}, "", wfv1.NodeRunning, &wfv1.NodeFlag{Hooked: true}))
		woc.addChildNode(nodeName, childNode)

		node, err := woc.wf.GetNodeByName(nodeName)
		require.NoError(t, err)
		childNodeIds, lastChildNode := getChildNodeIdsAndLastRetriedNode(node, woc.wf.Status.Nodes)

		assert.Len(t, childNodeIds, 2)
		// ignore the hooked node
		assert.Equal(t, childNodes[1].ID, lastChildNode.ID)
	})

	t.Run("Retry hooked node", func(t *testing.T) {
		woc := setup()
		childNodes := []*wfv1.NodeStatus{}
		// Add child hooked noes
		for i := 0; i < 2; i++ {
			childNode := fmt.Sprintf("%s(%d)", nodeName, i)
			childNodes = append(childNodes, woc.initializeNode(childNode, wfv1.NodeTypePod, "", &wfv1.WorkflowStep{}, "", wfv1.NodeRunning, &wfv1.NodeFlag{Retried: true, Hooked: true}))
			woc.addChildNode(nodeName, childNode)
		}

		node, err := woc.wf.GetNodeByName(nodeName)
		require.NoError(t, err)
		childNodeIds, lastChildNode := getChildNodeIdsAndLastRetriedNode(node, woc.wf.Status.Nodes)

		assert.Len(t, childNodeIds, 2)
		assert.Equal(t, childNodes[1].ID, lastChildNode.ID)
	})
}

func TestRetryWhenEncounterExceededQuota(t *testing.T) {
	wf := wfv1.MustUnmarshalWorkflow(`
kind: Workflow
apiVersion: argoproj.io/v1alpha1
metadata:
  name: exceeded-quota
  creationTimestamp:
  labels:
    workflows.argoproj.io/phase: Running
  annotations:
    workflows.argoproj.io/pod-name-format: v2
spec:
  templates:
  - name: entrypoint
    inputs: {}
    outputs: {}
    metadata: {}
    container:
      name: 'main'
      image: centos:7
      command:
      - python
      - "-c"
      - echo
      args:
      - "{{retries}}"
      - "{{pod.name}}"
      resources: {}
    retryStrategy:
      limit: 10
      retryPolicy: Always
      backoff:
        duration: 5s
  entrypoint: entrypoint
  arguments: {}
status:
  phase: Runningg
  startedAt: '2023-09-05T12:02:20Z'
  finishedAt:
  estimatedDuration: 1
  progress: 0/1
  nodes:
    exceeded-quota:
      id: exceeded-quota
      name: exceeded-quota
      displayName: exceeded-quota
      type: Retry
      templateName: main
      templateScope: local/exceeded-quota
      phase: Running
      startedAt: '2023-09-05T12:02:20Z'
      finishedAt:
      estimatedDuration: 1
      progress: 0/1
      children:
      - exceeded-quota-3674300323
      - exceeded-quota-hook-8574637190
      - exceeded-quota-8574637190
    exceeded-quota-3674300323:
      id: exceeded-quota-3674300323
      name: exceeded-quota(0)
      displayName: exceeded-quota(0)
      type: Pod
      nodeFlag:
        retried: true
      templateName: main
      templateScope: local/exceeded-quota
      phase: Failed
      message: 'test1.test "test" is forbidden: exceeded quota'
      startedAt: '2023-09-05T12:02:20Z'
      finishedAt:
      estimatedDuration: 1
      progress: 0/1
    exceeded-quota-hook-8574637190:
      id: exceeded-quota-hook-8574637190
      name: exceeded-quota-hook
      displayName: exceeded-quota-hook
      type: Pod
      nodeFlag:
        hooked: true
    exceeded-quota-8574637190:
      id: exceeded-quota-8574637190
      name: exceeded-quota(1)
      displayName: exceeded-quota(1)
      type: Pod
      nodeFlag:
        retried: true
      templateName: main
      templateScope: local/exceeded-quota
      phase: Pending
      message: 'test1.test "test" is forbidden: exceeded quota'
      startedAt: '2023-09-05T12:02:20Z'
      finishedAt:
      estimatedDuration: 1
      progress: 0/1
  artifactRepositoryRef: {}
  artifactGCStatus:
    notSpecified: true
`)

	cancel, controller := newController(wf)
	defer cancel()

	ctx := context.Background()

	controller.kubeclientset.(*fake.Clientset).CoreV1().(*corefake.FakeCoreV1).Fake.PrependReactor("create", "pods", func(action k8stesting.Action) (bool, runtime.Object, error) {
		createAction, ok := action.(k8stesting.CreateAction)
		assert.True(t, ok)

		pod, ok := createAction.GetObject().(*apiv1.Pod)
		assert.True(t, ok)

		for _, container := range pod.Spec.Containers {
			if container.Name == "main" {
				t.Log("Container args: ", container.Args[0], container.Args[1])
				assert.Equal(t, "1", container.Args[0])
			}
		}

		return true, pod, nil
	})

	woc := newWorkflowOperationCtx(wf, controller)

	woc.operate(ctx)
}

var needReconcileWorklfow = `
apiVersion: argoproj.io/v1alpha1
kind: Workflow
metadata:
  name: steps-need-reconcile
spec:
  entrypoint: hello-hello-hello
  arguments:
    parameters:
    - name: message1
      value: hello world
    - name: message2
      value: foobar
  # This spec contains two templates: hello-hello-hello and whalesay
  templates:
  - name: hello-hello-hello
    # Instead of just running a container
    # This template has a sequence of steps
    steps:
    - - name: hello1            # hello1 is run before the following steps
        continueOn: {}
        template: whalesay
        arguments:
          parameters:
          - name: message
            value: "hello1"
          - name: workflow_artifact_key
            value: "{{ workflow.parameters.message2}}"
    - - name: hello2a           # double dash => run after previous step
        template: whalesay
        arguments:
          parameters:
          - name: message
            value: "{{=steps['hello1'].outputs.parameters['workflow_artifact_key']}}"

  # This is the same template as from the previous example
  - name: whalesay
    inputs:
      parameters:
      - name: message
    outputs:
      parameters:
      - name: workflow_artifact_key
        value: '{{workflow.name}}'
    script:
      image: python:alpine3.6
      command: [python]
      env:
      - name: message
        value: "{{inputs.parameters.message}}"
      source: |
        import random
        i = random.randint(1, 100)
        print(i)`

// TestWorkflowNeedReconcile test whether a workflow need reconcile taskresults.
func TestWorkflowNeedReconcile(t *testing.T) {
	cancel, controller := newController()
	defer cancel()
	ctx := context.Background()
	wfcset := controller.wfclientset.ArgoprojV1alpha1().Workflows("")
	wf := wfv1.MustUnmarshalWorkflow(needReconcileWorklfow)
	wf, err := wfcset.Create(ctx, wf, metav1.CreateOptions{})
	require.NoError(t, err)
	wf, err = wfcset.Get(ctx, wf.ObjectMeta.Name, metav1.GetOptions{})
	require.NoError(t, err)
	woc := newWorkflowOperationCtx(wf, controller)
	woc.operate(ctx)
	pods, err := listPods(woc)
	require.NoError(t, err)
	assert.Len(t, pods.Items, 1)

	// complete the first pod
	makePodsPhase(ctx, woc, apiv1.PodSucceeded)
	wf, err = wfcset.Get(ctx, wf.ObjectMeta.Name, metav1.GetOptions{})
	require.NoError(t, err)
	woc = newWorkflowOperationCtx(wf, controller)
	for _, node := range woc.wf.Status.Nodes {
		woc.wf.Status.MarkTaskResultIncomplete(node.ID)
	}
	err, podReconciliationCompleted := woc.podReconciliation(ctx)
	require.NoError(t, err)
	assert.False(t, podReconciliationCompleted)

	for idx, node := range woc.wf.Status.Nodes {
		if strings.Contains(node.Name, ".hello1") {
			node.Outputs = &wfv1.Outputs{
				Parameters: []wfv1.Parameter{
					{
						Name:  "workflow_artifact_key",
						Value: wfv1.AnyStringPtr("steps-need-reconcile"),
					},
				},
			}
			woc.wf.Status.Nodes[idx] = node
			woc.wf.Status.MarkTaskResultComplete(node.ID)
		}
	}
	err, podReconciliationCompleted = woc.podReconciliation(ctx)
	require.NoError(t, err)
	assert.True(t, podReconciliationCompleted)
	woc.operate(ctx)

	// complete the second pod
	makePodsPhase(ctx, woc, apiv1.PodSucceeded)
	wf, err = wfcset.Get(ctx, wf.ObjectMeta.Name, metav1.GetOptions{})
	require.NoError(t, err)
	woc = newWorkflowOperationCtx(wf, controller)
	woc.operate(ctx)
	pods, err = listPods(woc)
	require.NoError(t, err)
	require.Len(t, pods.Items, 2)
	assert.Equal(t, "hello1", pods.Items[0].Spec.Containers[1].Env[0].Value)
	assert.Equal(t, "steps-need-reconcile", pods.Items[1].Spec.Containers[1].Env[0].Value)
}

func TestWorkflowRunningButLabelCompleted(t *testing.T) {
	wf := wfv1.MustUnmarshalWorkflow(`
apiVersion: argoproj.io/v1alpha1
kind: Workflow
metadata:
  annotations:
    workflows.argoproj.io/pod-name-format: v2
  creationTimestamp: "2024-02-04T08:43:42Z"
  generateName: wf-retry-stopped-
  generation: 11
  labels:
    workflows.argoproj.io/completed: "true"
    workflows.argoproj.io/phase: Running
    workflows.argoproj.io/test: "true"
    workflows.argoproj.io/workflow: wf-retry-stopped
    workflows.argoproj.io/workflow-archiving-status: Archived
  name: wf-retry-stopped-pn6mm
  namespace: argo
  resourceVersion: "307888"
  uid: 6c14e28b-1c31-4bd5-a10b-f4799971448f
spec:
  activeDeadlineSeconds: 300
  arguments: {}
  entrypoint: wf-retry-stopped-main
  executor:
    serviceAccountName: default
  podSpecPatch: |
    terminationGracePeriodSeconds: 3
  serviceAccountName: default
  templates:
  - inputs: {}
    metadata: {}
    name: wf-retry-stopped-main
    outputs: {}
    steps:
    - - arguments: {}
        name: create
        template: create
      - arguments: {}
        name: sleep
        template: sleep
      - arguments: {}
        name: stop
        template: stop
  - container:
      command:
      - sleep
      - "10"
      image: alpine:latest
      name: ""
      resources: {}
    inputs: {}
    metadata: {}
    name: sleep
    outputs: {}
  - container:
      args:
      - stop
      - -l
      - workflows.argoproj.io/workflow=wf-retry-stopped
      - --namespace=argo
      - --loglevel=debug
      image: argoproj/argocli:latest
      name: ""
      resources: {}
    inputs: {}
    metadata: {}
    name: stop
    outputs: {}
  - container:
      args:
      - |
        echo "hello world" > /tmp/message
        sleep 999
      command:
      - sh
      - -c
      image: argoproj/argosay:v2
      name: ""
      resources: {}
    inputs: {}
    metadata: {}
    name: create
    outputs:
      artifacts:
      - archive:
          none: {}
        name: my-artifact
        path: /tmp/message
        s3:
          accessKeySecret:
            key: accesskey
            name: my-minio-cred
          bucket: my-bucket
          endpoint: minio:9000
          insecure: true
          key: my-artifact
          secretKeySecret:
            key: secretkey
            name: my-minio-cred
  workflowMetadata:
    labels:
      workflows.argoproj.io/test: "true"
      workflows.argoproj.io/workflow: wf-retry-stopped
status:
  artifactGCStatus:
    notSpecified: true
  artifactRepositoryRef:
    artifactRepository:
      archiveLogs: true
      s3:
        accessKeySecret:
          key: accesskey
          name: my-minio-cred
        bucket: my-bucket
        endpoint: minio:9000
        insecure: true
        secretKeySecret:
          key: secretkey
          name: my-minio-cred
    configMap: artifact-repositories
    key: default-v1
    namespace: argo
  conditions:
  - status: "False"
    type: PodRunning
  - status: "True"
    type: Completed
  finishedAt: "2024-02-04T08:44:20Z"
  message: Stopped with strategy 'Stop'
  nodes:
    wf-retry-stopped-pn6mm:
      children:
      - wf-retry-stopped-pn6mm-4109534602
      displayName: wf-retry-stopped-pn6mm
      finishedAt: null
      id: wf-retry-stopped-pn6mm
      name: wf-retry-stopped-pn6mm
      phase: Running
      progress: 0/3
      startedAt: "2024-02-04T08:44:03Z"
      templateName: wf-retry-stopped-main
      templateScope: local/wf-retry-stopped-pn6mm
      type: Steps
    wf-retry-stopped-pn6mm-1672493720:
      finishedAt: null
      id: ""
      name: ""
      outputs:
        artifacts:
        - archive:
            none: {}
          name: my-artifact
          path: /tmp/message
          s3:
            accessKeySecret:
              key: accesskey
              name: my-minio-cred
            bucket: my-bucket
            endpoint: minio:9000
            insecure: true
            key: my-artifact
            secretKeySecret:
              key: secretkey
              name: my-minio-cred
        - name: main-logs
          s3:
            key: wf-retry-stopped-pn6mm/wf-retry-stopped-pn6mm-create-1672493720/main.log
      startedAt: null
      type: ""
    wf-retry-stopped-pn6mm-4109534602:
      boundaryID: wf-retry-stopped-pn6mm
      displayName: '[0]'
      finishedAt: null
      id: wf-retry-stopped-pn6mm-4109534602
      name: wf-retry-stopped-pn6mm[0]
      nodeFlag: {}
      phase: Running
      progress: 0/3
      startedAt: "2024-02-04T08:44:03Z"
      templateScope: local/wf-retry-stopped-pn6mm
      type: StepGroup
    wf-retry-stopped-pn6mm-4140492335:
      finishedAt: null
      id: ""
      name: ""
      outputs:
        artifacts:
        - name: main-logs
          s3:
            key: wf-retry-stopped-pn6mm/wf-retry-stopped-pn6mm-sleep-4140492335/main.log
      startedAt: null
      type: ""
  phase: Running
  progress: 0/3
  startedAt: "2024-02-04T08:44:03Z"
  taskResultsCompletionStatus:
    wf-retry-stopped-pn6mm-1672493720: true
    wf-retry-stopped-pn6mm-2766965604: true
    wf-retry-stopped-pn6mm-4140492335: true
`)

	cancel, controller := newController(wf)
	defer cancel()

	ctx := context.Background()
	reconceilNeeded := reconciliationNeeded(wf)
	assert.False(t, reconceilNeeded)

	delete(wf.Labels, common.LabelKeyCompleted)
	woc := newWorkflowOperationCtx(wf, controller)
	assert.NotEmpty(t, woc.wf.Status.Nodes)
	nodeId := "wf-retry-stopped-pn6mm-1672493720"

	woc.wf.Status.MarkTaskResultIncomplete(nodeId)
	woc.operate(ctx)
	assert.Equal(t, wfv1.WorkflowRunning, woc.wf.Status.Phase)

	woc.wf.Status.MarkTaskResultComplete(nodeId)
	woc.operate(ctx)
	assert.Equal(t, wfv1.WorkflowFailed, woc.wf.Status.Phase)

	delete(wf.Labels, common.LabelKeyCompleted)
	woc = newWorkflowOperationCtx(wf, controller)
	n := woc.markNodePhase(wf.Name, wfv1.NodeError)
	assert.Equal(t, wfv1.NodeError, n.Phase)
	woc.wf.Status.MarkTaskResultIncomplete(nodeId)
	woc.operate(ctx)
	assert.Equal(t, wfv1.WorkflowRunning, woc.wf.Status.Phase)

	woc.wf.Status.MarkTaskResultComplete(nodeId)
	woc.operate(ctx)
	assert.Equal(t, wfv1.WorkflowError, woc.wf.Status.Phase)

	delete(wf.Labels, common.LabelKeyCompleted)
	woc = newWorkflowOperationCtx(wf, controller)
	n = woc.markNodePhase(wf.Name, wfv1.NodeSucceeded)
	assert.Equal(t, wfv1.NodeSucceeded, n.Phase)
	woc.wf.Status.MarkTaskResultIncomplete(nodeId)
	woc.operate(ctx)
	assert.Equal(t, wfv1.WorkflowRunning, woc.wf.Status.Phase)

	woc.wf.Status.MarkTaskResultComplete(nodeId)
	woc.operate(ctx)
	assert.Equal(t, wfv1.WorkflowSucceeded, woc.wf.Status.Phase)
}

var wfHasContainerSet = `
apiVersion: argoproj.io/v1alpha1
kind: Workflow
metadata:
  name: lovely-rhino
spec:
  templates:
    - name: init
      dag:
        tasks:
          - name: A
            template: run
            arguments: {}
    - name: run
      containerSet:
        containers:
          - name: main
            image: alpine:latest
            command:
              - /bin/sh
            args:
              - '-c'
              - sleep 9000
            resources: {}
          - name: main2
            image: alpine:latest
            command:
              - /bin/sh
            args:
              - '-c'
              - sleep 9000
            resources: {}
  entrypoint: init
  arguments: {}
  ttlStrategy:
    secondsAfterCompletion: 300
  podGC:
    strategy: OnPodCompletion`

// TestContainerSetDeleteContainerWhenPodDeleted test whether a workflow has ContainerSet error when pod deleted.
func TestContainerSetDeleteContainerWhenPodDeleted(t *testing.T) {
	cancel, controller := newController()
	defer cancel()
	ctx := context.Background()
	wfcset := controller.wfclientset.ArgoprojV1alpha1().Workflows("")
	wf := wfv1.MustUnmarshalWorkflow(wfHasContainerSet)
	wf, err := wfcset.Create(ctx, wf, metav1.CreateOptions{})
	require.NoError(t, err)
	wf, err = wfcset.Get(ctx, wf.ObjectMeta.Name, metav1.GetOptions{})
	require.NoError(t, err)
	woc := newWorkflowOperationCtx(wf, controller)
	woc.operate(ctx)
	pods, err := listPods(woc)
	require.NoError(t, err)
	assert.Len(t, pods.Items, 1)

	// mark pod Running
	makePodsPhase(ctx, woc, apiv1.PodRunning)
	woc = newWorkflowOperationCtx(woc.wf, controller)
	woc.operate(ctx)
	for _, node := range woc.wf.Status.Nodes {
		if node.Type == wfv1.NodeTypePod {
			assert.Equal(t, wfv1.NodeRunning, node.Phase)
		}
	}

	// TODO: Refactor to use local-scoped env vars in test to avoid long wait. See https://github.com/argoproj/argo-workflows/pull/12756#discussion_r1530245007
	// delete pod
	time.Sleep(10 * time.Second)
	deletePods(ctx, woc)
	pods, err = listPods(woc)
	require.NoError(t, err)
	assert.Empty(t, pods.Items)

	// reconcile
	woc = newWorkflowOperationCtx(woc.wf, controller)
	woc.operate(ctx)
	assert.Equal(t, wfv1.WorkflowError, woc.wf.Status.Phase)
	for _, node := range woc.wf.Status.Nodes {
		assert.Equal(t, wfv1.NodeError, node.Phase)
		if node.Type == wfv1.NodeTypePod {
			assert.Equal(t, "pod deleted", node.Message)
		}
		if node.Type == wfv1.NodeTypeContainer {
			assert.Equal(t, "container deleted", node.Message)
		}
	}
}

var dagContainersetWf = `
apiVersion: argoproj.io/v1alpha1
kind: Workflow
metadata:
  annotations:
    workflows.argoproj.io/pod-name-format: v2
  name: dag-containerset-qlmzl
  namespace: argo
  labels:
    workflows.argoproj.io/completed: "false"
    workflows.argoproj.io/phase: Running
spec:
  entrypoint: pipeline
  templates:
  - containerSet:
      containers:
      - args:
        - echo
        - hello
        command:
        - /argosay
        image: argoproj/argosay:v2
        name: main
    name: argosay-container-set
  - dag:
      tasks:
      - name: A
        template: argosay-container-set
      - depends: A.Succeeded
        name: B
        template: argosay-container-set
      - depends: A.Succeeded
        name: C
        template: argosay-container-set
    name: pipeline
status:
  conditions:
  - status: "False"
    type: PodRunning
  finishedAt: null
  nodes:
    dag-containerset-qlmzl:
      children:
      - dag-containerset-qlmzl-1127450597
      displayName: dag-containerset-qlmzl
      finishedAt: null
      id: dag-containerset-qlmzl
      name: dag-containerset-qlmzl
      phase: Running
      progress: 2/6
      startedAt: "2024-05-14T02:24:54Z"
      templateName: pipeline
      templateScope: local/dag-containerset-qlmzl
      type: DAG
    dag-containerset-qlmzl-70023156:
      boundaryID: dag-containerset-qlmzl-1127450597
      children:
      - dag-containerset-qlmzl-1077117740
      displayName: main
      finishedAt: "2024-05-14T02:25:28Z"
      id: dag-containerset-qlmzl-70023156
      name: dag-containerset-qlmzl.A.main
      phase: Succeeded
      progress: 1/1
      startedAt: "2024-05-14T02:24:54Z"
      templateName: argosay-container-set
      templateScope: local/dag-containerset-qlmzl
      type: Container
    dag-containerset-qlmzl-1077117740:
      boundaryID: dag-containerset-qlmzl
      children:
      - dag-containerset-qlmzl-3500746831
      displayName: B
      finishedAt: null
      hostNodeName: k3d-k3s-default-server-0
      id: dag-containerset-qlmzl-1077117740
      message: PodInitializing
      name: dag-containerset-qlmzl.B
      phase: Pending
      progress: 0/1
      startedAt: "2024-05-14T02:25:30Z"
      templateName: argosay-container-set
      templateScope: local/dag-containerset-qlmzl
      type: Pod
    dag-containerset-qlmzl-1127450597:
      boundaryID: dag-containerset-qlmzl
      children:
      - dag-containerset-qlmzl-70023156
      displayName: A
      finishedAt: "2024-05-14T02:25:27Z"
      hostNodeName: k3d-k3s-default-server-0
      id: dag-containerset-qlmzl-1127450597
      name: dag-containerset-qlmzl.A
      outputs:
        exitCode: "0"
      phase: Succeeded
      progress: 1/1
      resourcesDuration:
        cpu: 6
        memory: 49
      startedAt: "2024-05-14T02:24:54Z"
      templateName: argosay-container-set
      templateScope: local/dag-containerset-qlmzl
      type: Pod
    dag-containerset-qlmzl-3500746831:
      boundaryID: dag-containerset-qlmzl-1077117740
      displayName: main
      finishedAt: null
      id: dag-containerset-qlmzl-3500746831
      name: dag-containerset-qlmzl.B.main
      phase: Pending
      progress: 0/1
      startedAt: "2024-05-14T02:25:30Z"
      templateName: argosay-container-set
      templateScope: local/dag-containerset-qlmzl
      type: Container
  phase: Running
  progress: 2/4
  resourcesDuration:
    cpu: 6
    memory: 49
  startedAt: "2024-05-14T02:24:54Z"
  taskResultsCompletionStatus:
    dag-containerset-qlmzl-1077117740: false
    dag-containerset-qlmzl-1127450597: true
`

func TestGetOutboundNodesFromDAGContainerset(t *testing.T) {
	wf := wfv1.MustUnmarshalWorkflow(dagContainersetWf)
	cancel, controller := newController(wf)
	defer cancel()

	ctx := context.Background()
	woc := newWorkflowOperationCtx(wf, controller)
	woc.operate(ctx)

	found := false
	for _, node := range woc.wf.Status.Nodes {
		if node.Name == "dag-containerset-qlmzl.A.main" {
			assert.Len(t, node.Children, 2)
			found = true
		}
	}
	assert.True(t, found)
}<|MERGE_RESOLUTION|>--- conflicted
+++ resolved
@@ -1778,14 +1778,9 @@
 			cancel, controller := newController()
 			defer cancel()
 			woc := newWorkflowOperationCtx(wf, controller)
-<<<<<<< HEAD
-			got := woc.assessNodeStatus(tt.pod, tt.node)
+			got := woc.assessNodeStatus(context.TODO(), tt.pod, tt.node)
 			assert.Equal(t, tt.wantPhase, got.Phase)
 			assert.Equal(t, tt.wantMessage, got.Message)
-=======
-			got := woc.assessNodeStatus(context.TODO(), tt.pod, tt.node)
-			assert.Equal(t, tt.want, got.Phase)
->>>>>>> 9f83ae25
 		})
 	}
 }

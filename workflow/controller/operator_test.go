--- conflicted
+++ resolved
@@ -4280,15 +4280,10 @@
 	ctx := context.Background()
 	wf := unmarshalWF(workflowStatusMetric)
 	woc := newWoc(*wf)
-<<<<<<< HEAD
+	woc.operate(ctx)
 	woc.operate()
 	// Must only be two (completed: true), (podRunning: true)
 	assert.Len(t, woc.wf.Status.Conditions, 2)
-=======
-	woc.operate(ctx)
-	// Must only be one (completed: true)
-	assert.Len(t, woc.wf.Status.Conditions, 1)
->>>>>>> e3320d36
 }
 
 var workflowCached = `

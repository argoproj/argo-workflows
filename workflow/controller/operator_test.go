--- conflicted
+++ resolved
@@ -2958,33 +2958,6 @@
 			"Normal WorkflowRunning Workflow Running",
 			"Warning WorkflowFailed invalid spec: template name '123' undefined",
 		},
-<<<<<<< HEAD
-=======
-		`
-apiVersion: argoproj.io/v1alpha1
-kind: Workflow
-metadata:
-  name: artifact-repo-config-ref-
-spec:
-  entrypoint: whalesay
-  artifactRepositoryRef:
-    configMap: artifact-repository
-    key: config
-  templates:
-  - name: whalesay
-    container:
-      image: docker/whalesay:latest
-      command: [sh, -c]
-      args: ["cowsay hello world | tee /tmp/hello_world.txt"]
-    outputs:
-      artifacts:
-      - name: message
-        path: /tmp/hello_world.txt
-`: {
-			"Normal WorkflowRunning Workflow Running",
-			"Warning WorkflowFailed failed to find artifactory ref {,}/artifact-repository#config",
-		},
->>>>>>> 854883bd
 		// DAG
 		`
 metadata:

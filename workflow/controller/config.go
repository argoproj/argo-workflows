package controller

import (
	"context"
	"fmt"

	apiv1 "k8s.io/api/core/v1"
	metav1 "k8s.io/apimachinery/pkg/apis/meta/v1"
	"k8s.io/apimachinery/pkg/fields"
	"k8s.io/apimachinery/pkg/runtime"
	"k8s.io/apimachinery/pkg/watch"
	"k8s.io/client-go/tools/cache"

	"github.com/argoproj/argo/errors"
	wfv1 "github.com/argoproj/argo/pkg/apis/workflow/v1alpha1"
	"github.com/argoproj/argo/workflow/common"
	"github.com/argoproj/argo/workflow/metrics"
	"github.com/ghodss/yaml"
	log "github.com/sirupsen/logrus"
)

// WorkflowControllerConfig contain the configuration settings for the workflow controller
type WorkflowControllerConfig struct {
	// ExecutorImage is the image name of the executor to use when running pods
	// DEPRECATED: use --executor-image flag to workflow-controller instead
	ExecutorImage string `json:"executorImage,omitempty"`

	// ExecutorImagePullPolicy is the imagePullPolicy of the executor to use when running pods
	// DEPRECATED: use `executor.imagePullPolicy` in configmap instead
	ExecutorImagePullPolicy string `json:"executorImagePullPolicy,omitempty"`

	// Executor holds container customizations for the executor to use when running pods
	Executor *apiv1.Container `json:"executor,omitempty"`

	// ExecutorResources specifies the resource requirements that will be used for the executor sidecar
	// DEPRECATED: use `executor.resources` in configmap instead
	ExecutorResources *apiv1.ResourceRequirements `json:"executorResources,omitempty"`

	// KubeConfig specifies a kube config file for the wait & init containers
	KubeConfig *KubeConfig `json:"kubeConfig,omitempty"`

	// ContainerRuntimeExecutor specifies the container runtime interface to use, default is docker
	ContainerRuntimeExecutor string `json:"containerRuntimeExecutor,omitempty"`

	// KubeletPort is needed when using the kubelet containerRuntimeExecutor, default to 10250
	KubeletPort int `json:"kubeletPort,omitempty"`

	// KubeletInsecure disable the TLS verification of the kubelet containerRuntimeExecutor, default to false
	KubeletInsecure bool `json:"kubeletInsecure,omitempty"`

	// ArtifactRepository contains the default location of an artifact repository for container artifacts
	ArtifactRepository ArtifactRepository `json:"artifactRepository,omitempty"`

	// Namespace is a label selector filter to limit the controller's watch to a specific namespace
	Namespace string `json:"namespace,omitempty"`

	// InstanceID is a label selector to limit the controller's watch to a specific instance. It
	// contains an arbitrary value that is carried forward into its pod labels, under the key
	// workflows.argoproj.io/controller-instanceid, for the purposes of workflow segregation. This
	// enables a controller to only receive workflow and pod events that it is interested about,
	// in order to support multiple controllers in a single cluster, and ultimately allows the
	// controller itself to be bundled as part of a higher level application. If omitted, the
	// controller watches workflows and pods that *are not* labeled with an instance id.
	InstanceID string `json:"instanceID,omitempty"`

	MetricsConfig metrics.PrometheusConfig `json:"metricsConfig,omitempty"`

	TelemetryConfig metrics.PrometheusConfig `json:"telemetryConfig,omitempty"`

	// Parallelism limits the max total parallel workflows that can execute at the same time
	Parallelism int `json:"parallelism,omitempty"`
}

// KubeConfig is used for wait & init sidecar containers to communicate with a k8s apiserver by a outofcluster method,
// it is used when the workflow controller is in a different cluster with the workflow workloads
type KubeConfig struct {
	// SecretName of the kubeconfig secret
	// may not be empty if kuebConfig specified
	SecretName string `json:"secretName"`
	// SecretKey of the kubeconfig in the secret
	// may not be empty if kubeConfig specified
	SecretKey string `json:"secretKey"`
	// VolumeName of kubeconfig, default to 'kubeconfig'
	VolumeName string `json:"volumeName,omitempty"`
	// MountPath of the kubeconfig secret, default to '/kube/config'
	MountPath string `json:"mountPath,omitempty"`
}

// ArtifactRepository represents a artifact repository in which a controller will store its artifacts
type ArtifactRepository struct {
	// ArchiveLogs enables log archiving
	ArchiveLogs *bool `json:"archiveLogs,omitempty"`
	// S3 stores artifact in a S3-compliant object store
	S3 *S3ArtifactRepository `json:"s3,omitempty"`
	// Artifactory stores artifacts to JFrog Artifactory
	Artifactory *ArtifactoryArtifactRepository `json:"artifactory,omitempty"`
<<<<<<< HEAD
	GCS         *GCSArtifactRepository         `json:"gcs,omitempty"`
=======
	// HDFS stores artifacts in HDFS
	HDFS *HDFSArtifactRepository `json:"hdfs,omitempty"`
>>>>>>> 4e37a444
}

// S3ArtifactRepository defines the controller configuration for an S3 artifact repository
type S3ArtifactRepository struct {
	wfv1.S3Bucket `json:",inline"`

	// KeyFormat is defines the format of how to store keys. Can reference workflow variables
	KeyFormat string `json:"keyFormat,omitempty"`

	// KeyPrefix is prefix used as part of the bucket key in which the controller will store artifacts.
	// DEPRECATED. Use KeyFormat instead
	KeyPrefix string `json:"keyPrefix,omitempty"`
}

// ArtifactoryArtifactRepository defines the controller configuration for an artifactory artifact repository
type ArtifactoryArtifactRepository struct {
	wfv1.ArtifactoryAuth `json:",inline"`
	// RepoURL is the url for artifactory repo.
	RepoURL string `json:"repoURL,omitempty"`
}

<<<<<<< HEAD
// GCSArtifactRepository defines the controller configuration for a GCS artifact repository
type GCSArtifactRepository struct {
	wfv1.GCSBucket `json:",inline"`
=======
// HDFSArtifactRepository defines the controller configuration for an HDFS artifact repository
type HDFSArtifactRepository struct {
	wfv1.HDFSConfig `json:",inline"`

	// PathFormat is defines the format of path to store a file. Can reference workflow variables
	PathFormat string `json:"pathFormat,omitempty"`

	// Force copies a file forcibly even if it exists (default: false)
	Force bool `json:"force,omitempty"`
>>>>>>> 4e37a444
}

// ResyncConfig reloads the controller config from the configmap
func (wfc *WorkflowController) ResyncConfig() error {
	cmClient := wfc.kubeclientset.CoreV1().ConfigMaps(wfc.namespace)
	cm, err := cmClient.Get(wfc.configMap, metav1.GetOptions{})
	if err != nil {
		return errors.InternalWrapError(err)
	}
	return wfc.updateConfig(cm)
}

func (wfc *WorkflowController) updateConfig(cm *apiv1.ConfigMap) error {
	configStr, ok := cm.Data[common.WorkflowControllerConfigMapKey]
	if !ok {
		log.Warnf("ConfigMap '%s' does not have key '%s'", wfc.configMap, common.WorkflowControllerConfigMapKey)
		return nil
	}
	var config WorkflowControllerConfig
	err := yaml.Unmarshal([]byte(configStr), &config)
	if err != nil {
		return errors.InternalWrapError(err)
	}
	log.Printf("workflow controller configuration from %s:\n%s", wfc.configMap, configStr)
	if wfc.cliExecutorImage == "" && config.ExecutorImage == "" {
		return errors.Errorf(errors.CodeBadRequest, "ConfigMap '%s' does not have executorImage", wfc.configMap)
	}
	wfc.Config = config
	wfc.throttler.SetParallelism(config.Parallelism)
	return nil
}

// executorImage returns the image to use for the workflow executor
func (wfc *WorkflowController) executorImage() string {
	if wfc.cliExecutorImage != "" {
		return wfc.cliExecutorImage
	}
	return wfc.Config.ExecutorImage
}

// executorImagePullPolicy returns the imagePullPolicy to use for the workflow executor
func (wfc *WorkflowController) executorImagePullPolicy() apiv1.PullPolicy {
	if wfc.cliExecutorImagePullPolicy != "" {
		return apiv1.PullPolicy(wfc.cliExecutorImagePullPolicy)
	} else if wfc.Config.Executor != nil && wfc.Config.Executor.ImagePullPolicy != "" {
		return wfc.Config.Executor.ImagePullPolicy
	} else {
		return apiv1.PullPolicy(wfc.Config.ExecutorImagePullPolicy)
	}
}

func (wfc *WorkflowController) watchControllerConfigMap(ctx context.Context) (cache.Controller, error) {
	source := wfc.newControllerConfigMapWatch()
	_, controller := cache.NewInformer(
		source,
		&apiv1.ConfigMap{},
		0,
		cache.ResourceEventHandlerFuncs{
			AddFunc: func(obj interface{}) {
				if cm, ok := obj.(*apiv1.ConfigMap); ok {
					log.Infof("Detected ConfigMap update. Updating the controller config.")
					err := wfc.updateConfig(cm)
					if err != nil {
						log.Errorf("Update of config failed due to: %v", err)
					}
				}
			},
			UpdateFunc: func(old, new interface{}) {
				oldCM := old.(*apiv1.ConfigMap)
				newCM := new.(*apiv1.ConfigMap)
				if oldCM.ResourceVersion == newCM.ResourceVersion {
					return
				}
				if newCm, ok := new.(*apiv1.ConfigMap); ok {
					log.Infof("Detected ConfigMap update. Updating the controller config.")
					err := wfc.updateConfig(newCm)
					if err != nil {
						log.Errorf("Update of config failed due to: %v", err)
					}
				}
			},
		})

	go controller.Run(ctx.Done())
	return controller, nil
}

func (wfc *WorkflowController) newControllerConfigMapWatch() *cache.ListWatch {
	c := wfc.kubeclientset.CoreV1().RESTClient()
	resource := "configmaps"
	name := wfc.configMap
	fieldSelector := fields.ParseSelectorOrDie(fmt.Sprintf("metadata.name=%s", name))

	listFunc := func(options metav1.ListOptions) (runtime.Object, error) {
		options.FieldSelector = fieldSelector.String()
		req := c.Get().
			Namespace(wfc.namespace).
			Resource(resource).
			VersionedParams(&options, metav1.ParameterCodec)
		return req.Do().Get()
	}
	watchFunc := func(options metav1.ListOptions) (watch.Interface, error) {
		options.Watch = true
		options.FieldSelector = fieldSelector.String()
		req := c.Get().
			Namespace(wfc.namespace).
			Resource(resource).
			VersionedParams(&options, metav1.ParameterCodec)
		return req.Watch()
	}
	return &cache.ListWatch{ListFunc: listFunc, WatchFunc: watchFunc}
}<|MERGE_RESOLUTION|>--- conflicted
+++ resolved
@@ -94,12 +94,9 @@
 	S3 *S3ArtifactRepository `json:"s3,omitempty"`
 	// Artifactory stores artifacts to JFrog Artifactory
 	Artifactory *ArtifactoryArtifactRepository `json:"artifactory,omitempty"`
-<<<<<<< HEAD
-	GCS         *GCSArtifactRepository         `json:"gcs,omitempty"`
-=======
 	// HDFS stores artifacts in HDFS
 	HDFS *HDFSArtifactRepository `json:"hdfs,omitempty"`
->>>>>>> 4e37a444
+	GCS         *GCSArtifactRepository         `json:"gcs,omitempty"`
 }
 
 // S3ArtifactRepository defines the controller configuration for an S3 artifact repository
@@ -121,21 +118,20 @@
 	RepoURL string `json:"repoURL,omitempty"`
 }
 
-<<<<<<< HEAD
+// HDFSArtifactRepository defines the controller configuration for an HDFS artifact repository
+type HDFSArtifactRepository struct {
+	wfv1.HDFSConfig `json:",inline"`
+
+	// PathFormat is defines the format of path to store a file. Can reference workflow variables
+	PathFormat string `json:"pathFormat,omitempty"`
+
+	// Force copies a file forcibly even if it exists (default: false)
+	Force bool `json:"force,omitempty"`
+}
+
 // GCSArtifactRepository defines the controller configuration for a GCS artifact repository
 type GCSArtifactRepository struct {
 	wfv1.GCSBucket `json:",inline"`
-=======
-// HDFSArtifactRepository defines the controller configuration for an HDFS artifact repository
-type HDFSArtifactRepository struct {
-	wfv1.HDFSConfig `json:",inline"`
-
-	// PathFormat is defines the format of path to store a file. Can reference workflow variables
-	PathFormat string `json:"pathFormat,omitempty"`
-
-	// Force copies a file forcibly even if it exists (default: false)
-	Force bool `json:"force,omitempty"`
->>>>>>> 4e37a444
 }
 
 // ResyncConfig reloads the controller config from the configmap

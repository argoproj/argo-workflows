package controller

import (
	"context"
	"fmt"
	"github.com/argoproj/argo/workflow/common"
	"strings"
	"testing"

	"github.com/stretchr/testify/assert"
	v1 "k8s.io/api/core/v1"
	metav1 "k8s.io/apimachinery/pkg/apis/meta/v1"

	wfv1 "github.com/argoproj/argo/pkg/apis/workflow/v1alpha1"
	"github.com/argoproj/argo/test"
)

// TestDagXfail verifies a DAG can fail properly
func TestDagXfail(t *testing.T) {
	wf := test.LoadTestWorkflow("testdata/dag_xfail.yaml")
	woc := newWoc(*wf)
	woc.operate()
	assert.Equal(t, string(wfv1.NodeFailed), string(woc.wf.Status.Phase))
}

// TestDagRetrySucceeded verifies a DAG will be marked Succeeded if retry was successful
func TestDagRetrySucceeded(t *testing.T) {
	wf := test.LoadTestWorkflow("testdata/dag_retry_succeeded.yaml")
	woc := newWoc(*wf)
	woc.operate()
	assert.Equal(t, string(wfv1.NodeSucceeded), string(woc.wf.Status.Phase))
}

// TestDagRetryExhaustedXfail verifies we fail properly when we exhaust our retries
func TestDagRetryExhaustedXfail(t *testing.T) {
	wf := test.LoadTestWorkflow("testdata/dag-exhausted-retries-xfail.yaml")
	woc := newWoc(*wf)
	woc.operate()
	assert.Equal(t, string(wfv1.NodeFailed), string(woc.wf.Status.Phase))
}

// TestDagDisableFailFast test disable fail fast function
func TestDagDisableFailFast(t *testing.T) {
	wf := test.LoadTestWorkflow("testdata/dag-disable-fail-fast.yaml")
	woc := newWoc(*wf)
	woc.operate()
	assert.Equal(t, string(wfv1.NodeFailed), string(woc.wf.Status.Phase))
}

var dynamicSingleDag = `
apiVersion: argoproj.io/v1alpha1
kind: Workflow
metadata:
 generateName: dag-diamond-
spec:
 entrypoint: diamond
 templates:
 - name: diamond
   dag:
     tasks:
     - name: A
       template: %s
       %s
     - name: TestSingle
       template: Succeeded
       depends: A.%s

 - name: Succeeded
   container:
     image: alpine:3.7
     command: [sh, -c, "exit 0"]

 - name: Failed
   container:
     image: alpine:3.7
     command: [sh, -c, "exit 1"]

 - name: Skipped
   when: "False"
   container:
     image: alpine:3.7
     command: [sh, -c, "echo Hello"]
`

func TestSingleDependency(t *testing.T) {
	statusMap := map[string]v1.PodPhase{"Succeeded": v1.PodSucceeded, "Failed": v1.PodFailed}
	var closer context.CancelFunc
	var controller *WorkflowController
	for _, status := range []string{"Succeeded", "Failed", "Skipped"} {
		fmt.Printf("\n\n\nCurrent status %s\n\n\n", status)
		closer, controller = newController()
		wfcset := controller.wfclientset.ArgoprojV1alpha1().Workflows("")

		// If the status is "skipped" skip the root node.
		var wfString string
		if status == "Skipped" {
			wfString = fmt.Sprintf(dynamicSingleDag, status, `when: "False == True"`, status)
		} else {
			wfString = fmt.Sprintf(dynamicSingleDag, status, "", status)
		}
		wf := unmarshalWF(wfString)
		wf, err := wfcset.Create(wf)
		assert.Nil(t, err)
		wf, err = wfcset.Get(wf.ObjectMeta.Name, metav1.GetOptions{})
		assert.Nil(t, err)
		woc := newWorkflowOperationCtx(wf, controller)

		woc.operate()
		// Mark the status of the pod according to the test
		if _, ok := statusMap[status]; ok {
			makePodsPhase(t, statusMap[status], controller.kubeclientset, wf.ObjectMeta.Namespace)
		}

		woc.operate()
		found := false
		for _, node := range woc.wf.Status.Nodes {
			if strings.Contains(node.Name, "TestSingle") {
				found = true
				assert.Equal(t, wfv1.NodePending, node.Phase)
			}
		}
		assert.True(t, found)
	}
	if closer != nil {
		closer()
	}
}

func TestGetDagTaskFromNode(t *testing.T) {
	task := wfv1.DAGTask{Name: "test-task"}
	d := dagContext{
		boundaryID: "test-boundary",
		tasks:      []wfv1.DAGTask{task},
	}
	node := wfv1.NodeStatus{Name: d.taskNodeName(task.Name)}
	taskFromNode := d.getTaskFromNode(&node)
	assert.Equal(t, &task, taskFromNode)
}

var artifactResolutionWhenSkippedDAG = `
apiVersion: argoproj.io/v1alpha1
kind: Workflow
metadata:
  generateName: conditional-artifact-passing-
spec:
  entrypoint: artifact-example
  templates:
  - name: artifact-example
    dag:
      tasks:
      - name: generate-artifact
        template: whalesay
        when: "false"
      - name: consume-artifact
        dependencies: [generate-artifact]
        template: print-message
        when: "false"
        arguments:
          artifacts:
          - name: message
            from: "{{tasks.generate-artifact.outputs.artifacts.hello-art}}"

  - name: whalesay
    container:
      image: docker/whalesay:latest
      command: [sh, -c]
      args: ["sleep 1; cowsay hello world | tee /tmp/hello_world.txt"]
    outputs:
      artifacts:
      - name: hello-art
        path: /tmp/hello_world.txt

  - name: print-message
    inputs:
      artifacts:
      - name: message
        path: /tmp/message
    container:
      image: alpine:latest
      command: [sh, -c]
      args: ["cat /tmp/message"]

`

// Tests ability to reference workflow parameters from within top level spec fields (e.g. spec.volumes)
func TestArtifactResolutionWhenSkippedDAG(t *testing.T) {
	cancel, controller := newController()
	defer cancel()
	wfcset := controller.wfclientset.ArgoprojV1alpha1().Workflows("")

	wf := unmarshalWF(artifactResolutionWhenSkippedDAG)
	wf, err := wfcset.Create(wf)
	assert.NoError(t, err)
	woc := newWorkflowOperationCtx(wf, controller)

	woc.operate()
	woc.operate()
	assert.Equal(t, wfv1.NodeRunning, woc.wf.Status.Phase)
}

<<<<<<< HEAD
func TestEvaluateDependsLogic(t *testing.T) {
	testTasks := []wfv1.DAGTask{
		{
			Name: "A",
		},
		{
			Name:    "B",
			Depends: "A",
		},
		{
			Name:    "C", // This task should fail
			Depends: "A",
		},
		{
			Name:    "should-execute-1",
			Depends: "A && C.Completed",
		},
		{
			Name:    "should-execute-2",
			Depends: "B || C",
		},
		{
			Name:    "should-not-execute",
			Depends: "B && C",
		},
		{
			Name:    "should-execute-3",
			Depends: "should-execute-2 || should-not-execute",
		},
	}

	d := &dagContext{
		boundaryName: "test",
		tasks:        testTasks,
		wf:           &wfv1.Workflow{ObjectMeta: metav1.ObjectMeta{Name: "test-wf"}},
		dependencies: make(map[string][]string),
		dependsLogic: make(map[string]string),
	}

	// Task A is running
	d.wf = &wfv1.Workflow{
		ObjectMeta: metav1.ObjectMeta{Name: "test-wf"},
		Status: wfv1.WorkflowStatus{
			Nodes: map[string]wfv1.NodeStatus{
				d.taskNodeID("A"): {Phase: wfv1.NodeRunning},
			},
		},
	}

	// Task B should not proceed, task A is still running
	execute, proceed, err := d.evaluateDependsLogic("B")
	assert.NoError(t, err)
	assert.False(t, proceed)
	assert.False(t, execute)

	// Task A succeeded
	d.wf.Status.Nodes[d.taskNodeID("A")] = wfv1.NodeStatus{Phase: wfv1.NodeSucceeded}

	// Task B and C should proceed and execute
	execute, proceed, err = d.evaluateDependsLogic("B")
	assert.NoError(t, err)
	assert.True(t, proceed)
	assert.True(t, execute)
	execute, proceed, err = d.evaluateDependsLogic("C")
	assert.NoError(t, err)
	assert.True(t, proceed)
	assert.True(t, execute)
	// Other tasks should not
	execute, proceed, err = d.evaluateDependsLogic("should-execute-1")
	assert.NoError(t, err)
	assert.False(t, proceed)
	assert.False(t, execute)

	// Tasks B succeeded, C failed
	d.wf.Status.Nodes[d.taskNodeID("B")] = wfv1.NodeStatus{Phase: wfv1.NodeSucceeded}
	d.wf.Status.Nodes[d.taskNodeID("C")] = wfv1.NodeStatus{Phase: wfv1.NodeFailed}

	// Tasks should-execute-1 and should-execute-2 should proceed and execute
	execute, proceed, err = d.evaluateDependsLogic("should-execute-1")
	assert.NoError(t, err)
	assert.True(t, proceed)
	assert.True(t, execute)
	execute, proceed, err = d.evaluateDependsLogic("should-execute-2")
	assert.NoError(t, err)
	assert.True(t, proceed)
	assert.True(t, execute)
	// Task should-not-execute should proceed, but not execute
	execute, proceed, err = d.evaluateDependsLogic("should-not-execute")
	assert.NoError(t, err)
	assert.True(t, proceed)
	assert.False(t, execute)

	// Tasks should-execute-1 and should-execute-2 succeeded, should-not-execute skipped
	d.wf.Status.Nodes[d.taskNodeID("should-execute-1")] = wfv1.NodeStatus{Phase: wfv1.NodeSucceeded}
	d.wf.Status.Nodes[d.taskNodeID("should-execute-2")] = wfv1.NodeStatus{Phase: wfv1.NodeSucceeded}
	d.wf.Status.Nodes[d.taskNodeID("should-not-execute")] = wfv1.NodeStatus{Phase: wfv1.NodeSkipped}

	// Tasks should-execute-3 should proceed and execute
	execute, proceed, err = d.evaluateDependsLogic("should-execute-3")
	assert.NoError(t, err)
	assert.True(t, proceed)
	assert.True(t, execute)
}

func TestAllEvaluateDependsLogic(t *testing.T) {
	statusMap := map[common.TaskResult]wfv1.NodePhase{
		common.TaskResultSucceeded: wfv1.NodeSucceeded,
		common.TaskResultFailed: wfv1.NodeFailed,
		common.TaskResultSkipped: wfv1.NodeSkipped,
		common.TaskResultCompleted: wfv1.NodeSucceeded,
		common.TaskResultAny: wfv1.NodeSkipped,
	}
	for _, status := range []common.TaskResult{common.TaskResultSucceeded, common.TaskResultFailed, common.TaskResultSkipped,
		common.TaskResultCompleted, common.TaskResultAny} {
		testTasks := []wfv1.DAGTask{
			{
				Name: "same",
			},
			{
				Name:    "Run",
				Depends: fmt.Sprintf("same.%s", status),
			},
			{
				Name:    "NotRun",
				Depends: fmt.Sprintf("!same.%s", status),
			},
		}

		d := &dagContext{
			boundaryName: "test",
			tasks:        testTasks,
			wf:           &wfv1.Workflow{ObjectMeta: metav1.ObjectMeta{Name: "test-wf"}},
			dependencies: make(map[string][]string),
			dependsLogic: make(map[string]string),
		}

		// Task A is running
		d.wf = &wfv1.Workflow{
			ObjectMeta: metav1.ObjectMeta{Name: "test-wf"},
			Status: wfv1.WorkflowStatus{
				Nodes: map[string]wfv1.NodeStatus{
					d.taskNodeID("same"): {Phase: statusMap[status]},
				},
			},
		}

		execute, proceed, err := d.evaluateDependsLogic("Run")
		assert.NoError(t, err)
		assert.True(t, proceed)
		assert.True(t, execute)
		execute, proceed, err = d.evaluateDependsLogic("NotRun")
		assert.NoError(t, err)
		assert.True(t, proceed)
		assert.False(t, execute)
	}
=======
var dagAssessPhaseContinueOnExpandedTaskVariables = `
apiVersion: argoproj.io/v1alpha1
kind: Workflow
metadata:
  name: parameter-aggregation-one-will-fail2-jt776
spec:
  arguments: {}
  entrypoint: parameter-aggregation-one-will-fail2
  templates:
  - arguments: {}
    dag:
      tasks:
      - arguments: {}
        continueOn:
          failed: true
        name: generate
        template: gen-number-list
      - arguments:
          parameters:
          - name: num
            value: '{{item}}'
        continueOn:
          failed: true
        dependencies:
        - generate
        name: one-will-fail
        template: one-will-fail
        withParam: '{{tasks.generate.outputs.result}}'
      - arguments: {}
        continueOn:
          failed: true
        dependencies:
        - one-will-fail
        name: whalesay
        template: whalesay
    inputs: {}
    metadata: {}
    name: parameter-aggregation-one-will-fail2
    outputs: {}
  - arguments: {}
    container:
      args:
      - |
        if [ $(({{inputs.parameters.num}})) == 1 ]; then
          exit 1;
        else
          echo {{inputs.parameters.num}}
        fi
      command:
      - sh
      - -xc
      image: alpine:latest
      name: ""
      resources: {}
    inputs:
      parameters:
      - name: num
    metadata: {}
    name: one-will-fail
    outputs: {}
  - arguments: {}
    container:
      command:
      - cowsay
      image: docker/whalesay:latest
      name: ""
      resources: {}
    inputs: {}
    metadata: {}
    name: whalesay
    outputs: {}
  - arguments: {}
    inputs: {}
    metadata: {}
    name: gen-number-list
    outputs: {}
    script:
      command:
      - python
      image: python:alpine3.6
      name: ""
      resources: {}
      source: |
        import json
        import sys
        json.dump([i for i in range(0, 2)], sys.stdout)
status:
  nodes:
    parameter-aggregation-one-will-fail2-jt776:
      children:
      - parameter-aggregation-one-will-fail2-jt776-1457662774
      displayName: parameter-aggregation-one-will-fail2-jt776
      id: parameter-aggregation-one-will-fail2-jt776
      name: parameter-aggregation-one-will-fail2-jt776
      outboundNodes:
      - parameter-aggregation-one-will-fail2-jt776-3936077093
      phase: Running
      startedAt: "2020-04-20T16:39:00Z"
      templateName: parameter-aggregation-one-will-fail2
      templateScope: local/parameter-aggregation-one-will-fail2-jt776
      type: DAG
    parameter-aggregation-one-will-fail2-jt776-6921149:
      boundaryID: parameter-aggregation-one-will-fail2-jt776
      children:
      - parameter-aggregation-one-will-fail2-jt776-1842114754
      - parameter-aggregation-one-will-fail2-jt776-4113411742
      displayName: one-will-fail
      finishedAt: "2020-04-20T16:39:09Z"
      id: parameter-aggregation-one-will-fail2-jt776-6921149
      name: parameter-aggregation-one-will-fail2-jt776.one-will-fail
      phase: Failed
      startedAt: "2020-04-20T16:39:03Z"
      templateName: one-will-fail
      templateScope: local/parameter-aggregation-one-will-fail2-jt776
      type: TaskGroup
    parameter-aggregation-one-will-fail2-jt776-1457662774:
      boundaryID: parameter-aggregation-one-will-fail2-jt776
      children:
      - parameter-aggregation-one-will-fail2-jt776-6921149
      displayName: generate
      finishedAt: "2020-04-20T16:39:02Z"
      id: parameter-aggregation-one-will-fail2-jt776-1457662774
      name: parameter-aggregation-one-will-fail2-jt776.generate
      outputs:
        artifacts:
        - archiveLogs: true
          name: main-logs
          s3:
            accessKeySecret:
              key: accesskey
              name: my-minio-cred
            bucket: my-bucket
            endpoint: minio:9000
            insecure: true
            key: parameter-aggregation-one-will-fail2-jt776/parameter-aggregation-one-will-fail2-jt776-1457662774/main.log
            secretKeySecret:
              key: secretkey
              name: my-minio-cred
        exitCode: "0"
        result: '[0, 1]'
      phase: Succeeded
      resourcesDuration:
        cpu: 2
        memory: 0
      startedAt: "2020-04-20T16:39:00Z"
      templateName: gen-number-list
      templateScope: local/parameter-aggregation-one-will-fail2-jt776
      type: Pod
    parameter-aggregation-one-will-fail2-jt776-1842114754:
      boundaryID: parameter-aggregation-one-will-fail2-jt776
      children:
      - parameter-aggregation-one-will-fail2-jt776-3936077093
      displayName: one-will-fail(0:0)
      finishedAt: "2020-04-20T16:39:06Z"
      id: parameter-aggregation-one-will-fail2-jt776-1842114754
      inputs:
        parameters:
        - name: num
          value: "0"
      name: parameter-aggregation-one-will-fail2-jt776.one-will-fail(0:0)
      outputs:
        artifacts:
        - archiveLogs: true
          name: main-logs
          s3:
            accessKeySecret:
              key: accesskey
              name: my-minio-cred
            bucket: my-bucket
            endpoint: minio:9000
            insecure: true
            key: parameter-aggregation-one-will-fail2-jt776/parameter-aggregation-one-will-fail2-jt776-1842114754/main.log
            secretKeySecret:
              key: secretkey
              name: my-minio-cred
        exitCode: "0"
      phase: Succeeded
      resourcesDuration:
        cpu: 2
        memory: 0
      startedAt: "2020-04-20T16:39:03Z"
      templateName: one-will-fail
      templateScope: local/parameter-aggregation-one-will-fail2-jt776
      type: Pod
    parameter-aggregation-one-will-fail2-jt776-3936077093:
      boundaryID: parameter-aggregation-one-will-fail2-jt776
      displayName: whalesay
      finishedAt: "2020-04-20T16:39:14Z"
      id: parameter-aggregation-one-will-fail2-jt776-3936077093
      name: parameter-aggregation-one-will-fail2-jt776.whalesay
      outputs:
        artifacts:
        - archiveLogs: true
          name: main-logs
          s3:
            accessKeySecret:
              key: accesskey
              name: my-minio-cred
            bucket: my-bucket
            endpoint: minio:9000
            insecure: true
            key: parameter-aggregation-one-will-fail2-jt776/parameter-aggregation-one-will-fail2-jt776-3936077093/main.log
            secretKeySecret:
              key: secretkey
              name: my-minio-cred
        exitCode: "0"
      phase: Succeeded
      resourcesDuration:
        cpu: 3
        memory: 0
      startedAt: "2020-04-20T16:39:10Z"
      templateName: whalesay
      templateScope: local/parameter-aggregation-one-will-fail2-jt776
      type: Pod
    parameter-aggregation-one-will-fail2-jt776-4113411742:
      boundaryID: parameter-aggregation-one-will-fail2-jt776
      children:
      - parameter-aggregation-one-will-fail2-jt776-3936077093
      displayName: one-will-fail(1:1)
      finishedAt: "2020-04-20T16:39:07Z"
      id: parameter-aggregation-one-will-fail2-jt776-4113411742
      inputs:
        parameters:
        - name: num
          value: "1"
      message: failed with exit code 1
      name: parameter-aggregation-one-will-fail2-jt776.one-will-fail(1:1)
      outputs:
        artifacts:
        - archiveLogs: true
          name: main-logs
          s3:
            accessKeySecret:
              key: accesskey
              name: my-minio-cred
            bucket: my-bucket
            endpoint: minio:9000
            insecure: true
            key: parameter-aggregation-one-will-fail2-jt776/parameter-aggregation-one-will-fail2-jt776-4113411742/main.log
            secretKeySecret:
              key: secretkey
              name: my-minio-cred
        exitCode: "1"
      phase: Failed
      resourcesDuration:
        cpu: 3
        memory: 0
      startedAt: "2020-04-20T16:39:03Z"
      templateName: one-will-fail
      templateScope: local/parameter-aggregation-one-will-fail2-jt776
      type: Pod
  phase: Running
  resourcesDuration:
    cpu: 10
    memory: 0
  startedAt: "2020-04-20T16:39:00Z"
`

// Tests whether assessPhase marks a DAG as successful when it contains failed tasks with continueOn failed
func TestDagAssessPhaseContinueOnExpandedTaskVariables(t *testing.T) {
	cancel, controller := newController()
	defer cancel()
	wfcset := controller.wfclientset.ArgoprojV1alpha1().Workflows("")

	wf := unmarshalWF(dagAssessPhaseContinueOnExpandedTaskVariables)
	wf, err := wfcset.Create(wf)
	assert.NoError(t, err)
	woc := newWorkflowOperationCtx(wf, controller)

	woc.operate()
	woc.operate()
	assert.Equal(t, wfv1.NodeSucceeded, woc.wf.Status.Phase)
}

var dagAssessPhaseContinueOnExpandedTask = `
apiVersion: argoproj.io/v1alpha1
kind: Workflow
metadata:
  name: parameter-aggregation-one-will-fail-69x7k
spec:
  arguments: {}
  entrypoint: parameter-aggregation-one-will-fail
  templates:
  - arguments: {}
    dag:
      tasks:
      - arguments:
          parameters:
          - name: num
            value: '{{item}}'
        continueOn:
          failed: true
        name: one-will-fail
        template: one-will-fail
        withItems:
        - 1
        - 2
      - arguments: {}
        continueOn:
          failed: true
        dependencies:
        - one-will-fail
        name: whalesay
        template: whalesay
    inputs: {}
    metadata: {}
    name: parameter-aggregation-one-will-fail
    outputs: {}
  - arguments: {}
    container:
      args:
      - |
        if [ $(({{inputs.parameters.num}})) == 1 ]; then
          exit 1;
        else
          echo {{inputs.parameters.num}}
        fi
      command:
      - sh
      - -xc
      image: alpine:latest
      name: ""
      resources: {}
    inputs:
      parameters:
      - name: num
    metadata: {}
    name: one-will-fail
    outputs: {}
  - arguments: {}
    container:
      command:
      - cowsay
      image: docker/whalesay:latest
      name: ""
      resources: {}
    inputs: {}
    metadata: {}
    name: whalesay
    outputs: {}
status:
  nodes:
    parameter-aggregation-one-will-fail-69x7k:
      children:
      - parameter-aggregation-one-will-fail-69x7k-4292161196
      displayName: parameter-aggregation-one-will-fail-69x7k
      id: parameter-aggregation-one-will-fail-69x7k
      name: parameter-aggregation-one-will-fail-69x7k
      outboundNodes:
      - parameter-aggregation-one-will-fail-69x7k-3555414042
      phase: Running
      startedAt: "2020-04-20T16:47:22Z"
      templateName: parameter-aggregation-one-will-fail
      templateScope: local/parameter-aggregation-one-will-fail-69x7k
      type: DAG
    parameter-aggregation-one-will-fail-69x7k-1324058456:
      boundaryID: parameter-aggregation-one-will-fail-69x7k
      children:
      - parameter-aggregation-one-will-fail-69x7k-3555414042
      displayName: one-will-fail(0:1)
      finishedAt: "2020-04-20T16:47:26Z"
      id: parameter-aggregation-one-will-fail-69x7k-1324058456
      inputs:
        parameters:
        - name: num
          value: "1"
      message: failed with exit code 1
      name: parameter-aggregation-one-will-fail-69x7k.one-will-fail(0:1)
      outputs:
        artifacts:
        - archiveLogs: true
          name: main-logs
          s3:
            accessKeySecret:
              key: accesskey
              name: my-minio-cred
            bucket: my-bucket
            endpoint: minio:9000
            insecure: true
            key: parameter-aggregation-one-will-fail-69x7k/parameter-aggregation-one-will-fail-69x7k-1324058456/main.log
            secretKeySecret:
              key: secretkey
              name: my-minio-cred
        exitCode: "1"
      phase: Failed
      resourcesDuration:
        cpu: 2
        memory: 0
      startedAt: "2020-04-20T16:47:22Z"
      templateName: one-will-fail
      templateScope: local/parameter-aggregation-one-will-fail-69x7k
      type: Pod
    parameter-aggregation-one-will-fail-69x7k-3086527730:
      boundaryID: parameter-aggregation-one-will-fail-69x7k
      children:
      - parameter-aggregation-one-will-fail-69x7k-3555414042
      displayName: one-will-fail(1:2)
      finishedAt: "2020-04-20T16:47:28Z"
      id: parameter-aggregation-one-will-fail-69x7k-3086527730
      inputs:
        parameters:
        - name: num
          value: "2"
      name: parameter-aggregation-one-will-fail-69x7k.one-will-fail(1:2)
      outputs:
        artifacts:
        - archiveLogs: true
          name: main-logs
          s3:
            accessKeySecret:
              key: accesskey
              name: my-minio-cred
            bucket: my-bucket
            endpoint: minio:9000
            insecure: true
            key: parameter-aggregation-one-will-fail-69x7k/parameter-aggregation-one-will-fail-69x7k-3086527730/main.log
            secretKeySecret:
              key: secretkey
              name: my-minio-cred
        exitCode: "0"
      phase: Succeeded
      resourcesDuration:
        cpu: 4
        memory: 0
      startedAt: "2020-04-20T16:47:22Z"
      templateName: one-will-fail
      templateScope: local/parameter-aggregation-one-will-fail-69x7k
      type: Pod
    parameter-aggregation-one-will-fail-69x7k-3555414042:
      boundaryID: parameter-aggregation-one-will-fail-69x7k
      displayName: whalesay
      finishedAt: "2020-04-20T16:47:33Z"
      id: parameter-aggregation-one-will-fail-69x7k-3555414042
      name: parameter-aggregation-one-will-fail-69x7k.whalesay
      outputs:
        artifacts:
        - archiveLogs: true
          name: main-logs
          s3:
            accessKeySecret:
              key: accesskey
              name: my-minio-cred
            bucket: my-bucket
            endpoint: minio:9000
            insecure: true
            key: parameter-aggregation-one-will-fail-69x7k/parameter-aggregation-one-will-fail-69x7k-3555414042/main.log
            secretKeySecret:
              key: secretkey
              name: my-minio-cred
        exitCode: "0"
      phase: Succeeded
      resourcesDuration:
        cpu: 3
        memory: 0
      startedAt: "2020-04-20T16:47:30Z"
      templateName: whalesay
      templateScope: local/parameter-aggregation-one-will-fail-69x7k
      type: Pod
    parameter-aggregation-one-will-fail-69x7k-4292161196:
      boundaryID: parameter-aggregation-one-will-fail-69x7k
      children:
      - parameter-aggregation-one-will-fail-69x7k-1324058456
      - parameter-aggregation-one-will-fail-69x7k-3086527730
      displayName: one-will-fail
      finishedAt: "2020-04-20T16:47:29Z"
      id: parameter-aggregation-one-will-fail-69x7k-4292161196
      name: parameter-aggregation-one-will-fail-69x7k.one-will-fail
      phase: Failed
      startedAt: "2020-04-20T16:47:22Z"
      templateName: one-will-fail
      templateScope: local/parameter-aggregation-one-will-fail-69x7k
      type: TaskGroup
  phase: Running
  resourcesDuration:
    cpu: 9
    memory: 0
  startedAt: "2020-04-20T16:47:22Z"
`

// Tests whether assessPhase marks a DAG as successful when it contains failed tasks with continueOn failed
func TestDagAssessPhaseContinueOnExpandedTask(t *testing.T) {
	cancel, controller := newController()
	defer cancel()
	wfcset := controller.wfclientset.ArgoprojV1alpha1().Workflows("")

	wf := unmarshalWF(dagAssessPhaseContinueOnExpandedTask)
	wf, err := wfcset.Create(wf)
	assert.NoError(t, err)
	woc := newWorkflowOperationCtx(wf, controller)

	woc.operate()
	woc.operate()
	assert.Equal(t, wfv1.NodeSucceeded, woc.wf.Status.Phase)
}

var dagWithParamAndGlobalParam = `
apiVersion: argoproj.io/v1alpha1
kind: Workflow
metadata:
  generateName: dag-with-param-and-global-param-
spec:
  entrypoint: main
  arguments:
    parameters:
    - name: workspace
      value: /argo_workspace/{{workflow.uid}}
  templates:
  - name: main
    dag:
      tasks:
      - name: use-with-param
        template: whalesay
        arguments:
          parameters:
          - name: message
            value: "hello {{workflow.parameters.workspace}} {{item}}"
        withParam: "[0, 1, 2]"
  - name: whalesay
    inputs:
      parameters:
      - name: message
    container:
      image: docker/whalesay:latest
      command: [cowsay]
      args: ["{{inputs.parameters.message}}"]
`

func TestDAGWithParamAndGlobalParam(t *testing.T) {
	cancel, controller := newController()
	defer cancel()
	wfcset := controller.wfclientset.ArgoprojV1alpha1().Workflows("")

	wf := unmarshalWF(dagWithParamAndGlobalParam)
	wf, err := wfcset.Create(wf)
	assert.NoError(t, err)
	woc := newWorkflowOperationCtx(wf, controller)

	woc.operate()
	assert.Equal(t, wfv1.NodeRunning, woc.wf.Status.Phase)
>>>>>>> e9c21120
}<|MERGE_RESOLUTION|>--- conflicted
+++ resolved
@@ -198,7 +198,6 @@
 	assert.Equal(t, wfv1.NodeRunning, woc.wf.Status.Phase)
 }
 
-<<<<<<< HEAD
 func TestEvaluateDependsLogic(t *testing.T) {
 	testTasks := []wfv1.DAGTask{
 		{
@@ -306,10 +305,10 @@
 func TestAllEvaluateDependsLogic(t *testing.T) {
 	statusMap := map[common.TaskResult]wfv1.NodePhase{
 		common.TaskResultSucceeded: wfv1.NodeSucceeded,
-		common.TaskResultFailed: wfv1.NodeFailed,
-		common.TaskResultSkipped: wfv1.NodeSkipped,
+		common.TaskResultFailed:    wfv1.NodeFailed,
+		common.TaskResultSkipped:   wfv1.NodeSkipped,
 		common.TaskResultCompleted: wfv1.NodeSucceeded,
-		common.TaskResultAny: wfv1.NodeSkipped,
+		common.TaskResultAny:       wfv1.NodeSkipped,
 	}
 	for _, status := range []common.TaskResult{common.TaskResultSucceeded, common.TaskResultFailed, common.TaskResultSkipped,
 		common.TaskResultCompleted, common.TaskResultAny} {
@@ -354,7 +353,8 @@
 		assert.True(t, proceed)
 		assert.False(t, execute)
 	}
-=======
+}
+
 var dagAssessPhaseContinueOnExpandedTaskVariables = `
 apiVersion: argoproj.io/v1alpha1
 kind: Workflow
@@ -894,5 +894,4 @@
 
 	woc.operate()
 	assert.Equal(t, wfv1.NodeRunning, woc.wf.Status.Phase)
->>>>>>> e9c21120
 }
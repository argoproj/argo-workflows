package controller

import (
	"fmt"
	"strings"
	"testing"

	v1 "k8s.io/api/core/v1"
	metav1 "k8s.io/apimachinery/pkg/apis/meta/v1"

	"github.com/stretchr/testify/assert"

	wfv1 "github.com/argoproj/argo/pkg/apis/workflow/v1alpha1"
	"github.com/argoproj/argo/test"
)

// TestDagXfail verifies a DAG can fail properly
func TestDagXfail(t *testing.T) {
	wf := test.LoadTestWorkflow("testdata/dag_xfail.yaml")
	woc := newWoc(*wf)
	woc.operate()
	assert.Equal(t, string(wfv1.NodeFailed), string(woc.wf.Status.Phase))
}

// TestDagRetrySucceeded verifies a DAG will be marked Succeeded if retry was successful
func TestDagRetrySucceeded(t *testing.T) {
	wf := test.LoadTestWorkflow("testdata/dag_retry_succeeded.yaml")
	woc := newWoc(*wf)
	woc.operate()
	assert.Equal(t, string(wfv1.NodeSucceeded), string(woc.wf.Status.Phase))
}

// TestDagRetryExhaustedXfail verifies we fail properly when we exhaust our retries
func TestDagRetryExhaustedXfail(t *testing.T) {
	wf := test.LoadTestWorkflow("testdata/dag-exhausted-retries-xfail.yaml")
	woc := newWoc(*wf)
	woc.operate()
	assert.Equal(t, string(wfv1.NodeFailed), string(woc.wf.Status.Phase))
}

// TestDagDisableFailFast test disable fail fast function
func TestDagDisableFailFast(t *testing.T) {
	wf := test.LoadTestWorkflow("testdata/dag-disable-fail-fast.yaml")
	woc := newWoc(*wf)
	woc.operate()
	assert.Equal(t, string(wfv1.NodeFailed), string(woc.wf.Status.Phase))
}

<<<<<<< HEAD
var dynamicSingleDag = `
apiVersion: argoproj.io/v1alpha1
kind: Workflow
metadata:
  generateName: dag-diamond-
spec:
  entrypoint: diamond
  templates:
  - name: diamond
    dag:
      tasks:
      - name: A
        template: %s
        %s
      - name: TestSingle
        template: succeeded
        depends:
          %s: A

  - name: succeeded
    container:
      image: alpine:3.7
      command: [sh, -c, "exit 0"]

  - name: failed
    container:
      image: alpine:3.7
      command: [sh, -c, "exit 1"]

  - name: skipped
    when: "False"
    container:
      image: alpine:3.7
      command: [sh, -c, "echo Hello"]
`

func TestSingleDependency(t *testing.T) {
	statusMap := map[string]v1.PodPhase{"succeeded": v1.PodSucceeded, "failed": v1.PodFailed}
	for _, status := range []string{"succeeded", "failed", "skipped"} {
		fmt.Printf("\n\n\nCurrent status %s\n\n\n", status)
		controller := newController()
		wfcset := controller.wfclientset.ArgoprojV1alpha1().Workflows("")

		// If the status is "skipped" skip the root node.
		var wfString string
		if status == "skipped" {
			wfString = fmt.Sprintf(dynamicSingleDag, status, `when: "False == True"`, status)
		} else {
			wfString = fmt.Sprintf(dynamicSingleDag, status, "", status)
		}
		wf := unmarshalWF(wfString)
		wf, err := wfcset.Create(wf)
		assert.Nil(t, err)
		wf, err = wfcset.Get(wf.ObjectMeta.Name, metav1.GetOptions{})
		assert.Nil(t, err)
		woc := newWorkflowOperationCtx(wf, controller)

		woc.operate()
		// Mark the status of the pod according to the test
		if _, ok := statusMap[status]; ok {
			makePodsPhase(t, statusMap[status], controller.kubeclientset, wf.ObjectMeta.Namespace)
		}

		woc.operate()
		found := false
		for _, node := range woc.wf.Status.Nodes {
			if strings.Contains(node.Name, "TestSingle") {
				found = true
				assert.Equal(t, wfv1.NodePending, node.Phase)
			}
		}
		assert.True(t, found)
	}
=======
func TestGetDagTaskFromNode(t *testing.T) {
	task := wfv1.DAGTask{Name: "test-task"}
	d := dagContext{
		boundaryID: "test-boundary",
		tasks:      []wfv1.DAGTask{task},
	}
	node := wfv1.NodeStatus{Name: d.taskNodeName(task.Name)}
	taskFromNode := d.getTaskFromNode(&node)
	assert.Equal(t, &task, taskFromNode)
}

var artifactResolutionWhenSkippedDAG = `
apiVersion: argoproj.io/v1alpha1
kind: Workflow
metadata:
  generateName: conditional-artifact-passing-
spec:
  entrypoint: artifact-example
  templates:
  - name: artifact-example
    dag:
      tasks:
      - name: generate-artifact
        template: whalesay
        when: "false"
      - name: consume-artifact
        dependencies: [generate-artifact]
        template: print-message
        when: "false"
        arguments:
          artifacts:
          - name: message
            from: "{{tasks.generate-artifact.outputs.artifacts.hello-art}}"

  - name: whalesay
    container:
      image: docker/whalesay:latest
      command: [sh, -c]
      args: ["sleep 1; cowsay hello world | tee /tmp/hello_world.txt"]
    outputs:
      artifacts:
      - name: hello-art
        path: /tmp/hello_world.txt

  - name: print-message
    inputs:
      artifacts:
      - name: message
        path: /tmp/message
    container:
      image: alpine:latest
      command: [sh, -c]
      args: ["cat /tmp/message"]

`

// Tests ability to reference workflow parameters from within top level spec fields (e.g. spec.volumes)
func TestArtifactResolutionWhenSkippedDAG(t *testing.T) {
	controller := newController()
	wfcset := controller.wfclientset.ArgoprojV1alpha1().Workflows("")

	wf := unmarshalWF(artifactResolutionWhenSkippedDAG)
	wf, err := wfcset.Create(wf)
	assert.NoError(t, err)
	woc := newWorkflowOperationCtx(wf, controller)

	woc.operate()
	woc.operate()
	assert.Equal(t, wfv1.NodeRunning, woc.wf.Status.Phase)
>>>>>>> cf277eb5
}<|MERGE_RESOLUTION|>--- conflicted
+++ resolved
@@ -46,7 +46,6 @@
 	assert.Equal(t, string(wfv1.NodeFailed), string(woc.wf.Status.Phase))
 }
 
-<<<<<<< HEAD
 var dynamicSingleDag = `
 apiVersion: argoproj.io/v1alpha1
 kind: Workflow
@@ -120,7 +119,8 @@
 		}
 		assert.True(t, found)
 	}
-=======
+}
+
 func TestGetDagTaskFromNode(t *testing.T) {
 	task := wfv1.DAGTask{Name: "test-task"}
 	d := dagContext{
@@ -190,5 +190,4 @@
 	woc.operate()
 	woc.operate()
 	assert.Equal(t, wfv1.NodeRunning, woc.wf.Status.Phase)
->>>>>>> cf277eb5
 }
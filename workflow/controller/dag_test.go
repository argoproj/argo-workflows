package controller

import (
	"testing"

	"github.com/stretchr/testify/assert"

	wfv1 "github.com/argoproj/argo/pkg/apis/workflow/v1alpha1"
	"github.com/argoproj/argo/test"
)

// TestDagXfail verifies a DAG can fail properly
func TestDagXfail(t *testing.T) {
	wf := test.LoadTestWorkflow("testdata/dag_xfail.yaml")
	woc := newWoc(*wf)
	woc.operate()
	assert.Equal(t, string(wfv1.NodeFailed), string(woc.wf.Status.Phase))
}

// TestDagRetrySucceeded verifies a DAG will be marked Succeeded if retry was successful
func TestDagRetrySucceeded(t *testing.T) {
	wf := test.LoadTestWorkflow("testdata/dag_retry_succeeded.yaml")
	woc := newWoc(*wf)
	woc.operate()
	assert.Equal(t, string(wfv1.NodeSucceeded), string(woc.wf.Status.Phase))
}

// TestDagRetryExhaustedXfail verifies we fail properly when we exhaust our retries
func TestDagRetryExhaustedXfail(t *testing.T) {
	wf := test.LoadTestWorkflow("testdata/dag-exhausted-retries-xfail.yaml")
	woc := newWoc(*wf)
	woc.operate()
	assert.Equal(t, string(wfv1.NodeFailed), string(woc.wf.Status.Phase))
}

// TestDagDisableFailFast test disable fail fast function
func TestDagDisableFailFast(t *testing.T) {
	wf := test.LoadTestWorkflow("testdata/dag-disable-fail-fast.yaml")
	woc := newWoc(*wf)
	woc.operate()
	assert.Equal(t, string(wfv1.NodeFailed), string(woc.wf.Status.Phase))
}

func TestGetDagTaskFromNode(t *testing.T) {
	task := wfv1.DAGTask{Name: "test-task"}
	d := dagContext{
		boundaryID: "test-boundary",
		tasks:      []wfv1.DAGTask{task},
	}
	node := wfv1.NodeStatus{Name: d.taskNodeName(task.Name)}
	taskFromNode := d.getTaskFromNode(&node)
	assert.Equal(t, &task, taskFromNode)
}

var artifactResolutionWhenSkippedDAG = `
apiVersion: argoproj.io/v1alpha1
kind: Workflow
metadata:
  generateName: conditional-artifact-passing-
spec:
  entrypoint: artifact-example
  templates:
  - name: artifact-example
    dag:
      tasks:
      - name: generate-artifact
        template: whalesay
        when: "false"
      - name: consume-artifact
        dependencies: [generate-artifact]
        template: print-message
        when: "false"
        arguments:
          artifacts:
          - name: message
            from: "{{tasks.generate-artifact.outputs.artifacts.hello-art}}"

  - name: whalesay
    container:
      image: docker/whalesay:latest
      command: [sh, -c]
      args: ["sleep 1; cowsay hello world | tee /tmp/hello_world.txt"]
    outputs:
      artifacts:
      - name: hello-art
        path: /tmp/hello_world.txt

  - name: print-message
    inputs:
      artifacts:
      - name: message
        path: /tmp/message
    container:
      image: alpine:latest
      command: [sh, -c]
      args: ["cat /tmp/message"]

`

// Tests ability to reference workflow parameters from within top level spec fields (e.g. spec.volumes)
func TestArtifactResolutionWhenSkippedDAG(t *testing.T) {
	cancel, controller := newController()
	defer cancel()
	wfcset := controller.wfclientset.ArgoprojV1alpha1().Workflows("")

	wf := unmarshalWF(artifactResolutionWhenSkippedDAG)
	wf, err := wfcset.Create(wf)
	assert.NoError(t, err)
	woc := newWorkflowOperationCtx(wf, controller)

	woc.operate()
	woc.operate()
	assert.Equal(t, wfv1.NodeRunning, woc.wf.Status.Phase)
}

<<<<<<< HEAD
var dagWithParamAndGlobalParam = `
apiVersion: argoproj.io/v1alpha1
kind: Workflow
metadata:
  generateName: dag-with-param-and-global-param-
spec:
  entrypoint: main
  arguments:
    parameters:
    - name: workspace
      value: /argo_workspace/{{workflow.uid}}
  templates:
  - name: main
    dag:
      tasks:
      - name: use-with-param
        template: whalesay
        arguments:
          parameters:
          - name: message
            value: "hello {{workflow.parameters.workspace}} {{item}}"
        withParam: "[0, 1, 2]"
  - name: whalesay
    inputs:
      parameters:
      - name: message
    container:
      image: docker/whalesay:latest
      command: [cowsay]
      args: ["{{inputs.parameters.message}}"]
`

func TestDAGWithParamAndGlobalParam(t *testing.T) {
=======
var dagAssessPhaseContinueOnExpandedTaskVariables = `
apiVersion: argoproj.io/v1alpha1
kind: Workflow
metadata:
  name: parameter-aggregation-one-will-fail2-jt776
spec:
  arguments: {}
  entrypoint: parameter-aggregation-one-will-fail2
  templates:
  - arguments: {}
    dag:
      tasks:
      - arguments: {}
        continueOn:
          failed: true
        name: generate
        template: gen-number-list
      - arguments:
          parameters:
          - name: num
            value: '{{item}}'
        continueOn:
          failed: true
        dependencies:
        - generate
        name: one-will-fail
        template: one-will-fail
        withParam: '{{tasks.generate.outputs.result}}'
      - arguments: {}
        continueOn:
          failed: true
        dependencies:
        - one-will-fail
        name: whalesay
        template: whalesay
    inputs: {}
    metadata: {}
    name: parameter-aggregation-one-will-fail2
    outputs: {}
  - arguments: {}
    container:
      args:
      - |
        if [ $(({{inputs.parameters.num}})) == 1 ]; then
          exit 1;
        else
          echo {{inputs.parameters.num}}
        fi
      command:
      - sh
      - -xc
      image: alpine:latest
      name: ""
      resources: {}
    inputs:
      parameters:
      - name: num
    metadata: {}
    name: one-will-fail
    outputs: {}
  - arguments: {}
    container:
      command:
      - cowsay
      image: docker/whalesay:latest
      name: ""
      resources: {}
    inputs: {}
    metadata: {}
    name: whalesay
    outputs: {}
  - arguments: {}
    inputs: {}
    metadata: {}
    name: gen-number-list
    outputs: {}
    script:
      command:
      - python
      image: python:alpine3.6
      name: ""
      resources: {}
      source: |
        import json
        import sys
        json.dump([i for i in range(0, 2)], sys.stdout)
status:
  nodes:
    parameter-aggregation-one-will-fail2-jt776:
      children:
      - parameter-aggregation-one-will-fail2-jt776-1457662774
      displayName: parameter-aggregation-one-will-fail2-jt776
      id: parameter-aggregation-one-will-fail2-jt776
      name: parameter-aggregation-one-will-fail2-jt776
      outboundNodes:
      - parameter-aggregation-one-will-fail2-jt776-3936077093
      phase: Running
      startedAt: "2020-04-20T16:39:00Z"
      templateName: parameter-aggregation-one-will-fail2
      templateScope: local/parameter-aggregation-one-will-fail2-jt776
      type: DAG
    parameter-aggregation-one-will-fail2-jt776-6921149:
      boundaryID: parameter-aggregation-one-will-fail2-jt776
      children:
      - parameter-aggregation-one-will-fail2-jt776-1842114754
      - parameter-aggregation-one-will-fail2-jt776-4113411742
      displayName: one-will-fail
      finishedAt: "2020-04-20T16:39:09Z"
      id: parameter-aggregation-one-will-fail2-jt776-6921149
      name: parameter-aggregation-one-will-fail2-jt776.one-will-fail
      phase: Failed
      startedAt: "2020-04-20T16:39:03Z"
      templateName: one-will-fail
      templateScope: local/parameter-aggregation-one-will-fail2-jt776
      type: TaskGroup
    parameter-aggregation-one-will-fail2-jt776-1457662774:
      boundaryID: parameter-aggregation-one-will-fail2-jt776
      children:
      - parameter-aggregation-one-will-fail2-jt776-6921149
      displayName: generate
      finishedAt: "2020-04-20T16:39:02Z"
      id: parameter-aggregation-one-will-fail2-jt776-1457662774
      name: parameter-aggregation-one-will-fail2-jt776.generate
      outputs:
        artifacts:
        - archiveLogs: true
          name: main-logs
          s3:
            accessKeySecret:
              key: accesskey
              name: my-minio-cred
            bucket: my-bucket
            endpoint: minio:9000
            insecure: true
            key: parameter-aggregation-one-will-fail2-jt776/parameter-aggregation-one-will-fail2-jt776-1457662774/main.log
            secretKeySecret:
              key: secretkey
              name: my-minio-cred
        exitCode: "0"
        result: '[0, 1]'
      phase: Succeeded
      resourcesDuration:
        cpu: 2
        memory: 0
      startedAt: "2020-04-20T16:39:00Z"
      templateName: gen-number-list
      templateScope: local/parameter-aggregation-one-will-fail2-jt776
      type: Pod
    parameter-aggregation-one-will-fail2-jt776-1842114754:
      boundaryID: parameter-aggregation-one-will-fail2-jt776
      children:
      - parameter-aggregation-one-will-fail2-jt776-3936077093
      displayName: one-will-fail(0:0)
      finishedAt: "2020-04-20T16:39:06Z"
      id: parameter-aggregation-one-will-fail2-jt776-1842114754
      inputs:
        parameters:
        - name: num
          value: "0"
      name: parameter-aggregation-one-will-fail2-jt776.one-will-fail(0:0)
      outputs:
        artifacts:
        - archiveLogs: true
          name: main-logs
          s3:
            accessKeySecret:
              key: accesskey
              name: my-minio-cred
            bucket: my-bucket
            endpoint: minio:9000
            insecure: true
            key: parameter-aggregation-one-will-fail2-jt776/parameter-aggregation-one-will-fail2-jt776-1842114754/main.log
            secretKeySecret:
              key: secretkey
              name: my-minio-cred
        exitCode: "0"
      phase: Succeeded
      resourcesDuration:
        cpu: 2
        memory: 0
      startedAt: "2020-04-20T16:39:03Z"
      templateName: one-will-fail
      templateScope: local/parameter-aggregation-one-will-fail2-jt776
      type: Pod
    parameter-aggregation-one-will-fail2-jt776-3936077093:
      boundaryID: parameter-aggregation-one-will-fail2-jt776
      displayName: whalesay
      finishedAt: "2020-04-20T16:39:14Z"
      id: parameter-aggregation-one-will-fail2-jt776-3936077093
      name: parameter-aggregation-one-will-fail2-jt776.whalesay
      outputs:
        artifacts:
        - archiveLogs: true
          name: main-logs
          s3:
            accessKeySecret:
              key: accesskey
              name: my-minio-cred
            bucket: my-bucket
            endpoint: minio:9000
            insecure: true
            key: parameter-aggregation-one-will-fail2-jt776/parameter-aggregation-one-will-fail2-jt776-3936077093/main.log
            secretKeySecret:
              key: secretkey
              name: my-minio-cred
        exitCode: "0"
      phase: Succeeded
      resourcesDuration:
        cpu: 3
        memory: 0
      startedAt: "2020-04-20T16:39:10Z"
      templateName: whalesay
      templateScope: local/parameter-aggregation-one-will-fail2-jt776
      type: Pod
    parameter-aggregation-one-will-fail2-jt776-4113411742:
      boundaryID: parameter-aggregation-one-will-fail2-jt776
      children:
      - parameter-aggregation-one-will-fail2-jt776-3936077093
      displayName: one-will-fail(1:1)
      finishedAt: "2020-04-20T16:39:07Z"
      id: parameter-aggregation-one-will-fail2-jt776-4113411742
      inputs:
        parameters:
        - name: num
          value: "1"
      message: failed with exit code 1
      name: parameter-aggregation-one-will-fail2-jt776.one-will-fail(1:1)
      outputs:
        artifacts:
        - archiveLogs: true
          name: main-logs
          s3:
            accessKeySecret:
              key: accesskey
              name: my-minio-cred
            bucket: my-bucket
            endpoint: minio:9000
            insecure: true
            key: parameter-aggregation-one-will-fail2-jt776/parameter-aggregation-one-will-fail2-jt776-4113411742/main.log
            secretKeySecret:
              key: secretkey
              name: my-minio-cred
        exitCode: "1"
      phase: Failed
      resourcesDuration:
        cpu: 3
        memory: 0
      startedAt: "2020-04-20T16:39:03Z"
      templateName: one-will-fail
      templateScope: local/parameter-aggregation-one-will-fail2-jt776
      type: Pod
  phase: Running
  resourcesDuration:
    cpu: 10
    memory: 0
  startedAt: "2020-04-20T16:39:00Z"
`

// Tests whether assessPhase marks a DAG as successful when it contains failed tasks with continueOn failed
func TestDagAssessPhaseContinueOnExpandedTaskVariables(t *testing.T) {
	cancel, controller := newController()
	defer cancel()
	wfcset := controller.wfclientset.ArgoprojV1alpha1().Workflows("")

	wf := unmarshalWF(dagAssessPhaseContinueOnExpandedTaskVariables)
	wf, err := wfcset.Create(wf)
	assert.NoError(t, err)
	woc := newWorkflowOperationCtx(wf, controller)

	woc.operate()
	woc.operate()
	assert.Equal(t, wfv1.NodeSucceeded, woc.wf.Status.Phase)
}

var dagAssessPhaseContinueOnExpandedTask = `
apiVersion: argoproj.io/v1alpha1
kind: Workflow
metadata:
  name: parameter-aggregation-one-will-fail-69x7k
spec:
  arguments: {}
  entrypoint: parameter-aggregation-one-will-fail
  templates:
  - arguments: {}
    dag:
      tasks:
      - arguments:
          parameters:
          - name: num
            value: '{{item}}'
        continueOn:
          failed: true
        name: one-will-fail
        template: one-will-fail
        withItems:
        - 1
        - 2
      - arguments: {}
        continueOn:
          failed: true
        dependencies:
        - one-will-fail
        name: whalesay
        template: whalesay
    inputs: {}
    metadata: {}
    name: parameter-aggregation-one-will-fail
    outputs: {}
  - arguments: {}
    container:
      args:
      - |
        if [ $(({{inputs.parameters.num}})) == 1 ]; then
          exit 1;
        else
          echo {{inputs.parameters.num}}
        fi
      command:
      - sh
      - -xc
      image: alpine:latest
      name: ""
      resources: {}
    inputs:
      parameters:
      - name: num
    metadata: {}
    name: one-will-fail
    outputs: {}
  - arguments: {}
    container:
      command:
      - cowsay
      image: docker/whalesay:latest
      name: ""
      resources: {}
    inputs: {}
    metadata: {}
    name: whalesay
    outputs: {}
status:
  nodes:
    parameter-aggregation-one-will-fail-69x7k:
      children:
      - parameter-aggregation-one-will-fail-69x7k-4292161196
      displayName: parameter-aggregation-one-will-fail-69x7k
      id: parameter-aggregation-one-will-fail-69x7k
      name: parameter-aggregation-one-will-fail-69x7k
      outboundNodes:
      - parameter-aggregation-one-will-fail-69x7k-3555414042
      phase: Running
      startedAt: "2020-04-20T16:47:22Z"
      templateName: parameter-aggregation-one-will-fail
      templateScope: local/parameter-aggregation-one-will-fail-69x7k
      type: DAG
    parameter-aggregation-one-will-fail-69x7k-1324058456:
      boundaryID: parameter-aggregation-one-will-fail-69x7k
      children:
      - parameter-aggregation-one-will-fail-69x7k-3555414042
      displayName: one-will-fail(0:1)
      finishedAt: "2020-04-20T16:47:26Z"
      id: parameter-aggregation-one-will-fail-69x7k-1324058456
      inputs:
        parameters:
        - name: num
          value: "1"
      message: failed with exit code 1
      name: parameter-aggregation-one-will-fail-69x7k.one-will-fail(0:1)
      outputs:
        artifacts:
        - archiveLogs: true
          name: main-logs
          s3:
            accessKeySecret:
              key: accesskey
              name: my-minio-cred
            bucket: my-bucket
            endpoint: minio:9000
            insecure: true
            key: parameter-aggregation-one-will-fail-69x7k/parameter-aggregation-one-will-fail-69x7k-1324058456/main.log
            secretKeySecret:
              key: secretkey
              name: my-minio-cred
        exitCode: "1"
      phase: Failed
      resourcesDuration:
        cpu: 2
        memory: 0
      startedAt: "2020-04-20T16:47:22Z"
      templateName: one-will-fail
      templateScope: local/parameter-aggregation-one-will-fail-69x7k
      type: Pod
    parameter-aggregation-one-will-fail-69x7k-3086527730:
      boundaryID: parameter-aggregation-one-will-fail-69x7k
      children:
      - parameter-aggregation-one-will-fail-69x7k-3555414042
      displayName: one-will-fail(1:2)
      finishedAt: "2020-04-20T16:47:28Z"
      id: parameter-aggregation-one-will-fail-69x7k-3086527730
      inputs:
        parameters:
        - name: num
          value: "2"
      name: parameter-aggregation-one-will-fail-69x7k.one-will-fail(1:2)
      outputs:
        artifacts:
        - archiveLogs: true
          name: main-logs
          s3:
            accessKeySecret:
              key: accesskey
              name: my-minio-cred
            bucket: my-bucket
            endpoint: minio:9000
            insecure: true
            key: parameter-aggregation-one-will-fail-69x7k/parameter-aggregation-one-will-fail-69x7k-3086527730/main.log
            secretKeySecret:
              key: secretkey
              name: my-minio-cred
        exitCode: "0"
      phase: Succeeded
      resourcesDuration:
        cpu: 4
        memory: 0
      startedAt: "2020-04-20T16:47:22Z"
      templateName: one-will-fail
      templateScope: local/parameter-aggregation-one-will-fail-69x7k
      type: Pod
    parameter-aggregation-one-will-fail-69x7k-3555414042:
      boundaryID: parameter-aggregation-one-will-fail-69x7k
      displayName: whalesay
      finishedAt: "2020-04-20T16:47:33Z"
      id: parameter-aggregation-one-will-fail-69x7k-3555414042
      name: parameter-aggregation-one-will-fail-69x7k.whalesay
      outputs:
        artifacts:
        - archiveLogs: true
          name: main-logs
          s3:
            accessKeySecret:
              key: accesskey
              name: my-minio-cred
            bucket: my-bucket
            endpoint: minio:9000
            insecure: true
            key: parameter-aggregation-one-will-fail-69x7k/parameter-aggregation-one-will-fail-69x7k-3555414042/main.log
            secretKeySecret:
              key: secretkey
              name: my-minio-cred
        exitCode: "0"
      phase: Succeeded
      resourcesDuration:
        cpu: 3
        memory: 0
      startedAt: "2020-04-20T16:47:30Z"
      templateName: whalesay
      templateScope: local/parameter-aggregation-one-will-fail-69x7k
      type: Pod
    parameter-aggregation-one-will-fail-69x7k-4292161196:
      boundaryID: parameter-aggregation-one-will-fail-69x7k
      children:
      - parameter-aggregation-one-will-fail-69x7k-1324058456
      - parameter-aggregation-one-will-fail-69x7k-3086527730
      displayName: one-will-fail
      finishedAt: "2020-04-20T16:47:29Z"
      id: parameter-aggregation-one-will-fail-69x7k-4292161196
      name: parameter-aggregation-one-will-fail-69x7k.one-will-fail
      phase: Failed
      startedAt: "2020-04-20T16:47:22Z"
      templateName: one-will-fail
      templateScope: local/parameter-aggregation-one-will-fail-69x7k
      type: TaskGroup
  phase: Running
  resourcesDuration:
    cpu: 9
    memory: 0
  startedAt: "2020-04-20T16:47:22Z"
`

// Tests whether assessPhase marks a DAG as successful when it contains failed tasks with continueOn failed
func TestDagAssessPhaseContinueOnExpandedTask(t *testing.T) {
>>>>>>> af9f61ea
	cancel, controller := newController()
	defer cancel()
	wfcset := controller.wfclientset.ArgoprojV1alpha1().Workflows("")

<<<<<<< HEAD
	wf := unmarshalWF(dagWithParamAndGlobalParam)
=======
	wf := unmarshalWF(dagAssessPhaseContinueOnExpandedTask)
>>>>>>> af9f61ea
	wf, err := wfcset.Create(wf)
	assert.NoError(t, err)
	woc := newWorkflowOperationCtx(wf, controller)

	woc.operate()
<<<<<<< HEAD
	assert.Equal(t, wfv1.NodeRunning, woc.wf.Status.Phase)
=======
	woc.operate()
	assert.Equal(t, wfv1.NodeSucceeded, woc.wf.Status.Phase)
>>>>>>> af9f61ea
}<|MERGE_RESOLUTION|>--- conflicted
+++ resolved
@@ -113,41 +113,6 @@
 	assert.Equal(t, wfv1.NodeRunning, woc.wf.Status.Phase)
 }
 
-<<<<<<< HEAD
-var dagWithParamAndGlobalParam = `
-apiVersion: argoproj.io/v1alpha1
-kind: Workflow
-metadata:
-  generateName: dag-with-param-and-global-param-
-spec:
-  entrypoint: main
-  arguments:
-    parameters:
-    - name: workspace
-      value: /argo_workspace/{{workflow.uid}}
-  templates:
-  - name: main
-    dag:
-      tasks:
-      - name: use-with-param
-        template: whalesay
-        arguments:
-          parameters:
-          - name: message
-            value: "hello {{workflow.parameters.workspace}} {{item}}"
-        withParam: "[0, 1, 2]"
-  - name: whalesay
-    inputs:
-      parameters:
-      - name: message
-    container:
-      image: docker/whalesay:latest
-      command: [cowsay]
-      args: ["{{inputs.parameters.message}}"]
-`
-
-func TestDAGWithParamAndGlobalParam(t *testing.T) {
-=======
 var dagAssessPhaseContinueOnExpandedTaskVariables = `
 apiVersion: argoproj.io/v1alpha1
 kind: Workflow
@@ -629,25 +594,62 @@
 
 // Tests whether assessPhase marks a DAG as successful when it contains failed tasks with continueOn failed
 func TestDagAssessPhaseContinueOnExpandedTask(t *testing.T) {
->>>>>>> af9f61ea
 	cancel, controller := newController()
 	defer cancel()
 	wfcset := controller.wfclientset.ArgoprojV1alpha1().Workflows("")
 
-<<<<<<< HEAD
-	wf := unmarshalWF(dagWithParamAndGlobalParam)
-=======
 	wf := unmarshalWF(dagAssessPhaseContinueOnExpandedTask)
->>>>>>> af9f61ea
 	wf, err := wfcset.Create(wf)
 	assert.NoError(t, err)
 	woc := newWorkflowOperationCtx(wf, controller)
 
 	woc.operate()
-<<<<<<< HEAD
+	woc.operate()
+	assert.Equal(t, wfv1.NodeSucceeded, woc.wf.Status.Phase)
+}
+
+var dagWithParamAndGlobalParam = `
+apiVersion: argoproj.io/v1alpha1
+kind: Workflow
+metadata:
+  generateName: dag-with-param-and-global-param-
+spec:
+  entrypoint: main
+  arguments:
+    parameters:
+    - name: workspace
+      value: /argo_workspace/{{workflow.uid}}
+  templates:
+  - name: main
+    dag:
+      tasks:
+      - name: use-with-param
+        template: whalesay
+        arguments:
+          parameters:
+          - name: message
+            value: "hello {{workflow.parameters.workspace}} {{item}}"
+        withParam: "[0, 1, 2]"
+  - name: whalesay
+    inputs:
+      parameters:
+      - name: message
+    container:
+      image: docker/whalesay:latest
+      command: [cowsay]
+      args: ["{{inputs.parameters.message}}"]
+`
+
+func TestDAGWithParamAndGlobalParam(t *testing.T) {
+	cancel, controller := newController()
+	defer cancel()
+	wfcset := controller.wfclientset.ArgoprojV1alpha1().Workflows("")
+
+	wf := unmarshalWF(dagWithParamAndGlobalParam)
+	wf, err := wfcset.Create(wf)
+	assert.NoError(t, err)
+	woc := newWorkflowOperationCtx(wf, controller)
+
+	woc.operate()
 	assert.Equal(t, wfv1.NodeRunning, woc.wf.Status.Phase)
-=======
-	woc.operate()
-	assert.Equal(t, wfv1.NodeSucceeded, woc.wf.Status.Phase)
->>>>>>> af9f61ea
 }
package controller

import (
	"fmt"
	"strings"

	"github.com/valyala/fasttemplate"

<<<<<<< HEAD
	"github.com/argoproj/argo/v3/errors"
	wfv1 "github.com/argoproj/argo/v3/pkg/apis/workflow/v1alpha1"
	"github.com/argoproj/argo/v3/util/expr"
	"github.com/argoproj/argo/v3/workflow/common"
=======
	"github.com/argoproj/argo-workflows/v3/errors"
	wfv1 "github.com/argoproj/argo-workflows/v3/pkg/apis/workflow/v1alpha1"
	"github.com/argoproj/argo-workflows/v3/workflow/common"
>>>>>>> cda5dc2e
)

// wfScope contains the current scope of variables available when executing a template
type wfScope struct {
	tmpl  *wfv1.Template
	scope map[string]interface{}
}

// getParameters returns a map of strings intended to be used simple string substitution
func (s *wfScope) getParameters() common.Parameters {
	params := make(common.Parameters)
	for key, val := range s.scope {
		valStr, ok := val.(string)
		if ok {
			params[key] = valStr
		}
	}
	return params
}

func (s *wfScope) addParamToScope(key, val string) {
	s.scope[key] = val
}

func (s *wfScope) addArtifactToScope(key string, artifact wfv1.Artifact) {
	s.scope[key] = artifact
}

// resolveVar resolves a parameter or artifact
func (s *wfScope) resolveVar(v string) (interface{}, error) {

	v = strings.TrimPrefix(v, "{{")
	v = strings.TrimSuffix(v, "}}")
	parts := strings.Split(v, ".")
	prefix := parts[0]
	switch prefix {
	case "steps", "tasks", "workflow":
		val, ok := s.scope[v]
		fmt.Println(val, ok)
		if ok {
			fmt.Println(val, ok)
			return val, nil
		}
	case "inputs":
		art := s.tmpl.Inputs.GetArtifactByName(parts[2])
		if art != nil {
			return *art, nil
		}
	}
	return nil, errors.Errorf(errors.CodeBadRequest, "Unable to resolve: {{%s}}", v)
}

func (s *wfScope) resolveParameter(p *wfv1.ValueFrom) (string, error) {
	if p == nil {
		return "", nil
	}
	if p.Parameter == "" && p.Expression == "" {
		return "", nil
	}
	var val interface{}
	var err error
	if p.Expression != "" {
		val, err = expr.Eval(p.Expression, s.getAllParamArtifact())
	} else {
		val, err = s.resolveVar(p.Parameter)
	}

	if err != nil {
		return "", fmt.Errorf("unable to resolve expression: %s", err)
	}
	if val == nil {
		return "", nil
	}
	return fmt.Sprintf("%v", val), nil
}

func (s *wfScope) getAllParamArtifact() map[string]interface{} {

	paramArtMap := make(map[string]interface{})
	for key, val := range s.scope {
		if _, ok := val.(*wfv1.AnyString); ok {
			paramArtMap[strings.TrimSpace(key)] = val.(*wfv1.AnyString).Value()
		} else {
			paramArtMap[strings.TrimSpace(key)] = val
		}
	}
	for _, param := range s.tmpl.Inputs.Parameters {
		key := fmt.Sprintf("inputs.parameters.%s", strings.TrimSpace(param.Name))
		paramArtMap[strings.TrimSpace(key)] = s.tmpl.Inputs.GetParameterByName(param.Name).Value.Value()
	}
	for _, param := range s.tmpl.Inputs.Artifacts {
		key := fmt.Sprintf("inputs.artifacts.%s", param.Name)
		paramArtMap[strings.TrimSpace(key)] = s.tmpl.Inputs.GetArtifactByName(param.Name)
	}
	return paramArtMap
}

func (s *wfScope) resolveArtifact(art *wfv1.Artifact, subPath string) (*wfv1.Artifact, error) {
	if art == nil {
		return nil, nil
	}
	if art.From == "" && art.FromExpression == "" {
		return nil, nil
	}
	var err error
	var val interface{}
	if art.FromExpression != "" {
		val, err = expr.Eval(art.FromExpression, s.getAllParamArtifact())
	} else {
		val, err = s.resolveVar(art.From)
	}
	if err != nil {
		return nil, fmt.Errorf("unable to resolve artifact: %s", err)
	}

	valArt, ok := val.(wfv1.Artifact)
	if !ok {
		return nil, errors.Errorf(errors.CodeBadRequest, "Variable {{%v}} is not an artifact", art)
	}

	if subPath != "" {
		fstTmpl := fasttemplate.New(subPath, "{{", "}}")
		resolvedSubPath, err := common.Replace(fstTmpl, s.getParameters(), true)
		if err != nil {
			return nil, err
		}

		// Copy resolved artifact pointer before adding subpath
		copyArt := valArt.DeepCopy()
		return copyArt, copyArt.AppendToKey(resolvedSubPath)
	}

	return &valArt, nil
}<|MERGE_RESOLUTION|>--- conflicted
+++ resolved
@@ -1,21 +1,13 @@
 package controller
 
 import (
-	"fmt"
 	"strings"
 
 	"github.com/valyala/fasttemplate"
 
-<<<<<<< HEAD
-	"github.com/argoproj/argo/v3/errors"
-	wfv1 "github.com/argoproj/argo/v3/pkg/apis/workflow/v1alpha1"
-	"github.com/argoproj/argo/v3/util/expr"
-	"github.com/argoproj/argo/v3/workflow/common"
-=======
 	"github.com/argoproj/argo-workflows/v3/errors"
 	wfv1 "github.com/argoproj/argo-workflows/v3/pkg/apis/workflow/v1alpha1"
 	"github.com/argoproj/argo-workflows/v3/workflow/common"
->>>>>>> cda5dc2e
 )
 
 // wfScope contains the current scope of variables available when executing a template
@@ -46,7 +38,6 @@
 
 // resolveVar resolves a parameter or artifact
 func (s *wfScope) resolveVar(v string) (interface{}, error) {
-
 	v = strings.TrimPrefix(v, "{{")
 	v = strings.TrimSuffix(v, "}}")
 	parts := strings.Split(v, ".")
@@ -54,9 +45,7 @@
 	switch prefix {
 	case "steps", "tasks", "workflow":
 		val, ok := s.scope[v]
-		fmt.Println(val, ok)
 		if ok {
-			fmt.Println(val, ok)
 			return val, nil
 		}
 	case "inputs":
@@ -68,72 +57,28 @@
 	return nil, errors.Errorf(errors.CodeBadRequest, "Unable to resolve: {{%s}}", v)
 }
 
-func (s *wfScope) resolveParameter(p *wfv1.ValueFrom) (string, error) {
-	if p == nil {
-		return "", nil
+func (s *wfScope) resolveParameter(v string) (string, error) {
+	val, err := s.resolveVar(v)
+	if err != nil {
+		return "", err
 	}
-	if p.Parameter == "" && p.Expression == "" {
-		return "", nil
+	valStr, ok := val.(string)
+	if !ok {
+		return "", errors.Errorf(errors.CodeBadRequest, "Variable {{%s}} is not a string", v)
 	}
-	var val interface{}
-	var err error
-	if p.Expression != "" {
-		val, err = expr.Eval(p.Expression, s.getAllParamArtifact())
-	} else {
-		val, err = s.resolveVar(p.Parameter)
-	}
+	return valStr, nil
+}
+
+func (s *wfScope) resolveArtifact(v string, subPath string) (*wfv1.Artifact, error) {
+
+	val, err := s.resolveVar(v)
 
 	if err != nil {
-		return "", fmt.Errorf("unable to resolve expression: %s", err)
+		return nil, err
 	}
-	if val == nil {
-		return "", nil
-	}
-	return fmt.Sprintf("%v", val), nil
-}
-
-func (s *wfScope) getAllParamArtifact() map[string]interface{} {
-
-	paramArtMap := make(map[string]interface{})
-	for key, val := range s.scope {
-		if _, ok := val.(*wfv1.AnyString); ok {
-			paramArtMap[strings.TrimSpace(key)] = val.(*wfv1.AnyString).Value()
-		} else {
-			paramArtMap[strings.TrimSpace(key)] = val
-		}
-	}
-	for _, param := range s.tmpl.Inputs.Parameters {
-		key := fmt.Sprintf("inputs.parameters.%s", strings.TrimSpace(param.Name))
-		paramArtMap[strings.TrimSpace(key)] = s.tmpl.Inputs.GetParameterByName(param.Name).Value.Value()
-	}
-	for _, param := range s.tmpl.Inputs.Artifacts {
-		key := fmt.Sprintf("inputs.artifacts.%s", param.Name)
-		paramArtMap[strings.TrimSpace(key)] = s.tmpl.Inputs.GetArtifactByName(param.Name)
-	}
-	return paramArtMap
-}
-
-func (s *wfScope) resolveArtifact(art *wfv1.Artifact, subPath string) (*wfv1.Artifact, error) {
-	if art == nil {
-		return nil, nil
-	}
-	if art.From == "" && art.FromExpression == "" {
-		return nil, nil
-	}
-	var err error
-	var val interface{}
-	if art.FromExpression != "" {
-		val, err = expr.Eval(art.FromExpression, s.getAllParamArtifact())
-	} else {
-		val, err = s.resolveVar(art.From)
-	}
-	if err != nil {
-		return nil, fmt.Errorf("unable to resolve artifact: %s", err)
-	}
-
 	valArt, ok := val.(wfv1.Artifact)
 	if !ok {
-		return nil, errors.Errorf(errors.CodeBadRequest, "Variable {{%v}} is not an artifact", art)
+		return nil, errors.Errorf(errors.CodeBadRequest, "Variable {{%s}} is not an artifact", v)
 	}
 
 	if subPath != "" {

package controller

import (
<<<<<<< HEAD
	"fmt"
	"strings"

	"github.com/valyala/fasttemplate"

	"github.com/argoproj/argo-workflows/v3/errors"
	wfv1 "github.com/argoproj/argo-workflows/v3/pkg/apis/workflow/v1alpha1"
	"github.com/argoproj/argo-workflows/v3/util/expr"
=======
	"github.com/argoproj/argo-workflows/v3/errors"
	wfv1 "github.com/argoproj/argo-workflows/v3/pkg/apis/workflow/v1alpha1"
	"github.com/argoproj/argo-workflows/v3/util/template"
>>>>>>> e6fa41a1
	"github.com/argoproj/argo-workflows/v3/workflow/common"
)

// wfScope contains the current scope of variables available when executing a template
type wfScope struct {
	tmpl  *wfv1.Template
	scope map[string]interface{}
}

func CreateScope(tmpl *wfv1.Template) *wfScope {
	scope := &wfScope{
		tmpl:  tmpl,
		scope: make(map[string]interface{}),
	}
	scope.includeTmplParamsArts()
	return scope
}

// getParameters returns a map of strings intended to be used simple string substitution
func (s *wfScope) getParameters() common.Parameters {
	params := make(common.Parameters)
	for key, val := range s.scope {
		valStr, ok := val.(string)
		if ok {
			params[key] = valStr
		}
	}
	return params
}

func (s *wfScope) addParamToScope(key, val string) {
	s.scope[key] = val
}

func (s *wfScope) addArtifactToScope(key string, artifact wfv1.Artifact) {
	s.scope[key] = artifact
}

// includeTmplParamsArts include template input parameters and artifacts in scope
func (s *wfScope) includeTmplParamsArts() {
	if s.tmpl == nil {
		return
	}
	for _, param := range s.tmpl.Inputs.Parameters {
		key := fmt.Sprintf("inputs.parameters.%s", param.Name)
		s.scope[key] = s.tmpl.Inputs.GetParameterByName(param.Name).Value.String()
	}
	for _, param := range s.tmpl.Inputs.Artifacts {
		key := fmt.Sprintf("inputs.artifacts.%s", param.Name)
		s.scope[key] = s.tmpl.Inputs.GetArtifactByName(param.Name)
	}
}

// resolveVar resolves a parameter or artifact
func (s *wfScope) resolveVar(v string) (interface{}, error) {
<<<<<<< HEAD
	v = strings.TrimPrefix(v, "{{")
	v = strings.TrimSuffix(v, "}}")
	if val, ok := s.scope[v]; ok {
		return val, nil
=======
	m := make(map[string]interface{})
	for k, v := range s.scope {
		m[k] = v
	}
	if s.tmpl != nil {
		for _, a := range s.tmpl.Inputs.Artifacts {
			m["inputs.artifacts."+a.Name] = a // special case for artifacts
		}
>>>>>>> e6fa41a1
	}
	return template.ResolveVar(v, m)
}

func (s *wfScope) resolveParameter(p *wfv1.ValueFrom) (interface{}, error) {
	if p == nil || (p.Parameter == "" && p.Expression == "") {
		return "", nil
	}
	if p.Expression != "" {
		return expr.Eval(p.Expression, s.scope)
	} else {
		return s.resolveVar(p.Parameter)
	}
}

func (s *wfScope) resolveArtifact(art *wfv1.Artifact) (*wfv1.Artifact, error) {
	if art == nil || (art.From == "" && art.FromExpression == "") {
		return nil, nil
	}

	var err error
	var val interface{}

	if art.FromExpression != "" {
		val, err = expr.Eval(art.FromExpression, s.scope)
	} else {
		val, err = s.resolveVar(art.From)
	}

	if err != nil {
		return nil, err
	}
	valArt, ok := val.(wfv1.Artifact)
	if !ok {
<<<<<<< HEAD
		return nil, errors.Errorf(errors.CodeBadRequest, "Variable {{%v}} is not an artifact", art)
	}

	if art.SubPath != "" {
		fstTmpl := fasttemplate.New(art.SubPath, "{{", "}}")
		resolvedSubPath, err := common.Replace(fstTmpl, s.getParameters(), true)
=======
		return nil, errors.Errorf(errors.CodeBadRequest, "Variable {{%s}} is not an artifact: %q", v, val)
	}

	if subPath != "" {
		resolvedSubPath, err := template.Replace(subPath, s.getParameters(), true)
>>>>>>> e6fa41a1
		if err != nil {
			return nil, err
		}

		// Copy resolved artifact pointer before adding subpath
		copyArt := valArt.DeepCopy()
		return copyArt, copyArt.AppendToKey(resolvedSubPath)
	}

	return &valArt, nil
}<|MERGE_RESOLUTION|>--- conflicted
+++ resolved
@@ -1,20 +1,11 @@
 package controller
 
 import (
-<<<<<<< HEAD
 	"fmt"
-	"strings"
-
-	"github.com/valyala/fasttemplate"
-
 	"github.com/argoproj/argo-workflows/v3/errors"
 	wfv1 "github.com/argoproj/argo-workflows/v3/pkg/apis/workflow/v1alpha1"
 	"github.com/argoproj/argo-workflows/v3/util/expr"
-=======
-	"github.com/argoproj/argo-workflows/v3/errors"
-	wfv1 "github.com/argoproj/argo-workflows/v3/pkg/apis/workflow/v1alpha1"
 	"github.com/argoproj/argo-workflows/v3/util/template"
->>>>>>> e6fa41a1
 	"github.com/argoproj/argo-workflows/v3/workflow/common"
 )
 
@@ -70,12 +61,6 @@
 
 // resolveVar resolves a parameter or artifact
 func (s *wfScope) resolveVar(v string) (interface{}, error) {
-<<<<<<< HEAD
-	v = strings.TrimPrefix(v, "{{")
-	v = strings.TrimSuffix(v, "}}")
-	if val, ok := s.scope[v]; ok {
-		return val, nil
-=======
 	m := make(map[string]interface{})
 	for k, v := range s.scope {
 		m[k] = v
@@ -84,7 +69,7 @@
 		for _, a := range s.tmpl.Inputs.Artifacts {
 			m["inputs.artifacts."+a.Name] = a // special case for artifacts
 		}
->>>>>>> e6fa41a1
+
 	}
 	return template.ResolveVar(v, m)
 }
@@ -119,20 +104,11 @@
 	}
 	valArt, ok := val.(wfv1.Artifact)
 	if !ok {
-<<<<<<< HEAD
 		return nil, errors.Errorf(errors.CodeBadRequest, "Variable {{%v}} is not an artifact", art)
 	}
 
 	if art.SubPath != "" {
-		fstTmpl := fasttemplate.New(art.SubPath, "{{", "}}")
-		resolvedSubPath, err := common.Replace(fstTmpl, s.getParameters(), true)
-=======
-		return nil, errors.Errorf(errors.CodeBadRequest, "Variable {{%s}} is not an artifact: %q", v, val)
-	}
-
-	if subPath != "" {
-		resolvedSubPath, err := template.Replace(subPath, s.getParameters(), true)
->>>>>>> e6fa41a1
+		resolvedSubPath, err := template.Replace(art.SubPath, s.getParameters(), true)
 		if err != nil {
 			return nil, err
 		}

--- conflicted
+++ resolved
@@ -33,11 +33,8 @@
 	"github.com/argoproj/argo/util/file"
 	"github.com/argoproj/argo/util/retry"
 	"github.com/argoproj/argo/workflow/common"
-<<<<<<< HEAD
+	"github.com/argoproj/argo/workflow/config"
 	"github.com/argoproj/argo/workflow/templateresolution"
-=======
-	"github.com/argoproj/argo/workflow/config"
->>>>>>> d82de881
 	"github.com/argoproj/argo/workflow/util"
 	"github.com/argoproj/argo/workflow/validate"
 )
@@ -108,21 +105,13 @@
 			"workflow":  wf.ObjectMeta.Name,
 			"namespace": wf.ObjectMeta.Namespace,
 		}),
-<<<<<<< HEAD
-		controller:    wfc,
-		globalParams:  make(map[string]string),
-		volumes:       wf.Spec.DeepCopy().Volumes,
-		completedPods: make(map[string]bool),
-		deadline:      time.Now().UTC().Add(maxOperationTime),
-		tmplCtx:       templateresolution.NewContext(wfc.wfclientset, wf.Namespace, wf),
-=======
 		controller:         wfc,
 		globalParams:       make(map[string]string),
 		volumes:            wf.Spec.DeepCopy().Volumes,
 		artifactRepository: &wfc.Config.ArtifactRepository,
 		completedPods:      make(map[string]bool),
 		deadline:           time.Now().UTC().Add(maxOperationTime),
->>>>>>> d82de881
+		tmplCtx:            templateresolution.NewContext(wfc.wfclientset, wf.Namespace, wf),
 	}
 
 	if woc.wf.Status.Nodes == nil {

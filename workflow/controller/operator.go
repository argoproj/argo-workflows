--- conflicted
+++ resolved
@@ -2163,15 +2163,9 @@
 	return node, err
 }
 
-<<<<<<< HEAD
 func (woc *wfOperationCtx) requeueIfTransientErr(err error, nodeName string) (*wfv1.NodeStatus, error) {
 	if errorsutil.IsTransientErr(err) {
 		// Our error was most likely caused by a lack of resources.
-=======
-func (woc *wfOperationCtx) checkForbiddenErrorAndResubmitAllowed(err error, nodeName string, tmpl *wfv1.Template) (*wfv1.NodeStatus, error) {
-	if (apierr.IsForbidden(err) || apierr.IsTooManyRequests(err) || retry.IsResourceQuotaConflictErr(err)) && isResubmitAllowed(tmpl) {
-		// Our error was most likely caused by a lack of resources. If pod resubmission is allowed, keep the node pending
->>>>>>> 0cf7709f
 		woc.requeue(10 * time.Second)
 		return woc.markNodePending(nodeName, err), nil
 	}

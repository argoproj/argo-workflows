--- conflicted
+++ resolved
@@ -929,20 +929,11 @@
 				continue
 			}
 
-<<<<<<< HEAD
-			node.Message = "pod deleted"
-			node.Phase = wfv1.NodeError
-			node.Daemoned = nil
-			// FinishedAt must be set since retry strategy depends on it to determine the backoff duration.
-			// See processNodeRetries for more details.
-			node.FinishedAt = metav1.Time{Time: time.Now().UTC()}
-			woc.wf.Status.Nodes[nodeID] = node
-			woc.log.WithField("displayName", node.DisplayName).WithField("templateName", node.TemplateName).
-				WithField("node", node.Name).Error("Pod for node deleted")
-			woc.updated = true
-=======
+			if node.Daemoned != nil && *node.Daemoned == true {
+				node.Daemoned = nil
+				woc.updated = true
+			}
 			woc.markNodePhase(node.Name, wfv1.NodeError, "pod deleted")
->>>>>>> ee59d49d
 		} else {
 			// At this point we are certain that the pod associated with our node is running or has been run;
 			// it is safe to extract the k8s-node information given this knowledge.

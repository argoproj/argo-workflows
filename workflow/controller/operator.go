--- conflicted
+++ resolved
@@ -1700,13 +1700,12 @@
 		node.Inputs = executeTmpl.Inputs.DeepCopy()
 	}
 
-<<<<<<< HEAD
 	if nodeType == wfv1.NodeTypeSuspend {
 		node = addRawOutputFields(node, executeTmpl)
-=======
+	}
+
 	if len(messages) > 0 {
 		node.Message = messages[0]
->>>>>>> acf56f9f
 	}
 
 	// Update the node

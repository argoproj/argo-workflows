--- conflicted
+++ resolved
@@ -1183,52 +1183,26 @@
 		}
 		processedRetryParentNode, err := woc.processNodeRetries(retryParentNode, *processedTmpl.RetryStrategy)
 		if err != nil {
-<<<<<<< HEAD
 			woc.log.Infof("SIMON error processed")
 			woc.log.Errorf("Error: %+v", err)
-=======
->>>>>>> d3546467
 			return woc.markNodeError(retryNodeName, err), err
 		}
 		retryParentNode = processedRetryParentNode
 		// The retry node might have completed by now.
 		if retryParentNode.Completed() {
-<<<<<<< HEAD
 			woc.log.Infof("SIMON completed")
 			woc.log.Errorf("Error: %+v", err)
-=======
->>>>>>> d3546467
 			return retryParentNode, nil
 		}
 		lastChildNode, err := woc.getLastChildNode(retryParentNode)
 		if err != nil {
-<<<<<<< HEAD
-			woc.log.Infof("SIMON error last child node")
-			woc.log.Errorf("Error: %+v", err)
+			woc.log.Infof("SIMON last child node")
 			return woc.markNodeError(retryNodeName, err), err
 		}
-		if lastChildNode != nil {
-			woc.log.Infof("SIMON first")
-			if !lastChildNode.Completed() {
-				woc.log.Infof("SIMON  error completed 2")
-				// Last child node is still running.
-				return retryParentNode, nil
-			}
-			// All work is done in a child
-			nodeName = lastChildNode.Name
-			node = lastChildNode
-		} else {
-			woc.log.Infof("SIMON second")
-			// This is the first try.
-			nodeName = fmt.Sprintf("%s(%d)", retryNodeName, len(retryParentNode.Children))
-			node = nil
-=======
-			return woc.markNodeError(retryNodeName, err), err
-		}
 		if lastChildNode != nil && !lastChildNode.Completed() {
+			woc.log.Infof("SIMON still running")
 			// Last child node is still running.
 			return retryParentNode, nil
->>>>>>> d3546467
 		}
 		// This is the case the child node has been done,
 		//  but the retry node state is still running.

package controller

import (
	"encoding/json"
	"fmt"
	"math"
	"reflect"
	"regexp"
	"runtime/debug"
	"sort"
	"strconv"
	"strings"
	"sync"
	"time"

	"github.com/argoproj/pkg/humanize"
	"github.com/argoproj/pkg/strftime"
	jsonpatch "github.com/evanphx/json-patch"
	log "github.com/sirupsen/logrus"
	"github.com/valyala/fasttemplate"
	apiv1 "k8s.io/api/core/v1"
	policyv1beta "k8s.io/api/policy/v1beta1"
	apierr "k8s.io/apimachinery/pkg/api/errors"
	metav1 "k8s.io/apimachinery/pkg/apis/meta/v1"
	"k8s.io/apimachinery/pkg/apis/meta/v1/unstructured"
	"k8s.io/apimachinery/pkg/util/intstr"
	"k8s.io/apimachinery/pkg/util/wait"
	"k8s.io/client-go/tools/cache"
	"k8s.io/client-go/tools/record"
	"k8s.io/utils/pointer"
	"sigs.k8s.io/yaml"

	"github.com/argoproj/argo/config"
	"github.com/argoproj/argo/errors"
	"github.com/argoproj/argo/pkg/apis/workflow"
	wfv1 "github.com/argoproj/argo/pkg/apis/workflow/v1alpha1"
	"github.com/argoproj/argo/pkg/client/clientset/versioned/typed/workflow/v1alpha1"
	"github.com/argoproj/argo/util"
	"github.com/argoproj/argo/util/resource"
	"github.com/argoproj/argo/util/retry"
	"github.com/argoproj/argo/workflow/common"
	"github.com/argoproj/argo/workflow/metrics"
	"github.com/argoproj/argo/workflow/templateresolution"
	wfutil "github.com/argoproj/argo/workflow/util"
	"github.com/argoproj/argo/workflow/validate"

	argokubeerr "github.com/argoproj/pkg/kube/errors"
)

// wfOperationCtx is the context for evaluation and operation of a single workflow
type wfOperationCtx struct {
	// wf is the workflow object. It should not be used in execution logic. woc.wfSpec should be used instead
	wf *wfv1.Workflow
	// orig is the original workflow object for purposes of creating a patch
	orig *wfv1.Workflow
	// updated indicates whether or not the workflow object itself was updated
	// and needs to be persisted back to kubernetes
	updated bool
	// log is an logrus logging context to corralate logs with a workflow
	log *log.Entry
	// controller reference to workflow controller
	controller *WorkflowController
	// globalParams holds any parameters that are available to be referenced
	// in the global scope (e.g. workflow.parameters.XXX).
	globalParams common.Parameters
	// volumes holds a DeepCopy of wf.Spec.Volumes to perform substitutions.
	// It is then used in addVolumeReferences() when creating a pod.
	volumes []apiv1.Volume
	// ArtifactRepository contains the default location of an artifact repository for container artifacts
	artifactRepository *config.ArtifactRepository
	// map of pods which need to be labeled with completed=true
	completedPods map[string]bool
	// map of pods which is identified as succeeded=true
	succeededPods map[string]bool
	// deadline is the dealine time in which this operation should relinquish
	// its hold on the workflow so that an operation does not run for too long
	// and starve other workqueue items. It also enables workflow progress to
	// be periodically synced to the database.
	deadline time.Time
	// activePods tracks the number of active (Running/Pending) pods for controlling
	// parallelism
	activePods int64
	// workflowDeadline is the deadline which the workflow is expected to complete before we
	// terminate the workflow.
	workflowDeadline *time.Time
	eventRecorder    record.EventRecorder
	// preExecutionNodePhases contains the phases of all the nodes before the current operation. Necessary to infer
	// changes in phase for metric emission
	preExecutionNodePhases map[string]wfv1.NodePhase
	// wfSpec holds the WorkflowSpec for use in execution
	wfSpec *wfv1.WorkflowSpec
}

var (
	// ErrDeadlineExceeded indicates the operation exceeded its deadline for execution
	ErrDeadlineExceeded = errors.New(errors.CodeTimeout, "Deadline exceeded")
	// ErrParallelismReached indicates this workflow reached its parallelism limit
	ErrParallelismReached = errors.New(errors.CodeForbidden, "Max parallelism reached")
)

// maxOperationTime is the maximum time a workflow operation is allowed to run
// for before requeuing the workflow onto the workqueue.
const maxOperationTime = 10 * time.Second

// failedNodeStatus is a subset of NodeStatus that is only used to Marshal certain fields into a JSON of failed nodes
type failedNodeStatus struct {
	DisplayName  string      `json:"displayName"`
	Message      string      `json:"message"`
	TemplateName string      `json:"templateName"`
	Phase        string      `json:"phase"`
	PodName      string      `json:"podName"`
	FinishedAt   metav1.Time `json:"finishedAt"`
}

// newWorkflowOperationCtx creates and initializes a new wfOperationCtx object.
func newWorkflowOperationCtx(wf *wfv1.Workflow, wfc *WorkflowController) *wfOperationCtx {
	// NEVER modify objects from the store. It's a read-only, local cache.
	// You can use DeepCopy() to make a deep copy of original object and modify this copy
	// Or create a copy manually for better performance
	woc := wfOperationCtx{
		wf:      wf.DeepCopyObject().(*wfv1.Workflow),
		orig:    wf,
		wfSpec:  &wf.Spec,
		updated: false,
		log: log.WithFields(log.Fields{
			"workflow":  wf.ObjectMeta.Name,
			"namespace": wf.ObjectMeta.Namespace,
		}),
		controller:             wfc,
		globalParams:           make(map[string]string),
		volumes:                wf.Spec.DeepCopy().Volumes,
		artifactRepository:     &wfc.Config.ArtifactRepository,
		completedPods:          make(map[string]bool),
		succeededPods:          make(map[string]bool),
		deadline:               time.Now().UTC().Add(maxOperationTime),
		eventRecorder:          wfc.eventRecorderManager.Get(wf.Namespace),
		preExecutionNodePhases: make(map[string]wfv1.NodePhase),
	}

	if woc.wf.Status.Nodes == nil {
		woc.wf.Status.Nodes = make(map[string]wfv1.NodeStatus)
	}

	if woc.wf.Status.StoredTemplates == nil {
		woc.wf.Status.StoredTemplates = make(map[string]wfv1.Template)
	}
	return &woc
}

// operate is the main operator logic of a workflow. It evaluates the current state of the workflow,
// and its pods and decides how to proceed down the execution path.
// TODO: an error returned by this method should result in requeuing the workflow to be retried at a
// later time
func (woc *wfOperationCtx) operate() {
	defer func() {
		if woc.wf.Status.Fulfilled() {
			_ = woc.killDaemonedChildren("")
		}
		woc.persistUpdates()
	}()
	defer func() {
		if r := recover(); r != nil {
			woc.log.WithFields(log.Fields{"stack": string(debug.Stack()), "r": r}).Errorf("Recovered from panic")
			if rerr, ok := r.(error); ok {
				woc.markWorkflowError(rerr, true)
			} else {
				woc.markWorkflowPhase(wfv1.NodeError, true, fmt.Sprintf("%v", r))
			}
			woc.controller.metrics.OperationPanic()
		}
	}()

	woc.log.Infof("Processing workflow")

	// Load the WorkflowSpec for execution
	execTmplRef, execArgs, err := woc.loadExecutionSpec()
	if err != nil {
		woc.log.WithError(err).Errorf("Unable to get Workflow Template Reference for workflow")
		woc.markWorkflowError(err, true)
		return
	}

	// Update workflow duration variable
	woc.globalParams[common.GlobalVarWorkflowDuration] = fmt.Sprintf("%f", time.Since(woc.wf.Status.StartedAt.Time).Seconds())

	// Populate the phase of all the nodes prior to execution
	for _, node := range woc.wf.Status.Nodes {
		woc.preExecutionNodePhases[node.ID] = node.Phase
	}

	// Perform one-time workflow validation
	if woc.wf.Status.Phase == "" {
		woc.markWorkflowRunning()
		err := woc.createPDBResource()
		if err != nil {
			msg := fmt.Sprintf("Unable to create PDB resource for workflow, %s error: %s", woc.wf.Name, err)
			woc.markWorkflowFailed(msg)
			woc.eventRecorder.Event(woc.wf, apiv1.EventTypeWarning, "WorkflowFailed", msg)
			return
		}
		woc.eventRecorder.Event(woc.wf, apiv1.EventTypeNormal, "WorkflowRunning", "Workflow Running")
		validateOpts := validate.ValidateOpts{ContainerRuntimeExecutor: woc.controller.GetContainerRuntimeExecutor()}
		wftmplGetter := templateresolution.WrapWorkflowTemplateInterface(woc.controller.wfclientset.ArgoprojV1alpha1().WorkflowTemplates(woc.wf.Namespace))
		cwftmplGetter := templateresolution.WrapClusterWorkflowTemplateInterface(woc.controller.wfclientset.ArgoprojV1alpha1().ClusterWorkflowTemplates())

		wfConditions, err := validate.ValidateWorkflow(wftmplGetter, cwftmplGetter, woc.wf, validateOpts)

		if err != nil {
			msg := fmt.Sprintf("invalid spec: %s", err.Error())
			woc.markWorkflowFailed(msg)
			woc.eventRecorder.Event(woc.wf, apiv1.EventTypeWarning, "WorkflowFailed", msg)
			return
		}
		// If we received conditions during validation (such as SpecWarnings), add them to the Workflow object
		if len(*wfConditions) > 0 {
			woc.wf.Status.Conditions.JoinConditions(wfConditions)
			woc.updated = true
		}

		woc.workflowDeadline = woc.getWorkflowDeadline()

		if woc.wfSpec.Metrics != nil {
			realTimeScope := map[string]func() float64{common.GlobalVarWorkflowDuration: func() float64 {
				return time.Since(woc.wf.Status.StartedAt.Time).Seconds()
			}}
			woc.computeMetrics(woc.wfSpec.Metrics.Prometheus, woc.globalParams, realTimeScope, true)
		}
	} else {
		woc.workflowDeadline = woc.getWorkflowDeadline()
		err := woc.podReconciliation()
		if err == nil {
			err = woc.failSuspendedNodesAfterDeadlineOrShutdown()
		}
		if err != nil {
			woc.log.WithError(err).WithField("workflow", woc.wf.ObjectMeta.Name).Error("workflow timeout")
			woc.eventRecorder.Event(woc.wf, apiv1.EventTypeWarning, "WorkflowTimedOut", "Workflow timed out")
			// TODO: we need to re-add to the workqueue, but should happen in caller
			return
		}
	}

	if woc.wf.Spec.Suspend != nil && *woc.wf.Spec.Suspend {
		woc.log.Infof("workflow suspended")
		return
	}
	if woc.wfSpec.Parallelism != nil {
		woc.activePods = woc.countActivePods()
	}

	// Create a starting template context.
	tmplCtx, err := woc.createTemplateContext(wfv1.ResourceScopeLocal, "")
	if err != nil {
		woc.log.WithError(err).Error("Failed to create a template context")
		woc.markWorkflowError(err, true)
		return
	}

	woc.setGlobalParameters(execArgs)

	if woc.wfSpec.ArtifactRepositoryRef != nil {
		repo, err := woc.getArtifactRepositoryByRef(woc.wfSpec.ArtifactRepositoryRef)
		if err == nil {
			woc.artifactRepository = repo
		} else {
			msg := fmt.Sprintf("Failed to load artifact repository configMap: %+v", err)
			woc.log.Errorf(msg)
			woc.markWorkflowError(err, true)
			woc.eventRecorder.Event(woc.wf, apiv1.EventTypeWarning, "WorkflowFailed", msg)
			return
		}
	}

	err = woc.substituteParamsInVolumes(woc.globalParams)
	if err != nil {
		woc.log.WithError(err).Error("volumes global param substitution error")
		woc.markWorkflowError(err, true)
		return
	}

	err = woc.createPVCs()
	if err != nil {
		msg := "pvc create error"
		woc.log.WithError(err).Error(msg)
		woc.markWorkflowError(err, true)
		woc.eventRecorder.Event(woc.wf, apiv1.EventTypeWarning, "WorkflowFailed", fmt.Sprintf("%s %s: %+v", woc.wf.ObjectMeta.Name, msg, err))
		return
	}

	node, err := woc.executeTemplate(woc.wf.ObjectMeta.Name, execTmplRef, tmplCtx, execArgs, &executeTemplateOpts{})
	if err != nil {
		// the error are handled in the callee so just log it.
		msg := "error in entry template execution"
		woc.log.WithError(err).Error(msg)
		msg = fmt.Sprintf("%s %s: %+v", woc.wf.Name, msg, err)
		switch err {
		case ErrDeadlineExceeded:
			woc.eventRecorder.Event(woc.wf, apiv1.EventTypeWarning, "WorkflowTimedOut", msg)
		default:
			woc.eventRecorder.Event(woc.wf, apiv1.EventTypeWarning, "WorkflowFailed", msg)
		}
		return
	}

	if node == nil || !node.Fulfilled() {
		// node can be nil if a workflow created immediately in a parallelism == 0 state
		return
	}

	workflowStatus := node.Phase
	var onExitNode *wfv1.NodeStatus
	if woc.wfSpec.OnExit != "" && woc.wf.Spec.Shutdown.ShouldExecute(true) {
		if workflowStatus == wfv1.NodeSkipped {
			// treat skipped the same as Succeeded for workflow.status
			woc.globalParams[common.GlobalVarWorkflowStatus] = string(wfv1.NodeSucceeded)
		} else {
			woc.globalParams[common.GlobalVarWorkflowStatus] = string(workflowStatus)
		}

		var failures []failedNodeStatus
		for _, node := range woc.wf.Status.Nodes {
			if node.Phase == wfv1.NodeFailed || node.Phase == wfv1.NodeError {
				failures = append(failures,
					failedNodeStatus{
						DisplayName:  node.DisplayName,
						Message:      node.Message,
						TemplateName: node.TemplateName,
						Phase:        string(node.Phase),
						PodName:      node.ID,
						FinishedAt:   node.FinishedAt,
					})
			}
		}
		failedNodeBytes, err := json.Marshal(failures)
		if err != nil {
			woc.log.Errorf("Error marshalling failed nodes list: %+v", err)
			// No need to return here
		}
		// This strconv.Quote is necessary so that the escaped quotes are not removed during parameter substitution
		woc.globalParams[common.GlobalVarWorkflowFailures] = strconv.Quote(string(failedNodeBytes))

		woc.log.Infof("Running OnExit handler: %s", woc.wfSpec.OnExit)
		onExitNodeName := common.GenerateOnExitNodeName(woc.wf.ObjectMeta.Name)
		onExitNode, err = woc.executeTemplate(onExitNodeName, &wfv1.WorkflowStep{Template: woc.wfSpec.OnExit}, tmplCtx, woc.wfSpec.Arguments, &executeTemplateOpts{onExitTemplate: true})
		if err != nil {
			// the error are handled in the callee so just log it.
			woc.log.WithError(err).Error("error in exit template execution")
			return
		}
		if onExitNode == nil || !onExitNode.Fulfilled() {
			return
		}
	}

	err = woc.deletePVCs()
	if err != nil {
		msg := "failed to delete PVCs"
		woc.log.WithError(err).Errorf(msg)
		// Mark the workflow with an error message and return, but intentionally do not
		// markCompletion so that we can retry PVC deletion (TODO: use workqueue.ReAdd())
		// This error phase may be cleared if a subsequent delete attempt is successful.
		woc.markWorkflowError(err, false)
		woc.eventRecorder.Event(woc.wf, apiv1.EventTypeWarning, "WorkflowFailed", fmt.Sprintf("%s %s: %+v", woc.wf.ObjectMeta.Name, msg, err))
		return
	}

	var workflowMessage string
	if node.FailedOrError() && woc.wfSpec.Shutdown != "" {
		workflowMessage = fmt.Sprintf("Stopped with strategy '%s'", woc.wfSpec.Shutdown)
	} else {
		workflowMessage = node.Message
	}

	// If we get here, the workflow completed, all PVCs were deleted successfully, and
	// exit handlers were executed. We now need to infer the workflow phase from the
	// node phase.
	switch workflowStatus {
	case wfv1.NodeSucceeded, wfv1.NodeSkipped:
		if onExitNode != nil && onExitNode.FailedOrError() {
			// if main workflow succeeded, but the exit node was unsuccessful
			// the workflow is now considered unsuccessful.
			woc.markWorkflowPhase(onExitNode.Phase, true, onExitNode.Message)
			woc.eventRecorder.Event(woc.wf, apiv1.EventTypeWarning, "WorkflowFailed", onExitNode.Message)
		} else {
			woc.markWorkflowSuccess()
			woc.eventRecorder.Event(woc.wf, apiv1.EventTypeNormal, "WorkflowSucceeded", "Workflow completed")
		}
	case wfv1.NodeFailed:
		woc.markWorkflowFailed(workflowMessage)
		woc.eventRecorder.Event(woc.wf, apiv1.EventTypeWarning, "WorkflowFailed", workflowMessage)
	case wfv1.NodeError:
		woc.markWorkflowPhase(wfv1.NodeError, true, workflowMessage)
		woc.eventRecorder.Event(woc.wf, apiv1.EventTypeWarning, "WorkflowFailed", workflowMessage)
	default:
		// NOTE: we should never make it here because if the the node was 'Running'
		// we should have returned earlier.
		err = errors.InternalErrorf("Unexpected node phase %s: %+v", woc.wf.ObjectMeta.Name, err)
		woc.markWorkflowError(err, true)
	}

	if woc.wfSpec.Metrics != nil {
		realTimeScope := map[string]func() float64{common.GlobalVarWorkflowDuration: func() float64 {
			return node.FinishedAt.Sub(node.StartedAt.Time).Seconds()
		}}
		woc.globalParams[common.GlobalVarWorkflowStatus] = string(workflowStatus)
		woc.computeMetrics(woc.wfSpec.Metrics.Prometheus, woc.globalParams, realTimeScope, false)
	}
}

func (woc *wfOperationCtx) getWorkflowDeadline() *time.Time {
	if woc.wfSpec.ActiveDeadlineSeconds == nil {
		return nil
	}
	if woc.wf.Status.StartedAt.IsZero() {
		return nil
	}
	startedAt := woc.wf.Status.StartedAt.Truncate(time.Second)
	deadline := startedAt.Add(time.Duration(*woc.wfSpec.ActiveDeadlineSeconds) * time.Second).UTC()
	return &deadline
}

// setGlobalParameters sets the globalParam map with global parameters
func (woc *wfOperationCtx) setGlobalParameters(executionParameters wfv1.Arguments) {
	woc.globalParams[common.GlobalVarWorkflowName] = woc.wf.ObjectMeta.Name
	woc.globalParams[common.GlobalVarWorkflowNamespace] = woc.wf.ObjectMeta.Namespace
	woc.globalParams[common.GlobalVarWorkflowServiceAccountName] = woc.wf.Spec.ServiceAccountName
	woc.globalParams[common.GlobalVarWorkflowUID] = string(woc.wf.ObjectMeta.UID)
	woc.globalParams[common.GlobalVarWorkflowCreationTimestamp] = woc.wf.ObjectMeta.CreationTimestamp.Format(time.RFC3339)
	if woc.wf.Spec.Priority != nil {
		woc.globalParams[common.GlobalVarWorkflowPriority] = strconv.Itoa(int(*woc.wf.Spec.Priority))
	}
	for char := range strftime.FormatChars {
		cTimeVar := fmt.Sprintf("%s.%s", common.GlobalVarWorkflowCreationTimestamp, string(char))
		woc.globalParams[cTimeVar] = strftime.Format("%"+string(char), woc.wf.ObjectMeta.CreationTimestamp.Time)
	}

	if workflowParameters, err := json.Marshal(woc.wfSpec.Arguments.Parameters); err == nil {
		woc.globalParams[common.GlobalVarWorkflowParameters] = string(workflowParameters)
	}
	for _, param := range executionParameters.Parameters {
		woc.globalParams["workflow.parameters."+param.Name] = param.Value.String()
	}
	for k, v := range woc.wf.ObjectMeta.Annotations {
		woc.globalParams["workflow.annotations."+k] = v
	}
	for k, v := range woc.wf.ObjectMeta.Labels {
		woc.globalParams["workflow.labels."+k] = v
	}
	if woc.wf.Status.Outputs != nil {
		for _, param := range woc.wf.Status.Outputs.Parameters {
			woc.globalParams["workflow.outputs.parameters."+param.Name] = param.Value.String()
		}
	}
}

// persistUpdates will update a workflow with any updates made during workflow operation.
// It also labels any pods as completed if we have extracted everything we need from it.
// NOTE: a previous implementation used Patch instead of Update, but Patch does not work with
// the fake CRD clientset which makes unit testing extremely difficult.
func (woc *wfOperationCtx) persistUpdates() {
	if !woc.updated {
		return
	}
	wfClient := woc.controller.wfclientset.ArgoprojV1alpha1().Workflows(woc.wf.ObjectMeta.Namespace)
	// try and compress nodes if needed
	nodes := woc.wf.Status.Nodes
	err := woc.controller.hydrator.Dehydrate(woc.wf)
	if err != nil {
		woc.log.Warnf("Failed to dehydrate: %v", err)
		woc.markWorkflowError(err, true)
	}
	wf, err := wfClient.Update(woc.wf)
	if err != nil {
		woc.log.Warnf("Error updating workflow: %v %s", err, apierr.ReasonForError(err))
		if argokubeerr.IsRequestEntityTooLargeErr(err) {
			woc.persistWorkflowSizeLimitErr(wfClient, err)
			return
		}
		if !apierr.IsConflict(err) {
			return
		}
		woc.log.Info("Re-applying updates on latest version and retrying update")
		wf, err := woc.reapplyUpdate(wfClient, nodes)
		if err != nil {
			woc.log.Infof("Failed to re-apply update: %+v", err)
			return
		}
		woc.wf = wf
	} else {
		woc.wf = wf
		woc.controller.hydrator.HydrateWithNodes(woc.wf, nodes)
	}

	if !woc.controller.hydrator.IsHydrated(woc.wf) {
		panic("workflow should be hydrated")
	}

	woc.log.WithFields(log.Fields{"resourceVersion": woc.wf.ResourceVersion, "phase": woc.wf.Status.Phase}).Info("Workflow update successful")

	// It is important that we *never* label pods as completed until we successfully updated the workflow
	// Failing to do so means we can have inconsistent state.
	// TODO: The completedPods will be labeled multiple times. I think it would be improved in the future.
	// Send succeeded pods or completed pods to gcPods channel to delete it later depend on the PodGCStrategy.
	// Notice we do not need to label the pod if we will delete it later for GC. Otherwise, that may even result in
	// errors if we label a pod that was deleted already.
	if woc.wfSpec.PodGC != nil {
		switch woc.wfSpec.PodGC.Strategy {
		case wfv1.PodGCOnPodSuccess:
			for podName := range woc.succeededPods {
				woc.controller.gcPods <- fmt.Sprintf("%s/%s", woc.wf.ObjectMeta.Namespace, podName)
			}
		case wfv1.PodGCOnPodCompletion:
			for podName := range woc.completedPods {
				woc.controller.gcPods <- fmt.Sprintf("%s/%s", woc.wf.ObjectMeta.Namespace, podName)
			}
		}
	} else {
		// label pods which will not be deleted
		for podName := range woc.completedPods {
			woc.controller.completedPods <- fmt.Sprintf("%s/%s", woc.wf.ObjectMeta.Namespace, podName)
		}
	}
}

// persistWorkflowSizeLimitErr will fail a the workflow with an error when we hit the resource size limit
// See https://github.com/argoproj/argo/issues/913
func (woc *wfOperationCtx) persistWorkflowSizeLimitErr(wfClient v1alpha1.WorkflowInterface, err error) {
	woc.wf = woc.orig.DeepCopy()
	woc.markWorkflowError(err, true)
	_, err = wfClient.Update(woc.wf)
	if err != nil {
		woc.log.Warnf("Error updating workflow with size error: %v", err)
	}
}

// reapplyUpdate GETs the latest version of the workflow, re-applies the updates and
// retries the UPDATE multiple times. For reasoning behind this technique, see:
// https://github.com/kubernetes/community/blob/master/contributors/devel/api-conventions.md#concurrency-control-and-consistency
func (woc *wfOperationCtx) reapplyUpdate(wfClient v1alpha1.WorkflowInterface, nodes wfv1.Nodes) (*wfv1.Workflow, error) {
	err := woc.controller.hydrator.Hydrate(woc.orig)
	if err != nil {
		return nil, err
	}
	// First generate the patch
	oldData, err := json.Marshal(woc.orig)
	if err != nil {
		return nil, err
	}
	woc.controller.hydrator.HydrateWithNodes(woc.wf, nodes)
	newData, err := json.Marshal(woc.wf)
	if err != nil {
		return nil, err
	}
	patchBytes, err := jsonpatch.CreateMergePatch(oldData, newData)
	if err != nil {
		return nil, err
	}
	// Next get latest version of the workflow, apply the patch and retry the update
	attempt := 1
	for {
		currWf, err := wfClient.Get(woc.wf.ObjectMeta.Name, metav1.GetOptions{})
		if !retry.IsRetryableKubeAPIError(err) {
			return nil, err
		}
		err = woc.controller.hydrator.Hydrate(currWf)
		if err != nil {
			return nil, err
		}
		currWfBytes, err := json.Marshal(currWf)
		if err != nil {
			return nil, err
		}
		newWfBytes, err := jsonpatch.MergePatch(currWfBytes, patchBytes)
		if err != nil {
			return nil, err
		}
		var newWf wfv1.Workflow
		err = json.Unmarshal(newWfBytes, &newWf)
		if err != nil {
			return nil, err
		}
		err = woc.controller.hydrator.Dehydrate(&newWf)
		if err != nil {
			return nil, err
		}
		wf, err := wfClient.Update(&newWf)
		if err == nil {
			woc.log.Infof("Update retry attempt %d successful", attempt)
			woc.controller.hydrator.HydrateWithNodes(wf, nodes)
			return wf, nil
		}
		attempt++
		woc.log.Warnf("Update retry attempt %d failed: %v", attempt, err)
		if attempt > 5 {
			return nil, err
		}
	}
}

// requeue this workflow onto the workqueue for later processing
func (woc *wfOperationCtx) requeue(afterDuration time.Duration) {
	key, err := cache.MetaNamespaceKeyFunc(woc.wf)
	if err != nil {
		woc.log.Errorf("Failed to requeue workflow %s: %v", woc.wf.ObjectMeta.Name, err)
		return
	}
	woc.controller.wfQueue.AddAfter(key, afterDuration)
}

// processNodeRetries updates the retry node state based on the child node state and the retry strategy and returns the node.
func (woc *wfOperationCtx) processNodeRetries(node *wfv1.NodeStatus, retryStrategy wfv1.RetryStrategy, opts *executeTemplateOpts) (*wfv1.NodeStatus, bool, error) {
	if node.Fulfilled() {
		return node, true, nil
	}
	lastChildNode := getChildNodeIndex(node, woc.wf.Status.Nodes, -1)

	if lastChildNode == nil {
		return node, true, nil
	}

	if !lastChildNode.Fulfilled() {
		// last child node is still running.
		return node, true, nil
	}

	if !lastChildNode.FailedOrError() {
		node.Outputs = lastChildNode.Outputs.DeepCopy()
		woc.wf.Status.Nodes[node.ID] = *node
		return woc.markNodePhase(node.Name, wfv1.NodeSucceeded), true, nil
	}

	if woc.wfSpec.Shutdown != "" || (woc.workflowDeadline != nil && time.Now().UTC().After(*woc.workflowDeadline)) {
		var message string
		if woc.wfSpec.Shutdown != "" {
			message = fmt.Sprintf("Stopped with strategy '%s'", woc.wfSpec.Shutdown)
		} else {
			message = fmt.Sprintf("retry exceeded workflow deadline %s", *woc.workflowDeadline)
		}
		woc.log.Infoln(message)
		return woc.markNodePhase(node.Name, lastChildNode.Phase, message), true, nil
	}

	if retryStrategy.Backoff != nil {
		maxDurationDeadline := time.Time{}
		// Process max duration limit
		if retryStrategy.Backoff.MaxDuration != "" && len(node.Children) > 0 {
			maxDuration, err := parseStringToDuration(retryStrategy.Backoff.MaxDuration)
			if err != nil {
				return nil, false, err
			}
			firstChildNode := getChildNodeIndex(node, woc.wf.Status.Nodes, 0)
			maxDurationDeadline = firstChildNode.StartedAt.Add(maxDuration)
			if time.Now().After(maxDurationDeadline) {
				woc.log.Infoln("Max duration limit exceeded. Failing...")
				return woc.markNodePhase(node.Name, lastChildNode.Phase, "Max duration limit exceeded"), true, nil
			}
		}

		// Max duration limit hasn't been exceeded, process back off
		if retryStrategy.Backoff.Duration == "" {
			return nil, false, fmt.Errorf("no base duration specified for retryStrategy")
		}

		baseDuration, err := parseStringToDuration(retryStrategy.Backoff.Duration)
		if err != nil {
			return nil, false, err
		}

		timeToWait := baseDuration
		if retryStrategy.Backoff.Factor > 0 {
			// Formula: timeToWait = duration * factor^retry_number
			timeToWait = baseDuration * time.Duration(math.Pow(float64(retryStrategy.Backoff.Factor), float64(len(node.Children))))
		}
		waitingDeadline := lastChildNode.FinishedAt.Add(timeToWait)

		// If the waiting deadline is after the max duration deadline, then it's futile to wait until then. Stop early
		if !maxDurationDeadline.IsZero() && waitingDeadline.After(maxDurationDeadline) {
			woc.log.Infoln("Backoff would exceed max duration limit. Failing...")
			return woc.markNodePhase(node.Name, lastChildNode.Phase, "Backoff would exceed max duration limit"), true, nil
		}

		// See if we have waited past the deadline
		if time.Now().Before(waitingDeadline) {
			woc.requeue(timeToWait)
			retryMessage := fmt.Sprintf("Backoff for %s", humanize.Duration(timeToWait))
			return woc.markNodePhase(node.Name, node.Phase, retryMessage), false, nil
		}

		woc.log.WithField("node", node.Name).Infof("node has maxDuration set, setting executionDeadline to: %s", humanize.Timestamp(maxDurationDeadline))
		opts.executionDeadline = maxDurationDeadline

		node = woc.markNodePhase(node.Name, node.Phase, "")
	}

	var retryOnFailed bool
	var retryOnError bool
	switch retryStrategy.RetryPolicy {
	case wfv1.RetryPolicyAlways:
		retryOnFailed = true
		retryOnError = true
	case wfv1.RetryPolicyOnError:
		retryOnFailed = false
		retryOnError = true
	case wfv1.RetryPolicyOnFailure, "":
		retryOnFailed = true
		retryOnError = false
	default:
		return nil, false, fmt.Errorf("%s is not a valid RetryPolicy", retryStrategy.RetryPolicy)
	}

	if (lastChildNode.Phase == wfv1.NodeFailed && !retryOnFailed) || (lastChildNode.Phase == wfv1.NodeError && !retryOnError) {
		woc.log.Infof("Node not set to be retried after status: %s", lastChildNode.Phase)
		return woc.markNodePhase(node.Name, lastChildNode.Phase, lastChildNode.Message), true, nil
	}

	if !lastChildNode.CanRetry() {
		woc.log.Infof("Node cannot be retried. Marking it failed")
		return woc.markNodePhase(node.Name, lastChildNode.Phase, lastChildNode.Message), true, nil
	}

	if retryStrategy.Limit != nil && int32(len(node.Children)) > *retryStrategy.Limit {
		woc.log.Infoln("No more retries left. Failing...")
		return woc.markNodePhase(node.Name, lastChildNode.Phase, "No more retries left"), true, nil
	}

	woc.log.Infof("%d child nodes of %s failed. Trying again...", len(node.Children), node.Name)
	return node, true, nil
}

// podReconciliation is the process by which a workflow will examine all its related
// pods and update the node state before continuing the evaluation of the workflow.
// Records all pods which were observed completed, which will be labeled completed=true
// after successful persist of the workflow.
func (woc *wfOperationCtx) podReconciliation() error {
	podList, err := woc.getAllWorkflowPods()
	if err != nil {
		return err
	}
	seenPods := make(map[string]*apiv1.Pod)
	seenPodLock := &sync.Mutex{}
	wfNodesLock := &sync.RWMutex{}

	performAssessment := func(pod *apiv1.Pod) {
		if pod == nil {
			return
		}
		nodeNameForPod := pod.Annotations[common.AnnotationKeyNodeName]
		nodeID := woc.wf.NodeID(nodeNameForPod)
		seenPodLock.Lock()
		seenPods[nodeID] = pod
		seenPodLock.Unlock()

		wfNodesLock.Lock()
		defer wfNodesLock.Unlock()
		if node, ok := woc.wf.Status.Nodes[nodeID]; ok {
			if newState := woc.assessNodeStatus(pod, &node); newState != nil {
				woc.wf.Status.Nodes[nodeID] = *newState
				woc.addOutputsToGlobalScope(node.Outputs)
				woc.updated = true
			}
			node := woc.wf.Status.Nodes[pod.ObjectMeta.Name]
			if node.Fulfilled() && !node.IsDaemoned() {
				if tmpVal, tmpOk := pod.Labels[common.LabelKeyCompleted]; tmpOk {
					if tmpVal == "true" {
						return
					}
				}
				woc.completedPods[pod.ObjectMeta.Name] = true
				if woc.shouldPrintPodSpec(node) {
					printPodSpecLog(pod, woc.wf.Name)
				}
				if !woc.orig.Status.Nodes[node.ID].Fulfilled() {
					woc.onNodeComplete(&node)
				}
			}
			if node.Succeeded() {
				woc.succeededPods[pod.ObjectMeta.Name] = true
			}
		}
	}

	parallelPodNum := make(chan string, 500)
	var wg sync.WaitGroup

	for _, pod := range podList.Items {
		parallelPodNum <- pod.Name
		wg.Add(1)
		go func(tmpPod apiv1.Pod) {
			defer wg.Done()
			performAssessment(&tmpPod)
			err = woc.applyExecutionControl(&tmpPod, wfNodesLock)
			if err != nil {
				woc.log.Warnf("Failed to apply execution control to pod %s", tmpPod.Name)
			}
			<-parallelPodNum
		}(pod)
	}

	wg.Wait()

	// Now check for deleted pods. Iterate our nodes. If any one of our nodes does not show up in
	// the seen list it implies that the pod was deleted without the controller seeing the event.
	// It is now impossible to infer pod status. The only thing we can do at this point is to mark
	// the node with Error.
	for nodeID, node := range woc.wf.Status.Nodes {
		if node.Type != wfv1.NodeTypePod || node.Fulfilled() || node.StartedAt.IsZero() {
			// node is not a pod, it is already complete, or it can be re-run.
			continue
		}
		if _, ok := seenPods[nodeID]; !ok {

			// If the node is pending and the pod does not exist, it could be the case that we want to try to submit it
			// again instead of marking it as an error. Check if that's the case.
			if node.Pending() {
				tmplCtx, err := woc.createTemplateContext(node.GetTemplateScope())
				if err != nil {
					return err
				}
				_, tmpl, _, err := tmplCtx.ResolveTemplate(&node)
				if err != nil {
					return err
				}

				if isResubmitAllowed(tmpl) {
					// We want to resubmit. Continue and do not mark as error.
					continue
				}
				if tmpl.Synchronization != nil {
					// Wait to acquire the lock
					continue
				}
			}

			node.Message = "pod deleted"
			node.Phase = wfv1.NodeError
			// FinishedAt must be set since retry strategy depends on it to determine the backoff duration.
			// See processNodeRetries for more details.
			node.FinishedAt = metav1.Time{Time: time.Now().UTC()}
			woc.wf.Status.Nodes[nodeID] = node
			woc.log.Warnf("pod %s deleted", nodeID)
			woc.updated = true
		} else {
			// At this point we are certain that the pod associated with our node is running or has been run;
			// it is safe to extract the k8s-node information given this knowledge.
			if node.HostNodeName != seenPods[nodeID].Spec.NodeName {
				node.HostNodeName = seenPods[nodeID].Spec.NodeName
				woc.wf.Status.Nodes[nodeID] = node
				woc.updated = true
			}
		}
	}
	return nil
}

// shouldPrintPodSpec return eligible to print to the pod spec
func (woc *wfOperationCtx) shouldPrintPodSpec(node wfv1.NodeStatus) bool {
	return woc.controller.Config.PodSpecLogStrategy.AllPods ||
		(woc.controller.Config.PodSpecLogStrategy.FailedPod && node.FailedOrError())
}

//fails any suspended nodes if the workflow deadline has passed
func (woc *wfOperationCtx) failSuspendedNodesAfterDeadlineOrShutdown() error {
	if woc.wfSpec.Shutdown != "" || (woc.workflowDeadline != nil && time.Now().UTC().After(*woc.workflowDeadline)) {
		for _, node := range woc.wf.Status.Nodes {
			if node.IsActiveSuspendNode() {
				var message string
				if woc.wfSpec.Shutdown != "" {
					message = fmt.Sprintf("Stopped with strategy '%s'", woc.wfSpec.Shutdown)
				} else {
					message = fmt.Sprintf("Step exceeded its deadline")
				}
				woc.markNodePhase(node.Name, wfv1.NodeFailed, message)
			}
		}
	}
	return nil
}

// countActivePods counts the number of active (Pending/Running) pods.
// Optionally restricts it to a template invocation (boundaryID)
func (woc *wfOperationCtx) countActivePods(boundaryIDs ...string) int64 {
	var boundaryID = ""
	if len(boundaryIDs) > 0 {
		boundaryID = boundaryIDs[0]
	}
	var activePods int64
	// if we care about parallelism, count the active pods at the template level
	for _, node := range woc.wf.Status.Nodes {
		if node.Type != wfv1.NodeTypePod {
			continue
		}
		if boundaryID != "" && node.BoundaryID != boundaryID {
			continue
		}
		switch node.Phase {
		case wfv1.NodePending, wfv1.NodeRunning:
			activePods++
		}
	}
	return activePods
}

// countActiveChildren counts the number of active (Pending/Running) children nodes of parent parentName
func (woc *wfOperationCtx) countActiveChildren(boundaryIDs ...string) int64 {
	var boundaryID = ""
	if len(boundaryIDs) > 0 {
		boundaryID = boundaryIDs[0]
	}
	var activeChildren int64
	// if we care about parallelism, count the active pods at the template level
	for _, node := range woc.wf.Status.Nodes {
		if boundaryID != "" && node.BoundaryID != boundaryID {
			continue
		}
		switch node.Type {
		case wfv1.NodeTypePod, wfv1.NodeTypeSteps, wfv1.NodeTypeDAG:
		default:
			continue
		}
		switch node.Phase {
		case wfv1.NodePending, wfv1.NodeRunning:
			activeChildren++
		}
	}
	return activeChildren
}

// getAllWorkflowPods returns all pods related to the current workflow
func (woc *wfOperationCtx) getAllWorkflowPods() (*apiv1.PodList, error) {
	options := metav1.ListOptions{
		LabelSelector: fmt.Sprintf("%s=%s",
			common.LabelKeyWorkflow,
			woc.wf.ObjectMeta.Name),
	}
	podList, err := woc.controller.kubeclientset.CoreV1().Pods(woc.wf.Namespace).List(options)
	if err != nil {
		return nil, errors.InternalWrapError(err)
	}
	return podList, nil
}
func printPodSpecLog(pod *apiv1.Pod, wfName string) {
	podSpecByte, err := json.Marshal(pod)
	if err != nil {
		log.WithField("workflow", wfName).WithField("nodename", pod.Name).WithField("namespace", pod.Namespace).Warnf("Unable to mashal pod spec. %v", err)
	}
	log.WithField("workflow", wfName).WithField("nodename", pod.Name).WithField("namespace", pod.Namespace).Infof("Pod Spec: %s", string(podSpecByte))
}

// assessNodeStatus compares the current state of a pod with its corresponding node
// and returns the new node status if something changed
func (woc *wfOperationCtx) assessNodeStatus(pod *apiv1.Pod, node *wfv1.NodeStatus) *wfv1.NodeStatus {
	var newPhase wfv1.NodePhase
	var newDaemonStatus *bool
	var message string
	updated := false
	switch pod.Status.Phase {
	case apiv1.PodPending:
		newPhase = wfv1.NodePending
		newDaemonStatus = pointer.BoolPtr(false)
		message = getPendingReason(pod)
	case apiv1.PodSucceeded:
		newPhase = wfv1.NodeSucceeded
		newDaemonStatus = pointer.BoolPtr(false)
	case apiv1.PodFailed:
		// ignore pod failure for daemoned steps
		if node.IsDaemoned() {
			newPhase = wfv1.NodeSucceeded
		} else {
			newPhase, message = inferFailedReason(pod)
		}
		newDaemonStatus = pointer.BoolPtr(false)
	case apiv1.PodRunning:
		if pod.DeletionTimestamp != nil {
			// pod is being terminated
			newPhase = wfv1.NodeError
			message = "pod deleted during operation"
		} else {
			newPhase = wfv1.NodeRunning
			tmplStr, ok := pod.Annotations[common.AnnotationKeyTemplate]
			if !ok {
				log.WithField("pod", pod.ObjectMeta.Name).Warn("missing template annotation")
				return nil
			}
			var tmpl wfv1.Template
			err := json.Unmarshal([]byte(tmplStr), &tmpl)
			if err != nil {
				log.WithError(err).WithField("pod", pod.ObjectMeta.Name).Warn("template annotation unreadable")
				return nil
			}
			if tmpl.Daemon != nil && *tmpl.Daemon {
				// pod is running and template is marked daemon. check if everything is ready
				for _, ctrStatus := range pod.Status.ContainerStatuses {
					if !ctrStatus.Ready {
						return nil
					}
				}
				// proceed to mark node status as running (and daemoned)
				newPhase = wfv1.NodeRunning
				newDaemonStatus = pointer.BoolPtr(true)
				log.Infof("Processing ready daemon pod: %v", pod.ObjectMeta.SelfLink)
			}
		}
	default:
		newPhase = wfv1.NodeError
		message = fmt.Sprintf("Unexpected pod phase for %s: %s", pod.ObjectMeta.Name, pod.Status.Phase)
		log.Error(message)
	}

	if newDaemonStatus != nil {
		if !*newDaemonStatus {
			// if the daemon status switched to false, we prefer to just unset daemoned status field
			// (as opposed to setting it to false)
			newDaemonStatus = nil
		}
		if (newDaemonStatus != nil && node.Daemoned == nil) || (newDaemonStatus == nil && node.Daemoned != nil) {
			log.Infof("Setting node %v daemoned: %v -> %v", node.ID, node.Daemoned, newDaemonStatus)
			node.Daemoned = newDaemonStatus
			updated = true
			if pod.Status.PodIP != "" && pod.Status.PodIP != node.PodIP {
				// only update Pod IP for daemoned nodes to reduce number of updates
				log.Infof("Updating daemon node %s IP %s -> %s", node.ID, node.PodIP, pod.Status.PodIP)
				node.PodIP = pod.Status.PodIP
			}
		}
	}
	outputStr, ok := pod.Annotations[common.AnnotationKeyOutputs]
	if ok && node.Outputs == nil {
		updated = true
		log.Infof("Setting node %v outputs", node.ID)
		var outputs wfv1.Outputs
		err := json.Unmarshal([]byte(outputStr), &outputs)
		if err != nil {
			log.Errorf("Failed to unmarshal %s outputs from pod annotation: %v", pod.Name, err)
			node.Phase = wfv1.NodeError
		} else {
			node.Outputs = &outputs
		}
	}
	if node.Phase != newPhase {
		log.Infof("Updating node %s status %s -> %s", node.ID, node.Phase, newPhase)
		// if we are transitioning from Pending to a different state, clear out pending message
		if node.Phase == wfv1.NodePending {
			node.Message = ""
		}
		updated = true
		node.Phase = newPhase
	}
	if message != "" && node.Message != message {
		log.Infof("Updating node %s message: %s", node.ID, message)
		updated = true
		node.Message = message
	}

	if node.Fulfilled() && node.FinishedAt.IsZero() {
		updated = true
		if !node.IsDaemoned() {
			node.FinishedAt = getLatestFinishedAt(pod)
		}
		if node.FinishedAt.IsZero() {
			// If we get here, the container is daemoned so the
			// finishedAt might not have been set.
			node.FinishedAt = metav1.Time{Time: time.Now().UTC()}
		}
		node.ResourcesDuration = resource.DurationForPod(pod)
	}
	if updated {
		return node
	}
	return nil
}

// getLatestFinishedAt returns the latest finishAt timestamp from all the
// containers of this pod.
func getLatestFinishedAt(pod *apiv1.Pod) metav1.Time {
	var latest metav1.Time
	for _, ctr := range pod.Status.InitContainerStatuses {
		if ctr.State.Terminated != nil && ctr.State.Terminated.FinishedAt.After(latest.Time) {
			latest = ctr.State.Terminated.FinishedAt
		}
	}
	for _, ctr := range pod.Status.ContainerStatuses {
		if ctr.State.Terminated != nil && ctr.State.Terminated.FinishedAt.After(latest.Time) {
			latest = ctr.State.Terminated.FinishedAt
		}
	}
	return latest
}

func getPendingReason(pod *apiv1.Pod) string {
	for _, ctrStatus := range pod.Status.ContainerStatuses {
		if ctrStatus.State.Waiting != nil {
			if ctrStatus.State.Waiting.Message != "" {
				return fmt.Sprintf("%s: %s", ctrStatus.State.Waiting.Reason, ctrStatus.State.Waiting.Message)
			}
			return ctrStatus.State.Waiting.Reason
		}
	}
	// Example:
	// - lastProbeTime: null
	//   lastTransitionTime: 2018-08-29T06:38:36Z
	//   message: '0/3 nodes are available: 2 Insufficient cpu, 3 MatchNodeSelector.'
	//   reason: Unschedulable
	//   status: "False"
	//   type: PodScheduled
	for _, cond := range pod.Status.Conditions {
		if cond.Reason == apiv1.PodReasonUnschedulable {
			if cond.Message != "" {
				return fmt.Sprintf("%s: %s", cond.Reason, cond.Message)
			}
			return cond.Reason
		}
	}
	return ""
}

// inferFailedReason returns metadata about a Failed pod to be used in its NodeStatus
// Returns a tuple of the new phase and message
func inferFailedReason(pod *apiv1.Pod) (wfv1.NodePhase, string) {
	if pod.Status.Message != "" {
		// Pod has a nice error message. Use that.
		return wfv1.NodeFailed, pod.Status.Message
	}
	annotatedMsg := pod.Annotations[common.AnnotationKeyNodeMessage]
	// We only get one message to set for the overall node status.
	// If multiple containers failed, in order of preference:
	// init, main (annotated), main (exit code), wait, sidecars
	for _, ctr := range pod.Status.InitContainerStatuses {
		if ctr.State.Terminated == nil {
			// We should never get here
			log.Warnf("Pod %s phase was Failed but %s did not have terminated state", pod.ObjectMeta.Name, ctr.Name)
			continue
		}
		if ctr.State.Terminated.ExitCode == 0 {
			continue
		}
		errMsg := fmt.Sprintf("failed to load artifacts")
		for _, msg := range []string{annotatedMsg, ctr.State.Terminated.Message} {
			if msg != "" {
				errMsg += ": " + msg
				break
			}
		}
		// NOTE: we consider artifact load issues as Error instead of Failed
		return wfv1.NodeError, errMsg
	}
	failMessages := make(map[string]string)
	for _, ctr := range pod.Status.ContainerStatuses {
		if ctr.State.Terminated == nil {
			// We should never get here
			log.Warnf("Pod %s phase was Failed but %s did not have terminated state", pod.ObjectMeta.Name, ctr.Name)
			continue
		}
		if ctr.State.Terminated.ExitCode == 0 {
			continue
		}
		if ctr.Name == common.WaitContainerName {
			errDetails := ""
			for _, msg := range []string{annotatedMsg, ctr.State.Terminated.Message} {
				if msg != "" {
					errDetails = msg
					break
				}
			}
			if errDetails == "" {
				// executor is expected to annotate a message to the pod upon any errors.
				// If we failed to see the annotated message, it is likely the pod ran with
				// insufficient privileges. Give a hint to that effect.
				errDetails = fmt.Sprintf("verify serviceaccount %s:%s has necessary privileges", pod.ObjectMeta.Namespace, pod.Spec.ServiceAccountName)
			}
			errMsg := fmt.Sprintf("failed to save outputs: %s", errDetails)
			failMessages[ctr.Name] = errMsg
			continue
		}
		if ctr.State.Terminated.Message != "" {
			errMsg := ctr.State.Terminated.Message
			if ctr.Name != common.MainContainerName {
				errMsg = fmt.Sprintf("sidecar '%s' %s", ctr.Name, errMsg)
			}
			failMessages[ctr.Name] = errMsg
			continue
		}
		if ctr.State.Terminated.Reason == "OOMKilled" {
			failMessages[ctr.Name] = ctr.State.Terminated.Reason
			continue
		}
		errMsg := fmt.Sprintf("failed with exit code %d", ctr.State.Terminated.ExitCode)
		if ctr.Name != common.MainContainerName {
			if ctr.State.Terminated.ExitCode == 137 || ctr.State.Terminated.ExitCode == 143 {
				// if the sidecar was SIGKILL'd (exit code 137) assume it was because argoexec
				// forcibly killed the container, which we ignore the error for.
				// Java code 143 is a normal exit 128 + 15 https://github.com/elastic/elasticsearch/issues/31847
				log.Infof("Ignoring %d exit code of sidecar '%s'", ctr.State.Terminated.ExitCode, ctr.Name)
				continue
			}
			errMsg = fmt.Sprintf("sidecar '%s' %s", ctr.Name, errMsg)
		}
		failMessages[ctr.Name] = errMsg
	}
	if failMsg, ok := failMessages[common.MainContainerName]; ok {
		_, ok = failMessages[common.WaitContainerName]
		isResourceTemplate := !ok
		if isResourceTemplate && annotatedMsg != "" {
			// For resource templates, we prefer the annotated message
			// over the vanilla exit code 1 error
			return wfv1.NodeFailed, annotatedMsg
		}
		return wfv1.NodeFailed, failMsg
	}
	if failMsg, ok := failMessages[common.WaitContainerName]; ok {
		return wfv1.NodeError, failMsg
	}

	// If we get here, both the main and wait container succeeded. Iterate the fail messages to
	// identify the sidecar which failed and return the message.
	for _, failMsg := range failMessages {
		return wfv1.NodeFailed, failMsg
	}
	// If we get here, we have detected that the main/wait containers succeed but the sidecar(s)
	// were  SIGKILL'd. The executor may have had to forcefully terminate the sidecar (kill -9),
	// resulting in a 137 exit code (which we had ignored earlier). If failMessages is empty, it
	// indicates that this is the case and we return Success instead of Failure.
	return wfv1.NodeSucceeded, ""
}

func (woc *wfOperationCtx) createPVCs() error {
	if woc.wf.Status.Phase != wfv1.NodeRunning {
		// Only attempt to create PVCs if workflow transitioned to Running state
		// (e.g. passed validation, or didn't already complete)
		return nil
	}
	if len(woc.wfSpec.VolumeClaimTemplates) == len(woc.wf.Status.PersistentVolumeClaims) {
		// If we have already created the PVCs, then there is nothing to do.
		// This will also handle the case where workflow has no volumeClaimTemplates.
		return nil
	}
	if len(woc.wf.Status.PersistentVolumeClaims) == 0 {
		woc.wf.Status.PersistentVolumeClaims = make([]apiv1.Volume, len(woc.wfSpec.VolumeClaimTemplates))
	}
	pvcClient := woc.controller.kubeclientset.CoreV1().PersistentVolumeClaims(woc.wf.ObjectMeta.Namespace)
	for i, pvcTmpl := range woc.wfSpec.VolumeClaimTemplates {
		if pvcTmpl.ObjectMeta.Name == "" {
			return errors.Errorf(errors.CodeBadRequest, "volumeClaimTemplates[%d].metadata.name is required", i)
		}
		pvcTmpl = *pvcTmpl.DeepCopy()
		// PVC name will be <workflowname>-<volumeclaimtemplatename>
		refName := pvcTmpl.ObjectMeta.Name
		pvcName := fmt.Sprintf("%s-%s", woc.wf.ObjectMeta.Name, pvcTmpl.ObjectMeta.Name)
		woc.log.Infof("Creating pvc %s", pvcName)
		pvcTmpl.ObjectMeta.Name = pvcName
		if pvcTmpl.ObjectMeta.Labels == nil {
			pvcTmpl.ObjectMeta.Labels = make(map[string]string)
		}
		pvcTmpl.ObjectMeta.Labels[common.LabelKeyWorkflow] = woc.wf.ObjectMeta.Name
		pvcTmpl.OwnerReferences = []metav1.OwnerReference{
			*metav1.NewControllerRef(woc.wf, wfv1.SchemeGroupVersion.WithKind(workflow.WorkflowKind)),
		}
		pvc, err := pvcClient.Create(&pvcTmpl)
		if err != nil && apierr.IsAlreadyExists(err) {
			woc.log.WithField("pvc", pvcTmpl.Name).Info("pvc already exists. Workflow is re-using it")
			pvc, err = pvcClient.Get(pvcTmpl.Name, metav1.GetOptions{})
			if err != nil {
				return err
			}
			hasOwnerReference := false
			for i := range pvc.OwnerReferences {
				ownerRef := pvc.OwnerReferences[i]
				if ownerRef.UID == woc.wf.UID {
					hasOwnerReference = true
					break
				}
			}
			if !hasOwnerReference {
				return errors.Errorf(errors.CodeForbidden, "%s pvc already exists with different ownerreference", pvcTmpl.Name)
			}
		}

		//continue
		if err != nil {
			return err
		}

		vol := apiv1.Volume{
			Name: refName,
			VolumeSource: apiv1.VolumeSource{
				PersistentVolumeClaim: &apiv1.PersistentVolumeClaimVolumeSource{
					ClaimName: pvc.ObjectMeta.Name,
				},
			},
		}
		woc.wf.Status.PersistentVolumeClaims[i] = vol
		woc.updated = true
	}
	return nil
}

func (woc *wfOperationCtx) deletePVCs() error {
	if woc.wf.Status.Phase == wfv1.NodeError || woc.wf.Status.Phase == wfv1.NodeFailed {
		// Skip deleting PVCs to reuse them for retried failed/error workflows.
		// PVCs are automatically deleted when corresponded owner workflows get deleted.
		return nil
	}
	totalPVCs := len(woc.wf.Status.PersistentVolumeClaims)
	if totalPVCs == 0 {
		// PVC list already empty. nothing to do
		return nil
	}
	pvcClient := woc.controller.kubeclientset.CoreV1().PersistentVolumeClaims(woc.wf.ObjectMeta.Namespace)
	newPVClist := make([]apiv1.Volume, 0)
	// Attempt to delete all PVCs. Record first error encountered
	var firstErr error
	for _, pvc := range woc.wf.Status.PersistentVolumeClaims {
		woc.log.Infof("Deleting PVC %s", pvc.PersistentVolumeClaim.ClaimName)
		err := pvcClient.Delete(pvc.PersistentVolumeClaim.ClaimName, nil)
		if err != nil {
			if !apierr.IsNotFound(err) {
				woc.log.Errorf("Failed to delete pvc %s: %v", pvc.PersistentVolumeClaim.ClaimName, err)
				newPVClist = append(newPVClist, pvc)
				if firstErr == nil {
					firstErr = err
				}
			}
		}
	}
	if len(newPVClist) != totalPVCs {
		// we were successful in deleting one ore more PVCs
		woc.log.Infof("Deleted %d/%d PVCs", totalPVCs-len(newPVClist), totalPVCs)
		woc.wf.Status.PersistentVolumeClaims = newPVClist
		woc.updated = true
	}
	return firstErr
}

func getChildNodeIndex(node *wfv1.NodeStatus, nodes wfv1.Nodes, index int) *wfv1.NodeStatus {
	if len(node.Children) <= 0 {
		return nil
	}

	nodeIndex := index
	if index < 0 {
		nodeIndex = len(node.Children) + index // This actually subtracts, since index is negative
		if nodeIndex < 0 {
			panic(fmt.Sprintf("child index '%d' out of bounds", index))
		}
	}

	lastChildNodeName := node.Children[nodeIndex]
	lastChildNode, ok := nodes[lastChildNodeName]
	if !ok {
		panic("could not find child node")
	}

	return &lastChildNode
}

func isResubmitAllowed(tmpl *wfv1.Template) bool {
	if tmpl.ResubmitPendingPods == nil {
		return false
	}
	return *tmpl.ResubmitPendingPods
}

type executeTemplateOpts struct {
	// boundaryID is an ID for node grouping
	boundaryID string
	// onExitTemplate signifies that executeTemplate was called as part of an onExit handler.
	// Necessary for graceful shutdowns
	onExitTemplate bool
	// activeDeadlineSeconds is a deadline to set to any pods executed. This is necessary for pods to inherit backoff.maxDuration
	executionDeadline time.Time
}

// executeTemplate executes the template with the given arguments and returns the created NodeStatus
// for the created node (if created). Nodes may not be created if parallelism or deadline exceeded.
// nodeName is the name to be used as the name of the node, and boundaryID indicates which template
// boundary this node belongs to.
func (woc *wfOperationCtx) executeTemplate(nodeName string, orgTmpl wfv1.TemplateReferenceHolder, tmplCtx *templateresolution.Context, args wfv1.Arguments, opts *executeTemplateOpts) (*wfv1.NodeStatus, error) {
	woc.log.Debugf("Evaluating node %s: template: %s, boundaryID: %s", nodeName, common.GetTemplateHolderString(orgTmpl), opts.boundaryID)

	node := woc.wf.GetNodeByName(nodeName)

	// Set templateScope from which the template resolution starts.
	templateScope := tmplCtx.GetTemplateScope()
	newTmplCtx, resolvedTmpl, templateStored, err := tmplCtx.ResolveTemplate(orgTmpl)
	if err != nil {
		return woc.initializeNodeOrMarkError(node, nodeName, templateScope, orgTmpl, opts.boundaryID, err), err
	}
	// A new template was stored during resolution, persist it
	if templateStored {
		woc.updated = true
	}

	if node != nil {
		if node.Fulfilled() {
			if resolvedTmpl.Synchronization != nil {
				woc.controller.syncManager.Release(woc.wf, node.ID, woc.wf.Namespace, resolvedTmpl.Synchronization)
			}
			woc.log.Debugf("Node %s already completed", nodeName)
			if resolvedTmpl.Metrics != nil {
				// Check if this node completed between executions. If it did, emit metrics. If a node completes within
				// the same execution, its metrics are emitted below.
				// We can infer that this node completed during the current operation, emit metrics
				if prevNodeStatus, ok := woc.preExecutionNodePhases[node.ID]; ok && !prevNodeStatus.Fulfilled() {
					localScope, realTimeScope := woc.prepareMetricScope(node)
					woc.computeMetrics(resolvedTmpl.Metrics.Prometheus, localScope, realTimeScope, false)
				}
			}
			return node, nil
		}
		woc.log.Debugf("Executing node %s of %s is %s", nodeName, node.Type, node.Phase)
		// Memoized nodes don't have StartedAt.
		if node.StartedAt.IsZero() {
			node.StartedAt = metav1.Time{Time: time.Now().UTC()}
			woc.wf.Status.Nodes[node.ID] = *node
			woc.updated = true
		}
	}

	// Check if we took too long operating on this workflow and immediately return if we did
	if time.Now().UTC().After(woc.deadline) {
		woc.log.Warnf("Deadline exceeded")
		woc.requeue(0)
		return node, ErrDeadlineExceeded
	}

	localParams := make(map[string]string)
	// Inject the pod name. If the pod has a retry strategy, the pod name will be changed and will be injected when it
	// is determined
	if resolvedTmpl.IsPodType() && resolvedTmpl.RetryStrategy == nil {
		localParams[common.LocalVarPodName] = woc.wf.NodeID(nodeName)
	}

	// Inputs has been processed with arguments already, so pass empty arguments.
	processedTmpl, err := common.ProcessArgs(resolvedTmpl, &args, woc.globalParams, localParams, false)
	if err != nil {
		return woc.initializeNodeOrMarkError(node, nodeName, templateScope, orgTmpl, opts.boundaryID, err), err
	}

	// Check if we exceeded template or workflow parallelism and immediately return if we did
	if err := woc.checkParallelism(processedTmpl, node, opts.boundaryID); err != nil {
		return node, err
	}

	if processedTmpl.Synchronization != nil {
		priority, creationTime := getWfPriority(woc.wf)
		lockAcquired, wfUpdate, msg, err := woc.controller.syncManager.TryAcquire(woc.wf, woc.wf.NodeID(nodeName), priority, creationTime, resolvedTmpl.Synchronization)
		if err != nil {
			return woc.initializeNodeOrMarkError(node, nodeName, templateScope, orgTmpl, opts.boundaryID, err), err
		}
		if !lockAcquired {
			if node == nil {
				node = woc.initializeExecutableNode(nodeName, wfutil.GetNodeType(processedTmpl), templateScope, processedTmpl, orgTmpl, opts.boundaryID, wfv1.NodePending, msg)
			}
			return node, nil
		}

		woc.updated = wfUpdate
		if lockAcquired && wfUpdate {
			if node != nil {
				node.Message = ""
			}
			woc.log.Infof("Node %s acquired synchronization lock", nodeName)
		}
	}
	// If the user has specified retries, node becomes a special retry node.
	// This node acts as a parent of all retries that will be done for
	// the container. The status of this node should be "Success" if any
	// of the retries succeed. Otherwise, it is "Failed".
	retryNodeName := ""
	if processedTmpl.RetryStrategy != nil {
		retryNodeName = nodeName
		retryParentNode := node
		if retryParentNode == nil {
			woc.log.Debugf("Inject a retry node for node %s", retryNodeName)
			retryParentNode = woc.initializeExecutableNode(retryNodeName, wfv1.NodeTypeRetry, templateScope, processedTmpl, orgTmpl, opts.boundaryID, wfv1.NodeRunning)
		}
		processedRetryParentNode, continueExecution, err := woc.processNodeRetries(retryParentNode, *processedTmpl.RetryStrategy, opts)
		if err != nil {
			return woc.markNodeError(retryNodeName, err), err
		} else if !continueExecution {
			// We are still waiting for a retry delay to finish
			return retryParentNode, nil
		}
		retryParentNode = processedRetryParentNode
		// The retry node might have completed by now.
		if retryParentNode.Fulfilled() {
			return retryParentNode, nil
		}
		lastChildNode := getChildNodeIndex(retryParentNode, woc.wf.Status.Nodes, -1)
		if lastChildNode != nil && !lastChildNode.Fulfilled() {
			// Last child node is still running.
			nodeName = lastChildNode.Name
			node = lastChildNode
		} else {
			// Create a new child node and append it to the retry node.
			nodeName = fmt.Sprintf("%s(%d)", retryNodeName, len(retryParentNode.Children))
			woc.addChildNode(retryNodeName, nodeName)
			node = nil

			localParams := make(map[string]string)
			// Change the `pod.name` variable to the new retry node name
			if processedTmpl.IsPodType() {
				localParams[common.LocalVarPodName] = woc.wf.NodeID(nodeName)
			}
			// Inject the retryAttempt number
			localParams[common.LocalVarRetries] = strconv.Itoa(len(retryParentNode.Children))

			processedTmpl, err = common.SubstituteParams(processedTmpl, map[string]string{}, localParams)
			if err != nil {
				return woc.initializeNodeOrMarkError(node, nodeName, templateScope, orgTmpl, opts.boundaryID, err), err
			}
		}
	}

	switch processedTmpl.GetType() {
	case wfv1.TemplateTypeContainer:
		node, err = woc.executeContainer(nodeName, templateScope, processedTmpl, orgTmpl, opts)
	case wfv1.TemplateTypeSteps:
		node, err = woc.executeSteps(nodeName, newTmplCtx, templateScope, processedTmpl, orgTmpl, opts)
	case wfv1.TemplateTypeScript:
		node, err = woc.executeScript(nodeName, templateScope, processedTmpl, orgTmpl, opts)
	case wfv1.TemplateTypeResource:
		node, err = woc.executeResource(nodeName, templateScope, processedTmpl, orgTmpl, opts)
	case wfv1.TemplateTypeDAG:
		node, err = woc.executeDAG(nodeName, newTmplCtx, templateScope, processedTmpl, orgTmpl, opts)
	case wfv1.TemplateTypeSuspend:
		node, err = woc.executeSuspend(nodeName, templateScope, processedTmpl, orgTmpl, opts)
	default:
		err = errors.Errorf(errors.CodeBadRequest, "Template '%s' missing specification", processedTmpl.Name)
		return woc.initializeNode(nodeName, wfv1.NodeTypeSkipped, templateScope, orgTmpl, opts.boundaryID, wfv1.NodeError, err.Error()), err
	}
	if err != nil {
<<<<<<< HEAD
		node = woc.markNodeError(node.Name, err)
		if resolvedTmpl.Synchronization != nil {
			woc.controller.syncManager.Release(woc.wf, node.ID, woc.wf.Namespace, resolvedTmpl.Synchronization)
		}

=======
		node = woc.markNodeError(nodeName, err)
>>>>>>> 568c032b
		// If retry policy is not set, or if it is not set to Always or OnError, we won't attempt to retry an errored container
		// and we return instead.
		if processedTmpl.RetryStrategy == nil ||
			(processedTmpl.RetryStrategy.RetryPolicy != wfv1.RetryPolicyAlways &&
				processedTmpl.RetryStrategy.RetryPolicy != wfv1.RetryPolicyOnError) {
			return node, err
		}
	}

	if resolvedTmpl.Metrics != nil {
		// Check if the node was just created, if it was emit realtime metrics.
		// If the node did not previously exist, we can infer that it was created during the current operation, emit real time metrics.
		if _, ok := woc.preExecutionNodePhases[node.ID]; !ok {
			localScope, realTimeScope := woc.prepareMetricScope(node)
			woc.computeMetrics(resolvedTmpl.Metrics.Prometheus, localScope, realTimeScope, true)
		}
		// Check if the node completed during this execution, if it did emit metrics
		//
		// This check is necessary because sometimes a node will be marked completed during the current execution and will
		// not be considered again. The best example of this is the entrypoint steps/dag template (once completed, the
		// workflow ends and it's not reconsidered). This checks makes sure that its metrics also get emitted.
		//
		// In this check, a completed node may or may not have existed prior to this execution. If it did exist, ensure that it wasn't
		// completed before this execution. If it did not exist prior, then we can infer that it was completed during this execution.
		// The statement "(!ok || prevNodeStatus.Completed())" checks for this behavior and represents the material conditional
		// "ok -> prevNodeStatus.Completed()" (https://en.wikipedia.org/wiki/Material_conditional)
		if prevNodeStatus, ok := woc.preExecutionNodePhases[node.ID]; (!ok || prevNodeStatus.Fulfilled()) && node.Fulfilled() {
			localScope, realTimeScope := woc.prepareMetricScope(node)
			woc.computeMetrics(resolvedTmpl.Metrics.Prometheus, localScope, realTimeScope, false)
		}
	}

	node = woc.wf.GetNodeByName(node.Name)

	// Swap the node back to retry node
	if retryNodeName != "" {
		retryNode := woc.wf.GetNodeByName(retryNodeName)
		if !retryNode.Fulfilled() && node.Fulfilled() { //if the retry child has completed we need to update outself
			node, err = woc.executeTemplate(retryNodeName, orgTmpl, tmplCtx, args, opts)
			if err != nil {
				return woc.markNodeError(node.Name, err), err
			}
		}
		node = retryNode
	}

	return node, nil
}

// markWorkflowPhase is a convenience method to set the phase of the workflow with optional message
// optionally marks the workflow completed, which sets the finishedAt timestamp and completed label
func (woc *wfOperationCtx) markWorkflowPhase(phase wfv1.NodePhase, markCompleted bool, message ...string) {
	if woc.wf.Status.Phase != phase {
		woc.log.Infof("Updated phase %s -> %s", woc.wf.Status.Phase, phase)
		woc.updated = true
		woc.wf.Status.Phase = phase
		if woc.wf.ObjectMeta.Labels == nil {
			woc.wf.ObjectMeta.Labels = make(map[string]string)
		}
		woc.wf.ObjectMeta.Labels[common.LabelKeyPhase] = string(phase)
	}
	if woc.wf.Status.StartedAt.IsZero() {
		woc.updated = true
		woc.wf.Status.StartedAt = metav1.Time{Time: time.Now().UTC()}
	}
	if len(message) > 0 && woc.wf.Status.Message != message[0] {
		woc.log.Infof("Updated message %s -> %s", woc.wf.Status.Message, message[0])
		woc.updated = true
		woc.wf.Status.Message = message[0]
	}

	if phase == wfv1.NodeError {
		entryNode, ok := woc.wf.Status.Nodes[woc.wf.ObjectMeta.Name]
		if ok && entryNode.Phase == wfv1.NodeRunning {
			entryNode.Phase = wfv1.NodeError
			entryNode.Message = "Workflow operation error"
			woc.wf.Status.Nodes[woc.wf.ObjectMeta.Name] = entryNode
			woc.updated = true
		}
	}

	switch phase {
	case wfv1.NodeSucceeded, wfv1.NodeFailed, wfv1.NodeError:
		// wait for all daemon nodes to get terminated before marking workflow completed
		if markCompleted && !woc.hasDaemonNodes() {
			woc.log.Infof("Marking workflow completed")
			woc.wf.Status.FinishedAt = metav1.Time{Time: time.Now().UTC()}
			woc.globalParams[common.GlobalVarWorkflowDuration] = fmt.Sprintf("%f", woc.wf.Status.FinishedAt.Sub(woc.wf.Status.StartedAt.Time).Seconds())
			if woc.wf.ObjectMeta.Labels == nil {
				woc.wf.ObjectMeta.Labels = make(map[string]string)
			}
			woc.wf.ObjectMeta.Labels[common.LabelKeyCompleted] = "true"
			woc.wf.Status.ResourcesDuration = woc.wf.Status.Nodes.GetResourcesDuration()
			woc.wf.Status.Conditions.UpsertCondition(wfv1.Condition{Status: metav1.ConditionTrue, Type: wfv1.ConditionTypeCompleted})
			err := woc.deletePDBResource()
			if err != nil {
				woc.wf.Status.Phase = wfv1.NodeError
				woc.wf.ObjectMeta.Labels[common.LabelKeyPhase] = string(wfv1.NodeError)
				woc.updated = true
				woc.wf.Status.Message = err.Error()
			}

			if woc.controller.isArchivable(woc.wf) {
				err = woc.controller.wfArchive.ArchiveWorkflow(woc.wf)
				if err != nil {
					woc.log.WithField("err", err).Error("Failed to archive workflow")
				}
			} else {
				woc.log.Infof("Does't match with archive label selector. Skipping Archive")
			}
			woc.updated = true
		}
	}
}

func (woc *wfOperationCtx) hasDaemonNodes() bool {
	for _, node := range woc.wf.Status.Nodes {
		if node.IsDaemoned() {
			return true
		}
	}
	return false
}

func (woc *wfOperationCtx) markWorkflowRunning() {
	woc.markWorkflowPhase(wfv1.NodeRunning, false)
}

func (woc *wfOperationCtx) markWorkflowSuccess() {
	woc.markWorkflowPhase(wfv1.NodeSucceeded, true)
}

func (woc *wfOperationCtx) markWorkflowFailed(message string) {
	woc.markWorkflowPhase(wfv1.NodeFailed, true, message)
}

func (woc *wfOperationCtx) markWorkflowError(err error, markCompleted bool) {
	woc.markWorkflowPhase(wfv1.NodeError, markCompleted, err.Error())
}

// stepsOrDagSeparator identifies if a node name starts with our naming convention separator from
// DAG or steps templates. Will match stings with prefix like: [0]. or .
var stepsOrDagSeparator = regexp.MustCompile(`^(\[\d+\])?\.`)

// initializeExecutableNode initializes a node and stores the template.
func (woc *wfOperationCtx) initializeExecutableNode(nodeName string, nodeType wfv1.NodeType, templateScope string, executeTmpl *wfv1.Template, orgTmpl wfv1.TemplateReferenceHolder, boundaryID string, phase wfv1.NodePhase, messages ...string) *wfv1.NodeStatus {
	node := woc.initializeNode(nodeName, nodeType, templateScope, orgTmpl, boundaryID, phase)

	// Set the input values to the node.
	if executeTmpl.Inputs.HasInputs() {
		node.Inputs = executeTmpl.Inputs.DeepCopy()
	}

	if len(messages) > 0 {
		node.Message = messages[0]
	}

	// Update the node
	woc.wf.Status.Nodes[node.ID] = *node
	woc.updated = true

	return node
}

// initializeNodeOrMarkError initializes an error node or mark a node if it already exists.
func (woc *wfOperationCtx) initializeNodeOrMarkError(node *wfv1.NodeStatus, nodeName string, templateScope string, orgTmpl wfv1.TemplateReferenceHolder, boundaryID string, err error) *wfv1.NodeStatus {
	if node != nil {
		return woc.markNodeError(nodeName, err)
	}
	return woc.initializeNode(nodeName, wfv1.NodeTypeSkipped, templateScope, orgTmpl, boundaryID, wfv1.NodeError, err.Error())
}

func (woc *wfOperationCtx) initializeNode(nodeName string, nodeType wfv1.NodeType, templateScope string, orgTmpl wfv1.TemplateReferenceHolder, boundaryID string, phase wfv1.NodePhase, messages ...string) *wfv1.NodeStatus {
	woc.log.Debugf("Initializing node %s: template: %s, boundaryID: %s", nodeName, common.GetTemplateHolderString(orgTmpl), boundaryID)

	nodeID := woc.wf.NodeID(nodeName)
	_, ok := woc.wf.Status.Nodes[nodeID]
	if ok {
		panic(fmt.Sprintf("node %s already initialized", nodeName))
	}

	node := wfv1.NodeStatus{
		ID:            nodeID,
		Name:          nodeName,
		TemplateName:  orgTmpl.GetTemplateName(),
		TemplateRef:   orgTmpl.GetTemplateRef(),
		TemplateScope: templateScope,
		Type:          nodeType,
		BoundaryID:    boundaryID,
		Phase:         phase,
		StartedAt:     metav1.Time{Time: time.Now().UTC()},
	}

	if boundaryNode, ok := woc.wf.Status.Nodes[boundaryID]; ok {
		node.DisplayName = strings.TrimPrefix(node.Name, boundaryNode.Name)
		if stepsOrDagSeparator.MatchString(node.DisplayName) {
			node.DisplayName = stepsOrDagSeparator.ReplaceAllString(node.DisplayName, "")
		}
	} else {
		node.DisplayName = nodeName
	}

	if node.Fulfilled() && node.FinishedAt.IsZero() {
		node.FinishedAt = node.StartedAt
	}
	var message string
	if len(messages) > 0 {
		message = fmt.Sprintf(" (message: %s)", messages[0])
		node.Message = messages[0]
	}
	woc.wf.Status.Nodes[nodeID] = node
	woc.log.Infof("%s node %v initialized %s%s", node.Type, node.ID, node.Phase, message)
	woc.updated = true
	return &node
}

// markNodePhase marks a node with the given phase, creating the node if necessary and handles timestamps
func (woc *wfOperationCtx) markNodePhase(nodeName string, phase wfv1.NodePhase, message ...string) *wfv1.NodeStatus {
	node := woc.wf.GetNodeByName(nodeName)
	if node == nil {
		panic(fmt.Sprintf("workflow '%s' node '%s' uninitialized when marking as %v: %s", woc.wf.Name, nodeName, phase, message))
	}
	if node.Phase != phase {
		woc.log.Infof("node %s phase %s -> %s", node.ID, node.Phase, phase)
		node.Phase = phase
		woc.updated = true
	}
	if len(message) > 0 {
		if message[0] != node.Message {
			woc.log.Infof("node %s message: %s", node.ID, message[0])
			node.Message = message[0]
			woc.updated = true
		}
	}
	if node.Fulfilled() && node.FinishedAt.IsZero() {
		node.FinishedAt = metav1.Time{Time: time.Now().UTC()}
		woc.log.Infof("node %s finished: %s", node.ID, node.FinishedAt)
		woc.updated = true
	}
	if !woc.orig.Status.Nodes[node.ID].Fulfilled() && node.Fulfilled() {
		woc.onNodeComplete(node)
	}
	woc.wf.Status.Nodes[node.ID] = *node
	return node
}

func (woc *wfOperationCtx) onNodeComplete(node *wfv1.NodeStatus) {
	if !woc.controller.Config.NodeEvents.IsEnabled() {
		return
	}
	message := fmt.Sprintf("%v node %s", node.Phase, node.Name)
	if node.Message != "" {
		message = message + ": " + node.Message
	}
	eventType := apiv1.EventTypeWarning
	if node.Phase == wfv1.NodeSucceeded {
		eventType = apiv1.EventTypeNormal
	}
	woc.eventRecorder.AnnotatedEventf(
		woc.wf,
		map[string]string{
			common.AnnotationKeyNodeType: string(node.Type),
			common.AnnotationKeyNodeName: node.Name,
		},
		eventType,
		fmt.Sprintf("WorkflowNode%s", node.Phase),
		message,
	)
}

// markNodeError is a convenience method to mark a node with an error and set the message from the error
func (woc *wfOperationCtx) markNodeError(nodeName string, err error) *wfv1.NodeStatus {
	woc.log.WithError(err).WithField("nodeName", nodeName).Error("Mark error node")
	return woc.markNodePhase(nodeName, wfv1.NodeError, err.Error())
}

// markNodePending is a convenience method to mark a node and set the message from the error
func (woc *wfOperationCtx) markNodePending(nodeName string, err error) *wfv1.NodeStatus {
	woc.log.Infof("Mark node %s as Pending, due to: %+v", nodeName, err)
	node := woc.wf.GetNodeByName(nodeName)
	return woc.markNodePhase(nodeName, wfv1.NodePending, fmt.Sprintf("Pending %s", time.Since(node.StartedAt.Time)))
}

// checkParallelism checks if the given template is able to be executed, considering the current active pods and workflow/template parallelism
func (woc *wfOperationCtx) checkParallelism(tmpl *wfv1.Template, node *wfv1.NodeStatus, boundaryID string) error {
	if woc.wfSpec.Parallelism != nil && woc.activePods >= *woc.wfSpec.Parallelism {
		woc.log.Infof("workflow active pod spec parallelism reached %d/%d", woc.activePods, *woc.wfSpec.Parallelism)
		return ErrParallelismReached
	}
	// TODO: repeated calls to countActivePods is not optimal
	switch tmpl.GetType() {
	case wfv1.TemplateTypeDAG, wfv1.TemplateTypeSteps:
		// if we are about to execute a DAG/Steps template, make sure we havent already reached our limit
		if tmpl.Parallelism != nil && node != nil {
			templateActivePods := woc.countActivePods(node.ID)
			if templateActivePods >= *tmpl.Parallelism {
				woc.log.Infof("template (node %s) active pod parallelism reached %d/%d", node.ID, templateActivePods, *tmpl.Parallelism)
				return ErrParallelismReached
			}
		}
		fallthrough
	default:
		// if we are about to execute a pod, make our parent hasn't reached it's limit
		if boundaryID != "" && (node == nil || (node.Phase != wfv1.NodePending && node.Phase != wfv1.NodeRunning)) {
			boundaryNode, ok := woc.wf.Status.Nodes[boundaryID]
			if !ok {
				return errors.InternalError("boundaryNode not found")
			}
			tmplCtx, err := woc.createTemplateContext(boundaryNode.GetTemplateScope())
			if err != nil {
				return err
			}
			_, boundaryTemplate, templateStored, err := tmplCtx.ResolveTemplate(&boundaryNode)
			if err != nil {
				return err
			}
			// A new template was stored during resolution, persist it
			if templateStored {
				woc.updated = true
			}

			if boundaryTemplate != nil && boundaryTemplate.Parallelism != nil {
				activeSiblings := woc.countActiveChildren(boundaryID)
				woc.log.Debugf("counted %d/%d active children in boundary %s", activeSiblings, *boundaryTemplate.Parallelism, boundaryID)
				if activeSiblings >= *boundaryTemplate.Parallelism {
					woc.log.Infof("template (node %s) active children parallelism reached %d/%d", boundaryID, activeSiblings, *boundaryTemplate.Parallelism)
					return ErrParallelismReached
				}
			}
		}
	}
	return nil
}

func (woc *wfOperationCtx) executeContainer(nodeName string, templateScope string, tmpl *wfv1.Template, orgTmpl wfv1.TemplateReferenceHolder, opts *executeTemplateOpts) (*wfv1.NodeStatus, error) {
	node := woc.wf.GetNodeByName(nodeName)
	if node == nil {
		node = woc.initializeExecutableNode(nodeName, wfv1.NodeTypePod, templateScope, tmpl, orgTmpl, opts.boundaryID, wfv1.NodePending)
	} else if !isResubmitAllowed(tmpl) || !node.Pending() {
		// This is not our first time executing this node.
		// We will retry to resubmit the pod if it is allowed and if the node is pending. If either of these two are
		// false, return.
		return node, nil
	}

	// Check if the output of this container is referenced elsewhere in the Workflow. If so, make sure to include it during
	// execution.
	includeScriptOutput, err := woc.includeScriptOutput(nodeName, opts.boundaryID)
	if err != nil {
		return node, err
	}

	woc.log.Debugf("Executing node %s with container template: %v\n", nodeName, tmpl)
	_, err = woc.createWorkflowPod(nodeName, *tmpl.Container, tmpl, &createWorkflowPodOpts{
		includeScriptOutput: includeScriptOutput,
		onExitPod:           opts.onExitTemplate,
		executionDeadline:   opts.executionDeadline,
	})

	if err != nil {
		return woc.checkForbiddenErrorAndResbmitAllowed(err, node.Name, tmpl)
	}

	return node, err
}

func (woc *wfOperationCtx) getOutboundNodes(nodeID string) []string {
	node := woc.wf.Status.Nodes[nodeID]
	switch node.Type {
	case wfv1.NodeTypePod, wfv1.NodeTypeSkipped, wfv1.NodeTypeSuspend:
		return []string{node.ID}
	case wfv1.NodeTypeTaskGroup:
		if len(node.Children) == 0 {
			return []string{node.ID}
		}
		outboundNodes := make([]string, 0)
		for _, child := range node.Children {
			outboundNodes = append(outboundNodes, woc.getOutboundNodes(child)...)
		}
		return outboundNodes
	case wfv1.NodeTypeRetry:
		numChildren := len(node.Children)
		if numChildren > 0 {
			return []string{node.Children[numChildren-1]}
		}
	}
	outbound := make([]string, 0)
	for _, outboundNodeID := range node.OutboundNodes {
		outNode := woc.wf.Status.Nodes[outboundNodeID]
		if outNode.Type == wfv1.NodeTypePod {
			outbound = append(outbound, outboundNodeID)
		} else {
			subOutIDs := woc.getOutboundNodes(outboundNodeID)
			outbound = append(outbound, subOutIDs...)
		}
	}
	return outbound
}

// getTemplateOutputsFromScope resolves a template's outputs from the scope of the template
func getTemplateOutputsFromScope(tmpl *wfv1.Template, scope *wfScope) (*wfv1.Outputs, error) {
	if !tmpl.Outputs.HasOutputs() {
		return nil, nil
	}
	var outputs wfv1.Outputs
	if len(tmpl.Outputs.Parameters) > 0 {
		outputs.Parameters = make([]wfv1.Parameter, 0)
		for _, param := range tmpl.Outputs.Parameters {
			if param.ValueFrom == nil {
				return nil, fmt.Errorf("output parameters must have a valueFrom specified")
			}
			val, err := scope.resolveParameter(param.ValueFrom.Parameter)
			if err != nil {
				// We have a default value to use instead of returning an error
				if param.ValueFrom.Default != nil {
					val = param.ValueFrom.Default.String()
				} else {
					return nil, err
				}
			}
			intOrString := intstr.Parse(val)
			param.Value = &intOrString
			param.ValueFrom = nil
			outputs.Parameters = append(outputs.Parameters, param)
		}
	}
	if len(tmpl.Outputs.Artifacts) > 0 {
		outputs.Artifacts = make([]wfv1.Artifact, 0)
		for _, art := range tmpl.Outputs.Artifacts {
			resolvedArt, err := scope.resolveArtifact(art.From)
			if err != nil {
				// If the artifact was not found and is optional, don't mark an error
				if strings.Contains(err.Error(), "Unable to resolve") && art.Optional {
					log.Warnf("Optional artifact '%s' was not found; it won't be available as an output", art.Name)
					continue
				}
				return nil, fmt.Errorf("unable to resolve outputs from scope: %s", err)
			}
			resolvedArt.Name = art.Name
			outputs.Artifacts = append(outputs.Artifacts, *resolvedArt)
		}
	}
	return &outputs, nil
}

// hasOutputResultRef will check given template output has any reference
func hasOutputResultRef(name string, parentTmpl *wfv1.Template) bool {

	var variableRefName string
	if parentTmpl.DAG != nil {
		variableRefName = "{{tasks." + name + ".outputs.result}}"
	} else if parentTmpl.Steps != nil {
		variableRefName = "{{steps." + name + ".outputs.result}}"
	}

	jsonValue, err := json.Marshal(parentTmpl)
	if err != nil {
		log.Warnf("Unable to marshal the template. %v, %v", parentTmpl, err)
	}

	return strings.Contains(string(jsonValue), variableRefName)
}

// getStepOrDAGTaskName will extract the node from NodeStatus Name
func getStepOrDAGTaskName(nodeName string) string {
	if strings.Contains(nodeName, ".") {
		name := nodeName[strings.LastIndex(nodeName, ".")+1:]
		// Retry, withItems and withParam scenario
		if indx := strings.LastIndex(name, "("); indx > 0 {
			return name[0:indx]
		}
		return name
	}
	return nodeName
}

func (woc *wfOperationCtx) executeScript(nodeName string, templateScope string, tmpl *wfv1.Template, orgTmpl wfv1.TemplateReferenceHolder, opts *executeTemplateOpts) (*wfv1.NodeStatus, error) {
<<<<<<< HEAD
	node := woc.getNodeByName(nodeName)

	if node == nil {
		node = woc.initializeExecutableNode(nodeName, wfv1.NodeTypePod, templateScope, tmpl, orgTmpl, opts.boundaryID, wfv1.NodePending)
	} else if !node.Pending() {
=======
	node := woc.wf.GetNodeByName(nodeName)
	if node != nil {
>>>>>>> 568c032b
		return node, nil
	}

	// Check if the output of this script is referenced elsewhere in the Workflow. If so, make sure to include it during
	// execution.
	includeScriptOutput, err := woc.includeScriptOutput(nodeName, opts.boundaryID)
	if err != nil {
		return node, err
	}

	mainCtr := tmpl.Script.Container
	mainCtr.Args = append(mainCtr.Args, common.ExecutorScriptSourcePath)
	_, err = woc.createWorkflowPod(nodeName, mainCtr, tmpl, &createWorkflowPodOpts{
		includeScriptOutput: includeScriptOutput,
		onExitPod:           opts.onExitTemplate,
		executionDeadline:   opts.executionDeadline,
	})
	if err != nil {
		return woc.checkForbiddenErrorAndResbmitAllowed(err, node.Name, tmpl)
	}
	return node, err
}

func (woc *wfOperationCtx) checkForbiddenErrorAndResbmitAllowed(err error, nodeName string, tmpl *wfv1.Template) (*wfv1.NodeStatus, error) {
	if apierr.IsForbidden(err) && isResubmitAllowed(tmpl) {
		// Our error was most likely caused by a lack of resources. If pod resubmission is allowed, keep the node pending
		woc.requeue(0)
		return woc.markNodePending(nodeName, err), nil
	}
	return nil, err
}

// buildLocalScope adds all of a nodes outputs to the local scope with the given prefix, as well
// as the global scope, if specified with a globalName
func (woc *wfOperationCtx) buildLocalScope(scope *wfScope, prefix string, node *wfv1.NodeStatus) {
	// It may be that the node is a retry node, in which case we want to get the outputs of the last node
	// in the retry group instead of the retry node itself.
	if node.Type == wfv1.NodeTypeRetry {
		node = getChildNodeIndex(node, woc.wf.Status.Nodes, -1)
	}

	if node.PodIP != "" {
		key := fmt.Sprintf("%s.ip", prefix)
		scope.addParamToScope(key, node.PodIP)
	}
	if node.Phase != "" {
		key := fmt.Sprintf("%s.status", prefix)
		scope.addParamToScope(key, string(node.Phase))
	}
	woc.addOutputsToLocalScope(prefix, node.Outputs, scope)
}

func (woc *wfOperationCtx) addOutputsToLocalScope(prefix string, outputs *wfv1.Outputs, scope *wfScope) {
	if outputs == nil {
		return
	}
	if prefix != "workflow" && outputs.Result != nil {
		key := fmt.Sprintf("%s.outputs.result", prefix)
		if scope != nil {
			scope.addParamToScope(key, *outputs.Result)
		}
	}
	if prefix != "workflow" && outputs.ExitCode != nil {
		key := fmt.Sprintf("%s.exitCode", prefix)
		if scope != nil {
			scope.addParamToScope(key, *outputs.ExitCode)
		}
	}
	for _, param := range outputs.Parameters {
		key := fmt.Sprintf("%s.outputs.parameters.%s", prefix, param.Name)
		if scope != nil {
			scope.addParamToScope(key, param.Value.String())
		}
	}
	for _, art := range outputs.Artifacts {
		key := fmt.Sprintf("%s.outputs.artifacts.%s", prefix, art.Name)
		if scope != nil {
			scope.addArtifactToScope(key, art)
		}
	}
}

func (woc *wfOperationCtx) addOutputsToGlobalScope(outputs *wfv1.Outputs) {
	if outputs == nil {
		return
	}
	for _, param := range outputs.Parameters {
		woc.addParamToGlobalScope(param)
	}
	for _, art := range outputs.Artifacts {
		woc.addArtifactToGlobalScope(art, nil)
	}
}

// loopNodes is a node list which supports sorting by loop index
type loopNodes []wfv1.NodeStatus

func (n loopNodes) Len() int {
	return len(n)
}

func parseLoopIndex(s string) int {
	s = strings.SplitN(s, "(", 2)[1]
	s = strings.SplitN(s, ":", 2)[0]
	val, err := strconv.Atoi(s)
	if err != nil {
		panic(fmt.Sprintf("failed to parse '%s' as int: %v", s, err))
	}
	return val
}
func (n loopNodes) Less(i, j int) bool {
	left := parseLoopIndex(n[i].DisplayName)
	right := parseLoopIndex(n[j].DisplayName)
	return left < right
}
func (n loopNodes) Swap(i, j int) {
	n[i], n[j] = n[j], n[i]
}

// processAggregateNodeOutputs adds the aggregated outputs of a withItems/withParam template as a
// parameter in the form of a JSON list
func (woc *wfOperationCtx) processAggregateNodeOutputs(tmpl *wfv1.Template, scope *wfScope, prefix string, childNodes []wfv1.NodeStatus) error {
	if len(childNodes) == 0 {
		return nil
	}
	// need to sort the child node list so that the order of outputs are preserved
	sort.Sort(loopNodes(childNodes))
	paramList := make([]map[string]string, 0)
	resultsList := make([]wfv1.Item, 0)
	for _, node := range childNodes {
		if node.Outputs == nil {
			continue
		}
		if len(node.Outputs.Parameters) > 0 {
			param := make(map[string]string)
			for _, p := range node.Outputs.Parameters {
				param[p.Name] = p.Value.String()
			}
			paramList = append(paramList, param)
		}
		if node.Outputs.Result != nil {
			// Support the case where item may be a map
			var item wfv1.Item
			err := json.Unmarshal([]byte(*node.Outputs.Result), &item)
			if err != nil {
				return err
			}
			resultsList = append(resultsList, item)
		}
	}
	if tmpl.GetType() == wfv1.TemplateTypeScript {
		resultsJSON, err := json.Marshal(resultsList)
		if err != nil {
			return err
		}
		key := fmt.Sprintf("%s.outputs.result", prefix)
		scope.addParamToScope(key, string(resultsJSON))
	}
	outputsJSON, err := json.Marshal(paramList)
	if err != nil {
		return err
	}
	key := fmt.Sprintf("%s.outputs.parameters", prefix)
	scope.addParamToScope(key, string(outputsJSON))
	return nil
}

// addParamToGlobalScope exports any desired node outputs to the global scope, and adds it to the global outputs.
func (woc *wfOperationCtx) addParamToGlobalScope(param wfv1.Parameter) {
	if param.GlobalName == "" {
		return
	}
	index := -1
	if woc.wf.Status.Outputs != nil {
		for i, gParam := range woc.wf.Status.Outputs.Parameters {
			if gParam.Name == param.GlobalName {
				index = i
				break
			}
		}
	} else {
		woc.wf.Status.Outputs = &wfv1.Outputs{}
	}
	paramName := fmt.Sprintf("workflow.outputs.parameters.%s", param.GlobalName)
	woc.globalParams[paramName] = param.Value.String()
	if index == -1 {
		woc.log.Infof("setting %s: '%s'", paramName, param.Value)
		gParam := wfv1.Parameter{Name: param.GlobalName, Value: param.Value}
		woc.wf.Status.Outputs.Parameters = append(woc.wf.Status.Outputs.Parameters, gParam)
		woc.updated = true
	} else {
		prevVal := *woc.wf.Status.Outputs.Parameters[index].Value
		if prevVal != *param.Value {
			woc.log.Infof("overwriting %s: '%s' -> '%s'", paramName, woc.wf.Status.Outputs.Parameters[index].Value, param.Value)
			woc.wf.Status.Outputs.Parameters[index].Value = param.Value
			woc.updated = true
		}
	}
}

// addArtifactToGlobalScope exports any desired node outputs to the global scope
// Optionally adds to a local scope if supplied
func (woc *wfOperationCtx) addArtifactToGlobalScope(art wfv1.Artifact, scope *wfScope) {
	if art.GlobalName == "" {
		return
	}
	globalArtName := fmt.Sprintf("workflow.outputs.artifacts.%s", art.GlobalName)
	if woc.wf.Status.Outputs != nil {
		for i, gArt := range woc.wf.Status.Outputs.Artifacts {
			if gArt.Name == art.GlobalName {
				// global output already exists. overwrite the value if different
				art.Name = art.GlobalName
				art.GlobalName = ""
				art.Path = ""
				if !reflect.DeepEqual(woc.wf.Status.Outputs.Artifacts[i], art) {
					woc.wf.Status.Outputs.Artifacts[i] = art
					if scope != nil {
						scope.addArtifactToScope(globalArtName, art)
					}
					woc.log.Infof("overwriting %s: %v", globalArtName, art)
					woc.updated = true
				}
				return
			}
		}
	} else {
		woc.wf.Status.Outputs = &wfv1.Outputs{}
	}
	// global output does not yet exist
	art.Name = art.GlobalName
	art.GlobalName = ""
	art.Path = ""
	woc.log.Infof("setting %s: %v", globalArtName, art)
	woc.wf.Status.Outputs.Artifacts = append(woc.wf.Status.Outputs.Artifacts, art)
	if scope != nil {
		scope.addArtifactToScope(globalArtName, art)
	}
	woc.updated = true
}

// addChildNode adds a nodeID as a child to a parent
// parent and child are both node names
func (woc *wfOperationCtx) addChildNode(parent string, child string) {
	parentID := woc.wf.NodeID(parent)
	childID := woc.wf.NodeID(child)
	node, ok := woc.wf.Status.Nodes[parentID]
	if !ok {
		panic(fmt.Sprintf("parent node %s not initialized", parent))
	}
	for _, nodeID := range node.Children {
		if childID == nodeID {
			// already exists
			return
		}
	}
	node.Children = append(node.Children, childID)
	woc.wf.Status.Nodes[parentID] = node
	woc.updated = true
}

// executeResource is runs a kubectl command against a manifest
func (woc *wfOperationCtx) executeResource(nodeName string, templateScope string, tmpl *wfv1.Template, orgTmpl wfv1.TemplateReferenceHolder, opts *executeTemplateOpts) (*wfv1.NodeStatus, error) {
<<<<<<< HEAD
	node := woc.getNodeByName(nodeName)

	if node == nil {
		node = woc.initializeExecutableNode(nodeName, wfv1.NodeTypePod, templateScope, tmpl, orgTmpl, opts.boundaryID, wfv1.NodePending)
	} else if !node.Pending() {
=======
	node := woc.wf.GetNodeByName(nodeName)
	if node != nil {
>>>>>>> 568c032b
		return node, nil
	}

	tmpl = tmpl.DeepCopy()

	// Try to unmarshal the given manifest.
	obj := unstructured.Unstructured{}
	err := yaml.Unmarshal([]byte(tmpl.Resource.Manifest), &obj)
	if err != nil {
		return node, err
	}

	if tmpl.Resource.SetOwnerReference {
		ownerReferences := obj.GetOwnerReferences()
		obj.SetOwnerReferences(append(ownerReferences, *metav1.NewControllerRef(woc.wf, wfv1.SchemeGroupVersion.WithKind(workflow.WorkflowKind))))
		bytes, err := yaml.Marshal(obj.Object)
		if err != nil {
			return node, err
		}
		tmpl.Resource.Manifest = string(bytes)
	}

	mainCtr := woc.newExecContainer(common.MainContainerName, tmpl)
	mainCtr.Command = []string{"argoexec", "resource", tmpl.Resource.Action}
	_, err = woc.createWorkflowPod(nodeName, *mainCtr, tmpl, &createWorkflowPodOpts{onExitPod: opts.onExitTemplate, executionDeadline: opts.executionDeadline})
	if err != nil {
		return woc.checkForbiddenErrorAndResbmitAllowed(err, node.Name, tmpl)
	}

	return node, err
}

func (woc *wfOperationCtx) executeSuspend(nodeName string, templateScope string, tmpl *wfv1.Template, orgTmpl wfv1.TemplateReferenceHolder, opts *executeTemplateOpts) (*wfv1.NodeStatus, error) {
	node := woc.wf.GetNodeByName(nodeName)
	if node == nil {
		node = woc.initializeExecutableNode(nodeName, wfv1.NodeTypeSuspend, templateScope, tmpl, orgTmpl, opts.boundaryID, wfv1.NodePending)
	}
	woc.log.Infof("node %s suspended", nodeName)

	// If there is either an active workflow deadline, or if this node is suspended with a duration, then the workflow
	// will need to be requeued after a certain amount of time
	var requeueTime *time.Time

	if tmpl.Suspend.Duration != "" {
		node := woc.wf.GetNodeByName(nodeName)
		suspendDuration, err := parseStringToDuration(tmpl.Suspend.Duration)
		if err != nil {
			return node, err
		}
		suspendDeadline := node.StartedAt.Add(suspendDuration)
		requeueTime = &suspendDeadline
		if time.Now().UTC().After(suspendDeadline) {
			// Suspension is expired, node can be resumed
			woc.log.Infof("auto resuming node %s", nodeName)
			_ = woc.markNodePhase(nodeName, wfv1.NodeSucceeded)
			return node, nil
		}
	}

	// workflowDeadline is the time when the workflow will be timed out, if any
	if workflowDeadline := woc.getWorkflowDeadline(); workflowDeadline != nil {
		// There is an active workflow deadline. If this node is suspended with a duration, choose the earlier time
		// between the two, otherwise choose the deadline time.
		if requeueTime == nil || workflowDeadline.Before(*requeueTime) {
			requeueTime = workflowDeadline
		}
	}

	if requeueTime != nil {
		woc.requeue(time.Until(*requeueTime))
	}

	_ = woc.markNodePhase(nodeName, wfv1.NodeRunning)
	return node, nil
}

func parseStringToDuration(durationString string) (time.Duration, error) {
	var suspendDuration time.Duration
	// If no units are attached, treat as seconds
	if val, err := strconv.Atoi(durationString); err == nil {
		suspendDuration = time.Duration(val) * time.Second
	} else if duration, err := time.ParseDuration(durationString); err == nil {
		suspendDuration = duration
	} else {
		return 0, fmt.Errorf("unable to parse %s as a duration", durationString)
	}
	return suspendDuration, nil
}

func processItem(fstTmpl *fasttemplate.Template, name string, index int, item wfv1.Item, obj interface{}) (string, error) {
	replaceMap := make(map[string]string)
	var newName string

	switch item.GetType() {
	case wfv1.String, wfv1.Number, wfv1.Bool:
		replaceMap["item"] = fmt.Sprintf("%v", item)
		newName = generateNodeName(name, index, item)
	case wfv1.Map:
		// Handle the case when withItems is a list of maps.
		// vals holds stringified versions of the map items which are incorporated as part of the step name.
		// For example if the item is: {"name": "jesse","group":"developer"}
		// the vals would be: ["name:jesse", "group:developer"]
		// This would eventually be part of the step name (group:developer,name:jesse)
		vals := make([]string, 0)
		mapVal := item.GetMapVal()
		for itemKey, itemVal := range mapVal {
			replaceMap[fmt.Sprintf("item.%s", itemKey)] = fmt.Sprintf("%v", itemVal)
			vals = append(vals, fmt.Sprintf("%s:%s", itemKey, itemVal))

		}
		jsonByteVal, err := json.Marshal(mapVal)
		if err != nil {
			return "", errors.InternalWrapError(err)
		}
		replaceMap["item"] = string(jsonByteVal)

		// sort the values so that the name is deterministic
		sort.Strings(vals)
		newName = generateNodeName(name, index, strings.Join(vals, ","))
	case wfv1.List:
		listVal := item.GetListVal()
		byteVal, err := json.Marshal(listVal)
		if err != nil {
			return "", errors.InternalWrapError(err)
		}
		replaceMap["item"] = string(byteVal)
		newName = generateNodeName(name, index, listVal)
	default:
		return "", errors.Errorf(errors.CodeBadRequest, "withItems[%d] expected string, number, list, or map. received: %v", index, item)
	}
	newStepStr, err := common.Replace(fstTmpl, replaceMap, false)
	if err != nil {
		return "", err
	}
	err = json.Unmarshal([]byte(newStepStr), &obj)
	if err != nil {
		return "", errors.InternalWrapError(err)
	}
	return newName, nil
}

func generateNodeName(name string, index int, desc interface{}) string {
	newName := fmt.Sprintf("%s(%d:%v)", name, index, desc)
	if out := util.RecoverIndexFromNodeName(newName); out != index {
		panic(fmt.Sprintf("unrecoverable digit in generateName; wanted '%d' and got '%d'", index, out))
	}
	return newName
}

func expandSequence(seq *wfv1.Sequence) ([]wfv1.Item, error) {
	var start, end int
	var err error
	if seq.Start != "" {
		start, err = strconv.Atoi(seq.Start)
		if err != nil {
			return nil, err
		}
	}
	if seq.End != "" {
		end, err = strconv.Atoi(seq.End)
		if err != nil {
			return nil, err
		}
	} else if seq.Count != "" {
		count, err := strconv.Atoi(seq.Count)
		if err != nil {
			return nil, err
		}
		if count == 0 {
			return []wfv1.Item{}, nil
		}
		end = start + count - 1
	} else {
		return nil, errors.InternalError("neither end nor count was specified in withSequence")
	}
	items := make([]wfv1.Item, 0)
	format := "%d"
	if seq.Format != "" {
		format = seq.Format
	}
	if start <= end {
		for i := start; i <= end; i++ {
			item, err := wfv1.ParseItem(`"` + fmt.Sprintf(format, i) + `"`)
			if err != nil {
				return nil, err
			}
			items = append(items, item)
		}
	} else {
		for i := start; i >= end; i-- {
			item, err := wfv1.ParseItem(`"` + fmt.Sprintf(format, i) + `"`)
			if err != nil {
				return nil, err
			}
			items = append(items, item)
		}
	}
	return items, nil
}

func (woc *wfOperationCtx) substituteParamsInVolumes(params map[string]string) error {
	if woc.volumes == nil {
		return nil
	}

	volumes := woc.volumes
	volumesBytes, err := json.Marshal(volumes)
	if err != nil {
		return errors.InternalWrapError(err)
	}
	fstTmpl := fasttemplate.New(string(volumesBytes), "{{", "}}")
	newVolumesStr, err := common.Replace(fstTmpl, params, true)
	if err != nil {
		return err
	}
	var newVolumes []apiv1.Volume
	err = json.Unmarshal([]byte(newVolumesStr), &newVolumes)
	if err != nil {
		return errors.InternalWrapError(err)
	}
	woc.volumes = newVolumes
	return nil
}

// createTemplateContext creates a new template context.
func (woc *wfOperationCtx) createTemplateContext(scope wfv1.ResourceScope, resourceName string) (*templateresolution.Context, error) {
	var clusterWorkflowTemplateGetter templateresolution.ClusterWorkflowTemplateGetter
	if woc.controller.cwftmplInformer != nil {
		clusterWorkflowTemplateGetter = woc.controller.cwftmplInformer.Lister()
	} else {
		clusterWorkflowTemplateGetter = &templateresolution.NullClusterWorkflowTemplateGetter{}
	}
	ctx := templateresolution.NewContext(woc.controller.wftmplInformer.Lister().WorkflowTemplates(woc.wf.Namespace), clusterWorkflowTemplateGetter, woc.wf, woc.wf)

	switch scope {
	case wfv1.ResourceScopeNamespaced:
		return ctx.WithWorkflowTemplate(resourceName)
	case wfv1.ResourceScopeCluster:
		return ctx.WithClusterWorkflowTemplate(resourceName)
	default:
		return ctx, nil
	}
}

func (woc *wfOperationCtx) runOnExitNode(templateRef, parentDisplayName, parentNodeName, boundaryID string, tmplCtx *templateresolution.Context) (bool, *wfv1.NodeStatus, error) {
	if templateRef != "" && woc.wf.Spec.Shutdown.ShouldExecute(true) {
		woc.log.Infof("Running OnExit handler: %s", templateRef)
		onExitNodeName := common.GenerateOnExitNodeName(parentDisplayName)
		onExitNode, err := woc.executeTemplate(onExitNodeName, &wfv1.WorkflowStep{Template: templateRef}, tmplCtx, woc.wfSpec.Arguments, &executeTemplateOpts{
			boundaryID:     boundaryID,
			onExitTemplate: true,
		})
		woc.addChildNode(parentNodeName, onExitNodeName)
		return true, onExitNode, err
	}
	return false, nil, nil
}

func (woc *wfOperationCtx) computeMetrics(metricList []*wfv1.Prometheus, localScope map[string]string, realTimeScope map[string]func() float64, realTimeOnly bool) {
	for _, metricTmpl := range metricList {

		// Don't process real time metrics after execution
		if realTimeOnly && !metricTmpl.IsRealtime() {
			continue
		}

		if metricTmpl.Help == "" {
			woc.reportMetricEmissionError(fmt.Sprintf("metric '%s' must contain a help string under 'help: ' field", metricTmpl.Name))
			continue
		}

		// Substitute parameters in non-value fields of the template to support variables in places such as labels,
		// name, and help. We do not substitute value fields here (i.e. gauge, histogram, counter) here because they
		// might be realtime ({{workflow.duration}} will not be substituted the same way if it's realtime or if it isn't).
		metricTmplBytes, err := json.Marshal(metricTmpl)
		if err != nil {
			woc.reportMetricEmissionError(fmt.Sprintf("unable to substitute parameters for metric '%s' (marshal): %s", metricTmpl.Name, err))
			continue
		}
		fstTmpl := fasttemplate.New(string(metricTmplBytes), "{{", "}}")
		replacedValue, err := common.Replace(fstTmpl, localScope, false)
		if err != nil {
			woc.reportMetricEmissionError(fmt.Sprintf("unable to substitute parameters for metric '%s': %s", metricTmpl.Name, err))
			continue
		}

		var metricTmplSubstituted wfv1.Prometheus
		err = json.Unmarshal([]byte(replacedValue), &metricTmplSubstituted)
		if err != nil {
			woc.reportMetricEmissionError(fmt.Sprintf("unable to substitute parameters for metric '%s' (unmarshal): %s", metricTmpl.Name, err))
			continue
		}
		// Only substitute non-value fields here. Value field substitution happens below
		metricTmpl.Name = metricTmplSubstituted.Name
		metricTmpl.Help = metricTmplSubstituted.Help
		metricTmpl.Labels = metricTmplSubstituted.Labels
		metricTmpl.When = metricTmplSubstituted.When

		proceed, err := shouldExecute(metricTmpl.When)
		if err != nil {
			woc.reportMetricEmissionError(fmt.Sprintf("unable to compute 'when' clause for metric '%s': %s", woc.wf.ObjectMeta.Name, err))
			continue
		}
		if !proceed {
			continue
		}

		if metricTmpl.IsRealtime() {
			// Finally substitute value parameters
			value := metricTmpl.Gauge.Value
			if !(strings.HasPrefix(value, "{{") && strings.HasSuffix(value, "}}")) {
				woc.reportMetricEmissionError(fmt.Sprintf("real time metrics can only be used with metric variables"))
				continue
			}
			value = strings.TrimSuffix(strings.TrimPrefix(value, "{{"), "}}")
			valueFunc, ok := realTimeScope[value]
			if !ok {
				woc.reportMetricEmissionError(fmt.Sprintf("'%s' is not available as a real time metric", value))
				continue
			}
			updatedMetric, err := metrics.ConstructRealTimeGaugeMetric(metricTmpl, valueFunc)
			if err != nil {
				woc.reportMetricEmissionError(fmt.Sprintf("could not construct metric '%s': %s", metricTmpl.Name, err))
				continue
			}
			err = woc.controller.metrics.UpsertCustomMetric(metricTmpl.GetDesc(), updatedMetric)
			if err != nil {
				woc.reportMetricEmissionError(fmt.Sprintf("could not construct metric '%s': %s", metricTmpl.Name, err))
				continue
			}
			continue
		} else {
			metricSpec := metricTmpl.DeepCopy()

			// Finally substitute value parameters
			fstTmpl = fasttemplate.New(metricSpec.GetValueString(), "{{", "}}")
			replacedValue, err := common.Replace(fstTmpl, localScope, false)
			if err != nil {
				woc.reportMetricEmissionError(fmt.Sprintf("unable to substitute parameters for metric '%s': %s", metricSpec.Name, err))
				continue
			}
			metricSpec.SetValueString(replacedValue)

			metric := woc.controller.metrics.GetCustomMetric(metricSpec.GetDesc())
			// It is valid to pass a nil metric to ConstructOrUpdateMetric, in that case the metric will be created for us
			updatedMetric, err := metrics.ConstructOrUpdateMetric(metric, metricSpec)
			if err != nil {
				woc.reportMetricEmissionError(fmt.Sprintf("could not construct metric '%s': %s", metricSpec.Name, err))
				continue
			}
			err = woc.controller.metrics.UpsertCustomMetric(metricSpec.GetDesc(), updatedMetric)
			if err != nil {
				woc.reportMetricEmissionError(fmt.Sprintf("could not construct metric '%s': %s", metricSpec.Name, err))
				continue
			}
			continue
		}
	}
}

func (woc *wfOperationCtx) reportMetricEmissionError(errorString string) {
	woc.wf.Status.Conditions.UpsertConditionMessage(
		wfv1.Condition{
			Status:  metav1.ConditionTrue,
			Type:    wfv1.ConditionTypeMetricsError,
			Message: errorString,
		})
	woc.updated = true
	woc.log.Error(errorString)
}

func (woc *wfOperationCtx) createPDBResource() error {

	if woc.wfSpec.PodDisruptionBudget == nil {
		return nil
	}

	pdb, err := woc.controller.kubeclientset.PolicyV1beta1().PodDisruptionBudgets(woc.wf.Namespace).Get(woc.wf.Name, metav1.GetOptions{})
	if err != nil && !apierr.IsNotFound(err) {
		return err
	}
	if pdb != nil && pdb.Name != "" {
		return nil
	}

	pdbSpec := *woc.wfSpec.PodDisruptionBudget
	if pdbSpec.Selector == nil {
		pdbSpec.Selector = &metav1.LabelSelector{
			MatchLabels: map[string]string{common.LabelKeyWorkflow: woc.wf.Name},
		}
	}

	newPDB := policyv1beta.PodDisruptionBudget{
		ObjectMeta: metav1.ObjectMeta{
			Name:   woc.wf.Name,
			Labels: map[string]string{common.LabelKeyWorkflow: woc.wf.Name},
			OwnerReferences: []metav1.OwnerReference{
				*metav1.NewControllerRef(woc.wf, wfv1.SchemeGroupVersion.WithKind(workflow.WorkflowKind)),
			},
		},
		Spec: pdbSpec,
	}
	_, err = woc.controller.kubeclientset.PolicyV1beta1().PodDisruptionBudgets(woc.wf.Namespace).Create(&newPDB)
	if err != nil {
		return err
	}
	woc.log.Infof("Created PDB resource for workflow.")
	woc.updated = true
	return nil
}

func (woc *wfOperationCtx) deletePDBResource() error {
	if woc.wfSpec.PodDisruptionBudget == nil {
		return nil
	}
	var err error
	_ = wait.ExponentialBackoff(retry.DefaultRetry, func() (bool, error) {
		err = woc.controller.kubeclientset.PolicyV1beta1().PodDisruptionBudgets(woc.wf.Namespace).Delete(woc.wf.Name, &metav1.DeleteOptions{})
		if err != nil {
			woc.log.WithField("err", err).Warn("Failed to delete PDB.")
			if !retry.IsRetryableKubeAPIError(err) {
				return false, err
			}
			return false, nil
		}
		return true, nil
	})
	if err != nil {
		woc.log.WithField("err", err).Error("Unable to delete PDB resource for workflow.")
		return err
	}
	woc.log.Infof("Deleted PDB resource for workflow.")
	return nil
}

// Check if the output of this node is referenced elsewhere in the Workflow. If so, make sure to include it during
// execution.
func (woc *wfOperationCtx) includeScriptOutput(nodeName, boundaryID string) (bool, error) {
	if boundaryNode, ok := woc.wf.Status.Nodes[boundaryID]; ok {
		tmplCtx, err := woc.createTemplateContext(boundaryNode.GetTemplateScope())
		if err != nil {
			return false, err
		}
		_, parentTemplate, templateStored, err := tmplCtx.ResolveTemplate(&boundaryNode)
		if err != nil {
			return false, err
		}
		// A new template was stored during resolution, persist it
		if templateStored {
			woc.updated = true
		}

		name := getStepOrDAGTaskName(nodeName)
		return hasOutputResultRef(name, parentTemplate), nil
	}
	return false, nil
}

func (woc *wfOperationCtx) getArtifactRepositoryByRef(arRef *wfv1.ArtifactRepositoryRef) (*config.ArtifactRepository, error) {
	namespaces := []string{woc.wf.ObjectMeta.Namespace, woc.controller.namespace}
	for _, namespace := range namespaces {
		cm, err := woc.controller.kubeclientset.CoreV1().ConfigMaps(namespace).Get(arRef.GetConfigMap(), metav1.GetOptions{})
		if err != nil {
			if apierr.IsNotFound(err) {
				continue
			}
			return nil, err
		}
		value, ok := cm.Data[arRef.Key]
		if !ok {
			continue
		}
		woc.log.WithFields(log.Fields{"namespace": namespace, "name": cm.Name}).Debug("Found artifact repository by ref")
		ar := &config.ArtifactRepository{}
		err = yaml.Unmarshal([]byte(value), ar)
		if err != nil {
			return nil, err
		}
		return ar, nil
	}
	return nil, fmt.Errorf("failed to find artifactory ref {%s}/%s#%s", strings.Join(namespaces, ","), arRef.GetConfigMap(), arRef.Key)
}

func (woc *wfOperationCtx) fetchWorkflowSpec() (*wfv1.WorkflowSpec, error) {
	if woc.wf.Spec.WorkflowTemplateRef == nil {
		return nil, fmt.Errorf("cannot fetch workflow spec without workflowTemplateRef")
	}

	var specHolder wfv1.WorkflowSpecHolder
	var err error
	// Logic for workflow refers Workflow template
	if woc.wf.Spec.WorkflowTemplateRef.ClusterScope {
		specHolder, err = woc.controller.cwftmplInformer.Lister().Get(woc.wf.Spec.WorkflowTemplateRef.Name)
	} else {
		specHolder, err = woc.controller.wftmplInformer.Lister().WorkflowTemplates(woc.wf.Namespace).Get(woc.wf.Spec.WorkflowTemplateRef.Name)
	}
	if err != nil {
		return nil, err
	}
	return specHolder.GetWorkflowSpec(), nil
}

func (woc *wfOperationCtx) loadExecutionSpec() (wfv1.TemplateReferenceHolder, wfv1.Arguments, error) {

	executionParameters := woc.wf.Spec.Arguments

	if woc.wf.Spec.WorkflowTemplateRef == nil {
		if woc.controller.Config.WorkflowRestrictions.MustUseReference() {
			return nil, executionParameters, fmt.Errorf("workflows must use workflowTemplateRef to be executed when the controller is in reference mode")
		}

		tmplRef := &wfv1.WorkflowStep{Template: woc.wf.Spec.Entrypoint}
		return tmplRef, executionParameters, nil
	}

	if woc.wf.Status.StoredWorkflowSpec == nil {
		wftSpec, err := woc.fetchWorkflowSpec()
		if err != nil {
			return nil, executionParameters, err
		}
		woc.wf.Status.StoredWorkflowSpec = wftSpec
		woc.updated = true
	} else if woc.controller.Config.WorkflowRestrictions.MustNotChangeSpec() {
		// If the controller is in reference mode, ensure that the stored spec is identical to the reference spec at every operation
		wftSpec, err := woc.fetchWorkflowSpec()
		if err != nil {
			return nil, executionParameters, err
		}
		if woc.wf.Status.StoredWorkflowSpec.String() != wftSpec.String() {
			return nil, executionParameters, fmt.Errorf("workflowTemplateRef reference may not change during execution when the controller is in reference mode")
		}
	}

	woc.wfSpec = woc.wf.Status.StoredWorkflowSpec

	entrypoint := woc.wf.Spec.Entrypoint
	if entrypoint == "" {
		entrypoint = woc.wfSpec.Entrypoint
	}
	tmplRef := &wfv1.WorkflowStep{TemplateRef: woc.wf.Spec.WorkflowTemplateRef.ToTemplateRef(entrypoint)}

	if len(woc.wfSpec.Arguments.Parameters) > 0 {
		executionParameters.Parameters = util.MergeParameters(executionParameters.Parameters, woc.wfSpec.Arguments.Parameters)
	}

	return tmplRef, executionParameters, nil
}<|MERGE_RESOLUTION|>--- conflicted
+++ resolved
@@ -1528,15 +1528,12 @@
 		return woc.initializeNode(nodeName, wfv1.NodeTypeSkipped, templateScope, orgTmpl, opts.boundaryID, wfv1.NodeError, err.Error()), err
 	}
 	if err != nil {
-<<<<<<< HEAD
-		node = woc.markNodeError(node.Name, err)
+		node = woc.markNodeError(nodeName, err)
+
 		if resolvedTmpl.Synchronization != nil {
 			woc.controller.syncManager.Release(woc.wf, node.ID, woc.wf.Namespace, resolvedTmpl.Synchronization)
 		}
 
-=======
-		node = woc.markNodeError(nodeName, err)
->>>>>>> 568c032b
 		// If retry policy is not set, or if it is not set to Always or OnError, we won't attempt to retry an errored container
 		// and we return instead.
 		if processedTmpl.RetryStrategy == nil ||
@@ -2014,16 +2011,10 @@
 }
 
 func (woc *wfOperationCtx) executeScript(nodeName string, templateScope string, tmpl *wfv1.Template, orgTmpl wfv1.TemplateReferenceHolder, opts *executeTemplateOpts) (*wfv1.NodeStatus, error) {
-<<<<<<< HEAD
-	node := woc.getNodeByName(nodeName)
-
+	node := woc.wf.GetNodeByName(nodeName)
 	if node == nil {
 		node = woc.initializeExecutableNode(nodeName, wfv1.NodeTypePod, templateScope, tmpl, orgTmpl, opts.boundaryID, wfv1.NodePending)
 	} else if !node.Pending() {
-=======
-	node := woc.wf.GetNodeByName(nodeName)
-	if node != nil {
->>>>>>> 568c032b
 		return node, nil
 	}
 
@@ -2286,16 +2277,12 @@
 
 // executeResource is runs a kubectl command against a manifest
 func (woc *wfOperationCtx) executeResource(nodeName string, templateScope string, tmpl *wfv1.Template, orgTmpl wfv1.TemplateReferenceHolder, opts *executeTemplateOpts) (*wfv1.NodeStatus, error) {
-<<<<<<< HEAD
-	node := woc.getNodeByName(nodeName)
+
+	node := woc.GetNodeByName(nodeName)
 
 	if node == nil {
 		node = woc.initializeExecutableNode(nodeName, wfv1.NodeTypePod, templateScope, tmpl, orgTmpl, opts.boundaryID, wfv1.NodePending)
 	} else if !node.Pending() {
-=======
-	node := woc.wf.GetNodeByName(nodeName)
-	if node != nil {
->>>>>>> 568c032b
 		return node, nil
 	}
 

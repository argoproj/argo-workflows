package controller

import (
	"context"
	"encoding/json"
	"fmt"
	"math"
	"os"
	"reflect"
	"regexp"
	"runtime/debug"
	"sort"
	"strconv"
	"strings"
	"sync"
	"time"

	"github.com/argoproj/pkg/humanize"
	argokubeerr "github.com/argoproj/pkg/kube/errors"
	"github.com/argoproj/pkg/strftime"
	jsonpatch "github.com/evanphx/json-patch"
	log "github.com/sirupsen/logrus"
	"github.com/valyala/fasttemplate"
	apiv1 "k8s.io/api/core/v1"
	policyv1beta "k8s.io/api/policy/v1beta1"
	apierr "k8s.io/apimachinery/pkg/api/errors"
	metav1 "k8s.io/apimachinery/pkg/apis/meta/v1"
	"k8s.io/apimachinery/pkg/apis/meta/v1/unstructured"
	"k8s.io/client-go/tools/cache"
	"k8s.io/client-go/tools/record"
	"k8s.io/utils/pointer"
	"sigs.k8s.io/yaml"

	"github.com/argoproj/argo-workflows/v3/config"
	"github.com/argoproj/argo-workflows/v3/errors"
	"github.com/argoproj/argo-workflows/v3/pkg/apis/workflow"
	wfv1 "github.com/argoproj/argo-workflows/v3/pkg/apis/workflow/v1alpha1"
	"github.com/argoproj/argo-workflows/v3/pkg/client/clientset/versioned/typed/workflow/v1alpha1"
	"github.com/argoproj/argo-workflows/v3/util"
	"github.com/argoproj/argo-workflows/v3/util/diff"
	envutil "github.com/argoproj/argo-workflows/v3/util/env"
	errorsutil "github.com/argoproj/argo-workflows/v3/util/errors"
	"github.com/argoproj/argo-workflows/v3/util/intstr"
	"github.com/argoproj/argo-workflows/v3/util/resource"
	"github.com/argoproj/argo-workflows/v3/util/retry"
	waitutil "github.com/argoproj/argo-workflows/v3/util/wait"
	"github.com/argoproj/argo-workflows/v3/workflow/common"
	controllercache "github.com/argoproj/argo-workflows/v3/workflow/controller/cache"
	"github.com/argoproj/argo-workflows/v3/workflow/controller/estimation"
	"github.com/argoproj/argo-workflows/v3/workflow/controller/indexes"
	"github.com/argoproj/argo-workflows/v3/workflow/metrics"
	"github.com/argoproj/argo-workflows/v3/workflow/progress"
	argosync "github.com/argoproj/argo-workflows/v3/workflow/sync"
	"github.com/argoproj/argo-workflows/v3/workflow/templateresolution"
	wfutil "github.com/argoproj/argo-workflows/v3/workflow/util"
	"github.com/argoproj/argo-workflows/v3/workflow/validate"
)

// wfOperationCtx is the context for evaluation and operation of a single workflow
type wfOperationCtx struct {
	// wf is the workflow object. It should not be used in execution logic. woc.wfSpec should be used instead
	wf *wfv1.Workflow
	// orig is the original workflow object for purposes of creating a patch
	orig *wfv1.Workflow
	// updated indicates whether or not the workflow object itself was updated
	// and needs to be persisted back to kubernetes
	updated bool
	// log is an logrus logging context to corralate logs with a workflow
	log *log.Entry
	// controller reference to workflow controller
	controller *WorkflowController
	// estimate duration
	estimator estimation.Estimator
	// globalParams holds any parameters that are available to be referenced
	// in the global scope (e.g. workflow.parameters.XXX).
	globalParams common.Parameters
	// volumes holds a DeepCopy of wf.Spec.Volumes to perform substitutions.
	// It is then used in addVolumeReferences() when creating a pod.
	volumes []apiv1.Volume
	// ArtifactRepository contains the default location of an artifact repository for container artifacts
	artifactRepository *config.ArtifactRepository
	// map of pods which need to be labeled with completed=true
	completedPods map[string]bool
	// map of pods which is identified as succeeded=true
	succeededPods map[string]bool
	// deadline is the dealine time in which this operation should relinquish
	// its hold on the workflow so that an operation does not run for too long
	// and starve other workqueue items. It also enables workflow progress to
	// be periodically synced to the database.
	deadline time.Time
	// activePods tracks the number of active (Running/Pending) pods for controlling
	// parallelism
	activePods int64
	// workflowDeadline is the deadline which the workflow is expected to complete before we
	// terminate the workflow.
	workflowDeadline *time.Time
	eventRecorder    record.EventRecorder
	// preExecutionNodePhases contains the phases of all the nodes before the current operation. Necessary to infer
	// changes in phase for metric emission
	preExecutionNodePhases map[string]wfv1.NodePhase

	// execWf holds the Workflow for use in execution.
	// In Normal workflow scenario: It holds copy of workflow object
	// In Submit From WorkflowTemplate: It holds merged workflow with WorkflowDefault, Workflow and WorkflowTemplate
	// 'execWf.Spec' should usually be used instead `wf.Spec`, with two exceptions for user editable fields:
	// 1. `wf.Spec.Suspend`
	// 2. `wf.Spec.Shutdown`
	execWf *wfv1.Workflow
}

var (
	// ErrDeadlineExceeded indicates the operation exceeded its deadline for execution
	ErrDeadlineExceeded = errors.New(errors.CodeTimeout, "Deadline exceeded")
	// ErrParallelismReached indicates this workflow reached its parallelism limit
	ErrParallelismReached = errors.New(errors.CodeForbidden, "Max parallelism reached")
	// ErrTimeout indicates a specific template timed out
	ErrTimeout = errors.New(errors.CodeTimeout, "timeout")
)

// maxOperationTime is the maximum time a workflow operation is allowed to run
// for before requeuing the workflow onto the workqueue.
var (
	maxOperationTime = envutil.LookupEnvDurationOr("MAX_OPERATION_TIME", 30*time.Second)
)

// failedNodeStatus is a subset of NodeStatus that is only used to Marshal certain fields into a JSON of failed nodes
type failedNodeStatus struct {
	DisplayName  string      `json:"displayName"`
	Message      string      `json:"message"`
	TemplateName string      `json:"templateName"`
	Phase        string      `json:"phase"`
	PodName      string      `json:"podName"`
	FinishedAt   metav1.Time `json:"finishedAt"`
}

// newWorkflowOperationCtx creates and initializes a new wfOperationCtx object.
func newWorkflowOperationCtx(wf *wfv1.Workflow, wfc *WorkflowController) *wfOperationCtx {
	// NEVER modify objects from the store. It's a read-only, local cache.
	// You can use DeepCopy() to make a deep copy of original object and modify this copy
	// Or create a copy manually for better performance
	wfCopy := wf.DeepCopyObject().(*wfv1.Workflow)
	woc := wfOperationCtx{
		wf:      wfCopy,
		orig:    wf,
		execWf:  wfCopy,
		updated: false,
		log: log.WithFields(log.Fields{
			"workflow":  wf.ObjectMeta.Name,
			"namespace": wf.ObjectMeta.Namespace,
		}),
		controller:             wfc,
		globalParams:           make(map[string]string),
		volumes:                wf.Spec.DeepCopy().Volumes,
		completedPods:          make(map[string]bool),
		succeededPods:          make(map[string]bool),
		deadline:               time.Now().UTC().Add(maxOperationTime),
		eventRecorder:          wfc.eventRecorderManager.Get(wf.Namespace),
		preExecutionNodePhases: make(map[string]wfv1.NodePhase),
	}

	if woc.wf.Status.Nodes == nil {
		woc.wf.Status.Nodes = make(map[string]wfv1.NodeStatus)
	}

	if woc.wf.Status.StoredTemplates == nil {
		woc.wf.Status.StoredTemplates = make(map[string]wfv1.Template)
	}
	return &woc
}

// operate is the main operator logic of a workflow. It evaluates the current state of the workflow,
// and its pods and decides how to proceed down the execution path.
// TODO: an error returned by this method should result in requeuing the workflow to be retried at a
// later time
// As you must not call `persistUpdates` twice, you must not call `operate` twice.
func (woc *wfOperationCtx) operate(ctx context.Context) {
	defer func() {
		if woc.wf.Status.Fulfilled() {
			_ = woc.killDaemonedChildren(ctx, "")
		}
		woc.persistUpdates(ctx)
	}()
	defer func() {
		if r := recover(); r != nil {
			woc.log.WithFields(log.Fields{"stack": string(debug.Stack()), "r": r}).Errorf("Recovered from panic")
			if rerr, ok := r.(error); ok {
				woc.markWorkflowError(ctx, rerr)
			} else {
				woc.markWorkflowError(ctx, fmt.Errorf("%v", r))
			}
			woc.controller.metrics.OperationPanic()
		}
	}()

	woc.log.Infof("Processing workflow")

	// Set the Execute workflow spec for execution
	// ExecWF is a runtime execution spec which merged from Wf, WFT and Wfdefault
	err := woc.setExecWorkflow()
	if err != nil {
		woc.log.WithError(err).Errorf("Unable to get Workflow Template Reference for workflow")
		woc.markWorkflowError(ctx, err)
		return
	}

	if woc.wf.Status.ArtifactRepositoryRef == nil {
		ref, err := woc.controller.artifactRepositories.Resolve(ctx, woc.execWf.Spec.ArtifactRepositoryRef, woc.wf.Namespace)
		if err != nil {
			woc.markWorkflowError(ctx, fmt.Errorf("failed to resolve artifact repository: %w", err))
			return
		}
		woc.wf.Status.ArtifactRepositoryRef = ref
		woc.updated = true
	}

	repo, err := woc.controller.artifactRepositories.Get(ctx, woc.wf.Status.ArtifactRepositoryRef)
	if err != nil {
		woc.markWorkflowError(ctx, fmt.Errorf("failed to get artifact repository: %v", err))
		return
	}
	woc.artifactRepository = repo

	// Workflow Level Synchronization lock
	if woc.execWf.Spec.Synchronization != nil {
		acquired, wfUpdate, msg, err := woc.controller.syncManager.TryAcquire(woc.wf, "", woc.execWf.Spec.Synchronization)
		if err != nil {
			woc.log.Warn("Failed to acquire the lock")
			woc.markWorkflowFailed(ctx, fmt.Sprintf("Failed to acquire the synchronization lock. %s", err.Error()))
			return
		}
		woc.updated = wfUpdate
		if !acquired {
			woc.log.Warn("Workflow processing has been postponed due to concurrency limit")
			woc.wf.Status.Message = msg
			return
		}
	}

	// Update workflow duration variable
	woc.globalParams[common.GlobalVarWorkflowDuration] = fmt.Sprintf("%f", time.Since(woc.wf.Status.StartedAt.Time).Seconds())

	// Populate the phase of all the nodes prior to execution
	for _, node := range woc.wf.Status.Nodes {
		woc.preExecutionNodePhases[node.ID] = node.Phase
	}

	woc.setGlobalParameters(woc.execWf.Spec.Arguments)

	// Perform one-time workflow validation
	if woc.wf.Status.Phase == wfv1.WorkflowUnknown {
		woc.markWorkflowRunning(ctx)
		err := woc.createPDBResource(ctx)
		if err != nil {
			msg := fmt.Sprintf("Unable to create PDB resource for workflow, %s error: %s", woc.wf.Name, err)
			woc.markWorkflowFailed(ctx, msg)
			return
		}
		validateOpts := validate.ValidateOpts{ContainerRuntimeExecutor: woc.controller.GetContainerRuntimeExecutor()}
		wftmplGetter := templateresolution.WrapWorkflowTemplateInterface(woc.controller.wfclientset.ArgoprojV1alpha1().WorkflowTemplates(woc.wf.Namespace))
		cwftmplGetter := templateresolution.WrapClusterWorkflowTemplateInterface(woc.controller.wfclientset.ArgoprojV1alpha1().ClusterWorkflowTemplates())

		// Validate the execution wfSpec
		wfConditions, err := validate.ValidateWorkflow(wftmplGetter, cwftmplGetter, woc.wf, validateOpts)

		if err != nil {
			msg := fmt.Sprintf("invalid spec: %s", err.Error())
			woc.markWorkflowFailed(ctx, msg)
			return
		}
		// If we received conditions during validation (such as SpecWarnings), add them to the Workflow object
		if len(*wfConditions) > 0 {
			woc.wf.Status.Conditions.JoinConditions(wfConditions)
			woc.updated = true
		}

		woc.workflowDeadline = woc.getWorkflowDeadline()

		// Workflow will not be requeued if workflow steps are in pending state.
		// Workflow needs to requeue on its deadline,
		if woc.workflowDeadline != nil {
			woc.requeueAfter(time.Until(*woc.workflowDeadline))
		}

		if woc.execWf.Spec.Metrics != nil {
			realTimeScope := map[string]func() float64{common.GlobalVarWorkflowDuration: func() float64 {
				return time.Since(woc.wf.Status.StartedAt.Time).Seconds()
			}}
			woc.computeMetrics(woc.execWf.Spec.Metrics.Prometheus, woc.globalParams, realTimeScope, true)
		}
		woc.wf.Status.EstimatedDuration = woc.estimateWorkflowDuration()
	} else {
		woc.workflowDeadline = woc.getWorkflowDeadline()
		err := woc.podReconciliation(ctx)
		if err == nil {
			err = woc.failSuspendedAndPendingNodesAfterDeadlineOrShutdown()
		}
		if err != nil {
			woc.log.WithError(err).WithField("workflow", woc.wf.ObjectMeta.Name).Error("workflow timeout")
			woc.eventRecorder.Event(woc.wf, apiv1.EventTypeWarning, "WorkflowTimedOut", "Workflow timed out")
			// TODO: we need to re-add to the workqueue, but should happen in caller
			return
		}
	}

	if woc.wf.Spec.Suspend != nil && *woc.wf.Spec.Suspend {
		woc.log.Infof("workflow suspended")
		return
	}
	if woc.execWf.Spec.Parallelism != nil {
		woc.activePods = woc.countActivePods()
	}

	// Create a starting template context.
	tmplCtx, err := woc.createTemplateContext(wfv1.ResourceScopeLocal, "")
	if err != nil {
		woc.log.WithError(err).Error("Failed to create a template context")
		woc.markWorkflowError(ctx, err)
		return
	}

	err = woc.substituteParamsInVolumes(woc.globalParams)
	if err != nil {
		woc.log.WithError(err).Error("volumes global param substitution error")
		woc.markWorkflowError(ctx, err)
		return
	}

	err = woc.createPVCs(ctx)
	if err != nil {
		if errorsutil.IsTransientErr(err) {
			// Error was most likely caused by a lack of resources.
			// In this case, Workflow will be in pending state and requeue.
			woc.markWorkflowPhase(ctx, wfv1.WorkflowPending, fmt.Sprintf("Waiting for a PVC to be created. %v", err))
			woc.requeue()
			return
		}
		err = fmt.Errorf("pvc create error: %w", err)
		woc.log.WithError(err).Error("pvc create error")
		woc.markWorkflowError(ctx, err)
		return
	} else if woc.wf.Status.Phase == wfv1.WorkflowPending {
		// Workflow might be in pending state if previous PVC creation is forbidden
		woc.markWorkflowRunning(ctx)
	}

	node, err := woc.executeTemplate(ctx, woc.wf.ObjectMeta.Name, &wfv1.WorkflowStep{Template: woc.execWf.Spec.Entrypoint}, tmplCtx, woc.execWf.Spec.Arguments, &executeTemplateOpts{})
	if err != nil {
		woc.log.WithError(err).Error("error in entry template execution")
		// we wrap this error up to report a clear message
		x := fmt.Errorf("error in entry template execution: %w", err)
		switch err {
		case ErrDeadlineExceeded:
			woc.eventRecorder.Event(woc.wf, apiv1.EventTypeWarning, "WorkflowTimedOut", x.Error())
		case ErrParallelismReached:
		default:
			if !errorsutil.IsTransientErr(err) && !woc.wf.Status.Phase.Completed() && os.Getenv("BUBBLE_ENTRY_TEMPLATE_ERR") != "false" {
				woc.markWorkflowError(ctx, x)
			}
		}
		return
	}

	if node == nil || !node.Fulfilled() {
		// node can be nil if a workflow created immediately in a parallelism == 0 state
		return
	}

	workflowStatus := map[wfv1.NodePhase]wfv1.WorkflowPhase{
		wfv1.NodePending:   wfv1.WorkflowPending,
		wfv1.NodeRunning:   wfv1.WorkflowRunning,
		wfv1.NodeSucceeded: wfv1.WorkflowSucceeded,
		wfv1.NodeSkipped:   wfv1.WorkflowSucceeded,
		wfv1.NodeFailed:    wfv1.WorkflowFailed,
		wfv1.NodeError:     wfv1.WorkflowError,
		wfv1.NodeOmitted:   wfv1.WorkflowSucceeded,
	}[node.Phase]

	var onExitNode *wfv1.NodeStatus
	if woc.execWf.Spec.OnExit != "" && woc.wf.Spec.Shutdown.ShouldExecute(true) {
		woc.globalParams[common.GlobalVarWorkflowStatus] = string(workflowStatus)

		var failures []failedNodeStatus
		for _, node := range woc.wf.Status.Nodes {
			if node.Phase == wfv1.NodeFailed || node.Phase == wfv1.NodeError {
				failures = append(failures,
					failedNodeStatus{
						DisplayName:  node.DisplayName,
						Message:      node.Message,
						TemplateName: node.TemplateName,
						Phase:        string(node.Phase),
						PodName:      node.ID,
						FinishedAt:   node.FinishedAt,
					})
			}
		}
		failedNodeBytes, err := json.Marshal(failures)
		if err != nil {
			woc.log.Errorf("Error marshalling failed nodes list: %+v", err)
			// No need to return here
		}
		// This strconv.Quote is necessary so that the escaped quotes are not removed during parameter substitution
		woc.globalParams[common.GlobalVarWorkflowFailures] = strconv.Quote(string(failedNodeBytes))

		woc.log.Infof("Running OnExit handler: %s", woc.execWf.Spec.OnExit)
		onExitNodeName := common.GenerateOnExitNodeName(woc.wf.ObjectMeta.Name)
		onExitNode, err = woc.executeTemplate(ctx, onExitNodeName, &wfv1.WorkflowStep{Template: woc.execWf.Spec.OnExit}, tmplCtx, woc.execWf.Spec.Arguments, &executeTemplateOpts{onExitTemplate: true})
		if err != nil {
			// the error are handled in the callee so just log it.
			woc.log.WithError(err).Error("error in exit template execution")
			return
		}
		if onExitNode == nil || !onExitNode.Fulfilled() {
			return
		}
	}

	var workflowMessage string
	if node.FailedOrError() && woc.execWf.Spec.Shutdown != "" {
		workflowMessage = fmt.Sprintf("Stopped with strategy '%s'", woc.execWf.Spec.Shutdown)
	} else {
		workflowMessage = node.Message
	}

	// If we get here, the workflow completed, all PVCs were deleted successfully, and
	// exit handlers were executed. We now need to infer the workflow phase from the
	// node phase.
	switch workflowStatus {
	case wfv1.WorkflowSucceeded:
		if onExitNode != nil && onExitNode.FailedOrError() {
			// if main workflow succeeded, but the exit node was unsuccessful
			// the workflow is now considered unsuccessful.
			switch onExitNode.Phase {
			case wfv1.NodeFailed:
				woc.markWorkflowFailed(ctx, onExitNode.Message)
			default:
				woc.markWorkflowError(ctx, fmt.Errorf(onExitNode.Message))
			}
		} else {
			woc.markWorkflowSuccess(ctx)
		}
	case wfv1.WorkflowFailed:
		woc.markWorkflowFailed(ctx, workflowMessage)
	case wfv1.WorkflowError:
		woc.markWorkflowPhase(ctx, wfv1.WorkflowError, workflowMessage)
	default:
		// NOTE: we should never make it here because if the node was 'Running' we should have
		// returned earlier.
		err = errors.InternalErrorf("Unexpected node phase %s: %+v", woc.wf.ObjectMeta.Name, err)
		woc.markWorkflowError(ctx, err)
	}

	if woc.execWf.Spec.Metrics != nil {
		realTimeScope := map[string]func() float64{common.GlobalVarWorkflowDuration: func() float64 {
			return node.FinishedAt.Sub(node.StartedAt.Time).Seconds()
		}}
		woc.globalParams[common.GlobalVarWorkflowStatus] = string(workflowStatus)
		woc.computeMetrics(woc.execWf.Spec.Metrics.Prometheus, woc.globalParams, realTimeScope, false)
	}

	err = woc.deletePVCs(ctx)
	if err != nil {
		woc.log.WithError(err).Warn("failed to delete PVCs")
	}
}

func (woc *wfOperationCtx) getWorkflowDeadline() *time.Time {
	if woc.execWf.Spec.ActiveDeadlineSeconds == nil {
		return nil
	}
	if woc.wf.Status.StartedAt.IsZero() {
		return nil
	}
	startedAt := woc.wf.Status.StartedAt.Truncate(time.Second)
	deadline := startedAt.Add(time.Duration(*woc.execWf.Spec.ActiveDeadlineSeconds) * time.Second).UTC()
	return &deadline
}

// setGlobalParameters sets the globalParam map with global parameters
func (woc *wfOperationCtx) setGlobalParameters(executionParameters wfv1.Arguments) {
	woc.globalParams[common.GlobalVarWorkflowName] = woc.wf.ObjectMeta.Name
	woc.globalParams[common.GlobalVarWorkflowNamespace] = woc.wf.ObjectMeta.Namespace
	woc.globalParams[common.GlobalVarWorkflowServiceAccountName] = woc.execWf.Spec.ServiceAccountName
	woc.globalParams[common.GlobalVarWorkflowUID] = string(woc.wf.ObjectMeta.UID)
	woc.globalParams[common.GlobalVarWorkflowCreationTimestamp] = woc.wf.ObjectMeta.CreationTimestamp.Format(time.RFC3339)
	if woc.execWf.Spec.Priority != nil {
		woc.globalParams[common.GlobalVarWorkflowPriority] = strconv.Itoa(int(*woc.execWf.Spec.Priority))
	}
	for char := range strftime.FormatChars {
		cTimeVar := fmt.Sprintf("%s.%s", common.GlobalVarWorkflowCreationTimestamp, string(char))
		woc.globalParams[cTimeVar] = strftime.Format("%"+string(char), woc.wf.ObjectMeta.CreationTimestamp.Time)
	}
	woc.globalParams[common.GlobalVarWorkflowCreationTimestamp+".s"] = strconv.FormatInt(woc.wf.ObjectMeta.CreationTimestamp.Time.Unix(), 10)

	if workflowParameters, err := json.Marshal(woc.execWf.Spec.Arguments.Parameters); err == nil {
		woc.globalParams[common.GlobalVarWorkflowParameters] = string(workflowParameters)
	}
	for _, param := range executionParameters.Parameters {
		woc.globalParams["workflow.parameters."+param.Name] = param.Value.String()
	}
	for k, v := range woc.wf.ObjectMeta.Annotations {
		woc.globalParams["workflow.annotations."+k] = v
	}
	for k, v := range woc.wf.ObjectMeta.Labels {
		woc.globalParams["workflow.labels."+k] = v
	}
	if woc.wf.Status.Outputs != nil {
		for _, param := range woc.wf.Status.Outputs.Parameters {
			woc.globalParams["workflow.outputs.parameters."+param.Name] = param.Value.String()
		}
	}
}

// persistUpdates will update a workflow with any updates made during workflow operation.
// It also labels any pods as completed if we have extracted everything we need from it.
// NOTE: a previous implementation used Patch instead of Update, but Patch does not work with
// the fake CRD clientset which makes unit testing extremely difficult.
func (woc *wfOperationCtx) persistUpdates(ctx context.Context) {
	if !woc.updated {
		return
	}

	diff.LogChanges(woc.orig, woc.wf)

	resource.UpdateResourceDurations(woc.wf)
	progress.UpdateProgress(woc.wf)
	// You MUST not call `persistUpdates` twice.
	// * Fails the `reapplyUpdate` cannot work unless resource versions are different.
	// * It will double the number of Kubernetes API requests.
	if woc.orig.ResourceVersion != woc.wf.ResourceVersion {
		woc.log.Panic("cannot persist updates with mismatched resource versions")
	}
	wfClient := woc.controller.wfclientset.ArgoprojV1alpha1().Workflows(woc.wf.ObjectMeta.Namespace)
	// try and compress nodes if needed
	nodes := woc.wf.Status.Nodes
	err := woc.controller.hydrator.Dehydrate(woc.wf)
	if err != nil {
		woc.log.Warnf("Failed to dehydrate: %v", err)
		woc.markWorkflowError(ctx, err)
	}

	// Release all acquired lock for completed workflow
	if woc.wf.Status.Synchronization != nil && woc.wf.Status.Fulfilled() {
		if woc.controller.syncManager.ReleaseAll(woc.wf) {
			woc.log.WithFields(log.Fields{"key": woc.wf.Name}).Info("Released all acquired locks")
		}
	}

	wf, err := wfClient.Update(ctx, woc.wf, metav1.UpdateOptions{})
	if err != nil {
		woc.log.Warnf("Error updating workflow: %v %s", err, apierr.ReasonForError(err))
		if argokubeerr.IsRequestEntityTooLargeErr(err) {
			woc.persistWorkflowSizeLimitErr(ctx, wfClient, err)
			return
		}
		if !apierr.IsConflict(err) {
			return
		}
		woc.log.Info("Re-applying updates on latest version and retrying update")
		wf, err := woc.reapplyUpdate(ctx, wfClient, nodes)
		if err != nil {
			woc.log.Infof("Failed to re-apply update: %+v", err)
			return
		}
		woc.wf = wf
	} else {
		woc.wf = wf
		woc.controller.hydrator.HydrateWithNodes(woc.wf, nodes)
	}

	if !woc.controller.hydrator.IsHydrated(woc.wf) {
		panic("workflow should be hydrated")
	}

	woc.log.WithFields(log.Fields{"resourceVersion": woc.wf.ResourceVersion, "phase": woc.wf.Status.Phase}).Info("Workflow update successful")

	switch os.Getenv("INFORMER_WRITE_BACK") {
	// By default we write back (as per v2.11), this does not reduce errors, but does reduce
	// conflicts and therefore we log fewer warning messages.
	case "", "true":
		if err := woc.writeBackToInformer(); err != nil {
			woc.markWorkflowError(ctx, err)
			return
		}
	case "false":
		time.Sleep(1 * time.Second)
	}

	// It is important that we *never* label pods as completed until we successfully updated the workflow
	// Failing to do so means we can have inconsistent state.
	// TODO: The completedPods will be labeled multiple times. I think it would be improved in the future.
	// Send succeeded pods or completed pods to gcPods channel to delete it later depend on the PodGCStrategy.
	// Notice we do not need to label the pod if we will delete it later for GC. Otherwise, that may even result in
	// errors if we label a pod that was deleted already.
	if woc.execWf.Spec.PodGC != nil {
		switch woc.execWf.Spec.PodGC.Strategy {
		case wfv1.PodGCOnPodSuccess:
			for podName := range woc.succeededPods {
				woc.controller.queuePodForCleanup(woc.wf.Namespace, podName, deletePod)
			}
		case wfv1.PodGCOnPodCompletion:
			for podName := range woc.completedPods {
				woc.controller.queuePodForCleanup(woc.wf.Namespace, podName, deletePod)
			}
		}
	} else {
		// label pods which will not be deleted
		for podName := range woc.completedPods {
			woc.controller.queuePodForCleanup(woc.wf.Namespace, podName, labelPodCompleted)
		}
	}
}

func (woc *wfOperationCtx) writeBackToInformer() error {
	un, err := wfutil.ToUnstructured(woc.wf)
	if err != nil {
		return fmt.Errorf("failed to convert workflow to unstructured: %w", err)
	}
	err = woc.controller.wfInformer.GetStore().Update(un)
	if err != nil {
		return fmt.Errorf("failed to update informer store: %w", err)
	}
	return nil
}

// persistWorkflowSizeLimitErr will fail a the workflow with an error when we hit the resource size limit
// See https://github.com/argoproj/argo-workflows/issues/913
func (woc *wfOperationCtx) persistWorkflowSizeLimitErr(ctx context.Context, wfClient v1alpha1.WorkflowInterface, err error) {
	woc.wf = woc.orig.DeepCopy()
	woc.markWorkflowError(ctx, err)
	_, err = wfClient.Update(ctx, woc.wf, metav1.UpdateOptions{})
	if err != nil {
		woc.log.Warnf("Error updating workflow with size error: %v", err)
	}
}

// reapplyUpdate GETs the latest version of the workflow, re-applies the updates and
// retries the UPDATE multiple times. For reasoning behind this technique, see:
// https://github.com/kubernetes/community/blob/master/contributors/devel/api-conventions.md#concurrency-control-and-consistency
func (woc *wfOperationCtx) reapplyUpdate(ctx context.Context, wfClient v1alpha1.WorkflowInterface, nodes wfv1.Nodes) (*wfv1.Workflow, error) {
	// if this condition is true, then this func will always error
	if woc.orig.ResourceVersion != woc.wf.ResourceVersion {
		woc.log.Panic("cannot re-apply update with mismatched resource versions")
	}
	err := woc.controller.hydrator.Hydrate(woc.orig)
	if err != nil {
		return nil, err
	}
	// First generate the patch
	oldData, err := json.Marshal(woc.orig)
	if err != nil {
		return nil, err
	}
	woc.controller.hydrator.HydrateWithNodes(woc.wf, nodes)
	newData, err := json.Marshal(woc.wf)
	if err != nil {
		return nil, err
	}
	patchBytes, err := jsonpatch.CreateMergePatch(oldData, newData)
	if err != nil {
		return nil, err
	}
	// Next get latest version of the workflow, apply the patch and retry the update
	attempt := 1
	for {
		currWf, err := wfClient.Get(ctx, woc.wf.ObjectMeta.Name, metav1.GetOptions{})
		if err != nil {
			return nil, err
		}
		// There is something about having informer indexers (introduced in v2.12) that means we are more likely to operate on the
		// previous version of the workflow. This means under high load, a previously successful workflow could
		// be operated on again. This can error (e.g. if any pod was deleted as part of clean-up). This check prevents that.
		// https://github.com/argoproj/argo-workflows/issues/4798
		if currWf.Status.Fulfilled() {
			return nil, fmt.Errorf("must never update completed workflows")
		}
		err = woc.controller.hydrator.Hydrate(currWf)
		if err != nil {
			return nil, err
		}
		for id, node := range woc.wf.Status.Nodes {
			currNode, exists := currWf.Status.Nodes[id]
			if exists && currNode.Fulfilled() && node.Phase != currNode.Phase {
				return nil, fmt.Errorf("must never update completed node %s", id)
			}
		}
		currWfBytes, err := json.Marshal(currWf)
		if err != nil {
			return nil, err
		}
		newWfBytes, err := jsonpatch.MergePatch(currWfBytes, patchBytes)
		if err != nil {
			return nil, err
		}
		var newWf wfv1.Workflow
		err = json.Unmarshal(newWfBytes, &newWf)
		if err != nil {
			return nil, err
		}
		err = woc.controller.hydrator.Dehydrate(&newWf)
		if err != nil {
			return nil, err
		}
		wf, err := wfClient.Update(ctx, &newWf, metav1.UpdateOptions{})
		if err == nil {
			woc.log.Infof("Update retry attempt %d successful", attempt)
			woc.controller.hydrator.HydrateWithNodes(wf, nodes)
			return wf, nil
		}
		attempt++
		woc.log.Warnf("Update retry attempt %d failed: %v", attempt, err)
		if attempt > 5 {
			return nil, err
		}
	}
}

// requeue this workflow onto the workqueue for later processing
func (woc *wfOperationCtx) requeueAfter(afterDuration time.Duration) {
	key, _ := cache.MetaNamespaceKeyFunc(woc.wf)
	woc.controller.wfQueue.AddAfter(key, afterDuration)
}

func (woc *wfOperationCtx) requeue() {
	key, _ := cache.MetaNamespaceKeyFunc(woc.wf)
	woc.controller.wfQueue.AddRateLimited(key)
}

// processNodeRetries updates the retry node state based on the child node state and the retry strategy and returns the node.
func (woc *wfOperationCtx) processNodeRetries(node *wfv1.NodeStatus, retryStrategy wfv1.RetryStrategy, opts *executeTemplateOpts) (*wfv1.NodeStatus, bool, error) {
	if node.Fulfilled() {
		return node, true, nil
	}
	lastChildNode := getChildNodeIndex(node, woc.wf.Status.Nodes, -1)

	if lastChildNode == nil {
		return node, true, nil
	}

	if !lastChildNode.Fulfilled() {
		// last child node is still running.
		return node, true, nil
	}

	if !lastChildNode.FailedOrError() {
		node.Outputs = lastChildNode.Outputs.DeepCopy()
		woc.wf.Status.Nodes[node.ID] = *node
		return woc.markNodePhase(node.Name, wfv1.NodeSucceeded), true, nil
	}

	if woc.execWf.Spec.Shutdown != "" || (woc.workflowDeadline != nil && time.Now().UTC().After(*woc.workflowDeadline)) {
		var message string
		if woc.execWf.Spec.Shutdown != "" {
			message = fmt.Sprintf("Stopped with strategy '%s'", woc.execWf.Spec.Shutdown)
		} else {
			message = fmt.Sprintf("retry exceeded workflow deadline %s", *woc.workflowDeadline)
		}
		woc.log.Infoln(message)
		return woc.markNodePhase(node.Name, lastChildNode.Phase, message), true, nil
	}

	if retryStrategy.Backoff != nil {
		maxDurationDeadline := time.Time{}
		// Process max duration limit
		if retryStrategy.Backoff.MaxDuration != "" && len(node.Children) > 0 {
			maxDuration, err := parseStringToDuration(retryStrategy.Backoff.MaxDuration)
			if err != nil {
				return nil, false, err
			}
			firstChildNode := getChildNodeIndex(node, woc.wf.Status.Nodes, 0)
			maxDurationDeadline = firstChildNode.StartedAt.Add(maxDuration)
			if time.Now().After(maxDurationDeadline) {
				woc.log.Infoln("Max duration limit exceeded. Failing...")
				return woc.markNodePhase(node.Name, lastChildNode.Phase, "Max duration limit exceeded"), true, nil
			}
		}

		// Max duration limit hasn't been exceeded, process back off
		if retryStrategy.Backoff.Duration == "" {
			return nil, false, fmt.Errorf("no base duration specified for retryStrategy")
		}

		baseDuration, err := parseStringToDuration(retryStrategy.Backoff.Duration)
		if err != nil {
			return nil, false, err
		}

		timeToWait := baseDuration
		retryStrategyBackoffFactor, err := intstr.Int32(retryStrategy.Backoff.Factor)
		if err != nil {
			return nil, false, err
		}
		if retryStrategyBackoffFactor != nil && *retryStrategyBackoffFactor > 0 {
			// Formula: timeToWait = duration * factor^retry_number
			// Note that timeToWait should equal to duration for the first retry attempt.
			timeToWait = baseDuration * time.Duration(math.Pow(float64(*retryStrategyBackoffFactor), float64(len(node.Children)-1)))
		}
		waitingDeadline := lastChildNode.FinishedAt.Add(timeToWait)

		// If the waiting deadline is after the max duration deadline, then it's futile to wait until then. Stop early
		if !maxDurationDeadline.IsZero() && waitingDeadline.After(maxDurationDeadline) {
			woc.log.Infoln("Backoff would exceed max duration limit. Failing...")
			return woc.markNodePhase(node.Name, lastChildNode.Phase, "Backoff would exceed max duration limit"), true, nil
		}

		// See if we have waited past the deadline
		if time.Now().Before(waitingDeadline) {
			woc.requeueAfter(timeToWait)
			retryMessage := fmt.Sprintf("Backoff for %s", humanize.Duration(timeToWait))
			return woc.markNodePhase(node.Name, node.Phase, retryMessage), false, nil
		}

		woc.log.WithField("node", node.Name).Infof("node has maxDuration set, setting executionDeadline to: %s", humanize.Timestamp(maxDurationDeadline))
		opts.executionDeadline = maxDurationDeadline

		node = woc.markNodePhase(node.Name, node.Phase, "")
	}

	var retryOnFailed bool
	var retryOnError bool
	switch retryStrategy.RetryPolicy {
	case wfv1.RetryPolicyAlways:
		retryOnFailed = true
		retryOnError = true
	case wfv1.RetryPolicyOnError:
		retryOnFailed = false
		retryOnError = true
	case wfv1.RetryPolicyOnFailure, "":
		retryOnFailed = true
		retryOnError = false
	default:
		return nil, false, fmt.Errorf("%s is not a valid RetryPolicy", retryStrategy.RetryPolicy)
	}

	if (lastChildNode.Phase == wfv1.NodeFailed && !retryOnFailed) || (lastChildNode.Phase == wfv1.NodeError && !retryOnError) {
		woc.log.Infof("Node not set to be retried after status: %s", lastChildNode.Phase)
		return woc.markNodePhase(node.Name, lastChildNode.Phase, lastChildNode.Message), true, nil
	}

	if !lastChildNode.CanRetry() {
		woc.log.Infof("Node cannot be retried. Marking it failed")
		return woc.markNodePhase(node.Name, lastChildNode.Phase, lastChildNode.Message), true, nil
	}

	limit, err := intstr.Int32(retryStrategy.Limit)
	if err != nil {
		return nil, false, err
	}
	if retryStrategy.Limit != nil && limit != nil && int32(len(node.Children)) > *limit {
		woc.log.Infoln("No more retries left. Failing...")
		return woc.markNodePhase(node.Name, lastChildNode.Phase, "No more retries left"), true, nil
	}

	woc.log.Infof("%d child nodes of %s failed. Trying again...", len(node.Children), node.Name)
	return node, true, nil
}

// podReconciliation is the process by which a workflow will examine all its related
// pods and update the node state before continuing the evaluation of the workflow.
// Records all pods which were observed completed, which will be labeled completed=true
// after successful persist of the workflow.
func (woc *wfOperationCtx) podReconciliation(ctx context.Context) error {
	podList, err := woc.getAllWorkflowPods()
	if err != nil {
		return err
	}
	seenPods := make(map[string]*apiv1.Pod)
	seenPodLock := &sync.Mutex{}
	wfNodesLock := &sync.RWMutex{}
	podRunningCondition := wfv1.Condition{Type: wfv1.ConditionTypePodRunning, Status: metav1.ConditionFalse}
	performAssessment := func(pod *apiv1.Pod) {
		if pod == nil {
			return
		}
		nodeNameForPod := pod.Annotations[common.AnnotationKeyNodeName]
		nodeID := woc.wf.NodeID(nodeNameForPod)
		seenPodLock.Lock()
		seenPods[nodeID] = pod
		seenPodLock.Unlock()

		wfNodesLock.Lock()
		defer wfNodesLock.Unlock()
		if node, ok := woc.wf.Status.Nodes[nodeID]; ok {
			if newState := woc.assessNodeStatus(pod, &node); newState != nil {
				woc.wf.Status.Nodes[nodeID] = *newState
				woc.addOutputsToGlobalScope(node.Outputs)
				if node.MemoizationStatus != nil {
					c := woc.controller.cacheFactory.GetCache(controllercache.ConfigMapCache, node.MemoizationStatus.CacheName)
					err := c.Save(ctx, node.MemoizationStatus.Key, node.ID, node.Outputs)
					if err != nil {
						woc.log.WithFields(log.Fields{"nodeID": node.ID}).WithError(err).Error("Failed to save node outputs to cache")
						node.Phase = wfv1.NodeError
					}
				}
				if node.Phase == wfv1.NodeRunning {
					podRunningCondition.Status = metav1.ConditionTrue
				}
				woc.updated = true
			}
			node := woc.wf.Status.Nodes[pod.ObjectMeta.Name]
			if node.Fulfilled() && !node.IsDaemoned() {
				if pod.GetLabels()[common.LabelKeyCompleted] == "true" {
					return
				}
				woc.completedPods[pod.ObjectMeta.Name] = true
				if woc.shouldPrintPodSpec(node) {
					printPodSpecLog(pod, woc.wf.Name)
				}
				if !woc.orig.Status.Nodes[node.ID].Fulfilled() {
					woc.onNodeComplete(&node)
				}
			}
			if node.Succeeded() {
				woc.succeededPods[pod.ObjectMeta.Name] = true
			}
		}
	}

	parallelPodNum := make(chan string, 500)
	var wg sync.WaitGroup

	for _, pod := range podList {
		parallelPodNum <- pod.Name
		wg.Add(1)
		go func(pod *apiv1.Pod) {
			defer wg.Done()
			performAssessment(pod)
			err = woc.applyExecutionControl(ctx, pod, wfNodesLock)
			if err != nil {
				woc.log.Warnf("Failed to apply execution control to pod %s", pod.Name)
			}
			<-parallelPodNum
		}(pod)
	}

	wg.Wait()

	woc.wf.Status.Conditions.UpsertCondition(podRunningCondition)

	// Now check for deleted pods. Iterate our nodes. If any one of our nodes does not show up in
	// the seen list it implies that the pod was deleted without the controller seeing the event.
	// It is now impossible to infer pod status. We can do at this point is to mark the node with Error, or
	// we can re-submit it.
	for nodeID, node := range woc.wf.Status.Nodes {
		if node.Type != wfv1.NodeTypePod || node.Phase.Fulfilled() || node.StartedAt.IsZero() {
			// node is not a pod, it is already complete, or it can be re-run.
			continue
		}
		if seenPod, ok := seenPods[nodeID]; !ok {

			// grace-period to allow informer sync
			recentlyStarted := recentlyStarted(node)
			woc.log.WithFields(log.Fields{"podName": node.Name, "nodePhase": node.Phase, "recentlyStarted": recentlyStarted}).Info("Workflow pod is missing")
			metrics.PodMissingMetric.WithLabelValues(strconv.FormatBool(recentlyStarted), string(node.Phase)).Inc()

			// If the node is pending and the pod does not exist, it could be the case that we want to try to submit it
			// again instead of marking it as an error. Check if that's the case.
			if node.Pending() {
				continue
			}
			if recentlyStarted {
				// If the pod was deleted, then we it is possible that the controller never get another informer message about it.
				// In this case, the workflow will only be requeued after the resync period (20m). This means
				// workflow will not update for 20m. Requeuing here prevents that happening.
				woc.requeue()
				continue
			}

			if node.Daemoned != nil && *node.Daemoned {
				node.Daemoned = nil
				woc.updated = true
			}
			woc.markNodePhase(node.Name, wfv1.NodeError, "pod deleted")
		} else {
			// At this point we are certain that the pod associated with our node is running or has been run;
			// it is safe to extract the k8s-node information given this knowledge.
			if node.HostNodeName != seenPod.Spec.NodeName {
				node.HostNodeName = seenPod.Spec.NodeName
				woc.wf.Status.Nodes[nodeID] = node
				woc.updated = true
			}
		}
	}
	return nil
}

func recentlyStarted(node wfv1.NodeStatus) bool {
	return time.Since(node.StartedAt.Time) <= envutil.LookupEnvDurationOr("RECENTLY_STARTED_POD_DURATION", 10*time.Second)
}

// shouldPrintPodSpec return eligible to print to the pod spec
func (woc *wfOperationCtx) shouldPrintPodSpec(node wfv1.NodeStatus) bool {
	return woc.controller.Config.PodSpecLogStrategy.AllPods ||
		(woc.controller.Config.PodSpecLogStrategy.FailedPod && node.FailedOrError())
}

//fails any suspended and pending nodes if the workflow deadline has passed
func (woc *wfOperationCtx) failSuspendedAndPendingNodesAfterDeadlineOrShutdown() error {
	deadlineExceeded := woc.workflowDeadline != nil && time.Now().UTC().After(*woc.workflowDeadline)
	if woc.execWf.Spec.Shutdown != "" || deadlineExceeded {
		for _, node := range woc.wf.Status.Nodes {
			if node.IsActiveSuspendNode() || (node.Phase == wfv1.NodePending && deadlineExceeded) {
				var message string
				if woc.execWf.Spec.Shutdown != "" {
					message = fmt.Sprintf("Stopped with strategy '%s'", woc.execWf.Spec.Shutdown)
				} else {
					message = "Step exceeded its deadline"
				}
				woc.markNodePhase(node.Name, wfv1.NodeFailed, message)
			}
		}
	}
	return nil
}

// countActivePods counts the number of active (Pending/Running) pods.
// Optionally restricts it to a template invocation (boundaryID)
func (woc *wfOperationCtx) countActivePods(boundaryIDs ...string) int64 {
	var boundaryID = ""
	if len(boundaryIDs) > 0 {
		boundaryID = boundaryIDs[0]
	}
	var activePods int64
	// if we care about parallelism, count the active pods at the template level
	for _, node := range woc.wf.Status.Nodes {
		if node.Type != wfv1.NodeTypePod {
			continue
		}
		if boundaryID != "" && node.BoundaryID != boundaryID {
			continue
		}
		switch node.Phase {
		case wfv1.NodePending, wfv1.NodeRunning:
			if node.SynchronizationStatus != nil && node.SynchronizationStatus.Waiting != "" {
				// Do not include pending nodes that are waiting for a lock
				continue
			}
			activePods++
		}
	}
	return activePods
}

// countActiveChildren counts the number of active (Pending/Running) children nodes of parent parentName
func (woc *wfOperationCtx) countActiveChildren(boundaryIDs ...string) int64 {
	var boundaryID = ""
	if len(boundaryIDs) > 0 {
		boundaryID = boundaryIDs[0]
	}
	var activeChildren int64
	// if we care about parallelism, count the active pods at the template level
	for _, node := range woc.wf.Status.Nodes {
		if boundaryID != "" && node.BoundaryID != boundaryID {
			continue
		}
		switch node.Type {
		case wfv1.NodeTypePod, wfv1.NodeTypeSteps, wfv1.NodeTypeDAG:
		default:
			continue
		}
		switch node.Phase {
		case wfv1.NodePending, wfv1.NodeRunning:
			activeChildren++
		}
	}
	return activeChildren
}

// getAllWorkflowPods returns all pods related to the current workflow
func (woc *wfOperationCtx) getAllWorkflowPods() ([]*apiv1.Pod, error) {
	objs, err := woc.controller.podInformer.GetIndexer().ByIndex(indexes.WorkflowIndex, indexes.WorkflowIndexValue(woc.wf.Namespace, woc.wf.Name))
	if err != nil {
		return nil, err
	}
	pods := make([]*apiv1.Pod, len(objs))
	for i, obj := range objs {
		pod, ok := obj.(*apiv1.Pod)
		if !ok {
			return nil, fmt.Errorf("expected \"*apiv1.Pod\", got \"%v\"", reflect.TypeOf(obj).String())
		}
		pods[i] = pod
	}
	return pods, nil
}

func printPodSpecLog(pod *apiv1.Pod, wfName string) {
	podSpecByte, err := json.Marshal(pod)
	if err != nil {
		log.WithField("workflow", wfName).WithField("nodename", pod.Name).WithField("namespace", pod.Namespace).Warnf("Unable to mashal pod spec. %v", err)
	}
	log.WithField("workflow", wfName).WithField("nodename", pod.Name).WithField("namespace", pod.Namespace).Infof("Pod Spec: %s", string(podSpecByte))
}

// assessNodeStatus compares the current state of a pod with its corresponding node
// and returns the new node status if something changed
func (woc *wfOperationCtx) assessNodeStatus(pod *apiv1.Pod, node *wfv1.NodeStatus) *wfv1.NodeStatus {
	var newPhase wfv1.NodePhase
	var newDaemonStatus *bool
	var message string
	updated := false
	switch pod.Status.Phase {
	case apiv1.PodPending:
		newPhase = wfv1.NodePending
		newDaemonStatus = pointer.BoolPtr(false)
		message = getPendingReason(pod)
	case apiv1.PodSucceeded:
		newPhase = wfv1.NodeSucceeded
		newDaemonStatus = pointer.BoolPtr(false)
	case apiv1.PodFailed:
		// ignore pod failure for daemoned steps
		if node.IsDaemoned() {
			newPhase = wfv1.NodeSucceeded
		} else {
			newPhase, message = inferFailedReason(pod)
			woc.log.WithField("displayName", node.DisplayName).WithField("templateName", node.TemplateName).
				WithField("pod", pod.Name).Infof("Pod failed: %s", message)
		}
		newDaemonStatus = pointer.BoolPtr(false)
	case apiv1.PodRunning:
		newPhase = wfv1.NodeRunning
		tmplStr, ok := pod.Annotations[common.AnnotationKeyTemplate]
		if !ok {
			woc.log.WithField("pod", pod.ObjectMeta.Name).Warn("missing template annotation")
			return nil
		}
		var tmpl wfv1.Template
		err := json.Unmarshal([]byte(tmplStr), &tmpl)
		if err != nil {
			woc.log.WithError(err).WithField("pod", pod.ObjectMeta.Name).Warn("template annotation unreadable")
			return nil
		}
		if tmpl.Daemon != nil && *tmpl.Daemon {
			// pod is running and template is marked daemon. check if everything is ready
			for _, ctrStatus := range pod.Status.ContainerStatuses {
				if !ctrStatus.Ready {
					return nil
				}
			}
			// proceed to mark node status as running (and daemoned)
			newPhase = wfv1.NodeRunning
			newDaemonStatus = pointer.BoolPtr(true)
			woc.log.Infof("Processing ready daemon pod: %v", pod.ObjectMeta.SelfLink)
		}
	default:
		newPhase = wfv1.NodeError
		message = fmt.Sprintf("Unexpected pod phase for %s: %s", pod.ObjectMeta.Name, pod.Status.Phase)
		woc.log.WithField("displayName", node.DisplayName).WithField("templateName", node.TemplateName).
			WithField("pod", pod.Name).Error(message)
	}

	if newDaemonStatus != nil {
		if !*newDaemonStatus {
			// if the daemon status switched to false, we prefer to just unset daemoned status field
			// (as opposed to setting it to false)
			newDaemonStatus = nil
		}
		if (newDaemonStatus != nil && node.Daemoned == nil) || (newDaemonStatus == nil && node.Daemoned != nil) {
			woc.log.Infof("Setting node %v daemoned: %v -> %v", node.ID, node.Daemoned, newDaemonStatus)
			node.Daemoned = newDaemonStatus
			updated = true
			if pod.Status.PodIP != "" && pod.Status.PodIP != node.PodIP {
				// only update Pod IP for daemoned nodes to reduce number of updates
				woc.log.Infof("Updating daemon node %s IP %s -> %s", node.ID, node.PodIP, pod.Status.PodIP)
				node.PodIP = pod.Status.PodIP
			}
		}
	}
	outputStr, ok := pod.Annotations[common.AnnotationKeyOutputs]
	if ok && node.Outputs == nil {
		updated = true
		woc.log.Infof("Setting node %v outputs", node.ID)
		var outputs wfv1.Outputs
		err := json.Unmarshal([]byte(outputStr), &outputs)
		if err != nil {
			woc.log.WithField("displayName", node.DisplayName).WithField("templateName", node.TemplateName).
				WithField("pod", pod.Name).Errorf("Failed to unmarshal %s outputs from pod annotation: %v", pod.Name, err)
			node.Phase = wfv1.NodeError
		} else {
			node.Outputs = &outputs
		}
	}
	if node.Phase != newPhase {
		woc.log.Infof("Updating node %s status %s -> %s", node.ID, node.Phase, newPhase)
		// if we are transitioning from Pending to a different state, clear out pending message
		if node.Phase == wfv1.NodePending {
			node.Message = ""
		}
		updated = true
		node.Phase = newPhase
	}
	if message != "" && node.Message != message {
		woc.log.Infof("Updating node %s message: %s", node.ID, message)
		updated = true
		node.Message = message
	}

	if node.Fulfilled() && node.FinishedAt.IsZero() {
		updated = true
		if !node.IsDaemoned() {
			node.FinishedAt = getLatestFinishedAt(pod)
		}
		if node.FinishedAt.IsZero() {
			// If we get here, the container is daemoned so the
			// finishedAt might not have been set.
			node.FinishedAt = metav1.Time{Time: time.Now().UTC()}
		}
		node.ResourcesDuration = resource.DurationForPod(pod)
	}
	if updated {
		return node
	}
	return nil
}

// getLatestFinishedAt returns the latest finishAt timestamp from all the
// containers of this pod.
func getLatestFinishedAt(pod *apiv1.Pod) metav1.Time {
	var latest metav1.Time
	for _, ctr := range pod.Status.InitContainerStatuses {
		if ctr.State.Terminated != nil && ctr.State.Terminated.FinishedAt.After(latest.Time) {
			latest = ctr.State.Terminated.FinishedAt
		}
	}
	for _, ctr := range pod.Status.ContainerStatuses {
		if ctr.State.Terminated != nil && ctr.State.Terminated.FinishedAt.After(latest.Time) {
			latest = ctr.State.Terminated.FinishedAt
		}
	}
	return latest
}

func getPendingReason(pod *apiv1.Pod) string {
	for _, ctrStatus := range pod.Status.ContainerStatuses {
		if ctrStatus.State.Waiting != nil {
			if ctrStatus.State.Waiting.Message != "" {
				return fmt.Sprintf("%s: %s", ctrStatus.State.Waiting.Reason, ctrStatus.State.Waiting.Message)
			}
			return ctrStatus.State.Waiting.Reason
		}
	}
	// Example:
	// - lastProbeTime: null
	//   lastTransitionTime: 2018-08-29T06:38:36Z
	//   message: '0/3 nodes are available: 2 Insufficient cpu, 3 MatchNodeSelector.'
	//   reason: Unschedulable
	//   status: "False"
	//   type: PodScheduled
	for _, cond := range pod.Status.Conditions {
		if cond.Reason == apiv1.PodReasonUnschedulable {
			if cond.Message != "" {
				return fmt.Sprintf("%s: %s", cond.Reason, cond.Message)
			}
			return cond.Reason
		}
	}
	return ""
}

// inferFailedReason returns metadata about a Failed pod to be used in its NodeStatus
// Returns a tuple of the new phase and message
func inferFailedReason(pod *apiv1.Pod) (wfv1.NodePhase, string) {
	if pod.Status.Message != "" {
		// Pod has a nice error message. Use that.
		return wfv1.NodeFailed, pod.Status.Message
	}
	annotatedMsg := pod.Annotations[common.AnnotationKeyNodeMessage]

	// We only get one message to set for the overall node status.
	// If multiple containers failed, in order of preference:
	// init, main (annotated), main (exit code), wait, sidecars
<<<<<<< HEAD
	order := func(n string) int {
		order, ok := map[string]int{
			common.InitContainerName: 0,
			common.MainContainerName: 1,
			common.WaitContainerName: 2,
		}[n]
		if ok {
			return order
=======
	for _, ctr := range pod.Status.InitContainerStatuses {
		// Virtual Kubelet environment will not set the terminate on waiting container
		// https://github.com/argoproj/argo-workflows/issues/3879
		// https://github.com/virtual-kubelet/virtual-kubelet/blob/7f2a02291530d2df14905702e6d51500dd57640a/node/sync.go#L195-L208
		if ctr.State.Waiting != nil {
			return wfv1.NodeError, fmt.Sprintf("Pod failed before %s container starts", ctr.Name)
>>>>>>> 34f29c8e
		}
		return 3
	}

	ctrs := append(pod.Status.InitContainerStatuses, pod.Status.ContainerStatuses...)
	sort.Slice(ctrs, func(i, j int) bool { return order(ctrs[i].Name) < order(ctrs[j].Name) })

	for _, ctr := range ctrs {

		// Virtual Kubelet environment will not set the terminate on waiting container
		// https://github.com/argoproj/argo-workflows/issues/3879
		// https://github.com/virtual-kubelet/virtual-kubelet/blob/7f2a02291530d2df14905702e6d51500dd57640a/node/sync.go#L195-L208

		if ctr.State.Waiting != nil {
			return wfv1.NodeError, fmt.Sprintf("Pod failed before %s container starts", ctr.Name)
		}
		t := ctr.State.Terminated
		if t == nil {
			// We should never get here
			log.Warnf("Pod %s phase was Failed but %s did not have terminated state", pod.Name, ctr.Name)
			continue
		}
		if t.ExitCode == 0 {
			continue
		}

		msg := fmt.Sprintf("exit code %d: %s; %s; %s", t.ExitCode, t.Reason, t.Message, annotatedMsg)

		switch ctr.Name {
		case common.InitContainerName:
			return wfv1.NodeError, msg
		case common.MainContainerName:
			return wfv1.NodeFailed, msg
		case common.WaitContainerName:
			// executor is expected to annotate a message to the pod upon any errors.
			// If we failed to see the annotated message, it is likely the pod ran with
			// insufficient privileges. Give a hint to that effect.
			return wfv1.NodeError, fmt.Sprintf("%s; verify serviceaccount %s:%s has necessary privileges", msg, pod.Namespace, pod.Spec.ServiceAccountName)
		default:
			if t.ExitCode == 137 || t.ExitCode == 143 {
				// if the sidecar was SIGKILL'd (exit code 137) assume it was because argoexec
				// forcibly killed the container, which we ignore the error for.
				// Java code 143 is a normal exit 128 + 15 https://github.com/elastic/elasticsearch/issues/31847
				log.Infof("Ignoring %d exit code of container '%s'", t.ExitCode, ctr.Name)
			} else {
				return wfv1.NodeFailed, msg
			}
		}
	}

	// If we get here, we have detected that the main/wait containers succeed but the sidecar(s)
	// were  SIGKILL'd. The executor may have had to forcefully terminate the sidecar (kill -9),
	// resulting in a 137 exit code (which we had ignored earlier). If failMessages is empty, it
	// indicates that this is the case and we return Success instead of Failure.
	return wfv1.NodeSucceeded, ""
}

func (woc *wfOperationCtx) createPVCs(ctx context.Context) error {
	if !(woc.wf.Status.Phase == wfv1.WorkflowPending || woc.wf.Status.Phase == wfv1.WorkflowRunning) {
		// Only attempt to create PVCs if workflow is in Pending or Running state
		// (e.g. passed validation, or didn't already complete)
		return nil
	}
	if len(woc.execWf.Spec.VolumeClaimTemplates) == len(woc.wf.Status.PersistentVolumeClaims) {
		// If we have already created the PVCs, then there is nothing to do.
		// This will also handle the case where workflow has no volumeClaimTemplates.
		return nil
	}
	pvcClient := woc.controller.kubeclientset.CoreV1().PersistentVolumeClaims(woc.wf.ObjectMeta.Namespace)
	for i, pvcTmpl := range woc.execWf.Spec.VolumeClaimTemplates {
		if pvcTmpl.ObjectMeta.Name == "" {
			return errors.Errorf(errors.CodeBadRequest, "volumeClaimTemplates[%d].metadata.name is required", i)
		}
		pvcTmpl = *pvcTmpl.DeepCopy()
		// PVC name will be <workflowname>-<volumeclaimtemplatename>
		refName := pvcTmpl.ObjectMeta.Name
		pvcName := fmt.Sprintf("%s-%s", woc.wf.ObjectMeta.Name, pvcTmpl.ObjectMeta.Name)
		woc.log.Infof("Creating pvc %s", pvcName)
		pvcTmpl.ObjectMeta.Name = pvcName
		if pvcTmpl.ObjectMeta.Labels == nil {
			pvcTmpl.ObjectMeta.Labels = make(map[string]string)
		}
		pvcTmpl.ObjectMeta.Labels[common.LabelKeyWorkflow] = woc.wf.ObjectMeta.Name
		pvcTmpl.OwnerReferences = []metav1.OwnerReference{
			*metav1.NewControllerRef(woc.wf, wfv1.SchemeGroupVersion.WithKind(workflow.WorkflowKind)),
		}
		pvc, err := pvcClient.Create(ctx, &pvcTmpl, metav1.CreateOptions{})
		if err != nil && apierr.IsAlreadyExists(err) {
			woc.log.WithField("pvc", pvcTmpl.Name).Info("pvc already exists. Workflow is re-using it")
			pvc, err = pvcClient.Get(ctx, pvcTmpl.Name, metav1.GetOptions{})
			if err != nil {
				return err
			}
			hasOwnerReference := false
			for i := range pvc.OwnerReferences {
				ownerRef := pvc.OwnerReferences[i]
				if ownerRef.UID == woc.wf.UID {
					hasOwnerReference = true
					break
				}
			}
			if !hasOwnerReference {
				return errors.Errorf(errors.CodeForbidden, "%s pvc already exists with different ownerreference", pvcTmpl.Name)
			}
		}

		//continue
		if err != nil {
			return err
		}

		vol := apiv1.Volume{
			Name: refName,
			VolumeSource: apiv1.VolumeSource{
				PersistentVolumeClaim: &apiv1.PersistentVolumeClaimVolumeSource{
					ClaimName: pvc.ObjectMeta.Name,
				},
			},
		}
		woc.wf.Status.PersistentVolumeClaims = append(woc.wf.Status.PersistentVolumeClaims, vol)
		woc.updated = true
	}
	return nil
}

func (woc *wfOperationCtx) deletePVCs(ctx context.Context) error {
	gcStrategy := woc.wf.Spec.GetVolumeClaimGC().GetStrategy()

	switch gcStrategy {
	case wfv1.VolumeClaimGCOnSuccess:
		if woc.wf.Status.Phase == wfv1.WorkflowError || woc.wf.Status.Phase == wfv1.WorkflowFailed {
			// Skip deleting PVCs to reuse them for retried failed/error workflows.
			// PVCs are automatically deleted when corresponded owner workflows get deleted.
			return nil
		}
	case wfv1.VolumeClaimGCOnCompletion:
	default:
		return fmt.Errorf("unknown volume gc strategy: %s", gcStrategy)
	}

	totalPVCs := len(woc.wf.Status.PersistentVolumeClaims)
	if totalPVCs == 0 {
		// PVC list already empty. nothing to do
		return nil
	}
	pvcClient := woc.controller.kubeclientset.CoreV1().PersistentVolumeClaims(woc.wf.ObjectMeta.Namespace)
	newPVClist := make([]apiv1.Volume, 0)
	// Attempt to delete all PVCs. Record first error encountered
	var firstErr error
	for _, pvc := range woc.wf.Status.PersistentVolumeClaims {
		woc.log.Infof("Deleting PVC %s", pvc.PersistentVolumeClaim.ClaimName)
		err := pvcClient.Delete(ctx, pvc.PersistentVolumeClaim.ClaimName, metav1.DeleteOptions{})
		if err != nil {
			if !apierr.IsNotFound(err) {
				woc.log.Errorf("Failed to delete pvc %s: %v", pvc.PersistentVolumeClaim.ClaimName, err)
				newPVClist = append(newPVClist, pvc)
				if firstErr == nil {
					firstErr = err
				}
			}
		}
	}
	if len(newPVClist) != totalPVCs {
		// we were successful in deleting one ore more PVCs
		woc.log.Infof("Deleted %d/%d PVCs", totalPVCs-len(newPVClist), totalPVCs)
		woc.wf.Status.PersistentVolumeClaims = newPVClist
		woc.updated = true
	}
	return firstErr
}

func getChildNodeIndex(node *wfv1.NodeStatus, nodes wfv1.Nodes, index int) *wfv1.NodeStatus {
	if len(node.Children) <= 0 {
		return nil
	}

	nodeIndex := index
	if index < 0 {
		nodeIndex = len(node.Children) + index // This actually subtracts, since index is negative
		if nodeIndex < 0 {
			panic(fmt.Sprintf("child index '%d' out of bounds", index))
		}
	}

	lastChildNodeName := node.Children[nodeIndex]
	lastChildNode, ok := nodes[lastChildNodeName]
	if !ok {
		panic("could not find child node")
	}

	return &lastChildNode
}

type executeTemplateOpts struct {
	// boundaryID is an ID for node grouping
	boundaryID string
	// onExitTemplate signifies that executeTemplate was called as part of an onExit handler.
	// Necessary for graceful shutdowns
	onExitTemplate bool
	// activeDeadlineSeconds is a deadline to set to any pods executed. This is necessary for pods to inherit backoff.maxDuration
	executionDeadline time.Time
}

// executeTemplate executes the template with the given arguments and returns the created NodeStatus
// for the created node (if created). Nodes may not be created if parallelism or deadline exceeded.
// nodeName is the name to be used as the name of the node, and boundaryID indicates which template
// boundary this node belongs to.
func (woc *wfOperationCtx) executeTemplate(ctx context.Context, nodeName string, orgTmpl wfv1.TemplateReferenceHolder, tmplCtx *templateresolution.Context, args wfv1.Arguments, opts *executeTemplateOpts) (*wfv1.NodeStatus, error) {
	woc.log.Debugf("Evaluating node %s: template: %s, boundaryID: %s", nodeName, common.GetTemplateHolderString(orgTmpl), opts.boundaryID)

	node := woc.wf.GetNodeByName(nodeName)

	// Set templateScope from which the template resolution starts.
	templateScope := tmplCtx.GetTemplateScope()
	newTmplCtx, resolvedTmpl, templateStored, err := tmplCtx.ResolveTemplate(orgTmpl)
	if err != nil {
		return woc.initializeNodeOrMarkError(node, nodeName, templateScope, orgTmpl, opts.boundaryID, err), err
	}
	// A new template was stored during resolution, persist it
	if templateStored {
		woc.updated = true
	}

	localParams := make(map[string]string)
	// Inject the pod name. If the pod has a retry strategy, the pod name will be changed and will be injected when it
	// is determined
	if resolvedTmpl.IsPodType() && woc.retryStrategy(resolvedTmpl) == nil {
		localParams[common.LocalVarPodName] = woc.wf.NodeID(nodeName)
	}

	// Inputs has been processed with arguments already, so pass empty arguments.
	processedTmpl, err := common.ProcessArgs(resolvedTmpl, &args, woc.globalParams, localParams, false)
	if err != nil {
		return woc.initializeNodeOrMarkError(node, nodeName, templateScope, orgTmpl, opts.boundaryID, err), err
	}

	// If memoization is on, check if node output exists in cache
	if node == nil && processedTmpl.Memoize != nil {
		memoizationCache := woc.controller.cacheFactory.GetCache(controllercache.ConfigMapCache, processedTmpl.Memoize.Cache.ConfigMap.Name)
		if memoizationCache == nil {
			err := fmt.Errorf("cache could not be found or created")
			woc.log.WithFields(log.Fields{"cacheName": processedTmpl.Memoize.Cache.ConfigMap.Name}).WithError(err)
			return woc.initializeNodeOrMarkError(node, nodeName, templateScope, orgTmpl, opts.boundaryID, err), err
		}

		entry, err := memoizationCache.Load(ctx, processedTmpl.Memoize.Key)
		if err != nil {
			return woc.initializeNodeOrMarkError(node, nodeName, templateScope, orgTmpl, opts.boundaryID, err), err
		}

		hit := entry.Hit()
		var outputs *wfv1.Outputs
		if processedTmpl.Memoize.MaxAge != "" {
			maxAge, err := time.ParseDuration(processedTmpl.Memoize.MaxAge)
			if err != nil {
				err := fmt.Errorf("invalid maxAge: %s", err)
				return woc.initializeNodeOrMarkError(node, nodeName, templateScope, orgTmpl, opts.boundaryID, err), err
			}
			maxAgeOutputs, ok := entry.GetOutputsWithMaxAge(maxAge)
			if !ok {
				// The outputs are expired, so this cache entry is not hit
				hit = false
			}
			outputs = maxAgeOutputs
		} else {
			outputs = entry.GetOutputs()
		}

		memoizationStatus := &wfv1.MemoizationStatus{
			Hit:       hit,
			Key:       processedTmpl.Memoize.Key,
			CacheName: processedTmpl.Memoize.Cache.ConfigMap.Name,
		}
		if hit {
			node = woc.initializeCacheHitNode(nodeName, processedTmpl, templateScope, orgTmpl, opts.boundaryID, outputs, memoizationStatus)
		} else {
			node = woc.initializeCacheNode(nodeName, processedTmpl, templateScope, orgTmpl, opts.boundaryID, memoizationStatus)
		}
		woc.wf.Status.Nodes[node.ID] = *node
		woc.updated = true
	}

	if node != nil {
		if node.Fulfilled() {
			if processedTmpl.Synchronization != nil {
				woc.controller.syncManager.Release(woc.wf, node.ID, processedTmpl.Synchronization)
			}
			woc.log.Debugf("Node %s already completed", nodeName)
			if processedTmpl.Metrics != nil {
				// Check if this node completed between executions. If it did, emit metrics. If a node completes within
				// the same execution, its metrics are emitted below.
				// We can infer that this node completed during the current operation, emit metrics
				if prevNodeStatus, ok := woc.preExecutionNodePhases[node.ID]; ok && !prevNodeStatus.Fulfilled() {
					localScope, realTimeScope := woc.prepareMetricScope(node)
					woc.computeMetrics(processedTmpl.Metrics.Prometheus, localScope, realTimeScope, false)
				}
			}
			return node, nil
		}
		woc.log.Debugf("Executing node %s of %s is %s", nodeName, node.Type, node.Phase)
		// Memoized nodes don't have StartedAt.
		if node.StartedAt.IsZero() {
			node.StartedAt = metav1.Time{Time: time.Now().UTC()}
			node.EstimatedDuration = woc.estimateNodeDuration(node.Name)
			woc.wf.Status.Nodes[node.ID] = *node
			woc.updated = true
		}
	}

	// Check if we took too long operating on this workflow and immediately return if we did
	if time.Now().UTC().After(woc.deadline) {
		woc.log.Warnf("Deadline exceeded")
		woc.requeue()
		return node, ErrDeadlineExceeded
	}

	// Check the template deadline for Pending nodes
	// This check will cover the resource forbidden, synchronization scenario,
	// In above scenario, only Node will be created in pending state
	_, err = woc.checkTemplateTimeout(processedTmpl, node)
	if err != nil {
		woc.log.Warnf("Template %s exceeded its deadline", processedTmpl.Name)
		return woc.markNodePhase(nodeName, wfv1.NodeFailed, err.Error()), err
	}

	// Check if we exceeded template or workflow parallelism and immediately return if we did
	if err := woc.checkParallelism(processedTmpl, node, opts.boundaryID); err != nil {
		return node, err
	}

	if processedTmpl.Synchronization != nil {
		lockAcquired, wfUpdated, msg, err := woc.controller.syncManager.TryAcquire(woc.wf, woc.wf.NodeID(nodeName), processedTmpl.Synchronization)
		if err != nil {
			return woc.initializeNodeOrMarkError(node, nodeName, templateScope, orgTmpl, opts.boundaryID, err), err
		}
		if !lockAcquired {
			if node == nil {
				node = woc.initializeExecutableNode(nodeName, wfutil.GetNodeType(processedTmpl), templateScope, processedTmpl, orgTmpl, opts.boundaryID, wfv1.NodePending, msg)
			}
			lockName, err := argosync.GetLockName(processedTmpl.Synchronization, woc.wf.Namespace)
			if err != nil {
				// If an error were to be returned here, it would have been caught by TryAcquire. If it didn't, then it is
				// unexpected behavior and is a bug.
				panic("bug: GetLockName should not return an error after a call to TryAcquire")
			}
			return woc.markNodeWaitingForLock(node.Name, lockName.EncodeName()), nil
		} else {
			woc.log.Infof("Node %s acquired synchronization lock", nodeName)
			if node != nil {
				node.Message = ""
				node = woc.markNodeWaitingForLock(node.Name, "")
			}
		}

		woc.updated = wfUpdated
	}
	// If the user has specified retries, node becomes a special retry node.
	// This node acts as a parent of all retries that will be done for
	// the container. The status of this node should be "Success" if any
	// of the retries succeed. Otherwise, it is "Failed".
	retryNodeName := ""
	if woc.retryStrategy(processedTmpl) != nil {
		retryNodeName = nodeName
		retryParentNode := node
		if retryParentNode == nil {
			woc.log.Debugf("Inject a retry node for node %s", retryNodeName)
			retryParentNode = woc.initializeExecutableNode(retryNodeName, wfv1.NodeTypeRetry, templateScope, processedTmpl, orgTmpl, opts.boundaryID, wfv1.NodeRunning)
		}
		processedRetryParentNode, continueExecution, err := woc.processNodeRetries(retryParentNode, *woc.retryStrategy(processedTmpl), opts)
		if err != nil {
			return woc.markNodeError(retryNodeName, err), err
		} else if !continueExecution {
			// We are still waiting for a retry delay to finish
			return retryParentNode, nil
		}
		retryParentNode = processedRetryParentNode
		// The retry node might have completed by now.
		if retryParentNode.Fulfilled() {
			if processedTmpl.Metrics != nil {
				// In this check, a completed node may or may not have existed prior to this execution. If it did exist, ensure that it wasn't
				// completed before this execution. If it did not exist prior, then we can infer that it was completed during this execution.
				// The statement "(!ok || !prevNodeStatus.Fulfilled())" checks for this behavior and represents the material conditional
				// "ok -> !prevNodeStatus.Fulfilled()" (https://en.wikipedia.org/wiki/Material_conditional)
				if prevNodeStatus, ok := woc.preExecutionNodePhases[retryParentNode.ID]; (!ok || !prevNodeStatus.Fulfilled()) && retryParentNode.Fulfilled() {
					localScope, realTimeScope := woc.prepareMetricScope(processedRetryParentNode)
					woc.computeMetrics(processedTmpl.Metrics.Prometheus, localScope, realTimeScope, false)
				}
			}
			if processedTmpl.Synchronization != nil {
				woc.controller.syncManager.Release(woc.wf, node.ID, processedTmpl.Synchronization)
			}
			return retryParentNode, nil
		}
		lastChildNode := getChildNodeIndex(retryParentNode, woc.wf.Status.Nodes, -1)
		if lastChildNode != nil && !lastChildNode.Fulfilled() {
			// Last child node is still running.
			nodeName = lastChildNode.Name
			node = lastChildNode
		} else {
			// Create a new child node and append it to the retry node.
			nodeName = fmt.Sprintf("%s(%d)", retryNodeName, len(retryParentNode.Children))
			woc.addChildNode(retryNodeName, nodeName)
			node = nil

			// It has to be one child at least
			if lastChildNode != nil {
				RetryOnDifferentHost(retryNodeName)(*woc.retryStrategy(processedTmpl), woc.wf.Status.Nodes, processedTmpl)
			}

			localParams := make(map[string]string)
			// Change the `pod.name` variable to the new retry node name
			if processedTmpl.IsPodType() {
				localParams[common.LocalVarPodName] = woc.wf.NodeID(nodeName)
			}
			// Inject the retryAttempt number
			localParams[common.LocalVarRetries] = strconv.Itoa(len(retryParentNode.Children))

			processedTmpl, err = common.SubstituteParams(processedTmpl, map[string]string{}, localParams)
			if err != nil {
				return woc.initializeNodeOrMarkError(node, nodeName, templateScope, orgTmpl, opts.boundaryID, err), err
			}
		}
	}

	switch processedTmpl.GetType() {
	case wfv1.TemplateTypeContainer:
		node, err = woc.executeContainer(ctx, nodeName, templateScope, processedTmpl, orgTmpl, opts)
	case wfv1.TemplateTypeSteps:
		node, err = woc.executeSteps(ctx, nodeName, newTmplCtx, templateScope, processedTmpl, orgTmpl, opts)
	case wfv1.TemplateTypeScript:
		node, err = woc.executeScript(ctx, nodeName, templateScope, processedTmpl, orgTmpl, opts)
	case wfv1.TemplateTypeResource:
		node, err = woc.executeResource(ctx, nodeName, templateScope, processedTmpl, orgTmpl, opts)
	case wfv1.TemplateTypeDAG:
		node, err = woc.executeDAG(ctx, nodeName, newTmplCtx, templateScope, processedTmpl, orgTmpl, opts)
	case wfv1.TemplateTypeSuspend:
		node, err = woc.executeSuspend(nodeName, templateScope, processedTmpl, orgTmpl, opts)
	default:
		err = errors.Errorf(errors.CodeBadRequest, "Template '%s' missing specification", processedTmpl.Name)
		return woc.initializeNode(nodeName, wfv1.NodeTypeSkipped, templateScope, orgTmpl, opts.boundaryID, wfv1.NodeError, err.Error()), err
	}
	if err != nil {
		node = woc.markNodeError(nodeName, err)

		if processedTmpl.Synchronization != nil {
			woc.controller.syncManager.Release(woc.wf, node.ID, processedTmpl.Synchronization)
		}

		// If retry policy is not set, or if it is not set to Always or OnError, we won't attempt to retry an errored container
		// and we return instead.
		retryStrategy := woc.retryStrategy(processedTmpl)
		if retryStrategy == nil ||
			(retryStrategy.RetryPolicy != wfv1.RetryPolicyAlways &&
				retryStrategy.RetryPolicy != wfv1.RetryPolicyOnError) {
			return node, err
		}
	}

	if processedTmpl.Metrics != nil {
		// Check if the node was just created, if it was emit realtime metrics.
		// If the node did not previously exist, we can infer that it was created during the current operation, emit real time metrics.
		if _, ok := woc.preExecutionNodePhases[node.ID]; !ok {
			localScope, realTimeScope := woc.prepareMetricScope(node)
			woc.computeMetrics(processedTmpl.Metrics.Prometheus, localScope, realTimeScope, true)
		}
		// Check if the node completed during this execution, if it did emit metrics
		//
		// This check is necessary because sometimes a node will be marked completed during the current execution and will
		// not be considered again. The best example of this is the entrypoint steps/dag template (once completed, the
		// workflow ends and it's not reconsidered). This checks makes sure that its metrics also get emitted.
		//
		// In this check, a completed node may or may not have existed prior to this execution. If it did exist, ensure that it wasn't
		// completed before this execution. If it did not exist prior, then we can infer that it was completed during this execution.
		// The statement "(!ok || !prevNodeStatus.Fulfilled())" checks for this behavior and represents the material conditional
		// "ok -> !prevNodeStatus.Fulfilled()" (https://en.wikipedia.org/wiki/Material_conditional)
		if prevNodeStatus, ok := woc.preExecutionNodePhases[node.ID]; (!ok || !prevNodeStatus.Fulfilled()) && node.Fulfilled() {
			localScope, realTimeScope := woc.prepareMetricScope(node)
			woc.computeMetrics(processedTmpl.Metrics.Prometheus, localScope, realTimeScope, false)
		}
	}

	node = woc.wf.GetNodeByName(node.Name)

	// Swap the node back to retry node
	if retryNodeName != "" {
		retryNode := woc.wf.GetNodeByName(retryNodeName)
		if !retryNode.Fulfilled() && node.Fulfilled() { //if the retry child has completed we need to update outself
			node, err = woc.executeTemplate(ctx, retryNodeName, orgTmpl, tmplCtx, args, opts)
			if err != nil {
				return woc.markNodeError(node.Name, err), err
			}
		}
		node = retryNode
	}

	return node, nil
}

// Checks if the template has exceeded its deadline
func (woc *wfOperationCtx) checkTemplateTimeout(tmpl *wfv1.Template, node *wfv1.NodeStatus) (*time.Time, error) {
	if node == nil {
		return nil, nil
	}

	if tmpl.Timeout != "" {
		tmplTimeout, err := time.ParseDuration(tmpl.Timeout)
		if err != nil {
			return nil, fmt.Errorf("invalid timeout format. %v", err)
		}

		deadline := node.StartedAt.Add(tmplTimeout)

		if node.Phase == wfv1.NodePending && time.Now().After(deadline) {
			return nil, ErrTimeout
		}
		return &deadline, nil
	}

	return nil, nil
}

// markWorkflowPhase is a convenience method to set the phase of the workflow with optional message
// optionally marks the workflow completed, which sets the finishedAt timestamp and completed label
func (woc *wfOperationCtx) markWorkflowPhase(ctx context.Context, phase wfv1.WorkflowPhase, message string) {
	markCompleted := false
	if woc.wf.Status.Phase != phase {
		if woc.wf.Status.Fulfilled() {
			woc.log.WithFields(log.Fields{"fromPhase": woc.wf.Status.Phase, "toPhase": phase}).
				Panic("workflow is already fulfilled")
		}
		woc.log.Infof("Updated phase %s -> %s", woc.wf.Status.Phase, phase)
		woc.updated = true
		woc.wf.Status.Phase = phase
		if woc.wf.ObjectMeta.Labels == nil {
			woc.wf.ObjectMeta.Labels = make(map[string]string)
		}
		woc.wf.ObjectMeta.Labels[common.LabelKeyPhase] = string(phase)
		switch phase {
		case wfv1.WorkflowRunning:
			woc.eventRecorder.Event(woc.wf, apiv1.EventTypeNormal, "WorkflowRunning", "Workflow Running")
		case wfv1.WorkflowSucceeded:
			woc.eventRecorder.Event(woc.wf, apiv1.EventTypeNormal, "WorkflowSucceeded", "Workflow completed")
		case wfv1.WorkflowFailed, wfv1.WorkflowError:
			woc.eventRecorder.Event(woc.wf, apiv1.EventTypeWarning, "WorkflowFailed", message)
		}
		markCompleted = phase.Completed()
	}
	if woc.wf.Status.StartedAt.IsZero() {
		woc.updated = true
		woc.wf.Status.StartedAt = metav1.Time{Time: time.Now().UTC()}
		woc.wf.Status.EstimatedDuration = woc.estimateWorkflowDuration()
	}
	if woc.wf.Status.Message != message {
		woc.log.Infof("Updated message %s -> %s", woc.wf.Status.Message, message)
		woc.updated = true
		woc.wf.Status.Message = message
	}

	if phase == wfv1.WorkflowError {
		entryNode, ok := woc.wf.Status.Nodes[woc.wf.ObjectMeta.Name]
		if ok && entryNode.Phase == wfv1.NodeRunning {
			entryNode.Phase = wfv1.NodeError
			entryNode.Message = "Workflow operation error"
			woc.wf.Status.Nodes[woc.wf.ObjectMeta.Name] = entryNode
			woc.updated = true
		}
	}

	switch phase {
	case wfv1.WorkflowSucceeded, wfv1.WorkflowFailed, wfv1.WorkflowError:
		// wait for all daemon nodes to get terminated before marking workflow completed
		if markCompleted && !woc.hasDaemonNodes() {
			woc.log.Infof("Marking workflow completed")
			woc.wf.Status.FinishedAt = metav1.Time{Time: time.Now().UTC()}
			woc.globalParams[common.GlobalVarWorkflowDuration] = fmt.Sprintf("%f", woc.wf.Status.FinishedAt.Sub(woc.wf.Status.StartedAt.Time).Seconds())
			if woc.wf.ObjectMeta.Labels == nil {
				woc.wf.ObjectMeta.Labels = make(map[string]string)
			}
			woc.wf.ObjectMeta.Labels[common.LabelKeyCompleted] = "true"
			woc.wf.Status.Conditions.UpsertCondition(wfv1.Condition{Status: metav1.ConditionTrue, Type: wfv1.ConditionTypeCompleted})
			err := woc.deletePDBResource(ctx)
			if err != nil {
				woc.wf.Status.Phase = wfv1.WorkflowError
				woc.wf.ObjectMeta.Labels[common.LabelKeyPhase] = string(wfv1.NodeError)
				woc.updated = true
				woc.wf.Status.Message = err.Error()
			}
			if woc.controller.wfArchive.IsEnabled() {
				if woc.controller.isArchivable(woc.wf) {
					woc.log.Infof("Marking workflow as pending archiving")
					woc.wf.Labels[common.LabelKeyWorkflowArchivingStatus] = "Pending"
				} else {
					woc.log.Infof("Doesn't match with archive label selector. Skipping Archive")
				}
			}
			woc.updated = true
		}
	}
}

// get a predictor, this maybe null implementation in the case of rare error
func (woc *wfOperationCtx) getEstimator() estimation.Estimator {
	if woc.estimator == nil {
		woc.estimator, _ = woc.controller.estimatorFactory.NewEstimator(woc.wf)
	}
	return woc.estimator
}

func (woc *wfOperationCtx) estimateWorkflowDuration() wfv1.EstimatedDuration {
	return woc.getEstimator().EstimateWorkflowDuration()
}

func (woc *wfOperationCtx) estimateNodeDuration(nodeName string) wfv1.EstimatedDuration {
	return woc.getEstimator().EstimateNodeDuration(nodeName)
}

func (woc *wfOperationCtx) hasDaemonNodes() bool {
	for _, node := range woc.wf.Status.Nodes {
		if node.IsDaemoned() {
			return true
		}
	}
	return false
}

func (woc *wfOperationCtx) markWorkflowRunning(ctx context.Context) {
	woc.markWorkflowPhase(ctx, wfv1.WorkflowRunning, "")
}

func (woc *wfOperationCtx) markWorkflowSuccess(ctx context.Context) {
	woc.markWorkflowPhase(ctx, wfv1.WorkflowSucceeded, "")
}

func (woc *wfOperationCtx) markWorkflowFailed(ctx context.Context, message string) {
	woc.markWorkflowPhase(ctx, wfv1.WorkflowFailed, message)
}

func (woc *wfOperationCtx) markWorkflowError(ctx context.Context, err error) {
	woc.markWorkflowPhase(ctx, wfv1.WorkflowError, err.Error())
}

// stepsOrDagSeparator identifies if a node name starts with our naming convention separator from
// DAG or steps templates. Will match stings with prefix like: [0]. or .
var stepsOrDagSeparator = regexp.MustCompile(`^(\[\d+\])?\.`)

// initializeExecutableNode initializes a node and stores the template.
func (woc *wfOperationCtx) initializeExecutableNode(nodeName string, nodeType wfv1.NodeType, templateScope string, executeTmpl *wfv1.Template, orgTmpl wfv1.TemplateReferenceHolder, boundaryID string, phase wfv1.NodePhase, messages ...string) *wfv1.NodeStatus {
	node := woc.initializeNode(nodeName, nodeType, templateScope, orgTmpl, boundaryID, phase)

	// Set the input values to the node.
	if executeTmpl.Inputs.HasInputs() {
		node.Inputs = executeTmpl.Inputs.DeepCopy()
	}

	if nodeType == wfv1.NodeTypeSuspend {
		node = addRawOutputFields(node, executeTmpl)
	}

	if len(messages) > 0 {
		node.Message = messages[0]
	}

	// Update the node
	woc.wf.Status.Nodes[node.ID] = *node
	woc.updated = true

	return node
}

// initializeNodeOrMarkError initializes an error node or mark a node if it already exists.
func (woc *wfOperationCtx) initializeNodeOrMarkError(node *wfv1.NodeStatus, nodeName string, templateScope string, orgTmpl wfv1.TemplateReferenceHolder, boundaryID string, err error) *wfv1.NodeStatus {
	if node != nil {
		return woc.markNodeError(nodeName, err)
	}
	return woc.initializeNode(nodeName, wfv1.NodeTypeSkipped, templateScope, orgTmpl, boundaryID, wfv1.NodeError, err.Error())
}

// Creates a node status that is or will be chaced
func (woc *wfOperationCtx) initializeCacheNode(nodeName string, resolvedTmpl *wfv1.Template, templateScope string, orgTmpl wfv1.TemplateReferenceHolder, boundaryID string, memStat *wfv1.MemoizationStatus, messages ...string) *wfv1.NodeStatus {
	if resolvedTmpl.Memoize == nil {
		err := fmt.Errorf("cannot initialize a cached node from a non-memoized template")
		woc.log.WithFields(log.Fields{"namespace": woc.wf.Namespace, "wfName": woc.wf.Name}).WithError(err)
		panic(err)
	}
	woc.log.Debug("Initializing cached node ", nodeName, common.GetTemplateHolderString(orgTmpl), boundaryID)
	node := woc.initializeExecutableNode(nodeName, wfutil.GetNodeType(resolvedTmpl), templateScope, resolvedTmpl, orgTmpl, boundaryID, wfv1.NodePending, messages...)
	node.MemoizationStatus = memStat
	return node
}

// Creates a node status that has been cached, completely initialized, and marked as finished
func (woc *wfOperationCtx) initializeCacheHitNode(nodeName string, resolvedTmpl *wfv1.Template, templateScope string, orgTmpl wfv1.TemplateReferenceHolder, boundaryID string, outputs *wfv1.Outputs, memStat *wfv1.MemoizationStatus, messages ...string) *wfv1.NodeStatus {
	node := woc.initializeCacheNode(nodeName, resolvedTmpl, templateScope, orgTmpl, boundaryID, memStat, messages...)
	node.Phase = wfv1.NodeSucceeded
	node.Outputs = outputs
	node.FinishedAt = metav1.Time{Time: time.Now().UTC()}
	return node
}

func (woc *wfOperationCtx) initializeNode(nodeName string, nodeType wfv1.NodeType, templateScope string, orgTmpl wfv1.TemplateReferenceHolder, boundaryID string, phase wfv1.NodePhase, messages ...string) *wfv1.NodeStatus {
	woc.log.Debugf("Initializing node %s: template: %s, boundaryID: %s", nodeName, common.GetTemplateHolderString(orgTmpl), boundaryID)

	nodeID := woc.wf.NodeID(nodeName)
	_, ok := woc.wf.Status.Nodes[nodeID]
	if ok {
		panic(fmt.Sprintf("node %s already initialized", nodeName))
	}

	node := wfv1.NodeStatus{
		ID:                nodeID,
		Name:              nodeName,
		TemplateName:      orgTmpl.GetTemplateName(),
		TemplateRef:       orgTmpl.GetTemplateRef(),
		TemplateScope:     templateScope,
		Type:              nodeType,
		BoundaryID:        boundaryID,
		Phase:             phase,
		StartedAt:         metav1.Time{Time: time.Now().UTC()},
		EstimatedDuration: woc.estimateNodeDuration(nodeName),
	}

	if boundaryNode, ok := woc.wf.Status.Nodes[boundaryID]; ok {
		node.DisplayName = strings.TrimPrefix(node.Name, boundaryNode.Name)
		if stepsOrDagSeparator.MatchString(node.DisplayName) {
			node.DisplayName = stepsOrDagSeparator.ReplaceAllString(node.DisplayName, "")
		}
	} else {
		node.DisplayName = nodeName
	}

	if node.Fulfilled() && node.FinishedAt.IsZero() {
		node.FinishedAt = node.StartedAt
	}
	var message string
	if len(messages) > 0 {
		message = fmt.Sprintf(" (message: %s)", messages[0])
		node.Message = messages[0]
	}
	woc.wf.Status.Nodes[nodeID] = node
	woc.log.Infof("%s node %v initialized %s%s", node.Type, node.ID, node.Phase, message)
	woc.updated = true
	return &node
}

// markNodePhase marks a node with the given phase, creating the node if necessary and handles timestamps
func (woc *wfOperationCtx) markNodePhase(nodeName string, phase wfv1.NodePhase, message ...string) *wfv1.NodeStatus {
	node := woc.wf.GetNodeByName(nodeName)
	if node == nil {
		panic(fmt.Sprintf("workflow '%s' node '%s' uninitialized when marking as %v: %s", woc.wf.Name, nodeName, phase, message))
	}
	if node.Phase != phase {
		if node.Phase.Fulfilled() {
			woc.log.WithFields(log.Fields{"nodeName": node.Name, "fromPhase": node.Phase, "toPhase": phase}).
				Error("node is already fulfilled")
		}
		woc.log.Infof("node %s phase %s -> %s", node.ID, node.Phase, phase)
		node.Phase = phase
		woc.updated = true
	}
	if len(message) > 0 {
		if message[0] != node.Message {
			woc.log.Infof("node %s message: %s", node.ID, message[0])
			node.Message = message[0]
			woc.updated = true
		}
	}
	if node.Fulfilled() && node.FinishedAt.IsZero() {
		node.FinishedAt = metav1.Time{Time: time.Now().UTC()}
		woc.log.Infof("node %s finished: %s", node.ID, node.FinishedAt)
		woc.updated = true
	}
	if !woc.orig.Status.Nodes[node.ID].Fulfilled() && node.Fulfilled() {
		woc.onNodeComplete(node)
	}
	woc.wf.Status.Nodes[node.ID] = *node
	return node
}

func (woc *wfOperationCtx) onNodeComplete(node *wfv1.NodeStatus) {
	if !woc.controller.Config.NodeEvents.IsEnabled() {
		return
	}
	message := fmt.Sprintf("%v node %s", node.Phase, node.Name)
	if node.Message != "" {
		message = message + ": " + node.Message
	}
	eventType := apiv1.EventTypeWarning
	if node.Phase == wfv1.NodeSucceeded {
		eventType = apiv1.EventTypeNormal
	}
	woc.eventRecorder.AnnotatedEventf(
		woc.wf,
		map[string]string{
			common.AnnotationKeyNodeType: string(node.Type),
			common.AnnotationKeyNodeName: node.Name,
		},
		eventType,
		fmt.Sprintf("WorkflowNode%s", node.Phase),
		message,
	)
}

// markNodeError is a convenience method to mark a node with an error and set the message from the error
func (woc *wfOperationCtx) markNodeError(nodeName string, err error) *wfv1.NodeStatus {
	woc.log.WithError(err).WithField("nodeName", nodeName).Error("Mark error node")
	return woc.markNodePhase(nodeName, wfv1.NodeError, err.Error())
}

// markNodePending is a convenience method to mark a node and set the message from the error
func (woc *wfOperationCtx) markNodePending(nodeName string, err error) *wfv1.NodeStatus {
	woc.log.Infof("Mark node %s as Pending, due to: %+v", nodeName, err)
	return woc.markNodePhase(nodeName, wfv1.NodePending, err.Error()) // this error message will not change often
}

// markNodeWaitingForLock is a convenience method to mark that a node is waiting for a lock
func (woc *wfOperationCtx) markNodeWaitingForLock(nodeName string, lockName string) *wfv1.NodeStatus {
	node := woc.wf.GetNodeByName(nodeName)
	if node == nil {
		return node
	}

	if node.SynchronizationStatus == nil {
		node.SynchronizationStatus = &wfv1.NodeSynchronizationStatus{}
	}

	if lockName == "" {
		// If we are no longer waiting for a lock, nil out the sync status
		node.SynchronizationStatus = nil
	} else {
		node.SynchronizationStatus.Waiting = lockName
	}

	woc.wf.Status.Nodes[node.ID] = *node
	woc.updated = true
	return node
}

// checkParallelism checks if the given template is able to be executed, considering the current active pods and workflow/template parallelism
func (woc *wfOperationCtx) checkParallelism(tmpl *wfv1.Template, node *wfv1.NodeStatus, boundaryID string) error {
	if woc.execWf.Spec.Parallelism != nil && woc.activePods >= *woc.execWf.Spec.Parallelism {
		woc.log.Infof("workflow active pod spec parallelism reached %d/%d", woc.activePods, *woc.execWf.Spec.Parallelism)
		return ErrParallelismReached
	}
	// TODO: repeated calls to countActivePods is not optimal
	switch tmpl.GetType() {
	case wfv1.TemplateTypeDAG, wfv1.TemplateTypeSteps:
		// if we are about to execute a DAG/Steps template, make sure we havent already reached our limit
		if tmpl.Parallelism != nil && node != nil {
			templateActivePods := woc.countActivePods(node.ID)
			if templateActivePods >= *tmpl.Parallelism {
				woc.log.Infof("template (node %s) active pod parallelism reached %d/%d", node.ID, templateActivePods, *tmpl.Parallelism)
				return ErrParallelismReached
			}
		}
		fallthrough
	default:
		// if we are about to execute a pod, make our parent hasn't reached it's limit
		if boundaryID != "" && (node == nil || (node.Phase != wfv1.NodePending && node.Phase != wfv1.NodeRunning)) {
			boundaryNode, ok := woc.wf.Status.Nodes[boundaryID]
			if !ok {
				return errors.InternalError("boundaryNode not found")
			}
			tmplCtx, err := woc.createTemplateContext(boundaryNode.GetTemplateScope())
			if err != nil {
				return err
			}
			_, boundaryTemplate, templateStored, err := tmplCtx.ResolveTemplate(&boundaryNode)
			if err != nil {
				return err
			}
			// A new template was stored during resolution, persist it
			if templateStored {
				woc.updated = true
			}

			if boundaryTemplate != nil && boundaryTemplate.Parallelism != nil {
				activeSiblings := woc.countActiveChildren(boundaryID)
				woc.log.Debugf("counted %d/%d active children in boundary %s", activeSiblings, *boundaryTemplate.Parallelism, boundaryID)
				if activeSiblings >= *boundaryTemplate.Parallelism {
					woc.log.Infof("template (node %s) active children parallelism reached %d/%d", boundaryID, activeSiblings, *boundaryTemplate.Parallelism)
					return ErrParallelismReached
				}
			}
		}
	}
	return nil
}

func (woc *wfOperationCtx) executeContainer(ctx context.Context, nodeName string, templateScope string, tmpl *wfv1.Template, orgTmpl wfv1.TemplateReferenceHolder, opts *executeTemplateOpts) (*wfv1.NodeStatus, error) {
	node := woc.wf.GetNodeByName(nodeName)
	if node == nil {
		node = woc.initializeExecutableNode(nodeName, wfv1.NodeTypePod, templateScope, tmpl, orgTmpl, opts.boundaryID, wfv1.NodePending)
	}

	// Check if the output of this container is referenced elsewhere in the Workflow. If so, make sure to include it during
	// execution.
	includeScriptOutput, err := woc.includeScriptOutput(nodeName, opts.boundaryID)
	if err != nil {
		return node, err
	}

	woc.log.Debugf("Executing node %s with container template: %v\n", nodeName, tmpl)
	_, err = woc.createWorkflowPod(ctx, nodeName, *tmpl.Container, tmpl, &createWorkflowPodOpts{
		includeScriptOutput: includeScriptOutput,
		onExitPod:           opts.onExitTemplate,
		executionDeadline:   opts.executionDeadline,
	})

	if err != nil {
		return woc.requeueIfTransientErr(err, node.Name)
	}

	return node, err
}

func (woc *wfOperationCtx) getOutboundNodes(nodeID string) []string {
	node := woc.wf.Status.Nodes[nodeID]
	switch node.Type {
	case wfv1.NodeTypePod, wfv1.NodeTypeSkipped, wfv1.NodeTypeSuspend:
		return []string{node.ID}
	case wfv1.NodeTypeTaskGroup:
		if len(node.Children) == 0 {
			return []string{node.ID}
		}
		outboundNodes := make([]string, 0)
		for _, child := range node.Children {
			outboundNodes = append(outboundNodes, woc.getOutboundNodes(child)...)
		}
		return outboundNodes
	case wfv1.NodeTypeRetry:
		numChildren := len(node.Children)
		if numChildren > 0 {
			return []string{node.Children[numChildren-1]}
		}
	}
	outbound := make([]string, 0)
	for _, outboundNodeID := range node.OutboundNodes {
		outNode := woc.wf.Status.Nodes[outboundNodeID]
		if outNode.Type == wfv1.NodeTypePod {
			outbound = append(outbound, outboundNodeID)
		} else {
			subOutIDs := woc.getOutboundNodes(outboundNodeID)
			outbound = append(outbound, subOutIDs...)
		}
	}
	return outbound
}

// getTemplateOutputsFromScope resolves a template's outputs from the scope of the template
func getTemplateOutputsFromScope(tmpl *wfv1.Template, scope *wfScope) (*wfv1.Outputs, error) {
	if !tmpl.Outputs.HasOutputs() {
		return nil, nil
	}
	var outputs wfv1.Outputs
	if len(tmpl.Outputs.Parameters) > 0 {
		outputs.Parameters = make([]wfv1.Parameter, 0)
		for _, param := range tmpl.Outputs.Parameters {
			if param.ValueFrom == nil {
				return nil, fmt.Errorf("output parameters must have a valueFrom specified")
			}
			val, err := scope.resolveParameter(param.ValueFrom.Parameter)
			if err != nil {
				// We have a default value to use instead of returning an error
				if param.ValueFrom.Default != nil {
					val = param.ValueFrom.Default.String()
				} else {
					return nil, err
				}
			}
			param.Value = wfv1.AnyStringPtr(val)
			param.ValueFrom = nil
			outputs.Parameters = append(outputs.Parameters, param)
		}
	}
	if len(tmpl.Outputs.Artifacts) > 0 {
		outputs.Artifacts = make([]wfv1.Artifact, 0)
		for _, art := range tmpl.Outputs.Artifacts {
			resolvedArt, err := scope.resolveArtifact(art.From, art.SubPath)
			if err != nil {
				// If the artifact was not found and is optional, don't mark an error
				if strings.Contains(err.Error(), "Unable to resolve") && art.Optional {
					log.Warnf("Optional artifact '%s' was not found; it won't be available as an output", art.Name)
					continue
				}
				return nil, fmt.Errorf("unable to resolve outputs from scope: %s", err)
			}
			resolvedArt.Name = art.Name
			outputs.Artifacts = append(outputs.Artifacts, *resolvedArt)
		}
	}
	return &outputs, nil
}

// hasOutputResultRef will check given template output has any reference
func hasOutputResultRef(name string, parentTmpl *wfv1.Template) bool {

	var variableRefName string
	if parentTmpl.DAG != nil {
		variableRefName = "{{tasks." + name + ".outputs.result}}"
	} else if parentTmpl.Steps != nil {
		variableRefName = "{{steps." + name + ".outputs.result}}"
	}

	jsonValue, err := json.Marshal(parentTmpl)
	if err != nil {
		log.Warnf("Unable to marshal the template. %v, %v", parentTmpl, err)
	}

	return strings.Contains(string(jsonValue), variableRefName)
}

// getStepOrDAGTaskName will extract the node from NodeStatus Name
func getStepOrDAGTaskName(nodeName string) string {
	if strings.Contains(nodeName, ".") {
		name := nodeName[strings.LastIndex(nodeName, ".")+1:]
		// Retry, withItems and withParam scenario
		if indx := strings.Index(name, "("); indx > 0 {
			return name[0:indx]
		}
		return name
	}
	return nodeName
}

func (woc *wfOperationCtx) executeScript(ctx context.Context, nodeName string, templateScope string, tmpl *wfv1.Template, orgTmpl wfv1.TemplateReferenceHolder, opts *executeTemplateOpts) (*wfv1.NodeStatus, error) {
	node := woc.wf.GetNodeByName(nodeName)
	if node == nil {
		node = woc.initializeExecutableNode(nodeName, wfv1.NodeTypePod, templateScope, tmpl, orgTmpl, opts.boundaryID, wfv1.NodePending)
	} else if !node.Pending() {
		return node, nil
	}

	// Check if the output of this script is referenced elsewhere in the Workflow. If so, make sure to include it during
	// execution.
	includeScriptOutput, err := woc.includeScriptOutput(nodeName, opts.boundaryID)
	if err != nil {
		return node, err
	}

	mainCtr := tmpl.Script.Container
	mainCtr.Args = append(mainCtr.Args, common.ExecutorScriptSourcePath)
	_, err = woc.createWorkflowPod(ctx, nodeName, mainCtr, tmpl, &createWorkflowPodOpts{
		includeScriptOutput: includeScriptOutput,
		onExitPod:           opts.onExitTemplate,
		executionDeadline:   opts.executionDeadline,
	})
	if err != nil {
		return woc.requeueIfTransientErr(err, node.Name)
	}
	return node, err
}

func (woc *wfOperationCtx) requeueIfTransientErr(err error, nodeName string) (*wfv1.NodeStatus, error) {
	if errorsutil.IsTransientErr(err) {
		// Our error was most likely caused by a lack of resources.
		woc.requeue()
		return woc.markNodePending(nodeName, err), nil
	}
	return nil, err
}

// buildLocalScope adds all of a nodes outputs to the local scope with the given prefix, as well
// as the global scope, if specified with a globalName
func (woc *wfOperationCtx) buildLocalScope(scope *wfScope, prefix string, node *wfv1.NodeStatus) {
	// It may be that the node is a retry node, in which case we want to get the outputs of the last node
	// in the retry group instead of the retry node itself.
	if node.Type == wfv1.NodeTypeRetry {
		node = getChildNodeIndex(node, woc.wf.Status.Nodes, -1)
	}

	if node.ID != "" {
		key := fmt.Sprintf("%s.id", prefix)
		scope.addParamToScope(key, node.ID)
	}

	if !node.StartedAt.Time.IsZero() {
		key := fmt.Sprintf("%s.startedAt", prefix)
		scope.addParamToScope(key, node.StartedAt.Time.Format(time.RFC3339))
	}

	if !node.FinishedAt.Time.IsZero() {
		key := fmt.Sprintf("%s.finishedAt", prefix)
		scope.addParamToScope(key, node.FinishedAt.Time.Format(time.RFC3339))
	}

	if node.PodIP != "" {
		key := fmt.Sprintf("%s.ip", prefix)
		scope.addParamToScope(key, node.PodIP)
	}
	if node.Phase != "" {
		key := fmt.Sprintf("%s.status", prefix)
		scope.addParamToScope(key, string(node.Phase))
	}
	woc.addOutputsToLocalScope(prefix, node.Outputs, scope)
}

func (woc *wfOperationCtx) addOutputsToLocalScope(prefix string, outputs *wfv1.Outputs, scope *wfScope) {
	if outputs == nil || scope == nil {
		return
	}
	if prefix != "workflow" && outputs.Result != nil {
		scope.addParamToScope(fmt.Sprintf("%s.outputs.result", prefix), *outputs.Result)
	}
	if prefix != "workflow" && outputs.ExitCode != nil {
		scope.addParamToScope(fmt.Sprintf("%s.exitCode", prefix), *outputs.ExitCode)
	}
	for _, param := range outputs.Parameters {
		if param.Value != nil {
			scope.addParamToScope(fmt.Sprintf("%s.outputs.parameters.%s", prefix, param.Name), param.Value.String())
		}
	}
	for _, art := range outputs.Artifacts {
		scope.addArtifactToScope(fmt.Sprintf("%s.outputs.artifacts.%s", prefix, art.Name), art)
	}
}

func (woc *wfOperationCtx) addOutputsToGlobalScope(outputs *wfv1.Outputs) {
	if outputs == nil {
		return
	}
	for _, param := range outputs.Parameters {
		woc.addParamToGlobalScope(param)
	}
	for _, art := range outputs.Artifacts {
		woc.addArtifactToGlobalScope(art, nil)
	}
}

// loopNodes is a node list which supports sorting by loop index
type loopNodes []wfv1.NodeStatus

func (n loopNodes) Len() int {
	return len(n)
}

func parseLoopIndex(s string) int {
	s = strings.SplitN(s, "(", 2)[1]
	s = strings.SplitN(s, ":", 2)[0]
	val, err := strconv.Atoi(s)
	if err != nil {
		panic(fmt.Sprintf("failed to parse '%s' as int: %v", s, err))
	}
	return val
}
func (n loopNodes) Less(i, j int) bool {
	left := parseLoopIndex(n[i].DisplayName)
	right := parseLoopIndex(n[j].DisplayName)
	return left < right
}
func (n loopNodes) Swap(i, j int) {
	n[i], n[j] = n[j], n[i]
}

// processAggregateNodeOutputs adds the aggregated outputs of a withItems/withParam template as a
// parameter in the form of a JSON list
func (woc *wfOperationCtx) processAggregateNodeOutputs(tmpl *wfv1.Template, scope *wfScope, prefix string, childNodes []wfv1.NodeStatus) error {
	if len(childNodes) == 0 {
		return nil
	}
	// need to sort the child node list so that the order of outputs are preserved
	sort.Sort(loopNodes(childNodes))
	paramList := make([]map[string]string, 0)
	outputParamValueLists := make(map[string][]string)
	resultsList := make([]wfv1.Item, 0)
	for _, node := range childNodes {
		if node.Outputs == nil {
			continue
		}
		if len(node.Outputs.Parameters) > 0 {
			param := make(map[string]string)
			for _, p := range node.Outputs.Parameters {
				param[p.Name] = p.Value.String()
				outputParamValueList := outputParamValueLists[p.Name]
				outputParamValueList = append(outputParamValueList, p.Value.String())
				outputParamValueLists[p.Name] = outputParamValueList
			}
			paramList = append(paramList, param)
		}
		if node.Outputs.Result != nil {
			// Support the case where item may be a map
			var item wfv1.Item
			err := json.Unmarshal([]byte(*node.Outputs.Result), &item)
			if err != nil {
				return err
			}
			resultsList = append(resultsList, item)
		}
	}
	if tmpl.GetType() == wfv1.TemplateTypeScript || tmpl.GetType() == wfv1.TemplateTypeContainer {
		resultsJSON, err := json.Marshal(resultsList)
		if err != nil {
			return err
		}
		key := fmt.Sprintf("%s.outputs.result", prefix)
		scope.addParamToScope(key, string(resultsJSON))
	}
	outputsJSON, err := json.Marshal(paramList)
	if err != nil {
		return err
	}
	key := fmt.Sprintf("%s.outputs.parameters", prefix)
	scope.addParamToScope(key, string(outputsJSON))
	// Adding per-output aggregated value placeholders
	for outputName, valueList := range outputParamValueLists {
		key = fmt.Sprintf("%s.outputs.parameters.%s", prefix, outputName)
		valueListJSON, err := json.Marshal(valueList)
		if err != nil {
			return err
		}
		scope.addParamToScope(key, string(valueListJSON))
	}
	return nil
}

// addParamToGlobalScope exports any desired node outputs to the global scope, and adds it to the global outputs.
func (woc *wfOperationCtx) addParamToGlobalScope(param wfv1.Parameter) {
	if param.GlobalName == "" {
		return
	}
	index := -1
	if woc.wf.Status.Outputs != nil {
		for i, gParam := range woc.wf.Status.Outputs.Parameters {
			if gParam.Name == param.GlobalName {
				index = i
				break
			}
		}
	} else {
		woc.wf.Status.Outputs = &wfv1.Outputs{}
	}
	paramName := fmt.Sprintf("workflow.outputs.parameters.%s", param.GlobalName)
	woc.globalParams[paramName] = param.Value.String()
	if index == -1 {
		woc.log.Infof("setting %s: '%s'", paramName, param.Value)
		gParam := wfv1.Parameter{Name: param.GlobalName, Value: param.Value}
		woc.wf.Status.Outputs.Parameters = append(woc.wf.Status.Outputs.Parameters, gParam)
		woc.updated = true
	} else {
		prevVal := *woc.wf.Status.Outputs.Parameters[index].Value
		if prevVal != *param.Value {
			woc.log.Infof("overwriting %s: '%s' -> '%s'", paramName, woc.wf.Status.Outputs.Parameters[index].Value, param.Value)
			woc.wf.Status.Outputs.Parameters[index].Value = param.Value
			woc.updated = true
		}
	}
}

// addArtifactToGlobalScope exports any desired node outputs to the global scope
// Optionally adds to a local scope if supplied
func (woc *wfOperationCtx) addArtifactToGlobalScope(art wfv1.Artifact, scope *wfScope) {
	if art.GlobalName == "" {
		return
	}
	globalArtName := fmt.Sprintf("workflow.outputs.artifacts.%s", art.GlobalName)
	if woc.wf.Status.Outputs != nil {
		for i, gArt := range woc.wf.Status.Outputs.Artifacts {
			if gArt.Name == art.GlobalName {
				// global output already exists. overwrite the value if different
				art.Name = art.GlobalName
				art.GlobalName = ""
				art.Path = ""
				if !reflect.DeepEqual(woc.wf.Status.Outputs.Artifacts[i], art) {
					woc.wf.Status.Outputs.Artifacts[i] = art
					if scope != nil {
						scope.addArtifactToScope(globalArtName, art)
					}
					woc.log.Infof("overwriting %s: %v", globalArtName, art)
					woc.updated = true
				}
				return
			}
		}
	} else {
		woc.wf.Status.Outputs = &wfv1.Outputs{}
	}
	// global output does not yet exist
	art.Name = art.GlobalName
	art.GlobalName = ""
	art.Path = ""
	woc.log.Infof("setting %s: %v", globalArtName, art)
	woc.wf.Status.Outputs.Artifacts = append(woc.wf.Status.Outputs.Artifacts, art)
	if scope != nil {
		scope.addArtifactToScope(globalArtName, art)
	}
	woc.updated = true
}

// addChildNode adds a nodeID as a child to a parent
// parent and child are both node names
func (woc *wfOperationCtx) addChildNode(parent string, child string) {
	parentID := woc.wf.NodeID(parent)
	childID := woc.wf.NodeID(child)
	node, ok := woc.wf.Status.Nodes[parentID]
	if !ok {
		panic(fmt.Sprintf("parent node %s not initialized", parent))
	}
	for _, nodeID := range node.Children {
		if childID == nodeID {
			// already exists
			return
		}
	}
	node.Children = append(node.Children, childID)
	woc.wf.Status.Nodes[parentID] = node
	woc.updated = true
}

// executeResource is runs a kubectl command against a manifest
func (woc *wfOperationCtx) executeResource(ctx context.Context, nodeName string, templateScope string, tmpl *wfv1.Template, orgTmpl wfv1.TemplateReferenceHolder, opts *executeTemplateOpts) (*wfv1.NodeStatus, error) {

	node := woc.wf.GetNodeByName(nodeName)

	if node == nil {
		node = woc.initializeExecutableNode(nodeName, wfv1.NodeTypePod, templateScope, tmpl, orgTmpl, opts.boundaryID, wfv1.NodePending)
	} else if !node.Pending() {
		return node, nil
	}

	tmpl = tmpl.DeepCopy()

	if tmpl.Resource.SetOwnerReference {
		obj := unstructured.Unstructured{}
		err := yaml.Unmarshal([]byte(tmpl.Resource.Manifest), &obj)
		if err != nil {
			return node, err
		}

		ownerReferences := obj.GetOwnerReferences()
		obj.SetOwnerReferences(append(ownerReferences, *metav1.NewControllerRef(woc.wf, wfv1.SchemeGroupVersion.WithKind(workflow.WorkflowKind))))
		bytes, err := yaml.Marshal(obj.Object)
		if err != nil {
			return node, err
		}
		tmpl.Resource.Manifest = string(bytes)
	}

	mainCtr := woc.newExecContainer(common.MainContainerName, tmpl)
	mainCtr.Command = []string{"argoexec", "resource", tmpl.Resource.Action}
	_, err := woc.createWorkflowPod(ctx, nodeName, *mainCtr, tmpl, &createWorkflowPodOpts{onExitPod: opts.onExitTemplate, executionDeadline: opts.executionDeadline})
	if err != nil {
		return woc.requeueIfTransientErr(err, node.Name)
	}

	return node, err
}

func (woc *wfOperationCtx) executeSuspend(nodeName string, templateScope string, tmpl *wfv1.Template, orgTmpl wfv1.TemplateReferenceHolder, opts *executeTemplateOpts) (*wfv1.NodeStatus, error) {
	node := woc.wf.GetNodeByName(nodeName)
	if node == nil {
		node = woc.initializeExecutableNode(nodeName, wfv1.NodeTypeSuspend, templateScope, tmpl, orgTmpl, opts.boundaryID, wfv1.NodePending)
	}
	woc.log.Infof("node %s suspended", nodeName)

	// If there is either an active workflow deadline, or if this node is suspended with a duration, then the workflow
	// will need to be requeued after a certain amount of time
	var requeueTime *time.Time

	if tmpl.Suspend.Duration != "" {
		node := woc.wf.GetNodeByName(nodeName)
		suspendDuration, err := parseStringToDuration(tmpl.Suspend.Duration)
		if err != nil {
			return node, err
		}
		suspendDeadline := node.StartedAt.Add(suspendDuration)
		requeueTime = &suspendDeadline
		if time.Now().UTC().After(suspendDeadline) {
			// Suspension is expired, node can be resumed
			woc.log.Infof("auto resuming node %s", nodeName)
			_ = woc.markNodePhase(nodeName, wfv1.NodeSucceeded)
			return node, nil
		}
	}

	// workflowDeadline is the time when the workflow will be timed out, if any
	if workflowDeadline := woc.getWorkflowDeadline(); workflowDeadline != nil {
		// There is an active workflow deadline. If this node is suspended with a duration, choose the earlier time
		// between the two, otherwise choose the deadline time.
		if requeueTime == nil || workflowDeadline.Before(*requeueTime) {
			requeueTime = workflowDeadline
		}
	}

	if requeueTime != nil {
		woc.requeueAfter(time.Until(*requeueTime))
	}

	_ = woc.markNodePhase(nodeName, wfv1.NodeRunning)
	return node, nil
}

func addRawOutputFields(node *wfv1.NodeStatus, tmpl *wfv1.Template) *wfv1.NodeStatus {
	if tmpl.GetType() != wfv1.TemplateTypeSuspend || node.Type != wfv1.NodeTypeSuspend {
		panic("addRawOutputFields should only be used for nodes and templates of type suspend")
	}
	for _, param := range tmpl.Outputs.Parameters {
		if param.ValueFrom.Supplied != nil {
			if node.Outputs == nil {
				node.Outputs = &wfv1.Outputs{Parameters: []wfv1.Parameter{}}
			}
			node.Outputs.Parameters = append(node.Outputs.Parameters, param)
		}
	}
	return node
}

func parseStringToDuration(durationString string) (time.Duration, error) {
	var suspendDuration time.Duration
	// If no units are attached, treat as seconds
	if val, err := strconv.Atoi(durationString); err == nil {
		suspendDuration = time.Duration(val) * time.Second
	} else if duration, err := time.ParseDuration(durationString); err == nil {
		suspendDuration = duration
	} else {
		return 0, fmt.Errorf("unable to parse %s as a duration", durationString)
	}
	return suspendDuration, nil
}

func processItem(fstTmpl *fasttemplate.Template, name string, index int, item wfv1.Item, obj interface{}) (string, error) {
	replaceMap := make(map[string]string)
	var newName string

	switch item.GetType() {
	case wfv1.String, wfv1.Number, wfv1.Bool:
		replaceMap["item"] = fmt.Sprintf("%v", item)
		newName = generateNodeName(name, index, item)
	case wfv1.Map:
		// Handle the case when withItems is a list of maps.
		// vals holds stringified versions of the map items which are incorporated as part of the step name.
		// For example if the item is: {"name": "jesse","group":"developer"}
		// the vals would be: ["name:jesse", "group:developer"]
		// This would eventually be part of the step name (group:developer,name:jesse)
		vals := make([]string, 0)
		mapVal := item.GetMapVal()
		for itemKey, itemVal := range mapVal {
			replaceMap[fmt.Sprintf("item.%s", itemKey)] = fmt.Sprintf("%v", itemVal)
			vals = append(vals, fmt.Sprintf("%s:%v", itemKey, itemVal))

		}
		jsonByteVal, err := json.Marshal(mapVal)
		if err != nil {
			return "", errors.InternalWrapError(err)
		}
		replaceMap["item"] = string(jsonByteVal)

		// sort the values so that the name is deterministic
		sort.Strings(vals)
		newName = generateNodeName(name, index, strings.Join(vals, ","))
	case wfv1.List:
		listVal := item.GetListVal()
		byteVal, err := json.Marshal(listVal)
		if err != nil {
			return "", errors.InternalWrapError(err)
		}
		replaceMap["item"] = string(byteVal)
		newName = generateNodeName(name, index, listVal)
	default:
		return "", errors.Errorf(errors.CodeBadRequest, "withItems[%d] expected string, number, list, or map. received: %v", index, item)
	}
	newStepStr, err := common.Replace(fstTmpl, replaceMap, false)
	if err != nil {
		return "", err
	}
	err = json.Unmarshal([]byte(newStepStr), &obj)
	if err != nil {
		return "", errors.InternalWrapError(err)
	}
	return newName, nil
}

func generateNodeName(name string, index int, desc interface{}) string {
	newName := fmt.Sprintf("%s(%d:%v)", name, index, desc)
	if out := util.RecoverIndexFromNodeName(newName); out != index {
		panic(fmt.Sprintf("unrecoverable digit in generateName; wanted '%d' and got '%d'", index, out))
	}
	return newName
}

func expandSequence(seq *wfv1.Sequence) ([]wfv1.Item, error) {
	var start, end int
	var err error
	if seq.Start != nil {
		start, err = strconv.Atoi(seq.Start.String())
		if err != nil {
			return nil, err
		}
	}
	if seq.End != nil {
		end, err = strconv.Atoi(seq.End.String())
		if err != nil {
			return nil, err
		}
	} else if seq.Count != nil {
		count, err := strconv.Atoi(seq.Count.String())
		if err != nil {
			return nil, err
		}
		if count == 0 {
			return []wfv1.Item{}, nil
		}
		end = start + count - 1
	} else {
		return nil, errors.InternalError("neither end nor count was specified in withSequence")
	}
	items := make([]wfv1.Item, 0)
	format := "%d"
	if seq.Format != "" {
		format = seq.Format
	}
	if start <= end {
		for i := start; i <= end; i++ {
			item, err := wfv1.ParseItem(`"` + fmt.Sprintf(format, i) + `"`)
			if err != nil {
				return nil, err
			}
			items = append(items, item)
		}
	} else {
		for i := start; i >= end; i-- {
			item, err := wfv1.ParseItem(`"` + fmt.Sprintf(format, i) + `"`)
			if err != nil {
				return nil, err
			}
			items = append(items, item)
		}
	}
	return items, nil
}

func (woc *wfOperationCtx) substituteParamsInVolumes(params map[string]string) error {
	if woc.volumes == nil {
		return nil
	}

	volumes := woc.volumes
	volumesBytes, err := json.Marshal(volumes)
	if err != nil {
		return errors.InternalWrapError(err)
	}
	fstTmpl, err := fasttemplate.NewTemplate(string(volumesBytes), "{{", "}}")
	if err != nil {
		return fmt.Errorf("unable to parse argo varaible: %w", err)
	}
	newVolumesStr, err := common.Replace(fstTmpl, params, true)
	if err != nil {
		return err
	}
	var newVolumes []apiv1.Volume
	err = json.Unmarshal([]byte(newVolumesStr), &newVolumes)
	if err != nil {
		return errors.InternalWrapError(err)
	}
	woc.volumes = newVolumes
	return nil
}

// createTemplateContext creates a new template context.
func (woc *wfOperationCtx) createTemplateContext(scope wfv1.ResourceScope, resourceName string) (*templateresolution.Context, error) {
	var clusterWorkflowTemplateGetter templateresolution.ClusterWorkflowTemplateGetter
	if woc.controller.cwftmplInformer != nil {
		clusterWorkflowTemplateGetter = woc.controller.cwftmplInformer.Lister()
	} else {
		clusterWorkflowTemplateGetter = &templateresolution.NullClusterWorkflowTemplateGetter{}
	}
	ctx := templateresolution.NewContext(woc.controller.wftmplInformer.Lister().WorkflowTemplates(woc.wf.Namespace), clusterWorkflowTemplateGetter, woc.execWf, woc.wf)

	switch scope {
	case wfv1.ResourceScopeNamespaced:
		return ctx.WithWorkflowTemplate(resourceName)
	case wfv1.ResourceScopeCluster:
		return ctx.WithClusterWorkflowTemplate(resourceName)
	default:
		return ctx, nil
	}
}

func (woc *wfOperationCtx) runOnExitNode(ctx context.Context, templateRef, parentDisplayName, parentNodeName, boundaryID string, tmplCtx *templateresolution.Context) (bool, *wfv1.NodeStatus, error) {
	if templateRef != "" && woc.wf.Spec.Shutdown.ShouldExecute(true) {
		woc.log.Infof("Running OnExit handler: %s", templateRef)
		onExitNodeName := common.GenerateOnExitNodeName(parentDisplayName)
		onExitNode, err := woc.executeTemplate(ctx, onExitNodeName, &wfv1.WorkflowStep{Template: templateRef}, tmplCtx, woc.execWf.Spec.Arguments, &executeTemplateOpts{
			boundaryID:     boundaryID,
			onExitTemplate: true,
		})
		woc.addChildNode(parentNodeName, onExitNodeName)
		return true, onExitNode, err
	}
	return false, nil, nil
}

func (woc *wfOperationCtx) computeMetrics(metricList []*wfv1.Prometheus, localScope map[string]string, realTimeScope map[string]func() float64, realTimeOnly bool) {
	for _, metricTmpl := range metricList {

		// Don't process real time metrics after execution
		if realTimeOnly && !metricTmpl.IsRealtime() {
			continue
		}

		if metricTmpl.Help == "" {
			woc.reportMetricEmissionError(fmt.Sprintf("metric '%s' must contain a help string under 'help: ' field", metricTmpl.Name))
			continue
		}

		// Substitute parameters in non-value fields of the template to support variables in places such as labels,
		// name, and help. We do not substitute value fields here (i.e. gauge, histogram, counter) here because they
		// might be realtime ({{workflow.duration}} will not be substituted the same way if it's realtime or if it isn't).
		metricTmplBytes, err := json.Marshal(metricTmpl)
		if err != nil {
			woc.reportMetricEmissionError(fmt.Sprintf("unable to substitute parameters for metric '%s' (marshal): %s", metricTmpl.Name, err))
			continue
		}
		fstTmpl, err := fasttemplate.NewTemplate(string(metricTmplBytes), "{{", "}}")
		if err != nil {
			woc.reportMetricEmissionError(fmt.Sprintf("unable to parse argo varaible for metric '%s': %s", metricTmpl.Name, err))
			continue
		}
		replacedValue, err := common.Replace(fstTmpl, localScope, false)
		if err != nil {
			woc.reportMetricEmissionError(fmt.Sprintf("unable to substitute parameters for metric '%s': %s", metricTmpl.Name, err))
			continue
		}

		var metricTmplSubstituted wfv1.Prometheus
		err = json.Unmarshal([]byte(replacedValue), &metricTmplSubstituted)
		if err != nil {
			woc.reportMetricEmissionError(fmt.Sprintf("unable to substitute parameters for metric '%s' (unmarshal): %s", metricTmpl.Name, err))
			continue
		}
		// Only substitute non-value fields here. Value field substitution happens below
		metricTmpl.Name = metricTmplSubstituted.Name
		metricTmpl.Help = metricTmplSubstituted.Help
		metricTmpl.Labels = metricTmplSubstituted.Labels
		metricTmpl.When = metricTmplSubstituted.When

		proceed, err := shouldExecute(metricTmpl.When)
		if err != nil {
			woc.reportMetricEmissionError(fmt.Sprintf("unable to compute 'when' clause for metric '%s': %s", woc.wf.ObjectMeta.Name, err))
			continue
		}
		if !proceed {
			continue
		}

		if metricTmpl.IsRealtime() {
			// Finally substitute value parameters
			value := metricTmpl.Gauge.Value
			if !(strings.HasPrefix(value, "{{") && strings.HasSuffix(value, "}}")) {
				woc.reportMetricEmissionError("real time metrics can only be used with metric variables")
				continue
			}
			value = strings.TrimSuffix(strings.TrimPrefix(value, "{{"), "}}")
			valueFunc, ok := realTimeScope[value]
			if !ok {
				woc.reportMetricEmissionError(fmt.Sprintf("'%s' is not available as a real time metric", value))
				continue
			}
			updatedMetric, err := metrics.ConstructRealTimeGaugeMetric(metricTmpl, valueFunc)
			if err != nil {
				woc.reportMetricEmissionError(fmt.Sprintf("could not construct metric '%s': %s", metricTmpl.Name, err))
				continue
			}
			err = woc.controller.metrics.UpsertCustomMetric(metricTmpl.GetDesc(), string(woc.wf.UID), updatedMetric, true)
			if err != nil {
				woc.reportMetricEmissionError(fmt.Sprintf("could not construct metric '%s': %s", metricTmpl.Name, err))
				continue
			}
			continue
		} else {
			metricSpec := metricTmpl.DeepCopy()

			// Finally substitute value parameters
			fstTmpl, err = fasttemplate.NewTemplate(metricSpec.GetValueString(), "{{", "}}")
			if err != nil {
				woc.reportMetricEmissionError(fmt.Sprintf("unable to parse argo varaible for metric '%s': %s", metricTmpl.Name, err))
				continue
			}
			replacedValue, err := common.Replace(fstTmpl, localScope, false)
			if err != nil {
				woc.reportMetricEmissionError(fmt.Sprintf("unable to substitute parameters for metric '%s': %s", metricSpec.Name, err))
				continue
			}
			metricSpec.SetValueString(replacedValue)

			metric := woc.controller.metrics.GetCustomMetric(metricSpec.GetDesc())
			// It is valid to pass a nil metric to ConstructOrUpdateMetric, in that case the metric will be created for us
			updatedMetric, err := metrics.ConstructOrUpdateMetric(metric, metricSpec)
			if err != nil {
				woc.reportMetricEmissionError(fmt.Sprintf("could not construct metric '%s': %s", metricSpec.Name, err))
				continue
			}
			err = woc.controller.metrics.UpsertCustomMetric(metricSpec.GetDesc(), string(woc.wf.UID), updatedMetric, false)
			if err != nil {
				woc.reportMetricEmissionError(fmt.Sprintf("could not construct metric '%s': %s", metricSpec.Name, err))
				continue
			}
			continue
		}
	}
}

func (woc *wfOperationCtx) reportMetricEmissionError(errorString string) {
	woc.wf.Status.Conditions.UpsertConditionMessage(
		wfv1.Condition{
			Status:  metav1.ConditionTrue,
			Type:    wfv1.ConditionTypeMetricsError,
			Message: errorString,
		})
	woc.updated = true
	woc.log.Error(errorString)
}

func (woc *wfOperationCtx) createPDBResource(ctx context.Context) error {

	if woc.execWf.Spec.PodDisruptionBudget == nil {
		return nil
	}

	pdb, err := woc.controller.kubeclientset.PolicyV1beta1().PodDisruptionBudgets(woc.wf.Namespace).Get(
		ctx,
		woc.wf.Name,
		metav1.GetOptions{},
	)
	if err != nil && !apierr.IsNotFound(err) {
		return err
	}
	if pdb != nil && pdb.Name != "" {
		return nil
	}

	pdbSpec := *woc.execWf.Spec.PodDisruptionBudget
	if pdbSpec.Selector == nil {
		pdbSpec.Selector = &metav1.LabelSelector{
			MatchLabels: map[string]string{common.LabelKeyWorkflow: woc.wf.Name},
		}
	}

	newPDB := policyv1beta.PodDisruptionBudget{
		ObjectMeta: metav1.ObjectMeta{
			Name:   woc.wf.Name,
			Labels: map[string]string{common.LabelKeyWorkflow: woc.wf.Name},
			OwnerReferences: []metav1.OwnerReference{
				*metav1.NewControllerRef(woc.wf, wfv1.SchemeGroupVersion.WithKind(workflow.WorkflowKind)),
			},
		},
		Spec: pdbSpec,
	}
	_, err = woc.controller.kubeclientset.PolicyV1beta1().PodDisruptionBudgets(woc.wf.Namespace).Create(ctx, &newPDB, metav1.CreateOptions{})
	if err != nil {
		return err
	}
	woc.log.Infof("Created PDB resource for workflow.")
	woc.updated = true
	return nil
}

func (woc *wfOperationCtx) deletePDBResource(ctx context.Context) error {
	if woc.execWf.Spec.PodDisruptionBudget == nil {
		return nil
	}
	err := waitutil.Backoff(retry.DefaultRetry, func() (bool, error) {
		err := woc.controller.kubeclientset.PolicyV1beta1().PodDisruptionBudgets(woc.wf.Namespace).Delete(ctx, woc.wf.Name, metav1.DeleteOptions{})
		if apierr.IsNotFound(err) {
			return true, nil
		}
		return !errorsutil.IsTransientErr(err), err
	})
	if err != nil {
		woc.log.WithField("err", err).Error("Unable to delete PDB resource for workflow.")
		return err
	}
	woc.log.Infof("Deleted PDB resource for workflow.")
	return nil
}

// Check if the output of this node is referenced elsewhere in the Workflow. If so, make sure to include it during
// execution.
func (woc *wfOperationCtx) includeScriptOutput(nodeName, boundaryID string) (bool, error) {
	if boundaryNode, ok := woc.wf.Status.Nodes[boundaryID]; ok {
		tmplCtx, err := woc.createTemplateContext(boundaryNode.GetTemplateScope())
		if err != nil {
			return false, err
		}
		_, parentTemplate, templateStored, err := tmplCtx.ResolveTemplate(&boundaryNode)
		if err != nil {
			return false, err
		}
		// A new template was stored during resolution, persist it
		if templateStored {
			woc.updated = true
		}

		name := getStepOrDAGTaskName(nodeName)
		return hasOutputResultRef(name, parentTemplate), nil
	}
	return false, nil
}

func (woc *wfOperationCtx) fetchWorkflowSpec() (wfv1.WorkflowSpecHolder, error) {
	if woc.wf.Spec.WorkflowTemplateRef == nil {
		return nil, fmt.Errorf("cannot fetch workflow spec without workflowTemplateRef")
	}

	var specHolder wfv1.WorkflowSpecHolder
	var err error
	// Logic for workflow refers Workflow template
	if woc.wf.Spec.WorkflowTemplateRef.ClusterScope {
		specHolder, err = woc.controller.cwftmplInformer.Lister().Get(woc.wf.Spec.WorkflowTemplateRef.Name)
	} else {
		specHolder, err = woc.controller.wftmplInformer.Lister().WorkflowTemplates(woc.wf.Namespace).Get(woc.wf.Spec.WorkflowTemplateRef.Name)
	}
	if err != nil {
		return nil, err
	}
	return specHolder, nil
}

func (woc *wfOperationCtx) retryStrategy(tmpl *wfv1.Template) *wfv1.RetryStrategy {
	if tmpl != nil && tmpl.RetryStrategy != nil {
		return tmpl.RetryStrategy
	}
	return woc.execWf.Spec.RetryStrategy
}

func (woc *wfOperationCtx) setExecWorkflow() error {
	if woc.wf.Spec.WorkflowTemplateRef != nil {
		err := woc.setStoredWfSpec()
		if err != nil {
			return err
		}
		woc.execWf = &wfv1.Workflow{Spec: *woc.wf.Status.StoredWorkflowSpec.DeepCopy()}
		woc.volumes = woc.execWf.Spec.DeepCopy().Volumes
	} else if woc.controller.Config.WorkflowRestrictions.MustUseReference() {
		return fmt.Errorf("workflows must use workflowTemplateRef to be executed when the controller is in reference mode")
	} else {
		err := woc.controller.setWorkflowDefaults(woc.wf)
		if err != nil {
			return err
		}
		woc.volumes = woc.wf.Spec.DeepCopy().Volumes
	}
	return nil
}

func (woc *wfOperationCtx) setStoredWfSpec() error {
	wfDefault := woc.controller.Config.WorkflowDefaults
	if wfDefault == nil {
		wfDefault = &wfv1.Workflow{}
	}
	if woc.wf.Status.StoredWorkflowSpec == nil {
		wftHolder, err := woc.fetchWorkflowSpec()
		if err != nil {
			return err
		}

		// Join WFT and WfDefault metadata to Workflow metadata.
		wfutil.JoinWorkflowMetaData(&woc.wf.ObjectMeta, wftHolder.GetWorkflowMetadata(), &wfDefault.ObjectMeta)

		// Join workflow, workflow template, and workflow default metadata to workflow spec.
		mergedWf, err := wfutil.JoinWorkflowSpec(&woc.wf.Spec, wftHolder.GetWorkflowSpec(), &wfDefault.Spec)
		if err != nil {
			return err
		}

		woc.wf.Status.StoredWorkflowSpec = &mergedWf.Spec
		woc.updated = true
	} else if woc.controller.Config.WorkflowRestrictions.MustNotChangeSpec() {
		wftHolder, err := woc.fetchWorkflowSpec()
		if err != nil {
			return err
		}
		mergedWf, err := wfutil.JoinWorkflowSpec(&woc.wf.Spec, wftHolder.GetWorkflowSpec(), &wfDefault.Spec)
		if err != nil {
			return err
		}
		if mergedWf.Spec.String() != woc.wf.Status.StoredWorkflowSpec.String() {
			return fmt.Errorf("workflowTemplateRef reference may not change during execution when the controller is in reference mode")

		}
	}
	return nil
}<|MERGE_RESOLUTION|>--- conflicted
+++ resolved
@@ -1267,7 +1267,6 @@
 	// We only get one message to set for the overall node status.
 	// If multiple containers failed, in order of preference:
 	// init, main (annotated), main (exit code), wait, sidecars
-<<<<<<< HEAD
 	order := func(n string) int {
 		order, ok := map[string]int{
 			common.InitContainerName: 0,
@@ -1276,14 +1275,6 @@
 		}[n]
 		if ok {
 			return order
-=======
-	for _, ctr := range pod.Status.InitContainerStatuses {
-		// Virtual Kubelet environment will not set the terminate on waiting container
-		// https://github.com/argoproj/argo-workflows/issues/3879
-		// https://github.com/virtual-kubelet/virtual-kubelet/blob/7f2a02291530d2df14905702e6d51500dd57640a/node/sync.go#L195-L208
-		if ctr.State.Waiting != nil {
-			return wfv1.NodeError, fmt.Sprintf("Pod failed before %s container starts", ctr.Name)
->>>>>>> 34f29c8e
 		}
 		return 3
 	}

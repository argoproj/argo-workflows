--- conflicted
+++ resolved
@@ -896,16 +896,11 @@
 			continue
 		}
 		if _, ok := seenPods[nodeID]; !ok {
-			recentlyStarted := recentlyStarted(node)
-			woc.log.WithFields(log.Fields{"nodeName": node.Name, "recentlyStarted": recentlyStarted, "nodePhase": node.Phase}).Info()
-
-<<<<<<< HEAD
-=======
+
 			// grace-period to allow informer sync
 			recentlyStarted := recentlyStarted(node)
 			woc.log.WithFields(log.Fields{"nodeName": node.Name, "nodePhase": node.Pending(), "recentlyStarted": recentlyStarted}).Debug("Workflow pod is missing")
 
->>>>>>> 0bd076d7
 			// If the node is pending and the pod does not exist, it could be the case that we want to try to submit it
 			// again instead of marking it as an error. Check if that's the case.
 			if node.Pending() || recentlyStarted {

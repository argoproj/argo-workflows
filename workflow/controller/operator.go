package controller

import (
	"encoding/json"
	"fmt"
	"math"
	"os"
	"reflect"
	"regexp"
	"runtime/debug"
	"sort"
	"strconv"
	"strings"
	"sync"
	"time"

	"github.com/argoproj/pkg/humanize"
	"github.com/argoproj/pkg/strftime"
	jsonpatch "github.com/evanphx/json-patch"
	log "github.com/sirupsen/logrus"
	"github.com/valyala/fasttemplate"
	apiv1 "k8s.io/api/core/v1"
	policyv1beta "k8s.io/api/policy/v1beta1"
	apierr "k8s.io/apimachinery/pkg/api/errors"
	metav1 "k8s.io/apimachinery/pkg/apis/meta/v1"
	"k8s.io/apimachinery/pkg/apis/meta/v1/unstructured"
	"k8s.io/apimachinery/pkg/util/wait"
	"k8s.io/client-go/tools/cache"
	"k8s.io/utils/pointer"
	"sigs.k8s.io/yaml"

	"github.com/argoproj/argo/config"
	"github.com/argoproj/argo/errors"
	"github.com/argoproj/argo/pkg/apis/workflow"
	wfv1 "github.com/argoproj/argo/pkg/apis/workflow/v1alpha1"
	"github.com/argoproj/argo/pkg/client/clientset/versioned/typed/workflow/v1alpha1"
	"github.com/argoproj/argo/util"
	"github.com/argoproj/argo/util/argo"
	"github.com/argoproj/argo/util/resource"
	"github.com/argoproj/argo/util/retry"
	"github.com/argoproj/argo/workflow/common"
	"github.com/argoproj/argo/workflow/metrics"
	"github.com/argoproj/argo/workflow/packer"
	"github.com/argoproj/argo/workflow/templateresolution"
	"github.com/argoproj/argo/workflow/validate"

	argokubeerr "github.com/argoproj/pkg/kube/errors"
)

// wfOperationCtx is the context for evaluation and operation of a single workflow
type wfOperationCtx struct {
	// wf is the workflow object
	// wf.spec should not be used for execution logic.
	// All execution logic should refer the wfSpec.

	wf *wfv1.Workflow
	// orig is the original workflow object for purposes of creating a patch
	orig *wfv1.Workflow
	// updated indicates whether or not the workflow object itself was updated
	// and needs to be persisted back to kubernetes
	updated bool
	// log is an logrus logging context to corralate logs with a workflow
	log *log.Entry
	// controller reference to workflow controller
	controller *WorkflowController
	// globalParams holds any parameters that are available to be referenced
	// in the global scope (e.g. workflow.parameters.XXX).
	globalParams common.Parameters
	// volumes holds a DeepCopy of wf.Spec.Volumes to perform substitutions.
	// It is then used in addVolumeReferences() when creating a pod.
	volumes []apiv1.Volume
	// ArtifactRepository contains the default location of an artifact repository for container artifacts
	artifactRepository *config.ArtifactRepository
	// map of pods which need to be labeled with completed=true
	completedPods map[string]bool
	// map of pods which is identified as succeeded=true
	succeededPods map[string]bool
	// deadline is the dealine time in which this operation should relinquish
	// its hold on the workflow so that an operation does not run for too long
	// and starve other workqueue items. It also enables workflow progress to
	// be periodically synced to the database.
	deadline time.Time
	// activePods tracks the number of active (Running/Pending) pods for controlling
	// parallelism
	activePods int64
	// workflowDeadline is the deadline which the workflow is expected to complete before we
	// terminate the workflow.
	workflowDeadline *time.Time
	// auditLogger is the argo audit logger
	auditLogger *argo.AuditLogger
	// preExecutionNodePhases contains the phases of all the nodes before the current operation. Necessary to infer
	// changes in phase for metric emission
	preExecutionNodePhases map[string]wfv1.NodePhase

	// wfSpec holds the WorkflowSpec for execution
	wfSpec *wfv1.WorkflowSpec

	// submissionParameters holds all submission parameters for workflow.
	submissionParameters []wfv1.Parameter
}

var (
	// ErrDeadlineExceeded indicates the operation exceeded its deadline for execution
	ErrDeadlineExceeded = errors.New(errors.CodeTimeout, "Deadline exceeded")
	// ErrParallelismReached indicates this workflow reached its parallelism limit
	ErrParallelismReached = errors.New(errors.CodeForbidden, "Max parallelism reached")
)

// maxOperationTime is the maximum time a workflow operation is allowed to run
// for before requeuing the workflow onto the workqueue.
const maxOperationTime = 10 * time.Second

// failedNodeStatus is a subset of NodeStatus that is only used to Marshal certain fields into a JSON of failed nodes
type failedNodeStatus struct {
	DisplayName  string      `json:"displayName"`
	Message      string      `json:"message"`
	TemplateName string      `json:"templateName"`
	Phase        string      `json:"phase"`
	PodName      string      `json:"podName"`
	FinishedAt   metav1.Time `json:"finishedAt"`
}

// newWorkflowOperationCtx creates and initializes a new wfOperationCtx object.
func newWorkflowOperationCtx(wf *wfv1.Workflow, wfc *WorkflowController) *wfOperationCtx {
	// NEVER modify objects from the store. It's a read-only, local cache.
	// You can use DeepCopy() to make a deep copy of original object and modify this copy
	// Or create a copy manually for better performance
	woc := wfOperationCtx{
		wf:      wf.DeepCopyObject().(*wfv1.Workflow),
		orig:    wf,
		updated: false,
		log: log.WithFields(log.Fields{
			"workflow":  wf.ObjectMeta.Name,
			"namespace": wf.ObjectMeta.Namespace,
		}),
		controller:             wfc,
		globalParams:           make(map[string]string),
		volumes:                wf.Spec.DeepCopy().Volumes,
		artifactRepository:     &wfc.Config.ArtifactRepository,
		completedPods:          make(map[string]bool),
		succeededPods:          make(map[string]bool),
		deadline:               time.Now().UTC().Add(maxOperationTime),
		auditLogger:            argo.NewAuditLogger(wf.ObjectMeta.Namespace, wfc.kubeclientset, wf.ObjectMeta.Name),
		preExecutionNodePhases: make(map[string]wfv1.NodePhase),
<<<<<<< HEAD
		submissionParameters:   wf.Spec.DeepCopy().Arguments.Parameters,
=======
		submissionParameters:   wf.Spec.Arguments.DeepCopy().Parameters,
>>>>>>> 6df0b2d3
	}

	if woc.wf.Status.Nodes == nil {
		woc.wf.Status.Nodes = make(map[string]wfv1.NodeStatus)
	}

	if woc.wf.Status.StoredTemplates == nil {
		woc.wf.Status.StoredTemplates = make(map[string]wfv1.Template)
	}
	return &woc
}

// operate is the main operator logic of a workflow. It evaluates the current state of the workflow,
// and its pods and decides how to proceed down the execution path.
// TODO: an error returned by this method should result in requeuing the workflow to be retried at a
// later time
func (woc *wfOperationCtx) operate() {
	defer func() {
		if woc.wf.Status.Completed() {
			_ = woc.killDaemonedChildren("")
		}
		woc.persistUpdates()
	}()
	defer func() {
		if r := recover(); r != nil {
			if rerr, ok := r.(error); ok {
				woc.markWorkflowError(rerr, true)
			} else {
				woc.markWorkflowPhase(wfv1.NodeError, true, fmt.Sprintf("%v", r))
			}
			woc.log.Errorf("Recovered from panic: %+v\n%s", r, debug.Stack())
		}
	}()

	woc.log.Infof("Processing workflow")

	// Loading WorkflowSpec for execution.
	err := woc.loadWorkflowSpec()
	if err != nil {
		woc.log.Errorf("Unable to get Workflow Template Reference for workflow, %s error: %s", woc.wf.Name, err)
		woc.markWorkflowError(err, true)
		return
	}

	// Update workflow duration variable
	woc.globalParams[common.GlobalVarWorkflowDuration] = fmt.Sprintf("%f", time.Since(woc.wf.Status.StartedAt.Time).Seconds())

	// Populate the phase of all the nodes prior to execution
	for _, node := range woc.wf.Status.Nodes {
		woc.preExecutionNodePhases[node.ID] = node.Phase
	}

	// Perform one-time workflow validation
	if woc.wf.Status.Phase == "" {
		woc.markWorkflowRunning()
		err := woc.createPDBResource()
		if err != nil {
			msg := fmt.Sprintf("Unable to create PDB resource for workflow, %s error: %s", woc.wf.Name, err)
			woc.markWorkflowFailed(msg)
			woc.auditLogger.LogWorkflowEvent(woc.wf, argo.EventInfo{Type: apiv1.EventTypeWarning, Reason: argo.EventReasonWorkflowFailed}, msg)
			return
		}
		woc.auditLogger.LogWorkflowEvent(woc.wf, argo.EventInfo{Type: apiv1.EventTypeNormal, Reason: argo.EventReasonWorkflowRunning}, "Workflow Running")
		validateOpts := validate.ValidateOpts{ContainerRuntimeExecutor: woc.controller.GetContainerRuntimeExecutor()}
		wftmplGetter := templateresolution.WrapWorkflowTemplateInterface(woc.controller.wfclientset.ArgoprojV1alpha1().WorkflowTemplates(woc.wf.Namespace))
		cwftmplGetter := templateresolution.WrapClusterWorkflowTemplateInterface(woc.controller.wfclientset.ArgoprojV1alpha1().ClusterWorkflowTemplates())

		wfConditions, err := validate.ValidateWorkflow(wftmplGetter, cwftmplGetter, woc.wf, validateOpts)

		if err != nil {
			msg := fmt.Sprintf("invalid spec: %s", err.Error())
			woc.markWorkflowFailed(msg)
			woc.auditLogger.LogWorkflowEvent(woc.wf, argo.EventInfo{Type: apiv1.EventTypeWarning, Reason: argo.EventReasonWorkflowFailed}, msg)
			return
		}
		// If we received conditions during validation (such as SpecWarnings), add them to the Workflow object
		if len(*wfConditions) > 0 {
			woc.wf.Status.Conditions.JoinConditions(wfConditions)
			woc.updated = true
		}

		woc.workflowDeadline = woc.getWorkflowDeadline()

		if woc.wfSpec.Metrics != nil {
			realTimeScope := map[string]func() float64{common.GlobalVarWorkflowDuration: func() float64 {
				return time.Since(woc.wf.Status.StartedAt.Time).Seconds()
			}}
			woc.computeMetrics(woc.wfSpec.Metrics.Prometheus, woc.globalParams, realTimeScope, true)
		}
	} else {
		woc.workflowDeadline = woc.getWorkflowDeadline()
		err := woc.podReconciliation()
		if err == nil {
			err = woc.failSuspendedNodesAfterDeadlineOrShutdown()
		}
		if err != nil {
			woc.log.Errorf("%s error: %+v", woc.wf.ObjectMeta.Name, err)
			woc.auditLogger.LogWorkflowEvent(woc.wf, argo.EventInfo{Type: apiv1.EventTypeWarning, Reason: argo.EventReasonWorkflowTimedOut}, "Workflow timed out")
			// TODO: we need to re-add to the workqueue, but should happen in caller
			return
		}
	}

	if woc.wf.Spec.Suspend != nil && *woc.wf.Spec.Suspend {
		woc.log.Infof("workflow suspended")
		return
	}
	if woc.wfSpec.Parallelism != nil {
		woc.activePods = woc.countActivePods()
	}

	// Create a starting template context.
	tmplCtx, err := woc.createTemplateContext(wfv1.ResourceScopeLocal, "")
	if err != nil {
		msg := fmt.Sprintf("Failed to create a template context: %+v", err)
		woc.log.Errorf(msg)
		woc.markWorkflowError(err, true)
		return
	}

	woc.setGlobalParameters()

	if woc.wfSpec.ArtifactRepositoryRef != nil {
		repoReference := woc.wfSpec.ArtifactRepositoryRef
		repo, err := getArtifactRepositoryRef(woc.controller, repoReference.ConfigMap, repoReference.Key, woc.wf.ObjectMeta.Namespace)
		if err == nil {
			woc.artifactRepository = repo
		} else {
			msg := fmt.Sprintf("Failed to load artifact repository configMap: %+v", err)
			woc.log.Errorf(msg)
			woc.markWorkflowError(err, true)
			woc.auditLogger.LogWorkflowEvent(woc.wf, argo.EventInfo{Type: apiv1.EventTypeWarning, Reason: argo.EventReasonWorkflowFailed}, msg)
			return
		}
	}

	err = woc.substituteParamsInVolumes(woc.globalParams)
	if err != nil {
		msg := fmt.Sprintf("%s volumes global param substitution error: %+v", woc.wf.ObjectMeta.Name, err)
		woc.log.Errorf(msg)
		woc.markWorkflowError(err, true)
		return
	}

	err = woc.createPVCs()
	if err != nil {
		msg := fmt.Sprintf("%s pvc create error: %+v", woc.wf.ObjectMeta.Name, err)
		woc.log.Errorf(msg)
		woc.markWorkflowError(err, true)
		woc.auditLogger.LogWorkflowEvent(woc.wf, argo.EventInfo{Type: apiv1.EventTypeWarning, Reason: argo.EventReasonWorkflowFailed}, msg)
		return
	}

	var node *wfv1.NodeStatus
<<<<<<< HEAD

=======
>>>>>>> 6df0b2d3
	tmpl := &wfv1.WorkflowStep{Template: woc.wfSpec.Entrypoint}
	args := woc.wfSpec.Arguments
	if woc.wf.Spec.WorkflowTemplateRef != nil {
		entrypoint := woc.wf.Spec.Entrypoint

		if entrypoint == "" {
			entrypoint = woc.wfSpec.Entrypoint
		}
		tmpl.Template = ""
		tmpl.TemplateRef = woc.wf.Spec.WorkflowTemplateRef.ToTemplateRef(entrypoint)
		args.Parameters = woc.submissionParameters
	}

	node, err = woc.executeTemplate(woc.wf.ObjectMeta.Name, tmpl, tmplCtx, args, &executeTemplateOpts{})
<<<<<<< HEAD

=======
>>>>>>> 6df0b2d3
	if err != nil {
		msg := fmt.Sprintf("%s error in entry template execution: %+v", woc.wf.Name, err)
		// the error are handled in the callee so just log it.
		woc.log.Errorf(msg)
		switch err {
		case ErrDeadlineExceeded:
			woc.auditLogger.LogWorkflowEvent(woc.wf, argo.EventInfo{Type: apiv1.EventTypeWarning, Reason: argo.EventReasonWorkflowTimedOut}, msg)
		default:
			woc.auditLogger.LogWorkflowEvent(woc.wf, argo.EventInfo{Type: apiv1.EventTypeWarning, Reason: argo.EventReasonWorkflowFailed}, msg)
		}
		return
	}

	if node == nil || !node.Completed() {
		// node can be nil if a workflow created immediately in a parallelism == 0 state
		return
	}

	workflowStatus := node.Phase
	var onExitNode *wfv1.NodeStatus
	if woc.wfSpec.OnExit != "" && woc.wf.Spec.Shutdown.ShouldExecute(true) {
		if workflowStatus == wfv1.NodeSkipped {
			// treat skipped the same as Succeeded for workflow.status
			woc.globalParams[common.GlobalVarWorkflowStatus] = string(wfv1.NodeSucceeded)
		} else {
			woc.globalParams[common.GlobalVarWorkflowStatus] = string(workflowStatus)
		}

		var failures []failedNodeStatus
		for _, node := range woc.wf.Status.Nodes {
			if node.Phase == wfv1.NodeFailed || node.Phase == wfv1.NodeError {
				failures = append(failures,
					failedNodeStatus{
						DisplayName:  node.DisplayName,
						Message:      node.Message,
						TemplateName: node.TemplateName,
						Phase:        string(node.Phase),
						PodName:      node.ID,
						FinishedAt:   node.FinishedAt,
					})
			}
		}
		failedNodeBytes, err := json.Marshal(failures)
		if err != nil {
			woc.log.Errorf("Error marshalling failed nodes list: %+v", err)
			// No need to return here
		}
		// This strconv.Quote is necessary so that the escaped quotes are not removed during parameter substitution
		woc.globalParams[common.GlobalVarWorkflowFailures] = strconv.Quote(string(failedNodeBytes))

		woc.log.Infof("Running OnExit handler: %s", woc.wfSpec.OnExit)
		onExitNodeName := woc.wf.ObjectMeta.Name + ".onExit"
		onExitNode, err = woc.executeTemplate(onExitNodeName, &wfv1.WorkflowStep{Template: woc.wfSpec.OnExit}, tmplCtx, woc.wfSpec.Arguments, &executeTemplateOpts{onExitTemplate: true})
		if err != nil {
			// the error are handled in the callee so just log it.
			woc.log.Errorf("error in exit template execution: %+v", err)
			return
		}
		if onExitNode == nil || !onExitNode.Completed() {
			return
		}
	}

	err = woc.deletePVCs()
	if err != nil {
		msg := fmt.Sprintf("%s error: %+v", woc.wf.ObjectMeta.Name, err)
		woc.log.Errorf(msg)
		// Mark the workflow with an error message and return, but intentionally do not
		// markCompletion so that we can retry PVC deletion (TODO: use workqueue.ReAdd())
		// This error phase may be cleared if a subsequent delete attempt is successful.
		woc.markWorkflowError(err, false)
		woc.auditLogger.LogWorkflowEvent(woc.wf, argo.EventInfo{Type: apiv1.EventTypeWarning, Reason: argo.EventReasonWorkflowFailed}, msg)
		return
	}

	var workflowMessage string
	if !node.Successful() && woc.wfSpec.Shutdown != "" {
		workflowMessage = fmt.Sprintf("Stopped with strategy '%s'", woc.wfSpec.Shutdown)
	} else {
		workflowMessage = node.Message
	}

	// If we get here, the workflow completed, all PVCs were deleted successfully, and
	// exit handlers were executed. We now need to infer the workflow phase from the
	// node phase.
	switch workflowStatus {
	case wfv1.NodeSucceeded, wfv1.NodeSkipped:
		if onExitNode != nil && !onExitNode.Successful() {
			// if main workflow succeeded, but the exit node was unsuccessful
			// the workflow is now considered unsuccessful.
			woc.markWorkflowPhase(onExitNode.Phase, true, onExitNode.Message)
			woc.auditLogger.LogWorkflowEvent(woc.wf, argo.EventInfo{Type: apiv1.EventTypeWarning, Reason: argo.EventReasonWorkflowFailed}, onExitNode.Message)
		} else {
			woc.markWorkflowSuccess()
			woc.auditLogger.LogWorkflowEvent(woc.wf, argo.EventInfo{Type: apiv1.EventTypeNormal, Reason: argo.EventReasonWorkflowSucceeded}, "Workflow completed")
		}
	case wfv1.NodeFailed:
		woc.markWorkflowFailed(workflowMessage)
		woc.auditLogger.LogWorkflowEvent(woc.wf, argo.EventInfo{Type: apiv1.EventTypeWarning, Reason: argo.EventReasonWorkflowFailed}, workflowMessage)
	case wfv1.NodeError:
		woc.markWorkflowPhase(wfv1.NodeError, true, workflowMessage)
		woc.auditLogger.LogWorkflowEvent(woc.wf, argo.EventInfo{Type: apiv1.EventTypeWarning, Reason: argo.EventReasonWorkflowFailed}, workflowMessage)
	default:
		// NOTE: we should never make it here because if the the node was 'Running'
		// we should have returned earlier.
		err = errors.InternalErrorf("Unexpected node phase %s: %+v", woc.wf.ObjectMeta.Name, err)
		woc.markWorkflowError(err, true)
	}

	if woc.wfSpec.Metrics != nil {
		realTimeScope := map[string]func() float64{common.GlobalVarWorkflowDuration: func() float64 {
			return node.FinishedAt.Sub(node.StartedAt.Time).Seconds()
		}}
		woc.computeMetrics(woc.wfSpec.Metrics.Prometheus, woc.globalParams, realTimeScope, false)
	}
}

func (woc *wfOperationCtx) getWorkflowDeadline() *time.Time {
	if woc.wfSpec.ActiveDeadlineSeconds == nil {
		return nil
	}
	if woc.wf.Status.StartedAt.IsZero() {
		return nil
	}
	startedAt := woc.wf.Status.StartedAt.Truncate(time.Second)
	deadline := startedAt.Add(time.Duration(*woc.wfSpec.ActiveDeadlineSeconds) * time.Second).UTC()
	return &deadline
}

// setGlobalParameters sets the globalParam map with global parameters
func (woc *wfOperationCtx) setGlobalParameters() {
	woc.globalParams[common.GlobalVarWorkflowName] = woc.wf.ObjectMeta.Name
	woc.globalParams[common.GlobalVarWorkflowNamespace] = woc.wf.ObjectMeta.Namespace
	woc.globalParams[common.GlobalVarWorkflowServiceAccountName] = woc.wf.Spec.ServiceAccountName
	woc.globalParams[common.GlobalVarWorkflowUID] = string(woc.wf.ObjectMeta.UID)
	woc.globalParams[common.GlobalVarWorkflowCreationTimestamp] = woc.wf.ObjectMeta.CreationTimestamp.Format(time.RFC3339)
	if woc.wf.Spec.Priority != nil {
		woc.globalParams[common.GlobalVarWorkflowPriority] = strconv.Itoa(int(*woc.wf.Spec.Priority))
	}
	for char := range strftime.FormatChars {
		cTimeVar := fmt.Sprintf("%s.%s", common.GlobalVarWorkflowCreationTimestamp, string(char))
		woc.globalParams[cTimeVar] = strftime.Format("%"+string(char), woc.wf.ObjectMeta.CreationTimestamp.Time)
	}

	if workflowParameters, err := json.Marshal(woc.wfSpec.Arguments.Parameters); err == nil {
		woc.globalParams[common.GlobalVarWorkflowParameters] = string(workflowParameters)
	}

	for _, param := range woc.submissionParameters {
		woc.globalParams["workflow.parameters."+param.Name] = *param.Value
	}

	for k, v := range woc.wf.ObjectMeta.Annotations {
		woc.globalParams["workflow.annotations."+k] = v
	}
	for k, v := range woc.wf.ObjectMeta.Labels {
		woc.globalParams["workflow.labels."+k] = v
	}
	if woc.wf.Status.Outputs != nil {
		for _, param := range woc.wf.Status.Outputs.Parameters {
			woc.globalParams["workflow.outputs.parameters."+param.Name] = *param.Value
		}
	}
}

func (woc *wfOperationCtx) getNodeByName(nodeName string) *wfv1.NodeStatus {
	nodeID := woc.wf.NodeID(nodeName)
	node, ok := woc.wf.Status.Nodes[nodeID]
	if !ok {
		return nil
	}
	return &node
}

// persistUpdates will update a workflow with any updates made during workflow operation.
// It also labels any pods as completed if we have extracted everything we need from it.
// NOTE: a previous implementation used Patch instead of Update, but Patch does not work with
// the fake CRD clientset which makes unit testing extremely difficult.
func (woc *wfOperationCtx) persistUpdates() {
	if !woc.updated {
		return
	}
	wfClient := woc.controller.wfclientset.ArgoprojV1alpha1().Workflows(woc.wf.ObjectMeta.Namespace)
	// try and compress nodes if needed
	nodes := woc.wf.Status.Nodes

	err := packer.CompressWorkflowIfNeeded(woc.wf)
	if packer.IsTooLargeError(err) || os.Getenv("ALWAYS_OFFLOAD_NODE_STATUS") == "true" {
		if woc.controller.offloadNodeStatusRepo.IsEnabled() {
			offloadVersion, err := woc.controller.offloadNodeStatusRepo.Save(string(woc.wf.UID), woc.wf.Namespace, nodes)
			if err != nil {
				woc.log.Warnf("Failed to offload node status: %v", err)
				woc.markWorkflowError(err, true)
			} else {
				woc.wf.Status.Nodes = nil
				woc.wf.Status.CompressedNodes = ""
				woc.wf.Status.OffloadNodeStatusVersion = offloadVersion
			}
		}
	} else if err != nil {
		woc.log.Warnf("Error compressing workflow: %v", err)
		woc.markWorkflowError(err, true)
	}
	wf, err := wfClient.Update(woc.wf)
	if err != nil {
		woc.log.Warnf("Error updating workflow: %v %s", err, apierr.ReasonForError(err))
		if argokubeerr.IsRequestEntityTooLargeErr(err) {
			woc.persistWorkflowSizeLimitErr(wfClient, err)
			return
		}
		if !apierr.IsConflict(err) {
			return
		}
		woc.log.Info("Re-applying updates on latest version and retrying update")
		wf, err := woc.reapplyUpdate(wfClient)
		if err != nil {
			woc.log.Infof("Failed to re-apply update: %+v", err)
			return
		}
		woc.wf = wf
	} else {
		woc.wf = wf
	}

	// restore to pre-compressed state
	woc.wf.Status.Nodes = nodes
	woc.wf.Status.CompressedNodes = ""
	woc.log.WithFields(log.Fields{"resourceVersion": woc.wf.ResourceVersion, "phase": woc.wf.Status.Phase}).Info("Workflow update successful")

	// HACK(jessesuen) after we successfully persist an update to the workflow, the informer's
	// cache is now invalid. It's very common that we will need to immediately re-operate on a
	// workflow due to queuing by the pod workers. The following sleep gives a *chance* for the
	// informer's cache to catch up to the version of the workflow we just persisted. Without
	// this sleep, the next worker to work on this workflow will very likely operate on a stale
	// object and redo work.
	time.Sleep(1 * time.Second)

	// It is important that we *never* label pods as completed until we successfully updated the workflow
	// Failing to do so means we can have inconsistent state.
	// TODO: The completedPods will be labeled multiple times. I think it would be improved in the future.
	// Send succeeded pods or completed pods to gcPods channel to delete it later depend on the PodGCStrategy.
	// Notice we do not need to label the pod if we will delete it later for GC. Otherwise, that may even result in
	// errors if we label a pod that was deleted already.
	if woc.wfSpec.PodGC != nil {
		switch woc.wfSpec.PodGC.Strategy {
		case wfv1.PodGCOnPodSuccess:
			for podName := range woc.succeededPods {
				woc.controller.gcPods <- fmt.Sprintf("%s/%s", woc.wf.ObjectMeta.Namespace, podName)
			}
		case wfv1.PodGCOnPodCompletion:
			for podName := range woc.completedPods {
				woc.controller.gcPods <- fmt.Sprintf("%s/%s", woc.wf.ObjectMeta.Namespace, podName)
			}
		}
	} else {
		// label pods which will not be deleted
		for podName := range woc.completedPods {
			woc.controller.completedPods <- fmt.Sprintf("%s/%s", woc.wf.ObjectMeta.Namespace, podName)
		}
	}
}

// persistWorkflowSizeLimitErr will fail a the workflow with an error when we hit the resource size limit
// See https://github.com/argoproj/argo/issues/913
func (woc *wfOperationCtx) persistWorkflowSizeLimitErr(wfClient v1alpha1.WorkflowInterface, err error) {
	woc.wf = woc.orig.DeepCopy()
	woc.markWorkflowError(err, true)
	_, err = wfClient.Update(woc.wf)
	if err != nil {
		woc.log.Warnf("Error updating workflow: %v", err)
	}
}

// reapplyUpdate GETs the latest version of the workflow, re-applies the updates and
// retries the UPDATE multiple times. For reasoning behind this technique, see:
// https://github.com/kubernetes/community/blob/master/contributors/devel/api-conventions.md#concurrency-control-and-consistency
func (woc *wfOperationCtx) reapplyUpdate(wfClient v1alpha1.WorkflowInterface) (*wfv1.Workflow, error) {
	// First generate the patch
	oldData, err := json.Marshal(woc.orig)
	if err != nil {
		return nil, errors.InternalWrapError(err)
	}
	newData, err := json.Marshal(woc.wf)
	if err != nil {
		return nil, errors.InternalWrapError(err)
	}
	patchBytes, err := jsonpatch.CreateMergePatch(oldData, newData)
	if err != nil {
		return nil, errors.InternalWrapError(err)
	}
	// Next get latest version of the workflow, apply the patch and retyr the Update
	attempt := 1
	for {
		currWf, err := wfClient.Get(woc.wf.ObjectMeta.Name, metav1.GetOptions{})
		if !retry.IsRetryableKubeAPIError(err) {
			return nil, errors.InternalWrapError(err)
		}
		currWfBytes, err := json.Marshal(currWf)
		if err != nil {
			return nil, errors.InternalWrapError(err)
		}
		newWfBytes, err := jsonpatch.MergePatch(currWfBytes, patchBytes)
		if err != nil {
			return nil, errors.InternalWrapError(err)
		}
		var newWf wfv1.Workflow
		err = json.Unmarshal(newWfBytes, &newWf)
		if err != nil {
			return nil, errors.InternalWrapError(err)
		}
		wf, err := wfClient.Update(&newWf)
		if err == nil {
			woc.log.Infof("Update retry attempt %d successful", attempt)
			return wf, nil
		}
		attempt++
		woc.log.Warnf("Update retry attempt %d failed: %v", attempt, err)
		if attempt > 5 {
			return nil, err
		}
	}
}

// requeue this workflow onto the workqueue for later processing
func (woc *wfOperationCtx) requeue(afterDuration time.Duration) {
	key, err := cache.MetaNamespaceKeyFunc(woc.wf)
	if err != nil {
		woc.log.Errorf("Failed to requeue workflow %s: %v", woc.wf.ObjectMeta.Name, err)
		return
	}
	woc.controller.wfQueue.AddAfter(key, afterDuration)
}

// processNodeRetries updates the retry node state based on the child node state and the retry strategy and returns the node.
func (woc *wfOperationCtx) processNodeRetries(node *wfv1.NodeStatus, retryStrategy wfv1.RetryStrategy) (*wfv1.NodeStatus, bool, error) {
	if node.Completed() {
		return node, true, nil
	}
	lastChildNode, err := woc.getLastChildNode(node)
	if err != nil {
		return nil, false, fmt.Errorf("Failed to find last child of node " + node.Name)
	}

	if lastChildNode == nil {
		return node, true, nil
	}

	if !lastChildNode.Completed() {
		// last child node is still running.
		return node, true, nil
	}

	if lastChildNode.Successful() {
		node.Outputs = lastChildNode.Outputs.DeepCopy()
		woc.wf.Status.Nodes[node.ID] = *node
		return woc.markNodePhase(node.Name, wfv1.NodeSucceeded), true, nil
	}

	if woc.wfSpec.Shutdown != "" || (woc.workflowDeadline != nil && time.Now().UTC().After(*woc.workflowDeadline)) {
		var message string
		if woc.wfSpec.Shutdown != "" {
			message = fmt.Sprintf("Stopped with strategy '%s'", woc.wfSpec.Shutdown)
		} else {
			message = fmt.Sprintf("retry exceeded workflow deadline %s", *woc.workflowDeadline)
		}
		woc.log.Infoln(message)
		return woc.markNodePhase(node.Name, lastChildNode.Phase, message), true, nil
	}

	maxDurationDeadline := time.Time{}
	if retryStrategy.Backoff != nil {
		// Process max duration limit
		if retryStrategy.Backoff.MaxDuration != "" && len(node.Children) > 0 {
			maxDuration, err := parseStringToDuration(retryStrategy.Backoff.MaxDuration)
			if err != nil {
				return nil, false, err
			}
			firstChildNode, err := woc.getFirstChildNode(node)
			if err != nil {
				return nil, false, fmt.Errorf("Failed to find first child of node " + node.Name)
			}
			maxDurationDeadline = firstChildNode.StartedAt.Add(maxDuration)
			if time.Now().After(maxDurationDeadline) {
				woc.log.Infoln("Max duration limit exceeded. Failing...")
				return woc.markNodePhase(node.Name, lastChildNode.Phase, "Max duration limit exceeded"), true, nil
			}
		}

		// Max duration limit hasn't been exceeded, process back off
		if retryStrategy.Backoff.Duration == "" {
			return nil, false, fmt.Errorf("no base duration specified for retryStrategy")
		}

		baseDuration, err := parseStringToDuration(retryStrategy.Backoff.Duration)
		if err != nil {
			return nil, false, err
		}

		timeToWait := baseDuration
		if retryStrategy.Backoff.Factor > 0 {
			// Formula: timeToWait = duration * factor^retry_number
			timeToWait = baseDuration * time.Duration(math.Pow(float64(retryStrategy.Backoff.Factor), float64(len(node.Children))))
		}
		waitingDeadline := lastChildNode.FinishedAt.Add(timeToWait)

		// If the waiting deadline is after the max duration deadline, then it's futile to wait until then. Stop early
		if !maxDurationDeadline.IsZero() && waitingDeadline.After(maxDurationDeadline) {
			woc.log.Infoln("Backoff would exceed max duration limit. Failing...")
			return woc.markNodePhase(node.Name, lastChildNode.Phase, "Backoff would exceed max duration limit"), true, nil
		}

		// See if we have waited past the deadline
		if time.Now().Before(waitingDeadline) {
			woc.requeue(timeToWait)
			retryMessage := fmt.Sprintf("Backoff for %s", humanize.Duration(timeToWait))
			return woc.markNodePhase(node.Name, node.Phase, retryMessage), false, nil
		}
		node = woc.markNodePhase(node.Name, node.Phase, "")
	}

	var retryOnFailed bool
	var retryOnError bool
	switch retryStrategy.RetryPolicy {
	case wfv1.RetryPolicyAlways:
		retryOnFailed = true
		retryOnError = true
	case wfv1.RetryPolicyOnError:
		retryOnFailed = false
		retryOnError = true
	case wfv1.RetryPolicyOnFailure, "":
		retryOnFailed = true
		retryOnError = false
	default:
		return nil, false, fmt.Errorf("%s is not a valid RetryPolicy", retryStrategy.RetryPolicy)
	}

	if (lastChildNode.Phase == wfv1.NodeFailed && !retryOnFailed) || (lastChildNode.Phase == wfv1.NodeError && !retryOnError) {
		woc.log.Infof("Node not set to be retried after status: %s", lastChildNode.Phase)
		return woc.markNodePhase(node.Name, lastChildNode.Phase, lastChildNode.Message), true, nil
	}

	if !lastChildNode.CanRetry() {
		woc.log.Infof("Node cannot be retried. Marking it failed")
		return woc.markNodePhase(node.Name, lastChildNode.Phase, lastChildNode.Message), true, nil
	}

	if retryStrategy.Limit != nil && int32(len(node.Children)) > *retryStrategy.Limit {
		woc.log.Infoln("No more retries left. Failing...")
		return woc.markNodePhase(node.Name, lastChildNode.Phase, "No more retries left"), true, nil
	}

	woc.log.Infof("%d child nodes of %s failed. Trying again...", len(node.Children), node.Name)
	return node, true, nil
}

// podReconciliation is the process by which a workflow will examine all its related
// pods and update the node state before continuing the evaluation of the workflow.
// Records all pods which were observed completed, which will be labeled completed=true
// after successful persist of the workflow.
func (woc *wfOperationCtx) podReconciliation() error {
	podList, err := woc.getAllWorkflowPods()
	if err != nil {
		return err
	}
	seenPods := make(map[string]*apiv1.Pod)
	seenPodLock := &sync.Mutex{}
	wfNodesLock := &sync.RWMutex{}

	performAssessment := func(pod *apiv1.Pod) {
		if pod == nil {
			return
		}
		nodeNameForPod := pod.Annotations[common.AnnotationKeyNodeName]
		nodeID := woc.wf.NodeID(nodeNameForPod)
		seenPodLock.Lock()
		seenPods[nodeID] = pod
		seenPodLock.Unlock()

		wfNodesLock.Lock()
		defer wfNodesLock.Unlock()
		if node, ok := woc.wf.Status.Nodes[nodeID]; ok {
			if newState := woc.assessNodeStatus(pod, &node); newState != nil {
				woc.wf.Status.Nodes[nodeID] = *newState
				woc.addOutputsToGlobalScope(node.Outputs)
				woc.updated = true
			}
			node := woc.wf.Status.Nodes[pod.ObjectMeta.Name]
			if node.Completed() && !node.IsDaemoned() {
				if tmpVal, tmpOk := pod.Labels[common.LabelKeyCompleted]; tmpOk {
					if tmpVal == "true" {
						return
					}
				}
				woc.completedPods[pod.ObjectMeta.Name] = true
				if woc.shouldPrintPodSpec(node) {
					printPodSpecLog(pod, woc.wf.Name)
				}
				if !woc.orig.Status.Nodes[node.ID].Completed() {
					woc.onNodeComplete(&node)
				}
			}
			if node.Successful() {
				woc.succeededPods[pod.ObjectMeta.Name] = true
			}
		}
	}

	parallelPodNum := make(chan string, 500)
	var wg sync.WaitGroup

	for _, pod := range podList.Items {
		parallelPodNum <- pod.Name
		wg.Add(1)
		go func(tmpPod apiv1.Pod) {
			defer wg.Done()
			performAssessment(&tmpPod)
			err = woc.applyExecutionControl(&tmpPod, wfNodesLock)
			if err != nil {
				woc.log.Warnf("Failed to apply execution control to pod %s", tmpPod.Name)
			}
			<-parallelPodNum
		}(pod)
	}

	wg.Wait()

	// Now check for deleted pods. Iterate our nodes. If any one of our nodes does not show up in
	// the seen list it implies that the pod was deleted without the controller seeing the event.
	// It is now impossible to infer pod status. The only thing we can do at this point is to mark
	// the node with Error.
	for nodeID, node := range woc.wf.Status.Nodes {
		if node.Type != wfv1.NodeTypePod || node.Completed() || node.StartedAt.IsZero() {
			// node is not a pod, it is already complete, or it can be re-run.
			continue
		}
		if _, ok := seenPods[nodeID]; !ok {

			// If the node is pending and the pod does not exist, it could be the case that we want to try to submit it
			// again instead of marking it as an error. Check if that's the case.
			if node.Pending() {
				tmplCtx, err := woc.createTemplateContext(node.GetTemplateScope())
				if err != nil {
					return err
				}
				_, tmpl, _, err := tmplCtx.ResolveTemplate(&node)
				if err != nil {
					return err
				}

				if isResubmitAllowed(tmpl) {
					// We want to resubmit. Continue and do not mark as error.
					continue
				}
			}

			if node.Phase != wfv1.NodePending {
				node.Message = "pod deleted"
				node.Phase = wfv1.NodeError
				woc.wf.Status.Nodes[nodeID] = node
				woc.log.Warnf("pod %s deleted", nodeID)
				woc.updated = true
			}
		} else {
			// At this point we are certain that the pod associated with our node is running or has been run;
			// it is safe to extract the k8s-node information given this knowledge.
			if node.HostNodeName != seenPods[nodeID].Spec.NodeName {
				node.HostNodeName = seenPods[nodeID].Spec.NodeName
				woc.wf.Status.Nodes[nodeID] = node
				woc.updated = true
			}
		}
	}
	return nil
}

// shouldPrintPodSpec return eligible to print to the pod spec
func (woc *wfOperationCtx) shouldPrintPodSpec(node wfv1.NodeStatus) bool {
	return woc.controller.Config.PodSpecLogStrategy.AllPods ||
		(woc.controller.Config.PodSpecLogStrategy.FailedPod && node.Failed())
}

//fails any suspended nodes if the workflow deadline has passed
func (woc *wfOperationCtx) failSuspendedNodesAfterDeadlineOrShutdown() error {
	if woc.wfSpec.Shutdown != "" || (woc.workflowDeadline != nil && time.Now().UTC().After(*woc.workflowDeadline)) {
		for _, node := range woc.wf.Status.Nodes {
			if node.IsActiveSuspendNode() {
				var message string
				if woc.wfSpec.Shutdown != "" {
					message = fmt.Sprintf("Stopped with strategy '%s'", woc.wfSpec.Shutdown)
				} else {
					message = fmt.Sprintf("step exceeded workflow deadline %s", *woc.workflowDeadline)
				}
				woc.markNodePhase(node.Name, wfv1.NodeFailed, message)
			}
		}
	}
	return nil
}

// countActivePods counts the number of active (Pending/Running) pods.
// Optionally restricts it to a template invocation (boundaryID)
func (woc *wfOperationCtx) countActivePods(boundaryIDs ...string) int64 {
	var boundaryID = ""
	if len(boundaryIDs) > 0 {
		boundaryID = boundaryIDs[0]
	}
	var activePods int64
	// if we care about parallelism, count the active pods at the template level
	for _, node := range woc.wf.Status.Nodes {
		if node.Type != wfv1.NodeTypePod {
			continue
		}
		if boundaryID != "" && node.BoundaryID != boundaryID {
			continue
		}
		switch node.Phase {
		case wfv1.NodePending, wfv1.NodeRunning:
			activePods++
		}
	}
	return activePods
}

// countActiveChildren counts the number of active (Pending/Running) children nodes of parent parentName
func (woc *wfOperationCtx) countActiveChildren(boundaryIDs ...string) int64 {
	var boundaryID = ""
	if len(boundaryIDs) > 0 {
		boundaryID = boundaryIDs[0]
	}
	var activeChildren int64
	// if we care about parallelism, count the active pods at the template level
	for _, node := range woc.wf.Status.Nodes {
		if boundaryID != "" && node.BoundaryID != boundaryID {
			continue
		}
		switch node.Type {
		case wfv1.NodeTypePod, wfv1.NodeTypeSteps, wfv1.NodeTypeDAG:
		default:
			continue
		}
		switch node.Phase {
		case wfv1.NodePending, wfv1.NodeRunning:
			activeChildren++
		}
	}
	return activeChildren
}

// getAllWorkflowPods returns all pods related to the current workflow
func (woc *wfOperationCtx) getAllWorkflowPods() (*apiv1.PodList, error) {
	options := metav1.ListOptions{
		LabelSelector: fmt.Sprintf("%s=%s",
			common.LabelKeyWorkflow,
			woc.wf.ObjectMeta.Name),
	}
	podList, err := woc.controller.kubeclientset.CoreV1().Pods(woc.wf.Namespace).List(options)
	if err != nil {
		return nil, errors.InternalWrapError(err)
	}
	return podList, nil
}
func printPodSpecLog(pod *apiv1.Pod, wfName string) {
	podSpecByte, err := json.Marshal(pod)
	if err != nil {
		log.WithField("workflow", wfName).WithField("nodename", pod.Name).WithField("namespace", pod.Namespace).Warnf("Unable to mashal pod spec. %v", err)
	}
	log.WithField("workflow", wfName).WithField("nodename", pod.Name).WithField("namespace", pod.Namespace).Infof("Pod Spec: %s", string(podSpecByte))
}

// assessNodeStatus compares the current state of a pod with its corresponding node
// and returns the new node status if something changed
func (woc *wfOperationCtx) assessNodeStatus(pod *apiv1.Pod, node *wfv1.NodeStatus) *wfv1.NodeStatus {
	var newPhase wfv1.NodePhase
	var newDaemonStatus *bool
	var message string
	updated := false
	switch pod.Status.Phase {
	case apiv1.PodPending:
		newPhase = wfv1.NodePending
		newDaemonStatus = pointer.BoolPtr(false)
		message = getPendingReason(pod)
	case apiv1.PodSucceeded:
		newPhase = wfv1.NodeSucceeded
		newDaemonStatus = pointer.BoolPtr(false)
	case apiv1.PodFailed:
		// ignore pod failure for daemoned steps
		if node.IsDaemoned() {
			newPhase = wfv1.NodeSucceeded
		} else {
			newPhase, message = inferFailedReason(pod)
		}
		newDaemonStatus = pointer.BoolPtr(false)
	case apiv1.PodRunning:
		if pod.DeletionTimestamp != nil {
			// pod is being terminated
			newPhase = wfv1.NodeError
			message = "pod deleted during operation"
		} else {
			newPhase = wfv1.NodeRunning
			tmplStr, ok := pod.Annotations[common.AnnotationKeyTemplate]
			if !ok {
				log.Warnf("%s missing template annotation", pod.ObjectMeta.Name)
				return nil
			}
			var tmpl wfv1.Template
			err := json.Unmarshal([]byte(tmplStr), &tmpl)
			if err != nil {
				log.Warnf("%s template annotation unreadable: %v", pod.ObjectMeta.Name, err)
				return nil
			}
			if tmpl.Daemon != nil && *tmpl.Daemon {
				// pod is running and template is marked daemon. check if everything is ready
				for _, ctrStatus := range pod.Status.ContainerStatuses {
					if !ctrStatus.Ready {
						return nil
					}
				}
				// proceed to mark node status as running (and daemoned)
				newPhase = wfv1.NodeRunning
				newDaemonStatus = pointer.BoolPtr(true)
				log.Infof("Processing ready daemon pod: %v", pod.ObjectMeta.SelfLink)
			}
		}
	default:
		newPhase = wfv1.NodeError
		message = fmt.Sprintf("Unexpected pod phase for %s: %s", pod.ObjectMeta.Name, pod.Status.Phase)
		log.Error(message)
	}

	if newDaemonStatus != nil {
		if !*newDaemonStatus {
			// if the daemon status switched to false, we prefer to just unset daemoned status field
			// (as opposed to setting it to false)
			newDaemonStatus = nil
		}
		if (newDaemonStatus != nil && node.Daemoned == nil) || (newDaemonStatus == nil && node.Daemoned != nil) {
			log.Infof("Setting node %v daemoned: %v -> %v", node.ID, node.Daemoned, newDaemonStatus)
			node.Daemoned = newDaemonStatus
			updated = true
			if pod.Status.PodIP != "" && pod.Status.PodIP != node.PodIP {
				// only update Pod IP for daemoned nodes to reduce number of updates
				log.Infof("Updating daemon node %s IP %s -> %s", node.ID, node.PodIP, pod.Status.PodIP)
				node.PodIP = pod.Status.PodIP
			}
		}
	}
	outputStr, ok := pod.Annotations[common.AnnotationKeyOutputs]
	if ok && node.Outputs == nil {
		updated = true
		log.Infof("Setting node %v outputs", node.ID)
		var outputs wfv1.Outputs
		err := json.Unmarshal([]byte(outputStr), &outputs)
		if err != nil {
			log.Errorf("Failed to unmarshal %s outputs from pod annotation: %v", pod.Name, err)
			node.Phase = wfv1.NodeError
		} else {
			node.Outputs = &outputs
		}
	}
	if node.Phase != newPhase {
		log.Infof("Updating node %s status %s -> %s", node.ID, node.Phase, newPhase)
		// if we are transitioning from Pending to a different state, clear out pending message
		if node.Phase == wfv1.NodePending {
			node.Message = ""
		}
		updated = true
		node.Phase = newPhase
	}
	if message != "" && node.Message != message {
		log.Infof("Updating node %s message: %s", node.ID, message)
		updated = true
		node.Message = message
	}

	if node.Completed() && node.FinishedAt.IsZero() {
		updated = true
		if !node.IsDaemoned() {
			node.FinishedAt = getLatestFinishedAt(pod)
		}
		if node.FinishedAt.IsZero() {
			// If we get here, the container is daemoned so the
			// finishedAt might not have been set.
			node.FinishedAt = metav1.Time{Time: time.Now().UTC()}
		}
		node.ResourcesDuration = resource.DurationForPod(pod)
	}
	if updated {
		return node
	}
	return nil
}

// getLatestFinishedAt returns the latest finishAt timestamp from all the
// containers of this pod.
func getLatestFinishedAt(pod *apiv1.Pod) metav1.Time {
	var latest metav1.Time
	for _, ctr := range pod.Status.InitContainerStatuses {
		if ctr.State.Terminated != nil && ctr.State.Terminated.FinishedAt.After(latest.Time) {
			latest = ctr.State.Terminated.FinishedAt
		}
	}
	for _, ctr := range pod.Status.ContainerStatuses {
		if ctr.State.Terminated != nil && ctr.State.Terminated.FinishedAt.After(latest.Time) {
			latest = ctr.State.Terminated.FinishedAt
		}
	}
	return latest
}

func getPendingReason(pod *apiv1.Pod) string {
	for _, ctrStatus := range pod.Status.ContainerStatuses {
		if ctrStatus.State.Waiting != nil {
			if ctrStatus.State.Waiting.Message != "" {
				return fmt.Sprintf("%s: %s", ctrStatus.State.Waiting.Reason, ctrStatus.State.Waiting.Message)
			}
			return ctrStatus.State.Waiting.Reason
		}
	}
	// Example:
	// - lastProbeTime: null
	//   lastTransitionTime: 2018-08-29T06:38:36Z
	//   message: '0/3 nodes are available: 2 Insufficient cpu, 3 MatchNodeSelector.'
	//   reason: Unschedulable
	//   status: "False"
	//   type: PodScheduled
	for _, cond := range pod.Status.Conditions {
		if cond.Reason == apiv1.PodReasonUnschedulable {
			if cond.Message != "" {
				return fmt.Sprintf("%s: %s", cond.Reason, cond.Message)
			}
			return cond.Reason
		}
	}
	return ""
}

// inferFailedReason returns metadata about a Failed pod to be used in its NodeStatus
// Returns a tuple of the new phase and message
func inferFailedReason(pod *apiv1.Pod) (wfv1.NodePhase, string) {
	if pod.Status.Message != "" {
		// Pod has a nice error message. Use that.
		return wfv1.NodeFailed, pod.Status.Message
	}
	annotatedMsg := pod.Annotations[common.AnnotationKeyNodeMessage]
	// We only get one message to set for the overall node status.
	// If multiple containers failed, in order of preference:
	// init, main (annotated), main (exit code), wait, sidecars
	for _, ctr := range pod.Status.InitContainerStatuses {
		if ctr.State.Terminated == nil {
			// We should never get here
			log.Warnf("Pod %s phase was Failed but %s did not have terminated state", pod.ObjectMeta.Name, ctr.Name)
			continue
		}
		if ctr.State.Terminated.ExitCode == 0 {
			continue
		}
		errMsg := fmt.Sprintf("failed to load artifacts")
		for _, msg := range []string{annotatedMsg, ctr.State.Terminated.Message} {
			if msg != "" {
				errMsg += ": " + msg
				break
			}
		}
		// NOTE: we consider artifact load issues as Error instead of Failed
		return wfv1.NodeError, errMsg
	}
	failMessages := make(map[string]string)
	for _, ctr := range pod.Status.ContainerStatuses {
		if ctr.State.Terminated == nil {
			// We should never get here
			log.Warnf("Pod %s phase was Failed but %s did not have terminated state", pod.ObjectMeta.Name, ctr.Name)
			continue
		}
		if ctr.State.Terminated.ExitCode == 0 {
			continue
		}
		if ctr.Name == common.WaitContainerName {
			errDetails := ""
			for _, msg := range []string{annotatedMsg, ctr.State.Terminated.Message} {
				if msg != "" {
					errDetails = msg
					break
				}
			}
			if errDetails == "" {
				// executor is expected to annotate a message to the pod upon any errors.
				// If we failed to see the annotated message, it is likely the pod ran with
				// insufficient privileges. Give a hint to that effect.
				errDetails = fmt.Sprintf("verify serviceaccount %s:%s has necessary privileges", pod.ObjectMeta.Namespace, pod.Spec.ServiceAccountName)
			}
			errMsg := fmt.Sprintf("failed to save outputs: %s", errDetails)
			failMessages[ctr.Name] = errMsg
			continue
		}
		if ctr.State.Terminated.Message != "" {
			errMsg := ctr.State.Terminated.Message
			if ctr.Name != common.MainContainerName {
				errMsg = fmt.Sprintf("sidecar '%s' %s", ctr.Name, errMsg)
			}
			failMessages[ctr.Name] = errMsg
			continue
		}
		if ctr.State.Terminated.Reason == "OOMKilled" {
			failMessages[ctr.Name] = ctr.State.Terminated.Reason
			continue
		}
		errMsg := fmt.Sprintf("failed with exit code %d", ctr.State.Terminated.ExitCode)
		if ctr.Name != common.MainContainerName {
			if ctr.State.Terminated.ExitCode == 137 || ctr.State.Terminated.ExitCode == 143 {
				// if the sidecar was SIGKILL'd (exit code 137) assume it was because argoexec
				// forcibly killed the container, which we ignore the error for.
				// Java code 143 is a normal exit 128 + 15 https://github.com/elastic/elasticsearch/issues/31847
				log.Infof("Ignoring %d exit code of sidecar '%s'", ctr.State.Terminated.ExitCode, ctr.Name)
				continue
			}
			errMsg = fmt.Sprintf("sidecar '%s' %s", ctr.Name, errMsg)
		}
		failMessages[ctr.Name] = errMsg
	}
	if failMsg, ok := failMessages[common.MainContainerName]; ok {
		_, ok = failMessages[common.WaitContainerName]
		isResourceTemplate := !ok
		if isResourceTemplate && annotatedMsg != "" {
			// For resource templates, we prefer the annotated message
			// over the vanilla exit code 1 error
			return wfv1.NodeFailed, annotatedMsg
		}
		return wfv1.NodeFailed, failMsg
	}
	if failMsg, ok := failMessages[common.WaitContainerName]; ok {
		return wfv1.NodeError, failMsg
	}

	// If we get here, both the main and wait container succeeded. Iterate the fail messages to
	// identify the sidecar which failed and return the message.
	for _, failMsg := range failMessages {
		return wfv1.NodeFailed, failMsg
	}
	// If we get here, we have detected that the main/wait containers succeed but the sidecar(s)
	// were  SIGKILL'd. The executor may have had to forcefully terminate the sidecar (kill -9),
	// resulting in a 137 exit code (which we had ignored earlier). If failMessages is empty, it
	// indicates that this is the case and we return Success instead of Failure.
	return wfv1.NodeSucceeded, ""
}

func (woc *wfOperationCtx) createPVCs() error {
	if woc.wf.Status.Phase != wfv1.NodeRunning {
		// Only attempt to create PVCs if workflow transitioned to Running state
		// (e.g. passed validation, or didn't already complete)
		return nil
	}

	if len(woc.wfSpec.VolumeClaimTemplates) == len(woc.wf.Status.PersistentVolumeClaims) {
		// If we have already created the PVCs, then there is nothing to do.
		// This will also handle the case where workflow has no volumeClaimTemplates.
		return nil
	}
	if len(woc.wf.Status.PersistentVolumeClaims) == 0 {
		woc.wf.Status.PersistentVolumeClaims = make([]apiv1.Volume, len(woc.wfSpec.VolumeClaimTemplates))
	}
	pvcClient := woc.controller.kubeclientset.CoreV1().PersistentVolumeClaims(woc.wf.ObjectMeta.Namespace)
	for i, pvcTmpl := range woc.wfSpec.VolumeClaimTemplates {
		if pvcTmpl.ObjectMeta.Name == "" {
			return errors.Errorf(errors.CodeBadRequest, "volumeClaimTemplates[%d].metadata.name is required", i)
		}
		pvcTmpl = *pvcTmpl.DeepCopy()
		// PVC name will be <workflowname>-<volumeclaimtemplatename>
		refName := pvcTmpl.ObjectMeta.Name
		pvcName := fmt.Sprintf("%s-%s", woc.wf.ObjectMeta.Name, pvcTmpl.ObjectMeta.Name)
		woc.log.Infof("Creating pvc %s", pvcName)
		pvcTmpl.ObjectMeta.Name = pvcName
		if pvcTmpl.ObjectMeta.Labels == nil {
			pvcTmpl.ObjectMeta.Labels = make(map[string]string)
		}
		pvcTmpl.ObjectMeta.Labels[common.LabelKeyWorkflow] = woc.wf.ObjectMeta.Name
		pvcTmpl.OwnerReferences = []metav1.OwnerReference{
			*metav1.NewControllerRef(woc.wf, wfv1.SchemeGroupVersion.WithKind(workflow.WorkflowKind)),
		}
		pvc, err := pvcClient.Create(&pvcTmpl)
		if err != nil && apierr.IsAlreadyExists(err) {
			woc.log.Infof("%s pvc already exists. Workflow is re-using it", pvcTmpl.Name)
			pvc, err = pvcClient.Get(pvcTmpl.Name, metav1.GetOptions{})
			if err != nil {
				return err
			}
			hasOwnerReference := false
			for i := range pvc.OwnerReferences {
				ownerRef := pvc.OwnerReferences[i]
				if ownerRef.UID == woc.wf.UID {
					hasOwnerReference = true
					break
				}
			}
			if !hasOwnerReference {
				return errors.Errorf(errors.CodeForbidden, "%s pvc already exists with different ownerreference", pvcTmpl.Name)
			}
		}

		//continue
		if err != nil {
			return err
		}

		vol := apiv1.Volume{
			Name: refName,
			VolumeSource: apiv1.VolumeSource{
				PersistentVolumeClaim: &apiv1.PersistentVolumeClaimVolumeSource{
					ClaimName: pvc.ObjectMeta.Name,
				},
			},
		}
		woc.wf.Status.PersistentVolumeClaims[i] = vol
		woc.updated = true
	}
	return nil
}

func (woc *wfOperationCtx) deletePVCs() error {
	if woc.wf.Status.Phase == wfv1.NodeError || woc.wf.Status.Phase == wfv1.NodeFailed {
		// Skip deleting PVCs to reuse them for retried failed/error workflows.
		// PVCs are automatically deleted when corresponded owner workflows get deleted.
		return nil
	}
	totalPVCs := len(woc.wf.Status.PersistentVolumeClaims)
	if totalPVCs == 0 {
		// PVC list already empty. nothing to do
		return nil
	}
	pvcClient := woc.controller.kubeclientset.CoreV1().PersistentVolumeClaims(woc.wf.ObjectMeta.Namespace)
	newPVClist := make([]apiv1.Volume, 0)
	// Attempt to delete all PVCs. Record first error encountered
	var firstErr error
	for _, pvc := range woc.wf.Status.PersistentVolumeClaims {
		woc.log.Infof("Deleting PVC %s", pvc.PersistentVolumeClaim.ClaimName)
		err := pvcClient.Delete(pvc.PersistentVolumeClaim.ClaimName, nil)
		if err != nil {
			if !apierr.IsNotFound(err) {
				woc.log.Errorf("Failed to delete pvc %s: %v", pvc.PersistentVolumeClaim.ClaimName, err)
				newPVClist = append(newPVClist, pvc)
				if firstErr == nil {
					firstErr = err
				}
			}
		}
	}
	if len(newPVClist) != totalPVCs {
		// we were successful in deleting one ore more PVCs
		woc.log.Infof("Deleted %d/%d PVCs", totalPVCs-len(newPVClist), totalPVCs)
		woc.wf.Status.PersistentVolumeClaims = newPVClist
		woc.updated = true
	}
	return firstErr
}

func (woc *wfOperationCtx) getLastChildNode(node *wfv1.NodeStatus) (*wfv1.NodeStatus, error) {
	if len(node.Children) <= 0 {
		return nil, nil
	}

	lastChildNodeName := node.Children[len(node.Children)-1]
	lastChildNode, ok := woc.wf.Status.Nodes[lastChildNodeName]
	if !ok {
		return nil, fmt.Errorf("Failed to find node " + lastChildNodeName)
	}

	return &lastChildNode, nil
}

func (woc *wfOperationCtx) getFirstChildNode(node *wfv1.NodeStatus) (*wfv1.NodeStatus, error) {
	if len(node.Children) <= 0 {
		return nil, nil
	}

	firstChildNodeName := node.Children[0]
	firstChildNode, ok := woc.wf.Status.Nodes[firstChildNodeName]
	if !ok {
		return nil, fmt.Errorf("Failed to find node " + firstChildNodeName)
	}

	return &firstChildNode, nil
}

func isResubmitAllowed(tmpl *wfv1.Template) bool {
	if tmpl.ResubmitPendingPods == nil {
		return false
	}
	return *tmpl.ResubmitPendingPods
}

type executeTemplateOpts struct {
	// boundaryID is an ID for node grouping
	boundaryID string
	// onExitTemplate signifies that executeTemplate was called as part of an onExit handler.
	// Necessary for graceful shutdowns
	onExitTemplate bool
}

// executeTemplate executes the template with the given arguments and returns the created NodeStatus
// for the created node (if created). Nodes may not be created if parallelism or deadline exceeded.
// nodeName is the name to be used as the name of the node, and boundaryID indicates which template
// boundary this node belongs to.
func (woc *wfOperationCtx) executeTemplate(nodeName string, orgTmpl wfv1.TemplateReferenceHolder, tmplCtx *templateresolution.Context, args wfv1.Arguments, opts *executeTemplateOpts) (*wfv1.NodeStatus, error) {
	woc.log.Debugf("Evaluating node %s: template: %s, boundaryID: %s", nodeName, common.GetTemplateHolderString(orgTmpl), opts.boundaryID)

	node := woc.getNodeByName(nodeName)

	// Set templateScope from which the template resolution starts.
	templateScope := tmplCtx.GetTemplateScope()
	newTmplCtx, resolvedTmpl, templateStored, err := tmplCtx.ResolveTemplate(orgTmpl)
	if err != nil {
		return woc.initializeNodeOrMarkError(node, nodeName, wfv1.NodeTypeSkipped, templateScope, orgTmpl, opts.boundaryID, err), err
	}
	// A new template was stored during resolution, persist it
	if templateStored {
		woc.updated = true
	}

	if node != nil {
		if node.Completed() {
			woc.log.Debugf("Node %s already completed", nodeName)
			if resolvedTmpl.Metrics != nil {
				// Check if this node completed between executions. If it did, emit metrics. If a node completes within
				// the same execution, its metrics are emitted below.
				// We can infer that this node completed during the current operation, emit metrics
				if prevNodeStatus, ok := woc.preExecutionNodePhases[node.ID]; ok && !prevNodeStatus.Completed() {
					localScope, realTimeScope := woc.prepareMetricScope(node)
					woc.computeMetrics(resolvedTmpl.Metrics.Prometheus, localScope, realTimeScope, false)
				}
			}
			return node, nil
		}
		woc.log.Debugf("Executing node %s of %s is %s", nodeName, node.Type, node.Phase)
		// Memoized nodes don't have StartedAt.
		if node.StartedAt.IsZero() {
			node.StartedAt = metav1.Time{Time: time.Now().UTC()}
			woc.wf.Status.Nodes[node.ID] = *node
			woc.updated = true
		}
	}

	// Check if we took too long operating on this workflow and immediately return if we did
	if time.Now().UTC().After(woc.deadline) {
		woc.log.Warnf("Deadline exceeded")
		woc.requeue(0)
		return node, ErrDeadlineExceeded
	}

	localParams := make(map[string]string)
	// Inject the pod name. If the pod has a retry strategy, the pod name will be changed and will be injected when it
	// is determined
	if resolvedTmpl.IsPodType() && resolvedTmpl.RetryStrategy == nil {
		localParams[common.LocalVarPodName] = woc.wf.NodeID(nodeName)
	}

	// Inputs has been processed with arguments already, so pass empty arguments.
	processedTmpl, err := common.ProcessArgs(resolvedTmpl, &args, woc.globalParams, localParams, false)
	if err != nil {
		return woc.initializeNodeOrMarkError(node, nodeName, wfv1.NodeTypeSkipped, templateScope, orgTmpl, opts.boundaryID, err), err
	}

	// Check if we exceeded template or workflow parallelism and immediately return if we did
	if err := woc.checkParallelism(processedTmpl, node, opts.boundaryID); err != nil {
		return node, err
	}

	// If the user has specified retries, node becomes a special retry node.
	// This node acts as a parent of all retries that will be done for
	// the container. The status of this node should be "Success" if any
	// of the retries succeed. Otherwise, it is "Failed".
	retryNodeName := ""
	if processedTmpl.RetryStrategy != nil {
		retryNodeName = nodeName
		retryParentNode := node
		if retryParentNode == nil {
			woc.log.Debugf("Inject a retry node for node %s", retryNodeName)
			retryParentNode = woc.initializeExecutableNode(retryNodeName, wfv1.NodeTypeRetry, templateScope, processedTmpl, orgTmpl, opts.boundaryID, wfv1.NodeRunning)
		}
		processedRetryParentNode, continueExecution, err := woc.processNodeRetries(retryParentNode, *processedTmpl.RetryStrategy)
		if err != nil {
			return woc.markNodeError(retryNodeName, err), err
		} else if !continueExecution {
			// We are still waiting for a retry delay to finish
			return retryParentNode, nil
		}
		retryParentNode = processedRetryParentNode
		// The retry node might have completed by now.
		if retryParentNode.Completed() {
			return retryParentNode, nil
		}
		lastChildNode, err := woc.getLastChildNode(retryParentNode)
		if err != nil {
			return woc.markNodeError(retryNodeName, err), err
		}
		if lastChildNode != nil && !lastChildNode.Completed() {
			// Last child node is still running.
			nodeName = lastChildNode.Name
			node = lastChildNode
		} else {
			// Create a new child node and append it to the retry node.
			nodeName = fmt.Sprintf("%s(%d)", retryNodeName, len(retryParentNode.Children))
			woc.addChildNode(retryNodeName, nodeName)
			node = nil

			localParams := make(map[string]string)
			// Change the `pod.name` variable to the new retry node name
			if processedTmpl.IsPodType() {
				localParams[common.LocalVarPodName] = woc.wf.NodeID(nodeName)
			}
			// Inject the retryAttempt number
			localParams[common.LocalVarRetries] = strconv.Itoa(len(retryParentNode.Children))

			processedTmpl, err = common.SubstituteParams(processedTmpl, map[string]string{}, localParams)
			if err != nil {
				return woc.initializeNodeOrMarkError(node, nodeName, wfv1.NodeTypeSkipped, templateScope, orgTmpl, opts.boundaryID, err), err
			}
		}
	}

	switch processedTmpl.GetType() {
	case wfv1.TemplateTypeContainer:
		node, err = woc.executeContainer(nodeName, templateScope, processedTmpl, orgTmpl, opts)
	case wfv1.TemplateTypeSteps:
		node, err = woc.executeSteps(nodeName, newTmplCtx, templateScope, processedTmpl, orgTmpl, opts)
	case wfv1.TemplateTypeScript:
		node, err = woc.executeScript(nodeName, templateScope, processedTmpl, orgTmpl, opts)
	case wfv1.TemplateTypeResource:
		node, err = woc.executeResource(nodeName, templateScope, processedTmpl, orgTmpl, opts)
	case wfv1.TemplateTypeDAG:
		node, err = woc.executeDAG(nodeName, newTmplCtx, templateScope, processedTmpl, orgTmpl, opts)
	case wfv1.TemplateTypeSuspend:
		node, err = woc.executeSuspend(nodeName, templateScope, processedTmpl, orgTmpl, opts)
	default:
		err = errors.Errorf(errors.CodeBadRequest, "Template '%s' missing specification", processedTmpl.Name)
		return woc.initializeNode(nodeName, wfv1.NodeTypeSkipped, templateScope, orgTmpl, opts.boundaryID, wfv1.NodeError, err.Error()), err
	}
	if err != nil {
		node = woc.markNodeError(node.Name, err)
		// If retry policy is not set, or if it is not set to Always or OnError, we won't attempt to retry an errored container
		// and we return instead.
		if processedTmpl.RetryStrategy == nil ||
			(processedTmpl.RetryStrategy.RetryPolicy != wfv1.RetryPolicyAlways &&
				processedTmpl.RetryStrategy.RetryPolicy != wfv1.RetryPolicyOnError) {
			return node, err
		}
	}

	if resolvedTmpl.Metrics != nil {
		// Check if the node was just created, if it was emit realtime metrics.
		// If the node did not previously exist, we can infer that it was created during the current operation, emit real time metrics.
		if _, ok := woc.preExecutionNodePhases[node.ID]; !ok {
			localScope, realTimeScope := woc.prepareMetricScope(node)
			woc.computeMetrics(resolvedTmpl.Metrics.Prometheus, localScope, realTimeScope, true)
		}
		// Check if the node completed during this execution, if it did emit metrics
		//
		// This check is necessary because sometimes a node will be marked completed during the current execution and will
		// not be considered again. The best example of this is the entrypoint steps/dag template (once completed, the
		// workflow ends and it's not reconsidered). This checks makes sure that its metrics also get emitted.
		//
		// In this check, a completed node may or may not have existed prior to this execution. If it did exist, ensure that it wasn't
		// completed before this execution. If it did not exist prior, then we can infer that it was completed during this execution.
		// The statement "(!ok || prevNodeStatus.Completed())" checks for this behavior and represents the material conditional
		// "ok -> prevNodeStatus.Completed()" (https://en.wikipedia.org/wiki/Material_conditional)
		if prevNodeStatus, ok := woc.preExecutionNodePhases[node.ID]; (!ok || prevNodeStatus.Completed()) && node.Completed() {
			localScope, realTimeScope := woc.prepareMetricScope(node)
			woc.computeMetrics(resolvedTmpl.Metrics.Prometheus, localScope, realTimeScope, false)
		}
	}

	node = woc.getNodeByName(node.Name)

	// Swap the node back to retry node
	if retryNodeName != "" {
		retryNode := woc.getNodeByName(retryNodeName)
		if !retryNode.Completed() && node.Completed() { //if the retry child has completed we need to update outself
			node, err = woc.executeTemplate(retryNodeName, orgTmpl, tmplCtx, args, opts)
			if err != nil {
				return woc.markNodeError(node.Name, err), err
			}
		}
		node = retryNode
	}

	return node, nil
}

// markWorkflowPhase is a convenience method to set the phase of the workflow with optional message
// optionally marks the workflow completed, which sets the finishedAt timestamp and completed label
func (woc *wfOperationCtx) markWorkflowPhase(phase wfv1.NodePhase, markCompleted bool, message ...string) {
	if woc.wf.Status.Phase != phase {
		woc.log.Infof("Updated phase %s -> %s", woc.wf.Status.Phase, phase)
		woc.updated = true
		woc.wf.Status.Phase = phase
		if woc.wf.ObjectMeta.Labels == nil {
			woc.wf.ObjectMeta.Labels = make(map[string]string)
		}
		woc.wf.ObjectMeta.Labels[common.LabelKeyPhase] = string(phase)
	}
	if woc.wf.Status.StartedAt.IsZero() {
		woc.updated = true
		woc.wf.Status.StartedAt = metav1.Time{Time: time.Now().UTC()}
	}
	if len(message) > 0 && woc.wf.Status.Message != message[0] {
		woc.log.Infof("Updated message %s -> %s", woc.wf.Status.Message, message[0])
		woc.updated = true
		woc.wf.Status.Message = message[0]
	}

	if phase == wfv1.NodeError {
		entryNode, ok := woc.wf.Status.Nodes[woc.wf.ObjectMeta.Name]
		if ok && entryNode.Phase == wfv1.NodeRunning {
			entryNode.Phase = wfv1.NodeError
			entryNode.Message = "Workflow operation error"
			woc.wf.Status.Nodes[woc.wf.ObjectMeta.Name] = entryNode
			woc.updated = true
		}
	}

	switch phase {
	case wfv1.NodeSucceeded, wfv1.NodeFailed, wfv1.NodeError:
		// wait for all daemon nodes to get terminated before marking workflow completed
		if markCompleted && !woc.hasDaemonNodes() {
			woc.log.Infof("Marking workflow completed")
			woc.wf.Status.FinishedAt = metav1.Time{Time: time.Now().UTC()}
			woc.globalParams[common.GlobalVarWorkflowDuration] = fmt.Sprintf("%f", woc.wf.Status.FinishedAt.Sub(woc.wf.Status.StartedAt.Time).Seconds())
			if woc.wf.ObjectMeta.Labels == nil {
				woc.wf.ObjectMeta.Labels = make(map[string]string)
			}
			woc.wf.ObjectMeta.Labels[common.LabelKeyCompleted] = "true"
			woc.wf.Status.ResourcesDuration = woc.wf.Status.Nodes.GetResourcesDuration()
			woc.wf.Status.Conditions.UpsertCondition(wfv1.WorkflowCondition{Status: metav1.ConditionTrue, Type: wfv1.WorkflowConditionCompleted})
			err := woc.deletePDBResource()
			if err != nil {
				woc.wf.Status.Phase = wfv1.NodeError
				woc.wf.ObjectMeta.Labels[common.LabelKeyPhase] = string(wfv1.NodeError)
				woc.updated = true
				woc.wf.Status.Message = err.Error()
			}
			err = woc.controller.wfArchive.ArchiveWorkflow(woc.wf)
			if err != nil {
				woc.log.WithField("err", err).Error("Failed to archive workflow")
			}
			woc.updated = true
		}
	}
}

func (woc *wfOperationCtx) hasDaemonNodes() bool {
	for _, node := range woc.wf.Status.Nodes {
		if node.IsDaemoned() {
			return true
		}
	}
	return false
}

func (woc *wfOperationCtx) markWorkflowRunning() {
	woc.markWorkflowPhase(wfv1.NodeRunning, false)
}

func (woc *wfOperationCtx) markWorkflowSuccess() {
	woc.markWorkflowPhase(wfv1.NodeSucceeded, true)
}

func (woc *wfOperationCtx) markWorkflowFailed(message string) {
	woc.markWorkflowPhase(wfv1.NodeFailed, true, message)
}

func (woc *wfOperationCtx) markWorkflowError(err error, markCompleted bool) {
	woc.markWorkflowPhase(wfv1.NodeError, markCompleted, err.Error())
}

// stepsOrDagSeparator identifies if a node name starts with our naming convention separator from
// DAG or steps templates. Will match stings with prefix like: [0]. or .
var stepsOrDagSeparator = regexp.MustCompile(`^(\[\d+\])?\.`)

// initializeExecutableNode initializes a node and stores the template.
func (woc *wfOperationCtx) initializeExecutableNode(nodeName string, nodeType wfv1.NodeType, templateScope string, executeTmpl *wfv1.Template, orgTmpl wfv1.TemplateReferenceHolder, boundaryID string, phase wfv1.NodePhase, messages ...string) *wfv1.NodeStatus {
	node := woc.initializeNode(nodeName, nodeType, templateScope, orgTmpl, boundaryID, phase)

	// Set the input values to the node.
	if executeTmpl.Inputs.HasInputs() {
		node.Inputs = executeTmpl.Inputs.DeepCopy()
	}

	// Update the node
	woc.wf.Status.Nodes[node.ID] = *node
	woc.updated = true

	return node
}

// initializeNodeOrMarkError initializes an error node or mark a node if it already exists.
func (woc *wfOperationCtx) initializeNodeOrMarkError(node *wfv1.NodeStatus, nodeName string, nodeType wfv1.NodeType, templateScope string, orgTmpl wfv1.TemplateReferenceHolder, boundaryID string, err error) *wfv1.NodeStatus {
	if node != nil {
		return woc.markNodeError(nodeName, err)
	}
	return woc.initializeNode(nodeName, wfv1.NodeTypeSkipped, templateScope, orgTmpl, boundaryID, wfv1.NodeError, err.Error())
}

func (woc *wfOperationCtx) initializeNode(nodeName string, nodeType wfv1.NodeType, templateScope string, orgTmpl wfv1.TemplateReferenceHolder, boundaryID string, phase wfv1.NodePhase, messages ...string) *wfv1.NodeStatus {
	woc.log.Debugf("Initializing node %s: template: %s, boundaryID: %s", nodeName, common.GetTemplateHolderString(orgTmpl), boundaryID)

	nodeID := woc.wf.NodeID(nodeName)
	_, ok := woc.wf.Status.Nodes[nodeID]
	if ok {
		panic(fmt.Sprintf("node %s already initialized", nodeName))
	}

	node := wfv1.NodeStatus{
		ID:            nodeID,
		Name:          nodeName,
		TemplateName:  orgTmpl.GetTemplateName(),
		TemplateRef:   orgTmpl.GetTemplateRef(),
		TemplateScope: templateScope,
		Type:          nodeType,
		BoundaryID:    boundaryID,
		Phase:         phase,
		StartedAt:     metav1.Time{Time: time.Now().UTC()},
	}

	if boundaryNode, ok := woc.wf.Status.Nodes[boundaryID]; ok {
		node.DisplayName = strings.TrimPrefix(node.Name, boundaryNode.Name)
		if stepsOrDagSeparator.MatchString(node.DisplayName) {
			node.DisplayName = stepsOrDagSeparator.ReplaceAllString(node.DisplayName, "")
		}
	} else {
		node.DisplayName = nodeName
	}

	if node.Completed() && node.FinishedAt.IsZero() {
		node.FinishedAt = node.StartedAt
	}
	var message string
	if len(messages) > 0 {
		message = fmt.Sprintf(" (message: %s)", messages[0])
		node.Message = messages[0]
	}
	woc.wf.Status.Nodes[nodeID] = node
	woc.log.Infof("%s node %v initialized %s%s", node.Type, node.ID, node.Phase, message)
	woc.updated = true
	return &node
}

// markNodePhase marks a node with the given phase, creating the node if necessary and handles timestamps
func (woc *wfOperationCtx) markNodePhase(nodeName string, phase wfv1.NodePhase, message ...string) *wfv1.NodeStatus {
	node := woc.getNodeByName(nodeName)
	if node == nil {
		panic(fmt.Sprintf("node %s uninitialized", nodeName))
	}
	if node.Phase != phase {
		woc.log.Infof("node %s phase %s -> %s", node.ID, node.Phase, phase)
		node.Phase = phase
		woc.updated = true
	}
	if len(message) > 0 {
		if message[0] != node.Message {
			woc.log.Infof("node %s message: %s", node.ID, message[0])
			node.Message = message[0]
			woc.updated = true
		}
	}
	if node.Completed() && node.FinishedAt.IsZero() {
		node.FinishedAt = metav1.Time{Time: time.Now().UTC()}
		woc.log.Infof("node %s finished: %s", node.ID, node.FinishedAt)
		woc.updated = true
	}
	if !woc.orig.Status.Nodes[node.ID].Completed() && node.Completed() {
		woc.onNodeComplete(node)
	}
	woc.wf.Status.Nodes[node.ID] = *node
	return node
}

func (woc *wfOperationCtx) onNodeComplete(node *wfv1.NodeStatus) {
	woc.auditLogger.LogWorkflowNodeEvent(woc.wf, node)
}

// markNodeError is a convenience method to mark a node with an error and set the message from the error
func (woc *wfOperationCtx) markNodeError(nodeName string, err error) *wfv1.NodeStatus {
	woc.log.Errorf("Mark error node %s: %+v", nodeName, err)
	return woc.markNodePhase(nodeName, wfv1.NodeError, err.Error())
}

// markNodePending is a convenience method to mark a node and set the message from the error
func (woc *wfOperationCtx) markNodePending(nodeName string, err error) *wfv1.NodeStatus {
	woc.log.Infof("Mark node %s as Pending, due to: %+v", nodeName, err)
	node := woc.getNodeByName(nodeName)
	return woc.markNodePhase(nodeName, wfv1.NodePending, fmt.Sprintf("Pending %s", time.Since(node.StartedAt.Time)))
}

// checkParallelism checks if the given template is able to be executed, considering the current active pods and workflow/template parallelism
func (woc *wfOperationCtx) checkParallelism(tmpl *wfv1.Template, node *wfv1.NodeStatus, boundaryID string) error {
	if woc.wfSpec.Parallelism != nil && woc.activePods >= *woc.wfSpec.Parallelism {
		woc.log.Infof("workflow active pod spec parallelism reached %d/%d", woc.activePods, *woc.wfSpec.Parallelism)
		return ErrParallelismReached
	}
	// TODO: repeated calls to countActivePods is not optimal
	switch tmpl.GetType() {
	case wfv1.TemplateTypeDAG, wfv1.TemplateTypeSteps:
		// if we are about to execute a DAG/Steps template, make sure we havent already reached our limit
		if tmpl.Parallelism != nil && node != nil {
			templateActivePods := woc.countActivePods(node.ID)
			if templateActivePods >= *tmpl.Parallelism {
				woc.log.Infof("template (node %s) active pod parallelism reached %d/%d", node.ID, templateActivePods, *tmpl.Parallelism)
				return ErrParallelismReached
			}
		}
		fallthrough
	default:
		// if we are about to execute a pod, make our parent hasn't reached it's limit
		if boundaryID != "" && (node == nil || (node.Phase != wfv1.NodePending && node.Phase != wfv1.NodeRunning)) {
			boundaryNode, ok := woc.wf.Status.Nodes[boundaryID]
			if !ok {
				return errors.InternalError("boundaryNode not found")
			}
			tmplCtx, err := woc.createTemplateContext(boundaryNode.GetTemplateScope())
			if err != nil {
				return err
			}
			_, boundaryTemplate, templateStored, err := tmplCtx.ResolveTemplate(&boundaryNode)
			if err != nil {
				return err
			}
			// A new template was stored during resolution, persist it
			if templateStored {
				woc.updated = true
			}

			if boundaryTemplate != nil && boundaryTemplate.Parallelism != nil {
				activeSiblings := woc.countActiveChildren(boundaryID)
				woc.log.Debugf("counted %d/%d active children in boundary %s", activeSiblings, *boundaryTemplate.Parallelism, boundaryID)
				if activeSiblings >= *boundaryTemplate.Parallelism {
					woc.log.Infof("template (node %s) active children parallelism reached %d/%d", boundaryID, activeSiblings, *boundaryTemplate.Parallelism)
					return ErrParallelismReached
				}
			}
		}
	}
	return nil
}

func (woc *wfOperationCtx) executeContainer(nodeName string, templateScope string, tmpl *wfv1.Template, orgTmpl wfv1.TemplateReferenceHolder, opts *executeTemplateOpts) (*wfv1.NodeStatus, error) {
	node := woc.getNodeByName(nodeName)
	if node == nil {
		node = woc.initializeExecutableNode(nodeName, wfv1.NodeTypePod, templateScope, tmpl, orgTmpl, opts.boundaryID, wfv1.NodePending)
	} else if !isResubmitAllowed(tmpl) || !node.Pending() {
		// This is not our first time executing this node.
		// We will retry to resubmit the pod if it is allowed and if the node is pending. If either of these two are
		// false, return.
		return node, nil
	}

	// Check if the output of this container is referenced elsewhere in the Workflow. If so, make sure to include it during
	// execution.
	includeScriptOutput, err := woc.includeScriptOutput(nodeName, opts.boundaryID)
	if err != nil {
		return node, err
	}

	woc.log.Debugf("Executing node %s with container template: %v\n", nodeName, tmpl)
	_, err = woc.createWorkflowPod(nodeName, *tmpl.Container, tmpl, &createWorkflowPodOpts{
		includeScriptOutput: includeScriptOutput,
		onExitPod:           opts.onExitTemplate,
	})

	if apierr.IsForbidden(err) && isResubmitAllowed(tmpl) {
		// Our error was most likely caused by a lack of resources. If pod resubmission is allowed, keep the node pending
		woc.requeue(0)
		return woc.markNodePending(node.Name, err), nil
	}
	return node, err
}

func (woc *wfOperationCtx) getOutboundNodes(nodeID string) []string {
	node := woc.wf.Status.Nodes[nodeID]
	switch node.Type {
	case wfv1.NodeTypePod, wfv1.NodeTypeSkipped, wfv1.NodeTypeSuspend:
		return []string{node.ID}
	case wfv1.NodeTypeTaskGroup:
		if len(node.Children) == 0 {
			return []string{node.ID}
		}
		outboundNodes := make([]string, 0)
		for _, child := range node.Children {
			outboundNodes = append(outboundNodes, woc.getOutboundNodes(child)...)
		}
		return outboundNodes
	case wfv1.NodeTypeRetry:
		numChildren := len(node.Children)
		if numChildren > 0 {
			return []string{node.Children[numChildren-1]}
		}
	}
	outbound := make([]string, 0)
	for _, outboundNodeID := range node.OutboundNodes {
		outNode := woc.wf.Status.Nodes[outboundNodeID]
		if outNode.Type == wfv1.NodeTypePod {
			outbound = append(outbound, outboundNodeID)
		} else {
			subOutIDs := woc.getOutboundNodes(outboundNodeID)
			outbound = append(outbound, subOutIDs...)
		}
	}
	return outbound
}

// getTemplateOutputsFromScope resolves a template's outputs from the scope of the template
func getTemplateOutputsFromScope(tmpl *wfv1.Template, scope *wfScope) (*wfv1.Outputs, error) {
	if !tmpl.Outputs.HasOutputs() {
		return nil, nil
	}
	var outputs wfv1.Outputs
	if len(tmpl.Outputs.Parameters) > 0 {
		outputs.Parameters = make([]wfv1.Parameter, 0)
		for _, param := range tmpl.Outputs.Parameters {
			if param.ValueFrom == nil {
				return nil, fmt.Errorf("output parameters must have a valueFrom specified")
			}
			val, err := scope.resolveParameter(param.ValueFrom.Parameter)
			if err != nil {
				// We have a default value to use instead of returning an error
				if param.ValueFrom.Default != nil {
					val = *param.ValueFrom.Default
				} else {
					return nil, err
				}
			}
			param.Value = &val
			param.ValueFrom = nil
			outputs.Parameters = append(outputs.Parameters, param)
		}
	}
	if len(tmpl.Outputs.Artifacts) > 0 {
		outputs.Artifacts = make([]wfv1.Artifact, 0)
		for _, art := range tmpl.Outputs.Artifacts {
			resolvedArt, err := scope.resolveArtifact(art.From)
			if err != nil {
				// If the artifact was not found and is optional, don't mark an error
				if strings.Contains(err.Error(), "Unable to resolve") && art.Optional {
					log.Warnf("Optional artifact '%s' was not found; it won't be available as an output", art.Name)
					continue
				}
				return nil, fmt.Errorf("unable to resolve outputs from scope: %s", err)
			}
			resolvedArt.Name = art.Name
			outputs.Artifacts = append(outputs.Artifacts, *resolvedArt)
		}
	}
	return &outputs, nil
}

// hasOutputResultRef will check given template output has any reference
func hasOutputResultRef(name string, parentTmpl *wfv1.Template) bool {

	var variableRefName string
	if parentTmpl.DAG != nil {
		variableRefName = "{{tasks." + name + ".outputs.result}}"
	} else if parentTmpl.Steps != nil {
		variableRefName = "{{steps." + name + ".outputs.result}}"
	}

	jsonValue, err := json.Marshal(parentTmpl)
	if err != nil {
		log.Warnf("Unable to marshal the template. %v, %v", parentTmpl, err)
	}

	return strings.Contains(string(jsonValue), variableRefName)
}

// getStepOrDAGTaskName will extract the node from NodeStatus Name
func getStepOrDAGTaskName(nodeName string) string {
	if strings.Contains(nodeName, ".") {
		name := nodeName[strings.LastIndex(nodeName, ".")+1:]
		// Retry, withItems and withParam scenario
		if indx := strings.LastIndex(name, "("); indx > 0 {
			return name[0:indx]
		}
		return name
	}
	return nodeName
}

func (woc *wfOperationCtx) executeScript(nodeName string, templateScope string, tmpl *wfv1.Template, orgTmpl wfv1.TemplateReferenceHolder, opts *executeTemplateOpts) (*wfv1.NodeStatus, error) {
	node := woc.getNodeByName(nodeName)
	if node != nil {
		return node, nil
	}
	node = woc.initializeExecutableNode(nodeName, wfv1.NodeTypePod, templateScope, tmpl, orgTmpl, opts.boundaryID, wfv1.NodePending)

	// Check if the output of this script is referenced elsewhere in the Workflow. If so, make sure to include it during
	// execution.
	includeScriptOutput, err := woc.includeScriptOutput(nodeName, opts.boundaryID)
	if err != nil {
		return node, err
	}

	mainCtr := tmpl.Script.Container
	mainCtr.Args = append(mainCtr.Args, common.ExecutorScriptSourcePath)
	_, err = woc.createWorkflowPod(nodeName, mainCtr, tmpl, &createWorkflowPodOpts{
		includeScriptOutput: includeScriptOutput,
		onExitPod:           opts.onExitTemplate,
	})
	return node, err
}

// buildLocalScope adds all of a nodes outputs to the local scope with the given prefix, as well
// as the global scope, if specified with a globalName
func (woc *wfOperationCtx) buildLocalScope(scope *wfScope, prefix string, node *wfv1.NodeStatus) {
	// It may be that the node is a retry node, in which case we want to get the outputs of the last node
	// in the retry group instead of the retry node itself.
	if node.Type == wfv1.NodeTypeRetry {
		if lastNode, err := woc.getLastChildNode(node); err == nil {
			node = lastNode
		}
	}

	if node.PodIP != "" {
		key := fmt.Sprintf("%s.ip", prefix)
		scope.addParamToScope(key, node.PodIP)
	}
	if node.Phase != "" {
		key := fmt.Sprintf("%s.status", prefix)
		scope.addParamToScope(key, string(node.Phase))
	}
	woc.addOutputsToLocalScope(prefix, node.Outputs, scope)
}

func (woc *wfOperationCtx) addOutputsToLocalScope(prefix string, outputs *wfv1.Outputs, scope *wfScope) {
	if outputs == nil {
		return
	}
	if prefix != "workflow" && outputs.Result != nil {
		key := fmt.Sprintf("%s.outputs.result", prefix)
		if scope != nil {
			scope.addParamToScope(key, *outputs.Result)
		}
	}
	if prefix != "workflow" && outputs.ExitCode != nil {
		key := fmt.Sprintf("%s.exitCode", prefix)
		if scope != nil {
			scope.addParamToScope(key, *outputs.ExitCode)
		}
	}
	for _, param := range outputs.Parameters {
		key := fmt.Sprintf("%s.outputs.parameters.%s", prefix, param.Name)
		if scope != nil {
			scope.addParamToScope(key, *param.Value)
		}
	}
	for _, art := range outputs.Artifacts {
		key := fmt.Sprintf("%s.outputs.artifacts.%s", prefix, art.Name)
		if scope != nil {
			scope.addArtifactToScope(key, art)
		}
	}
}

func (woc *wfOperationCtx) addOutputsToGlobalScope(outputs *wfv1.Outputs) {
	if outputs == nil {
		return
	}
	for _, param := range outputs.Parameters {
		woc.addParamToGlobalScope(param)
	}
	for _, art := range outputs.Artifacts {
		woc.addArtifactToGlobalScope(art, nil)
	}
}

// loopNodes is a node list which supports sorting by loop index
type loopNodes []wfv1.NodeStatus

func (n loopNodes) Len() int {
	return len(n)
}

func parseLoopIndex(s string) int {
	s = strings.SplitN(s, "(", 2)[1]
	s = strings.SplitN(s, ":", 2)[0]
	val, err := strconv.Atoi(s)
	if err != nil {
		panic(fmt.Sprintf("failed to parse '%s' as int: %v", s, err))
	}
	return val
}
func (n loopNodes) Less(i, j int) bool {
	left := parseLoopIndex(n[i].DisplayName)
	right := parseLoopIndex(n[j].DisplayName)
	return left < right
}
func (n loopNodes) Swap(i, j int) {
	n[i], n[j] = n[j], n[i]
}

// processAggregateNodeOutputs adds the aggregated outputs of a withItems/withParam template as a
// parameter in the form of a JSON list
func (woc *wfOperationCtx) processAggregateNodeOutputs(tmpl *wfv1.Template, scope *wfScope, prefix string, childNodes []wfv1.NodeStatus) error {
	if len(childNodes) == 0 {
		return nil
	}
	// need to sort the child node list so that the order of outputs are preserved
	sort.Sort(loopNodes(childNodes))
	paramList := make([]map[string]string, 0)
	resultsList := make([]wfv1.Item, 0)
	for _, node := range childNodes {
		if node.Outputs == nil {
			continue
		}
		if len(node.Outputs.Parameters) > 0 {
			param := make(map[string]string)
			for _, p := range node.Outputs.Parameters {
				param[p.Name] = *p.Value
			}
			paramList = append(paramList, param)
		}
		if node.Outputs.Result != nil {
			// Support the case where item may be a map
			var itemMap map[string]wfv1.ItemValue
			err := json.Unmarshal([]byte(*node.Outputs.Result), &itemMap)
			if err == nil {
				resultsList = append(resultsList, wfv1.Item{Type: wfv1.Map, MapVal: itemMap})
			} else {
				resultsList = append(resultsList, wfv1.Item{Type: wfv1.String, StrVal: *node.Outputs.Result})
			}
		}
	}
	if tmpl.GetType() == wfv1.TemplateTypeScript {
		resultsJSON, err := json.Marshal(resultsList)
		if err != nil {
			return err
		}
		key := fmt.Sprintf("%s.outputs.result", prefix)
		scope.addParamToScope(key, string(resultsJSON))
	}
	outputsJSON, err := json.Marshal(paramList)
	if err != nil {
		return err
	}
	key := fmt.Sprintf("%s.outputs.parameters", prefix)
	scope.addParamToScope(key, string(outputsJSON))
	return nil
}

// addParamToGlobalScope exports any desired node outputs to the global scope, and adds it to the global outputs.
func (woc *wfOperationCtx) addParamToGlobalScope(param wfv1.Parameter) {
	if param.GlobalName == "" {
		return
	}
	index := -1
	if woc.wf.Status.Outputs != nil {
		for i, gParam := range woc.wf.Status.Outputs.Parameters {
			if gParam.Name == param.GlobalName {
				index = i
				break
			}
		}
	} else {
		woc.wf.Status.Outputs = &wfv1.Outputs{}
	}
	paramName := fmt.Sprintf("workflow.outputs.parameters.%s", param.GlobalName)
	woc.globalParams[paramName] = *param.Value
	if index == -1 {
		woc.log.Infof("setting %s: '%s'", paramName, *param.Value)
		gParam := wfv1.Parameter{Name: param.GlobalName, Value: param.Value}
		woc.wf.Status.Outputs.Parameters = append(woc.wf.Status.Outputs.Parameters, gParam)
		woc.updated = true
	} else {
		prevVal := *woc.wf.Status.Outputs.Parameters[index].Value
		if prevVal != *param.Value {
			woc.log.Infof("overwriting %s: '%s' -> '%s'", paramName, *woc.wf.Status.Outputs.Parameters[index].Value, *param.Value)
			woc.wf.Status.Outputs.Parameters[index].Value = param.Value
			woc.updated = true
		}
	}
}

// addArtifactToGlobalScope exports any desired node outputs to the global scope
// Optionally adds to a local scope if supplied
func (woc *wfOperationCtx) addArtifactToGlobalScope(art wfv1.Artifact, scope *wfScope) {
	if art.GlobalName == "" {
		return
	}
	globalArtName := fmt.Sprintf("workflow.outputs.artifacts.%s", art.GlobalName)
	if woc.wf.Status.Outputs != nil {
		for i, gArt := range woc.wf.Status.Outputs.Artifacts {
			if gArt.Name == art.GlobalName {
				// global output already exists. overwrite the value if different
				art.Name = art.GlobalName
				art.GlobalName = ""
				art.Path = ""
				if !reflect.DeepEqual(woc.wf.Status.Outputs.Artifacts[i], art) {
					woc.wf.Status.Outputs.Artifacts[i] = art
					if scope != nil {
						scope.addArtifactToScope(globalArtName, art)
					}
					woc.log.Infof("overwriting %s: %v", globalArtName, art)
					woc.updated = true
				}
				return
			}
		}
	} else {
		woc.wf.Status.Outputs = &wfv1.Outputs{}
	}
	// global output does not yet exist
	art.Name = art.GlobalName
	art.GlobalName = ""
	art.Path = ""
	woc.log.Infof("setting %s: %v", globalArtName, art)
	woc.wf.Status.Outputs.Artifacts = append(woc.wf.Status.Outputs.Artifacts, art)
	if scope != nil {
		scope.addArtifactToScope(globalArtName, art)
	}
	woc.updated = true
}

// addChildNode adds a nodeID as a child to a parent
// parent and child are both node names
func (woc *wfOperationCtx) addChildNode(parent string, child string) {
	parentID := woc.wf.NodeID(parent)
	childID := woc.wf.NodeID(child)
	node, ok := woc.wf.Status.Nodes[parentID]
	if !ok {
		panic(fmt.Sprintf("parent node %s not initialized", parent))
	}
	for _, nodeID := range node.Children {
		if childID == nodeID {
			// already exists
			return
		}
	}
	node.Children = append(node.Children, childID)
	woc.wf.Status.Nodes[parentID] = node
	woc.updated = true
}

// executeResource is runs a kubectl command against a manifest
func (woc *wfOperationCtx) executeResource(nodeName string, templateScope string, tmpl *wfv1.Template, orgTmpl wfv1.TemplateReferenceHolder, opts *executeTemplateOpts) (*wfv1.NodeStatus, error) {
	node := woc.getNodeByName(nodeName)
	if node != nil {
		return node, nil
	}
	node = woc.initializeExecutableNode(nodeName, wfv1.NodeTypePod, templateScope, tmpl, orgTmpl, opts.boundaryID, wfv1.NodePending)

	tmpl = tmpl.DeepCopy()

	// Try to unmarshal the given manifest.
	obj := unstructured.Unstructured{}
	err := yaml.Unmarshal([]byte(tmpl.Resource.Manifest), &obj)
	if err != nil {
		return node, err
	}

	if tmpl.Resource.SetOwnerReference {
		ownerReferences := obj.GetOwnerReferences()
		obj.SetOwnerReferences(append(ownerReferences, *metav1.NewControllerRef(woc.wf, wfv1.SchemeGroupVersion.WithKind(workflow.WorkflowKind))))
		bytes, err := yaml.Marshal(obj.Object)
		if err != nil {
			return node, err
		}
		tmpl.Resource.Manifest = string(bytes)
	}

	mainCtr := woc.newExecContainer(common.MainContainerName, tmpl)
	mainCtr.Command = []string{"argoexec", "resource", tmpl.Resource.Action}
	_, err = woc.createWorkflowPod(nodeName, *mainCtr, tmpl, &createWorkflowPodOpts{onExitPod: opts.onExitTemplate})
	return node, err
}

func (woc *wfOperationCtx) executeSuspend(nodeName string, templateScope string, tmpl *wfv1.Template, orgTmpl wfv1.TemplateReferenceHolder, opts *executeTemplateOpts) (*wfv1.NodeStatus, error) {
	node := woc.getNodeByName(nodeName)
	if node == nil {
		node = woc.initializeExecutableNode(nodeName, wfv1.NodeTypeSuspend, templateScope, tmpl, orgTmpl, opts.boundaryID, wfv1.NodePending)
	}
	woc.log.Infof("node %s suspended", nodeName)

	// If there is either an active workflow deadline, or if this node is suspended with a duration, then the workflow
	// will need to be requeued after a certain amount of time
	var requeueTime *time.Time

	if tmpl.Suspend.Duration != "" {
		node := woc.getNodeByName(nodeName)
		suspendDuration, err := parseStringToDuration(tmpl.Suspend.Duration)
		if err != nil {
			return node, err
		}
		suspendDeadline := node.StartedAt.Add(suspendDuration)
		requeueTime = &suspendDeadline
		if time.Now().UTC().After(suspendDeadline) {
			// Suspension is expired, node can be resumed
			woc.log.Infof("auto resuming node %s", nodeName)
			_ = woc.markNodePhase(nodeName, wfv1.NodeSucceeded)
			return node, nil
		}
	}

	// workflowDeadline is the time when the workflow will be timed out, if any
	if workflowDeadline := woc.getWorkflowDeadline(); workflowDeadline != nil {
		// There is an active workflow deadline. If this node is suspended with a duration, choose the earlier time
		// between the two, otherwise choose the deadline time.
		if requeueTime == nil || workflowDeadline.Before(*requeueTime) {
			requeueTime = workflowDeadline
		}
	}

	if requeueTime != nil {
		woc.requeue(time.Until(*requeueTime))
	}

	_ = woc.markNodePhase(nodeName, wfv1.NodeRunning)
	return node, nil
}

func parseStringToDuration(durationString string) (time.Duration, error) {
	var suspendDuration time.Duration
	// If no units are attached, treat as seconds
	if val, err := strconv.Atoi(durationString); err == nil {
		suspendDuration = time.Duration(val) * time.Second
	} else if duration, err := time.ParseDuration(durationString); err == nil {
		suspendDuration = duration
	} else {
		return 0, fmt.Errorf("unable to parse %s as a duration", durationString)
	}
	return suspendDuration, nil
}

func processItem(fstTmpl *fasttemplate.Template, name string, index int, item wfv1.Item, obj interface{}) (string, error) {
	replaceMap := make(map[string]string)
	var newName string

	switch item.Type {
	case wfv1.String, wfv1.Number, wfv1.Bool:
		replaceMap["item"] = fmt.Sprintf("%v", item)
		newName = fmt.Sprintf("%s(%d:%v)", name, index, item)
	case wfv1.Map:
		// Handle the case when withItems is a list of maps.
		// vals holds stringified versions of the map items which are incorporated as part of the step name.
		// For example if the item is: {"name": "jesse","group":"developer"}
		// the vals would be: ["name:jesse", "group:developer"]
		// This would eventually be part of the step name (group:developer,name:jesse)
		vals := make([]string, 0)
		for itemKey, itemVal := range item.MapVal {
			replaceMap[fmt.Sprintf("item.%s", itemKey)] = fmt.Sprintf("%v", itemVal)
			vals = append(vals, fmt.Sprintf("%s:%s", itemKey, itemVal))

		}
		jsonByteVal, err := json.Marshal(item.MapVal)
		if err != nil {
			return "", errors.InternalWrapError(err)
		}
		replaceMap["item"] = string(jsonByteVal)

		// sort the values so that the name is deterministic
		sort.Strings(vals)
		newName = fmt.Sprintf("%s(%d:%v)", name, index, strings.Join(vals, ","))
	case wfv1.List:
		byteVal, err := json.Marshal(item.ListVal)
		if err != nil {
			return "", errors.InternalWrapError(err)
		}
		replaceMap["item"] = string(byteVal)
		newName = fmt.Sprintf("%s(%d:%v)", name, index, item.ListVal)
	default:
		return "", errors.Errorf(errors.CodeBadRequest, "withItems[%d] expected string, number, list, or map. received: %v", index, item)
	}
	newStepStr, err := common.Replace(fstTmpl, replaceMap, false)
	if err != nil {
		return "", err
	}
	err = json.Unmarshal([]byte(newStepStr), &obj)
	if err != nil {
		return "", errors.InternalWrapError(err)
	}
	return newName, nil
}

func expandSequence(seq *wfv1.Sequence) ([]wfv1.Item, error) {
	var start, end int
	var err error
	if seq.Start != "" {
		start, err = strconv.Atoi(seq.Start)
		if err != nil {
			return nil, err
		}
	}
	if seq.End != "" {
		end, err = strconv.Atoi(seq.End)
		if err != nil {
			return nil, err
		}
	} else if seq.Count != "" {
		count, err := strconv.Atoi(seq.Count)
		if err != nil {
			return nil, err
		}
		if count == 0 {
			return []wfv1.Item{}, nil
		}
		end = start + count - 1
	} else {
		return nil, errors.InternalError("neither end nor count was specified in withSequence")
	}
	items := make([]wfv1.Item, 0)
	format := "%d"
	if seq.Format != "" {
		format = seq.Format
	}
	if start <= end {
		for i := start; i <= end; i++ {
			items = append(items, wfv1.Item{Type: wfv1.String, StrVal: fmt.Sprintf(format, i)})
		}
	} else {
		for i := start; i >= end; i-- {
			items = append(items, wfv1.Item{Type: wfv1.String, StrVal: fmt.Sprintf(format, i)})
		}
	}
	return items, nil
}

func (woc *wfOperationCtx) substituteParamsInVolumes(params map[string]string) error {
	if woc.volumes == nil {
		return nil
	}

	volumes := woc.volumes
	volumesBytes, err := json.Marshal(volumes)
	if err != nil {
		return errors.InternalWrapError(err)
	}
	fstTmpl := fasttemplate.New(string(volumesBytes), "{{", "}}")
	newVolumesStr, err := common.Replace(fstTmpl, params, true)
	if err != nil {
		return err
	}
	var newVolumes []apiv1.Volume
	err = json.Unmarshal([]byte(newVolumesStr), &newVolumes)
	if err != nil {
		return errors.InternalWrapError(err)
	}
	woc.volumes = newVolumes
	return nil
}

// createTemplateContext creates a new template context.
func (woc *wfOperationCtx) createTemplateContext(scope wfv1.ResourceScope, resourceName string) (*templateresolution.Context, error) {
	var clusterWorkflowTemplateGetter templateresolution.ClusterWorkflowTemplateGetter
	if woc.controller.cwftmplInformer != nil {
		clusterWorkflowTemplateGetter = woc.controller.cwftmplInformer.Lister()
	} else {
		clusterWorkflowTemplateGetter = &templateresolution.NullClusterWorkflowTemplateGetter{}
	}
	ctx := templateresolution.NewContext(woc.controller.wftmplInformer.Lister().WorkflowTemplates(woc.wf.Namespace), clusterWorkflowTemplateGetter, woc.wf, woc.wf)

	switch scope {
	case wfv1.ResourceScopeNamespaced:
		return ctx.WithWorkflowTemplate(resourceName)
	case wfv1.ResourceScopeCluster:
		return ctx.WithClusterWorkflowTemplate(resourceName)
	default:
		return ctx, nil
	}
}

func (woc *wfOperationCtx) runOnExitNode(parentName, templateRef, boundaryID string, tmplCtx *templateresolution.Context) (bool, *wfv1.NodeStatus, error) {
	if templateRef != "" && woc.wf.Spec.Shutdown.ShouldExecute(true) {
		woc.log.Infof("Running OnExit handler: %s", templateRef)
		onExitNodeName := parentName + ".onExit"
		onExitNode, err := woc.executeTemplate(onExitNodeName, &wfv1.WorkflowStep{Template: templateRef}, tmplCtx, woc.wfSpec.Arguments, &executeTemplateOpts{
			boundaryID:     boundaryID,
			onExitTemplate: true,
		})
		return true, onExitNode, err
	}
	return false, nil, nil
}

func (woc *wfOperationCtx) computeMetrics(metricList []*wfv1.Prometheus, localScope map[string]string, realTimeScope map[string]func() float64, realTimeOnly bool) {
	for _, metricTmpl := range metricList {

		// Don't process real time metrics after execution
		if realTimeOnly && !metricTmpl.IsRealtime() {
			continue
		}

		if metricTmpl.Help == "" {
			woc.reportMetricEmissionError(fmt.Sprintf("metric '%s' must contain a help string under 'help: ' field", metricTmpl.Name))
			continue
		}

		// Substitute parameters in non-value fields of the template to support variables in places such as labels,
		// name, and help. We do not substitute value fields here (i.e. gauge, histogram, counter) here because they
		// might be realtime ({{workflow.duration}} will not be substituted the same way if it's realtime or if it isn't).
		metricTmplBytes, err := json.Marshal(metricTmpl)
		if err != nil {
			woc.reportMetricEmissionError(fmt.Sprintf("unable to substitute parameters for metric '%s' (marshal): %s", metricTmpl.Name, err))
			continue
		}
		fstTmpl := fasttemplate.New(string(metricTmplBytes), "{{", "}}")
		replacedValue, err := common.Replace(fstTmpl, localScope, false)
		if err != nil {
			woc.reportMetricEmissionError(fmt.Sprintf("unable to substitute parameters for metric '%s': %s", metricTmpl.Name, err))
			continue
		}

		var metricTmplSubstituted wfv1.Prometheus
		err = json.Unmarshal([]byte(replacedValue), &metricTmplSubstituted)
		if err != nil {
			woc.reportMetricEmissionError(fmt.Sprintf("unable to substitute parameters for metric '%s' (unmarshal): %s", metricTmpl.Name, err))
			continue
		}
		// Only substitute non-value fields here. Value field substitution happens below
		metricTmpl.Name = metricTmplSubstituted.Name
		metricTmpl.Help = metricTmplSubstituted.Help
		metricTmpl.Labels = metricTmplSubstituted.Labels
		metricTmpl.When = metricTmplSubstituted.When

		proceed, err := shouldExecute(metricTmpl.When)
		if err != nil {
			woc.reportMetricEmissionError(fmt.Sprintf("unable to compute 'when' clause for metric '%s': %s", woc.wf.ObjectMeta.Name, err))
			continue
		}
		if !proceed {
			continue
		}

		if metricTmpl.IsRealtime() {
			// Finally substitute value parameters
			value := metricTmpl.Gauge.Value
			if !(strings.HasPrefix(value, "{{") && strings.HasSuffix(value, "}}")) {
				woc.reportMetricEmissionError(fmt.Sprintf("real time metrics can only be used with metric variables"))
				continue
			}
			value = strings.TrimSuffix(strings.TrimPrefix(value, "{{"), "}}")
			valueFunc, ok := realTimeScope[value]
			if !ok {
				woc.reportMetricEmissionError(fmt.Sprintf("'%s' is not available as a real time metric", value))
				continue
			}
			updatedMetric, err := metrics.ConstructRealTimeGaugeMetric(metricTmpl, valueFunc)
			if err != nil {
				woc.reportMetricEmissionError(fmt.Sprintf("could not construct metric '%s': %s", metricTmpl.Name, err))
				continue
			}
			err = woc.controller.metrics.UpsertCustomMetric(metricTmpl.GetDesc(), updatedMetric)
			if err != nil {
				woc.reportMetricEmissionError(fmt.Sprintf("could not construct metric '%s': %s", metricTmpl.Name, err))
				continue
			}
			continue
		} else {
			metricSpec := metricTmpl.DeepCopy()

			// Finally substitute value parameters
			fstTmpl = fasttemplate.New(metricSpec.GetValueString(), "{{", "}}")
			replacedValue, err := common.Replace(fstTmpl, localScope, false)
			if err != nil {
				woc.reportMetricEmissionError(fmt.Sprintf("unable to substitute parameters for metric '%s': %s", metricSpec.Name, err))
				continue
			}
			metricSpec.SetValueString(replacedValue)

			metric := woc.controller.metrics.GetCustomMetric(metricSpec.GetDesc())
			// It is valid to pass a nil metric to ConstructOrUpdateMetric, in that case the metric will be created for us
			updatedMetric, err := metrics.ConstructOrUpdateMetric(metric, metricSpec)
			if err != nil {
				woc.reportMetricEmissionError(fmt.Sprintf("could not construct metric '%s': %s", metricSpec.Name, err))
				continue
			}
			err = woc.controller.metrics.UpsertCustomMetric(metricSpec.GetDesc(), updatedMetric)
			if err != nil {
				woc.reportMetricEmissionError(fmt.Sprintf("could not construct metric '%s': %s", metricSpec.Name, err))
				continue
			}
			continue
		}
	}
}

func (woc *wfOperationCtx) reportMetricEmissionError(errorString string) {
	woc.wf.Status.Conditions.UpsertConditionMessage(
		wfv1.WorkflowCondition{
			Status:  metav1.ConditionTrue,
			Type:    wfv1.WorkflowConditionMetricsError,
			Message: errorString,
		})
	woc.updated = true
	woc.log.Error(errorString)
}

func (woc *wfOperationCtx) createPDBResource() error {

	if woc.wfSpec.PodDisruptionBudget == nil {
		return nil
	}

	pdb, err := woc.controller.kubeclientset.PolicyV1beta1().PodDisruptionBudgets(woc.wf.Namespace).Get(woc.wf.Name, metav1.GetOptions{})
	if err != nil && !apierr.IsNotFound(err) {
		return err
	}
	if pdb != nil && pdb.Name != "" {
		return nil
	}

	pdbSpec := *woc.wfSpec.PodDisruptionBudget
	if pdbSpec.Selector == nil {
		pdbSpec.Selector = &metav1.LabelSelector{
			MatchLabels: map[string]string{common.LabelKeyWorkflow: woc.wf.Name},
		}
	}

	newPDB := policyv1beta.PodDisruptionBudget{
		ObjectMeta: metav1.ObjectMeta{
			Name:   woc.wf.Name,
			Labels: map[string]string{common.LabelKeyWorkflow: woc.wf.Name},
			OwnerReferences: []metav1.OwnerReference{
				*metav1.NewControllerRef(woc.wf, wfv1.SchemeGroupVersion.WithKind(workflow.WorkflowKind)),
			},
		},
		Spec: pdbSpec,
	}
	_, err = woc.controller.kubeclientset.PolicyV1beta1().PodDisruptionBudgets(woc.wf.Namespace).Create(&newPDB)
	if err != nil {
		return err
	}
	woc.log.Infof("Created PDB resource for workflow.")
	woc.updated = true
	return nil
}

func (woc *wfOperationCtx) deletePDBResource() error {
	if woc.wfSpec.PodDisruptionBudget == nil {
		return nil
	}
	var err error
	_ = wait.ExponentialBackoff(retry.DefaultRetry, func() (bool, error) {
		err = woc.controller.kubeclientset.PolicyV1beta1().PodDisruptionBudgets(woc.wf.Namespace).Delete(woc.wf.Name, &metav1.DeleteOptions{})
		if err != nil {
			woc.log.WithField("err", err).Warn("Failed to delete PDB.")
			if !retry.IsRetryableKubeAPIError(err) {
				return false, err
			}
			return false, nil
		}
		return true, nil
	})
	if err != nil {
		woc.log.WithField("err", err).Error("Unable to delete PDB resource for workflow.")
		return err
	}
	woc.log.Infof("Deleted PDB resource for workflow.")
	return nil
}

// Check if the output of this node is referenced elsewhere in the Workflow. If so, make sure to include it during
// execution.
func (woc *wfOperationCtx) includeScriptOutput(nodeName, boundaryID string) (bool, error) {
	if boundaryNode, ok := woc.wf.Status.Nodes[boundaryID]; ok {
		tmplCtx, err := woc.createTemplateContext(boundaryNode.GetTemplateScope())
		if err != nil {
			return false, err
		}
		_, parentTemplate, templateStored, err := tmplCtx.ResolveTemplate(&boundaryNode)
		if err != nil {
			return false, err
		}
		// A new template was stored during resolution, persist it
		if templateStored {
			woc.updated = true
		}

		name := getStepOrDAGTaskName(nodeName)
		return hasOutputResultRef(name, parentTemplate), nil
	}
	return false, nil
}

<<<<<<< HEAD
func (woc *wfOperationCtx) fetchWorkflowTemplate() (*wfv1.WorkflowSpec, error) {
=======
func (woc *wfOperationCtx) fetchWorkflowSpec() (*wfv1.WorkflowSpec, error) {
>>>>>>> 6df0b2d3
	var wftmpl wfv1.WorkflowSpecHolder
	var err error
	// Logic for workflow refers Workflow template
	if woc.wf.Spec.WorkflowTemplateRef != nil {
		if woc.wf.Spec.WorkflowTemplateRef.ClusterScope {
			wftmpl, err = woc.controller.cwftmplInformer.Lister().Get(woc.wf.Spec.WorkflowTemplateRef.Name)
		} else {
			wftmpl, err = woc.controller.wftmplInformer.Lister().WorkflowTemplates(woc.wf.Namespace).Get(woc.wf.Spec.WorkflowTemplateRef.Name)
<<<<<<< HEAD

=======
>>>>>>> 6df0b2d3
		}
		if err != nil {
			return nil, err
		}
	}
	return wftmpl.GetWorkflowSpec().DeepCopy(), nil
}

func (woc *wfOperationCtx) loadWorkflowSpec() error {

	woc.submissionParameters = woc.wf.Spec.Arguments.Parameters
<<<<<<< HEAD

=======
>>>>>>> 6df0b2d3
	if woc.wf.Spec.WorkflowTemplateRef == nil {
		woc.wfSpec = &woc.wf.Spec
		return nil
	}

	if woc.wf.Status.StoredWorkflowSpec != nil {
		woc.wfSpec = woc.wf.Status.StoredWorkflowSpec.DeepCopy()
	} else {
<<<<<<< HEAD
		wftSpec, err := woc.fetchWorkflowTemplate()
=======
		wftSpec, err := woc.fetchWorkflowSpec()
>>>>>>> 6df0b2d3
		if err != nil {
			return err
		}
		woc.wfSpec = wftSpec
	}

	if len(woc.wfSpec.Arguments.Parameters) > 0 {
		woc.submissionParameters = util.MergeParameters(woc.submissionParameters, woc.wfSpec.Arguments.Parameters)
	}
	woc.wf.Status.StoredWorkflowSpec = woc.wfSpec
	woc.updated = true
	return nil
}<|MERGE_RESOLUTION|>--- conflicted
+++ resolved
@@ -142,11 +142,7 @@
 		deadline:               time.Now().UTC().Add(maxOperationTime),
 		auditLogger:            argo.NewAuditLogger(wf.ObjectMeta.Namespace, wfc.kubeclientset, wf.ObjectMeta.Name),
 		preExecutionNodePhases: make(map[string]wfv1.NodePhase),
-<<<<<<< HEAD
-		submissionParameters:   wf.Spec.DeepCopy().Arguments.Parameters,
-=======
 		submissionParameters:   wf.Spec.Arguments.DeepCopy().Parameters,
->>>>>>> 6df0b2d3
 	}
 
 	if woc.wf.Status.Nodes == nil {
@@ -301,10 +297,6 @@
 	}
 
 	var node *wfv1.NodeStatus
-<<<<<<< HEAD
-
-=======
->>>>>>> 6df0b2d3
 	tmpl := &wfv1.WorkflowStep{Template: woc.wfSpec.Entrypoint}
 	args := woc.wfSpec.Arguments
 	if woc.wf.Spec.WorkflowTemplateRef != nil {
@@ -319,10 +311,6 @@
 	}
 
 	node, err = woc.executeTemplate(woc.wf.ObjectMeta.Name, tmpl, tmplCtx, args, &executeTemplateOpts{})
-<<<<<<< HEAD
-
-=======
->>>>>>> 6df0b2d3
 	if err != nil {
 		msg := fmt.Sprintf("%s error in entry template execution: %+v", woc.wf.Name, err)
 		// the error are handled in the callee so just log it.
@@ -2700,11 +2688,7 @@
 	return false, nil
 }
 
-<<<<<<< HEAD
-func (woc *wfOperationCtx) fetchWorkflowTemplate() (*wfv1.WorkflowSpec, error) {
-=======
 func (woc *wfOperationCtx) fetchWorkflowSpec() (*wfv1.WorkflowSpec, error) {
->>>>>>> 6df0b2d3
 	var wftmpl wfv1.WorkflowSpecHolder
 	var err error
 	// Logic for workflow refers Workflow template
@@ -2713,10 +2697,6 @@
 			wftmpl, err = woc.controller.cwftmplInformer.Lister().Get(woc.wf.Spec.WorkflowTemplateRef.Name)
 		} else {
 			wftmpl, err = woc.controller.wftmplInformer.Lister().WorkflowTemplates(woc.wf.Namespace).Get(woc.wf.Spec.WorkflowTemplateRef.Name)
-<<<<<<< HEAD
-
-=======
->>>>>>> 6df0b2d3
 		}
 		if err != nil {
 			return nil, err
@@ -2728,10 +2708,6 @@
 func (woc *wfOperationCtx) loadWorkflowSpec() error {
 
 	woc.submissionParameters = woc.wf.Spec.Arguments.Parameters
-<<<<<<< HEAD
-
-=======
->>>>>>> 6df0b2d3
 	if woc.wf.Spec.WorkflowTemplateRef == nil {
 		woc.wfSpec = &woc.wf.Spec
 		return nil
@@ -2740,11 +2716,7 @@
 	if woc.wf.Status.StoredWorkflowSpec != nil {
 		woc.wfSpec = woc.wf.Status.StoredWorkflowSpec.DeepCopy()
 	} else {
-<<<<<<< HEAD
-		wftSpec, err := woc.fetchWorkflowTemplate()
-=======
 		wftSpec, err := woc.fetchWorkflowSpec()
->>>>>>> 6df0b2d3
 		if err != nil {
 			return err
 		}

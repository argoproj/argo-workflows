--- conflicted
+++ resolved
@@ -2128,7 +2128,6 @@
 		// Inject the retryAttempt number
 		localParams[common.LocalVarRetries] = strconv.Itoa(retryNum)
 
-<<<<<<< HEAD
 		// Inject lastRetry variables
 		lastRetryExitCode, lastRetryDuration := "0", "0"
 		var lastRetryStatus, lastRetryMessage string
@@ -2144,10 +2143,8 @@
 		localParams[common.LocalVarRetriesLastDuration] = lastRetryDuration
 		localParams[common.LocalVarRetriesLastStatus] = lastRetryStatus
 		localParams[common.LocalVarRetriesLastMessage] = lastRetryMessage
-		processedTmpl, err = common.SubstituteParams(processedTmpl, map[string]string{}, localParams)
-=======
+
 		processedTmpl, err = common.SubstituteParams(processedTmpl, woc.globalParams, localParams)
->>>>>>> 61156f2e
 		if errorsutil.IsTransientErr(err) {
 			return node, err
 		}

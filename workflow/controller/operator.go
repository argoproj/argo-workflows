--- conflicted
+++ resolved
@@ -1691,15 +1691,9 @@
 			var itemMap map[string]wfv1.ItemValue
 			err := json.Unmarshal([]byte(*node.Outputs.Result), &itemMap)
 			if err == nil {
-<<<<<<< HEAD
-				resultsList = append(resultsList, wfv1.Item{Type:wfv1.Map,MapVal: itemMap})
-			} else {
-				resultsList = append(resultsList, wfv1.Item{Type:wfv1.String, StrVal: *node.Outputs.Result})
-=======
 				resultsList = append(resultsList, wfv1.Item{Type: wfv1.Map, MapVal: itemMap})
 			} else {
 				resultsList = append(resultsList, wfv1.Item{Type: wfv1.String, StrVal: *node.Outputs.Result})
->>>>>>> 327fcb24
 			}
 		}
 	}
@@ -1853,11 +1847,8 @@
 	replaceMap := make(map[string]string)
 	var newName string
 	val := item.Type
-<<<<<<< HEAD
-	switch val{
-=======
+
 	switch val {
->>>>>>> 327fcb24
 	case wfv1.String, wfv1.Number, wfv1.Bool:
 		replaceMap["item"] = fmt.Sprintf("%v", val)
 		newName = fmt.Sprintf("%s(%d:%v)", name, index, val)
@@ -1929,19 +1920,13 @@
 	}
 	if start <= end {
 		for i := start; i <= end; i++ {
-<<<<<<< HEAD
-			items = append(items, wfv1.Item{Type:wfv1.Number, StrVal: fmt.Sprintf(format, i)})
-		}
-	} else {
-		for i := start; i >= end; i-- {
-			items = append(items, wfv1.Item{Type:wfv1.Number, StrVal: fmt.Sprintf(format, i)})
-=======
+
 			items = append(items, wfv1.Item{Type: wfv1.Number, StrVal: fmt.Sprintf(format, i)})
 		}
 	} else {
 		for i := start; i >= end; i-- {
 			items = append(items, wfv1.Item{Type: wfv1.Number, StrVal: fmt.Sprintf(format, i)})
->>>>>>> 327fcb24
+
 		}
 	}
 	return items, nil

package controller

import (
	"context"
	"encoding/json"
	"fmt"
	"math"
	"os"
	"reflect"
	"regexp"
	"runtime/debug"
	"sort"
	"strconv"
	"strings"
	"sync"
	"time"

	"github.com/argoproj/pkg/humanize"
	argokubeerr "github.com/argoproj/pkg/kube/errors"
	"github.com/argoproj/pkg/strftime"
	jsonpatch "github.com/evanphx/json-patch"
	log "github.com/sirupsen/logrus"
	"github.com/valyala/fasttemplate"
	apiv1 "k8s.io/api/core/v1"
	policyv1beta "k8s.io/api/policy/v1beta1"
	apierr "k8s.io/apimachinery/pkg/api/errors"
	metav1 "k8s.io/apimachinery/pkg/apis/meta/v1"
	"k8s.io/apimachinery/pkg/apis/meta/v1/unstructured"
	"k8s.io/apimachinery/pkg/runtime/schema"
	"k8s.io/apimachinery/pkg/util/wait"
	"k8s.io/client-go/tools/cache"
	"k8s.io/client-go/tools/record"
	"k8s.io/utils/pointer"
	"sigs.k8s.io/yaml"

	"github.com/argoproj/argo/config"
	"github.com/argoproj/argo/errors"
	"github.com/argoproj/argo/pkg/apis/workflow"
	wfv1 "github.com/argoproj/argo/pkg/apis/workflow/v1alpha1"
	"github.com/argoproj/argo/pkg/client/clientset/versioned/typed/workflow/v1alpha1"
	"github.com/argoproj/argo/util"
	envutil "github.com/argoproj/argo/util/env"
	errorsutil "github.com/argoproj/argo/util/errors"
	"github.com/argoproj/argo/util/intstr"
	"github.com/argoproj/argo/util/resource"
	"github.com/argoproj/argo/util/retry"
	"github.com/argoproj/argo/workflow/common"
	controllercache "github.com/argoproj/argo/workflow/controller/cache"
	"github.com/argoproj/argo/workflow/controller/estimation"
	"github.com/argoproj/argo/workflow/controller/indexes"
	"github.com/argoproj/argo/workflow/metrics"
	"github.com/argoproj/argo/workflow/progress"
	argosync "github.com/argoproj/argo/workflow/sync"
	"github.com/argoproj/argo/workflow/templateresolution"
	wfutil "github.com/argoproj/argo/workflow/util"
	"github.com/argoproj/argo/workflow/validate"
)

// wfOperationCtx is the context for evaluation and operation of a single workflow
type wfOperationCtx struct {
	// wf is the workflow object. It should not be used in execution logic. woc.wfSpec should be used instead
	wf *wfv1.Workflow
	// orig is the original workflow object for purposes of creating a patch
	orig *wfv1.Workflow
	// updated indicates whether or not the workflow object itself was updated
	// and needs to be persisted back to kubernetes
	updated bool
	// log is an logrus logging context to corralate logs with a workflow
	log *log.Entry
	// controller reference to workflow controller
	controller *WorkflowController
	// estimate duration
	estimator estimation.Estimator
	// globalParams holds any parameters that are available to be referenced
	// in the global scope (e.g. workflow.parameters.XXX).
	globalParams common.Parameters
	// volumes holds a DeepCopy of wf.Spec.Volumes to perform substitutions.
	// It is then used in addVolumeReferences() when creating a pod.
	volumes []apiv1.Volume
	// ArtifactRepository contains the default location of an artifact repository for container artifacts
	artifactRepository *config.ArtifactRepository
	// map of pods which need to be labeled with completed=true
	completedPods map[wfv1.ResourceKey]bool
	// map of pods which is identified as succeeded=true
	succeededPods map[wfv1.ResourceKey]bool
	// deadline is the dealine time in which this operation should relinquish
	// its hold on the workflow so that an operation does not run for too long
	// and starve other workqueue items. It also enables workflow progress to
	// be periodically synced to the database.
	deadline time.Time
	// activePods tracks the number of active (Running/Pending) pods for controlling
	// parallelism
	activePods int64
	// workflowDeadline is the deadline which the workflow is expected to complete before we
	// terminate the workflow.
	workflowDeadline *time.Time
	eventRecorder    record.EventRecorder
	// preExecutionNodePhases contains the phases of all the nodes before the current operation. Necessary to infer
	// changes in phase for metric emission
	preExecutionNodePhases map[string]wfv1.NodePhase

	// execWf holds the Workflow for use in execution.
	// In Normal workflow scenario: It holds copy of workflow object
	// In Submit From WorkflowTemplate: It holds merged workflow with WorkflowDefault, Workflow and WorkflowTemplate
	// 'execWf.Spec' should usually be used instead `wf.Spec`, with two exceptions for user editable fields:
	// 1. `wf.Spec.Suspend`
	// 2. `wf.Spec.Shutdown`
	execWf *wfv1.Workflow
}

var (
	// ErrDeadlineExceeded indicates the operation exceeded its deadline for execution
	ErrDeadlineExceeded = errors.New(errors.CodeTimeout, "Deadline exceeded")
	// ErrParallelismReached indicates this workflow reached its parallelism limit
	ErrParallelismReached = errors.New(errors.CodeForbidden, "Max parallelism reached")
	// ErrTimeout indicates a specific template timed out
	ErrTimeout = errors.New(errors.CodeTimeout, "timeout")
)

// maxOperationTime is the maximum time a workflow operation is allowed to run
// for before requeuing the workflow onto the workqueue.
var (
	maxOperationTime = envutil.LookupEnvDurationOr("MAX_OPERATION_TIME", 30*time.Second)
)

// failedNodeStatus is a subset of NodeStatus that is only used to Marshal certain fields into a JSON of failed nodes
type failedNodeStatus struct {
	DisplayName  string      `json:"displayName"`
	Message      string      `json:"message"`
	TemplateName string      `json:"templateName"`
	Phase        string      `json:"phase"`
	PodName      string      `json:"podName"`
	FinishedAt   metav1.Time `json:"finishedAt"`
}

// newWorkflowOperationCtx creates and initializes a new wfOperationCtx object.
func newWorkflowOperationCtx(wf *wfv1.Workflow, wfc *WorkflowController) *wfOperationCtx {
	// NEVER modify objects from the store. It's a read-only, local cache.
	// You can use DeepCopy() to make a deep copy of original object and modify this copy
	// Or create a copy manually for better performance
	wfCopy := wf.DeepCopyObject().(*wfv1.Workflow)
	woc := wfOperationCtx{
		wf:      wfCopy,
		orig:    wf,
		execWf:  wfCopy,
		updated: false,
		log: log.WithFields(log.Fields{
			"workflow":  wf.ObjectMeta.Name,
			"namespace": wf.ObjectMeta.Namespace,
		}),
		controller:             wfc,
		globalParams:           make(map[string]string),
		volumes:                wf.Spec.DeepCopy().Volumes,
		completedPods:          make(map[wfv1.ResourceKey]bool),
		succeededPods:          make(map[wfv1.ResourceKey]bool),
		deadline:               time.Now().UTC().Add(maxOperationTime),
		eventRecorder:          wfc.eventRecorderManager.Get(wf.Namespace),
		preExecutionNodePhases: make(map[string]wfv1.NodePhase),
	}

	if woc.wf.Status.Nodes == nil {
		woc.wf.Status.Nodes = make(map[string]wfv1.NodeStatus)
	}

	if woc.wf.Status.StoredTemplates == nil {
		woc.wf.Status.StoredTemplates = make(map[string]wfv1.Template)
	}
	return &woc
}

// operate is the main operator logic of a workflow. It evaluates the current state of the workflow,
// and its pods and decides how to proceed down the execution path.
// TODO: an error returned by this method should result in requeuing the workflow to be retried at a
// later time
// As you must not call `persistUpdates` twice, you must not call `operate` twice.
func (woc *wfOperationCtx) operate(ctx context.Context) {
	defer func() {
		if woc.wf.Status.Fulfilled() {
			_ = woc.killDaemonedChildren(ctx, "")
		}
		woc.persistUpdates(ctx)
	}()
	defer func() {
		if r := recover(); r != nil {
			woc.log.WithFields(log.Fields{"stack": string(debug.Stack()), "r": r}).Errorf("Recovered from panic")
			if rerr, ok := r.(error); ok {
				woc.markWorkflowError(ctx, rerr)
			} else {
				woc.markWorkflowPhase(ctx, wfv1.NodeError, fmt.Sprintf("%v", r))
			}
			woc.controller.metrics.OperationPanic()
		}
	}()

	woc.log.Infof("Processing workflow")

	// Set the Execute workflow spec for execution
	// ExecWF is a runtime execution spec which merged from Wf, WFT and Wfdefault
	err := woc.setExecWorkflow()
	if err != nil {
		woc.log.WithError(err).Errorf("Unable to get Workflow Template Reference for workflow")
		woc.markWorkflowError(ctx, err)
		return
	}

	if woc.wf.Status.ArtifactRepositoryRef == nil {
		ref, err := woc.controller.artifactRepositories.Resolve(ctx, woc.execWf.Spec.ArtifactRepositoryRef, woc.wf.Namespace)
		if err != nil {
			woc.markWorkflowError(ctx, fmt.Errorf("failed to resolve artifact repository: %w", err))
			return
		}
		woc.wf.Status.ArtifactRepositoryRef = ref
		woc.updated = true
	}

	repo, err := woc.controller.artifactRepositories.Get(ctx, woc.wf.Status.ArtifactRepositoryRef)
	if err != nil {
		woc.markWorkflowError(ctx, fmt.Errorf("failed to get artifact repository: %v", err))
		return
	}
	woc.artifactRepository = repo

	// Workflow Level Synchronization lock
	if woc.execWf.Spec.Synchronization != nil {
		acquired, wfUpdate, msg, err := woc.controller.syncManager.TryAcquire(woc.wf, "", woc.execWf.Spec.Synchronization)
		if err != nil {
			woc.log.Warn("Failed to acquire the lock")
			woc.markWorkflowFailed(ctx, fmt.Sprintf("Failed to acquire the synchronization lock. %s", err.Error()))
			return
		}
		woc.updated = wfUpdate
		if !acquired {
			woc.log.Warn("Workflow processing has been postponed due to concurrency limit")
			woc.wf.Status.Message = msg
			return
		}
	}

	// Update workflow duration variable
	woc.globalParams[common.GlobalVarWorkflowDuration] = fmt.Sprintf("%f", time.Since(woc.wf.Status.StartedAt.Time).Seconds())

	// Populate the phase of all the nodes prior to execution
	for _, node := range woc.wf.Status.Nodes {
		woc.preExecutionNodePhases[node.ID] = node.Phase
	}

	woc.setGlobalParameters(woc.execWf.Spec.Arguments)

	// Perform one-time workflow validation
	if woc.wf.Status.Phase == "" {
		woc.markWorkflowRunning(ctx)
		err := woc.createPDBResource(ctx)
		if err != nil {
			msg := fmt.Sprintf("Unable to create PDB resource for workflow, %s error: %s", woc.wf.Name, err)
			woc.markWorkflowFailed(ctx, msg)
			return
		}
		validateOpts := validate.ValidateOpts{ContainerRuntimeExecutor: woc.controller.GetContainerRuntimeExecutor()}
		wftmplGetter := templateresolution.WrapWorkflowTemplateInterface(woc.controller.wfclientset.ArgoprojV1alpha1().WorkflowTemplates(woc.wf.Namespace))
		cwftmplGetter := templateresolution.WrapClusterWorkflowTemplateInterface(woc.controller.wfclientset.ArgoprojV1alpha1().ClusterWorkflowTemplates())

		// Validate the execution wfSpec
		wfConditions, err := validate.ValidateWorkflow(wftmplGetter, cwftmplGetter, woc.wf, validateOpts)

		if err != nil {
			msg := fmt.Sprintf("invalid spec: %s", err.Error())
			woc.markWorkflowFailed(ctx, msg)
			return
		}
		// If we received conditions during validation (such as SpecWarnings), add them to the Workflow object
		if len(*wfConditions) > 0 {
			woc.wf.Status.Conditions.JoinConditions(wfConditions)
			woc.updated = true
		}

		woc.workflowDeadline = woc.getWorkflowDeadline()

		// Workflow will not be requeued if workflow steps are in pending state.
		// Workflow needs to requeue on its deadline,
		if woc.workflowDeadline != nil {
			woc.requeueAfter(time.Until(*woc.workflowDeadline))
		}

		if woc.execWf.Spec.Metrics != nil {
			realTimeScope := map[string]func() float64{common.GlobalVarWorkflowDuration: func() float64 {
				return time.Since(woc.wf.Status.StartedAt.Time).Seconds()
			}}
			woc.computeMetrics(woc.execWf.Spec.Metrics.Prometheus, woc.globalParams, realTimeScope, true)
		}
		woc.wf.Status.EstimatedDuration = woc.estimateWorkflowDuration()

		woc.wf.Finalizers = append(woc.wf.Finalizers, common.FinalizerName)
	} else {
		woc.workflowDeadline = woc.getWorkflowDeadline()
		err := woc.podReconciliation(ctx)
		if err == nil {
			err = woc.failSuspendedAndPendingNodesAfterDeadlineOrShutdown()
		}
		if err != nil {
			woc.log.WithError(err).WithField("workflow", woc.wf.ObjectMeta.Name).Error("workflow timeout")
			woc.eventRecorder.Event(woc.wf, apiv1.EventTypeWarning, "WorkflowTimedOut", "Workflow timed out")
			// TODO: we need to re-add to the workqueue, but should happen in caller
			return
		}
	}

	if woc.wf.Spec.Suspend != nil && *woc.wf.Spec.Suspend {
		woc.log.Infof("workflow suspended")
		return
	}
	if woc.execWf.Spec.Parallelism != nil {
		woc.activePods = woc.countActivePods()
	}

	// Create a starting template context.
	tmplCtx, err := woc.createTemplateContext(wfv1.ResourceScopeLocal, "")
	if err != nil {
		woc.log.WithError(err).Error("Failed to create a template context")
		woc.markWorkflowError(ctx, err)
		return
	}

	err = woc.substituteParamsInVolumes(woc.globalParams)
	if err != nil {
		woc.log.WithError(err).Error("volumes global param substitution error")
		woc.markWorkflowError(ctx, err)
		return
	}

	err = woc.createPVCs(ctx)
	if err != nil {
		if errorsutil.IsTransientErr(err) {
			// Error was most likely caused by a lack of resources.
			// In this case, Workflow will be in pending state and requeue.
			woc.markWorkflowPhase(ctx, wfv1.NodePending, fmt.Sprintf("Waiting for a PVC to be created. %v", err))
			woc.requeue()
			return
		}
		err = fmt.Errorf("pvc create error: %w", err)
		woc.log.WithError(err).Error("pvc create error")
		woc.markWorkflowError(ctx, err)
		return
	} else if woc.wf.Status.Phase == wfv1.NodePending {
		// Workflow might be in pending state if previous PVC creation is forbidden
		woc.markWorkflowRunning(ctx)
	}

	node, err := woc.executeTemplate(ctx, woc.wf.ObjectMeta.Name, &wfv1.WorkflowStep{Template: woc.execWf.Spec.Entrypoint}, tmplCtx, woc.execWf.Spec.Arguments, &executeTemplateOpts{})
	if err != nil {
		switch err {
		case ErrDeadlineExceeded:
			woc.eventRecorder.Event(woc.wf, apiv1.EventTypeWarning, "WorkflowTimedOut", fmt.Sprintf("%s error in entry template execution: %+v", woc.wf.Name, err))
		}
		if !woc.wf.Status.Phase.Completed() {
			woc.markWorkflowError(ctx, err)
		}
		return
	}

	if node == nil || !node.Fulfilled() {
		// node can be nil if a workflow created immediately in a parallelism == 0 state
		return
	}

	workflowStatus := node.Phase
	var onExitNode *wfv1.NodeStatus
	if woc.execWf.Spec.OnExit != "" && woc.wf.Spec.Shutdown.ShouldExecute(true) {
		if workflowStatus == wfv1.NodeSkipped {
			// treat skipped the same as Succeeded for workflow.status
			woc.globalParams[common.GlobalVarWorkflowStatus] = string(wfv1.NodeSucceeded)
		} else {
			woc.globalParams[common.GlobalVarWorkflowStatus] = string(workflowStatus)
		}

		var failures []failedNodeStatus
		for _, node := range woc.wf.Status.Nodes {
			if node.Phase == wfv1.NodeFailed || node.Phase == wfv1.NodeError {
				failures = append(failures,
					failedNodeStatus{
						DisplayName:  node.DisplayName,
						Message:      node.Message,
						TemplateName: node.TemplateName,
						Phase:        string(node.Phase),
						PodName:      node.ID,
						FinishedAt:   node.FinishedAt,
					})
			}
		}
		failedNodeBytes, err := json.Marshal(failures)
		if err != nil {
			woc.log.Errorf("Error marshalling failed nodes list: %+v", err)
			// No need to return here
		}
		// This strconv.Quote is necessary so that the escaped quotes are not removed during parameter substitution
		woc.globalParams[common.GlobalVarWorkflowFailures] = strconv.Quote(string(failedNodeBytes))

		woc.log.Infof("Running OnExit handler: %s", woc.execWf.Spec.OnExit)
		onExitNodeName := common.GenerateOnExitNodeName(woc.wf.ObjectMeta.Name)
		onExitNode, err = woc.executeTemplate(ctx, onExitNodeName, &wfv1.WorkflowStep{Template: woc.execWf.Spec.OnExit}, tmplCtx, woc.execWf.Spec.Arguments, &executeTemplateOpts{onExitTemplate: true})
		if err != nil {
			// the error are handled in the callee so just log it.
			woc.log.WithError(err).Error("error in exit template execution")
			return
		}
		if onExitNode == nil || !onExitNode.Fulfilled() {
			return
		}
	}

	var workflowMessage string
	if node.FailedOrError() && woc.execWf.Spec.Shutdown != "" {
		workflowMessage = fmt.Sprintf("Stopped with strategy '%s'", woc.execWf.Spec.Shutdown)
	} else {
		workflowMessage = node.Message
	}

	// If we get here, the workflow completed, all PVCs were deleted successfully, and
	// exit handlers were executed. We now need to infer the workflow phase from the
	// node phase.
	switch workflowStatus {
	case wfv1.NodeSucceeded, wfv1.NodeSkipped:
		if onExitNode != nil && onExitNode.FailedOrError() {
			// if main workflow succeeded, but the exit node was unsuccessful
			// the workflow is now considered unsuccessful.
			woc.markWorkflowPhase(ctx, onExitNode.Phase, onExitNode.Message)
		} else {
			woc.markWorkflowSuccess(ctx)
		}
	case wfv1.NodeFailed:
		woc.markWorkflowFailed(ctx, workflowMessage)
	case wfv1.NodeError:
		woc.markWorkflowPhase(ctx, wfv1.NodeError, workflowMessage)
	default:
		// NOTE: we should never make it here because if the node was 'Running' we should have
		// returned earlier.
		err = errors.InternalErrorf("Unexpected node phase %s: %+v", woc.wf.ObjectMeta.Name, err)
		woc.markWorkflowError(ctx, err)
	}

	if woc.execWf.Spec.Metrics != nil {
		realTimeScope := map[string]func() float64{common.GlobalVarWorkflowDuration: func() float64 {
			return node.FinishedAt.Sub(node.StartedAt.Time).Seconds()
		}}
		woc.globalParams[common.GlobalVarWorkflowStatus] = string(workflowStatus)
		woc.computeMetrics(woc.execWf.Spec.Metrics.Prometheus, woc.globalParams, realTimeScope, false)
	}

	err = woc.deletePVCs(ctx)
	if err != nil {
		woc.log.WithError(err).Warn("failed to delete PVCs")
	}
}

func (woc *wfOperationCtx) getWorkflowDeadline() *time.Time {
	if woc.execWf.Spec.ActiveDeadlineSeconds == nil {
		return nil
	}
	if woc.wf.Status.StartedAt.IsZero() {
		return nil
	}
	startedAt := woc.wf.Status.StartedAt.Truncate(time.Second)
	deadline := startedAt.Add(time.Duration(*woc.execWf.Spec.ActiveDeadlineSeconds) * time.Second).UTC()
	return &deadline
}

// setGlobalParameters sets the globalParam map with global parameters
func (woc *wfOperationCtx) setGlobalParameters(executionParameters wfv1.Arguments) {
	woc.globalParams[common.GlobalVarWorkflowName] = woc.wf.ObjectMeta.Name
	woc.globalParams[common.GlobalVarWorkflowNamespace] = woc.wf.ObjectMeta.Namespace
	woc.globalParams[common.GlobalVarWorkflowServiceAccountName] = woc.execWf.Spec.ServiceAccountName
	woc.globalParams[common.GlobalVarWorkflowUID] = string(woc.wf.ObjectMeta.UID)
	woc.globalParams[common.GlobalVarWorkflowCreationTimestamp] = woc.wf.ObjectMeta.CreationTimestamp.Format(time.RFC3339)
	if woc.execWf.Spec.Priority != nil {
		woc.globalParams[common.GlobalVarWorkflowPriority] = strconv.Itoa(int(*woc.execWf.Spec.Priority))
	}
	for char := range strftime.FormatChars {
		cTimeVar := fmt.Sprintf("%s.%s", common.GlobalVarWorkflowCreationTimestamp, string(char))
		woc.globalParams[cTimeVar] = strftime.Format("%"+string(char), woc.wf.ObjectMeta.CreationTimestamp.Time)
	}
	woc.globalParams[common.GlobalVarWorkflowCreationTimestamp+".s"] = strconv.FormatInt(woc.wf.ObjectMeta.CreationTimestamp.Time.Unix(), 10)

	if workflowParameters, err := json.Marshal(woc.execWf.Spec.Arguments.Parameters); err == nil {
		woc.globalParams[common.GlobalVarWorkflowParameters] = string(workflowParameters)
	}
	for _, param := range executionParameters.Parameters {
		woc.globalParams["workflow.parameters."+param.Name] = param.Value.String()
	}
	for k, v := range woc.wf.ObjectMeta.Annotations {
		woc.globalParams["workflow.annotations."+k] = v
	}
	for k, v := range woc.wf.ObjectMeta.Labels {
		woc.globalParams["workflow.labels."+k] = v
	}
	if woc.wf.Status.Outputs != nil {
		for _, param := range woc.wf.Status.Outputs.Parameters {
			woc.globalParams["workflow.outputs.parameters."+param.Name] = param.Value.String()
		}
	}
}

// persistUpdates will update a workflow with any updates made during workflow operation.
// It also labels any pods as completed if we have extracted everything we need from it.
// NOTE: a previous implementation used Patch instead of Update, but Patch does not work with
// the fake CRD clientset which makes unit testing extremely difficult.
func (woc *wfOperationCtx) persistUpdates(ctx context.Context) {
	if !woc.updated {
		return
	}
	resource.UpdateResourceDurations(woc.wf)
	progress.UpdateProgress(woc.wf)
	// You MUST not call `persistUpdates` twice.
	// * Fails the `reapplyUpdate` cannot work unless resource versions are different.
	// * It will double the number of Kubernetes API requests.
	if woc.orig.ResourceVersion != woc.wf.ResourceVersion {
		woc.log.Panic("cannot persist updates with mismatched resource versions")
	}
	wfClient := woc.controller.wfclientset.ArgoprojV1alpha1().Workflows(woc.wf.ObjectMeta.Namespace)
	// try and compress nodes if needed
	nodes := woc.wf.Status.Nodes
	err := woc.controller.hydrator.Dehydrate(woc.wf)
	if err != nil {
		woc.log.Warnf("Failed to dehydrate: %v", err)
		woc.markWorkflowError(ctx, err)
	}

	// Release all acquired lock for completed workflow
	if woc.wf.Status.Synchronization != nil && woc.wf.Status.Fulfilled() {
		if woc.controller.syncManager.ReleaseAll(woc.wf) {
			woc.log.WithFields(log.Fields{"key": woc.wf.Name}).Info("Released all acquired locks")
		}
	}

	wf, err := wfClient.Update(ctx, woc.wf, metav1.UpdateOptions{})
	if err != nil {
		woc.log.Warnf("Error updating workflow: %v %s", err, apierr.ReasonForError(err))
		if argokubeerr.IsRequestEntityTooLargeErr(err) {
			woc.persistWorkflowSizeLimitErr(ctx, wfClient, err)
			return
		}
		if !apierr.IsConflict(err) {
			return
		}
		woc.log.Info("Re-applying updates on latest version and retrying update")
		wf, err := woc.reapplyUpdate(ctx, wfClient, nodes)
		if err != nil {
			woc.log.Infof("Failed to re-apply update: %+v", err)
			return
		}
		woc.wf = wf
	} else {
		woc.wf = wf
		woc.controller.hydrator.HydrateWithNodes(woc.wf, nodes)
	}

	if !woc.controller.hydrator.IsHydrated(woc.wf) {
		panic("workflow should be hydrated")
	}

	woc.log.WithFields(log.Fields{"resourceVersion": woc.wf.ResourceVersion, "phase": woc.wf.Status.Phase}).Info("Workflow update successful")

	switch os.Getenv("INFORMER_WRITE_BACK") {
	// By default we write back (as per v2.11), this does not reduce errors, but does reduce
	// conflicts and therefore we log fewer warning messages.
	case "", "true":
		if err := woc.writeBackToInformer(); err != nil {
			woc.markWorkflowError(ctx, err)
			return
		}
	case "false":
		time.Sleep(1 * time.Second)
	}

	// It is important that we *never* label pods as completed until we successfully updated the workflow
	// Failing to do so means we can have inconsistent state.
	// TODO: The completedPods will be labeled multiple times. I think it would be improved in the future.
	// Send succeeded pods or completed pods to gcPods channel to delete it later depend on the PodGCStrategy.
	// Notice we do not need to label the pod if we will delete it later for GC. Otherwise, that may even result in
	// errors if we label a pod that was deleted already.
	if woc.execWf.Spec.PodGC != nil {
		switch woc.execWf.Spec.PodGC.Strategy {
		case wfv1.PodGCOnPodSuccess:
			for key := range woc.succeededPods {
				woc.controller.queuePodForCleanup(key, deletePod)
			}
		case wfv1.PodGCOnPodCompletion:
			for key := range woc.completedPods {
				woc.controller.queuePodForCleanup(key, deletePod)
			}
		}
	} else {
		// label pods which will not be deleted
		for key := range woc.completedPods {
			woc.controller.queuePodForCleanup(key, labelPodCompleted)
		}
	}
}

func (woc *wfOperationCtx) writeBackToInformer() error {
	un, err := wfutil.ToUnstructured(woc.wf)
	if err != nil {
		return fmt.Errorf("failed to convert workflow to unstructured: %w", err)
	}
	err = woc.controller.wfInformer.GetStore().Update(un)
	if err != nil {
		return fmt.Errorf("failed to update informer store: %w", err)
	}
	return nil
}

// persistWorkflowSizeLimitErr will fail a the workflow with an error when we hit the resource size limit
// See https://github.com/argoproj/argo/issues/913
func (woc *wfOperationCtx) persistWorkflowSizeLimitErr(ctx context.Context, wfClient v1alpha1.WorkflowInterface, err error) {
	woc.wf = woc.orig.DeepCopy()
	woc.markWorkflowError(ctx, err)
	_, err = wfClient.Update(ctx, woc.wf, metav1.UpdateOptions{})
	if err != nil {
		woc.log.Warnf("Error updating workflow with size error: %v", err)
	}
}

// reapplyUpdate GETs the latest version of the workflow, re-applies the updates and
// retries the UPDATE multiple times. For reasoning behind this technique, see:
// https://github.com/kubernetes/community/blob/master/contributors/devel/api-conventions.md#concurrency-control-and-consistency
func (woc *wfOperationCtx) reapplyUpdate(ctx context.Context, wfClient v1alpha1.WorkflowInterface, nodes wfv1.Nodes) (*wfv1.Workflow, error) {
	// if this condition is true, then this func will always error
	if woc.orig.ResourceVersion != woc.wf.ResourceVersion {
		woc.log.Panic("cannot re-apply update with mismatched resource versions")
	}
	err := woc.controller.hydrator.Hydrate(woc.orig)
	if err != nil {
		return nil, err
	}
	// First generate the patch
	oldData, err := json.Marshal(woc.orig)
	if err != nil {
		return nil, err
	}
	woc.controller.hydrator.HydrateWithNodes(woc.wf, nodes)
	newData, err := json.Marshal(woc.wf)
	if err != nil {
		return nil, err
	}
	patchBytes, err := jsonpatch.CreateMergePatch(oldData, newData)
	if err != nil {
		return nil, err
	}
	// Next get latest version of the workflow, apply the patch and retry the update
	attempt := 1
	for {
		currWf, err := wfClient.Get(ctx, woc.wf.ObjectMeta.Name, metav1.GetOptions{})
		if err != nil {
			return nil, err
		}
		// There is something about having informer indexers (introduced in v2.12) that means we are more likely to operate on the
		// previous version of the workflow. This means under high load, a previously successful workflow could
		// be operated on again. This can error (e.g. if any pod was deleted as part of clean-up). This check prevents that.
		// https://github.com/argoproj/argo/issues/4798
		if currWf.Status.Fulfilled() {
			return nil, fmt.Errorf("must never update completed workflows")
		}
		err = woc.controller.hydrator.Hydrate(currWf)
		if err != nil {
			return nil, err
		}
		for id, node := range woc.wf.Status.Nodes {
			currNode, exists := currWf.Status.Nodes[id]
			if exists && currNode.Fulfilled() && node.Phase != currNode.Phase {
				return nil, fmt.Errorf("must never update completed node %s", id)
			}
		}
		currWfBytes, err := json.Marshal(currWf)
		if err != nil {
			return nil, err
		}
		newWfBytes, err := jsonpatch.MergePatch(currWfBytes, patchBytes)
		if err != nil {
			return nil, err
		}
		var newWf wfv1.Workflow
		err = json.Unmarshal(newWfBytes, &newWf)
		if err != nil {
			return nil, err
		}
		err = woc.controller.hydrator.Dehydrate(&newWf)
		if err != nil {
			return nil, err
		}
		wf, err := wfClient.Update(ctx, &newWf, metav1.UpdateOptions{})
		if err == nil {
			woc.log.Infof("Update retry attempt %d successful", attempt)
			woc.controller.hydrator.HydrateWithNodes(wf, nodes)
			return wf, nil
		}
		attempt++
		woc.log.Warnf("Update retry attempt %d failed: %v", attempt, err)
		if attempt > 5 {
			return nil, err
		}
	}
}

// requeue this workflow onto the workqueue for later processing
func (woc *wfOperationCtx) requeueAfter(afterDuration time.Duration) {
	key, _ := cache.MetaNamespaceKeyFunc(woc.wf)
	woc.controller.wfQueue.AddAfter(key, afterDuration)
}

func (woc *wfOperationCtx) requeue() {
	key, _ := cache.MetaNamespaceKeyFunc(woc.wf)
	woc.controller.wfQueue.AddRateLimited(key)
}

// processNodeRetries updates the retry node state based on the child node state and the retry strategy and returns the node.
func (woc *wfOperationCtx) processNodeRetries(node *wfv1.NodeStatus, retryStrategy wfv1.RetryStrategy, opts *executeTemplateOpts) (*wfv1.NodeStatus, bool, error) {
	if node.Fulfilled() {
		return node, true, nil
	}
	lastChildNode := getChildNodeIndex(node, woc.wf.Status.Nodes, -1)

	if lastChildNode == nil {
		return node, true, nil
	}

	if !lastChildNode.Fulfilled() {
		// last child node is still running.
		return node, true, nil
	}

	if !lastChildNode.FailedOrError() {
		node.Outputs = lastChildNode.Outputs.DeepCopy()
		woc.wf.Status.Nodes[node.ID] = *node
		return woc.markNodePhase(node.Name, wfv1.NodeSucceeded), true, nil
	}

	if woc.execWf.Spec.Shutdown != "" || (woc.workflowDeadline != nil && time.Now().UTC().After(*woc.workflowDeadline)) {
		var message string
		if woc.execWf.Spec.Shutdown != "" {
			message = fmt.Sprintf("Stopped with strategy '%s'", woc.execWf.Spec.Shutdown)
		} else {
			message = fmt.Sprintf("retry exceeded workflow deadline %s", *woc.workflowDeadline)
		}
		woc.log.Infoln(message)
		return woc.markNodePhase(node.Name, lastChildNode.Phase, message), true, nil
	}

	if retryStrategy.Backoff != nil {
		maxDurationDeadline := time.Time{}
		// Process max duration limit
		if retryStrategy.Backoff.MaxDuration != "" && len(node.Children) > 0 {
			maxDuration, err := parseStringToDuration(retryStrategy.Backoff.MaxDuration)
			if err != nil {
				return nil, false, err
			}
			firstChildNode := getChildNodeIndex(node, woc.wf.Status.Nodes, 0)
			maxDurationDeadline = firstChildNode.StartedAt.Add(maxDuration)
			if time.Now().After(maxDurationDeadline) {
				woc.log.Infoln("Max duration limit exceeded. Failing...")
				return woc.markNodePhase(node.Name, lastChildNode.Phase, "Max duration limit exceeded"), true, nil
			}
		}

		// Max duration limit hasn't been exceeded, process back off
		if retryStrategy.Backoff.Duration == "" {
			return nil, false, fmt.Errorf("no base duration specified for retryStrategy")
		}

		baseDuration, err := parseStringToDuration(retryStrategy.Backoff.Duration)
		if err != nil {
			return nil, false, err
		}

		timeToWait := baseDuration
		retryStrategyBackoffFactor, err := intstr.Int32(retryStrategy.Backoff.Factor)
		if err != nil {
			return nil, false, err
		}
		if retryStrategyBackoffFactor != nil && *retryStrategyBackoffFactor > 0 {
			// Formula: timeToWait = duration * factor^retry_number
			// Note that timeToWait should equal to duration for the first retry attempt.
			timeToWait = baseDuration * time.Duration(math.Pow(float64(*retryStrategyBackoffFactor), float64(len(node.Children)-1)))
		}
		waitingDeadline := lastChildNode.FinishedAt.Add(timeToWait)

		// If the waiting deadline is after the max duration deadline, then it's futile to wait until then. Stop early
		if !maxDurationDeadline.IsZero() && waitingDeadline.After(maxDurationDeadline) {
			woc.log.Infoln("Backoff would exceed max duration limit. Failing...")
			return woc.markNodePhase(node.Name, lastChildNode.Phase, "Backoff would exceed max duration limit"), true, nil
		}

		// See if we have waited past the deadline
		if time.Now().Before(waitingDeadline) {
			woc.requeueAfter(timeToWait)
			retryMessage := fmt.Sprintf("Backoff for %s", humanize.Duration(timeToWait))
			return woc.markNodePhase(node.Name, node.Phase, retryMessage), false, nil
		}

		woc.log.WithField("node", node.Name).Infof("node has maxDuration set, setting executionDeadline to: %s", humanize.Timestamp(maxDurationDeadline))
		opts.executionDeadline = maxDurationDeadline

		node = woc.markNodePhase(node.Name, node.Phase, "")
	}

	var retryOnFailed bool
	var retryOnError bool
	switch retryStrategy.RetryPolicy {
	case wfv1.RetryPolicyAlways:
		retryOnFailed = true
		retryOnError = true
	case wfv1.RetryPolicyOnError:
		retryOnFailed = false
		retryOnError = true
	case wfv1.RetryPolicyOnFailure, "":
		retryOnFailed = true
		retryOnError = false
	default:
		return nil, false, fmt.Errorf("%s is not a valid RetryPolicy", retryStrategy.RetryPolicy)
	}

	if (lastChildNode.Phase == wfv1.NodeFailed && !retryOnFailed) || (lastChildNode.Phase == wfv1.NodeError && !retryOnError) {
		woc.log.Infof("Node not set to be retried after status: %s", lastChildNode.Phase)
		return woc.markNodePhase(node.Name, lastChildNode.Phase, lastChildNode.Message), true, nil
	}

	if !lastChildNode.CanRetry() {
		woc.log.Infof("Node cannot be retried. Marking it failed")
		return woc.markNodePhase(node.Name, lastChildNode.Phase, lastChildNode.Message), true, nil
	}

	limit, err := intstr.Int32(retryStrategy.Limit)
	if err != nil {
		return nil, false, err
	}
	if retryStrategy.Limit != nil && limit != nil && int32(len(node.Children)) > *limit {
		woc.log.Infoln("No more retries left. Failing...")
		return woc.markNodePhase(node.Name, lastChildNode.Phase, "No more retries left"), true, nil
	}

	woc.log.Infof("%d child nodes of %s failed. Trying again...", len(node.Children), node.Name)
	return node, true, nil
}

type seenPod struct {
	nodeName string
}

// podReconciliation is the process by which a workflow will examine all its related
// pods and update the node state before continuing the evaluation of the workflow.
// Records all pods which were observed completed, which will be labeled completed=true
// after successful persist of the workflow.
func (woc *wfOperationCtx) podReconciliation(ctx context.Context) error {
	seenPods := make(map[string]seenPod)
	seenPodLock := &sync.Mutex{}
	wfNodesLock := &sync.RWMutex{}
<<<<<<< HEAD

	performAssessment := func(clusterName wfv1.ClusterName, gvr schema.GroupVersionResource, pod *unstructured.Unstructured) {
=======
	podRunningCondition := wfv1.Condition{Type: wfv1.ConditionTypePodRunning, Status: metav1.ConditionFalse}
	performAssessment := func(pod *apiv1.Pod) {
>>>>>>> f38c9a2d
		if pod == nil {
			return
		}
		nodeNameForPod := pod.GetAnnotations()[common.AnnotationKeyNodeName]
		nodeID := woc.wf.NodeID(nodeNameForPod)
		seenPodLock.Lock()
		nodeName, _, _ := unstructured.NestedString(pod.Object, "spec", "nodeName")
		seenPods[nodeID] = seenPod{nodeName}
		seenPodLock.Unlock()

		wfNodesLock.Lock()
		defer wfNodesLock.Unlock()
		if node, ok := woc.wf.Status.Nodes[nodeID]; ok {
			if newState := woc.assessNodeStatus(clusterName, gvr, pod, &node); newState != nil {
				woc.wf.Status.Nodes[nodeID] = *newState
				woc.addOutputsToGlobalScope(node.Outputs)
				if node.MemoizationStatus != nil {
					c := woc.controller.cacheFactory.GetCache(controllercache.ConfigMapCache, node.MemoizationStatus.CacheName)
					err := c.Save(ctx, node.MemoizationStatus.Key, node.ID, node.Outputs)
					if err != nil {
						woc.log.WithFields(log.Fields{"nodeID": node.ID}).WithError(err).Error("Failed to save node outputs to cache")
						node.Phase = wfv1.NodeError
					}
				}
				if node.Phase == wfv1.NodeRunning {
					podRunningCondition.Status = metav1.ConditionTrue
				}
				woc.updated = true
			}
			node := woc.wf.Status.Nodes[pod.GetName()]
			// TODO - bad way to do resourceName
			podKey := wfv1.NewResourceKey(clusterName, schema.GroupVersionResource{Group: pod.GroupVersionKind().Group, Version: pod.GetAPIVersion(), Resource: strings.ToLower(pod.GetKind()) + "s"}, pod.GetNamespace(), pod.GetName())
			if node.Fulfilled() && !node.IsDaemoned() {
				if tmpVal, tmpOk := pod.GetLabels()[common.LabelKeyCompleted]; tmpOk {
					if tmpVal == "true" {
						return
					}
				}
				woc.completedPods[podKey] = true
				if woc.shouldPrintPodSpec(node) {
					woc.printPodSpecLog(pod)
				}
				if !woc.orig.Status.Nodes[node.ID].Fulfilled() {
					woc.onNodeComplete(&node)
				}
			}
			if node.Succeeded() {
				woc.succeededPods[podKey] = true
			}
		}
	}

	parallelPodNum := make(chan string, 500)
	var wg sync.WaitGroup
	for clusterNamespace, i := range woc.controller.podInformer {
		clusterName, gvr, _ := clusterNamespace.Split()
		objs, err := i.GetIndexer().ByIndex(indexes.WorkflowIndex, indexes.WorkflowIndexValue(woc.wf.Namespace, woc.wf.Name))
		if err != nil {
			return err
		}
		for _, obj := range objs {
			un, ok := obj.(*unstructured.Unstructured)
			if !ok {
				return fmt.Errorf("not unstructured")
			}
			parallelPodNum <- un.GetName()
			wg.Add(1)
			go func(clusterName wfv1.ClusterName, gvr schema.GroupVersionResource, pod *unstructured.Unstructured) {
				defer wg.Done()
				performAssessment(clusterName, gvr, un)
				err = woc.applyExecutionControl(ctx, clusterName, pod, wfNodesLock)
				if err != nil {
					woc.log.Warnf("Failed to apply execution control to pod %s", pod.GetName())
				}
				<-parallelPodNum
			}(clusterName, gvr, un)
		}
	}

	wg.Wait()

	woc.wf.Status.Conditions.UpsertCondition(podRunningCondition)

	// Now check for deleted pods. Iterate our nodes. If any one of our nodes does not show up in
	// the seen list it implies that the pod was deleted without the controller seeing the event.
	// It is now impossible to infer pod status. We can do at this point is to mark the node with Error, or
	// we can re-submit it.
	for nodeID, node := range woc.wf.Status.Nodes {
		if node.Type != wfv1.NodeTypePod || node.Fulfilled() || node.StartedAt.IsZero() {
			// node is not a pod, it is already complete, or it can be re-run.
			continue
		}
		if seenPod, ok := seenPods[nodeID]; !ok {

			// grace-period to allow informer sync
			recentlyStarted := recentlyStarted(node)
			woc.log.WithFields(log.Fields{"podName": node.Name, "nodePhase": node.Phase, "recentlyStarted": recentlyStarted}).Info("Workflow pod is missing")
			metrics.PodMissingMetric.WithLabelValues(strconv.FormatBool(recentlyStarted), string(node.Phase)).Inc()

			// If the node is pending and the pod does not exist, it could be the case that we want to try to submit it
			// again instead of marking it as an error. Check if that's the case.
			if node.Pending() {
				continue
			}
			if recentlyStarted {
				// If the pod was deleted, then we it is possible that the controller never get another informer message about it.
				// In this case, the workflow will only be requeued after the resync period (20m). This means
				// workflow will not update for 20m. Requeuing here prevents that happening.
				woc.requeue()
				continue
			}

			woc.markNodePhase(node.Name, wfv1.NodeError, "pod deleted")
		} else {
			// At this point we are certain that the pod associated with our node is running or has been run;
			// it is safe to extract the k8s-node information given this knowledge.
			if node.HostNodeName != seenPod.nodeName {
				node.HostNodeName = seenPod.nodeName
				woc.wf.Status.Nodes[nodeID] = node
				woc.updated = true
			}
		}
	}
	return nil
}

func recentlyStarted(node wfv1.NodeStatus) bool {
	return time.Since(node.StartedAt.Time) <= envutil.LookupEnvDurationOr("RECENTLY_STARTED_POD_DURATION", 10*time.Second)
}

// shouldPrintPodSpec return eligible to print to the pod spec
func (woc *wfOperationCtx) shouldPrintPodSpec(node wfv1.NodeStatus) bool {
	return woc.controller.Config.PodSpecLogStrategy.AllPods ||
		(woc.controller.Config.PodSpecLogStrategy.FailedPod && node.FailedOrError())
}

//fails any suspended and pending nodes if the workflow deadline has passed
func (woc *wfOperationCtx) failSuspendedAndPendingNodesAfterDeadlineOrShutdown() error {
	deadlineExceeded := woc.workflowDeadline != nil && time.Now().UTC().After(*woc.workflowDeadline)
	if woc.execWf.Spec.Shutdown != "" || deadlineExceeded {
		for _, node := range woc.wf.Status.Nodes {
			if node.IsActiveSuspendNode() || (node.Phase == wfv1.NodePending && deadlineExceeded) {
				var message string
				if woc.execWf.Spec.Shutdown != "" {
					message = fmt.Sprintf("Stopped with strategy '%s'", woc.execWf.Spec.Shutdown)
				} else {
					message = "Step exceeded its deadline"
				}
				woc.markNodePhase(node.Name, wfv1.NodeFailed, message)
			}
		}
	}
	return nil
}

// countActivePods counts the number of active (Pending/Running) pods.
// Optionally restricts it to a template invocation (boundaryID)
func (woc *wfOperationCtx) countActivePods(boundaryIDs ...string) int64 {
	var boundaryID = ""
	if len(boundaryIDs) > 0 {
		boundaryID = boundaryIDs[0]
	}
	var activePods int64
	// if we care about parallelism, count the active pods at the template level
	for _, node := range woc.wf.Status.Nodes {
		if node.Type != wfv1.NodeTypePod {
			continue
		}
		if boundaryID != "" && node.BoundaryID != boundaryID {
			continue
		}
		switch node.Phase {
		case wfv1.NodePending, wfv1.NodeRunning:
			if node.SynchronizationStatus != nil && node.SynchronizationStatus.Waiting != "" {
				// Do not include pending nodes that are waiting for a lock
				continue
			}
			activePods++
		}
	}
	return activePods
}

// countActiveChildren counts the number of active (Pending/Running) children nodes of parent parentName
func (woc *wfOperationCtx) countActiveChildren(boundaryIDs ...string) int64 {
	var boundaryID = ""
	if len(boundaryIDs) > 0 {
		boundaryID = boundaryIDs[0]
	}
	var activeChildren int64
	// if we care about parallelism, count the active pods at the template level
	for _, node := range woc.wf.Status.Nodes {
		if boundaryID != "" && node.BoundaryID != boundaryID {
			continue
		}
		switch node.Type {
		case wfv1.NodeTypePod, wfv1.NodeTypeSteps, wfv1.NodeTypeDAG:
		default:
			continue
		}
		switch node.Phase {
		case wfv1.NodePending, wfv1.NodeRunning:
			activeChildren++
		}
	}
	return activeChildren
}

func (woc *wfOperationCtx) printPodSpecLog(pod *unstructured.Unstructured) {
	podSpecByte, err := json.Marshal(pod)
	if err != nil {
		woc.log.Warnf("Unable to mashal pod spec. %v", err)
	}
	woc.log.Infof("Pod Spec: %s", string(podSpecByte))
}

// assessNodeStatus compares the current state of a pod with its corresponding node
// and returns the new node status if something changed
func (woc *wfOperationCtx) assessNodeStatus(clusterName wfv1.ClusterName, gvr schema.GroupVersionResource, un *unstructured.Unstructured, node *wfv1.NodeStatus) *wfv1.NodeStatus {
	if gvr.Resource == "pods" {
		pod, err := wfutil.PodFromUnstructured(un)
		if err != nil {
			node.Phase = wfv1.NodeError
			node.Message = err.Error()
			return node
		}
		return woc.assessPodNodeStatus(clusterName, pod, node)
	} else {
		phase, _, _ := unstructured.NestedString(un.Object, "status", "phase")
		switch phase {
		case "Pending":
			node.Phase = wfv1.NodePending
		case "Running":
			node.Phase = wfv1.NodeRunning
		case "Succeeded":
			node.Phase = wfv1.NodeSucceeded
		case "Failed":
			node.Phase = wfv1.NodeFailed
		case "Error":
			node.Phase = wfv1.NodeError
		default:
			node.Phase = wfv1.NodeSucceeded // otherwise, we assume it is good
		}
		message, _, _ := unstructured.NestedString(un.Object, "status", "message")
		node.Message = message
		return node
	}
}

func (woc *wfOperationCtx) assessPodNodeStatus(clusterName wfv1.ClusterName, pod *apiv1.Pod, node *wfv1.NodeStatus) *wfv1.NodeStatus {
	var newPhase wfv1.NodePhase
	var newDaemonStatus *bool
	var message string
	updated := false
	switch pod.Status.Phase {
	case apiv1.PodPending:
		newPhase = wfv1.NodePending
		newDaemonStatus = pointer.BoolPtr(false)
		message = getPendingReason(pod)
	case apiv1.PodSucceeded:
		newPhase = wfv1.NodeSucceeded
		newDaemonStatus = pointer.BoolPtr(false)
	case apiv1.PodFailed:
		// ignore pod failure for daemoned steps
		if node.IsDaemoned() {
			newPhase = wfv1.NodeSucceeded
		} else {
			newPhase, message = inferFailedReason(pod)
			woc.log.WithField("displayName", node.DisplayName).WithField("templateName", node.TemplateName).
				WithField("pod", pod.Name).Infof("Pod failed: %s", message)
		}
		newDaemonStatus = pointer.BoolPtr(false)
	case apiv1.PodRunning:
		if pod.DeletionTimestamp != nil {
			// pod is being terminated
			newPhase = wfv1.NodeError
			message = "pod deleted during operation"
			woc.log.WithField("displayName", node.DisplayName).WithField("templateName", node.TemplateName).
				WithField("pod", pod.Name).Error(message)
		} else {
			newPhase = wfv1.NodeRunning
			tmplStr, ok := pod.Annotations[common.AnnotationKeyTemplate]
			if !ok {
				woc.log.WithField("pod", pod.ObjectMeta.Name).Warn("missing template annotation")
				return nil
			}
			var tmpl wfv1.Template
			err := json.Unmarshal([]byte(tmplStr), &tmpl)
			if err != nil {
				woc.log.WithError(err).WithField("pod", pod.ObjectMeta.Name).Warn("template annotation unreadable")
				return nil
			}
			if tmpl.Daemon != nil && *tmpl.Daemon {
				// pod is running and template is marked daemon. check if everything is ready
				for _, ctrStatus := range pod.Status.ContainerStatuses {
					if !ctrStatus.Ready {
						return nil
					}
				}
				// proceed to mark node status as running (and daemoned)
				newPhase = wfv1.NodeRunning
				newDaemonStatus = pointer.BoolPtr(true)
				woc.log.Infof("Processing ready daemon pod: %v", pod.ObjectMeta.SelfLink)
			}
		}
	default:
		newPhase = wfv1.NodeError
		message = fmt.Sprintf("Unexpected pod phase for %s: %s", pod.ObjectMeta.Name, pod.Status.Phase)
		woc.log.WithField("displayName", node.DisplayName).WithField("templateName", node.TemplateName).
			WithField("pod", pod.Name).Error(message)
	}

	if newDaemonStatus != nil {
		if !*newDaemonStatus {
			// if the daemon status switched to false, we prefer to just unset daemoned status field
			// (as opposed to setting it to false)
			newDaemonStatus = nil
		}
		if (newDaemonStatus != nil && node.Daemoned == nil) || (newDaemonStatus == nil && node.Daemoned != nil) {
			woc.log.Infof("Setting node %v daemoned: %v -> %v", node.ID, node.Daemoned, newDaemonStatus)
			node.Daemoned = newDaemonStatus
			updated = true
			if pod.Status.PodIP != "" && pod.Status.PodIP != node.PodIP {
				// only update Pod IP for daemoned nodes to reduce number of updates
				woc.log.Infof("Updating daemon node %s IP %s -> %s", node.ID, node.PodIP, pod.Status.PodIP)
				node.PodIP = pod.Status.PodIP
			}
		}
	}

	// we only update the clusterName and namespace once we're sure the pod has actually been scheduled
	// this prevents there being a NodeStatus pointing to an invalid clusterName or namespace
	// which would prevent us deleting the pods during the finalization of the workflow
	node.ClusterName = wfv1.ClusterNameIfNot(clusterName, woc.clusterName())
	node.Namespace = wfv1.NamespaceIfNot(pod.Namespace, woc.wf.Namespace)

	outputStr, ok := pod.Annotations[common.AnnotationKeyOutputs]
	if ok && node.Outputs == nil {
		updated = true
		woc.log.Infof("Setting node %v outputs", node.ID)
		var outputs wfv1.Outputs
		err := json.Unmarshal([]byte(outputStr), &outputs)
		if err != nil {
			woc.log.WithField("displayName", node.DisplayName).WithField("templateName", node.TemplateName).
				WithField("pod", pod.Name).Errorf("Failed to unmarshal %s outputs from pod annotation: %v", pod.Name, err)
			node.Phase = wfv1.NodeError
		} else {
			node.Outputs = &outputs
		}
	}
	if node.Phase != newPhase {
		woc.log.Infof("Updating node %s status %s -> %s", node.ID, node.Phase, newPhase)
		// if we are transitioning from Pending to a different state, clear out pending message
		if node.Phase == wfv1.NodePending {
			node.Message = ""
		}
		updated = true
		node.Phase = newPhase
	}
	if message != "" && node.Message != message {
		woc.log.Infof("Updating node %s message: %s", node.ID, message)
		updated = true
		node.Message = message
	}

	if node.Fulfilled() && node.FinishedAt.IsZero() {
		updated = true
		if !node.IsDaemoned() {
			node.FinishedAt = getLatestFinishedAt(pod)
		}
		if node.FinishedAt.IsZero() {
			// If we get here, the container is daemoned so the
			// finishedAt might not have been set.
			node.FinishedAt = metav1.Time{Time: time.Now().UTC()}
		}
		node.ResourcesDuration = resource.DurationForPod(pod)
	}
	if updated {
		return node
	}
	return nil
}

// getLatestFinishedAt returns the latest finishAt timestamp from all the
// containers of this pod.
func getLatestFinishedAt(pod *apiv1.Pod) metav1.Time {
	var latest metav1.Time
	for _, ctr := range pod.Status.InitContainerStatuses {
		if ctr.State.Terminated != nil && ctr.State.Terminated.FinishedAt.After(latest.Time) {
			latest = ctr.State.Terminated.FinishedAt
		}
	}
	for _, ctr := range pod.Status.ContainerStatuses {
		if ctr.State.Terminated != nil && ctr.State.Terminated.FinishedAt.After(latest.Time) {
			latest = ctr.State.Terminated.FinishedAt
		}
	}
	return latest
}

func getPendingReason(pod *apiv1.Pod) string {
	for _, ctrStatus := range pod.Status.ContainerStatuses {
		if ctrStatus.State.Waiting != nil {
			if ctrStatus.State.Waiting.Message != "" {
				return fmt.Sprintf("%s: %s", ctrStatus.State.Waiting.Reason, ctrStatus.State.Waiting.Message)
			}
			return ctrStatus.State.Waiting.Reason
		}
	}
	// Example:
	// - lastProbeTime: null
	//   lastTransitionTime: 2018-08-29T06:38:36Z
	//   message: '0/3 nodes are available: 2 Insufficient cpu, 3 MatchNodeSelector.'
	//   reason: Unschedulable
	//   status: "False"
	//   type: PodScheduled
	for _, cond := range pod.Status.Conditions {
		if cond.Reason == apiv1.PodReasonUnschedulable {
			if cond.Message != "" {
				return fmt.Sprintf("%s: %s", cond.Reason, cond.Message)
			}
			return cond.Reason
		}
	}
	return ""
}

// inferFailedReason returns metadata about a Failed pod to be used in its NodeStatus
// Returns a tuple of the new phase and message
func inferFailedReason(pod *apiv1.Pod) (wfv1.NodePhase, string) {
	if pod.Status.Message != "" {
		// Pod has a nice error message. Use that.
		return wfv1.NodeFailed, pod.Status.Message
	}
	annotatedMsg := pod.Annotations[common.AnnotationKeyNodeMessage]
	// We only get one message to set for the overall node status.
	// If multiple containers failed, in order of preference:
	// init, main (annotated), main (exit code), wait, sidecars
	for _, ctr := range pod.Status.InitContainerStatuses {
		// Virtual Kubelet environment will not set the terminate on waiting container
		// https://github.com/argoproj/argo/issues/3879
		// https://github.com/virtual-kubelet/virtual-kubelet/blob/7f2a02291530d2df14905702e6d51500dd57640a/node/sync.go#L195-L208
		if ctr.State.Waiting != nil {
			return wfv1.NodeError, fmt.Sprintf("Pod failed before %s container starts", ctr.Name)
		}
		if ctr.State.Terminated == nil {
			// We should never get here
			log.Warnf("Pod %s phase was Failed but %s did not have terminated state", pod.ObjectMeta.Name, ctr.Name)
			continue
		}
		if ctr.State.Terminated.ExitCode == 0 {
			continue
		}
		errMsg := "failed to load artifacts"
		for _, msg := range []string{annotatedMsg, ctr.State.Terminated.Message} {
			if msg != "" {
				errMsg += ": " + msg
				break
			}
		}
		// NOTE: we consider artifact load issues as Error instead of Failed
		return wfv1.NodeError, errMsg
	}
	failMessages := make(map[string]string)
	for _, ctr := range pod.Status.ContainerStatuses {
		// Virtual Kubelet environment will not set the terminate on waiting container
		// https://github.com/argoproj/argo/issues/3879
		// https://github.com/virtual-kubelet/virtual-kubelet/blob/7f2a02291530d2df14905702e6d51500dd57640a/node/sync.go#L195-L208

		if ctr.State.Waiting != nil {
			return wfv1.NodeError, fmt.Sprintf("Pod failed before %s container starts", ctr.Name)
		}
		if ctr.State.Terminated == nil {
			// We should never get here
			log.Warnf("Pod %s phase was Failed but %s did not have terminated state", pod.ObjectMeta.Name, ctr.Name)
			continue
		}
		if ctr.State.Terminated.ExitCode == 0 {
			continue
		}
		if ctr.Name == common.WaitContainerName {
			errDetails := ""
			for _, msg := range []string{annotatedMsg, ctr.State.Terminated.Message} {
				if msg != "" {
					errDetails = msg
					break
				}
			}
			if errDetails == "" {
				// executor is expected to annotate a message to the pod upon any errors.
				// If we failed to see the annotated message, it is likely the pod ran with
				// insufficient privileges. Give a hint to that effect.
				errDetails = fmt.Sprintf("verify serviceaccount %s:%s has necessary privileges", pod.ObjectMeta.Namespace, pod.Spec.ServiceAccountName)
			}
			errMsg := fmt.Sprintf("failed to save outputs: %s", errDetails)
			failMessages[ctr.Name] = errMsg
			continue
		}
		if ctr.State.Terminated.Message != "" {
			errMsg := ctr.State.Terminated.Message
			if ctr.Name != common.MainContainerName {
				errMsg = fmt.Sprintf("sidecar '%s' %s", ctr.Name, errMsg)
			}
			failMessages[ctr.Name] = errMsg
			continue
		}
		if ctr.State.Terminated.Reason == "OOMKilled" {
			failMessages[ctr.Name] = ctr.State.Terminated.Reason
			continue
		}
		errMsg := fmt.Sprintf("failed with exit code %d", ctr.State.Terminated.ExitCode)
		if ctr.Name != common.MainContainerName {
			if ctr.State.Terminated.ExitCode == 137 || ctr.State.Terminated.ExitCode == 143 {
				// if the sidecar was SIGKILL'd (exit code 137) assume it was because argoexec
				// forcibly killed the container, which we ignore the error for.
				// Java code 143 is a normal exit 128 + 15 https://github.com/elastic/elasticsearch/issues/31847
				log.Infof("Ignoring %d exit code of sidecar '%s'", ctr.State.Terminated.ExitCode, ctr.Name)
				continue
			}
			errMsg = fmt.Sprintf("sidecar '%s' %s", ctr.Name, errMsg)
		}
		failMessages[ctr.Name] = errMsg
	}
	if failMsg, ok := failMessages[common.MainContainerName]; ok {
		_, ok = failMessages[common.WaitContainerName]
		isResourceTemplate := !ok
		if isResourceTemplate && annotatedMsg != "" {
			// For resource templates, we prefer the annotated message
			// over the vanilla exit code 1 error
			return wfv1.NodeFailed, annotatedMsg
		}
		return wfv1.NodeFailed, failMsg
	}
	if failMsg, ok := failMessages[common.WaitContainerName]; ok {
		return wfv1.NodeError, failMsg
	}

	// If we get here, both the main and wait container succeeded. Iterate the fail messages to
	// identify the sidecar which failed and return the message.
	for _, failMsg := range failMessages {
		return wfv1.NodeFailed, failMsg
	}
	// If we get here, we have detected that the main/wait containers succeed but the sidecar(s)
	// were  SIGKILL'd. The executor may have had to forcefully terminate the sidecar (kill -9),
	// resulting in a 137 exit code (which we had ignored earlier). If failMessages is empty, it
	// indicates that this is the case and we return Success instead of Failure.
	return wfv1.NodeSucceeded, ""
}

func (woc *wfOperationCtx) clusterName() wfv1.ClusterName {
	return woc.controller.Config.ClusterName
}

func (woc *wfOperationCtx) createPVCs(ctx context.Context) error {
	if !(woc.wf.Status.Phase == wfv1.NodePending || woc.wf.Status.Phase == wfv1.NodeRunning) {
		// Only attempt to create PVCs if workflow is in Pending or Running state
		// (e.g. passed validation, or didn't already complete)
		return nil
	}
	if len(woc.execWf.Spec.VolumeClaimTemplates) == len(woc.wf.Status.PersistentVolumeClaims) {
		// If we have already created the PVCs, then there is nothing to do.
		// This will also handle the case where workflow has no volumeClaimTemplates.
		return nil
	}
	pvcClient := woc.controller.kubeclientset.CoreV1().PersistentVolumeClaims(woc.wf.Namespace)
	for i, pvcTmpl := range woc.execWf.Spec.VolumeClaimTemplates {
		if pvcTmpl.ObjectMeta.Name == "" {
			return errors.Errorf(errors.CodeBadRequest, "volumeClaimTemplates[%d].metadata.name is required", i)
		}
		pvcTmpl = *pvcTmpl.DeepCopy()
		// PVC name will be <workflowname>-<volumeclaimtemplatename>
		refName := pvcTmpl.ObjectMeta.Name
		pvcName := fmt.Sprintf("%s-%s", woc.wf.ObjectMeta.Name, pvcTmpl.ObjectMeta.Name)
		woc.log.Infof("Creating pvc %s", pvcName)
		pvcTmpl.ObjectMeta.Name = pvcName
		if pvcTmpl.ObjectMeta.Labels == nil {
			pvcTmpl.ObjectMeta.Labels = make(map[string]string)
		}
		pvcTmpl.ObjectMeta.Labels[common.LabelKeyWorkflow] = woc.wf.ObjectMeta.Name
		pvcTmpl.OwnerReferences = []metav1.OwnerReference{
			*metav1.NewControllerRef(woc.wf, wfv1.SchemeGroupVersion.WithKind(workflow.WorkflowKind)),
		}
		pvc, err := pvcClient.Create(ctx, &pvcTmpl, metav1.CreateOptions{})
		if err != nil && apierr.IsAlreadyExists(err) {
			woc.log.WithField("pvc", pvcTmpl.Name).Info("pvc already exists. Workflow is re-using it")
			pvc, err = pvcClient.Get(ctx, pvcTmpl.Name, metav1.GetOptions{})
			if err != nil {
				return err
			}
			hasOwnerReference := false
			for i := range pvc.OwnerReferences {
				ownerRef := pvc.OwnerReferences[i]
				if ownerRef.UID == woc.wf.UID {
					hasOwnerReference = true
					break
				}
			}
			if !hasOwnerReference {
				return errors.Errorf(errors.CodeForbidden, "%s pvc already exists with different ownerreference", pvcTmpl.Name)
			}
		}

		//continue
		if err != nil {
			return err
		}

		vol := apiv1.Volume{
			Name: refName,
			VolumeSource: apiv1.VolumeSource{
				PersistentVolumeClaim: &apiv1.PersistentVolumeClaimVolumeSource{
					ClaimName: pvc.ObjectMeta.Name,
				},
			},
		}
		woc.wf.Status.PersistentVolumeClaims = append(woc.wf.Status.PersistentVolumeClaims, vol)
		woc.updated = true
	}
	return nil
}

func (woc *wfOperationCtx) deletePVCs(ctx context.Context) error {
	gcStrategy := woc.wf.Spec.GetVolumeClaimGC().GetStrategy()

	switch gcStrategy {
	case wfv1.VolumeClaimGCOnSuccess:
		if woc.wf.Status.Phase == wfv1.NodeError || woc.wf.Status.Phase == wfv1.NodeFailed {
			// Skip deleting PVCs to reuse them for retried failed/error workflows.
			// PVCs are automatically deleted when corresponded owner workflows get deleted.
			return nil
		}
	case wfv1.VolumeClaimGCOnCompletion:
	default:
		return fmt.Errorf("unknown volume gc strategy: %s", gcStrategy)
	}

	totalPVCs := len(woc.wf.Status.PersistentVolumeClaims)
	if totalPVCs == 0 {
		// PVC list already empty. nothing to do
		return nil
	}
	pvcClient := woc.controller.kubeclientset.CoreV1().PersistentVolumeClaims(woc.wf.Namespace)
	newPVClist := make([]apiv1.Volume, 0)
	// Attempt to delete all PVCs. Record first error encountered
	var firstErr error
	for _, pvc := range woc.wf.Status.PersistentVolumeClaims {
		woc.log.Infof("Deleting PVC %s", pvc.PersistentVolumeClaim.ClaimName)
		err := pvcClient.Delete(ctx, pvc.PersistentVolumeClaim.ClaimName, metav1.DeleteOptions{})
		if err != nil {
			if !apierr.IsNotFound(err) {
				woc.log.Errorf("Failed to delete pvc %s: %v", pvc.PersistentVolumeClaim.ClaimName, err)
				newPVClist = append(newPVClist, pvc)
				if firstErr == nil {
					firstErr = err
				}
			}
		}
	}
	if len(newPVClist) != totalPVCs {
		// we were successful in deleting one ore more PVCs
		woc.log.Infof("Deleted %d/%d PVCs", totalPVCs-len(newPVClist), totalPVCs)
		woc.wf.Status.PersistentVolumeClaims = newPVClist
		woc.updated = true
	}
	return firstErr
}

func getChildNodeIndex(node *wfv1.NodeStatus, nodes wfv1.Nodes, index int) *wfv1.NodeStatus {
	if len(node.Children) <= 0 {
		return nil
	}

	nodeIndex := index
	if index < 0 {
		nodeIndex = len(node.Children) + index // This actually subtracts, since index is negative
		if nodeIndex < 0 {
			panic(fmt.Sprintf("child index '%d' out of bounds", index))
		}
	}

	lastChildNodeName := node.Children[nodeIndex]
	lastChildNode, ok := nodes[lastChildNodeName]
	if !ok {
		panic("could not find child node")
	}

	return &lastChildNode
}

type executeTemplateOpts struct {
	// boundaryID is an ID for node grouping
	boundaryID string
	// onExitTemplate signifies that executeTemplate was called as part of an onExit handler.
	// Necessary for graceful shutdowns
	onExitTemplate bool
	// activeDeadlineSeconds is a deadline to set to any pods executed. This is necessary for pods to inherit backoff.maxDuration
	executionDeadline time.Time
}

// executeTemplate executes the template with the given arguments and returns the created NodeStatus
// for the created node (if created). Nodes may not be created if parallelism or deadline exceeded.
// nodeName is the name to be used as the name of the node, and boundaryID indicates which template
// boundary this node belongs to.
func (woc *wfOperationCtx) executeTemplate(ctx context.Context, nodeName string, orgTmpl wfv1.TemplateReferenceHolder, tmplCtx *templateresolution.Context, args wfv1.Arguments, opts *executeTemplateOpts) (*wfv1.NodeStatus, error) {
	woc.log.Debugf("Evaluating node %s: template: %s, boundaryID: %s", nodeName, common.GetTemplateHolderString(orgTmpl), opts.boundaryID)

	node := woc.wf.GetNodeByName(nodeName)

	// Set templateScope from which the template resolution starts.
	templateScope := tmplCtx.GetTemplateScope()
	newTmplCtx, resolvedTmpl, templateStored, err := tmplCtx.ResolveTemplate(orgTmpl)
	if err != nil {
		return woc.initializeNodeOrMarkError(node, nodeName, templateScope, orgTmpl, opts.boundaryID, err), err
	}
	// A new template was stored during resolution, persist it
	if templateStored {
		woc.updated = true
	}

	localParams := make(map[string]string)
	// Inject the pod name. If the pod has a retry strategy, the pod name will be changed and will be injected when it
	// is determined
	if resolvedTmpl.IsPodType() && woc.retryStrategy(resolvedTmpl) == nil {
		localParams[common.LocalVarPodName] = woc.wf.NodeID(nodeName)
	}

	// Inputs has been processed with arguments already, so pass empty arguments.
	processedTmpl, err := common.ProcessArgs(resolvedTmpl, &args, woc.globalParams, localParams, false)
	if err != nil {
		return woc.initializeNodeOrMarkError(node, nodeName, templateScope, orgTmpl, opts.boundaryID, err), err
	}

	// If memoization is on, check if node output exists in cache
	if node == nil && processedTmpl.Memoize != nil {
		memoizationCache := woc.controller.cacheFactory.GetCache(controllercache.ConfigMapCache, processedTmpl.Memoize.Cache.ConfigMap.Name)
		if memoizationCache == nil {
			err := fmt.Errorf("cache could not be found or created")
			woc.log.WithFields(log.Fields{"cacheName": processedTmpl.Memoize.Cache.ConfigMap.Name}).WithError(err)
			return woc.initializeNodeOrMarkError(node, nodeName, templateScope, orgTmpl, opts.boundaryID, err), err
		}

		entry, err := memoizationCache.Load(ctx, processedTmpl.Memoize.Key)
		if err != nil {
			return woc.initializeNodeOrMarkError(node, nodeName, templateScope, orgTmpl, opts.boundaryID, err), err
		}

		hit := entry.Hit()
		var outputs *wfv1.Outputs
		if processedTmpl.Memoize.MaxAge != "" {
			maxAge, err := time.ParseDuration(processedTmpl.Memoize.MaxAge)
			if err != nil {
				err := fmt.Errorf("invalid maxAge: %s", err)
				return woc.initializeNodeOrMarkError(node, nodeName, templateScope, orgTmpl, opts.boundaryID, err), err
			}
			maxAgeOutputs, ok := entry.GetOutputsWithMaxAge(maxAge)
			if !ok {
				// The outputs are expired, so this cache entry is not hit
				hit = false
			}
			outputs = maxAgeOutputs
		} else {
			outputs = entry.GetOutputs()
		}

		memoizationStatus := &wfv1.MemoizationStatus{
			Hit:       hit,
			Key:       processedTmpl.Memoize.Key,
			CacheName: processedTmpl.Memoize.Cache.ConfigMap.Name,
		}
		if hit {
			node = woc.initializeCacheHitNode(nodeName, processedTmpl, templateScope, orgTmpl, opts.boundaryID, outputs, memoizationStatus)
		} else {
			node = woc.initializeCacheNode(nodeName, processedTmpl, templateScope, orgTmpl, opts.boundaryID, memoizationStatus)
		}
		woc.wf.Status.Nodes[node.ID] = *node
		woc.updated = true
	}

	if node != nil {
		if node.Fulfilled() {
			if processedTmpl.Synchronization != nil {
				woc.controller.syncManager.Release(woc.wf, node.ID, processedTmpl.Synchronization)
			}
			woc.log.Debugf("Node %s already completed", nodeName)
			if processedTmpl.Metrics != nil {
				// Check if this node completed between executions. If it did, emit metrics. If a node completes within
				// the same execution, its metrics are emitted below.
				// We can infer that this node completed during the current operation, emit metrics
				if prevNodeStatus, ok := woc.preExecutionNodePhases[node.ID]; ok && !prevNodeStatus.Fulfilled() {
					localScope, realTimeScope := woc.prepareMetricScope(node)
					woc.computeMetrics(processedTmpl.Metrics.Prometheus, localScope, realTimeScope, false)
				}
			}
			return node, nil
		}
		woc.log.Debugf("Executing node %s of %s is %s", nodeName, node.Type, node.Phase)
		// Memoized nodes don't have StartedAt.
		if node.StartedAt.IsZero() {
			node.StartedAt = metav1.Time{Time: time.Now().UTC()}
			node.EstimatedDuration = woc.estimateNodeDuration(node.Name)
			woc.wf.Status.Nodes[node.ID] = *node
			woc.updated = true
		}
	}

	// Check if we took too long operating on this workflow and immediately return if we did
	if time.Now().UTC().After(woc.deadline) {
		woc.log.Warnf("Deadline exceeded")
		woc.requeue()
		return node, ErrDeadlineExceeded
	}

	// Check the template deadline for Pending nodes
	// This check will cover the resource forbidden, synchronization scenario,
	// In above scenario, only Node will be created in pending state
	_, err = woc.checkTemplateTimeout(processedTmpl, node)
	if err != nil {
		woc.log.Warnf("Template %s exceeded its deadline", processedTmpl.Name)
		return woc.markNodePhase(nodeName, wfv1.NodeFailed, err.Error()), err
	}

	// Check if we exceeded template or workflow parallelism and immediately return if we did
	if err := woc.checkParallelism(processedTmpl, node, opts.boundaryID); err != nil {
		return node, err
	}

	if processedTmpl.Synchronization != nil {
		lockAcquired, wfUpdated, msg, err := woc.controller.syncManager.TryAcquire(woc.wf, woc.wf.NodeID(nodeName), processedTmpl.Synchronization)
		if err != nil {
			return woc.initializeNodeOrMarkError(node, nodeName, templateScope, orgTmpl, opts.boundaryID, err), err
		}
		if !lockAcquired {
			if node == nil {
				node = woc.initializeExecutableNode(nodeName, wfutil.GetNodeType(processedTmpl), templateScope, processedTmpl, orgTmpl, opts.boundaryID, wfv1.NodePending, msg)
			}
			lockName, err := argosync.GetLockName(processedTmpl.Synchronization, woc.wf.Namespace)
			if err != nil {
				// If an error were to be returned here, it would have been caught by TryAcquire. If it didn't, then it is
				// unexpected behavior and is a bug.
				panic("bug: GetLockName should not return an error after a call to TryAcquire")
			}
			return woc.markNodeWaitingForLock(node.Name, lockName.EncodeName()), nil
		} else {
			woc.log.Infof("Node %s acquired synchronization lock", nodeName)
			if node != nil {
				node.Message = ""
				node = woc.markNodeWaitingForLock(node.Name, "")
			}
		}

		woc.updated = wfUpdated
	}
	// If the user has specified retries, node becomes a special retry node.
	// This node acts as a parent of all retries that will be done for
	// the container. The status of this node should be "Success" if any
	// of the retries succeed. Otherwise, it is "Failed".
	retryNodeName := ""
	if woc.retryStrategy(processedTmpl) != nil {
		retryNodeName = nodeName
		retryParentNode := node
		if retryParentNode == nil {
			woc.log.Debugf("Inject a retry node for node %s", retryNodeName)
			retryParentNode = woc.initializeExecutableNode(retryNodeName, wfv1.NodeTypeRetry, templateScope, processedTmpl, orgTmpl, opts.boundaryID, wfv1.NodeRunning)
		}
		processedRetryParentNode, continueExecution, err := woc.processNodeRetries(retryParentNode, *woc.retryStrategy(processedTmpl), opts)
		if err != nil {
			return woc.markNodeError(retryNodeName, err), err
		} else if !continueExecution {
			// We are still waiting for a retry delay to finish
			return retryParentNode, nil
		}
		retryParentNode = processedRetryParentNode
		// The retry node might have completed by now.
		if retryParentNode.Fulfilled() {
			if processedTmpl.Metrics != nil {
				// In this check, a completed node may or may not have existed prior to this execution. If it did exist, ensure that it wasn't
				// completed before this execution. If it did not exist prior, then we can infer that it was completed during this execution.
				// The statement "(!ok || !prevNodeStatus.Fulfilled())" checks for this behavior and represents the material conditional
				// "ok -> !prevNodeStatus.Fulfilled()" (https://en.wikipedia.org/wiki/Material_conditional)
				if prevNodeStatus, ok := woc.preExecutionNodePhases[retryParentNode.ID]; (!ok || !prevNodeStatus.Fulfilled()) && retryParentNode.Fulfilled() {
					localScope, realTimeScope := woc.prepareMetricScope(node)
					woc.computeMetrics(processedTmpl.Metrics.Prometheus, localScope, realTimeScope, false)
				}
			}
			return retryParentNode, nil
		}
		lastChildNode := getChildNodeIndex(retryParentNode, woc.wf.Status.Nodes, -1)
		if lastChildNode != nil && !lastChildNode.Fulfilled() {
			// Last child node is still running.
			nodeName = lastChildNode.Name
			node = lastChildNode
		} else {
			// Create a new child node and append it to the retry node.
			nodeName = fmt.Sprintf("%s(%d)", retryNodeName, len(retryParentNode.Children))
			woc.addChildNode(retryNodeName, nodeName)
			node = nil

			// It has to be one child at least
			if lastChildNode != nil {
				RetryOnDifferentHost(retryNodeName)(*woc.retryStrategy(processedTmpl), woc.wf.Status.Nodes, processedTmpl)
			}

			localParams := make(map[string]string)
			// Change the `pod.name` variable to the new retry node name
			if processedTmpl.IsPodType() {
				localParams[common.LocalVarPodName] = woc.wf.NodeID(nodeName)
			}
			// Inject the retryAttempt number
			localParams[common.LocalVarRetries] = strconv.Itoa(len(retryParentNode.Children))

			processedTmpl, err = common.SubstituteParams(processedTmpl, map[string]string{}, localParams)
			if err != nil {
				return woc.initializeNodeOrMarkError(node, nodeName, templateScope, orgTmpl, opts.boundaryID, err), err
			}
		}
	}

	switch processedTmpl.GetType() {
	case wfv1.TemplateTypeContainer:
		node, err = woc.executeContainer(ctx, nodeName, templateScope, processedTmpl, orgTmpl, opts)
	case wfv1.TemplateTypeSteps:
		node, err = woc.executeSteps(ctx, nodeName, newTmplCtx, templateScope, processedTmpl, orgTmpl, opts)
	case wfv1.TemplateTypeScript:
		node, err = woc.executeScript(ctx, nodeName, templateScope, processedTmpl, orgTmpl, opts)
	case wfv1.TemplateTypeResource:
		node, err = woc.executeResource(ctx, nodeName, templateScope, processedTmpl, orgTmpl, opts)
	case wfv1.TemplateTypeResource2:
		node, err = woc.executeResource2(ctx, nodeName, templateScope, processedTmpl, orgTmpl, opts)
	case wfv1.TemplateTypeDAG:
		node, err = woc.executeDAG(ctx, nodeName, newTmplCtx, templateScope, processedTmpl, orgTmpl, opts)
	case wfv1.TemplateTypeSuspend:
		node, err = woc.executeSuspend(nodeName, templateScope, processedTmpl, orgTmpl, opts)
	default:
		err = errors.Errorf(errors.CodeBadRequest, "Template '%s' missing specification", processedTmpl.Name)
		return woc.initializeNode(nodeName, wfv1.NodeTypeSkipped, templateScope, orgTmpl, opts.boundaryID, wfv1.NodeError, err.Error()), err
	}
	if err != nil {
		node = woc.markNodeError(nodeName, err)

		if processedTmpl.Synchronization != nil {
			woc.controller.syncManager.Release(woc.wf, node.ID, processedTmpl.Synchronization)
		}

		// If retry policy is not set, or if it is not set to Always or OnError, we won't attempt to retry an errored container
		// and we return instead.
		retryStrategy := woc.retryStrategy(processedTmpl)
		if retryStrategy == nil ||
			(retryStrategy.RetryPolicy != wfv1.RetryPolicyAlways &&
				retryStrategy.RetryPolicy != wfv1.RetryPolicyOnError) {
			return node, err
		}
	}

	if processedTmpl.Metrics != nil {
		// Check if the node was just created, if it was emit realtime metrics.
		// If the node did not previously exist, we can infer that it was created during the current operation, emit real time metrics.
		if _, ok := woc.preExecutionNodePhases[node.ID]; !ok {
			localScope, realTimeScope := woc.prepareMetricScope(node)
			woc.computeMetrics(processedTmpl.Metrics.Prometheus, localScope, realTimeScope, true)
		}
		// Check if the node completed during this execution, if it did emit metrics
		//
		// This check is necessary because sometimes a node will be marked completed during the current execution and will
		// not be considered again. The best example of this is the entrypoint steps/dag template (once completed, the
		// workflow ends and it's not reconsidered). This checks makes sure that its metrics also get emitted.
		//
		// In this check, a completed node may or may not have existed prior to this execution. If it did exist, ensure that it wasn't
		// completed before this execution. If it did not exist prior, then we can infer that it was completed during this execution.
		// The statement "(!ok || !prevNodeStatus.Fulfilled())" checks for this behavior and represents the material conditional
		// "ok -> !prevNodeStatus.Fulfilled()" (https://en.wikipedia.org/wiki/Material_conditional)
		if prevNodeStatus, ok := woc.preExecutionNodePhases[node.ID]; (!ok || !prevNodeStatus.Fulfilled()) && node.Fulfilled() {
			localScope, realTimeScope := woc.prepareMetricScope(node)
			woc.computeMetrics(processedTmpl.Metrics.Prometheus, localScope, realTimeScope, false)
		}
	}

	node = woc.wf.GetNodeByName(node.Name)

	// Swap the node back to retry node
	if retryNodeName != "" {
		retryNode := woc.wf.GetNodeByName(retryNodeName)
		if !retryNode.Fulfilled() && node.Fulfilled() { //if the retry child has completed we need to update outself
			node, err = woc.executeTemplate(ctx, retryNodeName, orgTmpl, tmplCtx, args, opts)
			if err != nil {
				return woc.markNodeError(node.Name, err), err
			}
		}
		node = retryNode
	}

	return node, nil
}

// Checks if the template has exceeded its deadline
func (woc *wfOperationCtx) checkTemplateTimeout(tmpl *wfv1.Template, node *wfv1.NodeStatus) (*time.Time, error) {
	if node == nil {
		return nil, nil
	}

	if tmpl.Timeout != "" {
		tmplTimeout, err := time.ParseDuration(tmpl.Timeout)
		if err != nil {
			return nil, fmt.Errorf("invalid timeout format. %v", err)
		}

		deadline := node.StartedAt.Add(tmplTimeout)

		if node.Phase == wfv1.NodePending && time.Now().After(deadline) {
			return nil, ErrTimeout
		}
		return &deadline, nil
	}

	return nil, nil
}

// markWorkflowPhase is a convenience method to set the phase of the workflow with optional message
// optionally marks the workflow completed, which sets the finishedAt timestamp and completed label
func (woc *wfOperationCtx) markWorkflowPhase(ctx context.Context, phase wfv1.NodePhase, message string) {
	markCompleted := false
	if woc.wf.Status.Phase != phase {
		if woc.wf.Status.Phase.Fulfilled() {
			woc.log.WithFields(log.Fields{"fromPhase": woc.wf.Status.Phase, "toPhase": phase}).
				Panic("workflow is already fulfilled")
		}
		woc.log.Infof("Updated phase %s -> %s", woc.wf.Status.Phase, phase)
		woc.updated = true
		woc.wf.Status.Phase = phase
		if woc.wf.ObjectMeta.Labels == nil {
			woc.wf.ObjectMeta.Labels = make(map[string]string)
		}
		woc.wf.ObjectMeta.Labels[common.LabelKeyPhase] = string(phase)
		switch phase {
		case wfv1.NodeRunning:
			woc.eventRecorder.Event(woc.wf, apiv1.EventTypeNormal, "WorkflowRunning", "Workflow Running")
		case wfv1.NodeSucceeded:
			woc.eventRecorder.Event(woc.wf, apiv1.EventTypeNormal, "WorkflowSucceeded", "Workflow completed")
		case wfv1.NodeFailed, wfv1.NodeError:
			woc.eventRecorder.Event(woc.wf, apiv1.EventTypeWarning, "WorkflowFailed", message)
		}
		markCompleted = phase.Completed()
	}
	if woc.wf.Status.StartedAt.IsZero() {
		woc.updated = true
		woc.wf.Status.StartedAt = metav1.Time{Time: time.Now().UTC()}
		woc.wf.Status.EstimatedDuration = woc.estimateWorkflowDuration()
	}
	if woc.wf.Status.Message != message {
		woc.log.Infof("Updated message %s -> %s", woc.wf.Status.Message, message)
		woc.updated = true
		woc.wf.Status.Message = message
	}

	if phase == wfv1.NodeError {
		entryNode, ok := woc.wf.Status.Nodes[woc.wf.ObjectMeta.Name]
		if ok && entryNode.Phase == wfv1.NodeRunning {
			entryNode.Phase = wfv1.NodeError
			entryNode.Message = "Workflow operation error"
			woc.wf.Status.Nodes[woc.wf.ObjectMeta.Name] = entryNode
			woc.updated = true
		}
	}

	switch phase {
	case wfv1.NodeSucceeded, wfv1.NodeFailed, wfv1.NodeError:
		// wait for all daemon nodes to get terminated before marking workflow completed
		if markCompleted && !woc.hasDaemonNodes() {
			woc.log.Infof("Marking workflow completed")
			woc.wf.Status.FinishedAt = metav1.Time{Time: time.Now().UTC()}
			woc.globalParams[common.GlobalVarWorkflowDuration] = fmt.Sprintf("%f", woc.wf.Status.FinishedAt.Sub(woc.wf.Status.StartedAt.Time).Seconds())
			if woc.wf.ObjectMeta.Labels == nil {
				woc.wf.ObjectMeta.Labels = make(map[string]string)
			}
			woc.wf.ObjectMeta.Labels[common.LabelKeyCompleted] = "true"
			woc.wf.Status.Conditions.UpsertCondition(wfv1.Condition{Status: metav1.ConditionTrue, Type: wfv1.ConditionTypeCompleted})
			err := woc.deletePDBResource(ctx)
			if err != nil {
				woc.wf.Status.Phase = wfv1.NodeError
				woc.wf.ObjectMeta.Labels[common.LabelKeyPhase] = string(wfv1.NodeError)
				woc.updated = true
				woc.wf.Status.Message = err.Error()
			}
			if woc.controller.wfArchive.IsEnabled() {
				if woc.controller.isArchivable(woc.wf) {
					woc.log.Infof("Marking workflow as pending archiving")
					woc.wf.Labels[common.LabelKeyWorkflowArchivingStatus] = "Pending"
				} else {
					woc.log.Infof("Doesn't match with archive label selector. Skipping Archive")
				}
			}
			woc.updated = true
		}
	}
}

// get a predictor, this maybe null implementation in the case of rare error
func (woc *wfOperationCtx) getEstimator() estimation.Estimator {
	if woc.estimator == nil {
		woc.estimator, _ = woc.controller.estimatorFactory.NewEstimator(woc.wf)
	}
	return woc.estimator
}

func (woc *wfOperationCtx) estimateWorkflowDuration() wfv1.EstimatedDuration {
	return woc.getEstimator().EstimateWorkflowDuration()
}

func (woc *wfOperationCtx) estimateNodeDuration(nodeName string) wfv1.EstimatedDuration {
	return woc.getEstimator().EstimateNodeDuration(nodeName)
}

func (woc *wfOperationCtx) hasDaemonNodes() bool {
	for _, node := range woc.wf.Status.Nodes {
		if node.IsDaemoned() {
			return true
		}
	}
	return false
}

func (woc *wfOperationCtx) markWorkflowRunning(ctx context.Context) {
	woc.markWorkflowPhase(ctx, wfv1.NodeRunning, "")
}

func (woc *wfOperationCtx) markWorkflowSuccess(ctx context.Context) {
	woc.markWorkflowPhase(ctx, wfv1.NodeSucceeded, "")
}

func (woc *wfOperationCtx) markWorkflowFailed(ctx context.Context, message string) {
	woc.markWorkflowPhase(ctx, wfv1.NodeFailed, message)
}

func (woc *wfOperationCtx) markWorkflowError(ctx context.Context, err error) {
	woc.markWorkflowPhase(ctx, wfv1.NodeError, err.Error())
}

// stepsOrDagSeparator identifies if a node name starts with our naming convention separator from
// DAG or steps templates. Will match stings with prefix like: [0]. or .
var stepsOrDagSeparator = regexp.MustCompile(`^(\[\d+\])?\.`)

// initializeExecutableNode initializes a node and stores the template.
func (woc *wfOperationCtx) initializeExecutableNode(nodeName string, nodeType wfv1.NodeType, templateScope string, executeTmpl *wfv1.Template, orgTmpl wfv1.TemplateReferenceHolder, boundaryID string, phase wfv1.NodePhase, messages ...string) *wfv1.NodeStatus {
	node := woc.initializeNode(nodeName, nodeType, templateScope, orgTmpl, boundaryID, phase)

	// Set the input values to the node.
	if executeTmpl.Inputs.HasInputs() {
		node.Inputs = executeTmpl.Inputs.DeepCopy()
	}

	if nodeType == wfv1.NodeTypeSuspend {
		node = addRawOutputFields(node, executeTmpl)
	}

	if len(messages) > 0 {
		node.Message = messages[0]
	}

	// Update the node
	woc.wf.Status.Nodes[node.ID] = *node
	woc.updated = true

	return node
}

// initializeNodeOrMarkError initializes an error node or mark a node if it already exists.
func (woc *wfOperationCtx) initializeNodeOrMarkError(node *wfv1.NodeStatus, nodeName string, templateScope string, orgTmpl wfv1.TemplateReferenceHolder, boundaryID string, err error) *wfv1.NodeStatus {
	if node != nil {
		return woc.markNodeError(nodeName, err)
	}
	return woc.initializeNode(nodeName, wfv1.NodeTypeSkipped, templateScope, orgTmpl, boundaryID, wfv1.NodeError, err.Error())
}

// Creates a node status that is or will be chaced
func (woc *wfOperationCtx) initializeCacheNode(nodeName string, resolvedTmpl *wfv1.Template, templateScope string, orgTmpl wfv1.TemplateReferenceHolder, boundaryID string, memStat *wfv1.MemoizationStatus, messages ...string) *wfv1.NodeStatus {
	if resolvedTmpl.Memoize == nil {
		err := fmt.Errorf("cannot initialize a cached node from a non-memoized template")
		woc.log.WithFields(log.Fields{"namespace": woc.wf.Namespace, "wfName": woc.wf.Name}).WithError(err)
		panic(err)
	}
	woc.log.Debug("Initializing cached node ", nodeName, common.GetTemplateHolderString(orgTmpl), boundaryID)
	node := woc.initializeExecutableNode(nodeName, wfutil.GetNodeType(resolvedTmpl), templateScope, resolvedTmpl, orgTmpl, boundaryID, wfv1.NodePending, messages...)
	node.MemoizationStatus = memStat
	return node
}

// Creates a node status that has been cached, completely initialized, and marked as finished
func (woc *wfOperationCtx) initializeCacheHitNode(nodeName string, resolvedTmpl *wfv1.Template, templateScope string, orgTmpl wfv1.TemplateReferenceHolder, boundaryID string, outputs *wfv1.Outputs, memStat *wfv1.MemoizationStatus, messages ...string) *wfv1.NodeStatus {
	node := woc.initializeCacheNode(nodeName, resolvedTmpl, templateScope, orgTmpl, boundaryID, memStat, messages...)
	node.Phase = wfv1.NodeSucceeded
	node.Outputs = outputs
	node.FinishedAt = metav1.Time{Time: time.Now().UTC()}
	return node
}

func (woc *wfOperationCtx) initializeNode(nodeName string, nodeType wfv1.NodeType, templateScope string, orgTmpl wfv1.TemplateReferenceHolder, boundaryID string, phase wfv1.NodePhase, messages ...string) *wfv1.NodeStatus {
	woc.log.Debugf("Initializing node %s: template: %s, boundaryID: %s", nodeName, common.GetTemplateHolderString(orgTmpl), boundaryID)

	nodeID := woc.wf.NodeID(nodeName)
	_, ok := woc.wf.Status.Nodes[nodeID]
	if ok {
		panic(fmt.Sprintf("node %s already initialized", nodeName))
	}

	node := wfv1.NodeStatus{
		ID:                nodeID,
		Name:              nodeName,
		TemplateName:      orgTmpl.GetTemplateName(),
		TemplateRef:       orgTmpl.GetTemplateRef(),
		TemplateScope:     templateScope,
		Type:              nodeType,
		BoundaryID:        boundaryID,
		Phase:             phase,
		StartedAt:         metav1.Time{Time: time.Now().UTC()},
		EstimatedDuration: woc.estimateNodeDuration(nodeName),
	}

	if boundaryNode, ok := woc.wf.Status.Nodes[boundaryID]; ok {
		node.DisplayName = strings.TrimPrefix(node.Name, boundaryNode.Name)
		if stepsOrDagSeparator.MatchString(node.DisplayName) {
			node.DisplayName = stepsOrDagSeparator.ReplaceAllString(node.DisplayName, "")
		}
	} else {
		node.DisplayName = nodeName
	}

	if node.Fulfilled() && node.FinishedAt.IsZero() {
		node.FinishedAt = node.StartedAt
	}
	var message string
	if len(messages) > 0 {
		message = fmt.Sprintf(" (message: %s)", messages[0])
		node.Message = messages[0]
	}
	woc.wf.Status.Nodes[nodeID] = node
	woc.log.Infof("%s node %v initialized %s%s", node.Type, node.ID, node.Phase, message)
	woc.updated = true
	return &node
}

// markNodePhase marks a node with the given phase, creating the node if necessary and handles timestamps
func (woc *wfOperationCtx) markNodePhase(nodeName string, phase wfv1.NodePhase, message ...string) *wfv1.NodeStatus {
	node := woc.wf.GetNodeByName(nodeName)
	if node == nil {
		panic(fmt.Sprintf("workflow '%s' node '%s' uninitialized when marking as %v: %s", woc.wf.Name, nodeName, phase, message))
	}
	if node.Phase != phase {
		if node.Phase.Fulfilled() {
			woc.log.WithFields(log.Fields{"nodeName": node.Name, "fromPhase": node.Phase, "toPhase": phase}).
				Error("node is already fulfilled")
		}
		woc.log.Infof("node %s phase %s -> %s", node.ID, node.Phase, phase)
		node.Phase = phase
		woc.updated = true
	}
	if len(message) > 0 {
		if message[0] != node.Message {
			woc.log.Infof("node %s message: %s", node.ID, message[0])
			node.Message = message[0]
			woc.updated = true
		}
	}
	if node.Fulfilled() && node.FinishedAt.IsZero() {
		node.FinishedAt = metav1.Time{Time: time.Now().UTC()}
		woc.log.Infof("node %s finished: %s", node.ID, node.FinishedAt)
		woc.updated = true
	}
	if !woc.orig.Status.Nodes[node.ID].Fulfilled() && node.Fulfilled() {
		woc.onNodeComplete(node)
	}
	woc.wf.Status.Nodes[node.ID] = *node
	return node
}

func (woc *wfOperationCtx) onNodeComplete(node *wfv1.NodeStatus) {
	if !woc.controller.Config.NodeEvents.IsEnabled() {
		return
	}
	message := fmt.Sprintf("%v node %s", node.Phase, node.Name)
	if node.Message != "" {
		message = message + ": " + node.Message
	}
	eventType := apiv1.EventTypeWarning
	if node.Phase == wfv1.NodeSucceeded {
		eventType = apiv1.EventTypeNormal
	}
	woc.eventRecorder.AnnotatedEventf(
		woc.wf,
		map[string]string{
			common.AnnotationKeyNodeType: string(node.Type),
			common.AnnotationKeyNodeName: node.Name,
		},
		eventType,
		fmt.Sprintf("WorkflowNode%s", node.Phase),
		message,
	)
}

// markNodeError is a convenience method to mark a node with an error and set the message from the error
func (woc *wfOperationCtx) markNodeError(nodeName string, err error) *wfv1.NodeStatus {
	woc.log.WithError(err).WithField("nodeName", nodeName).Error("Mark error node")
	return woc.markNodePhase(nodeName, wfv1.NodeError, err.Error())
}

// markNodePending is a convenience method to mark a node and set the message from the error
func (woc *wfOperationCtx) markNodePending(nodeName string, err error) *wfv1.NodeStatus {
	woc.log.Infof("Mark node %s as Pending, due to: %+v", nodeName, err)
	node := woc.wf.GetNodeByName(nodeName)
	return woc.markNodePhase(nodeName, wfv1.NodePending, fmt.Sprintf("Pending %s", time.Since(node.StartedAt.Time)))
}

// markNodeWaitingForLock is a convenience method to mark that a node is waiting for a lock
func (woc *wfOperationCtx) markNodeWaitingForLock(nodeName string, lockName string) *wfv1.NodeStatus {
	node := woc.wf.GetNodeByName(nodeName)
	if node == nil {
		return node
	}

	if node.SynchronizationStatus == nil {
		node.SynchronizationStatus = &wfv1.NodeSynchronizationStatus{}
	}

	if lockName == "" {
		// If we are no longer waiting for a lock, nil out the sync status
		node.SynchronizationStatus = nil
	} else {
		node.SynchronizationStatus.Waiting = lockName
	}

	woc.wf.Status.Nodes[node.ID] = *node
	woc.updated = true
	return node
}

// checkParallelism checks if the given template is able to be executed, considering the current active pods and workflow/template parallelism
func (woc *wfOperationCtx) checkParallelism(tmpl *wfv1.Template, node *wfv1.NodeStatus, boundaryID string) error {
	if woc.execWf.Spec.Parallelism != nil && woc.activePods >= *woc.execWf.Spec.Parallelism {
		woc.log.Infof("workflow active pod spec parallelism reached %d/%d", woc.activePods, *woc.execWf.Spec.Parallelism)
		return ErrParallelismReached
	}
	// TODO: repeated calls to countActivePods is not optimal
	switch tmpl.GetType() {
	case wfv1.TemplateTypeDAG, wfv1.TemplateTypeSteps:
		// if we are about to execute a DAG/Steps template, make sure we havent already reached our limit
		if tmpl.Parallelism != nil && node != nil {
			templateActivePods := woc.countActivePods(node.ID)
			if templateActivePods >= *tmpl.Parallelism {
				woc.log.Infof("template (node %s) active pod parallelism reached %d/%d", node.ID, templateActivePods, *tmpl.Parallelism)
				return ErrParallelismReached
			}
		}
		fallthrough
	default:
		// if we are about to execute a pod, make our parent hasn't reached it's limit
		if boundaryID != "" && (node == nil || (node.Phase != wfv1.NodePending && node.Phase != wfv1.NodeRunning)) {
			boundaryNode, ok := woc.wf.Status.Nodes[boundaryID]
			if !ok {
				return errors.InternalError("boundaryNode not found")
			}
			tmplCtx, err := woc.createTemplateContext(boundaryNode.GetTemplateScope())
			if err != nil {
				return err
			}
			_, boundaryTemplate, templateStored, err := tmplCtx.ResolveTemplate(&boundaryNode)
			if err != nil {
				return err
			}
			// A new template was stored during resolution, persist it
			if templateStored {
				woc.updated = true
			}

			if boundaryTemplate != nil && boundaryTemplate.Parallelism != nil {
				activeSiblings := woc.countActiveChildren(boundaryID)
				woc.log.Debugf("counted %d/%d active children in boundary %s", activeSiblings, *boundaryTemplate.Parallelism, boundaryID)
				if activeSiblings >= *boundaryTemplate.Parallelism {
					woc.log.Infof("template (node %s) active children parallelism reached %d/%d", boundaryID, activeSiblings, *boundaryTemplate.Parallelism)
					return ErrParallelismReached
				}
			}
		}
	}
	return nil
}

func (woc *wfOperationCtx) executeContainer(ctx context.Context, nodeName string, templateScope string, tmpl *wfv1.Template, orgTmpl wfv1.TemplateReferenceHolder, opts *executeTemplateOpts) (*wfv1.NodeStatus, error) {
	node := woc.wf.GetNodeByName(nodeName)
	if node == nil {
		node = woc.initializeExecutableNode(nodeName, wfv1.NodeTypePod, templateScope, tmpl, orgTmpl, opts.boundaryID, wfv1.NodePending)
	}

	// Check if the output of this container is referenced elsewhere in the Workflow. If so, make sure to include it during
	// execution.
	includeScriptOutput, err := woc.includeScriptOutput(nodeName, opts.boundaryID)
	if err != nil {
		return node, err
	}

	woc.log.Debugf("Executing node %s with container template: %v\n", nodeName, tmpl)
	_, err = woc.createWorkflowPod(ctx, nodeName, *tmpl.Container, tmpl, &createWorkflowPodOpts{
		includeScriptOutput: includeScriptOutput,
		onExitPod:           opts.onExitTemplate,
		executionDeadline:   opts.executionDeadline,
	})

	if err != nil {
		return woc.requeueIfTransientErr(err, node.Name)
	}

	return node, err
}

func (woc *wfOperationCtx) getOutboundNodes(nodeID string) []string {
	node := woc.wf.Status.Nodes[nodeID]
	switch node.Type {
	case wfv1.NodeTypePod, wfv1.NodeTypeSkipped, wfv1.NodeTypeSuspend:
		return []string{node.ID}
	case wfv1.NodeTypeTaskGroup:
		if len(node.Children) == 0 {
			return []string{node.ID}
		}
		outboundNodes := make([]string, 0)
		for _, child := range node.Children {
			outboundNodes = append(outboundNodes, woc.getOutboundNodes(child)...)
		}
		return outboundNodes
	case wfv1.NodeTypeRetry:
		numChildren := len(node.Children)
		if numChildren > 0 {
			return []string{node.Children[numChildren-1]}
		}
	}
	outbound := make([]string, 0)
	for _, outboundNodeID := range node.OutboundNodes {
		outNode := woc.wf.Status.Nodes[outboundNodeID]
		if outNode.Type == wfv1.NodeTypePod {
			outbound = append(outbound, outboundNodeID)
		} else {
			subOutIDs := woc.getOutboundNodes(outboundNodeID)
			outbound = append(outbound, subOutIDs...)
		}
	}
	return outbound
}

// getTemplateOutputsFromScope resolves a template's outputs from the scope of the template
func getTemplateOutputsFromScope(tmpl *wfv1.Template, scope *wfScope) (*wfv1.Outputs, error) {
	if !tmpl.Outputs.HasOutputs() {
		return nil, nil
	}
	var outputs wfv1.Outputs
	if len(tmpl.Outputs.Parameters) > 0 {
		outputs.Parameters = make([]wfv1.Parameter, 0)
		for _, param := range tmpl.Outputs.Parameters {
			if param.ValueFrom == nil {
				return nil, fmt.Errorf("output parameters must have a valueFrom specified")
			}
			val, err := scope.resolveParameter(param.ValueFrom.Parameter)
			if err != nil {
				// We have a default value to use instead of returning an error
				if param.ValueFrom.Default != nil {
					val = param.ValueFrom.Default.String()
				} else {
					return nil, err
				}
			}
			param.Value = wfv1.AnyStringPtr(val)
			param.ValueFrom = nil
			outputs.Parameters = append(outputs.Parameters, param)
		}
	}
	if len(tmpl.Outputs.Artifacts) > 0 {
		outputs.Artifacts = make([]wfv1.Artifact, 0)
		for _, art := range tmpl.Outputs.Artifacts {
			resolvedArt, err := scope.resolveArtifact(art.From, art.SubPath)
			if err != nil {
				// If the artifact was not found and is optional, don't mark an error
				if strings.Contains(err.Error(), "Unable to resolve") && art.Optional {
					log.Warnf("Optional artifact '%s' was not found; it won't be available as an output", art.Name)
					continue
				}
				return nil, fmt.Errorf("unable to resolve outputs from scope: %s", err)
			}
			resolvedArt.Name = art.Name
			outputs.Artifacts = append(outputs.Artifacts, *resolvedArt)
		}
	}
	return &outputs, nil
}

// hasOutputResultRef will check given template output has any reference
func hasOutputResultRef(name string, parentTmpl *wfv1.Template) bool {

	var variableRefName string
	if parentTmpl.DAG != nil {
		variableRefName = "{{tasks." + name + ".outputs.result}}"
	} else if parentTmpl.Steps != nil {
		variableRefName = "{{steps." + name + ".outputs.result}}"
	}

	jsonValue, err := json.Marshal(parentTmpl)
	if err != nil {
		log.Warnf("Unable to marshal the template. %v, %v", parentTmpl, err)
	}

	return strings.Contains(string(jsonValue), variableRefName)
}

// getStepOrDAGTaskName will extract the node from NodeStatus Name
func getStepOrDAGTaskName(nodeName string) string {
	if strings.Contains(nodeName, ".") {
		name := nodeName[strings.LastIndex(nodeName, ".")+1:]
		// Retry, withItems and withParam scenario
		if indx := strings.Index(name, "("); indx > 0 {
			return name[0:indx]
		}
		return name
	}
	return nodeName
}

func extractMainCtrFromScriptTemplate(tmpl *wfv1.Template) apiv1.Container {
	mainCtr := tmpl.Script.Container
	// If script source is provided then pass all container args to the
	// script instead of passing them to the container command directly
	if tmpl.Script.Source != "" {
		mainCtr.Args = append([]string{common.ExecutorScriptSourcePath}, mainCtr.Args...)
	}
	return mainCtr
}

func (woc *wfOperationCtx) executeScript(ctx context.Context, nodeName string, templateScope string, tmpl *wfv1.Template, orgTmpl wfv1.TemplateReferenceHolder, opts *executeTemplateOpts) (*wfv1.NodeStatus, error) {
	node := woc.wf.GetNodeByName(nodeName)
	if node == nil {
		node = woc.initializeExecutableNode(nodeName, wfv1.NodeTypePod, templateScope, tmpl, orgTmpl, opts.boundaryID, wfv1.NodePending)
	} else if !node.Pending() {
		return node, nil
	}

	// Check if the output of this script is referenced elsewhere in the Workflow. If so, make sure to include it during
	// execution.
	includeScriptOutput, err := woc.includeScriptOutput(nodeName, opts.boundaryID)
	if err != nil {
		return node, err
	}

	mainCtr := extractMainCtrFromScriptTemplate(tmpl)
	_, err = woc.createWorkflowPod(ctx, nodeName, mainCtr, tmpl, &createWorkflowPodOpts{
		includeScriptOutput: includeScriptOutput,
		onExitPod:           opts.onExitTemplate,
		executionDeadline:   opts.executionDeadline,
	})
	if err != nil {
		return woc.requeueIfTransientErr(err, node.Name)
	}
	return node, err
}

func (woc *wfOperationCtx) requeueIfTransientErr(err error, nodeName string) (*wfv1.NodeStatus, error) {
	if errorsutil.IsTransientErr(err) {
		// Our error was most likely caused by a lack of resources.
		woc.requeue()
		return woc.markNodePending(nodeName, err), nil
	}
	return nil, err
}

// buildLocalScope adds all of a nodes outputs to the local scope with the given prefix, as well
// as the global scope, if specified with a globalName
func (woc *wfOperationCtx) buildLocalScope(scope *wfScope, prefix string, node *wfv1.NodeStatus) {
	// It may be that the node is a retry node, in which case we want to get the outputs of the last node
	// in the retry group instead of the retry node itself.
	if node.Type == wfv1.NodeTypeRetry {
		node = getChildNodeIndex(node, woc.wf.Status.Nodes, -1)
	}

	if node.ID != "" {
		key := fmt.Sprintf("%s.id", prefix)
		scope.addParamToScope(key, node.ID)
	}

	if !node.StartedAt.Time.IsZero() {
		key := fmt.Sprintf("%s.startedAt", prefix)
		scope.addParamToScope(key, node.StartedAt.Time.Format(time.RFC3339))
	}

	if !node.FinishedAt.Time.IsZero() {
		key := fmt.Sprintf("%s.finishedAt", prefix)
		scope.addParamToScope(key, node.FinishedAt.Time.Format(time.RFC3339))
	}

	if node.PodIP != "" {
		key := fmt.Sprintf("%s.ip", prefix)
		scope.addParamToScope(key, node.PodIP)
	}
	if node.Phase != "" {
		key := fmt.Sprintf("%s.status", prefix)
		scope.addParamToScope(key, string(node.Phase))
	}
	woc.addOutputsToLocalScope(prefix, node.Outputs, scope)
}

func (woc *wfOperationCtx) addOutputsToLocalScope(prefix string, outputs *wfv1.Outputs, scope *wfScope) {
	if outputs == nil || scope == nil {
		return
	}
	if prefix != "workflow" && outputs.Result != nil {
		scope.addParamToScope(fmt.Sprintf("%s.outputs.result", prefix), *outputs.Result)
	}
	if prefix != "workflow" && outputs.ExitCode != nil {
		scope.addParamToScope(fmt.Sprintf("%s.exitCode", prefix), *outputs.ExitCode)
	}
	for _, param := range outputs.Parameters {
		if param.Value != nil {
			scope.addParamToScope(fmt.Sprintf("%s.outputs.parameters.%s", prefix, param.Name), param.Value.String())
		}
	}
	for _, art := range outputs.Artifacts {
		scope.addArtifactToScope(fmt.Sprintf("%s.outputs.artifacts.%s", prefix, art.Name), art)
	}
}

func (woc *wfOperationCtx) addOutputsToGlobalScope(outputs *wfv1.Outputs) {
	if outputs == nil {
		return
	}
	for _, param := range outputs.Parameters {
		woc.addParamToGlobalScope(param)
	}
	for _, art := range outputs.Artifacts {
		woc.addArtifactToGlobalScope(art, nil)
	}
}

// loopNodes is a node list which supports sorting by loop index
type loopNodes []wfv1.NodeStatus

func (n loopNodes) Len() int {
	return len(n)
}

func parseLoopIndex(s string) int {
	s = strings.SplitN(s, "(", 2)[1]
	s = strings.SplitN(s, ":", 2)[0]
	val, err := strconv.Atoi(s)
	if err != nil {
		panic(fmt.Sprintf("failed to parse '%s' as int: %v", s, err))
	}
	return val
}
func (n loopNodes) Less(i, j int) bool {
	left := parseLoopIndex(n[i].DisplayName)
	right := parseLoopIndex(n[j].DisplayName)
	return left < right
}
func (n loopNodes) Swap(i, j int) {
	n[i], n[j] = n[j], n[i]
}

// processAggregateNodeOutputs adds the aggregated outputs of a withItems/withParam template as a
// parameter in the form of a JSON list
func (woc *wfOperationCtx) processAggregateNodeOutputs(tmpl *wfv1.Template, scope *wfScope, prefix string, childNodes []wfv1.NodeStatus) error {
	if len(childNodes) == 0 {
		return nil
	}
	// need to sort the child node list so that the order of outputs are preserved
	sort.Sort(loopNodes(childNodes))
	paramList := make([]map[string]string, 0)
	outputParamValueLists := make(map[string][]string)
	resultsList := make([]wfv1.Item, 0)
	for _, node := range childNodes {
		if node.Outputs == nil {
			continue
		}
		if len(node.Outputs.Parameters) > 0 {
			param := make(map[string]string)
			for _, p := range node.Outputs.Parameters {
				param[p.Name] = p.Value.String()
				outputParamValueList := outputParamValueLists[p.Name]
				outputParamValueList = append(outputParamValueList, p.Value.String())
				outputParamValueLists[p.Name] = outputParamValueList
			}
			paramList = append(paramList, param)
		}
		if node.Outputs.Result != nil {
			// Support the case where item may be a map
			var item wfv1.Item
			err := json.Unmarshal([]byte(*node.Outputs.Result), &item)
			if err != nil {
				return err
			}
			resultsList = append(resultsList, item)
		}
	}
	if tmpl.GetType() == wfv1.TemplateTypeScript || tmpl.GetType() == wfv1.TemplateTypeContainer {
		resultsJSON, err := json.Marshal(resultsList)
		if err != nil {
			return err
		}
		key := fmt.Sprintf("%s.outputs.result", prefix)
		scope.addParamToScope(key, string(resultsJSON))
	}
	outputsJSON, err := json.Marshal(paramList)
	if err != nil {
		return err
	}
	key := fmt.Sprintf("%s.outputs.parameters", prefix)
	scope.addParamToScope(key, string(outputsJSON))
	// Adding per-output aggregated value placeholders
	for outputName, valueList := range outputParamValueLists {
		key = fmt.Sprintf("%s.outputs.parameters.%s", prefix, outputName)
		valueListJSON, err := json.Marshal(valueList)
		if err != nil {
			return err
		}
		scope.addParamToScope(key, string(valueListJSON))
	}
	return nil
}

// addParamToGlobalScope exports any desired node outputs to the global scope, and adds it to the global outputs.
func (woc *wfOperationCtx) addParamToGlobalScope(param wfv1.Parameter) {
	if param.GlobalName == "" {
		return
	}
	index := -1
	if woc.wf.Status.Outputs != nil {
		for i, gParam := range woc.wf.Status.Outputs.Parameters {
			if gParam.Name == param.GlobalName {
				index = i
				break
			}
		}
	} else {
		woc.wf.Status.Outputs = &wfv1.Outputs{}
	}
	paramName := fmt.Sprintf("workflow.outputs.parameters.%s", param.GlobalName)
	woc.globalParams[paramName] = param.Value.String()
	if index == -1 {
		woc.log.Infof("setting %s: '%s'", paramName, param.Value)
		gParam := wfv1.Parameter{Name: param.GlobalName, Value: param.Value}
		woc.wf.Status.Outputs.Parameters = append(woc.wf.Status.Outputs.Parameters, gParam)
		woc.updated = true
	} else {
		prevVal := *woc.wf.Status.Outputs.Parameters[index].Value
		if prevVal != *param.Value {
			woc.log.Infof("overwriting %s: '%s' -> '%s'", paramName, woc.wf.Status.Outputs.Parameters[index].Value, param.Value)
			woc.wf.Status.Outputs.Parameters[index].Value = param.Value
			woc.updated = true
		}
	}
}

// addArtifactToGlobalScope exports any desired node outputs to the global scope
// Optionally adds to a local scope if supplied
func (woc *wfOperationCtx) addArtifactToGlobalScope(art wfv1.Artifact, scope *wfScope) {
	if art.GlobalName == "" {
		return
	}
	globalArtName := fmt.Sprintf("workflow.outputs.artifacts.%s", art.GlobalName)
	if woc.wf.Status.Outputs != nil {
		for i, gArt := range woc.wf.Status.Outputs.Artifacts {
			if gArt.Name == art.GlobalName {
				// global output already exists. overwrite the value if different
				art.Name = art.GlobalName
				art.GlobalName = ""
				art.Path = ""
				if !reflect.DeepEqual(woc.wf.Status.Outputs.Artifacts[i], art) {
					woc.wf.Status.Outputs.Artifacts[i] = art
					if scope != nil {
						scope.addArtifactToScope(globalArtName, art)
					}
					woc.log.Infof("overwriting %s: %v", globalArtName, art)
					woc.updated = true
				}
				return
			}
		}
	} else {
		woc.wf.Status.Outputs = &wfv1.Outputs{}
	}
	// global output does not yet exist
	art.Name = art.GlobalName
	art.GlobalName = ""
	art.Path = ""
	woc.log.Infof("setting %s: %v", globalArtName, art)
	woc.wf.Status.Outputs.Artifacts = append(woc.wf.Status.Outputs.Artifacts, art)
	if scope != nil {
		scope.addArtifactToScope(globalArtName, art)
	}
	woc.updated = true
}

// addChildNode adds a nodeID as a child to a parent
// parent and child are both node names
func (woc *wfOperationCtx) addChildNode(parent string, child string) {
	parentID := woc.wf.NodeID(parent)
	childID := woc.wf.NodeID(child)
	node, ok := woc.wf.Status.Nodes[parentID]
	if !ok {
		panic(fmt.Sprintf("parent node %s not initialized", parent))
	}
	for _, nodeID := range node.Children {
		if childID == nodeID {
			// already exists
			return
		}
	}
	node.Children = append(node.Children, childID)
	woc.wf.Status.Nodes[parentID] = node
	woc.updated = true
}

// executeResource is runs a kubectl command against a manifest
func (woc *wfOperationCtx) executeResource(ctx context.Context, nodeName string, templateScope string, tmpl *wfv1.Template, orgTmpl wfv1.TemplateReferenceHolder, opts *executeTemplateOpts) (*wfv1.NodeStatus, error) {

	node := woc.wf.GetNodeByName(nodeName)

	if node == nil {
		node = woc.initializeExecutableNode(nodeName, wfv1.NodeTypePod, templateScope, tmpl, orgTmpl, opts.boundaryID, wfv1.NodePending)
	} else if !node.Pending() {
		return node, nil
	}

	tmpl = tmpl.DeepCopy()

	// Try to unmarshal the given manifest.
	obj := unstructured.Unstructured{}
	err := yaml.Unmarshal([]byte(tmpl.Resource.Manifest), &obj)
	if err != nil {
		return node, err
	}

	if tmpl.Resource.SetOwnerReference {
		ownerReferences := obj.GetOwnerReferences()
		obj.SetOwnerReferences(append(ownerReferences, *metav1.NewControllerRef(woc.wf, wfv1.SchemeGroupVersion.WithKind(workflow.WorkflowKind))))
		bytes, err := yaml.Marshal(obj.Object)
		if err != nil {
			return node, err
		}
		tmpl.Resource.Manifest = string(bytes)
	}

	mainCtr := woc.newExecContainer(common.MainContainerName, tmpl)
	mainCtr.Command = []string{"argoexec", "resource", tmpl.Resource.Action}
	_, err = woc.createWorkflowPod(ctx, nodeName, *mainCtr, tmpl, &createWorkflowPodOpts{onExitPod: opts.onExitTemplate, executionDeadline: opts.executionDeadline})
	if err != nil {
		return woc.requeueIfTransientErr(err, node.Name)
	}

	return node, err
}

func (woc *wfOperationCtx) executeSuspend(nodeName string, templateScope string, tmpl *wfv1.Template, orgTmpl wfv1.TemplateReferenceHolder, opts *executeTemplateOpts) (*wfv1.NodeStatus, error) {
	node := woc.wf.GetNodeByName(nodeName)
	if node == nil {
		node = woc.initializeExecutableNode(nodeName, wfv1.NodeTypeSuspend, templateScope, tmpl, orgTmpl, opts.boundaryID, wfv1.NodePending)
	}
	woc.log.Infof("node %s suspended", nodeName)

	// If there is either an active workflow deadline, or if this node is suspended with a duration, then the workflow
	// will need to be requeued after a certain amount of time
	var requeueTime *time.Time

	if tmpl.Suspend.Duration != "" {
		node := woc.wf.GetNodeByName(nodeName)
		suspendDuration, err := parseStringToDuration(tmpl.Suspend.Duration)
		if err != nil {
			return node, err
		}
		suspendDeadline := node.StartedAt.Add(suspendDuration)
		requeueTime = &suspendDeadline
		if time.Now().UTC().After(suspendDeadline) {
			// Suspension is expired, node can be resumed
			woc.log.Infof("auto resuming node %s", nodeName)
			_ = woc.markNodePhase(nodeName, wfv1.NodeSucceeded)
			return node, nil
		}
	}

	// workflowDeadline is the time when the workflow will be timed out, if any
	if workflowDeadline := woc.getWorkflowDeadline(); workflowDeadline != nil {
		// There is an active workflow deadline. If this node is suspended with a duration, choose the earlier time
		// between the two, otherwise choose the deadline time.
		if requeueTime == nil || workflowDeadline.Before(*requeueTime) {
			requeueTime = workflowDeadline
		}
	}

	if requeueTime != nil {
		woc.requeueAfter(time.Until(*requeueTime))
	}

	_ = woc.markNodePhase(nodeName, wfv1.NodeRunning)
	return node, nil
}

func addRawOutputFields(node *wfv1.NodeStatus, tmpl *wfv1.Template) *wfv1.NodeStatus {
	if tmpl.GetType() != wfv1.TemplateTypeSuspend || node.Type != wfv1.NodeTypeSuspend {
		panic("addRawOutputFields should only be used for nodes and templates of type suspend")
	}
	for _, param := range tmpl.Outputs.Parameters {
		if param.ValueFrom.Supplied != nil {
			if node.Outputs == nil {
				node.Outputs = &wfv1.Outputs{Parameters: []wfv1.Parameter{}}
			}
			node.Outputs.Parameters = append(node.Outputs.Parameters, param)
		}
	}
	return node
}

func parseStringToDuration(durationString string) (time.Duration, error) {
	var suspendDuration time.Duration
	// If no units are attached, treat as seconds
	if val, err := strconv.Atoi(durationString); err == nil {
		suspendDuration = time.Duration(val) * time.Second
	} else if duration, err := time.ParseDuration(durationString); err == nil {
		suspendDuration = duration
	} else {
		return 0, fmt.Errorf("unable to parse %s as a duration", durationString)
	}
	return suspendDuration, nil
}

func processItem(fstTmpl *fasttemplate.Template, name string, index int, item wfv1.Item, obj interface{}) (string, error) {
	replaceMap := make(map[string]string)
	var newName string

	switch item.GetType() {
	case wfv1.String, wfv1.Number, wfv1.Bool:
		replaceMap["item"] = fmt.Sprintf("%v", item)
		newName = generateNodeName(name, index, item)
	case wfv1.Map:
		// Handle the case when withItems is a list of maps.
		// vals holds stringified versions of the map items which are incorporated as part of the step name.
		// For example if the item is: {"name": "jesse","group":"developer"}
		// the vals would be: ["name:jesse", "group:developer"]
		// This would eventually be part of the step name (group:developer,name:jesse)
		vals := make([]string, 0)
		mapVal := item.GetMapVal()
		for itemKey, itemVal := range mapVal {
			replaceMap[fmt.Sprintf("item.%s", itemKey)] = fmt.Sprintf("%v", itemVal)
			vals = append(vals, fmt.Sprintf("%s:%v", itemKey, itemVal))

		}
		jsonByteVal, err := json.Marshal(mapVal)
		if err != nil {
			return "", errors.InternalWrapError(err)
		}
		replaceMap["item"] = string(jsonByteVal)

		// sort the values so that the name is deterministic
		sort.Strings(vals)
		newName = generateNodeName(name, index, strings.Join(vals, ","))
	case wfv1.List:
		listVal := item.GetListVal()
		byteVal, err := json.Marshal(listVal)
		if err != nil {
			return "", errors.InternalWrapError(err)
		}
		replaceMap["item"] = string(byteVal)
		newName = generateNodeName(name, index, listVal)
	default:
		return "", errors.Errorf(errors.CodeBadRequest, "withItems[%d] expected string, number, list, or map. received: %v", index, item)
	}
	newStepStr, err := common.Replace(fstTmpl, replaceMap, false)
	if err != nil {
		return "", err
	}
	err = json.Unmarshal([]byte(newStepStr), &obj)
	if err != nil {
		return "", errors.InternalWrapError(err)
	}
	return newName, nil
}

func generateNodeName(name string, index int, desc interface{}) string {
	newName := fmt.Sprintf("%s(%d:%v)", name, index, desc)
	if out := util.RecoverIndexFromNodeName(newName); out != index {
		panic(fmt.Sprintf("unrecoverable digit in generateName; wanted '%d' and got '%d'", index, out))
	}
	return newName
}

func expandSequence(seq *wfv1.Sequence) ([]wfv1.Item, error) {
	var start, end int
	var err error
	if seq.Start != nil {
		start, err = strconv.Atoi(seq.Start.String())
		if err != nil {
			return nil, err
		}
	}
	if seq.End != nil {
		end, err = strconv.Atoi(seq.End.String())
		if err != nil {
			return nil, err
		}
	} else if seq.Count != nil {
		count, err := strconv.Atoi(seq.Count.String())
		if err != nil {
			return nil, err
		}
		if count == 0 {
			return []wfv1.Item{}, nil
		}
		end = start + count - 1
	} else {
		return nil, errors.InternalError("neither end nor count was specified in withSequence")
	}
	items := make([]wfv1.Item, 0)
	format := "%d"
	if seq.Format != "" {
		format = seq.Format
	}
	if start <= end {
		for i := start; i <= end; i++ {
			item, err := wfv1.ParseItem(`"` + fmt.Sprintf(format, i) + `"`)
			if err != nil {
				return nil, err
			}
			items = append(items, item)
		}
	} else {
		for i := start; i >= end; i-- {
			item, err := wfv1.ParseItem(`"` + fmt.Sprintf(format, i) + `"`)
			if err != nil {
				return nil, err
			}
			items = append(items, item)
		}
	}
	return items, nil
}

func (woc *wfOperationCtx) substituteParamsInVolumes(params map[string]string) error {
	if woc.volumes == nil {
		return nil
	}

	volumes := woc.volumes
	volumesBytes, err := json.Marshal(volumes)
	if err != nil {
		return errors.InternalWrapError(err)
	}
	fstTmpl, err := fasttemplate.NewTemplate(string(volumesBytes), "{{", "}}")
	if err != nil {
		return fmt.Errorf("unable to parse argo varaible: %w", err)
	}
	newVolumesStr, err := common.Replace(fstTmpl, params, true)
	if err != nil {
		return err
	}
	var newVolumes []apiv1.Volume
	err = json.Unmarshal([]byte(newVolumesStr), &newVolumes)
	if err != nil {
		return errors.InternalWrapError(err)
	}
	woc.volumes = newVolumes
	return nil
}

// createTemplateContext creates a new template context.
func (woc *wfOperationCtx) createTemplateContext(scope wfv1.ResourceScope, resourceName string) (*templateresolution.Context, error) {
	var clusterWorkflowTemplateGetter templateresolution.ClusterWorkflowTemplateGetter
	if woc.controller.cwftmplInformer != nil {
		clusterWorkflowTemplateGetter = woc.controller.cwftmplInformer.Lister()
	} else {
		clusterWorkflowTemplateGetter = &templateresolution.NullClusterWorkflowTemplateGetter{}
	}
	ctx := templateresolution.NewContext(woc.controller.wftmplInformer.Lister().WorkflowTemplates(woc.wf.Namespace), clusterWorkflowTemplateGetter, woc.execWf, woc.wf)

	switch scope {
	case wfv1.ResourceScopeNamespaced:
		return ctx.WithWorkflowTemplate(resourceName)
	case wfv1.ResourceScopeCluster:
		return ctx.WithClusterWorkflowTemplate(resourceName)
	default:
		return ctx, nil
	}
}

func (woc *wfOperationCtx) runOnExitNode(ctx context.Context, templateRef, parentDisplayName, parentNodeName, boundaryID string, tmplCtx *templateresolution.Context) (bool, *wfv1.NodeStatus, error) {
	if templateRef != "" && woc.wf.Spec.Shutdown.ShouldExecute(true) {
		woc.log.Infof("Running OnExit handler: %s", templateRef)
		onExitNodeName := common.GenerateOnExitNodeName(parentDisplayName)
		onExitNode, err := woc.executeTemplate(ctx, onExitNodeName, &wfv1.WorkflowStep{Template: templateRef}, tmplCtx, woc.execWf.Spec.Arguments, &executeTemplateOpts{
			boundaryID:     boundaryID,
			onExitTemplate: true,
		})
		woc.addChildNode(parentNodeName, onExitNodeName)
		return true, onExitNode, err
	}
	return false, nil, nil
}

func (woc *wfOperationCtx) computeMetrics(metricList []*wfv1.Prometheus, localScope map[string]string, realTimeScope map[string]func() float64, realTimeOnly bool) {
	for _, metricTmpl := range metricList {

		// Don't process real time metrics after execution
		if realTimeOnly && !metricTmpl.IsRealtime() {
			continue
		}

		if metricTmpl.Help == "" {
			woc.reportMetricEmissionError(fmt.Sprintf("metric '%s' must contain a help string under 'help: ' field", metricTmpl.Name))
			continue
		}

		// Substitute parameters in non-value fields of the template to support variables in places such as labels,
		// name, and help. We do not substitute value fields here (i.e. gauge, histogram, counter) here because they
		// might be realtime ({{workflow.duration}} will not be substituted the same way if it's realtime or if it isn't).
		metricTmplBytes, err := json.Marshal(metricTmpl)
		if err != nil {
			woc.reportMetricEmissionError(fmt.Sprintf("unable to substitute parameters for metric '%s' (marshal): %s", metricTmpl.Name, err))
			continue
		}
		fstTmpl, err := fasttemplate.NewTemplate(string(metricTmplBytes), "{{", "}}")
		if err != nil {
			woc.reportMetricEmissionError(fmt.Sprintf("unable to parse argo varaible for metric '%s': %s", metricTmpl.Name, err))
			continue
		}
		replacedValue, err := common.Replace(fstTmpl, localScope, false)
		if err != nil {
			woc.reportMetricEmissionError(fmt.Sprintf("unable to substitute parameters for metric '%s': %s", metricTmpl.Name, err))
			continue
		}

		var metricTmplSubstituted wfv1.Prometheus
		err = json.Unmarshal([]byte(replacedValue), &metricTmplSubstituted)
		if err != nil {
			woc.reportMetricEmissionError(fmt.Sprintf("unable to substitute parameters for metric '%s' (unmarshal): %s", metricTmpl.Name, err))
			continue
		}
		// Only substitute non-value fields here. Value field substitution happens below
		metricTmpl.Name = metricTmplSubstituted.Name
		metricTmpl.Help = metricTmplSubstituted.Help
		metricTmpl.Labels = metricTmplSubstituted.Labels
		metricTmpl.When = metricTmplSubstituted.When

		proceed, err := shouldExecute(metricTmpl.When)
		if err != nil {
			woc.reportMetricEmissionError(fmt.Sprintf("unable to compute 'when' clause for metric '%s': %s", woc.wf.ObjectMeta.Name, err))
			continue
		}
		if !proceed {
			continue
		}

		if metricTmpl.IsRealtime() {
			// Finally substitute value parameters
			value := metricTmpl.Gauge.Value
			if !(strings.HasPrefix(value, "{{") && strings.HasSuffix(value, "}}")) {
				woc.reportMetricEmissionError("real time metrics can only be used with metric variables")
				continue
			}
			value = strings.TrimSuffix(strings.TrimPrefix(value, "{{"), "}}")
			valueFunc, ok := realTimeScope[value]
			if !ok {
				woc.reportMetricEmissionError(fmt.Sprintf("'%s' is not available as a real time metric", value))
				continue
			}
			updatedMetric, err := metrics.ConstructRealTimeGaugeMetric(metricTmpl, valueFunc)
			if err != nil {
				woc.reportMetricEmissionError(fmt.Sprintf("could not construct metric '%s': %s", metricTmpl.Name, err))
				continue
			}
			err = woc.controller.metrics.UpsertCustomMetric(metricTmpl.GetDesc(), string(woc.wf.UID), updatedMetric, true)
			if err != nil {
				woc.reportMetricEmissionError(fmt.Sprintf("could not construct metric '%s': %s", metricTmpl.Name, err))
				continue
			}
			continue
		} else {
			metricSpec := metricTmpl.DeepCopy()

			// Finally substitute value parameters
			fstTmpl, err = fasttemplate.NewTemplate(metricSpec.GetValueString(), "{{", "}}")
			if err != nil {
				woc.reportMetricEmissionError(fmt.Sprintf("unable to parse argo varaible for metric '%s': %s", metricTmpl.Name, err))
				continue
			}
			replacedValue, err := common.Replace(fstTmpl, localScope, false)
			if err != nil {
				woc.reportMetricEmissionError(fmt.Sprintf("unable to substitute parameters for metric '%s': %s", metricSpec.Name, err))
				continue
			}
			metricSpec.SetValueString(replacedValue)

			metric := woc.controller.metrics.GetCustomMetric(metricSpec.GetDesc())
			// It is valid to pass a nil metric to ConstructOrUpdateMetric, in that case the metric will be created for us
			updatedMetric, err := metrics.ConstructOrUpdateMetric(metric, metricSpec)
			if err != nil {
				woc.reportMetricEmissionError(fmt.Sprintf("could not construct metric '%s': %s", metricSpec.Name, err))
				continue
			}
			err = woc.controller.metrics.UpsertCustomMetric(metricSpec.GetDesc(), string(woc.wf.UID), updatedMetric, false)
			if err != nil {
				woc.reportMetricEmissionError(fmt.Sprintf("could not construct metric '%s': %s", metricSpec.Name, err))
				continue
			}
			continue
		}
	}
}

func (woc *wfOperationCtx) reportMetricEmissionError(errorString string) {
	woc.wf.Status.Conditions.UpsertConditionMessage(
		wfv1.Condition{
			Status:  metav1.ConditionTrue,
			Type:    wfv1.ConditionTypeMetricsError,
			Message: errorString,
		})
	woc.updated = true
	woc.log.Error(errorString)
}

func (woc *wfOperationCtx) createPDBResource(ctx context.Context) error {

	if woc.execWf.Spec.PodDisruptionBudget == nil {
		return nil
	}

	pdb, err := woc.controller.kubeclientset.PolicyV1beta1().PodDisruptionBudgets(woc.wf.Namespace).Get(
		ctx,
		woc.wf.Name,
		metav1.GetOptions{},
	)
	if err != nil && !apierr.IsNotFound(err) {
		return err
	}
	if pdb != nil && pdb.Name != "" {
		return nil
	}

	pdbSpec := *woc.execWf.Spec.PodDisruptionBudget
	if pdbSpec.Selector == nil {
		pdbSpec.Selector = &metav1.LabelSelector{
			MatchLabels: map[string]string{common.LabelKeyWorkflow: woc.wf.Name},
		}
	}

	newPDB := policyv1beta.PodDisruptionBudget{
		ObjectMeta: metav1.ObjectMeta{
			Name:   woc.wf.Name,
			Labels: map[string]string{common.LabelKeyWorkflow: woc.wf.Name},
			OwnerReferences: []metav1.OwnerReference{
				*metav1.NewControllerRef(woc.wf, wfv1.SchemeGroupVersion.WithKind(workflow.WorkflowKind)),
			},
		},
		Spec: pdbSpec,
	}
	_, err = woc.controller.kubeclientset.PolicyV1beta1().PodDisruptionBudgets(woc.wf.Namespace).Create(ctx, &newPDB, metav1.CreateOptions{})
	if err != nil {
		return err
	}
	woc.log.Infof("Created PDB resource for workflow.")
	woc.updated = true
	return nil
}

func (woc *wfOperationCtx) deletePDBResource(ctx context.Context) error {
	if woc.execWf.Spec.PodDisruptionBudget == nil {
		return nil
	}
	err := wait.ExponentialBackoff(retry.DefaultRetry, func() (bool, error) {
		err := woc.controller.kubeclientset.PolicyV1beta1().PodDisruptionBudgets(woc.wf.Namespace).Delete(ctx, woc.wf.Name, metav1.DeleteOptions{})
		if err != nil && !apierr.IsNotFound(err) {
			woc.log.WithField("err", err).Warn("Failed to delete PDB.")
			if !errorsutil.IsTransientErr(err) {
				return false, err
			}
			return false, nil
		}
		return true, nil
	})
	if err != nil {
		woc.log.WithField("err", err).Error("Unable to delete PDB resource for workflow.")
		return err
	}
	woc.log.Infof("Deleted PDB resource for workflow.")
	return nil
}

// Check if the output of this node is referenced elsewhere in the Workflow. If so, make sure to include it during
// execution.
func (woc *wfOperationCtx) includeScriptOutput(nodeName, boundaryID string) (bool, error) {
	if boundaryNode, ok := woc.wf.Status.Nodes[boundaryID]; ok {
		tmplCtx, err := woc.createTemplateContext(boundaryNode.GetTemplateScope())
		if err != nil {
			return false, err
		}
		_, parentTemplate, templateStored, err := tmplCtx.ResolveTemplate(&boundaryNode)
		if err != nil {
			return false, err
		}
		// A new template was stored during resolution, persist it
		if templateStored {
			woc.updated = true
		}

		name := getStepOrDAGTaskName(nodeName)
		return hasOutputResultRef(name, parentTemplate), nil
	}
	return false, nil
}

func (woc *wfOperationCtx) fetchWorkflowSpec() (wfv1.WorkflowSpecHolder, error) {
	if woc.wf.Spec.WorkflowTemplateRef == nil {
		return nil, fmt.Errorf("cannot fetch workflow spec without workflowTemplateRef")
	}

	var specHolder wfv1.WorkflowSpecHolder
	var err error
	// Logic for workflow refers Workflow template
	if woc.wf.Spec.WorkflowTemplateRef.ClusterScope {
		specHolder, err = woc.controller.cwftmplInformer.Lister().Get(woc.wf.Spec.WorkflowTemplateRef.Name)
	} else {
		specHolder, err = woc.controller.wftmplInformer.Lister().WorkflowTemplates(woc.wf.Namespace).Get(woc.wf.Spec.WorkflowTemplateRef.Name)
	}
	if err != nil {
		return nil, err
	}
	return specHolder, nil
}

func (woc *wfOperationCtx) retryStrategy(tmpl *wfv1.Template) *wfv1.RetryStrategy {
	if tmpl != nil && tmpl.RetryStrategy != nil {
		return tmpl.RetryStrategy
	}
	return woc.execWf.Spec.RetryStrategy
}

func (woc *wfOperationCtx) setExecWorkflow() error {
	if woc.wf.Spec.WorkflowTemplateRef != nil {
		err := woc.setStoredWfSpec()
		if err != nil {
			return err
		}
		woc.execWf = &wfv1.Workflow{Spec: *woc.wf.Status.StoredWorkflowSpec.DeepCopy()}
		woc.volumes = woc.execWf.Spec.DeepCopy().Volumes
	} else if woc.controller.Config.WorkflowRestrictions.MustUseReference() {
		return fmt.Errorf("workflows must use workflowTemplateRef to be executed when the controller is in reference mode")
	} else {
		err := woc.controller.setWorkflowDefaults(woc.wf)
		if err != nil {
			return err
		}
		woc.volumes = woc.wf.Spec.DeepCopy().Volumes
	}
	return nil
}

func (woc *wfOperationCtx) setStoredWfSpec() error {
	wfDefault := woc.controller.Config.WorkflowDefaults
	if wfDefault == nil {
		wfDefault = &wfv1.Workflow{}
	}
	if woc.wf.Status.StoredWorkflowSpec == nil {
		wftHolder, err := woc.fetchWorkflowSpec()
		if err != nil {
			return err
		}

		// Join WFT and WfDefault metadata to Workflow metadata.
		wfutil.JoinWorkflowMetaData(&woc.wf.ObjectMeta, wftHolder.GetWorkflowMetadata(), &wfDefault.ObjectMeta)

		// Join workflow, workflow template, and workflow default metadata to workflow spec.
		mergedWf, err := wfutil.JoinWorkflowSpec(&woc.wf.Spec, wftHolder.GetWorkflowSpec(), &wfDefault.Spec)
		if err != nil {
			return err
		}

		woc.wf.Status.StoredWorkflowSpec = &mergedWf.Spec
		woc.updated = true
	} else if woc.controller.Config.WorkflowRestrictions.MustNotChangeSpec() {
		wftHolder, err := woc.fetchWorkflowSpec()
		if err != nil {
			return err
		}
		mergedWf, err := wfutil.JoinWorkflowSpec(&woc.wf.Spec, wftHolder.GetWorkflowSpec(), &wfDefault.Spec)
		if err != nil {
			return err
		}
		if mergedWf.Spec.String() != woc.wf.Status.StoredWorkflowSpec.String() {
			return fmt.Errorf("workflowTemplateRef reference may not change during execution when the controller is in reference mode")

		}
	}
	return nil
}<|MERGE_RESOLUTION|>--- conflicted
+++ resolved
@@ -851,13 +851,8 @@
 	seenPods := make(map[string]seenPod)
 	seenPodLock := &sync.Mutex{}
 	wfNodesLock := &sync.RWMutex{}
-<<<<<<< HEAD
-
+	podRunningCondition := wfv1.Condition{Type: wfv1.ConditionTypePodRunning, Status: metav1.ConditionFalse}
 	performAssessment := func(clusterName wfv1.ClusterName, gvr schema.GroupVersionResource, pod *unstructured.Unstructured) {
-=======
-	podRunningCondition := wfv1.Condition{Type: wfv1.ConditionTypePodRunning, Status: metav1.ConditionFalse}
-	performAssessment := func(pod *apiv1.Pod) {
->>>>>>> f38c9a2d
 		if pod == nil {
 			return
 		}

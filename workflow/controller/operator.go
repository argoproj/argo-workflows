package controller

import (
	"encoding/json"
	"fmt"
	"math"
	"reflect"
	"regexp"
	"runtime/debug"
	"sort"
	"strconv"
	"strings"
	"sync"
	"time"

	"github.com/argoproj/pkg/humanize"
	argokubeerr "github.com/argoproj/pkg/kube/errors"
	"github.com/argoproj/pkg/strftime"
	jsonpatch "github.com/evanphx/json-patch"
	log "github.com/sirupsen/logrus"
	"github.com/valyala/fasttemplate"
	apiv1 "k8s.io/api/core/v1"
	policyv1beta "k8s.io/api/policy/v1beta1"
	apierr "k8s.io/apimachinery/pkg/api/errors"
	metav1 "k8s.io/apimachinery/pkg/apis/meta/v1"
	"k8s.io/apimachinery/pkg/apis/meta/v1/unstructured"
	"k8s.io/apimachinery/pkg/util/wait"
	"k8s.io/client-go/tools/cache"
	"k8s.io/client-go/tools/record"
	"k8s.io/utils/pointer"
	"sigs.k8s.io/yaml"

	"github.com/argoproj/argo/config"
	"github.com/argoproj/argo/errors"
	"github.com/argoproj/argo/pkg/apis/workflow"
	wfv1 "github.com/argoproj/argo/pkg/apis/workflow/v1alpha1"
	"github.com/argoproj/argo/pkg/client/clientset/versioned/typed/workflow/v1alpha1"
	"github.com/argoproj/argo/util"
	errorsutil "github.com/argoproj/argo/util/errors"
	"github.com/argoproj/argo/util/intstr"
	"github.com/argoproj/argo/util/resource"
	"github.com/argoproj/argo/util/retry"
	"github.com/argoproj/argo/workflow/common"
	controllercache "github.com/argoproj/argo/workflow/controller/cache"
	"github.com/argoproj/argo/workflow/metrics"
	"github.com/argoproj/argo/workflow/templateresolution"
	wfutil "github.com/argoproj/argo/workflow/util"
	"github.com/argoproj/argo/workflow/validate"
)

// wfOperationCtx is the context for evaluation and operation of a single workflow
type wfOperationCtx struct {
	// wf is the workflow object. It should not be used in execution logic. woc.wfSpec should be used instead
	wf *wfv1.Workflow
	// orig is the original workflow object for purposes of creating a patch
	orig *wfv1.Workflow
	// updated indicates whether or not the workflow object itself was updated
	// and needs to be persisted back to kubernetes
	updated bool
	// log is an logrus logging context to corralate logs with a workflow
	log *log.Entry
	// controller reference to workflow controller
	controller *WorkflowController
	// globalParams holds any parameters that are available to be referenced
	// in the global scope (e.g. workflow.parameters.XXX).
	globalParams common.Parameters
	// volumes holds a DeepCopy of wf.Spec.Volumes to perform substitutions.
	// It is then used in addVolumeReferences() when creating a pod.
	volumes []apiv1.Volume
	// ArtifactRepository contains the default location of an artifact repository for container artifacts
	artifactRepository *config.ArtifactRepository
	// map of pods which need to be labeled with completed=true
	completedPods map[string]bool
	// map of pods which is identified as succeeded=true
	succeededPods map[string]bool
	// deadline is the dealine time in which this operation should relinquish
	// its hold on the workflow so that an operation does not run for too long
	// and starve other workqueue items. It also enables workflow progress to
	// be periodically synced to the database.
	deadline time.Time
	// activePods tracks the number of active (Running/Pending) pods for controlling
	// parallelism
	activePods int64
	// workflowDeadline is the deadline which the workflow is expected to complete before we
	// terminate the workflow.
	workflowDeadline *time.Time
	eventRecorder    record.EventRecorder
	// preExecutionNodePhases contains the phases of all the nodes before the current operation. Necessary to infer
	// changes in phase for metric emission
	preExecutionNodePhases map[string]wfv1.NodePhase

	// execWf holds the Workflow for use in execution.
	// In Normal workflow scenario: It holds copy of workflow object
	// In Submit From WorkflowTemplate: It holds merged workflow with WorkflowDefault, Workflow and WorkflowTemplate
	// 'execWf.Spec' should usually be used instead `wf.Spec`, with two exceptions for user editable fields:
	// 1. `wf.Spec.Suspend`
	// 2. `wf.Spec.Shutdown`
<<<<<<< HEAD
	wfSpec       *wfv1.WorkflowSpec
	lastWorkflow *wfv1.Workflow
=======
	execWf *wfv1.Workflow
>>>>>>> ad607469
}

var (
	// ErrDeadlineExceeded indicates the operation exceeded its deadline for execution
	ErrDeadlineExceeded = errors.New(errors.CodeTimeout, "Deadline exceeded")
	// ErrParallelismReached indicates this workflow reached its parallelism limit
	ErrParallelismReached = errors.New(errors.CodeForbidden, "Max parallelism reached")
	// ErrTimeout indicates a specific template timed out
	ErrTimeout = errors.New(errors.CodeTimeout, "timeout")
)

// maxOperationTime is the maximum time a workflow operation is allowed to run
// for before requeuing the workflow onto the workqueue.
const maxOperationTime = 10 * time.Second

// failedNodeStatus is a subset of NodeStatus that is only used to Marshal certain fields into a JSON of failed nodes
type failedNodeStatus struct {
	DisplayName  string      `json:"displayName"`
	Message      string      `json:"message"`
	TemplateName string      `json:"templateName"`
	Phase        string      `json:"phase"`
	PodName      string      `json:"podName"`
	FinishedAt   metav1.Time `json:"finishedAt"`
}

// newWorkflowOperationCtx creates and initializes a new wfOperationCtx object.
func newWorkflowOperationCtx(wf *wfv1.Workflow, wfc *WorkflowController) *wfOperationCtx {
	// NEVER modify objects from the store. It's a read-only, local cache.
	// You can use DeepCopy() to make a deep copy of original object and modify this copy
	// Or create a copy manually for better performance
	woc := wfOperationCtx{
		wf:      wf.DeepCopyObject().(*wfv1.Workflow),
		orig:    wf,
		execWf:  wf,
		updated: false,
		log: log.WithFields(log.Fields{
			"workflow":  wf.ObjectMeta.Name,
			"namespace": wf.ObjectMeta.Namespace,
		}),
		controller:             wfc,
		globalParams:           make(map[string]string),
		volumes:                wf.Spec.DeepCopy().Volumes,
		artifactRepository:     &wfc.Config.ArtifactRepository,
		completedPods:          make(map[string]bool),
		succeededPods:          make(map[string]bool),
		deadline:               time.Now().UTC().Add(maxOperationTime),
		eventRecorder:          wfc.eventRecorderManager.Get(wf.Namespace),
		preExecutionNodePhases: make(map[string]wfv1.NodePhase),
	}

	if woc.wf.Status.Nodes == nil {
		woc.wf.Status.Nodes = make(map[string]wfv1.NodeStatus)
	}

	if woc.wf.Status.StoredTemplates == nil {
		woc.wf.Status.StoredTemplates = make(map[string]wfv1.Template)
	}
	return &woc
}

// operate is the main operator logic of a workflow. It evaluates the current state of the workflow,
// and its pods and decides how to proceed down the execution path.
// TODO: an error returned by this method should result in requeuing the workflow to be retried at a
// later time
func (woc *wfOperationCtx) operate() {
	defer func() {
		if woc.wf.Status.Fulfilled() {
			_ = woc.killDaemonedChildren("")
		}
		woc.persistUpdates()
	}()
	defer func() {
		if r := recover(); r != nil {
			woc.log.WithFields(log.Fields{"stack": string(debug.Stack()), "r": r}).Errorf("Recovered from panic")
			if rerr, ok := r.(error); ok {
				woc.markWorkflowError(rerr, true)
			} else {
				woc.markWorkflowPhase(wfv1.NodeError, true, fmt.Sprintf("%v", r))
			}
			woc.controller.metrics.OperationPanic()
		}
	}()

	woc.log.Infof("Processing workflow")

	// Load the WorkflowSpec for execution
	execTmplRef, execArgs, err := woc.loadExecutionSpec()
	if err != nil {
		woc.log.WithError(err).Errorf("Unable to get Workflow Template Reference for workflow")
		woc.markWorkflowError(err, true)
		return
	}

	// Update workflow duration variable
	woc.globalParams[common.GlobalVarWorkflowDuration] = fmt.Sprintf("%f", time.Since(woc.wf.Status.StartedAt.Time).Seconds())

	// Populate the phase of all the nodes prior to execution
	for _, node := range woc.wf.Status.Nodes {
		woc.preExecutionNodePhases[node.ID] = node.Phase
	}

	woc.setGlobalParameters(execArgs)

	// Perform one-time workflow validation
	if woc.wf.Status.Phase == "" {
		woc.markWorkflowRunning()
		err := woc.createPDBResource()
		if err != nil {
			msg := fmt.Sprintf("Unable to create PDB resource for workflow, %s error: %s", woc.wf.Name, err)
			woc.markWorkflowFailed(msg)
			woc.eventRecorder.Event(woc.wf, apiv1.EventTypeWarning, "WorkflowFailed", msg)
			return
		}
		woc.eventRecorder.Event(woc.wf, apiv1.EventTypeNormal, "WorkflowRunning", "Workflow Running")
		validateOpts := validate.ValidateOpts{ContainerRuntimeExecutor: woc.controller.GetContainerRuntimeExecutor()}
		wftmplGetter := templateresolution.WrapWorkflowTemplateInterface(woc.controller.wfclientset.ArgoprojV1alpha1().WorkflowTemplates(woc.wf.Namespace))
		cwftmplGetter := templateresolution.WrapClusterWorkflowTemplateInterface(woc.controller.wfclientset.ArgoprojV1alpha1().ClusterWorkflowTemplates())

		// Validate the execution wfSpec
		wfConditions, err := validate.ValidateWorkflow(wftmplGetter, cwftmplGetter, woc.wf, validateOpts)

		if err != nil {
			msg := fmt.Sprintf("invalid spec: %s", err.Error())
			woc.markWorkflowFailed(msg)
			woc.eventRecorder.Event(woc.wf, apiv1.EventTypeWarning, "WorkflowFailed", msg)
			return
		}
		// If we received conditions during validation (such as SpecWarnings), add them to the Workflow object
		if len(*wfConditions) > 0 {
			woc.wf.Status.Conditions.JoinConditions(wfConditions)
			woc.updated = true
		}

		woc.workflowDeadline = woc.getWorkflowDeadline()

		// Workflow will not be requeued if workflow steps are in pending state.
		// Workflow needs to requeue on its deadline,
		if woc.workflowDeadline != nil {
			woc.requeue(time.Until(*woc.workflowDeadline))
		}

		if woc.execWf.Spec.Metrics != nil {
			realTimeScope := map[string]func() float64{common.GlobalVarWorkflowDuration: func() float64 {
				return time.Since(woc.wf.Status.StartedAt.Time).Seconds()
			}}
			woc.computeMetrics(woc.execWf.Spec.Metrics.Prometheus, woc.globalParams, realTimeScope, true)
		}

		woc.wf.Status.EstimatedDuration = woc.estimateWorkflowDuration()
	} else {
		woc.workflowDeadline = woc.getWorkflowDeadline()
		err := woc.podReconciliation()
		if err == nil {
			err = woc.failSuspendedAndPendingNodesAfterDeadlineOrShutdown()
		}
		if err != nil {
			woc.log.WithError(err).WithField("workflow", woc.wf.ObjectMeta.Name).Error("workflow timeout")
			woc.eventRecorder.Event(woc.wf, apiv1.EventTypeWarning, "WorkflowTimedOut", "Workflow timed out")
			// TODO: we need to re-add to the workqueue, but should happen in caller
			return
		}
	}

	if woc.wf.Spec.Suspend != nil && *woc.wf.Spec.Suspend {
		woc.log.Infof("workflow suspended")
		return
	}
	if woc.execWf.Spec.Parallelism != nil {
		woc.activePods = woc.countActivePods()
	}

	// Create a starting template context.
	tmplCtx, err := woc.createTemplateContext(wfv1.ResourceScopeLocal, "")
	if err != nil {
		woc.log.WithError(err).Error("Failed to create a template context")
		woc.markWorkflowError(err, true)
		return
	}

	if woc.execWf.Spec.ArtifactRepositoryRef != nil {
		repo, err := woc.getArtifactRepositoryByRef(woc.execWf.Spec.ArtifactRepositoryRef)
		if err == nil {
			woc.artifactRepository = repo
		} else {
			msg := fmt.Sprintf("Failed to load artifact repository configMap: %+v", err)
			woc.log.Errorf(msg)
			woc.markWorkflowError(err, true)
			woc.eventRecorder.Event(woc.wf, apiv1.EventTypeWarning, "WorkflowFailed", msg)
			return
		}
	}

	err = woc.substituteParamsInVolumes(woc.globalParams)
	if err != nil {
		woc.log.WithError(err).Error("volumes global param substitution error")
		woc.markWorkflowError(err, true)
		return
	}

	err = woc.createPVCs()
	if err != nil {
		if errorsutil.IsTransientErr(err) {
			// Error was most likely caused by a lack of resources.
			// In this case, Workflow will be in pending state and requeue.
			woc.markWorkflowPhase(wfv1.NodePending, false, fmt.Sprintf("Waiting for a PVC to be created. %v", err))
			woc.requeue(10 * time.Second)
			return
		}
		msg := "pvc create error"
		woc.log.WithError(err).Error(msg)
		woc.markWorkflowError(err, true)
		woc.eventRecorder.Event(woc.wf, apiv1.EventTypeWarning, "WorkflowFailed", fmt.Sprintf("%s %s: %+v", woc.wf.ObjectMeta.Name, msg, err))
		return
	} else if woc.wf.Status.Phase == wfv1.NodePending {
		// Workflow might be in pending state if previous PVC creation is forbidden
		woc.markWorkflowRunning()
	}

	node, err := woc.executeTemplate(woc.wf.ObjectMeta.Name, execTmplRef, tmplCtx, execArgs, &executeTemplateOpts{})
	if err != nil {
		// the error are handled in the callee so just log it.
		msg := "error in entry template execution"
		woc.log.WithError(err).Error(msg)
		msg = fmt.Sprintf("%s %s: %+v", woc.wf.Name, msg, err)
		switch err {
		case ErrDeadlineExceeded:
			woc.eventRecorder.Event(woc.wf, apiv1.EventTypeWarning, "WorkflowTimedOut", msg)
		default:
			woc.eventRecorder.Event(woc.wf, apiv1.EventTypeWarning, "WorkflowFailed", msg)
		}
		return
	}

	if node == nil || !node.Fulfilled() {
		// node can be nil if a workflow created immediately in a parallelism == 0 state
		return
	}

	workflowStatus := node.Phase
	var onExitNode *wfv1.NodeStatus
	if woc.execWf.Spec.OnExit != "" && woc.wf.Spec.Shutdown.ShouldExecute(true) {
		if workflowStatus == wfv1.NodeSkipped {
			// treat skipped the same as Succeeded for workflow.status
			woc.globalParams[common.GlobalVarWorkflowStatus] = string(wfv1.NodeSucceeded)
		} else {
			woc.globalParams[common.GlobalVarWorkflowStatus] = string(workflowStatus)
		}

		var failures []failedNodeStatus
		for _, node := range woc.wf.Status.Nodes {
			if node.Phase == wfv1.NodeFailed || node.Phase == wfv1.NodeError {
				failures = append(failures,
					failedNodeStatus{
						DisplayName:  node.DisplayName,
						Message:      node.Message,
						TemplateName: node.TemplateName,
						Phase:        string(node.Phase),
						PodName:      node.ID,
						FinishedAt:   node.FinishedAt,
					})
			}
		}
		failedNodeBytes, err := json.Marshal(failures)
		if err != nil {
			woc.log.Errorf("Error marshalling failed nodes list: %+v", err)
			// No need to return here
		}
		// This strconv.Quote is necessary so that the escaped quotes are not removed during parameter substitution
		woc.globalParams[common.GlobalVarWorkflowFailures] = strconv.Quote(string(failedNodeBytes))

		woc.log.Infof("Running OnExit handler: %s", woc.execWf.Spec.OnExit)
		onExitNodeName := common.GenerateOnExitNodeName(woc.wf.ObjectMeta.Name)
		onExitNode, err = woc.executeTemplate(onExitNodeName, &wfv1.WorkflowStep{Template: woc.execWf.Spec.OnExit}, tmplCtx, execArgs, &executeTemplateOpts{onExitTemplate: true})
		if err != nil {
			// the error are handled in the callee so just log it.
			woc.log.WithError(err).Error("error in exit template execution")
			return
		}
		if onExitNode == nil || !onExitNode.Fulfilled() {
			return
		}
	}

	err = woc.deletePVCs()
	if err != nil {
		msg := "failed to delete PVCs"
		woc.log.WithError(err).Errorf(msg)
		// Mark the workflow with an error message and return, but intentionally do not
		// markCompletion so that we can retry PVC deletion (TODO: use workqueue.ReAdd())
		// This error phase may be cleared if a subsequent delete attempt is successful.
		woc.markWorkflowError(err, false)
		woc.eventRecorder.Event(woc.wf, apiv1.EventTypeWarning, "WorkflowFailed", fmt.Sprintf("%s %s: %+v", woc.wf.ObjectMeta.Name, msg, err))
		return
	}

	var workflowMessage string
	if node.FailedOrError() && woc.execWf.Spec.Shutdown != "" {
		workflowMessage = fmt.Sprintf("Stopped with strategy '%s'", woc.execWf.Spec.Shutdown)
	} else {
		workflowMessage = node.Message
	}

	// If we get here, the workflow completed, all PVCs were deleted successfully, and
	// exit handlers were executed. We now need to infer the workflow phase from the
	// node phase.
	switch workflowStatus {
	case wfv1.NodeSucceeded, wfv1.NodeSkipped:
		if onExitNode != nil && onExitNode.FailedOrError() {
			// if main workflow succeeded, but the exit node was unsuccessful
			// the workflow is now considered unsuccessful.
			woc.markWorkflowPhase(onExitNode.Phase, true, onExitNode.Message)
			woc.eventRecorder.Event(woc.wf, apiv1.EventTypeWarning, "WorkflowFailed", onExitNode.Message)
		} else {
			woc.markWorkflowSuccess()
			woc.eventRecorder.Event(woc.wf, apiv1.EventTypeNormal, "WorkflowSucceeded", "Workflow completed")
		}
	case wfv1.NodeFailed:
		woc.markWorkflowFailed(workflowMessage)
		woc.eventRecorder.Event(woc.wf, apiv1.EventTypeWarning, "WorkflowFailed", workflowMessage)
	case wfv1.NodeError:
		woc.markWorkflowPhase(wfv1.NodeError, true, workflowMessage)
		woc.eventRecorder.Event(woc.wf, apiv1.EventTypeWarning, "WorkflowFailed", workflowMessage)
	default:
		// NOTE: we should never make it here because if the the node was 'Running'
		// we should have returned earlier.
		err = errors.InternalErrorf("Unexpected node phase %s: %+v", woc.wf.ObjectMeta.Name, err)
		woc.markWorkflowError(err, true)
	}

	if woc.execWf.Spec.Metrics != nil {
		realTimeScope := map[string]func() float64{common.GlobalVarWorkflowDuration: func() float64 {
			return node.FinishedAt.Sub(node.StartedAt.Time).Seconds()
		}}
		woc.globalParams[common.GlobalVarWorkflowStatus] = string(workflowStatus)
		woc.computeMetrics(woc.execWf.Spec.Metrics.Prometheus, woc.globalParams, realTimeScope, false)
	}
}

func (woc *wfOperationCtx) getWorkflowDeadline() *time.Time {
	if woc.execWf.Spec.ActiveDeadlineSeconds == nil {
		return nil
	}
	if woc.wf.Status.StartedAt.IsZero() {
		return nil
	}
	startedAt := woc.wf.Status.StartedAt.Truncate(time.Second)
	deadline := startedAt.Add(time.Duration(*woc.execWf.Spec.ActiveDeadlineSeconds) * time.Second).UTC()
	return &deadline
}

// setGlobalParameters sets the globalParam map with global parameters
func (woc *wfOperationCtx) setGlobalParameters(executionParameters wfv1.Arguments) {
	woc.globalParams[common.GlobalVarWorkflowName] = woc.wf.ObjectMeta.Name
	woc.globalParams[common.GlobalVarWorkflowNamespace] = woc.wf.ObjectMeta.Namespace
	woc.globalParams[common.GlobalVarWorkflowServiceAccountName] = woc.execWf.Spec.ServiceAccountName
	woc.globalParams[common.GlobalVarWorkflowUID] = string(woc.wf.ObjectMeta.UID)
	woc.globalParams[common.GlobalVarWorkflowCreationTimestamp] = woc.wf.ObjectMeta.CreationTimestamp.Format(time.RFC3339)
	if woc.execWf.Spec.Priority != nil {
		woc.globalParams[common.GlobalVarWorkflowPriority] = strconv.Itoa(int(*woc.execWf.Spec.Priority))
	}
	for char := range strftime.FormatChars {
		cTimeVar := fmt.Sprintf("%s.%s", common.GlobalVarWorkflowCreationTimestamp, string(char))
		woc.globalParams[cTimeVar] = strftime.Format("%"+string(char), woc.wf.ObjectMeta.CreationTimestamp.Time)
	}

	if workflowParameters, err := json.Marshal(woc.execWf.Spec.Arguments.Parameters); err == nil {
		woc.globalParams[common.GlobalVarWorkflowParameters] = string(workflowParameters)
	}
	for _, param := range executionParameters.Parameters {
		woc.globalParams["workflow.parameters."+param.Name] = *param.Value
	}
	for k, v := range woc.wf.ObjectMeta.Annotations {
		woc.globalParams["workflow.annotations."+k] = v
	}
	for k, v := range woc.wf.ObjectMeta.Labels {
		woc.globalParams["workflow.labels."+k] = v
	}
	if woc.wf.Status.Outputs != nil {
		for _, param := range woc.wf.Status.Outputs.Parameters {
			woc.globalParams["workflow.outputs.parameters."+param.Name] = *param.Value
		}
	}
}

// persistUpdates will update a workflow with any updates made during workflow operation.
// It also labels any pods as completed if we have extracted everything we need from it.
// NOTE: a previous implementation used Patch instead of Update, but Patch does not work with
// the fake CRD clientset which makes unit testing extremely difficult.
func (woc *wfOperationCtx) persistUpdates() {
	if !woc.updated {
		return
	}
	wfClient := woc.controller.wfclientset.ArgoprojV1alpha1().Workflows(woc.wf.ObjectMeta.Namespace)
	// try and compress nodes if needed
	nodes := woc.wf.Status.Nodes
	err := woc.controller.hydrator.Dehydrate(woc.wf)
	if err != nil {
		woc.log.Warnf("Failed to dehydrate: %v", err)
		woc.markWorkflowError(err, true)
	}

	// Release all acquired lock for completed workflow
	if woc.wf.Status.Synchronization != nil && woc.wf.Status.Fulfilled() {
		if woc.controller.syncManager.ReleaseAll(woc.wf) {
			log.WithFields(log.Fields{"key": woc.wf.Name}).Info("Released all acquired locks")
		}
	}

	wf, err := wfClient.Update(woc.wf)
	if err != nil {
		woc.log.Warnf("Error updating workflow: %v %s", err, apierr.ReasonForError(err))
		if argokubeerr.IsRequestEntityTooLargeErr(err) {
			woc.persistWorkflowSizeLimitErr(wfClient, err)
			return
		}
		if !apierr.IsConflict(err) {
			return
		}
		woc.log.Info("Re-applying updates on latest version and retrying update")
		wf, err := woc.reapplyUpdate(wfClient, nodes)
		if err != nil {
			woc.log.Infof("Failed to re-apply update: %+v", err)
			return
		}
		woc.wf = wf
	} else {
		woc.wf = wf
		woc.controller.hydrator.HydrateWithNodes(woc.wf, nodes)
	}

	if !woc.controller.hydrator.IsHydrated(woc.wf) {
		panic("workflow should be hydrated")
	}

	woc.log.WithFields(log.Fields{"resourceVersion": woc.wf.ResourceVersion, "phase": woc.wf.Status.Phase}).Info("Workflow update successful")

	// HACK(jessesuen) after we successfully persist an update to the workflow, the informer's
	// cache is now invalid. It's very common that we will need to immediately re-operate on a
	// workflow due to queuing by the pod workers. The following sleep gives a *chance* for the
	// informer's cache to catch up to the version of the workflow we just persisted. Without
	// this sleep, the next worker to work on this workflow will very likely operate on a stale
	// object and redo work.
	//
	// This line was removed in v2.9.0, but issues arose with the controller picking up outdated versions of workflows,
	// operating on them, then attempting to update the resources on the cluster. Since the workflows were outdated,
	// conflicts arose when attempting to update, causing our conflict resolution code to be invoked. The conflict
	// resolution code was not perfect and workflow information was not correctly persisted, causing undefined behavior.
	// This line was reintroduced in v2.9.5, and should remain as long as we use our current informer pattern.
	time.Sleep(1 * time.Second)

	// It is important that we *never* label pods as completed until we successfully updated the workflow
	// Failing to do so means we can have inconsistent state.
	// TODO: The completedPods will be labeled multiple times. I think it would be improved in the future.
	// Send succeeded pods or completed pods to gcPods channel to delete it later depend on the PodGCStrategy.
	// Notice we do not need to label the pod if we will delete it later for GC. Otherwise, that may even result in
	// errors if we label a pod that was deleted already.
	if woc.execWf.Spec.PodGC != nil {
		switch woc.execWf.Spec.PodGC.Strategy {
		case wfv1.PodGCOnPodSuccess:
			for podName := range woc.succeededPods {
				woc.controller.gcPods <- fmt.Sprintf("%s/%s", woc.wf.ObjectMeta.Namespace, podName)
			}
		case wfv1.PodGCOnPodCompletion:
			for podName := range woc.completedPods {
				woc.controller.gcPods <- fmt.Sprintf("%s/%s", woc.wf.ObjectMeta.Namespace, podName)
			}
		}
	} else {
		// label pods which will not be deleted
		for podName := range woc.completedPods {
			woc.controller.completedPods <- fmt.Sprintf("%s/%s", woc.wf.ObjectMeta.Namespace, podName)
		}
	}
}

// persistWorkflowSizeLimitErr will fail a the workflow with an error when we hit the resource size limit
// See https://github.com/argoproj/argo/issues/913
func (woc *wfOperationCtx) persistWorkflowSizeLimitErr(wfClient v1alpha1.WorkflowInterface, err error) {
	woc.wf = woc.orig.DeepCopy()
	woc.markWorkflowError(err, true)
	_, err = wfClient.Update(woc.wf)
	if err != nil {
		woc.log.Warnf("Error updating workflow with size error: %v", err)
	}
}

// reapplyUpdate GETs the latest version of the workflow, re-applies the updates and
// retries the UPDATE multiple times. For reasoning behind this technique, see:
// https://github.com/kubernetes/community/blob/master/contributors/devel/api-conventions.md#concurrency-control-and-consistency
func (woc *wfOperationCtx) reapplyUpdate(wfClient v1alpha1.WorkflowInterface, nodes wfv1.Nodes) (*wfv1.Workflow, error) {
	err := woc.controller.hydrator.Hydrate(woc.orig)
	if err != nil {
		return nil, err
	}
	// First generate the patch
	oldData, err := json.Marshal(woc.orig)
	if err != nil {
		return nil, err
	}
	woc.controller.hydrator.HydrateWithNodes(woc.wf, nodes)
	newData, err := json.Marshal(woc.wf)
	if err != nil {
		return nil, err
	}
	patchBytes, err := jsonpatch.CreateMergePatch(oldData, newData)
	if err != nil {
		return nil, err
	}
	// Next get latest version of the workflow, apply the patch and retry the update
	attempt := 1
	for {
		currWf, err := wfClient.Get(woc.wf.ObjectMeta.Name, metav1.GetOptions{})
		if err != nil {
			return nil, err
		}
		err = woc.controller.hydrator.Hydrate(currWf)
		if err != nil {
			return nil, err
		}
		currWfBytes, err := json.Marshal(currWf)
		if err != nil {
			return nil, err
		}
		newWfBytes, err := jsonpatch.MergePatch(currWfBytes, patchBytes)
		if err != nil {
			return nil, err
		}
		var newWf wfv1.Workflow
		err = json.Unmarshal(newWfBytes, &newWf)
		if err != nil {
			return nil, err
		}
		err = woc.controller.hydrator.Dehydrate(&newWf)
		if err != nil {
			return nil, err
		}
		wf, err := wfClient.Update(&newWf)
		if err == nil {
			woc.log.Infof("Update retry attempt %d successful", attempt)
			woc.controller.hydrator.HydrateWithNodes(wf, nodes)
			return wf, nil
		}
		attempt++
		woc.log.Warnf("Update retry attempt %d failed: %v", attempt, err)
		if attempt > 5 {
			return nil, err
		}
	}
}

// requeue this workflow onto the workqueue for later processing
func (woc *wfOperationCtx) requeue(afterDuration time.Duration) {
	key, err := cache.MetaNamespaceKeyFunc(woc.wf)
	if err != nil {
		woc.log.Errorf("Failed to requeue workflow %s: %v", woc.wf.ObjectMeta.Name, err)
		return
	}
	woc.controller.wfQueue.AddAfter(key, afterDuration)
}

// processNodeRetries updates the retry node state based on the child node state and the retry strategy and returns the node.
func (woc *wfOperationCtx) processNodeRetries(node *wfv1.NodeStatus, retryStrategy wfv1.RetryStrategy, opts *executeTemplateOpts) (*wfv1.NodeStatus, bool, error) {
	if node.Fulfilled() {
		return node, true, nil
	}
	lastChildNode := getChildNodeIndex(node, woc.wf.Status.Nodes, -1)

	if lastChildNode == nil {
		return node, true, nil
	}

	if !lastChildNode.Fulfilled() {
		// last child node is still running.
		return node, true, nil
	}

	if !lastChildNode.FailedOrError() {
		node.Outputs = lastChildNode.Outputs.DeepCopy()
		woc.wf.Status.Nodes[node.ID] = *node
		return woc.markNodePhase(node.Name, wfv1.NodeSucceeded), true, nil
	}

	if woc.execWf.Spec.Shutdown != "" || (woc.workflowDeadline != nil && time.Now().UTC().After(*woc.workflowDeadline)) {
		var message string
		if woc.execWf.Spec.Shutdown != "" {
			message = fmt.Sprintf("Stopped with strategy '%s'", woc.execWf.Spec.Shutdown)
		} else {
			message = fmt.Sprintf("retry exceeded workflow deadline %s", *woc.workflowDeadline)
		}
		woc.log.Infoln(message)
		return woc.markNodePhase(node.Name, lastChildNode.Phase, message), true, nil
	}

	if retryStrategy.Backoff != nil {
		maxDurationDeadline := time.Time{}
		// Process max duration limit
		if retryStrategy.Backoff.MaxDuration != "" && len(node.Children) > 0 {
			maxDuration, err := parseStringToDuration(retryStrategy.Backoff.MaxDuration)
			if err != nil {
				return nil, false, err
			}
			firstChildNode := getChildNodeIndex(node, woc.wf.Status.Nodes, 0)
			maxDurationDeadline = firstChildNode.StartedAt.Add(maxDuration)
			if time.Now().After(maxDurationDeadline) {
				woc.log.Infoln("Max duration limit exceeded. Failing...")
				return woc.markNodePhase(node.Name, lastChildNode.Phase, "Max duration limit exceeded"), true, nil
			}
		}

		// Max duration limit hasn't been exceeded, process back off
		if retryStrategy.Backoff.Duration == "" {
			return nil, false, fmt.Errorf("no base duration specified for retryStrategy")
		}

		baseDuration, err := parseStringToDuration(retryStrategy.Backoff.Duration)
		if err != nil {
			return nil, false, err
		}

		timeToWait := baseDuration
		retryStrategyBackoffFactor, err := intstr.Int32(retryStrategy.Backoff.Factor)
		if err != nil {
			return nil, false, err
		}
		if *retryStrategyBackoffFactor > 0 {
			// Formula: timeToWait = duration * factor^retry_number
			// Note that timeToWait should equal to duration for the first retry attempt.
			timeToWait = baseDuration * time.Duration(math.Pow(float64(*retryStrategyBackoffFactor), float64(len(node.Children)-1)))
		}
		waitingDeadline := lastChildNode.FinishedAt.Add(timeToWait)

		// If the waiting deadline is after the max duration deadline, then it's futile to wait until then. Stop early
		if !maxDurationDeadline.IsZero() && waitingDeadline.After(maxDurationDeadline) {
			woc.log.Infoln("Backoff would exceed max duration limit. Failing...")
			return woc.markNodePhase(node.Name, lastChildNode.Phase, "Backoff would exceed max duration limit"), true, nil
		}

		// See if we have waited past the deadline
		if time.Now().Before(waitingDeadline) {
			woc.requeue(timeToWait)
			retryMessage := fmt.Sprintf("Backoff for %s", humanize.Duration(timeToWait))
			return woc.markNodePhase(node.Name, node.Phase, retryMessage), false, nil
		}

		woc.log.WithField("node", node.Name).Infof("node has maxDuration set, setting executionDeadline to: %s", humanize.Timestamp(maxDurationDeadline))
		opts.executionDeadline = maxDurationDeadline

		node = woc.markNodePhase(node.Name, node.Phase, "")
	}

	var retryOnFailed bool
	var retryOnError bool
	switch retryStrategy.RetryPolicy {
	case wfv1.RetryPolicyAlways:
		retryOnFailed = true
		retryOnError = true
	case wfv1.RetryPolicyOnError:
		retryOnFailed = false
		retryOnError = true
	case wfv1.RetryPolicyOnFailure, "":
		retryOnFailed = true
		retryOnError = false
	default:
		return nil, false, fmt.Errorf("%s is not a valid RetryPolicy", retryStrategy.RetryPolicy)
	}

	if (lastChildNode.Phase == wfv1.NodeFailed && !retryOnFailed) || (lastChildNode.Phase == wfv1.NodeError && !retryOnError) {
		woc.log.Infof("Node not set to be retried after status: %s", lastChildNode.Phase)
		return woc.markNodePhase(node.Name, lastChildNode.Phase, lastChildNode.Message), true, nil
	}

	if !lastChildNode.CanRetry() {
		woc.log.Infof("Node cannot be retried. Marking it failed")
		return woc.markNodePhase(node.Name, lastChildNode.Phase, lastChildNode.Message), true, nil
	}

	limit, err := intstr.Int32(retryStrategy.Limit)
	if err != nil {
		return nil, false, err
	}
	if retryStrategy.Limit != nil && int32(len(node.Children)) > *limit {
		woc.log.Infoln("No more retries left. Failing...")
		return woc.markNodePhase(node.Name, lastChildNode.Phase, "No more retries left"), true, nil
	}

	woc.log.Infof("%d child nodes of %s failed. Trying again...", len(node.Children), node.Name)
	return node, true, nil
}

// podReconciliation is the process by which a workflow will examine all its related
// pods and update the node state before continuing the evaluation of the workflow.
// Records all pods which were observed completed, which will be labeled completed=true
// after successful persist of the workflow.
func (woc *wfOperationCtx) podReconciliation() error {
	podList, err := woc.getAllWorkflowPods()
	if err != nil {
		return err
	}
	seenPods := make(map[string]*apiv1.Pod)
	seenPodLock := &sync.Mutex{}
	wfNodesLock := &sync.RWMutex{}

	performAssessment := func(pod *apiv1.Pod) {
		if pod == nil {
			return
		}
		nodeNameForPod := pod.Annotations[common.AnnotationKeyNodeName]
		nodeID := woc.wf.NodeID(nodeNameForPod)
		seenPodLock.Lock()
		seenPods[nodeID] = pod
		seenPodLock.Unlock()

		wfNodesLock.Lock()
		defer wfNodesLock.Unlock()
		if node, ok := woc.wf.Status.Nodes[nodeID]; ok {
			if newState := woc.assessNodeStatus(pod, &node); newState != nil {
				woc.wf.Status.Nodes[nodeID] = *newState
				woc.addOutputsToGlobalScope(node.Outputs)
				if node.MemoizationStatus != nil {
					c := *woc.controller.cacheFactory.GetCache(controllercache.ConfigMapCache, node.MemoizationStatus.CacheName)
					err := c.Save(node.MemoizationStatus.Key, node.ID, node.Outputs)
					if err != nil {
						woc.log.WithFields(log.Fields{"nodeID": node.ID}).WithError(err).Error("Failed to save node outputs to cache")
						node.Phase = wfv1.NodeError
					}
				}
				woc.updated = true
			}
			node := woc.wf.Status.Nodes[pod.ObjectMeta.Name]
			if node.Fulfilled() && !node.IsDaemoned() {
				if tmpVal, tmpOk := pod.Labels[common.LabelKeyCompleted]; tmpOk {
					if tmpVal == "true" {
						return
					}
				}
				woc.completedPods[pod.ObjectMeta.Name] = true
				if woc.shouldPrintPodSpec(node) {
					printPodSpecLog(pod, woc.wf.Name)
				}
				if !woc.orig.Status.Nodes[node.ID].Fulfilled() {
					woc.onNodeComplete(&node)
				}
			}
			if node.Succeeded() {
				woc.succeededPods[pod.ObjectMeta.Name] = true
			}
		}
	}

	parallelPodNum := make(chan string, 500)
	var wg sync.WaitGroup

	for _, pod := range podList.Items {
		parallelPodNum <- pod.Name
		wg.Add(1)
		go func(tmpPod apiv1.Pod) {
			defer wg.Done()
			performAssessment(&tmpPod)
			err = woc.applyExecutionControl(&tmpPod, wfNodesLock)
			if err != nil {
				woc.log.Warnf("Failed to apply execution control to pod %s", tmpPod.Name)
			}
			<-parallelPodNum
		}(pod)
	}

	wg.Wait()

	// Now check for deleted pods. Iterate our nodes. If any one of our nodes does not show up in
	// the seen list it implies that the pod was deleted without the controller seeing the event.
	// It is now impossible to infer pod status. The only thing we can do at this point is to mark
	// the node with Error.
	for nodeID, node := range woc.wf.Status.Nodes {
		if node.Type != wfv1.NodeTypePod || node.Fulfilled() || node.StartedAt.IsZero() {
			// node is not a pod, it is already complete, or it can be re-run.
			continue
		}
		if _, ok := seenPods[nodeID]; !ok {

			// If the node is pending and the pod does not exist, it could be the case that we want to try to submit it
			// again instead of marking it as an error. Check if that's the case.
			if node.Pending() {
				tmplCtx, err := woc.createTemplateContext(node.GetTemplateScope())
				if err != nil {
					return err
				}
				_, tmpl, _, err := tmplCtx.ResolveTemplate(&node)
				if err != nil {
					return err
				}

				// The pod may have been intentionally deleted (e.g. `kubectl delete pod`).
				// If the user has specified re-submit allowed, so we do not mark the node as error (yet).
				if tmpl.IsResubmitPendingPods() {
					// We want to resubmit. Continue and do not mark as error.
					continue
				}
				if tmpl.Synchronization != nil {
					// Wait to acquire the lock
					continue
				}
			}

			node.Message = "pod deleted"
			node.Phase = wfv1.NodeError
			// FinishedAt must be set since retry strategy depends on it to determine the backoff duration.
			// See processNodeRetries for more details.
			node.FinishedAt = metav1.Time{Time: time.Now().UTC()}
			woc.wf.Status.Nodes[nodeID] = node
			woc.log.Warnf("pod %s deleted", nodeID)
			woc.updated = true
		} else {
			// At this point we are certain that the pod associated with our node is running or has been run;
			// it is safe to extract the k8s-node information given this knowledge.
			if node.HostNodeName != seenPods[nodeID].Spec.NodeName {
				node.HostNodeName = seenPods[nodeID].Spec.NodeName
				woc.wf.Status.Nodes[nodeID] = node
				woc.updated = true
			}
		}
	}
	return nil
}

// shouldPrintPodSpec return eligible to print to the pod spec
func (woc *wfOperationCtx) shouldPrintPodSpec(node wfv1.NodeStatus) bool {
	return woc.controller.Config.PodSpecLogStrategy.AllPods ||
		(woc.controller.Config.PodSpecLogStrategy.FailedPod && node.FailedOrError())
}

//fails any suspended and pending nodes if the workflow deadline has passed
func (woc *wfOperationCtx) failSuspendedAndPendingNodesAfterDeadlineOrShutdown() error {
	deadlineExceeded := woc.workflowDeadline != nil && time.Now().UTC().After(*woc.workflowDeadline)
	if woc.execWf.Spec.Shutdown != "" || deadlineExceeded {
		for _, node := range woc.wf.Status.Nodes {
			if node.IsActiveSuspendNode() || (node.Phase == wfv1.NodePending && deadlineExceeded) {
				var message string
				if woc.execWf.Spec.Shutdown != "" {
					message = fmt.Sprintf("Stopped with strategy '%s'", woc.execWf.Spec.Shutdown)
				} else {
					message = "Step exceeded its deadline"
				}
				woc.markNodePhase(node.Name, wfv1.NodeFailed, message)
			}
		}
	}
	return nil
}

// countActivePods counts the number of active (Pending/Running) pods.
// Optionally restricts it to a template invocation (boundaryID)
func (woc *wfOperationCtx) countActivePods(boundaryIDs ...string) int64 {
	var boundaryID = ""
	if len(boundaryIDs) > 0 {
		boundaryID = boundaryIDs[0]
	}
	var activePods int64
	// if we care about parallelism, count the active pods at the template level
	for _, node := range woc.wf.Status.Nodes {
		if node.Type != wfv1.NodeTypePod {
			continue
		}
		if boundaryID != "" && node.BoundaryID != boundaryID {
			continue
		}
		switch node.Phase {
		case wfv1.NodePending, wfv1.NodeRunning:
			activePods++
		}
	}
	return activePods
}

// countActiveChildren counts the number of active (Pending/Running) children nodes of parent parentName
func (woc *wfOperationCtx) countActiveChildren(boundaryIDs ...string) int64 {
	var boundaryID = ""
	if len(boundaryIDs) > 0 {
		boundaryID = boundaryIDs[0]
	}
	var activeChildren int64
	// if we care about parallelism, count the active pods at the template level
	for _, node := range woc.wf.Status.Nodes {
		if boundaryID != "" && node.BoundaryID != boundaryID {
			continue
		}
		switch node.Type {
		case wfv1.NodeTypePod, wfv1.NodeTypeSteps, wfv1.NodeTypeDAG:
		default:
			continue
		}
		switch node.Phase {
		case wfv1.NodePending, wfv1.NodeRunning:
			activeChildren++
		}
	}
	return activeChildren
}

// getAllWorkflowPods returns all pods related to the current workflow
func (woc *wfOperationCtx) getAllWorkflowPods() (*apiv1.PodList, error) {
	options := metav1.ListOptions{
		LabelSelector: fmt.Sprintf("%s=%s",
			common.LabelKeyWorkflow,
			woc.wf.ObjectMeta.Name),
	}
	podList, err := woc.controller.kubeclientset.CoreV1().Pods(woc.wf.Namespace).List(options)
	if err != nil {
		return nil, errors.InternalWrapError(err)
	}
	return podList, nil
}
func printPodSpecLog(pod *apiv1.Pod, wfName string) {
	podSpecByte, err := json.Marshal(pod)
	if err != nil {
		log.WithField("workflow", wfName).WithField("nodename", pod.Name).WithField("namespace", pod.Namespace).Warnf("Unable to mashal pod spec. %v", err)
	}
	log.WithField("workflow", wfName).WithField("nodename", pod.Name).WithField("namespace", pod.Namespace).Infof("Pod Spec: %s", string(podSpecByte))
}

// assessNodeStatus compares the current state of a pod with its corresponding node
// and returns the new node status if something changed
func (woc *wfOperationCtx) assessNodeStatus(pod *apiv1.Pod, node *wfv1.NodeStatus) *wfv1.NodeStatus {
	var newPhase wfv1.NodePhase
	var newDaemonStatus *bool
	var message string
	updated := false
	switch pod.Status.Phase {
	case apiv1.PodPending:
		newPhase = wfv1.NodePending
		newDaemonStatus = pointer.BoolPtr(false)
		message = getPendingReason(pod)
	case apiv1.PodSucceeded:
		newPhase = wfv1.NodeSucceeded
		newDaemonStatus = pointer.BoolPtr(false)
	case apiv1.PodFailed:
		// ignore pod failure for daemoned steps
		if node.IsDaemoned() {
			newPhase = wfv1.NodeSucceeded
		} else {
			newPhase, message = inferFailedReason(pod)
		}
		newDaemonStatus = pointer.BoolPtr(false)
	case apiv1.PodRunning:
		if pod.DeletionTimestamp != nil {
			// pod is being terminated
			newPhase = wfv1.NodeError
			message = "pod deleted during operation"
		} else {
			newPhase = wfv1.NodeRunning
			tmplStr, ok := pod.Annotations[common.AnnotationKeyTemplate]
			if !ok {
				log.WithField("pod", pod.ObjectMeta.Name).Warn("missing template annotation")
				return nil
			}
			var tmpl wfv1.Template
			err := json.Unmarshal([]byte(tmplStr), &tmpl)
			if err != nil {
				log.WithError(err).WithField("pod", pod.ObjectMeta.Name).Warn("template annotation unreadable")
				return nil
			}
			if tmpl.Daemon != nil && *tmpl.Daemon {
				// pod is running and template is marked daemon. check if everything is ready
				for _, ctrStatus := range pod.Status.ContainerStatuses {
					if !ctrStatus.Ready {
						return nil
					}
				}
				// proceed to mark node status as running (and daemoned)
				newPhase = wfv1.NodeRunning
				newDaemonStatus = pointer.BoolPtr(true)
				log.Infof("Processing ready daemon pod: %v", pod.ObjectMeta.SelfLink)
			}
		}
	default:
		newPhase = wfv1.NodeError
		message = fmt.Sprintf("Unexpected pod phase for %s: %s", pod.ObjectMeta.Name, pod.Status.Phase)
		log.Error(message)
	}

	if newDaemonStatus != nil {
		if !*newDaemonStatus {
			// if the daemon status switched to false, we prefer to just unset daemoned status field
			// (as opposed to setting it to false)
			newDaemonStatus = nil
		}
		if (newDaemonStatus != nil && node.Daemoned == nil) || (newDaemonStatus == nil && node.Daemoned != nil) {
			log.Infof("Setting node %v daemoned: %v -> %v", node.ID, node.Daemoned, newDaemonStatus)
			node.Daemoned = newDaemonStatus
			updated = true
			if pod.Status.PodIP != "" && pod.Status.PodIP != node.PodIP {
				// only update Pod IP for daemoned nodes to reduce number of updates
				log.Infof("Updating daemon node %s IP %s -> %s", node.ID, node.PodIP, pod.Status.PodIP)
				node.PodIP = pod.Status.PodIP
			}
		}
	}
	outputStr, ok := pod.Annotations[common.AnnotationKeyOutputs]
	if ok && node.Outputs == nil {
		updated = true
		log.Infof("Setting node %v outputs", node.ID)
		var outputs wfv1.Outputs
		err := json.Unmarshal([]byte(outputStr), &outputs)
		if err != nil {
			log.Errorf("Failed to unmarshal %s outputs from pod annotation: %v", pod.Name, err)
			node.Phase = wfv1.NodeError
		} else {
			node.Outputs = &outputs
		}
	}
	if node.Phase != newPhase {
		log.Infof("Updating node %s status %s -> %s", node.ID, node.Phase, newPhase)
		// if we are transitioning from Pending to a different state, clear out pending message
		if node.Phase == wfv1.NodePending {
			node.Message = ""
		}
		updated = true
		node.Phase = newPhase
	}
	if message != "" && node.Message != message {
		log.Infof("Updating node %s message: %s", node.ID, message)
		updated = true
		node.Message = message
	}

	if node.Fulfilled() && node.FinishedAt.IsZero() {
		updated = true
		if !node.IsDaemoned() {
			node.FinishedAt = getLatestFinishedAt(pod)
		}
		if node.FinishedAt.IsZero() {
			// If we get here, the container is daemoned so the
			// finishedAt might not have been set.
			node.FinishedAt = metav1.Time{Time: time.Now().UTC()}
		}
		node.ResourcesDuration = resource.DurationForPod(pod)
	}
	if updated {
		return node
	}
	return nil
}

// getLatestFinishedAt returns the latest finishAt timestamp from all the
// containers of this pod.
func getLatestFinishedAt(pod *apiv1.Pod) metav1.Time {
	var latest metav1.Time
	for _, ctr := range pod.Status.InitContainerStatuses {
		if ctr.State.Terminated != nil && ctr.State.Terminated.FinishedAt.After(latest.Time) {
			latest = ctr.State.Terminated.FinishedAt
		}
	}
	for _, ctr := range pod.Status.ContainerStatuses {
		if ctr.State.Terminated != nil && ctr.State.Terminated.FinishedAt.After(latest.Time) {
			latest = ctr.State.Terminated.FinishedAt
		}
	}
	return latest
}

func getPendingReason(pod *apiv1.Pod) string {
	for _, ctrStatus := range pod.Status.ContainerStatuses {
		if ctrStatus.State.Waiting != nil {
			if ctrStatus.State.Waiting.Message != "" {
				return fmt.Sprintf("%s: %s", ctrStatus.State.Waiting.Reason, ctrStatus.State.Waiting.Message)
			}
			return ctrStatus.State.Waiting.Reason
		}
	}
	// Example:
	// - lastProbeTime: null
	//   lastTransitionTime: 2018-08-29T06:38:36Z
	//   message: '0/3 nodes are available: 2 Insufficient cpu, 3 MatchNodeSelector.'
	//   reason: Unschedulable
	//   status: "False"
	//   type: PodScheduled
	for _, cond := range pod.Status.Conditions {
		if cond.Reason == apiv1.PodReasonUnschedulable {
			if cond.Message != "" {
				return fmt.Sprintf("%s: %s", cond.Reason, cond.Message)
			}
			return cond.Reason
		}
	}
	return ""
}

// inferFailedReason returns metadata about a Failed pod to be used in its NodeStatus
// Returns a tuple of the new phase and message
func inferFailedReason(pod *apiv1.Pod) (wfv1.NodePhase, string) {
	if pod.Status.Message != "" {
		// Pod has a nice error message. Use that.
		return wfv1.NodeFailed, pod.Status.Message
	}
	annotatedMsg := pod.Annotations[common.AnnotationKeyNodeMessage]
	// We only get one message to set for the overall node status.
	// If multiple containers failed, in order of preference:
	// init, main (annotated), main (exit code), wait, sidecars
	for _, ctr := range pod.Status.InitContainerStatuses {
		// Virtual Kubelet environment will not set the terminate on waiting container
		// https://github.com/argoproj/argo/issues/3879
		// https://github.com/virtual-kubelet/virtual-kubelet/blob/7f2a02291530d2df14905702e6d51500dd57640a/node/sync.go#L195-L208
		if ctr.State.Waiting != nil {
			return wfv1.NodeError, fmt.Sprintf("Pod failed before %s container starts", ctr.Name)
		}
		if ctr.State.Terminated == nil {
			// We should never get here
			log.Warnf("Pod %s phase was Failed but %s did not have terminated state", pod.ObjectMeta.Name, ctr.Name)
			continue
		}
		if ctr.State.Terminated.ExitCode == 0 {
			continue
		}
		errMsg := "failed to load artifacts"
		for _, msg := range []string{annotatedMsg, ctr.State.Terminated.Message} {
			if msg != "" {
				errMsg += ": " + msg
				break
			}
		}
		// NOTE: we consider artifact load issues as Error instead of Failed
		return wfv1.NodeError, errMsg
	}
	failMessages := make(map[string]string)
	for _, ctr := range pod.Status.ContainerStatuses {
		// Virtual Kubelet environment will not set the terminate on waiting container
		// https://github.com/argoproj/argo/issues/3879
		// https://github.com/virtual-kubelet/virtual-kubelet/blob/7f2a02291530d2df14905702e6d51500dd57640a/node/sync.go#L195-L208

		if ctr.State.Waiting != nil {
			return wfv1.NodeError, fmt.Sprintf("Pod failed before %s container starts", ctr.Name)
		}
		if ctr.State.Terminated == nil {
			// We should never get here
			log.Warnf("Pod %s phase was Failed but %s did not have terminated state", pod.ObjectMeta.Name, ctr.Name)
			continue
		}
		if ctr.State.Terminated.ExitCode == 0 {
			continue
		}
		if ctr.Name == common.WaitContainerName {
			errDetails := ""
			for _, msg := range []string{annotatedMsg, ctr.State.Terminated.Message} {
				if msg != "" {
					errDetails = msg
					break
				}
			}
			if errDetails == "" {
				// executor is expected to annotate a message to the pod upon any errors.
				// If we failed to see the annotated message, it is likely the pod ran with
				// insufficient privileges. Give a hint to that effect.
				errDetails = fmt.Sprintf("verify serviceaccount %s:%s has necessary privileges", pod.ObjectMeta.Namespace, pod.Spec.ServiceAccountName)
			}
			errMsg := fmt.Sprintf("failed to save outputs: %s", errDetails)
			failMessages[ctr.Name] = errMsg
			continue
		}
		if ctr.State.Terminated.Message != "" {
			errMsg := ctr.State.Terminated.Message
			if ctr.Name != common.MainContainerName {
				errMsg = fmt.Sprintf("sidecar '%s' %s", ctr.Name, errMsg)
			}
			failMessages[ctr.Name] = errMsg
			continue
		}
		if ctr.State.Terminated.Reason == "OOMKilled" {
			failMessages[ctr.Name] = ctr.State.Terminated.Reason
			continue
		}
		errMsg := fmt.Sprintf("failed with exit code %d", ctr.State.Terminated.ExitCode)
		if ctr.Name != common.MainContainerName {
			if ctr.State.Terminated.ExitCode == 137 || ctr.State.Terminated.ExitCode == 143 {
				// if the sidecar was SIGKILL'd (exit code 137) assume it was because argoexec
				// forcibly killed the container, which we ignore the error for.
				// Java code 143 is a normal exit 128 + 15 https://github.com/elastic/elasticsearch/issues/31847
				log.Infof("Ignoring %d exit code of sidecar '%s'", ctr.State.Terminated.ExitCode, ctr.Name)
				continue
			}
			errMsg = fmt.Sprintf("sidecar '%s' %s", ctr.Name, errMsg)
		}
		failMessages[ctr.Name] = errMsg
	}
	if failMsg, ok := failMessages[common.MainContainerName]; ok {
		_, ok = failMessages[common.WaitContainerName]
		isResourceTemplate := !ok
		if isResourceTemplate && annotatedMsg != "" {
			// For resource templates, we prefer the annotated message
			// over the vanilla exit code 1 error
			return wfv1.NodeFailed, annotatedMsg
		}
		return wfv1.NodeFailed, failMsg
	}
	if failMsg, ok := failMessages[common.WaitContainerName]; ok {
		return wfv1.NodeError, failMsg
	}

	// If we get here, both the main and wait container succeeded. Iterate the fail messages to
	// identify the sidecar which failed and return the message.
	for _, failMsg := range failMessages {
		return wfv1.NodeFailed, failMsg
	}
	// If we get here, we have detected that the main/wait containers succeed but the sidecar(s)
	// were  SIGKILL'd. The executor may have had to forcefully terminate the sidecar (kill -9),
	// resulting in a 137 exit code (which we had ignored earlier). If failMessages is empty, it
	// indicates that this is the case and we return Success instead of Failure.
	return wfv1.NodeSucceeded, ""
}

func (woc *wfOperationCtx) createPVCs() error {
	if !(woc.wf.Status.Phase == wfv1.NodePending || woc.wf.Status.Phase == wfv1.NodeRunning) {
		// Only attempt to create PVCs if workflow is in Pending or Running state
		// (e.g. passed validation, or didn't already complete)
		return nil
	}
	if len(woc.execWf.Spec.VolumeClaimTemplates) == len(woc.wf.Status.PersistentVolumeClaims) {
		// If we have already created the PVCs, then there is nothing to do.
		// This will also handle the case where workflow has no volumeClaimTemplates.
		return nil
	}
	pvcClient := woc.controller.kubeclientset.CoreV1().PersistentVolumeClaims(woc.wf.ObjectMeta.Namespace)
	for i, pvcTmpl := range woc.execWf.Spec.VolumeClaimTemplates {
		if pvcTmpl.ObjectMeta.Name == "" {
			return errors.Errorf(errors.CodeBadRequest, "volumeClaimTemplates[%d].metadata.name is required", i)
		}
		pvcTmpl = *pvcTmpl.DeepCopy()
		// PVC name will be <workflowname>-<volumeclaimtemplatename>
		refName := pvcTmpl.ObjectMeta.Name
		pvcName := fmt.Sprintf("%s-%s", woc.wf.ObjectMeta.Name, pvcTmpl.ObjectMeta.Name)
		woc.log.Infof("Creating pvc %s", pvcName)
		pvcTmpl.ObjectMeta.Name = pvcName
		if pvcTmpl.ObjectMeta.Labels == nil {
			pvcTmpl.ObjectMeta.Labels = make(map[string]string)
		}
		pvcTmpl.ObjectMeta.Labels[common.LabelKeyWorkflow] = woc.wf.ObjectMeta.Name
		pvcTmpl.OwnerReferences = []metav1.OwnerReference{
			*metav1.NewControllerRef(woc.wf, wfv1.SchemeGroupVersion.WithKind(workflow.WorkflowKind)),
		}
		pvc, err := pvcClient.Create(&pvcTmpl)
		if err != nil && apierr.IsAlreadyExists(err) {
			woc.log.WithField("pvc", pvcTmpl.Name).Info("pvc already exists. Workflow is re-using it")
			pvc, err = pvcClient.Get(pvcTmpl.Name, metav1.GetOptions{})
			if err != nil {
				return err
			}
			hasOwnerReference := false
			for i := range pvc.OwnerReferences {
				ownerRef := pvc.OwnerReferences[i]
				if ownerRef.UID == woc.wf.UID {
					hasOwnerReference = true
					break
				}
			}
			if !hasOwnerReference {
				return errors.Errorf(errors.CodeForbidden, "%s pvc already exists with different ownerreference", pvcTmpl.Name)
			}
		}

		//continue
		if err != nil {
			return err
		}

		vol := apiv1.Volume{
			Name: refName,
			VolumeSource: apiv1.VolumeSource{
				PersistentVolumeClaim: &apiv1.PersistentVolumeClaimVolumeSource{
					ClaimName: pvc.ObjectMeta.Name,
				},
			},
		}
		woc.wf.Status.PersistentVolumeClaims = append(woc.wf.Status.PersistentVolumeClaims, vol)
		woc.updated = true
	}
	return nil
}

func (woc *wfOperationCtx) deletePVCs() error {
	if woc.wf.Status.Phase == wfv1.NodeError || woc.wf.Status.Phase == wfv1.NodeFailed {
		// Skip deleting PVCs to reuse them for retried failed/error workflows.
		// PVCs are automatically deleted when corresponded owner workflows get deleted.
		return nil
	}
	totalPVCs := len(woc.wf.Status.PersistentVolumeClaims)
	if totalPVCs == 0 {
		// PVC list already empty. nothing to do
		return nil
	}
	pvcClient := woc.controller.kubeclientset.CoreV1().PersistentVolumeClaims(woc.wf.ObjectMeta.Namespace)
	newPVClist := make([]apiv1.Volume, 0)
	// Attempt to delete all PVCs. Record first error encountered
	var firstErr error
	for _, pvc := range woc.wf.Status.PersistentVolumeClaims {
		woc.log.Infof("Deleting PVC %s", pvc.PersistentVolumeClaim.ClaimName)
		err := pvcClient.Delete(pvc.PersistentVolumeClaim.ClaimName, nil)
		if err != nil {
			if !apierr.IsNotFound(err) {
				woc.log.Errorf("Failed to delete pvc %s: %v", pvc.PersistentVolumeClaim.ClaimName, err)
				newPVClist = append(newPVClist, pvc)
				if firstErr == nil {
					firstErr = err
				}
			}
		}
	}
	if len(newPVClist) != totalPVCs {
		// we were successful in deleting one ore more PVCs
		woc.log.Infof("Deleted %d/%d PVCs", totalPVCs-len(newPVClist), totalPVCs)
		woc.wf.Status.PersistentVolumeClaims = newPVClist
		woc.updated = true
	}
	return firstErr
}

func getChildNodeIndex(node *wfv1.NodeStatus, nodes wfv1.Nodes, index int) *wfv1.NodeStatus {
	if len(node.Children) <= 0 {
		return nil
	}

	nodeIndex := index
	if index < 0 {
		nodeIndex = len(node.Children) + index // This actually subtracts, since index is negative
		if nodeIndex < 0 {
			panic(fmt.Sprintf("child index '%d' out of bounds", index))
		}
	}

	lastChildNodeName := node.Children[nodeIndex]
	lastChildNode, ok := nodes[lastChildNodeName]
	if !ok {
		panic("could not find child node")
	}

	return &lastChildNode
}

type executeTemplateOpts struct {
	// boundaryID is an ID for node grouping
	boundaryID string
	// onExitTemplate signifies that executeTemplate was called as part of an onExit handler.
	// Necessary for graceful shutdowns
	onExitTemplate bool
	// activeDeadlineSeconds is a deadline to set to any pods executed. This is necessary for pods to inherit backoff.maxDuration
	executionDeadline time.Time
}

// executeTemplate executes the template with the given arguments and returns the created NodeStatus
// for the created node (if created). Nodes may not be created if parallelism or deadline exceeded.
// nodeName is the name to be used as the name of the node, and boundaryID indicates which template
// boundary this node belongs to.
func (woc *wfOperationCtx) executeTemplate(nodeName string, orgTmpl wfv1.TemplateReferenceHolder, tmplCtx *templateresolution.Context, args wfv1.Arguments, opts *executeTemplateOpts) (*wfv1.NodeStatus, error) {
	woc.log.Debugf("Evaluating node %s: template: %s, boundaryID: %s", nodeName, common.GetTemplateHolderString(orgTmpl), opts.boundaryID)

	node := woc.wf.GetNodeByName(nodeName)

	// Set templateScope from which the template resolution starts.
	templateScope := tmplCtx.GetTemplateScope()
	newTmplCtx, resolvedTmpl, templateStored, err := tmplCtx.ResolveTemplate(orgTmpl)
	if err != nil {
		return woc.initializeNodeOrMarkError(node, nodeName, templateScope, orgTmpl, opts.boundaryID, err), err
	}
	// A new template was stored during resolution, persist it
	if templateStored {
		woc.updated = true
	}

	localParams := make(map[string]string)
	// Inject the pod name. If the pod has a retry strategy, the pod name will be changed and will be injected when it
	// is determined
	if resolvedTmpl.IsPodType() && resolvedTmpl.RetryStrategy == nil {
		localParams[common.LocalVarPodName] = woc.wf.NodeID(nodeName)
	}

	// Inputs has been processed with arguments already, so pass empty arguments.
	processedTmpl, err := common.ProcessArgs(resolvedTmpl, &args, woc.globalParams, localParams, false)
	if err != nil {
		return woc.initializeNodeOrMarkError(node, nodeName, templateScope, orgTmpl, opts.boundaryID, err), err
	}

	// If memoization is on, check if node output exists in cache
	if resolvedTmpl.Memoize != nil && node == nil {
		// return cacheEntry struct instead of wfv1.Outputs
		c := woc.controller.cacheFactory.GetCache(controllercache.ConfigMapCache, processedTmpl.Memoize.Cache.ConfigMap.Name)
		if c == nil {
			err := fmt.Errorf("Cache could not be found or created")
			woc.log.WithFields(log.Fields{"cacheName": processedTmpl.Memoize.Cache.ConfigMap.Name}).WithError(err)
			return woc.initializeNodeOrMarkError(node, nodeName, templateScope, orgTmpl, opts.boundaryID, err), err
		}
		entry, err := (*c).Load(processedTmpl.Memoize.Key)
		if err != nil {
			return woc.initializeNodeOrMarkError(node, nodeName, templateScope, orgTmpl, opts.boundaryID, err), err
		}
		hit := false
		outputs := &wfv1.Outputs{}
		if entry != nil {
			hit = true
			outputs = entry.Outputs
		}
		memStat := &wfv1.MemoizationStatus{
			Hit:       hit,
			Key:       processedTmpl.Memoize.Key,
			CacheName: processedTmpl.Memoize.Cache.ConfigMap.Name,
		}
		node = woc.initializeCacheNode(nodeName, processedTmpl, templateScope, orgTmpl, opts.boundaryID, outputs, memStat)
		woc.wf.Status.Nodes[node.ID] = *node
		woc.updated = true
	}

	if node != nil {
		if node.Fulfilled() {
			if resolvedTmpl.Synchronization != nil {
				woc.controller.syncManager.Release(woc.wf, node.ID, woc.wf.Namespace, resolvedTmpl.Synchronization)
			}
			woc.log.Debugf("Node %s already completed", nodeName)
			if resolvedTmpl.Metrics != nil {
				// Check if this node completed between executions. If it did, emit metrics. If a node completes within
				// the same execution, its metrics are emitted below.
				// We can infer that this node completed during the current operation, emit metrics
				if prevNodeStatus, ok := woc.preExecutionNodePhases[node.ID]; ok && !prevNodeStatus.Fulfilled() {
					localScope, realTimeScope := woc.prepareMetricScope(node)
					woc.computeMetrics(resolvedTmpl.Metrics.Prometheus, localScope, realTimeScope, false)
				}
			}
			return node, nil
		}
		woc.log.Debugf("Executing node %s of %s is %s", nodeName, node.Type, node.Phase)
		// Memoized nodes don't have StartedAt.
		if node.StartedAt.IsZero() {
			node.StartedAt = metav1.Time{Time: time.Now().UTC()}
			node.EstimatedDuration = woc.estimateNodeDuration(node.Name)
			woc.wf.Status.Nodes[node.ID] = *node
			woc.updated = true
		}
	}

	// Check if we took too long operating on this workflow and immediately return if we did
	if time.Now().UTC().After(woc.deadline) {
		woc.log.Warnf("Deadline exceeded")
		woc.requeue(0)
		return node, ErrDeadlineExceeded
	}

	// Check the template deadline for Pending nodes
	// This check will cover the resource forbidden, synchronization scenario,
	// In above scenario, only Node will be created in pending state
	_, err = woc.checkTemplateTimeout(processedTmpl, node)
	if err != nil {
		woc.log.Warnf("Template %s exceeded its deadline", processedTmpl.Name)
		return woc.markNodePhase(nodeName, wfv1.NodeFailed, err.Error()), err
	}

	// Check if we exceeded template or workflow parallelism and immediately return if we did
	if err := woc.checkParallelism(processedTmpl, node, opts.boundaryID); err != nil {
		return node, err
	}

	if processedTmpl.Synchronization != nil {
		priority, creationTime := getWfPriority(woc.wf)
		lockAcquired, wfUpdate, msg, err := woc.controller.syncManager.TryAcquire(woc.wf, woc.wf.NodeID(nodeName), priority, creationTime, resolvedTmpl.Synchronization)
		if err != nil {
			return woc.initializeNodeOrMarkError(node, nodeName, templateScope, orgTmpl, opts.boundaryID, err), err
		}
		if !lockAcquired {
			if node == nil {
				node = woc.initializeExecutableNode(nodeName, wfutil.GetNodeType(processedTmpl), templateScope, processedTmpl, orgTmpl, opts.boundaryID, wfv1.NodePending, msg)
			}
			return node, nil
		}

		woc.updated = wfUpdate
		if lockAcquired && wfUpdate {
			if node != nil {
				node.Message = ""
			}
			woc.log.Infof("Node %s acquired synchronization lock", nodeName)
		}
	}
	// If the user has specified retries, node becomes a special retry node.
	// This node acts as a parent of all retries that will be done for
	// the container. The status of this node should be "Success" if any
	// of the retries succeed. Otherwise, it is "Failed".
	retryNodeName := ""
	if processedTmpl.RetryStrategy != nil {
		retryNodeName = nodeName
		retryParentNode := node
		if retryParentNode == nil {
			woc.log.Debugf("Inject a retry node for node %s", retryNodeName)
			retryParentNode = woc.initializeExecutableNode(retryNodeName, wfv1.NodeTypeRetry, templateScope, processedTmpl, orgTmpl, opts.boundaryID, wfv1.NodeRunning)
		}
		processedRetryParentNode, continueExecution, err := woc.processNodeRetries(retryParentNode, *processedTmpl.RetryStrategy, opts)
		if err != nil {
			return woc.markNodeError(retryNodeName, err), err
		} else if !continueExecution {
			// We are still waiting for a retry delay to finish
			return retryParentNode, nil
		}
		retryParentNode = processedRetryParentNode
		// The retry node might have completed by now.
		if retryParentNode.Fulfilled() {
			if resolvedTmpl.Metrics != nil {
				// In this check, a completed node may or may not have existed prior to this execution. If it did exist, ensure that it wasn't
				// completed before this execution. If it did not exist prior, then we can infer that it was completed during this execution.
				// The statement "(!ok || !prevNodeStatus.Fulfilled())" checks for this behavior and represents the material conditional
				// "ok -> !prevNodeStatus.Fulfilled()" (https://en.wikipedia.org/wiki/Material_conditional)
				if prevNodeStatus, ok := woc.preExecutionNodePhases[retryParentNode.ID]; (!ok || !prevNodeStatus.Fulfilled()) && retryParentNode.Fulfilled() {
					localScope, realTimeScope := woc.prepareMetricScope(node)
					woc.computeMetrics(resolvedTmpl.Metrics.Prometheus, localScope, realTimeScope, false)
				}
			}
			return retryParentNode, nil
		}
		lastChildNode := getChildNodeIndex(retryParentNode, woc.wf.Status.Nodes, -1)
		if lastChildNode != nil && !lastChildNode.Fulfilled() {
			// Last child node is still running.
			nodeName = lastChildNode.Name
			node = lastChildNode
		} else {
			// Create a new child node and append it to the retry node.
			nodeName = fmt.Sprintf("%s(%d)", retryNodeName, len(retryParentNode.Children))
			woc.addChildNode(retryNodeName, nodeName)
			node = nil

			localParams := make(map[string]string)
			// Change the `pod.name` variable to the new retry node name
			if processedTmpl.IsPodType() {
				localParams[common.LocalVarPodName] = woc.wf.NodeID(nodeName)
			}
			// Inject the retryAttempt number
			localParams[common.LocalVarRetries] = strconv.Itoa(len(retryParentNode.Children))

			processedTmpl, err = common.SubstituteParams(processedTmpl, map[string]string{}, localParams)
			if err != nil {
				return woc.initializeNodeOrMarkError(node, nodeName, templateScope, orgTmpl, opts.boundaryID, err), err
			}
		}
	}

	switch processedTmpl.GetType() {
	case wfv1.TemplateTypeContainer:
		node, err = woc.executeContainer(nodeName, templateScope, processedTmpl, orgTmpl, opts)
	case wfv1.TemplateTypeSteps:
		node, err = woc.executeSteps(nodeName, newTmplCtx, templateScope, processedTmpl, orgTmpl, opts)
	case wfv1.TemplateTypeScript:
		node, err = woc.executeScript(nodeName, templateScope, processedTmpl, orgTmpl, opts)
	case wfv1.TemplateTypeResource:
		node, err = woc.executeResource(nodeName, templateScope, processedTmpl, orgTmpl, opts)
	case wfv1.TemplateTypeDAG:
		node, err = woc.executeDAG(nodeName, newTmplCtx, templateScope, processedTmpl, orgTmpl, opts)
	case wfv1.TemplateTypeSuspend:
		node, err = woc.executeSuspend(nodeName, templateScope, processedTmpl, orgTmpl, opts)
	default:
		err = errors.Errorf(errors.CodeBadRequest, "Template '%s' missing specification", processedTmpl.Name)
		return woc.initializeNode(nodeName, wfv1.NodeTypeSkipped, templateScope, orgTmpl, opts.boundaryID, wfv1.NodeError, err.Error()), err
	}
	if err != nil {
		node = woc.markNodeError(nodeName, err)

		if resolvedTmpl.Synchronization != nil {
			woc.controller.syncManager.Release(woc.wf, node.ID, woc.wf.Namespace, resolvedTmpl.Synchronization)
		}

		// If retry policy is not set, or if it is not set to Always or OnError, we won't attempt to retry an errored container
		// and we return instead.
		if processedTmpl.RetryStrategy == nil ||
			(processedTmpl.RetryStrategy.RetryPolicy != wfv1.RetryPolicyAlways &&
				processedTmpl.RetryStrategy.RetryPolicy != wfv1.RetryPolicyOnError) {
			return node, err
		}
	}

	if resolvedTmpl.Metrics != nil {
		// Check if the node was just created, if it was emit realtime metrics.
		// If the node did not previously exist, we can infer that it was created during the current operation, emit real time metrics.
		if _, ok := woc.preExecutionNodePhases[node.ID]; !ok {
			localScope, realTimeScope := woc.prepareMetricScope(node)
			woc.computeMetrics(resolvedTmpl.Metrics.Prometheus, localScope, realTimeScope, true)
		}
		// Check if the node completed during this execution, if it did emit metrics
		//
		// This check is necessary because sometimes a node will be marked completed during the current execution and will
		// not be considered again. The best example of this is the entrypoint steps/dag template (once completed, the
		// workflow ends and it's not reconsidered). This checks makes sure that its metrics also get emitted.
		//
		// In this check, a completed node may or may not have existed prior to this execution. If it did exist, ensure that it wasn't
		// completed before this execution. If it did not exist prior, then we can infer that it was completed during this execution.
		// The statement "(!ok || !prevNodeStatus.Fulfilled())" checks for this behavior and represents the material conditional
		// "ok -> !prevNodeStatus.Fulfilled()" (https://en.wikipedia.org/wiki/Material_conditional)
		if prevNodeStatus, ok := woc.preExecutionNodePhases[node.ID]; (!ok || !prevNodeStatus.Fulfilled()) && node.Fulfilled() {
			localScope, realTimeScope := woc.prepareMetricScope(node)
			woc.computeMetrics(resolvedTmpl.Metrics.Prometheus, localScope, realTimeScope, false)
		}
	}

	node = woc.wf.GetNodeByName(node.Name)

	// Swap the node back to retry node
	if retryNodeName != "" {
		retryNode := woc.wf.GetNodeByName(retryNodeName)
		if !retryNode.Fulfilled() && node.Fulfilled() { //if the retry child has completed we need to update outself
			node, err = woc.executeTemplate(retryNodeName, orgTmpl, tmplCtx, args, opts)
			if err != nil {
				return woc.markNodeError(node.Name, err), err
			}
		}
		node = retryNode
	}

	return node, nil
}

// Checks if the template has exceeded its deadline
func (woc *wfOperationCtx) checkTemplateTimeout(tmpl *wfv1.Template, node *wfv1.NodeStatus) (*time.Time, error) {
	if node == nil {
		return nil, nil
	}

	if tmpl.Timeout != "" {
		tmplTimeout, err := time.ParseDuration(tmpl.Timeout)
		if err != nil {
			return nil, fmt.Errorf("invalid timeout format. %v", err)
		}

		deadline := node.StartedAt.Add(tmplTimeout)

		if node.Phase == wfv1.NodePending && time.Now().After(deadline) {
			return nil, ErrTimeout
		}
		return &deadline, nil
	}

	return nil, nil
}

// markWorkflowPhase is a convenience method to set the phase of the workflow with optional message
// optionally marks the workflow completed, which sets the finishedAt timestamp and completed label
func (woc *wfOperationCtx) markWorkflowPhase(phase wfv1.NodePhase, markCompleted bool, message ...string) {
	if woc.wf.Status.Phase != phase {
		if woc.wf.Status.Phase.Fulfilled() {
			panic(fmt.Sprintf("workflow \"%s/%s\" is already fulfilled", woc.wf.Namespace, woc.wf.Name))
		}
		woc.log.Infof("Updated phase %s -> %s", woc.wf.Status.Phase, phase)
		woc.updated = true
		woc.wf.Status.Phase = phase
		if woc.wf.ObjectMeta.Labels == nil {
			woc.wf.ObjectMeta.Labels = make(map[string]string)
		}
		woc.wf.ObjectMeta.Labels[common.LabelKeyPhase] = string(phase)
	}
	if woc.wf.Status.StartedAt.IsZero() {
		woc.updated = true
		woc.wf.Status.StartedAt = metav1.Time{Time: time.Now().UTC()}
		woc.wf.Status.EstimatedDuration = woc.estimateWorkflowDuration()
	}
	if len(message) > 0 && woc.wf.Status.Message != message[0] {
		woc.log.Infof("Updated message %s -> %s", woc.wf.Status.Message, message[0])
		woc.updated = true
		woc.wf.Status.Message = message[0]
	}

	if phase == wfv1.NodeError {
		entryNode, ok := woc.wf.Status.Nodes[woc.wf.ObjectMeta.Name]
		if ok && entryNode.Phase == wfv1.NodeRunning {
			entryNode.Phase = wfv1.NodeError
			entryNode.Message = "Workflow operation error"
			woc.wf.Status.Nodes[woc.wf.ObjectMeta.Name] = entryNode
			woc.updated = true
		}
	}

	switch phase {
	case wfv1.NodeSucceeded, wfv1.NodeFailed, wfv1.NodeError:
		// wait for all daemon nodes to get terminated before marking workflow completed
		if markCompleted && !woc.hasDaemonNodes() {
			woc.log.Infof("Marking workflow completed")
			woc.wf.Status.FinishedAt = metav1.Time{Time: time.Now().UTC()}
			woc.globalParams[common.GlobalVarWorkflowDuration] = fmt.Sprintf("%f", woc.wf.Status.FinishedAt.Sub(woc.wf.Status.StartedAt.Time).Seconds())
			if woc.wf.ObjectMeta.Labels == nil {
				woc.wf.ObjectMeta.Labels = make(map[string]string)
			}
			woc.wf.ObjectMeta.Labels[common.LabelKeyCompleted] = "true"
			woc.wf.Status.ResourcesDuration = woc.wf.Status.Nodes.GetResourcesDuration()
			woc.wf.Status.Conditions.UpsertCondition(wfv1.Condition{Status: metav1.ConditionTrue, Type: wfv1.ConditionTypeCompleted})
			err := woc.deletePDBResource()
			if err != nil {
				woc.wf.Status.Phase = wfv1.NodeError
				woc.wf.ObjectMeta.Labels[common.LabelKeyPhase] = string(wfv1.NodeError)
				woc.updated = true
				woc.wf.Status.Message = err.Error()
			}

			if woc.controller.isArchivable(woc.wf) {
				err := wait.ExponentialBackoff(retry.DefaultRetry, func() (bool, error) {
					err := woc.controller.wfArchive.ArchiveWorkflow(woc.wf)
					return err == nil, err
				})
				if err != nil {
					woc.log.WithField("err", err).Error("Failed to archive workflow")
				}
			} else {
				woc.log.Infof("Doesn't match with archive label selector. Skipping Archive")
			}
			woc.updated = true
		}
	}
}

func (woc *wfOperationCtx) hasDaemonNodes() bool {
	for _, node := range woc.wf.Status.Nodes {
		if node.IsDaemoned() {
			return true
		}
	}
	return false
}

func (woc *wfOperationCtx) markWorkflowRunning() {
	woc.markWorkflowPhase(wfv1.NodeRunning, false, "")
}

func (woc *wfOperationCtx) markWorkflowSuccess() {
	woc.markWorkflowPhase(wfv1.NodeSucceeded, true)
}

func (woc *wfOperationCtx) markWorkflowFailed(message string) {
	woc.markWorkflowPhase(wfv1.NodeFailed, true, message)
}

func (woc *wfOperationCtx) markWorkflowError(err error, markCompleted bool) {
	woc.markWorkflowPhase(wfv1.NodeError, markCompleted, err.Error())
}

// stepsOrDagSeparator identifies if a node name starts with our naming convention separator from
// DAG or steps templates. Will match stings with prefix like: [0]. or .
var stepsOrDagSeparator = regexp.MustCompile(`^(\[\d+\])?\.`)

// initializeExecutableNode initializes a node and stores the template.
func (woc *wfOperationCtx) initializeExecutableNode(nodeName string, nodeType wfv1.NodeType, templateScope string, executeTmpl *wfv1.Template, orgTmpl wfv1.TemplateReferenceHolder, boundaryID string, phase wfv1.NodePhase, messages ...string) *wfv1.NodeStatus {
	node := woc.initializeNode(nodeName, nodeType, templateScope, orgTmpl, boundaryID, phase)

	// Set the input values to the node.
	if executeTmpl.Inputs.HasInputs() {
		node.Inputs = executeTmpl.Inputs.DeepCopy()
	}

	if nodeType == wfv1.NodeTypeSuspend {
		node = addRawOutputFields(node, executeTmpl)
	}

	if len(messages) > 0 {
		node.Message = messages[0]
	}

	// Update the node
	woc.wf.Status.Nodes[node.ID] = *node
	woc.updated = true

	return node
}

// initializeNodeOrMarkError initializes an error node or mark a node if it already exists.
func (woc *wfOperationCtx) initializeNodeOrMarkError(node *wfv1.NodeStatus, nodeName string, templateScope string, orgTmpl wfv1.TemplateReferenceHolder, boundaryID string, err error) *wfv1.NodeStatus {
	if node != nil {
		return woc.markNodeError(nodeName, err)
	}
	return woc.initializeNode(nodeName, wfv1.NodeTypeSkipped, templateScope, orgTmpl, boundaryID, wfv1.NodeError, err.Error())
}

// Creates a node status that's completely initialized and marked as finished
func (woc *wfOperationCtx) initializeCacheNode(nodeName string, resolvedTmpl *wfv1.Template, templateScope string, orgTmpl wfv1.TemplateReferenceHolder, boundaryID string, outputs *wfv1.Outputs, memStat *wfv1.MemoizationStatus, messages ...string) *wfv1.NodeStatus {
	if resolvedTmpl.Memoize == nil {
		err := fmt.Errorf("Cannot initialize a cached node from a non-memoized template")
		woc.log.WithFields(log.Fields{"namespace": woc.wf.Namespace, "wfName": woc.wf.Name}).WithError(err)
		panic(err)
	}
	woc.log.Debug("Initializing cached node ", nodeName, common.GetTemplateHolderString(orgTmpl), boundaryID)
	nodePhase := wfv1.NodePending
	if memStat.Hit {
		nodePhase = wfv1.NodeSucceeded
	}
	node := woc.initializeExecutableNode(nodeName, wfutil.GetNodeType(resolvedTmpl), templateScope, resolvedTmpl, orgTmpl, boundaryID, nodePhase, messages...)
	node.MemoizationStatus = memStat
	if memStat.Hit {
		node.Outputs = outputs
		node.FinishedAt = metav1.Time{Time: time.Now().UTC()}
	}
	return node
}

func (woc *wfOperationCtx) initializeNode(nodeName string, nodeType wfv1.NodeType, templateScope string, orgTmpl wfv1.TemplateReferenceHolder, boundaryID string, phase wfv1.NodePhase, messages ...string) *wfv1.NodeStatus {
	woc.log.Debugf("Initializing node %s: template: %s, boundaryID: %s", nodeName, common.GetTemplateHolderString(orgTmpl), boundaryID)

	nodeID := woc.wf.NodeID(nodeName)
	_, ok := woc.wf.Status.Nodes[nodeID]
	if ok {
		panic(fmt.Sprintf("node %s already initialized", nodeName))
	}

	node := wfv1.NodeStatus{
		ID:                nodeID,
		Name:              nodeName,
		TemplateName:      orgTmpl.GetTemplateName(),
		TemplateRef:       orgTmpl.GetTemplateRef(),
		TemplateScope:     templateScope,
		Type:              nodeType,
		BoundaryID:        boundaryID,
		Phase:             phase,
		StartedAt:         metav1.Time{Time: time.Now().UTC()},
		EstimatedDuration: woc.estimateNodeDuration(nodeName),
	}

	if boundaryNode, ok := woc.wf.Status.Nodes[boundaryID]; ok {
		node.DisplayName = strings.TrimPrefix(node.Name, boundaryNode.Name)
		if stepsOrDagSeparator.MatchString(node.DisplayName) {
			node.DisplayName = stepsOrDagSeparator.ReplaceAllString(node.DisplayName, "")
		}
	} else {
		node.DisplayName = nodeName
	}

	if node.Fulfilled() && node.FinishedAt.IsZero() {
		node.FinishedAt = node.StartedAt
	}
	var message string
	if len(messages) > 0 {
		message = fmt.Sprintf(" (message: %s)", messages[0])
		node.Message = messages[0]
	}
	woc.wf.Status.Nodes[nodeID] = node
	woc.log.Infof("%s node %v initialized %s%s", node.Type, node.ID, node.Phase, message)
	woc.updated = true
	return &node
}

// markNodePhase marks a node with the given phase, creating the node if necessary and handles timestamps
func (woc *wfOperationCtx) markNodePhase(nodeName string, phase wfv1.NodePhase, message ...string) *wfv1.NodeStatus {
	node := woc.wf.GetNodeByName(nodeName)
	if node == nil {
		panic(fmt.Sprintf("workflow '%s' node '%s' uninitialized when marking as %v: %s", woc.wf.Name, nodeName, phase, message))
	}
	if node.Phase != phase {
		woc.log.Infof("node %s phase %s -> %s", node.ID, node.Phase, phase)
		node.Phase = phase
		woc.updated = true
	}
	if len(message) > 0 {
		if message[0] != node.Message {
			woc.log.Infof("node %s message: %s", node.ID, message[0])
			node.Message = message[0]
			woc.updated = true
		}
	}
	if node.Fulfilled() && node.FinishedAt.IsZero() {
		node.FinishedAt = metav1.Time{Time: time.Now().UTC()}
		woc.log.Infof("node %s finished: %s", node.ID, node.FinishedAt)
		woc.updated = true
	}
	if !woc.orig.Status.Nodes[node.ID].Fulfilled() && node.Fulfilled() {
		woc.onNodeComplete(node)
	}
	woc.wf.Status.Nodes[node.ID] = *node
	return node
}

func (woc *wfOperationCtx) onNodeComplete(node *wfv1.NodeStatus) {
	if !woc.controller.Config.NodeEvents.IsEnabled() {
		return
	}
	message := fmt.Sprintf("%v node %s", node.Phase, node.Name)
	if node.Message != "" {
		message = message + ": " + node.Message
	}
	eventType := apiv1.EventTypeWarning
	if node.Phase == wfv1.NodeSucceeded {
		eventType = apiv1.EventTypeNormal
	}
	woc.eventRecorder.AnnotatedEventf(
		woc.wf,
		map[string]string{
			common.AnnotationKeyNodeType: string(node.Type),
			common.AnnotationKeyNodeName: node.Name,
		},
		eventType,
		fmt.Sprintf("WorkflowNode%s", node.Phase),
		message,
	)
}

// markNodeError is a convenience method to mark a node with an error and set the message from the error
func (woc *wfOperationCtx) markNodeError(nodeName string, err error) *wfv1.NodeStatus {
	woc.log.WithError(err).WithField("nodeName", nodeName).Error("Mark error node")
	return woc.markNodePhase(nodeName, wfv1.NodeError, err.Error())
}

// markNodePending is a convenience method to mark a node and set the message from the error
func (woc *wfOperationCtx) markNodePending(nodeName string, err error) *wfv1.NodeStatus {
	woc.log.Infof("Mark node %s as Pending, due to: %+v", nodeName, err)
	node := woc.wf.GetNodeByName(nodeName)
	return woc.markNodePhase(nodeName, wfv1.NodePending, fmt.Sprintf("Pending %s", time.Since(node.StartedAt.Time)))
}

// checkParallelism checks if the given template is able to be executed, considering the current active pods and workflow/template parallelism
func (woc *wfOperationCtx) checkParallelism(tmpl *wfv1.Template, node *wfv1.NodeStatus, boundaryID string) error {
	if woc.execWf.Spec.Parallelism != nil && woc.activePods >= *woc.execWf.Spec.Parallelism {
		woc.log.Infof("workflow active pod spec parallelism reached %d/%d", woc.activePods, *woc.execWf.Spec.Parallelism)
		return ErrParallelismReached
	}
	// TODO: repeated calls to countActivePods is not optimal
	switch tmpl.GetType() {
	case wfv1.TemplateTypeDAG, wfv1.TemplateTypeSteps:
		// if we are about to execute a DAG/Steps template, make sure we havent already reached our limit
		if tmpl.Parallelism != nil && node != nil {
			templateActivePods := woc.countActivePods(node.ID)
			if templateActivePods >= *tmpl.Parallelism {
				woc.log.Infof("template (node %s) active pod parallelism reached %d/%d", node.ID, templateActivePods, *tmpl.Parallelism)
				return ErrParallelismReached
			}
		}
		fallthrough
	default:
		// if we are about to execute a pod, make our parent hasn't reached it's limit
		if boundaryID != "" && (node == nil || (node.Phase != wfv1.NodePending && node.Phase != wfv1.NodeRunning)) {
			boundaryNode, ok := woc.wf.Status.Nodes[boundaryID]
			if !ok {
				return errors.InternalError("boundaryNode not found")
			}
			tmplCtx, err := woc.createTemplateContext(boundaryNode.GetTemplateScope())
			if err != nil {
				return err
			}
			_, boundaryTemplate, templateStored, err := tmplCtx.ResolveTemplate(&boundaryNode)
			if err != nil {
				return err
			}
			// A new template was stored during resolution, persist it
			if templateStored {
				woc.updated = true
			}

			if boundaryTemplate != nil && boundaryTemplate.Parallelism != nil {
				activeSiblings := woc.countActiveChildren(boundaryID)
				woc.log.Debugf("counted %d/%d active children in boundary %s", activeSiblings, *boundaryTemplate.Parallelism, boundaryID)
				if activeSiblings >= *boundaryTemplate.Parallelism {
					woc.log.Infof("template (node %s) active children parallelism reached %d/%d", boundaryID, activeSiblings, *boundaryTemplate.Parallelism)
					return ErrParallelismReached
				}
			}
		}
	}
	return nil
}

func (woc *wfOperationCtx) executeContainer(nodeName string, templateScope string, tmpl *wfv1.Template, orgTmpl wfv1.TemplateReferenceHolder, opts *executeTemplateOpts) (*wfv1.NodeStatus, error) {
	node := woc.wf.GetNodeByName(nodeName)
	if node == nil {
		node = woc.initializeExecutableNode(nodeName, wfv1.NodeTypePod, templateScope, tmpl, orgTmpl, opts.boundaryID, wfv1.NodePending)
	} else if !tmpl.IsResubmitPendingPods() && !node.Pending() {
		// This is not our first time executing this node.
		// We will retry to resubmit the pod if it is allowed and if the node is pending. If either of these two are
		// false, return.
		return node, nil
	}

	// Check if the output of this container is referenced elsewhere in the Workflow. If so, make sure to include it during
	// execution.
	includeScriptOutput, err := woc.includeScriptOutput(nodeName, opts.boundaryID)
	if err != nil {
		return node, err
	}

	woc.log.Debugf("Executing node %s with container template: %v\n", nodeName, tmpl)
	_, err = woc.createWorkflowPod(nodeName, *tmpl.Container, tmpl, &createWorkflowPodOpts{
		includeScriptOutput: includeScriptOutput,
		onExitPod:           opts.onExitTemplate,
		executionDeadline:   opts.executionDeadline,
	})

	if err != nil {
		return woc.requeueIfTransientErr(err, node.Name)
	}

	return node, err
}

func (woc *wfOperationCtx) getOutboundNodes(nodeID string) []string {
	node := woc.wf.Status.Nodes[nodeID]
	switch node.Type {
	case wfv1.NodeTypePod, wfv1.NodeTypeSkipped, wfv1.NodeTypeSuspend:
		return []string{node.ID}
	case wfv1.NodeTypeTaskGroup:
		if len(node.Children) == 0 {
			return []string{node.ID}
		}
		outboundNodes := make([]string, 0)
		for _, child := range node.Children {
			outboundNodes = append(outboundNodes, woc.getOutboundNodes(child)...)
		}
		return outboundNodes
	case wfv1.NodeTypeRetry:
		numChildren := len(node.Children)
		if numChildren > 0 {
			return []string{node.Children[numChildren-1]}
		}
	}
	outbound := make([]string, 0)
	for _, outboundNodeID := range node.OutboundNodes {
		outNode := woc.wf.Status.Nodes[outboundNodeID]
		if outNode.Type == wfv1.NodeTypePod {
			outbound = append(outbound, outboundNodeID)
		} else {
			subOutIDs := woc.getOutboundNodes(outboundNodeID)
			outbound = append(outbound, subOutIDs...)
		}
	}
	return outbound
}

// getTemplateOutputsFromScope resolves a template's outputs from the scope of the template
func getTemplateOutputsFromScope(tmpl *wfv1.Template, scope *wfScope) (*wfv1.Outputs, error) {
	if !tmpl.Outputs.HasOutputs() {
		return nil, nil
	}
	var outputs wfv1.Outputs
	if len(tmpl.Outputs.Parameters) > 0 {
		outputs.Parameters = make([]wfv1.Parameter, 0)
		for _, param := range tmpl.Outputs.Parameters {
			if param.ValueFrom == nil {
				return nil, fmt.Errorf("output parameters must have a valueFrom specified")
			}
			val, err := scope.resolveParameter(param.ValueFrom.Parameter)
			if err != nil {
				// We have a default value to use instead of returning an error
				if param.ValueFrom.Default != nil {
					val = *param.ValueFrom.Default
				} else {
					return nil, err
				}
			}
			param.Value = &val
			param.ValueFrom = nil
			outputs.Parameters = append(outputs.Parameters, param)
		}
	}
	if len(tmpl.Outputs.Artifacts) > 0 {
		outputs.Artifacts = make([]wfv1.Artifact, 0)
		for _, art := range tmpl.Outputs.Artifacts {
			resolvedArt, err := scope.resolveArtifact(art.From, art.SubPath)
			if err != nil {
				// If the artifact was not found and is optional, don't mark an error
				if strings.Contains(err.Error(), "Unable to resolve") && art.Optional {
					log.Warnf("Optional artifact '%s' was not found; it won't be available as an output", art.Name)
					continue
				}
				return nil, fmt.Errorf("unable to resolve outputs from scope: %s", err)
			}
			resolvedArt.Name = art.Name
			outputs.Artifacts = append(outputs.Artifacts, *resolvedArt)
		}
	}
	return &outputs, nil
}

// hasOutputResultRef will check given template output has any reference
func hasOutputResultRef(name string, parentTmpl *wfv1.Template) bool {

	var variableRefName string
	if parentTmpl.DAG != nil {
		variableRefName = "{{tasks." + name + ".outputs.result}}"
	} else if parentTmpl.Steps != nil {
		variableRefName = "{{steps." + name + ".outputs.result}}"
	}

	jsonValue, err := json.Marshal(parentTmpl)
	if err != nil {
		log.Warnf("Unable to marshal the template. %v, %v", parentTmpl, err)
	}

	return strings.Contains(string(jsonValue), variableRefName)
}

// getStepOrDAGTaskName will extract the node from NodeStatus Name
func getStepOrDAGTaskName(nodeName string) string {
	if strings.Contains(nodeName, ".") {
		name := nodeName[strings.LastIndex(nodeName, ".")+1:]
		// Retry, withItems and withParam scenario
		if indx := strings.LastIndex(name, "("); indx > 0 {
			return name[0:indx]
		}
		return name
	}
	return nodeName
}

func (woc *wfOperationCtx) executeScript(nodeName string, templateScope string, tmpl *wfv1.Template, orgTmpl wfv1.TemplateReferenceHolder, opts *executeTemplateOpts) (*wfv1.NodeStatus, error) {
	node := woc.wf.GetNodeByName(nodeName)
	if node == nil {
		node = woc.initializeExecutableNode(nodeName, wfv1.NodeTypePod, templateScope, tmpl, orgTmpl, opts.boundaryID, wfv1.NodePending)
	} else if !node.Pending() {
		return node, nil
	}

	// Check if the output of this script is referenced elsewhere in the Workflow. If so, make sure to include it during
	// execution.
	includeScriptOutput, err := woc.includeScriptOutput(nodeName, opts.boundaryID)
	if err != nil {
		return node, err
	}

	mainCtr := tmpl.Script.Container
	mainCtr.Args = append(mainCtr.Args, common.ExecutorScriptSourcePath)
	_, err = woc.createWorkflowPod(nodeName, mainCtr, tmpl, &createWorkflowPodOpts{
		includeScriptOutput: includeScriptOutput,
		onExitPod:           opts.onExitTemplate,
		executionDeadline:   opts.executionDeadline,
	})
	if err != nil {
		return woc.requeueIfTransientErr(err, node.Name)
	}
	return node, err
}

func (woc *wfOperationCtx) requeueIfTransientErr(err error, nodeName string) (*wfv1.NodeStatus, error) {
	if errorsutil.IsTransientErr(err) {
		// Our error was most likely caused by a lack of resources.
		woc.requeue(10 * time.Second)
		return woc.markNodePending(nodeName, err), nil
	}
	return nil, err
}

// buildLocalScope adds all of a nodes outputs to the local scope with the given prefix, as well
// as the global scope, if specified with a globalName
func (woc *wfOperationCtx) buildLocalScope(scope *wfScope, prefix string, node *wfv1.NodeStatus) {
	// It may be that the node is a retry node, in which case we want to get the outputs of the last node
	// in the retry group instead of the retry node itself.
	if node.Type == wfv1.NodeTypeRetry {
		node = getChildNodeIndex(node, woc.wf.Status.Nodes, -1)
	}

	if node.ID != "" {
		key := fmt.Sprintf("%s.id", prefix)
		scope.addParamToScope(key, node.ID)
	}

	if !node.StartedAt.Time.IsZero() {
		key := fmt.Sprintf("%s.startedAt", prefix)
		scope.addParamToScope(key, node.StartedAt.Time.Format(time.RFC3339))
	}

	if !node.FinishedAt.Time.IsZero() {
		key := fmt.Sprintf("%s.finishedAt", prefix)
		scope.addParamToScope(key, node.FinishedAt.Time.Format(time.RFC3339))
	}

	if node.PodIP != "" {
		key := fmt.Sprintf("%s.ip", prefix)
		scope.addParamToScope(key, node.PodIP)
	}
	if node.Phase != "" {
		key := fmt.Sprintf("%s.status", prefix)
		scope.addParamToScope(key, string(node.Phase))
	}
	woc.addOutputsToLocalScope(prefix, node.Outputs, scope)
}

func (woc *wfOperationCtx) addOutputsToLocalScope(prefix string, outputs *wfv1.Outputs, scope *wfScope) {
	if outputs == nil || scope == nil {
		return
	}
	if prefix != "workflow" && outputs.Result != nil {
		scope.addParamToScope(fmt.Sprintf("%s.outputs.result", prefix), *outputs.Result)
	}
	if prefix != "workflow" && outputs.ExitCode != nil {
		scope.addParamToScope(fmt.Sprintf("%s.exitCode", prefix), *outputs.ExitCode)
	}
	for _, param := range outputs.Parameters {
		if param.Value != nil {
			scope.addParamToScope(fmt.Sprintf("%s.outputs.parameters.%s", prefix, param.Name), *param.Value)
		}
	}
	for _, art := range outputs.Artifacts {
		scope.addArtifactToScope(fmt.Sprintf("%s.outputs.artifacts.%s", prefix, art.Name), art)
	}
}

func (woc *wfOperationCtx) addOutputsToGlobalScope(outputs *wfv1.Outputs) {
	if outputs == nil {
		return
	}
	for _, param := range outputs.Parameters {
		woc.addParamToGlobalScope(param)
	}
	for _, art := range outputs.Artifacts {
		woc.addArtifactToGlobalScope(art, nil)
	}
}

// loopNodes is a node list which supports sorting by loop index
type loopNodes []wfv1.NodeStatus

func (n loopNodes) Len() int {
	return len(n)
}

func parseLoopIndex(s string) int {
	s = strings.SplitN(s, "(", 2)[1]
	s = strings.SplitN(s, ":", 2)[0]
	val, err := strconv.Atoi(s)
	if err != nil {
		panic(fmt.Sprintf("failed to parse '%s' as int: %v", s, err))
	}
	return val
}
func (n loopNodes) Less(i, j int) bool {
	left := parseLoopIndex(n[i].DisplayName)
	right := parseLoopIndex(n[j].DisplayName)
	return left < right
}
func (n loopNodes) Swap(i, j int) {
	n[i], n[j] = n[j], n[i]
}

// processAggregateNodeOutputs adds the aggregated outputs of a withItems/withParam template as a
// parameter in the form of a JSON list
func (woc *wfOperationCtx) processAggregateNodeOutputs(tmpl *wfv1.Template, scope *wfScope, prefix string, childNodes []wfv1.NodeStatus) error {
	if len(childNodes) == 0 {
		return nil
	}
	// need to sort the child node list so that the order of outputs are preserved
	sort.Sort(loopNodes(childNodes))
	paramList := make([]map[string]string, 0)
	resultsList := make([]wfv1.Item, 0)
	for _, node := range childNodes {
		if node.Outputs == nil {
			continue
		}
		if len(node.Outputs.Parameters) > 0 {
			param := make(map[string]string)
			for _, p := range node.Outputs.Parameters {
				param[p.Name] = *p.Value
			}
			paramList = append(paramList, param)
		}
		if node.Outputs.Result != nil {
			// Support the case where item may be a map
			var item wfv1.Item
			err := json.Unmarshal([]byte(*node.Outputs.Result), &item)
			if err != nil {
				return err
			}
			resultsList = append(resultsList, item)
		}
	}
	if tmpl.GetType() == wfv1.TemplateTypeScript {
		resultsJSON, err := json.Marshal(resultsList)
		if err != nil {
			return err
		}
		key := fmt.Sprintf("%s.outputs.result", prefix)
		scope.addParamToScope(key, string(resultsJSON))
	}
	outputsJSON, err := json.Marshal(paramList)
	if err != nil {
		return err
	}
	key := fmt.Sprintf("%s.outputs.parameters", prefix)
	scope.addParamToScope(key, string(outputsJSON))
	return nil
}

// addParamToGlobalScope exports any desired node outputs to the global scope, and adds it to the global outputs.
func (woc *wfOperationCtx) addParamToGlobalScope(param wfv1.Parameter) {
	if param.GlobalName == "" {
		return
	}
	index := -1
	if woc.wf.Status.Outputs != nil {
		for i, gParam := range woc.wf.Status.Outputs.Parameters {
			if gParam.Name == param.GlobalName {
				index = i
				break
			}
		}
	} else {
		woc.wf.Status.Outputs = &wfv1.Outputs{}
	}
	paramName := fmt.Sprintf("workflow.outputs.parameters.%s", param.GlobalName)
	woc.globalParams[paramName] = *param.Value
	if index == -1 {
		woc.log.Infof("setting %s: '%s'", paramName, *param.Value)
		gParam := wfv1.Parameter{Name: param.GlobalName, Value: param.Value}
		woc.wf.Status.Outputs.Parameters = append(woc.wf.Status.Outputs.Parameters, gParam)
		woc.updated = true
	} else {
		prevVal := *woc.wf.Status.Outputs.Parameters[index].Value
		if prevVal != *param.Value {
			woc.log.Infof("overwriting %s: '%s' -> '%s'", paramName, *woc.wf.Status.Outputs.Parameters[index].Value, *param.Value)
			woc.wf.Status.Outputs.Parameters[index].Value = param.Value
			woc.updated = true
		}
	}
}

// addArtifactToGlobalScope exports any desired node outputs to the global scope
// Optionally adds to a local scope if supplied
func (woc *wfOperationCtx) addArtifactToGlobalScope(art wfv1.Artifact, scope *wfScope) {
	if art.GlobalName == "" {
		return
	}
	globalArtName := fmt.Sprintf("workflow.outputs.artifacts.%s", art.GlobalName)
	if woc.wf.Status.Outputs != nil {
		for i, gArt := range woc.wf.Status.Outputs.Artifacts {
			if gArt.Name == art.GlobalName {
				// global output already exists. overwrite the value if different
				art.Name = art.GlobalName
				art.GlobalName = ""
				art.Path = ""
				if !reflect.DeepEqual(woc.wf.Status.Outputs.Artifacts[i], art) {
					woc.wf.Status.Outputs.Artifacts[i] = art
					if scope != nil {
						scope.addArtifactToScope(globalArtName, art)
					}
					woc.log.Infof("overwriting %s: %v", globalArtName, art)
					woc.updated = true
				}
				return
			}
		}
	} else {
		woc.wf.Status.Outputs = &wfv1.Outputs{}
	}
	// global output does not yet exist
	art.Name = art.GlobalName
	art.GlobalName = ""
	art.Path = ""
	woc.log.Infof("setting %s: %v", globalArtName, art)
	woc.wf.Status.Outputs.Artifacts = append(woc.wf.Status.Outputs.Artifacts, art)
	if scope != nil {
		scope.addArtifactToScope(globalArtName, art)
	}
	woc.updated = true
}

// addChildNode adds a nodeID as a child to a parent
// parent and child are both node names
func (woc *wfOperationCtx) addChildNode(parent string, child string) {
	parentID := woc.wf.NodeID(parent)
	childID := woc.wf.NodeID(child)
	node, ok := woc.wf.Status.Nodes[parentID]
	if !ok {
		panic(fmt.Sprintf("parent node %s not initialized", parent))
	}
	for _, nodeID := range node.Children {
		if childID == nodeID {
			// already exists
			return
		}
	}
	node.Children = append(node.Children, childID)
	woc.wf.Status.Nodes[parentID] = node
	woc.updated = true
}

// executeResource is runs a kubectl command against a manifest
func (woc *wfOperationCtx) executeResource(nodeName string, templateScope string, tmpl *wfv1.Template, orgTmpl wfv1.TemplateReferenceHolder, opts *executeTemplateOpts) (*wfv1.NodeStatus, error) {

	node := woc.wf.GetNodeByName(nodeName)

	if node == nil {
		node = woc.initializeExecutableNode(nodeName, wfv1.NodeTypePod, templateScope, tmpl, orgTmpl, opts.boundaryID, wfv1.NodePending)
	} else if !node.Pending() {
		return node, nil
	}

	tmpl = tmpl.DeepCopy()

	// Try to unmarshal the given manifest.
	obj := unstructured.Unstructured{}
	err := yaml.Unmarshal([]byte(tmpl.Resource.Manifest), &obj)
	if err != nil {
		return node, err
	}

	if tmpl.Resource.SetOwnerReference {
		ownerReferences := obj.GetOwnerReferences()
		obj.SetOwnerReferences(append(ownerReferences, *metav1.NewControllerRef(woc.wf, wfv1.SchemeGroupVersion.WithKind(workflow.WorkflowKind))))
		bytes, err := yaml.Marshal(obj.Object)
		if err != nil {
			return node, err
		}
		tmpl.Resource.Manifest = string(bytes)
	}

	mainCtr := woc.newExecContainer(common.MainContainerName, tmpl)
	mainCtr.Command = []string{"argoexec", "resource", tmpl.Resource.Action}
	_, err = woc.createWorkflowPod(nodeName, *mainCtr, tmpl, &createWorkflowPodOpts{onExitPod: opts.onExitTemplate, executionDeadline: opts.executionDeadline})
	if err != nil {
		return woc.requeueIfTransientErr(err, node.Name)
	}

	return node, err
}

func (woc *wfOperationCtx) executeSuspend(nodeName string, templateScope string, tmpl *wfv1.Template, orgTmpl wfv1.TemplateReferenceHolder, opts *executeTemplateOpts) (*wfv1.NodeStatus, error) {
	node := woc.wf.GetNodeByName(nodeName)
	if node == nil {
		node = woc.initializeExecutableNode(nodeName, wfv1.NodeTypeSuspend, templateScope, tmpl, orgTmpl, opts.boundaryID, wfv1.NodePending)
	}
	woc.log.Infof("node %s suspended", nodeName)

	// If there is either an active workflow deadline, or if this node is suspended with a duration, then the workflow
	// will need to be requeued after a certain amount of time
	var requeueTime *time.Time

	if tmpl.Suspend.Duration != "" {
		node := woc.wf.GetNodeByName(nodeName)
		suspendDuration, err := parseStringToDuration(tmpl.Suspend.Duration)
		if err != nil {
			return node, err
		}
		suspendDeadline := node.StartedAt.Add(suspendDuration)
		requeueTime = &suspendDeadline
		if time.Now().UTC().After(suspendDeadline) {
			// Suspension is expired, node can be resumed
			woc.log.Infof("auto resuming node %s", nodeName)
			_ = woc.markNodePhase(nodeName, wfv1.NodeSucceeded)
			return node, nil
		}
	}

	// workflowDeadline is the time when the workflow will be timed out, if any
	if workflowDeadline := woc.getWorkflowDeadline(); workflowDeadline != nil {
		// There is an active workflow deadline. If this node is suspended with a duration, choose the earlier time
		// between the two, otherwise choose the deadline time.
		if requeueTime == nil || workflowDeadline.Before(*requeueTime) {
			requeueTime = workflowDeadline
		}
	}

	if requeueTime != nil {
		woc.requeue(time.Until(*requeueTime))
	}

	_ = woc.markNodePhase(nodeName, wfv1.NodeRunning)
	return node, nil
}

func addRawOutputFields(node *wfv1.NodeStatus, tmpl *wfv1.Template) *wfv1.NodeStatus {
	if tmpl.GetType() != wfv1.TemplateTypeSuspend || node.Type != wfv1.NodeTypeSuspend {
		panic("addRawOutputFields should only be used for nodes and templates of type suspend")
	}
	for _, param := range tmpl.Outputs.Parameters {
		if param.ValueFrom.Supplied != nil {
			if node.Outputs == nil {
				node.Outputs = &wfv1.Outputs{Parameters: []wfv1.Parameter{}}
			}
			node.Outputs.Parameters = append(node.Outputs.Parameters, param)
		}
	}
	return node
}

func parseStringToDuration(durationString string) (time.Duration, error) {
	var suspendDuration time.Duration
	// If no units are attached, treat as seconds
	if val, err := strconv.Atoi(durationString); err == nil {
		suspendDuration = time.Duration(val) * time.Second
	} else if duration, err := time.ParseDuration(durationString); err == nil {
		suspendDuration = duration
	} else {
		return 0, fmt.Errorf("unable to parse %s as a duration", durationString)
	}
	return suspendDuration, nil
}

func processItem(fstTmpl *fasttemplate.Template, name string, index int, item wfv1.Item, obj interface{}) (string, error) {
	replaceMap := make(map[string]string)
	var newName string

	switch item.GetType() {
	case wfv1.String, wfv1.Number, wfv1.Bool:
		replaceMap["item"] = fmt.Sprintf("%v", item)
		newName = generateNodeName(name, index, item)
	case wfv1.Map:
		// Handle the case when withItems is a list of maps.
		// vals holds stringified versions of the map items which are incorporated as part of the step name.
		// For example if the item is: {"name": "jesse","group":"developer"}
		// the vals would be: ["name:jesse", "group:developer"]
		// This would eventually be part of the step name (group:developer,name:jesse)
		vals := make([]string, 0)
		mapVal := item.GetMapVal()
		for itemKey, itemVal := range mapVal {
			replaceMap[fmt.Sprintf("item.%s", itemKey)] = fmt.Sprintf("%v", itemVal)
			vals = append(vals, fmt.Sprintf("%s:%v", itemKey, itemVal))

		}
		jsonByteVal, err := json.Marshal(mapVal)
		if err != nil {
			return "", errors.InternalWrapError(err)
		}
		replaceMap["item"] = string(jsonByteVal)

		// sort the values so that the name is deterministic
		sort.Strings(vals)
		newName = generateNodeName(name, index, strings.Join(vals, ","))
	case wfv1.List:
		listVal := item.GetListVal()
		byteVal, err := json.Marshal(listVal)
		if err != nil {
			return "", errors.InternalWrapError(err)
		}
		replaceMap["item"] = string(byteVal)
		newName = generateNodeName(name, index, listVal)
	default:
		return "", errors.Errorf(errors.CodeBadRequest, "withItems[%d] expected string, number, list, or map. received: %v", index, item)
	}
	newStepStr, err := common.Replace(fstTmpl, replaceMap, false)
	if err != nil {
		return "", err
	}
	err = json.Unmarshal([]byte(newStepStr), &obj)
	if err != nil {
		return "", errors.InternalWrapError(err)
	}
	return newName, nil
}

func generateNodeName(name string, index int, desc interface{}) string {
	newName := fmt.Sprintf("%s(%d:%v)", name, index, desc)
	if out := util.RecoverIndexFromNodeName(newName); out != index {
		panic(fmt.Sprintf("unrecoverable digit in generateName; wanted '%d' and got '%d'", index, out))
	}
	return newName
}

func expandSequence(seq *wfv1.Sequence) ([]wfv1.Item, error) {
	var start, end int
	var err error
	if seq.Start != nil {
		start, err = strconv.Atoi(seq.Start.String())
		if err != nil {
			return nil, err
		}
	}
	if seq.End != nil {
		end, err = strconv.Atoi(seq.End.String())
		if err != nil {
			return nil, err
		}
	} else if seq.Count != nil {
		count, err := strconv.Atoi(seq.Count.String())
		if err != nil {
			return nil, err
		}
		if count == 0 {
			return []wfv1.Item{}, nil
		}
		end = start + count - 1
	} else {
		return nil, errors.InternalError("neither end nor count was specified in withSequence")
	}
	items := make([]wfv1.Item, 0)
	format := "%d"
	if seq.Format != "" {
		format = seq.Format
	}
	if start <= end {
		for i := start; i <= end; i++ {
			item, err := wfv1.ParseItem(`"` + fmt.Sprintf(format, i) + `"`)
			if err != nil {
				return nil, err
			}
			items = append(items, item)
		}
	} else {
		for i := start; i >= end; i-- {
			item, err := wfv1.ParseItem(`"` + fmt.Sprintf(format, i) + `"`)
			if err != nil {
				return nil, err
			}
			items = append(items, item)
		}
	}
	return items, nil
}

func (woc *wfOperationCtx) substituteParamsInVolumes(params map[string]string) error {
	if woc.volumes == nil {
		return nil
	}

	volumes := woc.volumes
	volumesBytes, err := json.Marshal(volumes)
	if err != nil {
		return errors.InternalWrapError(err)
	}
	fstTmpl, err := fasttemplate.NewTemplate(string(volumesBytes), "{{", "}}")
	if err != nil {
		return fmt.Errorf("unable to parse argo varaible: %w", err)
	}
	newVolumesStr, err := common.Replace(fstTmpl, params, true)
	if err != nil {
		return err
	}
	var newVolumes []apiv1.Volume
	err = json.Unmarshal([]byte(newVolumesStr), &newVolumes)
	if err != nil {
		return errors.InternalWrapError(err)
	}
	woc.volumes = newVolumes
	return nil
}

// createTemplateContext creates a new template context.
func (woc *wfOperationCtx) createTemplateContext(scope wfv1.ResourceScope, resourceName string) (*templateresolution.Context, error) {
	var clusterWorkflowTemplateGetter templateresolution.ClusterWorkflowTemplateGetter
	if woc.controller.cwftmplInformer != nil {
		clusterWorkflowTemplateGetter = woc.controller.cwftmplInformer.Lister()
	} else {
		clusterWorkflowTemplateGetter = &templateresolution.NullClusterWorkflowTemplateGetter{}
	}
	ctx := templateresolution.NewContext(woc.controller.wftmplInformer.Lister().WorkflowTemplates(woc.wf.Namespace), clusterWorkflowTemplateGetter, woc.execWf, woc.wf)

	switch scope {
	case wfv1.ResourceScopeNamespaced:
		return ctx.WithWorkflowTemplate(resourceName)
	case wfv1.ResourceScopeCluster:
		return ctx.WithClusterWorkflowTemplate(resourceName)
	default:
		return ctx, nil
	}
}

func (woc *wfOperationCtx) runOnExitNode(templateRef, parentDisplayName, parentNodeName, boundaryID string, tmplCtx *templateresolution.Context) (bool, *wfv1.NodeStatus, error) {
	if templateRef != "" && woc.wf.Spec.Shutdown.ShouldExecute(true) {
		woc.log.Infof("Running OnExit handler: %s", templateRef)
		onExitNodeName := common.GenerateOnExitNodeName(parentDisplayName)
		onExitNode, err := woc.executeTemplate(onExitNodeName, &wfv1.WorkflowStep{Template: templateRef}, tmplCtx, woc.execWf.Spec.Arguments, &executeTemplateOpts{
			boundaryID:     boundaryID,
			onExitTemplate: true,
		})
		woc.addChildNode(parentNodeName, onExitNodeName)
		return true, onExitNode, err
	}
	return false, nil, nil
}

func (woc *wfOperationCtx) computeMetrics(metricList []*wfv1.Prometheus, localScope map[string]string, realTimeScope map[string]func() float64, realTimeOnly bool) {
	for _, metricTmpl := range metricList {

		// Don't process real time metrics after execution
		if realTimeOnly && !metricTmpl.IsRealtime() {
			continue
		}

		if metricTmpl.Help == "" {
			woc.reportMetricEmissionError(fmt.Sprintf("metric '%s' must contain a help string under 'help: ' field", metricTmpl.Name))
			continue
		}

		// Substitute parameters in non-value fields of the template to support variables in places such as labels,
		// name, and help. We do not substitute value fields here (i.e. gauge, histogram, counter) here because they
		// might be realtime ({{workflow.duration}} will not be substituted the same way if it's realtime or if it isn't).
		metricTmplBytes, err := json.Marshal(metricTmpl)
		if err != nil {
			woc.reportMetricEmissionError(fmt.Sprintf("unable to substitute parameters for metric '%s' (marshal): %s", metricTmpl.Name, err))
			continue
		}
		fstTmpl, err := fasttemplate.NewTemplate(string(metricTmplBytes), "{{", "}}")
		if err != nil {
			woc.reportMetricEmissionError(fmt.Sprintf("unable to parse argo varaible for metric '%s': %s", metricTmpl.Name, err))
			continue
		}
		replacedValue, err := common.Replace(fstTmpl, localScope, false)
		if err != nil {
			woc.reportMetricEmissionError(fmt.Sprintf("unable to substitute parameters for metric '%s': %s", metricTmpl.Name, err))
			continue
		}

		var metricTmplSubstituted wfv1.Prometheus
		err = json.Unmarshal([]byte(replacedValue), &metricTmplSubstituted)
		if err != nil {
			woc.reportMetricEmissionError(fmt.Sprintf("unable to substitute parameters for metric '%s' (unmarshal): %s", metricTmpl.Name, err))
			continue
		}
		// Only substitute non-value fields here. Value field substitution happens below
		metricTmpl.Name = metricTmplSubstituted.Name
		metricTmpl.Help = metricTmplSubstituted.Help
		metricTmpl.Labels = metricTmplSubstituted.Labels
		metricTmpl.When = metricTmplSubstituted.When

		proceed, err := shouldExecute(metricTmpl.When)
		if err != nil {
			woc.reportMetricEmissionError(fmt.Sprintf("unable to compute 'when' clause for metric '%s': %s", woc.wf.ObjectMeta.Name, err))
			continue
		}
		if !proceed {
			continue
		}

		if metricTmpl.IsRealtime() {
			// Finally substitute value parameters
			value := metricTmpl.Gauge.Value
			if !(strings.HasPrefix(value, "{{") && strings.HasSuffix(value, "}}")) {
				woc.reportMetricEmissionError("real time metrics can only be used with metric variables")
				continue
			}
			value = strings.TrimSuffix(strings.TrimPrefix(value, "{{"), "}}")
			valueFunc, ok := realTimeScope[value]
			if !ok {
				woc.reportMetricEmissionError(fmt.Sprintf("'%s' is not available as a real time metric", value))
				continue
			}
			updatedMetric, err := metrics.ConstructRealTimeGaugeMetric(metricTmpl, valueFunc)
			if err != nil {
				woc.reportMetricEmissionError(fmt.Sprintf("could not construct metric '%s': %s", metricTmpl.Name, err))
				continue
			}
			err = woc.controller.metrics.UpsertCustomMetric(metricTmpl.GetDesc(), updatedMetric)
			if err != nil {
				woc.reportMetricEmissionError(fmt.Sprintf("could not construct metric '%s': %s", metricTmpl.Name, err))
				continue
			}
			continue
		} else {
			metricSpec := metricTmpl.DeepCopy()

			// Finally substitute value parameters
			fstTmpl, err = fasttemplate.NewTemplate(metricSpec.GetValueString(), "{{", "}}")
			if err != nil {
				woc.reportMetricEmissionError(fmt.Sprintf("unable to parse argo varaible for metric '%s': %s", metricTmpl.Name, err))
				continue
			}
			replacedValue, err := common.Replace(fstTmpl, localScope, false)
			if err != nil {
				woc.reportMetricEmissionError(fmt.Sprintf("unable to substitute parameters for metric '%s': %s", metricSpec.Name, err))
				continue
			}
			metricSpec.SetValueString(replacedValue)

			metric := woc.controller.metrics.GetCustomMetric(metricSpec.GetDesc())
			// It is valid to pass a nil metric to ConstructOrUpdateMetric, in that case the metric will be created for us
			updatedMetric, err := metrics.ConstructOrUpdateMetric(metric, metricSpec)
			if err != nil {
				woc.reportMetricEmissionError(fmt.Sprintf("could not construct metric '%s': %s", metricSpec.Name, err))
				continue
			}
			err = woc.controller.metrics.UpsertCustomMetric(metricSpec.GetDesc(), updatedMetric)
			if err != nil {
				woc.reportMetricEmissionError(fmt.Sprintf("could not construct metric '%s': %s", metricSpec.Name, err))
				continue
			}
			continue
		}
	}
}

func (woc *wfOperationCtx) reportMetricEmissionError(errorString string) {
	woc.wf.Status.Conditions.UpsertConditionMessage(
		wfv1.Condition{
			Status:  metav1.ConditionTrue,
			Type:    wfv1.ConditionTypeMetricsError,
			Message: errorString,
		})
	woc.updated = true
	woc.log.Error(errorString)
}

func (woc *wfOperationCtx) createPDBResource() error {

	if woc.execWf.Spec.PodDisruptionBudget == nil {
		return nil
	}

	pdb, err := woc.controller.kubeclientset.PolicyV1beta1().PodDisruptionBudgets(woc.wf.Namespace).Get(woc.wf.Name, metav1.GetOptions{})
	if err != nil && !apierr.IsNotFound(err) {
		return err
	}
	if pdb != nil && pdb.Name != "" {
		return nil
	}

	pdbSpec := *woc.execWf.Spec.PodDisruptionBudget
	if pdbSpec.Selector == nil {
		pdbSpec.Selector = &metav1.LabelSelector{
			MatchLabels: map[string]string{common.LabelKeyWorkflow: woc.wf.Name},
		}
	}

	newPDB := policyv1beta.PodDisruptionBudget{
		ObjectMeta: metav1.ObjectMeta{
			Name:   woc.wf.Name,
			Labels: map[string]string{common.LabelKeyWorkflow: woc.wf.Name},
			OwnerReferences: []metav1.OwnerReference{
				*metav1.NewControllerRef(woc.wf, wfv1.SchemeGroupVersion.WithKind(workflow.WorkflowKind)),
			},
		},
		Spec: pdbSpec,
	}
	_, err = woc.controller.kubeclientset.PolicyV1beta1().PodDisruptionBudgets(woc.wf.Namespace).Create(&newPDB)
	if err != nil {
		return err
	}
	woc.log.Infof("Created PDB resource for workflow.")
	woc.updated = true
	return nil
}

func (woc *wfOperationCtx) deletePDBResource() error {
	if woc.execWf.Spec.PodDisruptionBudget == nil {
		return nil
	}
	err := wait.ExponentialBackoff(retry.DefaultRetry, func() (bool, error) {
		err := woc.controller.kubeclientset.PolicyV1beta1().PodDisruptionBudgets(woc.wf.Namespace).Delete(woc.wf.Name, &metav1.DeleteOptions{})
		if err != nil && !apierr.IsNotFound(err) {
			woc.log.WithField("err", err).Warn("Failed to delete PDB.")
			if !errorsutil.IsTransientErr(err) {
				return false, err
			}
			return false, nil
		}
		return true, nil
	})
	if err != nil {
		woc.log.WithField("err", err).Error("Unable to delete PDB resource for workflow.")
		return err
	}
	woc.log.Infof("Deleted PDB resource for workflow.")
	return nil
}

// Check if the output of this node is referenced elsewhere in the Workflow. If so, make sure to include it during
// execution.
func (woc *wfOperationCtx) includeScriptOutput(nodeName, boundaryID string) (bool, error) {
	if boundaryNode, ok := woc.wf.Status.Nodes[boundaryID]; ok {
		tmplCtx, err := woc.createTemplateContext(boundaryNode.GetTemplateScope())
		if err != nil {
			return false, err
		}
		_, parentTemplate, templateStored, err := tmplCtx.ResolveTemplate(&boundaryNode)
		if err != nil {
			return false, err
		}
		// A new template was stored during resolution, persist it
		if templateStored {
			woc.updated = true
		}

		name := getStepOrDAGTaskName(nodeName)
		return hasOutputResultRef(name, parentTemplate), nil
	}
	return false, nil
}

func (woc *wfOperationCtx) getArtifactRepositoryByRef(arRef *wfv1.ArtifactRepositoryRef) (*config.ArtifactRepository, error) {
	namespaces := []string{woc.wf.ObjectMeta.Namespace, woc.controller.namespace}
	for _, namespace := range namespaces {
		cm, err := woc.controller.kubeclientset.CoreV1().ConfigMaps(namespace).Get(arRef.GetConfigMap(), metav1.GetOptions{})
		if err != nil {
			if apierr.IsNotFound(err) {
				continue
			}
			return nil, err
		}
		value, ok := cm.Data[arRef.Key]
		if !ok {
			continue
		}
		woc.log.WithFields(log.Fields{"namespace": namespace, "name": cm.Name}).Debug("Found artifact repository by ref")
		ar := &config.ArtifactRepository{}
		err = yaml.Unmarshal([]byte(value), ar)
		if err != nil {
			return nil, err
		}
		return ar, nil
	}
	return nil, fmt.Errorf("failed to find artifactory ref {%s}/%s#%s", strings.Join(namespaces, ","), arRef.GetConfigMap(), arRef.Key)
}

func (woc *wfOperationCtx) fetchWorkflowSpec() (*wfv1.WorkflowSpec, error) {
	if woc.wf.Spec.WorkflowTemplateRef == nil {
		return nil, fmt.Errorf("cannot fetch workflow spec without workflowTemplateRef")
	}

	var specHolder wfv1.WorkflowSpecHolder
	var err error
	// Logic for workflow refers Workflow template
	if woc.wf.Spec.WorkflowTemplateRef.ClusterScope {
		specHolder, err = woc.controller.cwftmplInformer.Lister().Get(woc.wf.Spec.WorkflowTemplateRef.Name)
	} else {
		specHolder, err = woc.controller.wftmplInformer.Lister().WorkflowTemplates(woc.wf.Namespace).Get(woc.wf.Spec.WorkflowTemplateRef.Name)
	}
	if err != nil {
		return nil, err
	}
	return specHolder.GetWorkflowSpec(), nil
}

func (woc *wfOperationCtx) loadExecutionSpec() (wfv1.TemplateReferenceHolder, wfv1.Arguments, error) {

	executionParameters := woc.wf.Spec.Arguments

	if woc.wf.Spec.WorkflowTemplateRef == nil {
		if woc.controller.Config.WorkflowRestrictions.MustUseReference() {
			return nil, executionParameters, fmt.Errorf("workflows must use workflowTemplateRef to be executed when the controller is in reference mode")
		}
		// Set the WorkflowDefaults from Configmap
		err := woc.controller.setWorkflowDefaults(woc.wf)
		if err != nil {
			log.WithFields(log.Fields{"key": woc.wf.Name, "error": err}).Warn("Failed to apply default workflow values")
			return nil, executionParameters, err
		}

		tmplRef := &wfv1.WorkflowStep{Template: woc.wf.Spec.Entrypoint}
		return tmplRef, executionParameters, nil
	}

	if woc.wf.Status.StoredWorkflowSpec == nil {
		wftSpec, err := woc.fetchWorkflowSpec()
		if err != nil {
			return nil, executionParameters, err
		}
		woc.wf.Status.StoredWorkflowSpec = wftSpec
		woc.updated = true
	} else if woc.controller.Config.WorkflowRestrictions.MustNotChangeSpec() {
		// If the controller is in reference mode, ensure that the stored spec is identical to the reference spec at every operation
		wftSpec, err := woc.fetchWorkflowSpec()
		if err != nil {
			return nil, executionParameters, err
		}
		if woc.wf.Status.StoredWorkflowSpec.String() != wftSpec.String() {
			return nil, executionParameters, fmt.Errorf("workflowTemplateRef reference may not change during execution when the controller is in reference mode")
		}
	}

	//In WorkflowTemplateRef scenario, we need to merge the Workflow Default, Workflow spec and storedWorkflowspec for execWf.
	targetWf := wfv1.Workflow{Spec: *woc.wf.Spec.DeepCopy()}
	err := woc.controller.setWorkflowDefaults(&targetWf)
	if err != nil {
		log.WithFields(log.Fields{"key": woc.wf.Name, "error": err}).Warn("Failed to apply default workflow values")
		return nil, executionParameters, err
	}

	err = wfutil.MergeTo(&wfv1.Workflow{Spec: *woc.wf.Status.StoredWorkflowSpec}, &targetWf)
	if err != nil {
		return nil, executionParameters, err
	}

	// Setting the merged workflow to executable workflow
	woc.execWf = &targetWf

	woc.volumes = woc.execWf.Spec.DeepCopy().Volumes
	tmplRef := &wfv1.WorkflowStep{TemplateRef: woc.wf.Spec.WorkflowTemplateRef.ToTemplateRef(woc.execWf.Spec.Entrypoint)}
	if len(woc.execWf.Spec.Arguments.Parameters) > 0 {
		executionParameters.Parameters = util.MergeParameters(executionParameters.Parameters, woc.execWf.Spec.Arguments.Parameters)
	}

	return tmplRef, executionParameters, nil
}

func (woc *wfOperationCtx) getLastWorkflow() *wfv1.Workflow {
	if woc.lastWorkflow == nil {
		wf, err := woc.getLastWorkflowAux()
		if err != nil {
			log.WithError(err).Error("failed to get last workflow")
			return nil
		}
		if wf == nil {
			return nil
		}
		err = woc.controller.hydrator.Hydrate(wf)
		if err != nil {
			log.WithError(err).Error("failed hydrate last workflow")
			return nil
		}
		woc.lastWorkflow = wf
	}
	return woc.lastWorkflow
}

func (woc *wfOperationCtx) getLastWorkflowAux() (*wfv1.Workflow, error) {
	// TODO workflows.argoproj.io/resubmitted-from-workflow
	for _, labelName := range []string{common.LabelKeyWorkflowTemplate, common.LabelKeyClusterWorkflowTemplate, common.LabelKeyCronWorkflow} {
		labelValue, ok := woc.wf.Labels[labelName]
		if ok {
			// TODO instanceid
			list, err := woc.controller.wfclientset.ArgoprojV1alpha1().Workflows(woc.wf.Namespace).List(metav1.ListOptions{
				LabelSelector: common.LabelKeyCompleted + "=true," + labelName + "=" + labelValue,
			})
			if err != nil {
				return nil, err
			}
			sort.Sort(list.Items)
			for _, item := range list.Items {
				return &item, nil
			}
		}
	}
	return nil, nil
}

func (woc *wfOperationCtx) estimateWorkflowDuration() time.Duration {
	wf := woc.getLastWorkflow()
	if wf == nil {
		return 0
	}
	return wf.Status.GetDuration()
}

func (woc *wfOperationCtx) estimateNodeDuration(nodeName string) time.Duration {
	woc.log.WithField("nodeName", nodeName).Debug("estimating node duration")
	wf := woc.getLastWorkflow()
	if wf == nil {
		woc.log.WithField("nodeName", nodeName).Debug("no last workflow")
		return 0
	}
	// special case for root node
	nodeName = strings.Replace(nodeName, woc.wf.Name, wf.Name, 1)
	oldNodeID := wf.NodeID(nodeName)
	status := wf.Status.Nodes[oldNodeID]
	duration := status.GetDuration()
	woc.log.WithFields(log.Fields{"nodeName": nodeName, "oldNodeID": oldNodeID, "status": status, "duration": duration}).Debug("got estimated node duration")
	return duration
}<|MERGE_RESOLUTION|>--- conflicted
+++ resolved
@@ -95,12 +95,8 @@
 	// 'execWf.Spec' should usually be used instead `wf.Spec`, with two exceptions for user editable fields:
 	// 1. `wf.Spec.Suspend`
 	// 2. `wf.Spec.Shutdown`
-<<<<<<< HEAD
-	wfSpec       *wfv1.WorkflowSpec
+	execWf *wfv1.Workflow
 	lastWorkflow *wfv1.Workflow
-=======
-	execWf *wfv1.Workflow
->>>>>>> ad607469
 }
 
 var (

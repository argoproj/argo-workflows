--- conflicted
+++ resolved
@@ -1697,14 +1697,7 @@
 
 	mainCtr := woc.newExecContainer(common.MainContainerName, tmpl)
 	mainCtr.Command = []string{"argoexec", "resource", tmpl.Resource.Action}
-<<<<<<< HEAD
-	_, err = woc.createWorkflowPod(nodeName, *mainCtr, tmpl)
-=======
-	mainCtr.VolumeMounts = []apiv1.VolumeMount{
-		volumeMountPodMetadata,
-	}
 	_, err = woc.createWorkflowPod(nodeName, *mainCtr, tmpl, false)
->>>>>>> b5702d8a
 	if err != nil {
 		return woc.initializeNode(nodeName, wfv1.NodeTypePod, orgTmpl, boundaryID, wfv1.NodeError, err.Error())
 	}

package controller

import (
	"encoding/json"
	"fmt"
	"reflect"
	"regexp"
	"runtime/debug"
	"sort"
	"strconv"
	"strings"
	"sync"
	"time"

	argokubeerr "github.com/argoproj/pkg/kube/errors"
	"github.com/argoproj/pkg/strftime"
	jsonpatch "github.com/evanphx/json-patch"
	log "github.com/sirupsen/logrus"
	"github.com/valyala/fasttemplate"
	apiv1 "k8s.io/api/core/v1"
	apierr "k8s.io/apimachinery/pkg/api/errors"
	metav1 "k8s.io/apimachinery/pkg/apis/meta/v1"
	"k8s.io/client-go/tools/cache"

	"github.com/argoproj/argo/errors"
	wfv1 "github.com/argoproj/argo/pkg/apis/workflow/v1alpha1"
	"github.com/argoproj/argo/pkg/client/clientset/versioned/typed/workflow/v1alpha1"
	"github.com/argoproj/argo/util/file"
	"github.com/argoproj/argo/util/retry"
	"github.com/argoproj/argo/workflow/common"
	"github.com/argoproj/argo/workflow/util"
	"github.com/argoproj/argo/workflow/validate"
)

// wfOperationCtx is the context for evaluation and operation of a single workflow
type wfOperationCtx struct {
	// wf is the workflow object
	wf *wfv1.Workflow
	// orig is the original workflow object for purposes of creating a patch
	orig *wfv1.Workflow
	// updated indicates whether or not the workflow object itself was updated
	// and needs to be persisted back to kubernetes
	updated bool
	// log is an logrus logging context to corralate logs with a workflow
	log *log.Entry
	// controller reference to workflow controller
	controller *WorkflowController
	// globalParams holds any parameters that are available to be referenced
	// in the global scope (e.g. workflow.parameters.XXX).
	globalParams map[string]string
	// map of pods which need to be labeled with completed=true
	completedPods map[string]bool
	// deadline is the dealine time in which this operation should relinquish
	// its hold on the workflow so that an operation does not run for too long
	// and starve other workqueue items. It also enables workflow progress to
	// be periodically synced to the database.
	deadline time.Time
	// activePods tracks the number of active (Running/Pending) pods for controlling
	// parallelism
	activePods int64
	// workflowDeadline is the deadline which the workflow is expected to complete before we
	// terminate the workflow.
	workflowDeadline *time.Time

	// currentWFSize is current Workflow size
	currentWFSize int

	// unSavedNodeStatusSize is unsaved workflow size
	unSavedNodeStatusSize int

	// wfFailed is workflow failed status
	isWFFailed bool
}

var (
	// ErrDeadlineExceeded indicates the operation exceeded its deadline for execution
	ErrDeadlineExceeded = errors.New(errors.CodeTimeout, "Deadline exceeded")
	// ErrParallelismReached indicates this workflow reached its parallelism limit
	ErrParallelismReached = errors.New(errors.CodeForbidden, "Max parallelism reached")
)

// maxOperationTime is the maximum time a workflow operation is allowed to run
// for before requeuing the workflow onto the workqueue.
const maxOperationTime time.Duration = 10 * time.Second

//maxWorkflowSize is the maximum  size for workflow.yaml
const maxWorkflowSize int = 1024 * 1024

// newWorkflowOperationCtx creates and initializes a new wfOperationCtx object.
func newWorkflowOperationCtx(wf *wfv1.Workflow, wfc *WorkflowController) *wfOperationCtx {
	// NEVER modify objects from the store. It's a read-only, local cache.
	// You can use DeepCopy() to make a deep copy of original object and modify this copy
	// Or create a copy manually for better performance
	woc := wfOperationCtx{
		wf:      wf.DeepCopyObject().(*wfv1.Workflow),
		orig:    wf,
		updated: false,
		log: log.WithFields(log.Fields{
			"workflow":  wf.ObjectMeta.Name,
			"namespace": wf.ObjectMeta.Namespace,
		}),
		controller:    wfc,
		globalParams:  make(map[string]string),
		completedPods: make(map[string]bool),
		deadline:      time.Now().UTC().Add(maxOperationTime),
	}

	if woc.wf.Status.Nodes == nil {
		woc.wf.Status.Nodes = make(map[string]wfv1.NodeStatus)
	}

	return &woc
}

// operate is the main operator logic of a workflow. It evaluates the current state of the workflow,
// and its pods and decides how to proceed down the execution path.
// TODO: an error returned by this method should result in requeuing the workflow to be retried at a
// later time
func (woc *wfOperationCtx) operate() {
	defer func() {
		if woc.wf.Status.Completed() {
			_ = woc.killDaemonedChildren("")
		}
		woc.persistUpdates()
	}()
	defer func() {
		if r := recover(); r != nil {
			if rerr, ok := r.(error); ok {
				woc.markWorkflowError(rerr, true)
			} else {
				woc.markWorkflowPhase(wfv1.NodeError, true, fmt.Sprintf("%v", r))
			}
			woc.log.Errorf("Recovered from panic: %+v\n%s", r, debug.Stack())
		}
	}()

	woc.log.Infof("Processing workflow")

<<<<<<< HEAD
	// Initialize Workflow failed status
	woc.isWFFailed = false

=======
>>>>>>> 0d400f2c
	// Perform one-time workflow validation
	if woc.wf.Status.Phase == "" {
		woc.markWorkflowRunning()
		err := validate.ValidateWorkflow(woc.wf)
		if err != nil {
			woc.markWorkflowFailed(fmt.Sprintf("invalid spec: %s", err.Error()))
			return
		}
		woc.workflowDeadline = woc.getWorkflowDeadline()
	} else {
		woc.workflowDeadline = woc.getWorkflowDeadline()
		err := woc.podReconciliation()
		if err != nil {
			woc.log.Errorf("%s error: %+v", woc.wf.ObjectMeta.Name, err)
			// TODO: we need to re-add to the workqueue, but should happen in caller
			return
		}
	}

	if woc.wf.Spec.Suspend != nil && *woc.wf.Spec.Suspend {
		woc.log.Infof("workflow suspended")
		return
	}
	if woc.wf.Spec.Parallelism != nil {
		woc.activePods = woc.countActivePods()
	}

	woc.setGlobalParameters()

	err := woc.createPVCs()
	if err != nil {
		woc.log.Errorf("%s pvc create error: %+v", woc.wf.ObjectMeta.Name, err)
		woc.markWorkflowError(err, true)
		return
	}
	var workflowStatus wfv1.NodePhase
	var workflowMessage string
	node, _ := woc.executeTemplate(woc.wf.Spec.Entrypoint, woc.wf.Spec.Arguments, woc.wf.ObjectMeta.Name, "")
	if node == nil || !node.Completed() {
		// node can be nil if a workflow created immediately in a parallelism == 0 state
		return
	}

	workflowStatus = node.Phase
	if !node.Successful() && util.IsWorkflowTerminated(woc.wf) {
		workflowMessage = "terminated"
	} else {
		workflowMessage = node.Message
	}

	var onExitNode *wfv1.NodeStatus
	if woc.wf.Spec.OnExit != "" {
		if workflowStatus == wfv1.NodeSkipped {
			// treat skipped the same as Succeeded for workflow.status
			woc.globalParams[common.GlobalVarWorkflowStatus] = string(wfv1.NodeSucceeded)
		} else {
			woc.globalParams[common.GlobalVarWorkflowStatus] = string(workflowStatus)
		}
		woc.log.Infof("Running OnExit handler: %s", woc.wf.Spec.OnExit)
		onExitNodeName := woc.wf.ObjectMeta.Name + ".onExit"
		onExitNode, _ = woc.executeTemplate(woc.wf.Spec.OnExit, woc.wf.Spec.Arguments, onExitNodeName, "")
		if onExitNode == nil || !onExitNode.Completed() {
			return
		}
	}

	err = woc.deletePVCs()
	if err != nil {
		woc.log.Errorf("%s error: %+v", woc.wf.ObjectMeta.Name, err)
		// Mark the workflow with an error message and return, but intentionally do not
		// markCompletion so that we can retry PVC deletion (TODO: use workqueue.ReAdd())
		// This error phase may be cleared if a subsequent delete attempt is successful.
		woc.markWorkflowError(err, false)
		return
	}

	// If we get here, the workflow completed, all PVCs were deleted successfully, and
	// exit handlers were executed. We now need to infer the workflow phase from the
	// node phase.
	switch workflowStatus {
	case wfv1.NodeSucceeded, wfv1.NodeSkipped:
		if onExitNode != nil && !onExitNode.Successful() {
			// if main workflow succeeded, but the exit node was unsuccessful
			// the workflow is now considered unsuccessful.
			woc.markWorkflowPhase(onExitNode.Phase, true, onExitNode.Message)
		} else {
			woc.markWorkflowSuccess()
		}
	case wfv1.NodeFailed:
		woc.markWorkflowFailed(workflowMessage)
	case wfv1.NodeError:
		woc.markWorkflowPhase(wfv1.NodeError, true, workflowMessage)
	default:
		// NOTE: we should never make it here because if the the node was 'Running'
		// we should have returned earlier.
		err = errors.InternalErrorf("Unexpected node phase %s: %+v", woc.wf.ObjectMeta.Name, err)
		woc.markWorkflowError(err, true)
	}
}

func (woc *wfOperationCtx) getWorkflowDeadline() *time.Time {
	if woc.wf.Spec.ActiveDeadlineSeconds == nil {
		return nil
	}
	if woc.wf.Status.StartedAt.IsZero() {
		return nil
	}
	if *woc.wf.Spec.ActiveDeadlineSeconds == 0 {
		// A zero value for ActiveDeadlineSeconds has special meaning (killed).
		// Return a zero value time object
		return &time.Time{}
	}
	startedAt := woc.wf.Status.StartedAt.Truncate(time.Second)
	deadline := startedAt.Add(time.Duration(*woc.wf.Spec.ActiveDeadlineSeconds) * time.Second).UTC()
	return &deadline
}

// setGlobalParameters sets the globalParam map with global parameters
func (woc *wfOperationCtx) setGlobalParameters() {
	woc.globalParams[common.GlobalVarWorkflowName] = woc.wf.ObjectMeta.Name
	woc.globalParams[common.GlobalVarWorkflowNamespace] = woc.wf.ObjectMeta.Namespace
	woc.globalParams[common.GlobalVarWorkflowUID] = string(woc.wf.ObjectMeta.UID)
	woc.globalParams[common.GlobalVarWorkflowCreationTimestamp] = woc.wf.ObjectMeta.CreationTimestamp.String()
	for char := range strftime.FormatChars {
		cTimeVar := fmt.Sprintf("%s.%s", common.GlobalVarWorkflowCreationTimestamp, string(char))
		woc.globalParams[cTimeVar] = strftime.Format("%"+string(char), woc.wf.ObjectMeta.CreationTimestamp.Time)
	}
	for _, param := range woc.wf.Spec.Arguments.Parameters {
		woc.globalParams["workflow.parameters."+param.Name] = *param.Value
	}
	for k, v := range woc.wf.ObjectMeta.Annotations {
		woc.globalParams["workflow.annotations."+k] = v
	}
	for k, v := range woc.wf.ObjectMeta.Labels {
		woc.globalParams["workflow.labels."+k] = v
	}
	if woc.wf.Status.Outputs != nil {
		for _, param := range woc.wf.Status.Outputs.Parameters {
			woc.globalParams["workflow.outputs.parameters."+param.Name] = *param.Value
		}
	}
}

func (woc *wfOperationCtx) getNodeByName(nodeName string) *wfv1.NodeStatus {
	nodeID := woc.wf.NodeID(nodeName)
	node, ok := woc.wf.Status.Nodes[nodeID]
	if !ok {
		return nil
	}
	return &node
}

// persistUpdates will update a workflow with any updates made during workflow operation.
// It also labels any pods as completed if we have extracted everything we need from it.
// NOTE: a previous implementation used Patch instead of Update, but Patch does not work with
// the fake CRD clientset which makes unit testing extremely difficult.
func (woc *wfOperationCtx) persistUpdates() {
	if !woc.updated {
		return
	}
	wfClient := woc.controller.wfclientset.ArgoprojV1alpha1().Workflows(woc.wf.ObjectMeta.Namespace)
	err := woc.checkAndCompress()
	if err != nil {
		woc.log.Warnf("Error compressing workflow: %v", err)
		woc.markWorkflowFailed(err.Error())
	}
	if woc.wf.Status.CompressedNodes != "" {
		woc.wf.Status.Nodes = nil
	}

	_, err = wfClient.Update(woc.wf)
	if err != nil {
		woc.log.Warnf("Error updating workflow: %v %s", err, apierr.ReasonForError(err))
		if argokubeerr.IsRequestEntityTooLargeErr(err) {
			woc.persistWorkflowSizeLimitErr(wfClient, err)
			return
		}
		if !apierr.IsConflict(err) {
			return
		}
		woc.log.Info("Re-appying updates on latest version and retrying update")
		err = woc.reapplyUpdate(wfClient)
		if err != nil {
			woc.log.Infof("Failed to re-apply update: %+v", err)
			return
		}
	}
	woc.log.Info("Workflow update successful")

	// HACK(jessesuen) after we successfully persist an update to the workflow, the informer's
	// cache is now invalid. It's very common that we will need to immediately re-operate on a
	// workflow due to queuing by the pod workers. The following sleep gives a *chance* for the
	// informer's cache to catch up to the version of the workflow we just persisted. Without
	// this sleep, the next worker to work on this workflow will very likely operate on a stale
	// object and redo work.
	time.Sleep(1 * time.Second)

	// It is important that we *never* label pods as completed until we successfully updated the workflow
	// Failing to do so means we can have inconsistent state.
	for podName := range woc.completedPods {
		woc.controller.completedPods <- fmt.Sprintf("%s/%s", woc.wf.ObjectMeta.Namespace, podName)
	}
}

// persistWorkflowSizeLimitErr will fail a the workflow with an error when we hit the resource size limit
// See https://github.com/argoproj/argo/issues/913
func (woc *wfOperationCtx) persistWorkflowSizeLimitErr(wfClient v1alpha1.WorkflowInterface, err error) {
	woc.wf = woc.orig.DeepCopy()
	woc.markWorkflowError(err, true)
	_, err = wfClient.Update(woc.wf)
	if err != nil {
		woc.log.Warnf("Error updating workflow: %v", err)
	}
}

// reapplyUpdate GETs the latest version of the workflow, re-applies the updates and
// retries the UPDATE multiple times. For reasoning behind this technique, see:
// https://github.com/kubernetes/community/blob/master/contributors/devel/api-conventions.md#concurrency-control-and-consistency
func (woc *wfOperationCtx) reapplyUpdate(wfClient v1alpha1.WorkflowInterface) error {
	// First generate the patch
	oldData, err := json.Marshal(woc.orig)
	if err != nil {
		return errors.InternalWrapError(err)
	}
	newData, err := json.Marshal(woc.wf)
	if err != nil {
		return errors.InternalWrapError(err)
	}
	patchBytes, err := jsonpatch.CreateMergePatch(oldData, newData)
	if err != nil {
		return errors.InternalWrapError(err)
	}
	// Next get latest version of the workflow, apply the patch and retyr the Update
	attempt := 1
	for {
		currWf, err := wfClient.Get(woc.wf.ObjectMeta.Name, metav1.GetOptions{})
		if !retry.IsRetryableKubeAPIError(err) {
			return errors.InternalWrapError(err)
		}
		currWfBytes, err := json.Marshal(currWf)
		if err != nil {
			return errors.InternalWrapError(err)
		}
		newWfBytes, err := jsonpatch.MergePatch(currWfBytes, patchBytes)
		if err != nil {
			return errors.InternalWrapError(err)
		}
		var newWf wfv1.Workflow
		err = json.Unmarshal(newWfBytes, &newWf)
		if err != nil {
			return errors.InternalWrapError(err)
		}
		_, err = wfClient.Update(&newWf)
		if err == nil {
			woc.log.Infof("Update retry attempt %d successful", attempt)
			return nil
		}
		attempt++
		woc.log.Warnf("Update retry attempt %d failed: %v", attempt, err)
		if attempt > 5 {
			return err
		}
	}
}

// requeue this workflow onto the workqueue for later processing
func (woc *wfOperationCtx) requeue() {
	key, err := cache.MetaNamespaceKeyFunc(woc.wf)
	if err != nil {
		woc.log.Errorf("Failed to requeue workflow %s: %v", woc.wf.ObjectMeta.Name, err)
		return
	}
	woc.controller.wfQueue.Add(key)
}

func (woc *wfOperationCtx) processNodeRetries(node *wfv1.NodeStatus, retryStrategy wfv1.RetryStrategy) error {
	if node.Completed() {
		return nil
	}
	lastChildNode, err := woc.getLastChildNode(node)
	if err != nil {
		return fmt.Errorf("Failed to find last child of node " + node.Name)
	}

	if lastChildNode == nil {
		return nil
	}

	if !lastChildNode.Completed() {
		// last child node is still running.
		return nil
	}

	if lastChildNode.Successful() {
		node.Outputs = lastChildNode.Outputs.DeepCopy()
		woc.wf.Status.Nodes[node.ID] = *node
		woc.markNodePhase(node.Name, wfv1.NodeSucceeded)
		return nil
	}

	if !lastChildNode.CanRetry() {
		woc.log.Infof("Node cannot be retried. Marking it failed")
		woc.markNodePhase(node.Name, wfv1.NodeFailed, lastChildNode.Message)
		return nil
	}

	if retryStrategy.Limit != nil && int32(len(node.Children)) > *retryStrategy.Limit {
		woc.log.Infoln("No more retries left. Failing...")
		woc.markNodePhase(node.Name, wfv1.NodeFailed, "No more retries left")
		return nil
	}

	woc.log.Infof("%d child nodes of %s failed. Trying again...", len(node.Children), node.Name)
	return nil
}

// podReconciliation is the process by which a workflow will examine all its related
// pods and update the node state before continuing the evaluation of the workflow.
// Records all pods which were observed completed, which will be labeled completed=true
// after successful persist of the workflow.
func (woc *wfOperationCtx) podReconciliation() error {
	podList, err := woc.getAllWorkflowPods()
	if err != nil {
		return err
	}
	seenPods := make(map[string]bool)
	seenPodLock := &sync.Mutex{}
	wfNodesLock := &sync.RWMutex{}

	performAssessment := func(pod *apiv1.Pod) string {
		if pod == nil {
			return ""
		}
		nodeNameForPod := pod.Annotations[common.AnnotationKeyNodeName]
		nodeID := woc.wf.NodeID(nodeNameForPod)
		seenPodLock.Lock()
		seenPods[nodeID] = true
		seenPodLock.Unlock()

		wfNodesLock.Lock()
		defer wfNodesLock.Unlock()
		if node, ok := woc.wf.Status.Nodes[nodeID]; ok {
			if newState := assessNodeStatus(pod, &node); newState != nil {
				woc.wf.Status.Nodes[nodeID] = *newState
				woc.addOutputsToScope("workflow", node.Outputs, nil)
				woc.updated = true
			}
			node := woc.wf.Status.Nodes[pod.ObjectMeta.Name]
			if node.Completed() && !node.IsDaemoned() {
				if tmpVal, tmpOk := pod.Labels[common.LabelKeyCompleted]; tmpOk {
					if tmpVal == "true" {
						return nodeID
					}
				}
				woc.completedPods[pod.ObjectMeta.Name] = true
			}
		}
<<<<<<< HEAD
		return nodeID
=======
		return
>>>>>>> 0d400f2c
	}

	parallelPodNum := make(chan string, 500)
	var wg sync.WaitGroup

<<<<<<< HEAD
	woc.currentWFSize = woc.getSize()

=======
>>>>>>> 0d400f2c
	for _, pod := range podList.Items {
		parallelPodNum <- pod.Name
		wg.Add(1)
		go func(tmpPod apiv1.Pod) {
			defer wg.Done()
<<<<<<< HEAD
			wfNodesLock.Lock()
			origNodeStatus := *woc.wf.Status.DeepCopy()
			wfNodesLock.Unlock()
			nodeID := performAssessment(&tmpPod)
=======
			performAssessment(&tmpPod)
>>>>>>> 0d400f2c
			err = woc.applyExecutionControl(&tmpPod, wfNodesLock)
			if err != nil {
				woc.log.Warnf("Failed to apply execution control to pod %s", tmpPod.Name)
			}
<<<<<<< HEAD
			wfNodesLock.Lock()
			defer wfNodesLock.Unlock()
			err = woc.checkAndEstimate(nodeID)
			if err != nil {
				woc.wf.Status = origNodeStatus
				nodeNameForPod := tmpPod.Annotations[common.AnnotationKeyNodeName]
				woc.log.Warnf("%v", err)
				woc.markNodeErrorClearOuput(nodeNameForPod, err)
				err = woc.checkAndCompress()
				if err != nil {
					woc.isWFFailed = true
				}
			}
=======
>>>>>>> 0d400f2c
			<-parallelPodNum
		}(pod)
	}

	wg.Wait()

	// Now check for deleted pods. Iterate our nodes. If any one of our nodes does not show up in
	// the seen list it implies that the pod was deleted without the controller seeing the event.
	// It is now impossible to infer pod status. The only thing we can do at this point is to mark
	// the node with Error.
	for nodeID, node := range woc.wf.Status.Nodes {
		if node.Type != wfv1.NodeTypePod || node.Completed() {
			// node is not a pod, or it is already complete
			continue
		}
		if _, ok := seenPods[nodeID]; !ok {
			node.Message = "pod deleted"
			node.Phase = wfv1.NodeError
			woc.wf.Status.Nodes[nodeID] = node
			woc.log.Warnf("pod %s deleted", nodeID)
			woc.updated = true
		}
	}
	return nil
}

// countActivePods counts the number of active (Pending/Running) pods.
// Optionally restricts it to a template invocation (boundaryID)
func (woc *wfOperationCtx) countActivePods(boundaryIDs ...string) int64 {
	var boundaryID = ""
	if len(boundaryIDs) > 0 {
		boundaryID = boundaryIDs[0]
	}
	var activePods int64
	// if we care about parallelism, count the active pods at the template level
	for _, node := range woc.wf.Status.Nodes {
		if node.Type != wfv1.NodeTypePod {
			continue
		}
		if boundaryID != "" && node.BoundaryID != boundaryID {
			continue
		}
		switch node.Phase {
		case wfv1.NodePending, wfv1.NodeRunning:
			activePods++
		}
	}
	return activePods
}

// countActiveChildren counts the number of active (Pending/Running) children nodes of parent parentName
func (woc *wfOperationCtx) countActiveChildren(boundaryIDs ...string) int64 {
	var boundaryID = ""
	if len(boundaryIDs) > 0 {
		boundaryID = boundaryIDs[0]
	}
	var activeChildren int64
	// if we care about parallelism, count the active pods at the template level
	for _, node := range woc.wf.Status.Nodes {
		if boundaryID != "" && node.BoundaryID != boundaryID {
			continue
		}
		switch node.Type {
		case wfv1.NodeTypePod, wfv1.NodeTypeSteps, wfv1.NodeTypeDAG:
		default:
			continue
		}
		switch node.Phase {
		case wfv1.NodePending, wfv1.NodeRunning:
			activeChildren++
		}
	}
	return activeChildren
}

// getAllWorkflowPods returns all pods related to the current workflow
func (woc *wfOperationCtx) getAllWorkflowPods() (*apiv1.PodList, error) {
	options := metav1.ListOptions{
		LabelSelector: fmt.Sprintf("%s=%s",
			common.LabelKeyWorkflow,
			woc.wf.ObjectMeta.Name),
	}
	podList, err := woc.controller.kubeclientset.CoreV1().Pods(woc.wf.Namespace).List(options)
	if err != nil {
		return nil, errors.InternalWrapError(err)
	}
	return podList, nil
}

// assessNodeStatus compares the current state of a pod with its corresponding node
// and returns the new node status if something changed
func assessNodeStatus(pod *apiv1.Pod, node *wfv1.NodeStatus) *wfv1.NodeStatus {
	var newPhase wfv1.NodePhase
	var newDaemonStatus *bool
	var message string
	updated := false
	f := false
	switch pod.Status.Phase {
	case apiv1.PodPending:
		newPhase = wfv1.NodePending
		newDaemonStatus = &f
		message = getPendingReason(pod)
	case apiv1.PodSucceeded:
		newPhase = wfv1.NodeSucceeded
		newDaemonStatus = &f
	case apiv1.PodFailed:
		// ignore pod failure for daemoned steps
		if node.IsDaemoned() {
			newPhase = wfv1.NodeSucceeded
		} else {
			newPhase, message = inferFailedReason(pod)
		}
		newDaemonStatus = &f
	case apiv1.PodRunning:
		newPhase = wfv1.NodeRunning
		tmplStr, ok := pod.Annotations[common.AnnotationKeyTemplate]
		if !ok {
			log.Warnf("%s missing template annotation", pod.ObjectMeta.Name)
			return nil
		}
		var tmpl wfv1.Template
		err := json.Unmarshal([]byte(tmplStr), &tmpl)
		if err != nil {
			log.Warnf("%s template annotation unreadable: %v", pod.ObjectMeta.Name, err)
			return nil
		}
		if tmpl.Daemon != nil && *tmpl.Daemon {
			// pod is running and template is marked daemon. check if everything is ready
			for _, ctrStatus := range pod.Status.ContainerStatuses {
				if !ctrStatus.Ready {
					return nil
				}
			}
			// proceed to mark node status as running (and daemoned)
			newPhase = wfv1.NodeRunning
			t := true
			newDaemonStatus = &t
			log.Infof("Processing ready daemon pod: %v", pod.ObjectMeta.SelfLink)
		}
	default:
		newPhase = wfv1.NodeError
		message = fmt.Sprintf("Unexpected pod phase for %s: %s", pod.ObjectMeta.Name, pod.Status.Phase)
		log.Error(message)
	}

	if newDaemonStatus != nil {
		if *newDaemonStatus == false {
			// if the daemon status switched to false, we prefer to just unset daemoned status field
			// (as opposed to setting it to false)
			newDaemonStatus = nil
		}
		if (newDaemonStatus != nil && node.Daemoned == nil) || (newDaemonStatus == nil && node.Daemoned != nil) {
			log.Infof("Setting node %v daemoned: %v -> %v", node, node.Daemoned, newDaemonStatus)
			node.Daemoned = newDaemonStatus
			updated = true
			if pod.Status.PodIP != "" && pod.Status.PodIP != node.PodIP {
				// only update Pod IP for daemoned nodes to reduce number of updates
				log.Infof("Updating daemon node %s IP %s -> %s", node, node.PodIP, pod.Status.PodIP)
				node.PodIP = pod.Status.PodIP
			}
		}
	}
	outputStr, ok := pod.Annotations[common.AnnotationKeyOutputs]
	if ok && node.Outputs == nil {
		updated = true
		log.Infof("Setting node %v outputs", node)
		var outputs wfv1.Outputs
		err := json.Unmarshal([]byte(outputStr), &outputs)
		if err != nil {
			log.Errorf("Failed to unmarshal %s outputs from pod annotation: %v", pod.Name, err)
			node.Phase = wfv1.NodeError
		} else {
			node.Outputs = &outputs
		}
	}
	if node.Phase != newPhase {
		log.Infof("Updating node %s status %s -> %s", node, node.Phase, newPhase)
		// if we are transitioning from Pending to a different state, clear out pending message
		if node.Phase == wfv1.NodePending {
			node.Message = ""
		}
		updated = true
		node.Phase = newPhase
	}
	if message != "" && node.Message != message {
		log.Infof("Updating node %s message: %s", node, message)
		updated = true
		node.Message = message
	}

	if node.Completed() && node.FinishedAt.IsZero() {
		updated = true
		if !node.IsDaemoned() {
			node.FinishedAt = getLatestFinishedAt(pod)
		}
		if node.FinishedAt.IsZero() {
			// If we get here, the container is daemoned so the
			// finishedAt might not have been set.
			node.FinishedAt = metav1.Time{Time: time.Now().UTC()}
		}
	}
	if updated {
		return node
	}
	return nil
}

// getLatestFinishedAt returns the latest finishAt timestamp from all the
// containers of this pod.
func getLatestFinishedAt(pod *apiv1.Pod) metav1.Time {
	var latest metav1.Time
	for _, ctr := range pod.Status.InitContainerStatuses {
		if ctr.State.Terminated != nil && ctr.State.Terminated.FinishedAt.After(latest.Time) {
			latest = ctr.State.Terminated.FinishedAt
		}
	}
	for _, ctr := range pod.Status.ContainerStatuses {
		if ctr.State.Terminated != nil && ctr.State.Terminated.FinishedAt.After(latest.Time) {
			latest = ctr.State.Terminated.FinishedAt
		}
	}
	return latest
}

func getPendingReason(pod *apiv1.Pod) string {
	for _, ctrStatus := range pod.Status.ContainerStatuses {
		if ctrStatus.State.Waiting != nil {
			if ctrStatus.State.Waiting.Message != "" {
				return fmt.Sprintf("%s: %s", ctrStatus.State.Waiting.Reason, ctrStatus.State.Waiting.Message)
			}
			return ctrStatus.State.Waiting.Reason
		}
	}
	// Example:
	// - lastProbeTime: null
	//   lastTransitionTime: 2018-08-29T06:38:36Z
	//   message: '0/3 nodes are available: 2 Insufficient cpu, 3 MatchNodeSelector.'
	//   reason: Unschedulable
	//   status: "False"
	//   type: PodScheduled
	for _, cond := range pod.Status.Conditions {
		if cond.Reason == apiv1.PodReasonUnschedulable {
			if cond.Message != "" {
				return fmt.Sprintf("%s: %s", cond.Reason, cond.Message)
			}
			return cond.Reason
		}
	}
	return ""
}

// inferFailedReason returns metadata about a Failed pod to be used in its NodeStatus
// Returns a tuple of the new phase and message
func inferFailedReason(pod *apiv1.Pod) (wfv1.NodePhase, string) {
	if pod.Status.Message != "" {
		// Pod has a nice error message. Use that.
		return wfv1.NodeFailed, pod.Status.Message
	}
	annotatedMsg := pod.Annotations[common.AnnotationKeyNodeMessage]
	// We only get one message to set for the overall node status.
	// If multiple containers failed, in order of preference:
	// init, main (annotated), main (exit code), wait, sidecars
	for _, ctr := range pod.Status.InitContainerStatuses {
		if ctr.State.Terminated == nil {
			// We should never get here
			log.Warnf("Pod %s phase was Failed but %s did not have terminated state", pod.ObjectMeta.Name, ctr.Name)
			continue
		}
		if ctr.State.Terminated.ExitCode == 0 {
			continue
		}
		errMsg := fmt.Sprintf("failed to load artifacts")
		for _, msg := range []string{annotatedMsg, ctr.State.Terminated.Message} {
			if msg != "" {
				errMsg += ": " + msg
				break
			}
		}
		// NOTE: we consider artifact load issues as Error instead of Failed
		return wfv1.NodeError, errMsg
	}
	failMessages := make(map[string]string)
	for _, ctr := range pod.Status.ContainerStatuses {
		if ctr.State.Terminated == nil {
			// We should never get here
			log.Warnf("Pod %s phase was Failed but %s did not have terminated state", pod.ObjectMeta.Name, ctr.Name)
			continue
		}
		if ctr.State.Terminated.ExitCode == 0 {
			continue
		}
		if ctr.Name == common.WaitContainerName {
			errDetails := ""
			for _, msg := range []string{annotatedMsg, ctr.State.Terminated.Message} {
				if msg != "" {
					errDetails = msg
					break
				}
			}
			if errDetails == "" {
				// executor is expected to annotate a message to the pod upon any errors.
				// If we failed to see the annotated message, it is likely the pod ran with
				// insufficient privileges. Give a hint to that effect.
				errDetails = fmt.Sprintf("verify serviceaccount %s:%s has necessary privileges", pod.ObjectMeta.Namespace, pod.Spec.ServiceAccountName)
			}
			errMsg := fmt.Sprintf("failed to save outputs: %s", errDetails)
			failMessages[ctr.Name] = errMsg
			continue
		}
		if ctr.State.Terminated.Message != "" {
			failMessages[ctr.Name] = ctr.State.Terminated.Message
			continue
		}
		if ctr.State.Terminated.Reason == "OOMKilled" {
			failMessages[ctr.Name] = ctr.State.Terminated.Reason
			continue
		}
		errMsg := fmt.Sprintf("failed with exit code %d", ctr.State.Terminated.ExitCode)
		if ctr.Name != common.MainContainerName {
			if ctr.State.Terminated.ExitCode == 137 || ctr.State.Terminated.ExitCode == 143 {
				// if the sidecar was SIGKILL'd (exit code 137) assume it was because argoexec
				// forcibly killed the container, which we ignore the error for.
				// Java code 143 is a normal exit 128 + 15 https://github.com/elastic/elasticsearch/issues/31847
				log.Infof("Ignoring %d exit code of sidecar '%s'", ctr.State.Terminated.ExitCode, ctr.Name)
				continue
			}
			errMsg = fmt.Sprintf("sidecar '%s' %s", ctr.Name, errMsg)
		}
		failMessages[ctr.Name] = errMsg
	}
	if failMsg, ok := failMessages[common.MainContainerName]; ok {
		_, ok = failMessages[common.WaitContainerName]
		isResourceTemplate := !ok
		if isResourceTemplate && annotatedMsg != "" {
			// For resource templates, we prefer the annotated message
			// over the vanilla exit code 1 error
			return wfv1.NodeFailed, annotatedMsg
		}
		return wfv1.NodeFailed, failMsg
	}
	if failMsg, ok := failMessages[common.WaitContainerName]; ok {
		return wfv1.NodeError, failMsg
	}

	// If we get here, both the main and wait container succeeded. Iterate the fail messages to
	// identify the sidecar which failed and return the message.
	for _, failMsg := range failMessages {
		return wfv1.NodeFailed, failMsg
	}
	// If we get here, we have detected that the main/wait containers succeed but the sidecar(s)
	// were  SIGKILL'd. The executor may have had to forcefully terminate the sidecar (kill -9),
	// resulting in a 137 exit code (which we had ignored earlier). If failMessages is empty, it
	// indicates that this is the case and we return Success instead of Failure.
	return wfv1.NodeSucceeded, ""
}

func (woc *wfOperationCtx) createPVCs() error {
	if woc.wf.Status.Phase != wfv1.NodeRunning {
		// Only attempt to create PVCs if workflow transitioned to Running state
		// (e.g. passed validation, or didn't already complete)
		return nil
	}
	if len(woc.wf.Spec.VolumeClaimTemplates) == len(woc.wf.Status.PersistentVolumeClaims) {
		// If we have already created the PVCs, then there is nothing to do.
		// This will also handle the case where workflow has no volumeClaimTemplates.
		return nil
	}
	if len(woc.wf.Status.PersistentVolumeClaims) == 0 {
		woc.wf.Status.PersistentVolumeClaims = make([]apiv1.Volume, len(woc.wf.Spec.VolumeClaimTemplates))
	}
	pvcClient := woc.controller.kubeclientset.CoreV1().PersistentVolumeClaims(woc.wf.ObjectMeta.Namespace)
	for i, pvcTmpl := range woc.wf.Spec.VolumeClaimTemplates {
		if pvcTmpl.ObjectMeta.Name == "" {
			return errors.Errorf(errors.CodeBadRequest, "volumeClaimTemplates[%d].metadata.name is required", i)
		}
		pvcTmpl = *pvcTmpl.DeepCopy()
		// PVC name will be <workflowname>-<volumeclaimtemplatename>
		refName := pvcTmpl.ObjectMeta.Name
		pvcName := fmt.Sprintf("%s-%s", woc.wf.ObjectMeta.Name, pvcTmpl.ObjectMeta.Name)
		woc.log.Infof("Creating pvc %s", pvcName)
		pvcTmpl.ObjectMeta.Name = pvcName
		pvcTmpl.OwnerReferences = []metav1.OwnerReference{
			*metav1.NewControllerRef(woc.wf, wfv1.SchemaGroupVersionKind),
		}
		pvc, err := pvcClient.Create(&pvcTmpl)
		if err != nil {
			return err
		}
		vol := apiv1.Volume{
			Name: refName,
			VolumeSource: apiv1.VolumeSource{
				PersistentVolumeClaim: &apiv1.PersistentVolumeClaimVolumeSource{
					ClaimName: pvc.ObjectMeta.Name,
				},
			},
		}
		woc.wf.Status.PersistentVolumeClaims[i] = vol
		woc.updated = true
	}
	return nil
}

func (woc *wfOperationCtx) deletePVCs() error {
	totalPVCs := len(woc.wf.Status.PersistentVolumeClaims)
	if totalPVCs == 0 {
		// PVC list already empty. nothing to do
		return nil
	}
	pvcClient := woc.controller.kubeclientset.CoreV1().PersistentVolumeClaims(woc.wf.ObjectMeta.Namespace)
	newPVClist := make([]apiv1.Volume, 0)
	// Attempt to delete all PVCs. Record first error encountered
	var firstErr error
	for _, pvc := range woc.wf.Status.PersistentVolumeClaims {
		woc.log.Infof("Deleting PVC %s", pvc.PersistentVolumeClaim.ClaimName)
		err := pvcClient.Delete(pvc.PersistentVolumeClaim.ClaimName, nil)
		if err != nil {
			if !apierr.IsNotFound(err) {
				woc.log.Errorf("Failed to delete pvc %s: %v", pvc.PersistentVolumeClaim.ClaimName, err)
				newPVClist = append(newPVClist, pvc)
				if firstErr == nil {
					firstErr = err
				}
			}
		}
	}
	if len(newPVClist) != totalPVCs {
		// we were successful in deleting one ore more PVCs
		woc.log.Infof("Deleted %d/%d PVCs", totalPVCs-len(newPVClist), totalPVCs)
		woc.wf.Status.PersistentVolumeClaims = newPVClist
		woc.updated = true
	}
	return firstErr
}

func (woc *wfOperationCtx) getLastChildNode(node *wfv1.NodeStatus) (*wfv1.NodeStatus, error) {
	if len(node.Children) <= 0 {
		return nil, nil
	}

	lastChildNodeName := node.Children[len(node.Children)-1]
	lastChildNode, ok := woc.wf.Status.Nodes[lastChildNodeName]
	if !ok {
		return nil, fmt.Errorf("Failed to find node " + lastChildNodeName)
	}

	return &lastChildNode, nil
}

// executeTemplate executes the template with the given arguments and returns the created NodeStatus
// for the created node (if created). Nodes may not be created if parallelism or deadline exceeded.
// nodeName is the name to be used as the name of the node, and boundaryID indicates which template
// boundary this node belongs to.
func (woc *wfOperationCtx) executeTemplate(templateName string, args wfv1.Arguments, nodeName string, boundaryID string) (*wfv1.NodeStatus, error) {
	woc.log.Debugf("Evaluating node %s: template: %s, boundaryID: %s", nodeName, templateName, boundaryID)

	node := woc.getNodeByName(nodeName)
	if node != nil && node.Completed() {
		woc.log.Debugf("Node %s already completed", nodeName)
		return node, nil
	}

	// Check if we took too long operating on this workflow and immediately return if we did
	if time.Now().UTC().After(woc.deadline) {
		woc.log.Warnf("Deadline exceeded")
		woc.requeue()
		return node, ErrDeadlineExceeded
	}

	// Check if we exceeded template or workflow parallelism and immediately return if we did
	tmpl := woc.wf.GetTemplate(templateName)
	if tmpl == nil {
		err := errors.Errorf(errors.CodeBadRequest, "Node %v error: template '%s' undefined", node, templateName)
		return woc.initializeNode(nodeName, wfv1.NodeTypeSkipped, "", boundaryID, wfv1.NodeError, err.Error()), err
	}
	if err := woc.checkParallelism(tmpl, node, boundaryID); err != nil {
		return node, err
	}

	// Perform parameter substitution of the template
	localParams := make(map[string]string)
	if tmpl.IsPodType() {
		localParams[common.LocalVarPodName] = woc.wf.NodeID(nodeName)
	}
	tmpl, err := common.ProcessArgs(tmpl, args, woc.globalParams, localParams, false)
	if err != nil {
		return woc.initializeNode(nodeName, wfv1.NodeTypeSkipped, templateName, boundaryID, wfv1.NodeError, err.Error()), err
	}

	// If the user has specified retries, node becomes a special retry node.
	// This node acts as a parent of all retries that will be done for
	// the container. The status of this node should be "Success" if any
	// of the retries succeed. Otherwise, it is "Failed".
	workNodeName := nodeName
	retryNodeName := ""
	if tmpl.IsLeaf() && tmpl.RetryStrategy != nil {
		retryNodeName = nodeName
		if node == nil {
			node = woc.initializeNode(nodeName, wfv1.NodeTypeRetry, "", boundaryID, wfv1.NodeRunning)
		}
		if err := woc.processNodeRetries(node, *tmpl.RetryStrategy); err != nil {
			woc.markNodeError(nodeName, err)
			return node, err
		}
		node = woc.getNodeByName(retryNodeName)
		//woc.log.Infof("Node %s: Status: %s", retryNodeName, node.Phase)
		// The retry node might have completed by now.
		if node.Completed() {
			return node, nil
		}
		lastChildNode, err := woc.getLastChildNode(node)
		if err != nil {
			woc.markNodeError(retryNodeName, err)
			return node, err
		}
		if lastChildNode != nil && !lastChildNode.Completed() {
			// Last child node is still running.
			return node, nil
		}
		childNodeName := fmt.Sprintf("%s(%d)", retryNodeName, len(node.Children))
		// All work is done in a child
		workNodeName = childNodeName
	}

	switch tmpl.GetType() {
	case wfv1.TemplateTypeContainer:
		node = woc.executeContainer(workNodeName, tmpl, boundaryID)
	case wfv1.TemplateTypeSteps:
		node = woc.executeSteps(workNodeName, tmpl, boundaryID)
	case wfv1.TemplateTypeScript:
		node = woc.executeScript(workNodeName, tmpl, boundaryID)
	case wfv1.TemplateTypeResource:
		node = woc.executeResource(workNodeName, tmpl, boundaryID)
	case wfv1.TemplateTypeDAG:
		node = woc.executeDAG(workNodeName, tmpl, boundaryID)
	case wfv1.TemplateTypeSuspend:
		node = woc.executeSuspend(workNodeName, tmpl, boundaryID)
	default:
		err = errors.Errorf(errors.CodeBadRequest, "Template '%s' missing specification", tmpl.Name)
		node = woc.initializeNode(workNodeName, wfv1.NodeTypeSkipped, templateName, boundaryID, wfv1.NodeError, err.Error())
	}

	// Swap the node back to retry node and add worker node as child.
	if retryNodeName != "" {
		woc.addChildNode(retryNodeName, workNodeName)
		node = woc.getNodeByName(retryNodeName)
	}

	// Set the input values to the node. This is presented in the UI
	if tmpl.Inputs.HasInputs() && node.Inputs == nil {
		node.Inputs = &tmpl.Inputs
		woc.wf.Status.Nodes[node.ID] = *node
		woc.updated = true
	}
	return node, nil
}

// markWorkflowPhase is a convenience method to set the phase of the workflow with optional message
// optionally marks the workflow completed, which sets the finishedAt timestamp and completed label
func (woc *wfOperationCtx) markWorkflowPhase(phase wfv1.NodePhase, markCompleted bool, message ...string) {
	if woc.wf.Status.Phase != phase {
		woc.log.Infof("Updated phase %s -> %s", woc.wf.Status.Phase, phase)
		woc.updated = true
		woc.wf.Status.Phase = phase
		if woc.wf.ObjectMeta.Labels == nil {
			woc.wf.ObjectMeta.Labels = make(map[string]string)
		}
		woc.wf.ObjectMeta.Labels[common.LabelKeyPhase] = string(phase)
	}
	if woc.wf.Status.StartedAt.IsZero() {
		woc.updated = true
		woc.wf.Status.StartedAt = metav1.Time{Time: time.Now().UTC()}
	}
	if len(message) > 0 && woc.wf.Status.Message != message[0] {
		woc.log.Infof("Updated message %s -> %s", woc.wf.Status.Message, message[0])
		woc.updated = true
		woc.wf.Status.Message = message[0]
	}

	switch phase {
	case wfv1.NodeSucceeded, wfv1.NodeFailed, wfv1.NodeError:
		// wait for all daemon nodes to get terminated before marking workflow completed
		if markCompleted && !woc.hasDaemonNodes() {
			woc.log.Infof("Marking workflow completed")
			woc.wf.Status.FinishedAt = metav1.Time{Time: time.Now().UTC()}
			if woc.wf.ObjectMeta.Labels == nil {
				woc.wf.ObjectMeta.Labels = make(map[string]string)
			}
			woc.wf.ObjectMeta.Labels[common.LabelKeyCompleted] = "true"
			woc.updated = true
		}
	}
}

func (woc *wfOperationCtx) hasDaemonNodes() bool {
	for _, node := range woc.wf.Status.Nodes {
		if node.IsDaemoned() {
			return true
		}
	}
	return false
}

func (woc *wfOperationCtx) markWorkflowRunning() {
	woc.markWorkflowPhase(wfv1.NodeRunning, false)
}

func (woc *wfOperationCtx) markWorkflowSuccess() {
	woc.markWorkflowPhase(wfv1.NodeSucceeded, true)
}

func (woc *wfOperationCtx) markWorkflowFailed(message string) {
	woc.markWorkflowPhase(wfv1.NodeFailed, true, message)
}

func (woc *wfOperationCtx) markWorkflowError(err error, markCompleted bool) {
	woc.markWorkflowPhase(wfv1.NodeError, markCompleted, err.Error())
}

// stepsOrDagSeparator identifies if a node name starts with our naming convention separator from
// DAG or steps templates. Will match stings with prefix like: [0]. or .
var stepsOrDagSeparator = regexp.MustCompile(`^(\[\d+\])?\.`)

func (woc *wfOperationCtx) initializeNode(nodeName string, nodeType wfv1.NodeType, templateName string, boundaryID string, phase wfv1.NodePhase, messages ...string) *wfv1.NodeStatus {
	nodeID := woc.wf.NodeID(nodeName)
	_, ok := woc.wf.Status.Nodes[nodeID]
	if ok {
		panic(fmt.Sprintf("node %s already initialized", nodeName))
	}
	node := wfv1.NodeStatus{
		ID:           nodeID,
		Name:         nodeName,
		TemplateName: templateName,
		Type:         nodeType,
		BoundaryID:   boundaryID,
		Phase:        phase,
		StartedAt:    metav1.Time{Time: time.Now().UTC()},
	}
	if boundaryNode, ok := woc.wf.Status.Nodes[boundaryID]; ok {
		node.DisplayName = strings.TrimPrefix(node.Name, boundaryNode.Name)
		if stepsOrDagSeparator.MatchString(node.DisplayName) {
			node.DisplayName = stepsOrDagSeparator.ReplaceAllString(node.DisplayName, "")
		}
	} else {
		node.DisplayName = nodeName
	}

	if node.Completed() && node.FinishedAt.IsZero() {
		node.FinishedAt = node.StartedAt
	}
	var message string
	if len(messages) > 0 {
		message = fmt.Sprintf(" (message: %s)", messages[0])
		node.Message = messages[0]
	}
	woc.wf.Status.Nodes[nodeID] = node
	woc.log.Infof("%s node %s initialized %s%s", node.Type, node, node.Phase, message)
	woc.updated = true
	return &node
}

// markNodePhase marks a node with the given phase, creating the node if necessary and handles timestamps
func (woc *wfOperationCtx) markNodePhase(nodeName string, phase wfv1.NodePhase, message ...string) *wfv1.NodeStatus {
	node := woc.getNodeByName(nodeName)
	if node == nil {
		panic(fmt.Sprintf("node %s uninitialized", nodeName))
	}
	if node.Phase != phase {
		woc.log.Infof("node %s phase %s -> %s", node, node.Phase, phase)
		node.Phase = phase
		woc.updated = true
	}
	if len(message) > 0 {
		if message[0] != node.Message {
			woc.log.Infof("node %s message: %s", node, message[0])
			node.Message = message[0]
			woc.updated = true
		}
	}
	if node.Completed() && node.FinishedAt.IsZero() {
		node.FinishedAt = metav1.Time{Time: time.Now().UTC()}
		woc.log.Infof("node %s finished: %s", node, node.FinishedAt)
		woc.updated = true
	}
	woc.wf.Status.Nodes[node.ID] = *node
	return node
}

// markNodeErrorClearOuput is a convenience method to mark a node with an error and clear the output
func (woc *wfOperationCtx) markNodeErrorClearOuput(nodeName string, err error) *wfv1.NodeStatus {
	nodeStatus := woc.markNodeError(nodeName, err)
	nodeStatus.Outputs = nil
	woc.wf.Status.Nodes[nodeStatus.ID] = *nodeStatus
	return nodeStatus
}

// markNodeError is a convenience method to mark a node with an error and set the message from the error
func (woc *wfOperationCtx) markNodeError(nodeName string, err error) *wfv1.NodeStatus {
	return woc.markNodePhase(nodeName, wfv1.NodeError, err.Error())
}

// checkParallelism checks if the given template is able to be executed, considering the current active pods and workflow/template parallelism
func (woc *wfOperationCtx) checkParallelism(tmpl *wfv1.Template, node *wfv1.NodeStatus, boundaryID string) error {
	if woc.wf.Spec.Parallelism != nil && woc.activePods >= *woc.wf.Spec.Parallelism {
		woc.log.Infof("workflow active pod spec parallelism reached %d/%d", woc.activePods, *woc.wf.Spec.Parallelism)
		return ErrParallelismReached
	}
	// TODO: repeated calls to countActivePods is not optimal
	switch tmpl.GetType() {
	case wfv1.TemplateTypeDAG, wfv1.TemplateTypeSteps:
		// if we are about to execute a DAG/Steps template, make sure we havent already reached our limit
		if tmpl.Parallelism != nil && node != nil {
			templateActivePods := woc.countActivePods(node.ID)
			if templateActivePods >= *tmpl.Parallelism {
				woc.log.Infof("template (node %s) active pod parallelism reached %d/%d", node.ID, templateActivePods, *tmpl.Parallelism)
				return ErrParallelismReached
			}
		}
		fallthrough
	default:
		// if we are about to execute a pod, make our parent hasn't reached it's limit
		if boundaryID != "" && (node == nil || (node.Phase != wfv1.NodePending && node.Phase != wfv1.NodeRunning)) {
			boundaryNode := woc.wf.Status.Nodes[boundaryID]
			boundaryTemplate := woc.wf.GetTemplate(boundaryNode.TemplateName)
			if boundaryTemplate.Parallelism != nil {
				activeSiblings := woc.countActiveChildren(boundaryID)
				woc.log.Debugf("counted %d/%d active children in boundary %s", activeSiblings, *boundaryTemplate.Parallelism, boundaryID)
				if activeSiblings >= *boundaryTemplate.Parallelism {
					woc.log.Infof("template (node %s) active children parallelism reached %d/%d", boundaryID, activeSiblings, *boundaryTemplate.Parallelism)
					return ErrParallelismReached
				}
			}
		}

	}
	return nil
}

func (woc *wfOperationCtx) executeContainer(nodeName string, tmpl *wfv1.Template, boundaryID string) *wfv1.NodeStatus {
	node := woc.getNodeByName(nodeName)
	if node != nil {
		return node
	}
	woc.log.Debugf("Executing node %s with container template: %v\n", nodeName, tmpl)
	_, err := woc.createWorkflowPod(nodeName, *tmpl.Container, tmpl)
	if err != nil {
		return woc.initializeNode(nodeName, wfv1.NodeTypePod, tmpl.Name, boundaryID, wfv1.NodeError, err.Error())
	}
	return woc.initializeNode(nodeName, wfv1.NodeTypePod, tmpl.Name, boundaryID, wfv1.NodePending)
}

func (woc *wfOperationCtx) getOutboundNodes(nodeID string) []string {
	node := woc.wf.Status.Nodes[nodeID]
	switch node.Type {
	case wfv1.NodeTypePod, wfv1.NodeTypeSkipped, wfv1.NodeTypeSuspend:
		return []string{node.ID}
	case wfv1.NodeTypeTaskGroup:
		if len(node.Children) == 0 {
			return []string{node.ID}
		}
		outboundNodes := make([]string, 0)
		for _, child := range node.Children {
			outboundNodes = append(outboundNodes, woc.getOutboundNodes(child)...)
		}
		return outboundNodes
	case wfv1.NodeTypeRetry:
		numChildren := len(node.Children)
		if numChildren > 0 {
			return []string{node.Children[numChildren-1]}
		}
	}
	outbound := make([]string, 0)
	for _, outboundNodeID := range node.OutboundNodes {
		outNode := woc.wf.Status.Nodes[outboundNodeID]
		if outNode.Type == wfv1.NodeTypePod {
			outbound = append(outbound, outboundNodeID)
		} else {
			subOutIDs := woc.getOutboundNodes(outboundNodeID)
			for _, subOutID := range subOutIDs {
				outbound = append(outbound, subOutID)
			}
		}
	}
	return outbound
}

// getTemplateOutputsFromScope resolves a template's outputs from the scope of the template
func getTemplateOutputsFromScope(tmpl *wfv1.Template, scope *wfScope) (*wfv1.Outputs, error) {
	if !tmpl.Outputs.HasOutputs() {
		return nil, nil
	}
	var outputs wfv1.Outputs
	if len(tmpl.Outputs.Parameters) > 0 {
		outputs.Parameters = make([]wfv1.Parameter, 0)
		for _, param := range tmpl.Outputs.Parameters {
			val, err := scope.resolveParameter(param.ValueFrom.Parameter)
			if err != nil {
				return nil, err
			}
			param.Value = &val
			param.ValueFrom = nil
			outputs.Parameters = append(outputs.Parameters, param)
		}
	}
	if len(tmpl.Outputs.Artifacts) > 0 {
		outputs.Artifacts = make([]wfv1.Artifact, 0)
		for _, art := range tmpl.Outputs.Artifacts {
			resolvedArt, err := scope.resolveArtifact(art.From)
			if err != nil {
				return nil, err
			}
			resolvedArt.Name = art.Name
			outputs.Artifacts = append(outputs.Artifacts, *resolvedArt)
		}
	}
	return &outputs, nil
}

func (woc *wfOperationCtx) executeScript(nodeName string, tmpl *wfv1.Template, boundaryID string) *wfv1.NodeStatus {
	node := woc.getNodeByName(nodeName)
	if node != nil {
		return node
	}
	mainCtr := tmpl.Script.Container
	mainCtr.Args = append(mainCtr.Args, common.ExecutorScriptSourcePath)
	_, err := woc.createWorkflowPod(nodeName, mainCtr, tmpl)
	if err != nil {
		return woc.initializeNode(nodeName, wfv1.NodeTypePod, tmpl.Name, boundaryID, wfv1.NodeError, err.Error())
	}
	return woc.initializeNode(nodeName, wfv1.NodeTypePod, tmpl.Name, boundaryID, wfv1.NodePending)
}

// processNodeOutputs adds all of a nodes outputs to the local scope with the given prefix, as well
// as the global scope, if specified with a globalName
func (woc *wfOperationCtx) processNodeOutputs(scope *wfScope, prefix string, node *wfv1.NodeStatus) {
	if node.PodIP != "" {
		key := fmt.Sprintf("%s.ip", prefix)
		scope.addParamToScope(key, node.PodIP)
	}
	woc.addOutputsToScope(prefix, node.Outputs, scope)
}

func (woc *wfOperationCtx) addOutputsToScope(prefix string, outputs *wfv1.Outputs, scope *wfScope) {
	if outputs == nil {
		return
	}
	if prefix != "workflow" && outputs.Result != nil {
		key := fmt.Sprintf("%s.outputs.result", prefix)
		if scope != nil {
			scope.addParamToScope(key, *outputs.Result)
		}
	}
	for _, param := range outputs.Parameters {
		key := fmt.Sprintf("%s.outputs.parameters.%s", prefix, param.Name)
		if scope != nil {
			scope.addParamToScope(key, *param.Value)
		}
		woc.addParamToGlobalScope(param)
	}
	for _, art := range outputs.Artifacts {
		key := fmt.Sprintf("%s.outputs.artifacts.%s", prefix, art.Name)
		if scope != nil {
			scope.addArtifactToScope(key, art)
		}
		woc.addArtifactToGlobalScope(art, scope)
	}
}

// loopNodes is a node list which supports sorting by loop index
type loopNodes []wfv1.NodeStatus

func (n loopNodes) Len() int {
	return len(n)
}

func parseLoopIndex(s string) int {
	s = strings.SplitN(s, "(", 2)[1]
	s = strings.SplitN(s, ":", 2)[0]
	val, err := strconv.Atoi(s)
	if err != nil {
		panic(fmt.Sprintf("failed to parse '%s' as int: %v", s, err))
	}
	return val
}
func (n loopNodes) Less(i, j int) bool {
	left := parseLoopIndex(n[i].DisplayName)
	right := parseLoopIndex(n[j].DisplayName)
	return left < right
}
func (n loopNodes) Swap(i, j int) {
	n[i], n[j] = n[j], n[i]
}

// processAggregateNodeOutputs adds the aggregated outputs of a withItems/withParam template as a
// parameter in the form of a JSON list
func (woc *wfOperationCtx) processAggregateNodeOutputs(templateName string, scope *wfScope, prefix string, childNodes []wfv1.NodeStatus) {
	if len(childNodes) == 0 {
		return
	}
	// need to sort the child node list so that the order of outputs are preserved
	sort.Sort(loopNodes(childNodes))
	paramList := make([]map[string]string, 0)
	resultsList := make([]wfv1.Item, 0)
	for _, node := range childNodes {
		if node.Outputs == nil {
			continue
		}
		if len(node.Outputs.Parameters) > 0 {
			param := make(map[string]string)
			for _, p := range node.Outputs.Parameters {
				param[p.Name] = *p.Value
			}
			paramList = append(paramList, param)
		}
		if node.Outputs.Result != nil {
			// Support the case where item may be a map
			var itemMap map[string]interface{}
			err := json.Unmarshal([]byte(*node.Outputs.Result), &itemMap)
			if err == nil {
				resultsList = append(resultsList, wfv1.Item{Value: itemMap})
			} else {
				resultsList = append(resultsList, wfv1.Item{Value: *node.Outputs.Result})
			}
		}
	}
	tmplType := woc.wf.GetTemplate(templateName).GetType()
	if tmplType == wfv1.TemplateTypeScript {
		resultsJSON, _ := json.Marshal(resultsList)
		key := fmt.Sprintf("%s.outputs.result", prefix)
		scope.addParamToScope(key, string(resultsJSON))
	}
	outputsJSON, _ := json.Marshal(paramList)
	key := fmt.Sprintf("%s.outputs.parameters", prefix)
	scope.addParamToScope(key, string(outputsJSON))
}

// addParamToGlobalScope exports any desired node outputs to the global scope, and adds it to the global outputs.
func (woc *wfOperationCtx) addParamToGlobalScope(param wfv1.Parameter) {
	if param.GlobalName == "" {
		return
	}
	index := -1
	if woc.wf.Status.Outputs != nil {
		for i, gParam := range woc.wf.Status.Outputs.Parameters {
			if gParam.Name == param.GlobalName {
				index = i
				break
			}
		}
	} else {
		woc.wf.Status.Outputs = &wfv1.Outputs{}
	}
	paramName := fmt.Sprintf("workflow.outputs.parameters.%s", param.GlobalName)
	woc.globalParams[paramName] = *param.Value
	if index == -1 {
		woc.log.Infof("setting %s: '%s'", paramName, *param.Value)
		gParam := wfv1.Parameter{Name: param.GlobalName, Value: param.Value}
		woc.wf.Status.Outputs.Parameters = append(woc.wf.Status.Outputs.Parameters, gParam)
		woc.updated = true
	} else {
		prevVal := *woc.wf.Status.Outputs.Parameters[index].Value
		if prevVal != *param.Value {
			woc.log.Infof("overwriting %s: '%s' -> '%s'", paramName, *woc.wf.Status.Outputs.Parameters[index].Value, *param.Value)
			woc.wf.Status.Outputs.Parameters[index].Value = param.Value
			woc.updated = true
		}
	}
}

// addArtifactToGlobalScope exports any desired node outputs to the global scope
// Optionally adds to a local scope if supplied
func (woc *wfOperationCtx) addArtifactToGlobalScope(art wfv1.Artifact, scope *wfScope) {
	if art.GlobalName == "" {
		return
	}
	globalArtName := fmt.Sprintf("workflow.outputs.artifacts.%s", art.GlobalName)
	if woc.wf.Status.Outputs != nil {
		for i, gArt := range woc.wf.Status.Outputs.Artifacts {
			if gArt.Name == art.GlobalName {
				// global output already exists. overwrite the value if different
				art.Name = art.GlobalName
				art.GlobalName = ""
				art.Path = ""
				if !reflect.DeepEqual(woc.wf.Status.Outputs.Artifacts[i], art) {
					woc.wf.Status.Outputs.Artifacts[i] = art
					if scope != nil {
						scope.addArtifactToScope(globalArtName, art)
					}
					woc.log.Infof("overwriting %s: %v", globalArtName, art)
					woc.updated = true
				}
				return
			}
		}
	} else {
		woc.wf.Status.Outputs = &wfv1.Outputs{}
	}
	// global output does not yet exist
	art.Name = art.GlobalName
	art.GlobalName = ""
	art.Path = ""
	woc.log.Infof("setting %s: %v", globalArtName, art)
	woc.wf.Status.Outputs.Artifacts = append(woc.wf.Status.Outputs.Artifacts, art)
	if scope != nil {
		scope.addArtifactToScope(globalArtName, art)
	}
	woc.updated = true
}

// addChildNode adds a nodeID as a child to a parent
// parent and child are both node names
func (woc *wfOperationCtx) addChildNode(parent string, child string) {
	parentID := woc.wf.NodeID(parent)
	childID := woc.wf.NodeID(child)
	node, ok := woc.wf.Status.Nodes[parentID]
	if !ok {
		panic(fmt.Sprintf("parent node %s not initialized", parent))
	}
	for _, nodeID := range node.Children {
		if childID == nodeID {
			// already exists
			return
		}
	}
	node.Children = append(node.Children, childID)
	woc.wf.Status.Nodes[parentID] = node
	woc.updated = true
}

// executeResource is runs a kubectl command against a manifest
func (woc *wfOperationCtx) executeResource(nodeName string, tmpl *wfv1.Template, boundaryID string) *wfv1.NodeStatus {
	node := woc.getNodeByName(nodeName)
	if node != nil {
		return node
	}
	mainCtr := apiv1.Container{
		Image:           woc.controller.executorImage(),
		ImagePullPolicy: woc.controller.executorImagePullPolicy(),
		Command:         []string{"argoexec"},
		Args:            []string{"resource", tmpl.Resource.Action},
		VolumeMounts: []apiv1.VolumeMount{
			volumeMountPodMetadata,
		},
		Env: execEnvVars,
	}
	_, err := woc.createWorkflowPod(nodeName, mainCtr, tmpl)
	if err != nil {
		return woc.initializeNode(nodeName, wfv1.NodeTypePod, tmpl.Name, boundaryID, wfv1.NodeError, err.Error())
	}
	return woc.initializeNode(nodeName, wfv1.NodeTypePod, tmpl.Name, boundaryID, wfv1.NodePending)
}

func processItem(fstTmpl *fasttemplate.Template, name string, index int, item wfv1.Item, obj interface{}) (string, error) {
	replaceMap := make(map[string]string)
	var newName string
	switch val := item.Value.(type) {
	case string, int, int32, int64, float32, float64, bool:
		replaceMap["item"] = fmt.Sprintf("%v", val)
		newName = fmt.Sprintf("%s(%d:%v)", name, index, val)
	case map[string]interface{}:
		// Handle the case when withItems is a list of maps.
		// vals holds stringified versions of the map items which are incorporated as part of the step name.
		// For example if the item is: {"name": "jesse","group":"developer"}
		// the vals would be: ["name:jesse", "group:developer"]
		// This would eventually be part of the step name (group:developer,name:jesse)
		vals := make([]string, 0)
		for itemKey, itemValIf := range val {
			switch itemVal := itemValIf.(type) {
			case string, int, int32, int64, float32, float64, bool:
				replaceMap[fmt.Sprintf("item.%s", itemKey)] = fmt.Sprintf("%v", itemVal)
				vals = append(vals, fmt.Sprintf("%s:%s", itemKey, itemVal))
			default:
				return "", errors.Errorf(errors.CodeBadRequest, "withItems[%d][%s] expected string or number. received: %v", index, itemKey, itemVal)
			}
		}
		// sort the values so that the name is deterministic
		sort.Strings(vals)
		newName = fmt.Sprintf("%s(%d:%v)", name, index, strings.Join(vals, ","))
	default:
		return "", errors.Errorf(errors.CodeBadRequest, "withItems[%d] expected string, number, or map. received: %s", index, val)
	}
	newStepStr, err := common.Replace(fstTmpl, replaceMap, false)
	if err != nil {
		return "", err
	}
	err = json.Unmarshal([]byte(newStepStr), &obj)
	if err != nil {
		return "", errors.InternalWrapError(err)
	}
	return newName, nil
}

func expandSequence(seq *wfv1.Sequence) ([]wfv1.Item, error) {
	var start, end int
	var err error
	if seq.Start != "" {
		start, err = strconv.Atoi(seq.Start)
		if err != nil {
			return nil, err
		}
	}
	if seq.End != "" {
		end, err = strconv.Atoi(seq.End)
		if err != nil {
			return nil, err
		}
	} else if seq.Count != "" {
		count, err := strconv.Atoi(seq.Count)
		if err != nil {
			return nil, err
		}
		if count == 0 {
			return []wfv1.Item{}, nil
		}
		end = start + count - 1
	} else {
		return nil, errors.InternalError("neither end nor count was specified in withSequence")
	}
	items := make([]wfv1.Item, 0)
	format := "%d"
	if seq.Format != "" {
		format = seq.Format
	}
	if start <= end {
		for i := start; i <= end; i++ {
			items = append(items, wfv1.Item{Value: fmt.Sprintf(format, i)})
		}
	} else {
		for i := start; i >= end; i-- {
			items = append(items, wfv1.Item{Value: fmt.Sprintf(format, i)})
		}
	}
	return items, nil
}

// getSize return the entire workflow json string size
func (woc *wfOperationCtx) getSize() int {
	nodeContent, err := json.Marshal(woc.wf)
	if err != nil {
		return -1
	}

	compressNodeSize := len(woc.wf.Status.CompressedNodes)

	if compressNodeSize > 0 {
		nodeStatus, err := json.Marshal(woc.wf.Status.Nodes)
		if err != nil {
			return -1
		}
		return len(nodeContent) - len(nodeStatus)
	}
	return len(nodeContent)
}

// checkAndCompress will check the workflow size and compress node status if total workflow size is more than maxWorkflowSize.
// The compressed content will be assign to compressedNodes element and clear the nodestatus map.
func (woc *wfOperationCtx) checkAndCompress() error {

<<<<<<< HEAD
	if woc.isWFFailed == false && (woc.wf.Status.CompressedNodes != "" || (woc.wf.Status.CompressedNodes == "" && woc.getSize() >= maxWorkflowSize)) {
=======
	if woc.wf.Status.CompressedNodes != "" || (woc.wf.Status.CompressedNodes == "" && woc.getSize() >= maxWorkflowSize) {
>>>>>>> 0d400f2c
		nodeContent, err := json.Marshal(woc.wf.Status.Nodes)
		if err != nil {
			return errors.InternalWrapError(err)
		}
		buff := string(nodeContent)
		woc.wf.Status.CompressedNodes = file.CompressEncodeString(buff)
	}

<<<<<<< HEAD
	if woc.isWFFailed || (woc.wf.Status.CompressedNodes != "" && woc.getSize() >= maxWorkflowSize) {
		woc.isWFFailed = true
=======
	if woc.wf.Status.CompressedNodes != "" && woc.getSize() >= maxWorkflowSize {
>>>>>>> 0d400f2c
		return errors.InternalError(fmt.Sprintf("Workflow is longer than maximum allowed size. Size=%d", woc.getSize()))
	}

	return nil
}

// checkAndDecompress will decompress the compressednode and assign to workflow.status.nodes map.
func (woc *wfOperationCtx) checkAndDecompress() error {
	if woc.wf.Status.CompressedNodes != "" {
		nodeContent, err := file.DecodeDecompressString(woc.wf.Status.CompressedNodes)
		if err != nil {
			return errors.InternalWrapError(err)
		}
		var tempNodes map[string]wfv1.NodeStatus

		err = json.Unmarshal([]byte(nodeContent), &tempNodes)
		if err != nil {
			woc.log.Warn(err)
			return err
		}
		woc.wf.Status.Nodes = tempNodes
	}
	return nil
}

// checkAndEstimate will check and estimate the workflow size with current nodestatus
func (woc *wfOperationCtx) checkAndEstimate(nodeID string) error {
	if nodeID == "" {
		return nil
	}

	if woc.isWFFailed {
		return errors.InternalErrorf("Workflow is longer than maximum allowed size. Size=%d", woc.currentWFSize+woc.unSavedNodeStatusSize)
	}

	if woc.wf.Status.CompressedNodes != "" {
		if node, ok := woc.wf.Status.Nodes[nodeID]; ok {
			content, err := json.Marshal(node)
			if err != nil {
				return errors.InternalWrapError(err)
			}
			nodeSize := len(file.CompressEncodeString(string(content)))
			if (nodeSize + woc.unSavedNodeStatusSize + woc.currentWFSize) >= maxWorkflowSize {
				return errors.InternalErrorf("Workflow is longer than maximum allowed size. Size=%d", woc.currentWFSize+nodeSize+woc.unSavedNodeStatusSize)
			}
			woc.unSavedNodeStatusSize += nodeSize
		}
	}
	return nil
}<|MERGE_RESOLUTION|>--- conflicted
+++ resolved
@@ -61,15 +61,6 @@
 	// workflowDeadline is the deadline which the workflow is expected to complete before we
 	// terminate the workflow.
 	workflowDeadline *time.Time
-
-	// currentWFSize is current Workflow size
-	currentWFSize int
-
-	// unSavedNodeStatusSize is unsaved workflow size
-	unSavedNodeStatusSize int
-
-	// wfFailed is workflow failed status
-	isWFFailed bool
 }
 
 var (
@@ -136,12 +127,6 @@
 
 	woc.log.Infof("Processing workflow")
 
-<<<<<<< HEAD
-	// Initialize Workflow failed status
-	woc.isWFFailed = false
-
-=======
->>>>>>> 0d400f2c
 	// Perform one-time workflow validation
 	if woc.wf.Status.Phase == "" {
 		woc.markWorkflowRunning()
@@ -471,9 +456,9 @@
 	seenPodLock := &sync.Mutex{}
 	wfNodesLock := &sync.RWMutex{}
 
-	performAssessment := func(pod *apiv1.Pod) string {
+	performAssessment := func(pod *apiv1.Pod) {
 		if pod == nil {
-			return ""
+			return
 		}
 		nodeNameForPod := pod.Annotations[common.AnnotationKeyNodeName]
 		nodeID := woc.wf.NodeID(nodeNameForPod)
@@ -493,60 +478,28 @@
 			if node.Completed() && !node.IsDaemoned() {
 				if tmpVal, tmpOk := pod.Labels[common.LabelKeyCompleted]; tmpOk {
 					if tmpVal == "true" {
-						return nodeID
+						return
 					}
 				}
 				woc.completedPods[pod.ObjectMeta.Name] = true
 			}
 		}
-<<<<<<< HEAD
-		return nodeID
-=======
 		return
->>>>>>> 0d400f2c
 	}
 
 	parallelPodNum := make(chan string, 500)
 	var wg sync.WaitGroup
 
-<<<<<<< HEAD
-	woc.currentWFSize = woc.getSize()
-
-=======
->>>>>>> 0d400f2c
 	for _, pod := range podList.Items {
 		parallelPodNum <- pod.Name
 		wg.Add(1)
 		go func(tmpPod apiv1.Pod) {
 			defer wg.Done()
-<<<<<<< HEAD
-			wfNodesLock.Lock()
-			origNodeStatus := *woc.wf.Status.DeepCopy()
-			wfNodesLock.Unlock()
-			nodeID := performAssessment(&tmpPod)
-=======
 			performAssessment(&tmpPod)
->>>>>>> 0d400f2c
 			err = woc.applyExecutionControl(&tmpPod, wfNodesLock)
 			if err != nil {
 				woc.log.Warnf("Failed to apply execution control to pod %s", tmpPod.Name)
 			}
-<<<<<<< HEAD
-			wfNodesLock.Lock()
-			defer wfNodesLock.Unlock()
-			err = woc.checkAndEstimate(nodeID)
-			if err != nil {
-				woc.wf.Status = origNodeStatus
-				nodeNameForPod := tmpPod.Annotations[common.AnnotationKeyNodeName]
-				woc.log.Warnf("%v", err)
-				woc.markNodeErrorClearOuput(nodeNameForPod, err)
-				err = woc.checkAndCompress()
-				if err != nil {
-					woc.isWFFailed = true
-				}
-			}
-=======
->>>>>>> 0d400f2c
 			<-parallelPodNum
 		}(pod)
 	}
@@ -1704,11 +1657,7 @@
 // The compressed content will be assign to compressedNodes element and clear the nodestatus map.
 func (woc *wfOperationCtx) checkAndCompress() error {
 
-<<<<<<< HEAD
-	if woc.isWFFailed == false && (woc.wf.Status.CompressedNodes != "" || (woc.wf.Status.CompressedNodes == "" && woc.getSize() >= maxWorkflowSize)) {
-=======
 	if woc.wf.Status.CompressedNodes != "" || (woc.wf.Status.CompressedNodes == "" && woc.getSize() >= maxWorkflowSize) {
->>>>>>> 0d400f2c
 		nodeContent, err := json.Marshal(woc.wf.Status.Nodes)
 		if err != nil {
 			return errors.InternalWrapError(err)
@@ -1717,12 +1666,7 @@
 		woc.wf.Status.CompressedNodes = file.CompressEncodeString(buff)
 	}
 
-<<<<<<< HEAD
-	if woc.isWFFailed || (woc.wf.Status.CompressedNodes != "" && woc.getSize() >= maxWorkflowSize) {
-		woc.isWFFailed = true
-=======
 	if woc.wf.Status.CompressedNodes != "" && woc.getSize() >= maxWorkflowSize {
->>>>>>> 0d400f2c
 		return errors.InternalError(fmt.Sprintf("Workflow is longer than maximum allowed size. Size=%d", woc.getSize()))
 	}
 
@@ -1746,30 +1690,4 @@
 		woc.wf.Status.Nodes = tempNodes
 	}
 	return nil
-}
-
-// checkAndEstimate will check and estimate the workflow size with current nodestatus
-func (woc *wfOperationCtx) checkAndEstimate(nodeID string) error {
-	if nodeID == "" {
-		return nil
-	}
-
-	if woc.isWFFailed {
-		return errors.InternalErrorf("Workflow is longer than maximum allowed size. Size=%d", woc.currentWFSize+woc.unSavedNodeStatusSize)
-	}
-
-	if woc.wf.Status.CompressedNodes != "" {
-		if node, ok := woc.wf.Status.Nodes[nodeID]; ok {
-			content, err := json.Marshal(node)
-			if err != nil {
-				return errors.InternalWrapError(err)
-			}
-			nodeSize := len(file.CompressEncodeString(string(content)))
-			if (nodeSize + woc.unSavedNodeStatusSize + woc.currentWFSize) >= maxWorkflowSize {
-				return errors.InternalErrorf("Workflow is longer than maximum allowed size. Size=%d", woc.currentWFSize+nodeSize+woc.unSavedNodeStatusSize)
-			}
-			woc.unSavedNodeStatusSize += nodeSize
-		}
-	}
-	return nil
 }
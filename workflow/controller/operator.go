--- conflicted
+++ resolved
@@ -78,15 +78,8 @@
 	// workflowDeadline is the deadline which the workflow is expected to complete before we
 	// terminate the workflow.
 	workflowDeadline *time.Time
-<<<<<<< HEAD
-=======
-
-	// tmplCtx is the context of template search.
-	tmplCtx *templateresolution.Context
-
 	// auditLogger is the argo audit logger
 	auditLogger *argo.AuditLogger
->>>>>>> 1a96007f
 }
 
 var _ wfv1.TemplateStorage = &wfOperationCtx{}

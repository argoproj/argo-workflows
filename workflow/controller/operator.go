--- conflicted
+++ resolved
@@ -1122,62 +1122,6 @@
 	}
 }
 
-<<<<<<< HEAD
-// countActivePods counts the number of active (Pending/Running) pods.
-// Optionally restricts it to a template invocation (boundaryID)
-func (woc *wfOperationCtx) countActivePods(boundaryIDs ...string) int64 {
-	boundaryID := ""
-	if len(boundaryIDs) > 0 {
-		boundaryID = boundaryIDs[0]
-	}
-	var activePods int64
-	// if we care about parallelism, count the active pods at the template level
-	for _, node := range woc.wf.Status.Nodes {
-		if node.Type != wfv1.NodeTypePod {
-			continue
-		}
-		if boundaryID != "" && node.BoundaryID != boundaryID {
-			continue
-		}
-		switch node.Phase {
-		case wfv1.NodePending, wfv1.NodeRunning:
-			if node.SynchronizationStatus != nil && node.SynchronizationStatus.Waiting != "" {
-				// Do not include pending nodes that are waiting for a lock
-				continue
-			}
-			activePods++
-		}
-	}
-	return activePods
-}
-
-// countActiveChildren counts the number of active (Pending/Running) children nodes of parent parentName
-func (woc *wfOperationCtx) countActiveChildren(boundaryIDs ...string) int64 {
-	boundaryID := ""
-	if len(boundaryIDs) > 0 {
-		boundaryID = boundaryIDs[0]
-	}
-	var activeChildren int64
-	// if we care about parallelism, count the active pods at the template level
-	for _, node := range woc.wf.Status.Nodes {
-		if boundaryID != "" && node.BoundaryID != boundaryID {
-			continue
-		}
-		switch node.Type {
-		case wfv1.NodeTypePod, wfv1.NodeTypeHTTP, wfv1.NodeTypeSteps, wfv1.NodeTypeDAG:
-		default:
-			continue
-		}
-		switch node.Phase {
-		case wfv1.NodePending, wfv1.NodeRunning:
-			activeChildren++
-		}
-	}
-	return activeChildren
-}
-
-=======
->>>>>>> d3079b31
 // getAllWorkflowPods returns all pods related to the current workflow
 func (woc *wfOperationCtx) getAllWorkflowPods() ([]*apiv1.Pod, error) {
 	objs, err := woc.controller.podInformer.GetIndexer().ByIndex(indexes.WorkflowIndex, indexes.WorkflowIndexValue(woc.wf.Namespace, woc.wf.Name))

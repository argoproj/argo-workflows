--- conflicted
+++ resolved
@@ -3141,35 +3141,10 @@
 			metricSpec := metricTmpl.DeepCopy()
 
 			// Finally substitute value parameters
-<<<<<<< HEAD
 			if err := template.Replace(metricSpec, localScope, false); err != nil {
 				woc.reportMetricEmissionError(fmt.Sprintf("unable to substitute parameters for metric '%s': %s", metricSpec.Name, err))
 				continue
 			}
-=======
-			metricValueString := metricSpec.GetValueString()
-
-			metricValueStringJson, err := json.Marshal(metricValueString)
-			if err != nil {
-				woc.reportMetricEmissionError(fmt.Sprintf("unable to marshal metric to JSON for templating '%s': %s", metricSpec.Name, err))
-				continue
-			}
-
-			replacedValueJson, err := template.Replace(string(metricValueStringJson), localScope, false)
-			if err != nil {
-				woc.reportMetricEmissionError(fmt.Sprintf("unable to substitute parameters for metric '%s': %s", metricSpec.Name, err))
-				continue
-			}
-
-			var replacedStringJson string
-			err = json.Unmarshal([]byte(replacedValueJson), &replacedStringJson)
-			if err != nil {
-				woc.reportMetricEmissionError(fmt.Sprintf("unable to unmarshal templated metric JSON '%s': %s", metricSpec.Name, err))
-				continue
-			}
-
-			metricSpec.SetValueString(replacedStringJson)
->>>>>>> c8bbdd75
 
 			metric := woc.controller.metrics.GetCustomMetric(metricSpec.GetDesc())
 			// It is valid to pass a nil metric to ConstructOrUpdateMetric, in that case the metric will be created for us

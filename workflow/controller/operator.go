--- conflicted
+++ resolved
@@ -1280,39 +1280,13 @@
 		}
 	}
 
-<<<<<<< HEAD
-	// Initialize node based on the template type.
-	if node == nil {
-		var nodeType wfv1.NodeType
-		switch processedTmpl.GetType() {
-		case wfv1.TemplateTypeContainer, wfv1.TemplateTypeScript, wfv1.TemplateTypeResource:
-			nodeType = wfv1.NodeTypePod
-		case wfv1.TemplateTypeSteps:
-			nodeType = wfv1.NodeTypeSteps
-		case wfv1.TemplateTypeDAG:
-			nodeType = wfv1.NodeTypeDAG
-		case wfv1.TemplateTypeSuspend:
-			nodeType = wfv1.NodeTypeSuspend
-		default:
-			err := errors.InternalErrorf("Template '%s' has unknown node type", processedTmpl.Name)
-			return woc.initializeNode(nodeName, wfv1.NodeTypeSkipped, templateScope, orgTmpl, boundaryID, wfv1.NodeError, err.Error()), err
-		}
-		node = woc.initializeExecutableNode(nodeName, nodeType, templateScope, processedTmpl, orgTmpl, boundaryID, wfv1.NodePending)
-	}
-
-=======
->>>>>>> e4107bb8
 	switch processedTmpl.GetType() {
 	case wfv1.TemplateTypeContainer:
 		node, err = woc.executeContainer(nodeName, templateScope, processedTmpl, orgTmpl, boundaryID)
 	case wfv1.TemplateTypeSteps:
 		node, err = woc.executeSteps(nodeName, newTmplCtx, templateScope, processedTmpl, orgTmpl, boundaryID)
 	case wfv1.TemplateTypeScript:
-<<<<<<< HEAD
-		err = woc.executeScript(node.Name, newTmplCtx, processedTmpl, boundaryID)
-=======
-		node, err = woc.executeScript(nodeName, templateScope, processedTmpl, orgTmpl, boundaryID)
->>>>>>> e4107bb8
+		node, err = woc.executeScript(nodeName, newTmplCtx, templateScope, processedTmpl, orgTmpl, boundaryID)
 	case wfv1.TemplateTypeResource:
 		node, err = woc.executeResource(nodeName, templateScope, processedTmpl, orgTmpl, boundaryID)
 	case wfv1.TemplateTypeDAG:
@@ -1321,7 +1295,7 @@
 		node, err = woc.executeSuspend(nodeName, templateScope, processedTmpl, orgTmpl, boundaryID)
 	default:
 		err = errors.Errorf(errors.CodeBadRequest, "Template '%s' missing specification", processedTmpl.Name)
-		return woc.initializeNode(nodeName, wfv1.NodeTypeSkipped, orgTmpl, boundaryID, wfv1.NodeError, err.Error()), err
+		return woc.initializeNode(nodeName, wfv1.NodeTypeSkipped, templateScope, orgTmpl, boundaryID, wfv1.NodeError, err.Error()), err
 	}
 	if err != nil {
 		node = woc.markNodeError(node.Name, err)
@@ -1676,17 +1650,13 @@
 	return nodeName
 }
 
-<<<<<<< HEAD
-func (woc *wfOperationCtx) executeScript(nodeName string, tmplCtx *templateresolution.Context, tmpl *wfv1.Template, boundaryID string) error {
-=======
-func (woc *wfOperationCtx) executeScript(nodeName string, templateScope string, tmpl *wfv1.Template, orgTmpl wfv1.TemplateHolder, boundaryID string) (*wfv1.NodeStatus, error) {
+func (woc *wfOperationCtx) executeScript(nodeName string, tmplCtx *templateresolution.Context, templateScope string, tmpl *wfv1.Template, orgTmpl wfv1.TemplateHolder, boundaryID string) (*wfv1.NodeStatus, error) {
 	node := woc.getNodeByName(nodeName)
 	if node != nil {
 		return node, nil
 	}
 	node = woc.initializeExecutableNode(nodeName, wfv1.NodeTypePod, templateScope, tmpl, orgTmpl, boundaryID, wfv1.NodePending)
 
->>>>>>> e4107bb8
 	includeScriptOutput := false
 	if boundaryNode, ok := woc.wf.Status.Nodes[boundaryID]; ok {
 		_, parentTemplate, err := tmplCtx.ResolveTemplate(&boundaryNode)

package controller

import (
	"context"
	"encoding/json"
	"fmt"
	"math"
	"os"
	"reflect"
	"regexp"
	"runtime/debug"
	"sort"
	"strconv"
	"strings"
	"sync"
	"time"

	"github.com/argoproj/pkg/humanize"
	argokubeerr "github.com/argoproj/pkg/kube/errors"
	"github.com/argoproj/pkg/strftime"
	jsonpatch "github.com/evanphx/json-patch"
	log "github.com/sirupsen/logrus"
	apiv1 "k8s.io/api/core/v1"
	policyv1beta "k8s.io/api/policy/v1beta1"
	apierr "k8s.io/apimachinery/pkg/api/errors"
	metav1 "k8s.io/apimachinery/pkg/apis/meta/v1"
	"k8s.io/apimachinery/pkg/apis/meta/v1/unstructured"
	"k8s.io/apimachinery/pkg/labels"
	"k8s.io/client-go/tools/cache"
	"k8s.io/client-go/tools/record"
	"k8s.io/utils/pointer"
	"sigs.k8s.io/yaml"

	"github.com/argoproj/argo-workflows/v3/config"
	"github.com/argoproj/argo-workflows/v3/errors"
	"github.com/argoproj/argo-workflows/v3/pkg/apis/workflow"
	wfv1 "github.com/argoproj/argo-workflows/v3/pkg/apis/workflow/v1alpha1"
	"github.com/argoproj/argo-workflows/v3/pkg/client/clientset/versioned/typed/workflow/v1alpha1"
	"github.com/argoproj/argo-workflows/v3/util"
	"github.com/argoproj/argo-workflows/v3/util/diff"
	envutil "github.com/argoproj/argo-workflows/v3/util/env"
	errorsutil "github.com/argoproj/argo-workflows/v3/util/errors"
	"github.com/argoproj/argo-workflows/v3/util/intstr"
	"github.com/argoproj/argo-workflows/v3/util/resource"
	"github.com/argoproj/argo-workflows/v3/util/retry"
	"github.com/argoproj/argo-workflows/v3/util/template"
	waitutil "github.com/argoproj/argo-workflows/v3/util/wait"
	"github.com/argoproj/argo-workflows/v3/workflow/common"
	controllercache "github.com/argoproj/argo-workflows/v3/workflow/controller/cache"
	"github.com/argoproj/argo-workflows/v3/workflow/controller/estimation"
	"github.com/argoproj/argo-workflows/v3/workflow/controller/indexes"
	"github.com/argoproj/argo-workflows/v3/workflow/metrics"
	"github.com/argoproj/argo-workflows/v3/workflow/progress"
	argosync "github.com/argoproj/argo-workflows/v3/workflow/sync"
	"github.com/argoproj/argo-workflows/v3/workflow/templateresolution"
	wfutil "github.com/argoproj/argo-workflows/v3/workflow/util"
	"github.com/argoproj/argo-workflows/v3/workflow/validate"
)

// wfOperationCtx is the context for evaluation and operation of a single workflow
type wfOperationCtx struct {
	// wf is the workflow object. It should not be used in execution logic. woc.wfSpec should be used instead
	wf *wfv1.Workflow
	// orig is the original workflow object for purposes of creating a patch
	orig *wfv1.Workflow
	// updated indicates whether or not the workflow object itself was updated
	// and needs to be persisted back to kubernetes
	updated bool
	// log is an logrus logging context to corralate logs with a workflow
	log *log.Entry
	// controller reference to workflow controller
	controller *WorkflowController
	// estimate duration
	estimator estimation.Estimator
	// globalParams holds any parameters that are available to be referenced
	// in the global scope (e.g. workflow.parameters.XXX).
	globalParams common.Parameters
	// volumes holds a DeepCopy of wf.Spec.Volumes to perform substitutions.
	// It is then used in addVolumeReferences() when creating a pod.
	volumes []apiv1.Volume
	// ArtifactRepository contains the default location of an artifact repository for container artifacts
	artifactRepository *config.ArtifactRepository
	// map of completed pods with their corresponding phases
	completedPods map[string]apiv1.PodPhase
	// deadline is the dealine time in which this operation should relinquish
	// its hold on the workflow so that an operation does not run for too long
	// and starve other workqueue items. It also enables workflow progress to
	// be periodically synced to the database.
	deadline time.Time
	// activePods tracks the number of active (Running/Pending) pods for controlling
	// parallelism
	activePods int64
	// workflowDeadline is the deadline which the workflow is expected to complete before we
	// terminate the workflow.
	workflowDeadline *time.Time
	eventRecorder    record.EventRecorder
	// preExecutionNodePhases contains the phases of all the nodes before the current operation. Necessary to infer
	// changes in phase for metric emission
	preExecutionNodePhases map[string]wfv1.NodePhase

	// execWf holds the Workflow for use in execution.
	// In Normal workflow scenario: It holds copy of workflow object
	// In Submit From WorkflowTemplate: It holds merged workflow with WorkflowDefault, Workflow and WorkflowTemplate
	// 'execWf.Spec' should usually be used instead `wf.Spec`, with two exceptions for user editable fields:
	// 1. `wf.Spec.Suspend`
	// 2. `wf.Spec.Shutdown`
	execWf *wfv1.Workflow
}

var (
	// ErrDeadlineExceeded indicates the operation exceeded its deadline for execution
	ErrDeadlineExceeded = errors.New(errors.CodeTimeout, "Deadline exceeded")
	// ErrParallelismReached indicates this workflow reached its parallelism limit
	ErrParallelismReached = errors.New(errors.CodeForbidden, "Max parallelism reached")
	// ErrTimeout indicates a specific template timed out
	ErrTimeout = errors.New(errors.CodeTimeout, "timeout")
)

// maxOperationTime is the maximum time a workflow operation is allowed to run
// for before requeuing the workflow onto the workqueue.
var (
	maxOperationTime = envutil.LookupEnvDurationOr("MAX_OPERATION_TIME", 30*time.Second)
)

// failedNodeStatus is a subset of NodeStatus that is only used to Marshal certain fields into a JSON of failed nodes
type failedNodeStatus struct {
	DisplayName  string      `json:"displayName"`
	Message      string      `json:"message"`
	TemplateName string      `json:"templateName"`
	Phase        string      `json:"phase"`
	PodName      string      `json:"podName"`
	FinishedAt   metav1.Time `json:"finishedAt"`
}

// newWorkflowOperationCtx creates and initializes a new wfOperationCtx object.
func newWorkflowOperationCtx(wf *wfv1.Workflow, wfc *WorkflowController) *wfOperationCtx {
	// NEVER modify objects from the store. It's a read-only, local cache.
	// You can use DeepCopy() to make a deep copy of original object and modify this copy
	// Or create a copy manually for better performance
	wfCopy := wf.DeepCopyObject().(*wfv1.Workflow)
	woc := wfOperationCtx{
		wf:      wfCopy,
		orig:    wf,
		execWf:  wfCopy,
		updated: false,
		log: log.WithFields(log.Fields{
			"workflow":  wf.ObjectMeta.Name,
			"namespace": wf.ObjectMeta.Namespace,
		}),
		controller:             wfc,
		globalParams:           make(map[string]string),
		volumes:                wf.Spec.DeepCopy().Volumes,
		completedPods:          make(map[string]apiv1.PodPhase),
		deadline:               time.Now().UTC().Add(maxOperationTime),
		eventRecorder:          wfc.eventRecorderManager.Get(wf.Namespace),
		preExecutionNodePhases: make(map[string]wfv1.NodePhase),
	}

	if woc.wf.Status.Nodes == nil {
		woc.wf.Status.Nodes = make(map[string]wfv1.NodeStatus)
	}

	if woc.wf.Status.StoredTemplates == nil {
		woc.wf.Status.StoredTemplates = make(map[string]wfv1.Template)
	}
	return &woc
}

// operate is the main operator logic of a workflow. It evaluates the current state of the workflow,
// and its pods and decides how to proceed down the execution path.
// TODO: an error returned by this method should result in requeuing the workflow to be retried at a
// later time
// As you must not call `persistUpdates` twice, you must not call `operate` twice.
func (woc *wfOperationCtx) operate(ctx context.Context) {
	defer func() {
		if woc.wf.Status.Fulfilled() {
			_ = woc.killDaemonedChildren(ctx, "")
		}
		woc.persistUpdates(ctx)
	}()
	defer func() {
		if r := recover(); r != nil {
			woc.log.WithFields(log.Fields{"stack": string(debug.Stack()), "r": r}).Errorf("Recovered from panic")
			if rerr, ok := r.(error); ok {
				woc.markWorkflowError(ctx, rerr)
			} else {
				woc.markWorkflowError(ctx, fmt.Errorf("%v", r))
			}
			woc.controller.metrics.OperationPanic()
		}
	}()

	woc.log.Infof("Processing workflow")

	// Set the Execute workflow spec for execution
	// ExecWF is a runtime execution spec which merged from Wf, WFT and Wfdefault
	err := woc.setExecWorkflow()
	if err != nil {
		woc.log.WithError(err).Errorf("Unable to get Workflow Template Reference for workflow")
		woc.markWorkflowError(ctx, err)
		return
	}

	if woc.wf.Status.ArtifactRepositoryRef == nil {
		ref, err := woc.controller.artifactRepositories.Resolve(ctx, woc.execWf.Spec.ArtifactRepositoryRef, woc.wf.Namespace)
		if err != nil {
			woc.markWorkflowError(ctx, fmt.Errorf("failed to resolve artifact repository: %w", err))
			return
		}
		woc.wf.Status.ArtifactRepositoryRef = ref
		woc.updated = true
	}

	repo, err := woc.controller.artifactRepositories.Get(ctx, woc.wf.Status.ArtifactRepositoryRef)
	if err != nil {
		woc.markWorkflowError(ctx, fmt.Errorf("failed to get artifact repository: %v", err))
		return
	}
	woc.artifactRepository = repo

	// Workflow Level Synchronization lock
	if woc.execWf.Spec.Synchronization != nil {
		acquired, wfUpdate, msg, err := woc.controller.syncManager.TryAcquire(woc.wf, "", woc.execWf.Spec.Synchronization)
		if err != nil {
			woc.log.Warn("Failed to acquire the lock")
			woc.markWorkflowFailed(ctx, fmt.Sprintf("Failed to acquire the synchronization lock. %s", err.Error()))
			return
		}
		woc.updated = wfUpdate
		if !acquired {
			woc.log.Warn("Workflow processing has been postponed due to concurrency limit")
			woc.wf.Status.Message = msg
			return
		}
	}

	// Update workflow duration variable
	woc.globalParams[common.GlobalVarWorkflowDuration] = fmt.Sprintf("%f", time.Since(woc.wf.Status.StartedAt.Time).Seconds())

	// Populate the phase of all the nodes prior to execution
	for _, node := range woc.wf.Status.Nodes {
		woc.preExecutionNodePhases[node.ID] = node.Phase
	}

	woc.setGlobalParameters(woc.execWf.Spec.Arguments)

	// Perform one-time workflow validation
	if woc.wf.Status.Phase == wfv1.WorkflowUnknown {
		woc.markWorkflowRunning(ctx)
		err := woc.createPDBResource(ctx)
		if err != nil {
			msg := fmt.Sprintf("Unable to create PDB resource for workflow, %s error: %s", woc.wf.Name, err)
			woc.markWorkflowFailed(ctx, msg)
			return
		}
		validateOpts := validate.ValidateOpts{ContainerRuntimeExecutor: woc.getContainerRuntimeExecutor()}
		wftmplGetter := templateresolution.WrapWorkflowTemplateInterface(woc.controller.wfclientset.ArgoprojV1alpha1().WorkflowTemplates(woc.wf.Namespace))
		cwftmplGetter := templateresolution.WrapClusterWorkflowTemplateInterface(woc.controller.wfclientset.ArgoprojV1alpha1().ClusterWorkflowTemplates())

		// Validate the execution wfSpec
		wfConditions, err := validate.ValidateWorkflow(wftmplGetter, cwftmplGetter, woc.wf, validateOpts)
		if err != nil {
			msg := fmt.Sprintf("invalid spec: %s", err.Error())
			woc.markWorkflowFailed(ctx, msg)
			return
		}
		// If we received conditions during validation (such as SpecWarnings), add them to the Workflow object
		if len(*wfConditions) > 0 {
			woc.wf.Status.Conditions.JoinConditions(wfConditions)
			woc.updated = true
		}

		woc.workflowDeadline = woc.getWorkflowDeadline()

		// Workflow will not be requeued if workflow steps are in pending state.
		// Workflow needs to requeue on its deadline,
		if woc.workflowDeadline != nil {
			woc.requeueAfter(time.Until(*woc.workflowDeadline))
		}

		if woc.execWf.Spec.Metrics != nil {
			realTimeScope := map[string]func() float64{common.GlobalVarWorkflowDuration: func() float64 {
				return time.Since(woc.wf.Status.StartedAt.Time).Seconds()
			}}
			woc.computeMetrics(woc.execWf.Spec.Metrics.Prometheus, woc.globalParams, realTimeScope, true)
		}
		woc.wf.Status.EstimatedDuration = woc.estimateWorkflowDuration()
	} else {
		woc.workflowDeadline = woc.getWorkflowDeadline()
		err := woc.podReconciliation(ctx)
		if err == nil {
			woc.failSuspendedAndPendingNodesAfterDeadlineOrShutdown()
		}
		if err != nil {
			woc.log.WithError(err).WithField("workflow", woc.wf.ObjectMeta.Name).Error("workflow timeout")
			woc.eventRecorder.Event(woc.wf, apiv1.EventTypeWarning, "WorkflowTimedOut", "Workflow timed out")
			// TODO: we need to re-add to the workqueue, but should happen in caller
			return
		}
	}

	if woc.wf.Spec.Suspend != nil && *woc.wf.Spec.Suspend {
		woc.log.Infof("workflow suspended")
		return
	}
	if woc.execWf.Spec.Parallelism != nil {
		woc.activePods = woc.countActivePods()
	}

	// Create a starting template context.
	tmplCtx, err := woc.createTemplateContext(wfv1.ResourceScopeLocal, "")
	if err != nil {
		woc.log.WithError(err).Error("Failed to create a template context")
		woc.markWorkflowError(ctx, err)
		return
	}

	err = woc.substituteParamsInVolumes(woc.globalParams)
	if err != nil {
		woc.log.WithError(err).Error("volumes global param substitution error")
		woc.markWorkflowError(ctx, err)
		return
	}

	err = woc.createPVCs(ctx)
	if err != nil {
		if errorsutil.IsTransientErr(err) {
			// Error was most likely caused by a lack of resources.
			// In this case, Workflow will be in pending state and requeue.
			woc.markWorkflowPhase(ctx, wfv1.WorkflowPending, fmt.Sprintf("Waiting for a PVC to be created. %v", err))
			woc.requeue()
			return
		}
		err = fmt.Errorf("pvc create error: %w", err)
		woc.log.WithError(err).Error("pvc create error")
		woc.markWorkflowError(ctx, err)
		return
	} else if woc.wf.Status.Phase == wfv1.WorkflowPending {
		// Workflow might be in pending state if previous PVC creation is forbidden
		woc.markWorkflowRunning(ctx)
	}

	node, err := woc.executeTemplate(ctx, woc.wf.ObjectMeta.Name, &wfv1.WorkflowStep{Template: woc.execWf.Spec.Entrypoint}, tmplCtx, woc.execWf.Spec.Arguments, &executeTemplateOpts{})
	if err != nil {
		woc.log.WithError(err).Error("error in entry template execution")
		// we wrap this error up to report a clear message
		x := fmt.Errorf("error in entry template execution: %w", err)
		switch err {
		case ErrDeadlineExceeded:
			woc.eventRecorder.Event(woc.wf, apiv1.EventTypeWarning, "WorkflowTimedOut", x.Error())
		case ErrParallelismReached:
		default:
			if !errorsutil.IsTransientErr(err) && !woc.wf.Status.Phase.Completed() && os.Getenv("BUBBLE_ENTRY_TEMPLATE_ERR") != "false" {
				woc.markWorkflowError(ctx, x)
			}
		}
		return
	}

	if node == nil || !node.Fulfilled() {
		// node can be nil if a workflow created immediately in a parallelism == 0 state
		return
	}

	workflowStatus := map[wfv1.NodePhase]wfv1.WorkflowPhase{
		wfv1.NodePending:   wfv1.WorkflowPending,
		wfv1.NodeRunning:   wfv1.WorkflowRunning,
		wfv1.NodeSucceeded: wfv1.WorkflowSucceeded,
		wfv1.NodeSkipped:   wfv1.WorkflowSucceeded,
		wfv1.NodeFailed:    wfv1.WorkflowFailed,
		wfv1.NodeError:     wfv1.WorkflowError,
		wfv1.NodeOmitted:   wfv1.WorkflowSucceeded,
	}[node.Phase]

	var onExitNode *wfv1.NodeStatus
	if woc.execWf.Spec.OnExit != "" && woc.wf.Spec.Shutdown.ShouldExecute(true) {
		woc.globalParams[common.GlobalVarWorkflowStatus] = string(workflowStatus)

		var failures []failedNodeStatus
		for _, node := range woc.wf.Status.Nodes {
			if node.Phase == wfv1.NodeFailed || node.Phase == wfv1.NodeError {
				failures = append(failures,
					failedNodeStatus{
						DisplayName:  node.DisplayName,
						Message:      node.Message,
						TemplateName: node.TemplateName,
						Phase:        string(node.Phase),
						PodName:      node.ID,
						FinishedAt:   node.FinishedAt,
					})
			}
		}
		failedNodeBytes, err := json.Marshal(failures)
		if err != nil {
			woc.log.Errorf("Error marshalling failed nodes list: %+v", err)
			// No need to return here
		}
		// This strconv.Quote is necessary so that the escaped quotes are not removed during parameter substitution
		woc.globalParams[common.GlobalVarWorkflowFailures] = strconv.Quote(string(failedNodeBytes))

		woc.log.Infof("Running OnExit handler: %s", woc.execWf.Spec.OnExit)
		onExitNodeName := common.GenerateOnExitNodeName(woc.wf.ObjectMeta.Name)
		onExitNode, err = woc.executeTemplate(ctx, onExitNodeName, &wfv1.WorkflowStep{Template: woc.execWf.Spec.OnExit}, tmplCtx, woc.execWf.Spec.Arguments, &executeTemplateOpts{onExitTemplate: true})
		if err != nil {
			// the error are handled in the callee so just log it.
			woc.log.WithError(err).Error("error in exit template execution")
			return
		}
		if onExitNode == nil || !onExitNode.Fulfilled() {
			return
		}
	}

	var workflowMessage string
	if node.FailedOrError() && woc.execWf.Spec.Shutdown != "" {
		workflowMessage = fmt.Sprintf("Stopped with strategy '%s'", woc.execWf.Spec.Shutdown)
	} else {
		workflowMessage = node.Message
	}

	// If we get here, the workflow completed, all PVCs were deleted successfully, and
	// exit handlers were executed. We now need to infer the workflow phase from the
	// node phase.
	switch workflowStatus {
	case wfv1.WorkflowSucceeded:
		if onExitNode != nil && onExitNode.FailedOrError() {
			// if main workflow succeeded, but the exit node was unsuccessful
			// the workflow is now considered unsuccessful.
			switch onExitNode.Phase {
			case wfv1.NodeFailed:
				woc.markWorkflowFailed(ctx, onExitNode.Message)
			default:
				woc.markWorkflowError(ctx, fmt.Errorf(onExitNode.Message))
			}
		} else {
			woc.markWorkflowSuccess(ctx)
		}
	case wfv1.WorkflowFailed:
		woc.markWorkflowFailed(ctx, workflowMessage)
	case wfv1.WorkflowError:
		woc.markWorkflowPhase(ctx, wfv1.WorkflowError, workflowMessage)
	default:
		// NOTE: we should never make it here because if the node was 'Running' we should have
		// returned earlier.
		err = errors.InternalErrorf("Unexpected node phase %s: %+v", woc.wf.ObjectMeta.Name, err)
		woc.markWorkflowError(ctx, err)
	}

	if woc.execWf.Spec.Metrics != nil {
		realTimeScope := map[string]func() float64{common.GlobalVarWorkflowDuration: func() float64 {
			return node.FinishedAt.Sub(node.StartedAt.Time).Seconds()
		}}
		woc.globalParams[common.GlobalVarWorkflowStatus] = string(workflowStatus)
		woc.computeMetrics(woc.execWf.Spec.Metrics.Prometheus, woc.globalParams, realTimeScope, false)
	}

	err = woc.deletePVCs(ctx)
	if err != nil {
		woc.log.WithError(err).Warn("failed to delete PVCs")
	}
}

func (woc *wfOperationCtx) getContainerRuntimeExecutor() string {
	return woc.controller.GetContainerRuntimeExecutor(labels.Set(woc.wf.Labels))
}

func (woc *wfOperationCtx) getWorkflowDeadline() *time.Time {
	if woc.execWf.Spec.ActiveDeadlineSeconds == nil {
		return nil
	}
	if woc.wf.Status.StartedAt.IsZero() {
		return nil
	}
	startedAt := woc.wf.Status.StartedAt.Truncate(time.Second)
	deadline := startedAt.Add(time.Duration(*woc.execWf.Spec.ActiveDeadlineSeconds) * time.Second).UTC()
	return &deadline
}

// setGlobalParameters sets the globalParam map with global parameters
func (woc *wfOperationCtx) setGlobalParameters(executionParameters wfv1.Arguments) {
	woc.globalParams[common.GlobalVarWorkflowName] = woc.wf.ObjectMeta.Name
	woc.globalParams[common.GlobalVarWorkflowNamespace] = woc.wf.ObjectMeta.Namespace
	woc.globalParams[common.GlobalVarWorkflowServiceAccountName] = woc.execWf.Spec.ServiceAccountName
	woc.globalParams[common.GlobalVarWorkflowUID] = string(woc.wf.ObjectMeta.UID)
	woc.globalParams[common.GlobalVarWorkflowCreationTimestamp] = woc.wf.ObjectMeta.CreationTimestamp.Format(time.RFC3339)
	if woc.execWf.Spec.Priority != nil {
		woc.globalParams[common.GlobalVarWorkflowPriority] = strconv.Itoa(int(*woc.execWf.Spec.Priority))
	}
	for char := range strftime.FormatChars {
		cTimeVar := fmt.Sprintf("%s.%s", common.GlobalVarWorkflowCreationTimestamp, string(char))
		woc.globalParams[cTimeVar] = strftime.Format("%"+string(char), woc.wf.ObjectMeta.CreationTimestamp.Time)
	}
	woc.globalParams[common.GlobalVarWorkflowCreationTimestamp+".s"] = strconv.FormatInt(woc.wf.ObjectMeta.CreationTimestamp.Time.Unix(), 10)

	if workflowParameters, err := json.Marshal(woc.execWf.Spec.Arguments.Parameters); err == nil {
		woc.globalParams[common.GlobalVarWorkflowParameters] = string(workflowParameters)
	}
	for _, param := range executionParameters.Parameters {
		woc.globalParams["workflow.parameters."+param.Name] = param.Value.String()
	}
	for k, v := range woc.wf.ObjectMeta.Annotations {
		woc.globalParams["workflow.annotations."+k] = v
	}
	for k, v := range woc.wf.ObjectMeta.Labels {
		woc.globalParams["workflow.labels."+k] = v
	}
	if woc.wf.Status.Outputs != nil {
		for _, param := range woc.wf.Status.Outputs.Parameters {
			woc.globalParams["workflow.outputs.parameters."+param.Name] = param.Value.String()
		}
	}
}

// persistUpdates will update a workflow with any updates made during workflow operation.
// It also labels any pods as completed if we have extracted everything we need from it.
// NOTE: a previous implementation used Patch instead of Update, but Patch does not work with
// the fake CRD clientset which makes unit testing extremely difficult.
func (woc *wfOperationCtx) persistUpdates(ctx context.Context) {
	if !woc.updated {
		return
	}

	diff.LogChanges(woc.orig, woc.wf)

	resource.UpdateResourceDurations(woc.wf)
	progress.UpdateProgress(woc.wf)
	// You MUST not call `persistUpdates` twice.
	// * Fails the `reapplyUpdate` cannot work unless resource versions are different.
	// * It will double the number of Kubernetes API requests.
	if woc.orig.ResourceVersion != woc.wf.ResourceVersion {
		woc.log.Panic("cannot persist updates with mismatched resource versions")
	}
	wfClient := woc.controller.wfclientset.ArgoprojV1alpha1().Workflows(woc.wf.ObjectMeta.Namespace)
	// try and compress nodes if needed
	nodes := woc.wf.Status.Nodes
	err := woc.controller.hydrator.Dehydrate(woc.wf)
	if err != nil {
		woc.log.Warnf("Failed to dehydrate: %v", err)
		woc.markWorkflowError(ctx, err)
	}

	// Release all acquired lock for completed workflow
	if woc.wf.Status.Synchronization != nil && woc.wf.Status.Fulfilled() {
		if woc.controller.syncManager.ReleaseAll(woc.wf) {
			woc.log.WithFields(log.Fields{"key": woc.wf.Name}).Info("Released all acquired locks")
		}
	}

	wf, err := wfClient.Update(ctx, woc.wf, metav1.UpdateOptions{})
	if err != nil {
		woc.log.Warnf("Error updating workflow: %v %s", err, apierr.ReasonForError(err))
		if argokubeerr.IsRequestEntityTooLargeErr(err) {
			woc.persistWorkflowSizeLimitErr(ctx, wfClient, err)
			return
		}
		if !apierr.IsConflict(err) {
			return
		}
		woc.log.Info("Re-applying updates on latest version and retrying update")
		wf, err := woc.reapplyUpdate(ctx, wfClient, nodes)
		if err != nil {
			woc.log.Infof("Failed to re-apply update: %+v", err)
			return
		}
		woc.wf = wf
	} else {
		woc.wf = wf
		woc.controller.hydrator.HydrateWithNodes(woc.wf, nodes)
	}

	if !woc.controller.hydrator.IsHydrated(woc.wf) {
		panic("workflow should be hydrated")
	}

	woc.log.WithFields(log.Fields{"resourceVersion": woc.wf.ResourceVersion, "phase": woc.wf.Status.Phase}).Info("Workflow update successful")

	switch os.Getenv("INFORMER_WRITE_BACK") {
	// By default we write back (as per v2.11), this does not reduce errors, but does reduce
	// conflicts and therefore we log fewer warning messages.
	case "", "true":
		if err := woc.writeBackToInformer(); err != nil {
			woc.markWorkflowError(ctx, err)
			return
		}
	case "false":
		time.Sleep(1 * time.Second)
	}

	// It is important that we *never* label pods as completed until we successfully updated the workflow
	// Failing to do so means we can have inconsistent state.
	// TODO: The completedPods will be labeled multiple times. I think it would be improved in the future.
	// Send succeeded pods or completed pods to gcPods channel to delete it later depend on the PodGCStrategy.
	// Notice we do not need to label the pod if we will delete it later for GC. Otherwise, that may even result in
	// errors if we label a pod that was deleted already.
	for podName, podPhase := range woc.completedPods {
		if woc.execWf.Spec.PodGC != nil {
			switch woc.execWf.Spec.PodGC.Strategy {
			case wfv1.PodGCOnPodSuccess:
				if podPhase == apiv1.PodSucceeded {
					woc.controller.queuePodForCleanup(woc.wf.Namespace, podName, deletePod)
				}
			case wfv1.PodGCOnPodCompletion:
				woc.controller.queuePodForCleanup(woc.wf.Namespace, podName, deletePod)
			}
		} else {
			// label pods which will not be deleted
			woc.controller.queuePodForCleanup(woc.wf.Namespace, podName, labelPodCompleted)
		}
	}
	for _, n := range woc.wf.Status.Nodes.Filter(func(n wfv1.NodeStatus) bool {
		return n.Fulfilled() && n.Type == wfv1.NodeTypeHTTP
	}) {
		if err := woc.controller.wfclientset.ArgoprojV1alpha1().WorkflowNodes(woc.wf.Namespace).Delete(ctx, n.ID, metav1.DeleteOptions{}); err != nil {
			woc.log.WithError(err).Warn("failed to clean-up workflow node")
		}
	}
}

func (woc *wfOperationCtx) writeBackToInformer() error {
	un, err := wfutil.ToUnstructured(woc.wf)
	if err != nil {
		return fmt.Errorf("failed to convert workflow to unstructured: %w", err)
	}
	err = woc.controller.wfInformer.GetStore().Update(un)
	if err != nil {
		return fmt.Errorf("failed to update informer store: %w", err)
	}
	return nil
}

// persistWorkflowSizeLimitErr will fail a the workflow with an error when we hit the resource size limit
// See https://github.com/argoproj/argo-workflows/issues/913
func (woc *wfOperationCtx) persistWorkflowSizeLimitErr(ctx context.Context, wfClient v1alpha1.WorkflowInterface, err error) {
	woc.wf = woc.orig.DeepCopy()
	woc.markWorkflowError(ctx, err)
	_, err = wfClient.Update(ctx, woc.wf, metav1.UpdateOptions{})
	if err != nil {
		woc.log.Warnf("Error updating workflow with size error: %v", err)
	}
}

// reapplyUpdate GETs the latest version of the workflow, re-applies the updates and
// retries the UPDATE multiple times. For reasoning behind this technique, see:
// https://github.com/kubernetes/community/blob/master/contributors/devel/api-conventions.md#concurrency-control-and-consistency
func (woc *wfOperationCtx) reapplyUpdate(ctx context.Context, wfClient v1alpha1.WorkflowInterface, nodes wfv1.Nodes) (*wfv1.Workflow, error) {
	// if this condition is true, then this func will always error
	if woc.orig.ResourceVersion != woc.wf.ResourceVersion {
		woc.log.Panic("cannot re-apply update with mismatched resource versions")
	}
	err := woc.controller.hydrator.Hydrate(woc.orig)
	if err != nil {
		return nil, err
	}
	// First generate the patch
	oldData, err := json.Marshal(woc.orig)
	if err != nil {
		return nil, err
	}
	woc.controller.hydrator.HydrateWithNodes(woc.wf, nodes)
	newData, err := json.Marshal(woc.wf)
	if err != nil {
		return nil, err
	}
	patchBytes, err := jsonpatch.CreateMergePatch(oldData, newData)
	if err != nil {
		return nil, err
	}
	// Next get latest version of the workflow, apply the patch and retry the update
	attempt := 1
	for {
		currWf, err := wfClient.Get(ctx, woc.wf.ObjectMeta.Name, metav1.GetOptions{})
		if err != nil {
			return nil, err
		}
		// There is something about having informer indexers (introduced in v2.12) that means we are more likely to operate on the
		// previous version of the workflow. This means under high load, a previously successful workflow could
		// be operated on again. This can error (e.g. if any pod was deleted as part of clean-up). This check prevents that.
		// https://github.com/argoproj/argo-workflows/issues/4798
		if currWf.Status.Fulfilled() {
			return nil, fmt.Errorf("must never update completed workflows")
		}
		err = woc.controller.hydrator.Hydrate(currWf)
		if err != nil {
			return nil, err
		}
		for id, node := range woc.wf.Status.Nodes {
			currNode, exists := currWf.Status.Nodes[id]
			if exists && currNode.Fulfilled() && node.Phase != currNode.Phase {
				return nil, fmt.Errorf("must never update completed node %s", id)
			}
		}
		currWfBytes, err := json.Marshal(currWf)
		if err != nil {
			return nil, err
		}
		newWfBytes, err := jsonpatch.MergePatch(currWfBytes, patchBytes)
		if err != nil {
			return nil, err
		}
		var newWf wfv1.Workflow
		err = json.Unmarshal(newWfBytes, &newWf)
		if err != nil {
			return nil, err
		}
		err = woc.controller.hydrator.Dehydrate(&newWf)
		if err != nil {
			return nil, err
		}
		wf, err := wfClient.Update(ctx, &newWf, metav1.UpdateOptions{})
		if err == nil {
			woc.log.Infof("Update retry attempt %d successful", attempt)
			woc.controller.hydrator.HydrateWithNodes(wf, nodes)
			return wf, nil
		}
		attempt++
		woc.log.Warnf("Update retry attempt %d failed: %v", attempt, err)
		if attempt > 5 {
			return nil, err
		}
	}
}

// requeue this workflow onto the workqueue for later processing
func (woc *wfOperationCtx) requeueAfter(afterDuration time.Duration) {
	key, _ := cache.MetaNamespaceKeyFunc(woc.wf)
	woc.controller.wfQueue.AddAfter(key, afterDuration)
}

func (woc *wfOperationCtx) requeue() {
	key, _ := cache.MetaNamespaceKeyFunc(woc.wf)
	woc.controller.wfQueue.AddRateLimited(key)
}

// processNodeRetries updates the retry node state based on the child node state and the retry strategy and returns the node.
func (woc *wfOperationCtx) processNodeRetries(node *wfv1.NodeStatus, retryStrategy wfv1.RetryStrategy, opts *executeTemplateOpts) (*wfv1.NodeStatus, bool, error) {
	if node.Fulfilled() {
		return node, true, nil
	}
	lastChildNode := getChildNodeIndex(node, woc.wf.Status.Nodes, -1)

	if lastChildNode == nil {
		return node, true, nil
	}

	if !lastChildNode.Fulfilled() {
		// last child node is still running.
		return node, true, nil
	}

	if !lastChildNode.FailedOrError() {
		node.Outputs = lastChildNode.Outputs.DeepCopy()
		woc.wf.Status.Nodes[node.ID] = *node
		return woc.markNodePhase(node.Name, wfv1.NodeSucceeded), true, nil
	}

	if woc.execWf.Spec.Shutdown != "" || (woc.workflowDeadline != nil && time.Now().UTC().After(*woc.workflowDeadline)) {
		var message string
		if woc.execWf.Spec.Shutdown != "" {
			message = fmt.Sprintf("Stopped with strategy '%s'", woc.execWf.Spec.Shutdown)
		} else {
			message = fmt.Sprintf("retry exceeded workflow deadline %s", *woc.workflowDeadline)
		}
		woc.log.Infoln(message)
		return woc.markNodePhase(node.Name, lastChildNode.Phase, message), true, nil
	}

	if retryStrategy.Backoff != nil {
		maxDurationDeadline := time.Time{}
		// Process max duration limit
		if retryStrategy.Backoff.MaxDuration != "" && len(node.Children) > 0 {
			maxDuration, err := parseStringToDuration(retryStrategy.Backoff.MaxDuration)
			if err != nil {
				return nil, false, err
			}
			firstChildNode := getChildNodeIndex(node, woc.wf.Status.Nodes, 0)
			maxDurationDeadline = firstChildNode.StartedAt.Add(maxDuration)
			if time.Now().After(maxDurationDeadline) {
				woc.log.Infoln("Max duration limit exceeded. Failing...")
				return woc.markNodePhase(node.Name, lastChildNode.Phase, "Max duration limit exceeded"), true, nil
			}
		}

		// Max duration limit hasn't been exceeded, process back off
		if retryStrategy.Backoff.Duration == "" {
			return nil, false, fmt.Errorf("no base duration specified for retryStrategy")
		}

		baseDuration, err := parseStringToDuration(retryStrategy.Backoff.Duration)
		if err != nil {
			return nil, false, err
		}

		timeToWait := baseDuration
		retryStrategyBackoffFactor, err := intstr.Int32(retryStrategy.Backoff.Factor)
		if err != nil {
			return nil, false, err
		}
		if retryStrategyBackoffFactor != nil && *retryStrategyBackoffFactor > 0 {
			// Formula: timeToWait = duration * factor^retry_number
			// Note that timeToWait should equal to duration for the first retry attempt.
			timeToWait = baseDuration * time.Duration(math.Pow(float64(*retryStrategyBackoffFactor), float64(len(node.Children)-1)))
		}
		waitingDeadline := lastChildNode.FinishedAt.Add(timeToWait)

		// If the waiting deadline is after the max duration deadline, then it's futile to wait until then. Stop early
		if !maxDurationDeadline.IsZero() && waitingDeadline.After(maxDurationDeadline) {
			woc.log.Infoln("Backoff would exceed max duration limit. Failing...")
			return woc.markNodePhase(node.Name, lastChildNode.Phase, "Backoff would exceed max duration limit"), true, nil
		}

		// See if we have waited past the deadline
		if time.Now().Before(waitingDeadline) {
			woc.requeueAfter(timeToWait)
			retryMessage := fmt.Sprintf("Backoff for %s", humanize.Duration(timeToWait))
			return woc.markNodePhase(node.Name, node.Phase, retryMessage), false, nil
		}

		woc.log.WithField("node", node.Name).Infof("node has maxDuration set, setting executionDeadline to: %s", humanize.Timestamp(maxDurationDeadline))
		opts.executionDeadline = maxDurationDeadline

		node = woc.markNodePhase(node.Name, node.Phase, "")
	}

	var retryOnFailed bool
	var retryOnError bool
	switch retryStrategy.RetryPolicy {
	case wfv1.RetryPolicyAlways:
		retryOnFailed = true
		retryOnError = true
	case wfv1.RetryPolicyOnError:
		retryOnFailed = false
		retryOnError = true
	case wfv1.RetryPolicyOnTransientError:
		if (lastChildNode.Phase == wfv1.NodeFailed || lastChildNode.Phase == wfv1.NodeError) && errorsutil.IsTransientErr(errors.InternalError(lastChildNode.Message)) {
			retryOnFailed = true
			retryOnError = true
		}
	case wfv1.RetryPolicyOnFailure, "":
		retryOnFailed = true
		retryOnError = false
	default:
		return nil, false, fmt.Errorf("%s is not a valid RetryPolicy", retryStrategy.RetryPolicy)
	}

	if (lastChildNode.Phase == wfv1.NodeFailed && !retryOnFailed) || (lastChildNode.Phase == wfv1.NodeError && !retryOnError) {
		woc.log.Infof("Node not set to be retried after status: %s", lastChildNode.Phase)
		return woc.markNodePhase(node.Name, lastChildNode.Phase, lastChildNode.Message), true, nil
	}

	if !lastChildNode.CanRetry() {
		woc.log.Infof("Node cannot be retried. Marking it failed")
		return woc.markNodePhase(node.Name, lastChildNode.Phase, lastChildNode.Message), true, nil
	}

	limit, err := intstr.Int32(retryStrategy.Limit)
	if err != nil {
		return nil, false, err
	}
	if retryStrategy.Limit != nil && limit != nil && int32(len(node.Children)) > *limit {
		woc.log.Infoln("No more retries left. Failing...")
		return woc.markNodePhase(node.Name, lastChildNode.Phase, "No more retries left"), true, nil
	}

	woc.log.Infof("%d child nodes of %s failed. Trying again...", len(node.Children), node.Name)
	return node, true, nil
}

// podReconciliation is the process by which a workflow will examine all its related
// pods and update the node state before continuing the evaluation of the workflow.
// Records all pods which were observed completed, which will be labeled completed=true
// after successful persist of the workflow.
func (woc *wfOperationCtx) podReconciliation(ctx context.Context) error {
	podList, err := woc.getAllWorkflowPods()
	if err != nil {
		return err
	}
	seenPods := make(map[string]*apiv1.Pod)
	seenPodLock := &sync.Mutex{}
	wfNodesLock := &sync.RWMutex{}
	podRunningCondition := wfv1.Condition{Type: wfv1.ConditionTypePodRunning, Status: metav1.ConditionFalse}
	performAssessment := func(pod *apiv1.Pod) {
		if pod == nil {
			return
		}
		nodeNameForPod := pod.Annotations[common.AnnotationKeyNodeName]
		nodeID := woc.wf.NodeID(nodeNameForPod)
		seenPodLock.Lock()
		seenPods[nodeID] = pod
		seenPodLock.Unlock()

		wfNodesLock.Lock()
		defer wfNodesLock.Unlock()
		if node, ok := woc.wf.Status.Nodes[nodeID]; ok {
			if newState := woc.assessNodeStatus(pod, &node); newState != nil {
				woc.wf.Status.Nodes[nodeID] = *newState
				woc.addOutputsToGlobalScope(node.Outputs)
				if node.MemoizationStatus != nil {
					c := woc.controller.cacheFactory.GetCache(controllercache.ConfigMapCache, node.MemoizationStatus.CacheName)
					err := c.Save(ctx, node.MemoizationStatus.Key, node.ID, node.Outputs)
					if err != nil {
						woc.log.WithFields(log.Fields{"nodeID": node.ID}).WithError(err).Error("Failed to save node outputs to cache")
						node.Phase = wfv1.NodeError
					}
				}
				if node.Phase == wfv1.NodeRunning {
					podRunningCondition.Status = metav1.ConditionTrue
				}
				woc.updated = true
			}
			node := woc.wf.Status.Nodes[pod.ObjectMeta.Name]
			match := true
			if woc.execWf.Spec.PodGC.GetLabelSelector() != nil {
				var podLabels labels.Set = pod.GetLabels()
				match, err = woc.execWf.Spec.PodGC.Matches(podLabels)
				if err != nil {
					woc.markWorkflowFailed(ctx, fmt.Sprintf("failed to parse label selector %s for pod GC: %v", woc.execWf.Spec.PodGC.LabelSelector, err))
					return
				}
			}
			if node.Fulfilled() && !node.IsDaemoned() {
				if pod.GetLabels()[common.LabelKeyCompleted] == "true" {
					return
				}
				if match {
					woc.completedPods[pod.Name] = pod.Status.Phase
				}
				if woc.shouldPrintPodSpec(node) {
					printPodSpecLog(pod, woc.wf.Name)
				}
				if !woc.orig.Status.Nodes[node.ID].Fulfilled() {
					woc.onNodeComplete(&node)
				}
			}
			if node.Succeeded() && match {
				woc.completedPods[pod.Name] = pod.Status.Phase
			}
		}
	}

	parallelPodNum := make(chan string, 500)
	var wg sync.WaitGroup

	for _, pod := range podList {
		parallelPodNum <- pod.Name
		wg.Add(1)
		go func(pod *apiv1.Pod) {
			defer wg.Done()
			performAssessment(pod)
			err = woc.applyExecutionControl(ctx, pod, wfNodesLock)
			if err != nil {
				woc.log.Warnf("Failed to apply execution control to pod %s", pod.Name)
			}
			<-parallelPodNum
		}(pod)
	}

	wg.Wait()

	woc.wf.Status.Conditions.UpsertCondition(podRunningCondition)

	// Now check for deleted pods. Iterate our nodes. If any one of our nodes does not show up in
	// the seen list it implies that the pod was deleted without the controller seeing the event.
	// It is now impossible to infer pod status. We can do at this point is to mark the node with Error, or
	// we can re-submit it.
	for nodeID, node := range woc.wf.Status.Nodes {
		if node.Phase.Fulfilled() || node.StartedAt.IsZero() {
			// node is already complete, or it can be re-run.
			continue
		}
		switch node.Type {
		case wfv1.NodeTypeHTTP:
			// woc.reconcileNodeWithWorkflowAgent(node)
			woc.reconcileNodeWithWorkflowNode(node)
		case wfv1.NodeTypePod:
			if seenPod, ok := seenPods[nodeID]; !ok {

				// grace-period to allow informer sync
				recentlyStarted := recentlyStarted(node)
				woc.log.WithFields(log.Fields{"podName": node.Name, "nodePhase": node.Phase, "recentlyStarted": recentlyStarted}).Info("Workflow pod is missing")
				metrics.PodMissingMetric.WithLabelValues(strconv.FormatBool(recentlyStarted), string(node.Phase)).Inc()

				// If the node is pending and the pod does not exist, it could be the case that we want to try to submit it
				// again instead of marking it as an error. Check if that's the case.
				if node.Pending() {
					continue
				}
				if recentlyStarted {
					// If the pod was deleted, then we it is possible that the controller never get another informer message about it.
					// In this case, the workflow will only be requeued after the resync period (20m). This means
					// workflow will not update for 20m. Requeuing here prevents that happening.
					woc.requeue()
					continue
				}

				if node.Daemoned != nil && *node.Daemoned {
					node.Daemoned = nil
					woc.updated = true
				}
				woc.markNodePhase(node.Name, wfv1.NodeError, "pod deleted")
			} else {
				// At this point we are certain that the pod associated with our node is running or has been run;
				// it is safe to extract the k8s-node information given this knowledge.
				if node.HostNodeName != seenPod.Spec.NodeName {
					node.HostNodeName = seenPod.Spec.NodeName
					woc.wf.Status.Nodes[nodeID] = node
					woc.updated = true
				}
			}
		}
	}
	return nil
}

// nolint:unused
func (woc *wfOperationCtx) reconcileNodeWithWorkflowAgent(node wfv1.NodeStatus) {
	obj, _, _ := woc.controller.workflowAgentInformer.GetStore().GetByKey(woc.wf.Namespace + "/" + woc.wf.Name)
	x, ok := obj.(*wfv1.WorkflowAgent)
	if ok {
		if x := x.Status.Nodes[node.ID]; x.Fulfilled() {
			woc.markNodePhase(node.Name, x.Phase, x.Message, x.Outputs)
		}
	}
}

func (woc *wfOperationCtx) reconcileNodeWithWorkflowNode(node wfv1.NodeStatus) {
	obj, _, _ := woc.controller.workflowNodeInformer.GetStore().GetByKey(woc.wf.Namespace + "/" + node.ID)
	x, ok := obj.(*wfv1.WorkflowNode)
	if ok {
		if x := x.Status; x.Fulfilled() {
			woc.markNodePhase(node.Name, x.Phase, x.Message, x.Outputs)
		}
	}
}

func recentlyStarted(node wfv1.NodeStatus) bool {
	return time.Since(node.StartedAt.Time) <= envutil.LookupEnvDurationOr("RECENTLY_STARTED_POD_DURATION", 10*time.Second)
}

// shouldPrintPodSpec return eligible to print to the pod spec
func (woc *wfOperationCtx) shouldPrintPodSpec(node wfv1.NodeStatus) bool {
	return woc.controller.Config.PodSpecLogStrategy.AllPods ||
		(woc.controller.Config.PodSpecLogStrategy.FailedPod && node.FailedOrError())
}

// fails any suspended and pending nodes if the workflow deadline has passed
func (woc *wfOperationCtx) failSuspendedAndPendingNodesAfterDeadlineOrShutdown() {
	deadlineExceeded := woc.workflowDeadline != nil && time.Now().UTC().After(*woc.workflowDeadline)
	if woc.execWf.Spec.Shutdown != "" || deadlineExceeded {
		for _, node := range woc.wf.Status.Nodes {
			if node.IsActiveSuspendNode() || (node.Phase == wfv1.NodePending && deadlineExceeded) {
				var message string
				if woc.execWf.Spec.Shutdown != "" {
					message = fmt.Sprintf("Stopped with strategy '%s'", woc.execWf.Spec.Shutdown)
				} else {
					message = "Step exceeded its deadline"
				}
				woc.markNodePhase(node.Name, wfv1.NodeFailed, message)
			}
		}
	}
}

// countActivePods counts the number of active (Pending/Running) pods.
// Optionally restricts it to a template invocation (boundaryID)
func (woc *wfOperationCtx) countActivePods(boundaryIDs ...string) int64 {
	boundaryID := ""
	if len(boundaryIDs) > 0 {
		boundaryID = boundaryIDs[0]
	}
	var activePods int64
	// if we care about parallelism, count the active pods at the template level
	for _, node := range woc.wf.Status.Nodes {
		if node.Type != wfv1.NodeTypePod {
			continue
		}
		if boundaryID != "" && node.BoundaryID != boundaryID {
			continue
		}
		switch node.Phase {
		case wfv1.NodePending, wfv1.NodeRunning:
			if node.SynchronizationStatus != nil && node.SynchronizationStatus.Waiting != "" {
				// Do not include pending nodes that are waiting for a lock
				continue
			}
			activePods++
		}
	}
	return activePods
}

// countActiveChildren counts the number of active (Pending/Running) children nodes of parent parentName
func (woc *wfOperationCtx) countActiveChildren(boundaryIDs ...string) int64 {
	boundaryID := ""
	if len(boundaryIDs) > 0 {
		boundaryID = boundaryIDs[0]
	}
	var activeChildren int64
	// if we care about parallelism, count the active pods at the template level
	for _, node := range woc.wf.Status.Nodes {
		if boundaryID != "" && node.BoundaryID != boundaryID {
			continue
		}
		switch node.Type {
		case wfv1.NodeTypePod, wfv1.NodeTypeHTTP, wfv1.NodeTypeSteps, wfv1.NodeTypeDAG:
		default:
			continue
		}
		switch node.Phase {
		case wfv1.NodePending, wfv1.NodeRunning:
			activeChildren++
		}
	}
	return activeChildren
}

// getAllWorkflowPods returns all pods related to the current workflow
func (woc *wfOperationCtx) getAllWorkflowPods() ([]*apiv1.Pod, error) {
	objs, err := woc.controller.podInformer.GetIndexer().ByIndex(indexes.WorkflowIndex, indexes.WorkflowIndexValue(woc.wf.Namespace, woc.wf.Name))
	if err != nil {
		return nil, err
	}
	pods := make([]*apiv1.Pod, len(objs))
	for i, obj := range objs {
		pod, ok := obj.(*apiv1.Pod)
		if !ok {
			return nil, fmt.Errorf("expected \"*apiv1.Pod\", got \"%v\"", reflect.TypeOf(obj).String())
		}
		pods[i] = pod
	}
	return pods, nil
}

func printPodSpecLog(pod *apiv1.Pod, wfName string) {
	podSpecByte, err := json.Marshal(pod)
	if err != nil {
		log.WithField("workflow", wfName).WithField("nodename", pod.Name).WithField("namespace", pod.Namespace).Warnf("Unable to mashal pod spec. %v", err)
	}
	log.WithField("workflow", wfName).WithField("nodename", pod.Name).WithField("namespace", pod.Namespace).Infof("Pod Spec: %s", string(podSpecByte))
}

// assessNodeStatus compares the current state of a pod with its corresponding node
// and returns the new node status if something changed
func (woc *wfOperationCtx) assessNodeStatus(pod *apiv1.Pod, node *wfv1.NodeStatus) *wfv1.NodeStatus {
	var newPhase wfv1.NodePhase
	var newDaemonStatus *bool
	var message string
	updated := false
	switch pod.Status.Phase {
	case apiv1.PodPending:
		newPhase = wfv1.NodePending
		newDaemonStatus = pointer.BoolPtr(false)
		message = getPendingReason(pod)
	case apiv1.PodSucceeded:
		newPhase = wfv1.NodeSucceeded
		newDaemonStatus = pointer.BoolPtr(false)
	case apiv1.PodFailed:
		// ignore pod failure for daemoned steps
		if node.IsDaemoned() {
			newPhase = wfv1.NodeSucceeded
		} else {
			newPhase, message = inferFailedReason(pod)
			woc.log.WithField("displayName", node.DisplayName).WithField("templateName", node.TemplateName).
				WithField("pod", pod.Name).Infof("Pod failed: %s", message)
		}
		newDaemonStatus = pointer.BoolPtr(false)
	case apiv1.PodRunning:
		newPhase = wfv1.NodeRunning
		tmplStr, ok := pod.Annotations[common.AnnotationKeyTemplate]
		if !ok {
			woc.log.WithField("pod", pod.ObjectMeta.Name).Warn("missing template annotation")
			return nil
		}
		var tmpl wfv1.Template
		err := json.Unmarshal([]byte(tmplStr), &tmpl)
		if err != nil {
			woc.log.WithError(err).WithField("pod", pod.ObjectMeta.Name).Warn("template annotation unreadable")
			return nil
		}
		if tmpl.Daemon != nil && *tmpl.Daemon {
			// pod is running and template is marked daemon. check if everything is ready
			for _, ctrStatus := range pod.Status.ContainerStatuses {
				if !ctrStatus.Ready {
					return nil
				}
			}
			// proceed to mark node status as running (and daemoned)
			newPhase = wfv1.NodeRunning
			newDaemonStatus = pointer.BoolPtr(true)
			woc.log.Infof("Processing ready daemon pod: %v", pod.ObjectMeta.SelfLink)
		}
	default:
		newPhase = wfv1.NodeError
		message = fmt.Sprintf("Unexpected pod phase for %s: %s", pod.ObjectMeta.Name, pod.Status.Phase)
		woc.log.WithField("displayName", node.DisplayName).WithField("templateName", node.TemplateName).
			WithField("pod", pod.Name).Error(message)
	}

	if newDaemonStatus != nil {
		if !*newDaemonStatus {
			// if the daemon status switched to false, we prefer to just unset daemoned status field
			// (as opposed to setting it to false)
			newDaemonStatus = nil
		}
		if (newDaemonStatus != nil && node.Daemoned == nil) || (newDaemonStatus == nil && node.Daemoned != nil) {
			woc.log.Infof("Setting node %v daemoned: %v -> %v", node.ID, node.Daemoned, newDaemonStatus)
			node.Daemoned = newDaemonStatus
			updated = true
			if pod.Status.PodIP != "" && pod.Status.PodIP != node.PodIP {
				// only update Pod IP for daemoned nodes to reduce number of updates
				woc.log.Infof("Updating daemon node %s IP %s -> %s", node.ID, node.PodIP, pod.Status.PodIP)
				node.PodIP = pod.Status.PodIP
			}
		}
	}
<<<<<<< HEAD
	if node.Outputs == nil {
		for _, c := range pod.Status.ContainerStatuses {
			if c.State.Terminated == nil || c.Name != common.WaitContainerName {
				continue
			}
			obj, _, _ := woc.controller.workflowAgentInformer.GetStore().GetByKey(pod.Namespace + "/" + pod.Name)
			cm, ok := obj.(*wfv1.WorkflowAgent)
			if ok {
				woc.log.Infof("Setting node %v outputs from workflow thing", node.ID)
				node.Outputs = cm.Status.Nodes[node.ID].Outputs
				updated = true
			} else if s, ok := pod.Annotations[common.AnnotationKeyOutputs]; ok {
				woc.log.Infof("Setting node %v outputs from annotation", node.ID)
				outputs := &wfv1.Outputs{}
				if err := json.Unmarshal([]byte(s), outputs); err != nil {
					return woc.markNodeError(node.Name, err)
				} else {
					node.Outputs = outputs
					updated = true
				}
			}
=======
	outputStr, ok := pod.Annotations[common.AnnotationKeyOutputs]
	if ok && node.Outputs == nil {
		updated = true
		woc.log.Infof("Setting node %v outputs: %s", node.ID, outputStr)
		var outputs wfv1.Outputs
		err := json.Unmarshal([]byte(outputStr), &outputs)
		if err != nil {
			woc.log.WithField("displayName", node.DisplayName).WithField("templateName", node.TemplateName).
				WithField("pod", pod.Name).Errorf("Failed to unmarshal %s outputs from pod annotation: %v", pod.Name, err)
			node.Phase = wfv1.NodeError
		} else {
			node.Outputs = &outputs
>>>>>>> e6fa41a1
		}
	}
	if node.Phase != newPhase {
		woc.log.Infof("Updating node %s status %s -> %s", node.ID, node.Phase, newPhase)
		// if we are transitioning from Pending to a different state, clear out pending message
		if node.Phase == wfv1.NodePending {
			node.Message = ""
		}
		updated = true
		node.Phase = newPhase
	}
	if message != "" && node.Message != message {
		woc.log.Infof("Updating node %s message: %s", node.ID, message)
		updated = true
		node.Message = message
	}

	if node.Fulfilled() && node.FinishedAt.IsZero() {
		updated = true
		if !node.IsDaemoned() {
			node.FinishedAt = getLatestFinishedAt(pod)
		}
		if node.FinishedAt.IsZero() {
			// If we get here, the container is daemoned so the
			// finishedAt might not have been set.
			node.FinishedAt = metav1.Time{Time: time.Now().UTC()}
		}
		node.ResourcesDuration = resource.DurationForPod(pod)
	}
	if updated {
		return node
	}
	return nil
}

// getLatestFinishedAt returns the latest finishAt timestamp from all the
// containers of this pod.
func getLatestFinishedAt(pod *apiv1.Pod) metav1.Time {
	var latest metav1.Time
	for _, ctr := range pod.Status.InitContainerStatuses {
		if ctr.State.Terminated != nil && ctr.State.Terminated.FinishedAt.After(latest.Time) {
			latest = ctr.State.Terminated.FinishedAt
		}
	}
	for _, ctr := range pod.Status.ContainerStatuses {
		if ctr.State.Terminated != nil && ctr.State.Terminated.FinishedAt.After(latest.Time) {
			latest = ctr.State.Terminated.FinishedAt
		}
	}
	return latest
}

func getPendingReason(pod *apiv1.Pod) string {
	for _, ctrStatus := range pod.Status.ContainerStatuses {
		if ctrStatus.State.Waiting != nil {
			if ctrStatus.State.Waiting.Message != "" {
				return fmt.Sprintf("%s: %s", ctrStatus.State.Waiting.Reason, ctrStatus.State.Waiting.Message)
			}
			return ctrStatus.State.Waiting.Reason
		}
	}
	// Example:
	// - lastProbeTime: null
	//   lastTransitionTime: 2018-08-29T06:38:36Z
	//   message: '0/3 nodes are available: 2 Insufficient cpu, 3 MatchNodeSelector.'
	//   reason: Unschedulable
	//   status: "False"
	//   type: PodScheduled
	for _, cond := range pod.Status.Conditions {
		if cond.Reason == apiv1.PodReasonUnschedulable {
			if cond.Message != "" {
				return fmt.Sprintf("%s: %s", cond.Reason, cond.Message)
			}
			return cond.Reason
		}
	}
	return ""
}

// inferFailedReason returns metadata about a Failed pod to be used in its NodeStatus
// Returns a tuple of the new phase and message
func inferFailedReason(pod *apiv1.Pod) (wfv1.NodePhase, string) {
	if pod.Status.Message != "" {
		// Pod has a nice error message. Use that.
		return wfv1.NodeFailed, pod.Status.Message
	}

	// We only get one message to set for the overall node status.
	// If multiple containers failed, in order of preference:
	// init, main (annotated), main (exit code), wait, sidecars
	order := func(n string) int {
		order, ok := map[string]int{
			common.InitContainerName: 0,
			common.MainContainerName: 1,
			common.WaitContainerName: 2,
		}[n]
		if ok {
			return order
		}
		return 3
	}

	ctrs := append(pod.Status.InitContainerStatuses, pod.Status.ContainerStatuses...)
	sort.Slice(ctrs, func(i, j int) bool { return order(ctrs[i].Name) < order(ctrs[j].Name) })

	for _, ctr := range ctrs {

		// Virtual Kubelet environment will not set the terminate on waiting container
		// https://github.com/argoproj/argo-workflows/issues/3879
		// https://github.com/virtual-kubelet/virtual-kubelet/blob/7f2a02291530d2df14905702e6d51500dd57640a/node/sync.go#L195-L208

		if ctr.State.Waiting != nil {
			return wfv1.NodeError, fmt.Sprintf("Pod failed before %s container starts", ctr.Name)
		}
		t := ctr.State.Terminated
		if t == nil {
			// We should never get here
			log.Warnf("Pod %s phase was Failed but %s did not have terminated state", pod.Name, ctr.Name)
			continue
		}
		if t.ExitCode == 0 {
			continue
		}

		msg := fmt.Sprintf("%s (exit code %d)", t.Reason, t.ExitCode)
		if t.Message != "" {
			msg = fmt.Sprintf("%s: %s", msg, t.Message)
		}

		switch ctr.Name {
		case common.InitContainerName:
			return wfv1.NodeError, msg
		case common.MainContainerName:
			return wfv1.NodeFailed, msg
		case common.WaitContainerName:
			return wfv1.NodeError, msg
		default:
			if t.ExitCode == 137 || t.ExitCode == 143 {
				// if the sidecar was SIGKILL'd (exit code 137) assume it was because argoexec
				// forcibly killed the container, which we ignore the error for.
				// Java code 143 is a normal exit 128 + 15 https://github.com/elastic/elasticsearch/issues/31847
				log.Infof("Ignoring %d exit code of container '%s'", t.ExitCode, ctr.Name)
			} else {
				return wfv1.NodeFailed, msg
			}
		}
	}

	// If we get here, we have detected that the main/wait containers succeed but the sidecar(s)
	// were  SIGKILL'd. The executor may have had to forcefully terminate the sidecar (kill -9),
	// resulting in a 137 exit code (which we had ignored earlier). If failMessages is empty, it
	// indicates that this is the case and we return Success instead of Failure.
	return wfv1.NodeSucceeded, ""
}

func (woc *wfOperationCtx) createPVCs(ctx context.Context) error {
	if !(woc.wf.Status.Phase == wfv1.WorkflowPending || woc.wf.Status.Phase == wfv1.WorkflowRunning) {
		// Only attempt to create PVCs if workflow is in Pending or Running state
		// (e.g. passed validation, or didn't already complete)
		return nil
	}
	if len(woc.execWf.Spec.VolumeClaimTemplates) == len(woc.wf.Status.PersistentVolumeClaims) {
		// If we have already created the PVCs, then there is nothing to do.
		// This will also handle the case where workflow has no volumeClaimTemplates.
		return nil
	}
	pvcClient := woc.controller.kubeclientset.CoreV1().PersistentVolumeClaims(woc.wf.ObjectMeta.Namespace)
	for i, pvcTmpl := range woc.execWf.Spec.VolumeClaimTemplates {
		if pvcTmpl.ObjectMeta.Name == "" {
			return errors.Errorf(errors.CodeBadRequest, "volumeClaimTemplates[%d].metadata.name is required", i)
		}
		pvcTmpl = *pvcTmpl.DeepCopy()
		// PVC name will be <workflowname>-<volumeclaimtemplatename>
		refName := pvcTmpl.ObjectMeta.Name
		pvcName := fmt.Sprintf("%s-%s", woc.wf.ObjectMeta.Name, pvcTmpl.ObjectMeta.Name)
		woc.log.Infof("Creating pvc %s", pvcName)
		pvcTmpl.ObjectMeta.Name = pvcName
		if pvcTmpl.ObjectMeta.Labels == nil {
			pvcTmpl.ObjectMeta.Labels = make(map[string]string)
		}
		pvcTmpl.ObjectMeta.Labels[common.LabelKeyWorkflow] = woc.wf.ObjectMeta.Name
		pvcTmpl.OwnerReferences = []metav1.OwnerReference{
			*metav1.NewControllerRef(woc.wf, wfv1.SchemeGroupVersion.WithKind(workflow.WorkflowKind)),
		}
		pvc, err := pvcClient.Create(ctx, &pvcTmpl, metav1.CreateOptions{})
		if err != nil && apierr.IsAlreadyExists(err) {
			woc.log.WithField("pvc", pvcTmpl.Name).Info("pvc already exists. Workflow is re-using it")
			pvc, err = pvcClient.Get(ctx, pvcTmpl.Name, metav1.GetOptions{})
			if err != nil {
				return err
			}
			hasOwnerReference := false
			for i := range pvc.OwnerReferences {
				ownerRef := pvc.OwnerReferences[i]
				if ownerRef.UID == woc.wf.UID {
					hasOwnerReference = true
					break
				}
			}
			if !hasOwnerReference {
				return errors.Errorf(errors.CodeForbidden, "%s pvc already exists with different ownerreference", pvcTmpl.Name)
			}
		}

		// continue
		if err != nil {
			return err
		}

		vol := apiv1.Volume{
			Name: refName,
			VolumeSource: apiv1.VolumeSource{
				PersistentVolumeClaim: &apiv1.PersistentVolumeClaimVolumeSource{
					ClaimName: pvc.ObjectMeta.Name,
				},
			},
		}
		woc.wf.Status.PersistentVolumeClaims = append(woc.wf.Status.PersistentVolumeClaims, vol)
		woc.updated = true
	}
	return nil
}

func (woc *wfOperationCtx) deletePVCs(ctx context.Context) error {
	gcStrategy := woc.wf.Spec.GetVolumeClaimGC().GetStrategy()

	switch gcStrategy {
	case wfv1.VolumeClaimGCOnSuccess:
		if woc.wf.Status.Phase == wfv1.WorkflowError || woc.wf.Status.Phase == wfv1.WorkflowFailed {
			// Skip deleting PVCs to reuse them for retried failed/error workflows.
			// PVCs are automatically deleted when corresponded owner workflows get deleted.
			return nil
		}
	case wfv1.VolumeClaimGCOnCompletion:
	default:
		return fmt.Errorf("unknown volume gc strategy: %s", gcStrategy)
	}

	totalPVCs := len(woc.wf.Status.PersistentVolumeClaims)
	if totalPVCs == 0 {
		// PVC list already empty. nothing to do
		return nil
	}
	pvcClient := woc.controller.kubeclientset.CoreV1().PersistentVolumeClaims(woc.wf.ObjectMeta.Namespace)
	newPVClist := make([]apiv1.Volume, 0)
	// Attempt to delete all PVCs. Record first error encountered
	var firstErr error
	for _, pvc := range woc.wf.Status.PersistentVolumeClaims {
		woc.log.Infof("Deleting PVC %s", pvc.PersistentVolumeClaim.ClaimName)
		err := pvcClient.Delete(ctx, pvc.PersistentVolumeClaim.ClaimName, metav1.DeleteOptions{})
		if err != nil {
			if !apierr.IsNotFound(err) {
				woc.log.Errorf("Failed to delete pvc %s: %v", pvc.PersistentVolumeClaim.ClaimName, err)
				newPVClist = append(newPVClist, pvc)
				if firstErr == nil {
					firstErr = err
				}
			}
		}
	}
	if len(newPVClist) != totalPVCs {
		// we were successful in deleting one ore more PVCs
		woc.log.Infof("Deleted %d/%d PVCs", totalPVCs-len(newPVClist), totalPVCs)
		woc.wf.Status.PersistentVolumeClaims = newPVClist
		woc.updated = true
	}
	return firstErr
}

func getChildNodeIndex(node *wfv1.NodeStatus, nodes wfv1.Nodes, index int) *wfv1.NodeStatus {
	if len(node.Children) <= 0 {
		return nil
	}

	nodeIndex := index
	if index < 0 {
		nodeIndex = len(node.Children) + index // This actually subtracts, since index is negative
		if nodeIndex < 0 {
			panic(fmt.Sprintf("child index '%d' out of bounds", index))
		}
	}

	lastChildNodeName := node.Children[nodeIndex]
	lastChildNode, ok := nodes[lastChildNodeName]
	if !ok {
		panic("could not find child node")
	}

	return &lastChildNode
}

type executeTemplateOpts struct {
	// boundaryID is an ID for node grouping
	boundaryID string
	// onExitTemplate signifies that executeTemplate was called as part of an onExit handler.
	// Necessary for graceful shutdowns
	onExitTemplate bool
	// activeDeadlineSeconds is a deadline to set to any pods executed. This is necessary for pods to inherit backoff.maxDuration
	executionDeadline time.Time
}

// executeTemplate executes the template with the given arguments and returns the created NodeStatus
// for the created node (if created). Nodes may not be created if parallelism or deadline exceeded.
// nodeName is the name to be used as the name of the node, and boundaryID indicates which template
// boundary this node belongs to.
func (woc *wfOperationCtx) executeTemplate(ctx context.Context, nodeName string, orgTmpl wfv1.TemplateReferenceHolder, tmplCtx *templateresolution.Context, args wfv1.Arguments, opts *executeTemplateOpts) (*wfv1.NodeStatus, error) {
	woc.log.Debugf("Evaluating node %s: template: %s, boundaryID: %s", nodeName, common.GetTemplateHolderString(orgTmpl), opts.boundaryID)

	node := woc.wf.GetNodeByName(nodeName)

	// Set templateScope from which the template resolution starts.
	templateScope := tmplCtx.GetTemplateScope()
	newTmplCtx, resolvedTmpl, templateStored, err := tmplCtx.ResolveTemplate(orgTmpl)
	if err != nil {
		return woc.initializeNodeOrMarkError(node, nodeName, templateScope, orgTmpl, opts.boundaryID, err), err
	}
	// A new template was stored during resolution, persist it
	if templateStored {
		woc.updated = true
	}

	localParams := make(map[string]string)
	// Inject the pod name. If the pod has a retry strategy, the pod name will be changed and will be injected when it
	// is determined
	if resolvedTmpl.IsPodType() && woc.retryStrategy(resolvedTmpl) == nil {
		localParams[common.LocalVarPodName] = woc.wf.NodeID(nodeName)
	}

	// Inputs has been processed with arguments already, so pass empty arguments.
	processedTmpl, err := common.ProcessArgs(resolvedTmpl, &args, woc.globalParams, localParams, false)
	if err != nil {
		return woc.initializeNodeOrMarkError(node, nodeName, templateScope, orgTmpl, opts.boundaryID, err), err
	}

	// If memoization is on, check if node output exists in cache
	if node == nil && processedTmpl.Memoize != nil {
		memoizationCache := woc.controller.cacheFactory.GetCache(controllercache.ConfigMapCache, processedTmpl.Memoize.Cache.ConfigMap.Name)
		if memoizationCache == nil {
			err := fmt.Errorf("cache could not be found or created")
			woc.log.WithFields(log.Fields{"cacheName": processedTmpl.Memoize.Cache.ConfigMap.Name}).WithError(err)
			return woc.initializeNodeOrMarkError(node, nodeName, templateScope, orgTmpl, opts.boundaryID, err), err
		}

		entry, err := memoizationCache.Load(ctx, processedTmpl.Memoize.Key)
		if err != nil {
			return woc.initializeNodeOrMarkError(node, nodeName, templateScope, orgTmpl, opts.boundaryID, err), err
		}

		hit := entry.Hit()
		var outputs *wfv1.Outputs
		if processedTmpl.Memoize.MaxAge != "" {
			maxAge, err := time.ParseDuration(processedTmpl.Memoize.MaxAge)
			if err != nil {
				err := fmt.Errorf("invalid maxAge: %s", err)
				return woc.initializeNodeOrMarkError(node, nodeName, templateScope, orgTmpl, opts.boundaryID, err), err
			}
			maxAgeOutputs, ok := entry.GetOutputsWithMaxAge(maxAge)
			if !ok {
				// The outputs are expired, so this cache entry is not hit
				hit = false
			}
			outputs = maxAgeOutputs
		} else {
			outputs = entry.GetOutputs()
		}

		memoizationStatus := &wfv1.MemoizationStatus{
			Hit:       hit,
			Key:       processedTmpl.Memoize.Key,
			CacheName: processedTmpl.Memoize.Cache.ConfigMap.Name,
		}
		if hit {
			node = woc.initializeCacheHitNode(nodeName, processedTmpl, templateScope, orgTmpl, opts.boundaryID, outputs, memoizationStatus)
		} else {
			node = woc.initializeCacheNode(nodeName, processedTmpl, templateScope, orgTmpl, opts.boundaryID, memoizationStatus)
		}
		woc.wf.Status.Nodes[node.ID] = *node
		woc.updated = true
	}

	if node != nil {
		if node.Fulfilled() {
			woc.controller.syncManager.Release(woc.wf, node.ID, processedTmpl.Synchronization)

			woc.log.Debugf("Node %s already completed", nodeName)
			if processedTmpl.Metrics != nil {
				// Check if this node completed between executions. If it did, emit metrics. If a node completes within
				// the same execution, its metrics are emitted below.
				// We can infer that this node completed during the current operation, emit metrics
				if prevNodeStatus, ok := woc.preExecutionNodePhases[node.ID]; ok && !prevNodeStatus.Fulfilled() {
					localScope, realTimeScope := woc.prepareMetricScope(node)
					woc.computeMetrics(processedTmpl.Metrics.Prometheus, localScope, realTimeScope, false)
				}
			}
			return node, nil
		}
		woc.log.Debugf("Executing node %s of %s is %s", nodeName, node.Type, node.Phase)
		// Memoized nodes don't have StartedAt.
		if node.StartedAt.IsZero() {
			node.StartedAt = metav1.Time{Time: time.Now().UTC()}
			node.EstimatedDuration = woc.estimateNodeDuration(node.Name)
			woc.wf.Status.Nodes[node.ID] = *node
			woc.updated = true
		}
	}

	// Check if we took too long operating on this workflow and immediately return if we did
	if time.Now().UTC().After(woc.deadline) {
		woc.log.Warnf("Deadline exceeded")
		woc.requeue()
		return node, ErrDeadlineExceeded
	}

	// Check the template deadline for Pending nodes
	// This check will cover the resource forbidden, synchronization scenario,
	// In above scenario, only Node will be created in pending state
	_, err = woc.checkTemplateTimeout(processedTmpl, node)
	if err != nil {
		woc.log.Warnf("Template %s exceeded its deadline", processedTmpl.Name)
		return woc.markNodePhase(nodeName, wfv1.NodeFailed, err.Error()), err
	}

	// Check if we exceeded template or workflow parallelism and immediately return if we did
	if err := woc.checkParallelism(processedTmpl, node, opts.boundaryID); err != nil {
		return node, err
	}

	if processedTmpl.Synchronization != nil {
		lockAcquired, wfUpdated, msg, err := woc.controller.syncManager.TryAcquire(woc.wf, woc.wf.NodeID(nodeName), processedTmpl.Synchronization)
		if err != nil {
			return woc.initializeNodeOrMarkError(node, nodeName, templateScope, orgTmpl, opts.boundaryID, err), err
		}
		if !lockAcquired {
			if node == nil {
				node = woc.initializeExecutableNode(nodeName, wfutil.GetNodeType(processedTmpl), templateScope, processedTmpl, orgTmpl, opts.boundaryID, wfv1.NodePending, msg)
			}
			lockName, err := argosync.GetLockName(processedTmpl.Synchronization, woc.wf.Namespace)
			if err != nil {
				// If an error were to be returned here, it would have been caught by TryAcquire. If it didn't, then it is
				// unexpected behavior and is a bug.
				panic("bug: GetLockName should not return an error after a call to TryAcquire")
			}
			return woc.markNodeWaitingForLock(node.Name, lockName.EncodeName()), nil
		} else {
			woc.log.Infof("Node %s acquired synchronization lock", nodeName)
			if node != nil {
				node.Message = ""
				node = woc.markNodeWaitingForLock(node.Name, "")
			}
		}

		woc.updated = wfUpdated
	}
	// If the user has specified retries, node becomes a special retry node.
	// This node acts as a parent of all retries that will be done for
	// the container. The status of this node should be "Success" if any
	// of the retries succeed. Otherwise, it is "Failed".
	retryNodeName := ""
	if woc.retryStrategy(processedTmpl) != nil {
		retryNodeName = nodeName
		retryParentNode := node
		if retryParentNode == nil {
			woc.log.Debugf("Inject a retry node for node %s", retryNodeName)
			retryParentNode = woc.initializeExecutableNode(retryNodeName, wfv1.NodeTypeRetry, templateScope, processedTmpl, orgTmpl, opts.boundaryID, wfv1.NodeRunning)
		}
		processedRetryParentNode, continueExecution, err := woc.processNodeRetries(retryParentNode, *woc.retryStrategy(processedTmpl), opts)
		if err != nil {
			return woc.markNodeError(retryNodeName, err), err
		} else if !continueExecution {
			// We are still waiting for a retry delay to finish
			return retryParentNode, nil
		}
		retryParentNode = processedRetryParentNode
		// The retry node might have completed by now.
		if retryParentNode.Fulfilled() {
			if processedTmpl.Metrics != nil {
				// In this check, a completed node may or may not have existed prior to this execution. If it did exist, ensure that it wasn't
				// completed before this execution. If it did not exist prior, then we can infer that it was completed during this execution.
				// The statement "(!ok || !prevNodeStatus.Fulfilled())" checks for this behavior and represents the material conditional
				// "ok -> !prevNodeStatus.Fulfilled()" (https://en.wikipedia.org/wiki/Material_conditional)
				if prevNodeStatus, ok := woc.preExecutionNodePhases[retryParentNode.ID]; (!ok || !prevNodeStatus.Fulfilled()) && retryParentNode.Fulfilled() {
					localScope, realTimeScope := woc.prepareMetricScope(processedRetryParentNode)
					woc.computeMetrics(processedTmpl.Metrics.Prometheus, localScope, realTimeScope, false)
				}
			}
			if processedTmpl.Synchronization != nil {
				woc.controller.syncManager.Release(woc.wf, node.ID, processedTmpl.Synchronization)
			}
			return retryParentNode, nil
		}
		lastChildNode := getChildNodeIndex(retryParentNode, woc.wf.Status.Nodes, -1)
		if lastChildNode != nil && !lastChildNode.Fulfilled() {
			// Last child node is still running.
			nodeName = lastChildNode.Name
			node = lastChildNode
		} else {
			// Create a new child node and append it to the retry node.
			nodeName = fmt.Sprintf("%s(%d)", retryNodeName, len(retryParentNode.Children))
			woc.addChildNode(retryNodeName, nodeName)
			node = nil

			// It has to be one child at least
			if lastChildNode != nil {
				RetryOnDifferentHost(retryNodeName)(*woc.retryStrategy(processedTmpl), woc.wf.Status.Nodes, processedTmpl)
			}

			localParams := make(map[string]string)
			// Change the `pod.name` variable to the new retry node name
			if processedTmpl.IsPodType() {
				localParams[common.LocalVarPodName] = woc.wf.NodeID(nodeName)
			}
			// Inject the retryAttempt number
			localParams[common.LocalVarRetries] = strconv.Itoa(len(retryParentNode.Children))

			processedTmpl, err = common.SubstituteParams(processedTmpl, map[string]string{}, localParams)
			if err != nil {
				return woc.initializeNodeOrMarkError(node, nodeName, templateScope, orgTmpl, opts.boundaryID, err), err
			}
		}
	}

	switch processedTmpl.GetType() {
	case wfv1.TemplateTypeContainer:
		node, err = woc.executeContainer(ctx, nodeName, templateScope, processedTmpl, orgTmpl, opts)
	case wfv1.TemplateTypeSteps:
		node, err = woc.executeSteps(ctx, nodeName, newTmplCtx, templateScope, processedTmpl, orgTmpl, opts)
	case wfv1.TemplateTypeScript:
		node, err = woc.executeScript(ctx, nodeName, templateScope, processedTmpl, orgTmpl, opts)
	case wfv1.TemplateTypeResource:
		node, err = woc.executeResource(ctx, nodeName, templateScope, processedTmpl, orgTmpl, opts)
	case wfv1.TemplateTypeDAG:
		node, err = woc.executeDAG(ctx, nodeName, newTmplCtx, templateScope, processedTmpl, orgTmpl, opts)
	case wfv1.TemplateTypeHTTP:
		node, err = woc.executeHTTP(ctx, nodeName, templateScope, processedTmpl, orgTmpl, opts)
	case wfv1.TemplateTypeSuspend:
		node, err = woc.executeSuspend(nodeName, templateScope, processedTmpl, orgTmpl, opts)
	case wfv1.TemplateTypeData:
		node, err = woc.executeData(ctx, nodeName, templateScope, processedTmpl, orgTmpl, opts)
	default:
		err = errors.Errorf(errors.CodeBadRequest, "Template '%s' missing specification", processedTmpl.Name)
		return woc.initializeNode(nodeName, wfv1.NodeTypeSkipped, templateScope, orgTmpl, opts.boundaryID, wfv1.NodeError, err.Error()), err
	}
	if err != nil {
		node = woc.markNodeError(nodeName, err)

		woc.controller.syncManager.Release(woc.wf, node.ID, processedTmpl.Synchronization)

		// If retry policy is not set, or if it is not set to Always or OnError, we won't attempt to retry an errored container
		// and we return instead.
		retryStrategy := woc.retryStrategy(processedTmpl)
		if retryStrategy == nil ||
			(retryStrategy.RetryPolicy != wfv1.RetryPolicyAlways &&
				retryStrategy.RetryPolicy != wfv1.RetryPolicyOnError &&
				retryStrategy.RetryPolicy != wfv1.RetryPolicyOnTransientError) {
			return node, err
		}
	}

	if node.Fulfilled() {
		woc.controller.syncManager.Release(woc.wf, node.ID, processedTmpl.Synchronization)
	}

	if processedTmpl.Metrics != nil {
		// Check if the node was just created, if it was emit realtime metrics.
		// If the node did not previously exist, we can infer that it was created during the current operation, emit real time metrics.
		if _, ok := woc.preExecutionNodePhases[node.ID]; !ok {
			localScope, realTimeScope := woc.prepareMetricScope(node)
			woc.computeMetrics(processedTmpl.Metrics.Prometheus, localScope, realTimeScope, true)
		}
		// Check if the node completed during this execution, if it did emit metrics
		//
		// This check is necessary because sometimes a node will be marked completed during the current execution and will
		// not be considered again. The best example of this is the entrypoint steps/dag template (once completed, the
		// workflow ends and it's not reconsidered). This checks makes sure that its metrics also get emitted.
		//
		// In this check, a completed node may or may not have existed prior to this execution. If it did exist, ensure that it wasn't
		// completed before this execution. If it did not exist prior, then we can infer that it was completed during this execution.
		// The statement "(!ok || !prevNodeStatus.Fulfilled())" checks for this behavior and represents the material conditional
		// "ok -> !prevNodeStatus.Fulfilled()" (https://en.wikipedia.org/wiki/Material_conditional)
		if prevNodeStatus, ok := woc.preExecutionNodePhases[node.ID]; (!ok || !prevNodeStatus.Fulfilled()) && node.Fulfilled() {
			localScope, realTimeScope := woc.prepareMetricScope(node)
			woc.computeMetrics(processedTmpl.Metrics.Prometheus, localScope, realTimeScope, false)
		}
	}

	node = woc.wf.GetNodeByName(node.Name)

	// Swap the node back to retry node
	if retryNodeName != "" {
		retryNode := woc.wf.GetNodeByName(retryNodeName)
		if !retryNode.Fulfilled() && node.Fulfilled() { // if the retry child has completed we need to update outself
			node, err = woc.executeTemplate(ctx, retryNodeName, orgTmpl, tmplCtx, args, opts)
			if err != nil {
				return woc.markNodeError(node.Name, err), err
			}
		}
		node = retryNode
	}

	return node, nil
}

// Checks if the template has exceeded its deadline
func (woc *wfOperationCtx) checkTemplateTimeout(tmpl *wfv1.Template, node *wfv1.NodeStatus) (*time.Time, error) {
	if node == nil {
		return nil, nil
	}

	if tmpl.Timeout != "" {
		tmplTimeout, err := time.ParseDuration(tmpl.Timeout)
		if err != nil {
			return nil, fmt.Errorf("invalid timeout format. %v", err)
		}

		deadline := node.StartedAt.Add(tmplTimeout)

		if node.Phase == wfv1.NodePending && time.Now().After(deadline) {
			return nil, ErrTimeout
		}
		return &deadline, nil
	}

	return nil, nil
}

// markWorkflowPhase is a convenience method to set the phase of the workflow with optional message
// optionally marks the workflow completed, which sets the finishedAt timestamp and completed label
func (woc *wfOperationCtx) markWorkflowPhase(ctx context.Context, phase wfv1.WorkflowPhase, message string) {
	markCompleted := false
	if woc.wf.Status.Phase != phase {
		if woc.wf.Status.Fulfilled() {
			woc.log.WithFields(log.Fields{"fromPhase": woc.wf.Status.Phase, "toPhase": phase}).
				Panic("workflow is already fulfilled")
		}
		woc.log.Infof("Updated phase %s -> %s", woc.wf.Status.Phase, phase)
		woc.updated = true
		woc.wf.Status.Phase = phase
		if woc.wf.ObjectMeta.Labels == nil {
			woc.wf.ObjectMeta.Labels = make(map[string]string)
		}
		woc.wf.ObjectMeta.Labels[common.LabelKeyPhase] = string(phase)
		switch phase {
		case wfv1.WorkflowRunning:
			woc.eventRecorder.Event(woc.wf, apiv1.EventTypeNormal, "WorkflowRunning", "Workflow Running")
		case wfv1.WorkflowSucceeded:
			woc.eventRecorder.Event(woc.wf, apiv1.EventTypeNormal, "WorkflowSucceeded", "Workflow completed")
		case wfv1.WorkflowFailed, wfv1.WorkflowError:
			woc.eventRecorder.Event(woc.wf, apiv1.EventTypeWarning, "WorkflowFailed", message)
		}
		markCompleted = phase.Completed()
	}
	if woc.wf.Status.StartedAt.IsZero() {
		woc.updated = true
		woc.wf.Status.StartedAt = metav1.Time{Time: time.Now().UTC()}
		woc.wf.Status.EstimatedDuration = woc.estimateWorkflowDuration()
	}
	if woc.wf.Status.Message != message {
		woc.log.Infof("Updated message %s -> %s", woc.wf.Status.Message, message)
		woc.updated = true
		woc.wf.Status.Message = message
	}

	if phase == wfv1.WorkflowError {
		entryNode, ok := woc.wf.Status.Nodes[woc.wf.ObjectMeta.Name]
		if ok && entryNode.Phase == wfv1.NodeRunning {
			entryNode.Phase = wfv1.NodeError
			entryNode.Message = "Workflow operation error"
			woc.wf.Status.Nodes[woc.wf.ObjectMeta.Name] = entryNode
			woc.updated = true
		}
	}

	switch phase {
	case wfv1.WorkflowSucceeded, wfv1.WorkflowFailed, wfv1.WorkflowError:
		// wait for all daemon nodes to get terminated before marking workflow completed
		if markCompleted && !woc.hasDaemonNodes() {
			woc.log.Infof("Marking workflow completed")
			woc.wf.Status.FinishedAt = metav1.Time{Time: time.Now().UTC()}
			woc.globalParams[common.GlobalVarWorkflowDuration] = fmt.Sprintf("%f", woc.wf.Status.FinishedAt.Sub(woc.wf.Status.StartedAt.Time).Seconds())
			if woc.wf.ObjectMeta.Labels == nil {
				woc.wf.ObjectMeta.Labels = make(map[string]string)
			}
			woc.wf.ObjectMeta.Labels[common.LabelKeyCompleted] = "true"
			woc.wf.Status.Conditions.UpsertCondition(wfv1.Condition{Status: metav1.ConditionTrue, Type: wfv1.ConditionTypeCompleted})
			if err := woc.deletePDBResource(ctx); err != nil {
				woc.markWorkflowError(ctx, err)
			}
			if err := woc.deleteAgent(ctx); err != nil {
				woc.markWorkflowError(ctx, err)
			}
			if woc.controller.wfArchive.IsEnabled() {
				if woc.controller.isArchivable(woc.wf) {
					woc.log.Infof("Marking workflow as pending archiving")
					woc.wf.Labels[common.LabelKeyWorkflowArchivingStatus] = "Pending"
				} else {
					woc.log.Infof("Doesn't match with archive label selector. Skipping Archive")
				}
			}
			woc.updated = true
		}
	}
}

// get a predictor, this maybe null implementation in the case of rare error
func (woc *wfOperationCtx) getEstimator() estimation.Estimator {
	if woc.estimator == nil {
		woc.estimator, _ = woc.controller.estimatorFactory.NewEstimator(woc.wf)
	}
	return woc.estimator
}

func (woc *wfOperationCtx) estimateWorkflowDuration() wfv1.EstimatedDuration {
	return woc.getEstimator().EstimateWorkflowDuration()
}

func (woc *wfOperationCtx) estimateNodeDuration(nodeName string) wfv1.EstimatedDuration {
	return woc.getEstimator().EstimateNodeDuration(nodeName)
}

func (woc *wfOperationCtx) hasDaemonNodes() bool {
	for _, node := range woc.wf.Status.Nodes {
		if node.IsDaemoned() {
			return true
		}
	}
	return false
}

func (woc *wfOperationCtx) markWorkflowRunning(ctx context.Context) {
	woc.markWorkflowPhase(ctx, wfv1.WorkflowRunning, "")
}

func (woc *wfOperationCtx) markWorkflowSuccess(ctx context.Context) {
	woc.markWorkflowPhase(ctx, wfv1.WorkflowSucceeded, "")
}

func (woc *wfOperationCtx) markWorkflowFailed(ctx context.Context, message string) {
	woc.markWorkflowPhase(ctx, wfv1.WorkflowFailed, message)
}

func (woc *wfOperationCtx) markWorkflowError(ctx context.Context, err error) {
	woc.markWorkflowPhase(ctx, wfv1.WorkflowError, err.Error())
}

// stepsOrDagSeparator identifies if a node name starts with our naming convention separator from
// DAG or steps templates. Will match stings with prefix like: [0]. or .
var stepsOrDagSeparator = regexp.MustCompile(`^(\[\d+\])?\.`)

// initializeExecutableNode initializes a node and stores the template.
func (woc *wfOperationCtx) initializeExecutableNode(nodeName string, nodeType wfv1.NodeType, templateScope string, executeTmpl *wfv1.Template, orgTmpl wfv1.TemplateReferenceHolder, boundaryID string, phase wfv1.NodePhase, messages ...string) *wfv1.NodeStatus {
	node := woc.initializeNode(nodeName, nodeType, templateScope, orgTmpl, boundaryID, phase)

	// Set the input values to the node.
	if executeTmpl.Inputs.HasInputs() {
		node.Inputs = executeTmpl.Inputs.DeepCopy()
	}

	if nodeType == wfv1.NodeTypeSuspend {
		node = addRawOutputFields(node, executeTmpl)
	}

	if len(messages) > 0 {
		node.Message = messages[0]
	}

	// Update the node
	woc.wf.Status.Nodes[node.ID] = *node
	woc.updated = true

	return node
}

// initializeNodeOrMarkError initializes an error node or mark a node if it already exists.
func (woc *wfOperationCtx) initializeNodeOrMarkError(node *wfv1.NodeStatus, nodeName string, templateScope string, orgTmpl wfv1.TemplateReferenceHolder, boundaryID string, err error) *wfv1.NodeStatus {
	if node != nil {
		return woc.markNodeError(nodeName, err)
	}
	return woc.initializeNode(nodeName, wfv1.NodeTypeSkipped, templateScope, orgTmpl, boundaryID, wfv1.NodeError, err.Error())
}

// Creates a node status that is or will be chaced
func (woc *wfOperationCtx) initializeCacheNode(nodeName string, resolvedTmpl *wfv1.Template, templateScope string, orgTmpl wfv1.TemplateReferenceHolder, boundaryID string, memStat *wfv1.MemoizationStatus, messages ...string) *wfv1.NodeStatus {
	if resolvedTmpl.Memoize == nil {
		err := fmt.Errorf("cannot initialize a cached node from a non-memoized template")
		woc.log.WithFields(log.Fields{"namespace": woc.wf.Namespace, "wfName": woc.wf.Name}).WithError(err)
		panic(err)
	}
	woc.log.Debug("Initializing cached node ", nodeName, common.GetTemplateHolderString(orgTmpl), boundaryID)
	node := woc.initializeExecutableNode(nodeName, wfutil.GetNodeType(resolvedTmpl), templateScope, resolvedTmpl, orgTmpl, boundaryID, wfv1.NodePending, messages...)
	node.MemoizationStatus = memStat
	return node
}

// Creates a node status that has been cached, completely initialized, and marked as finished
func (woc *wfOperationCtx) initializeCacheHitNode(nodeName string, resolvedTmpl *wfv1.Template, templateScope string, orgTmpl wfv1.TemplateReferenceHolder, boundaryID string, outputs *wfv1.Outputs, memStat *wfv1.MemoizationStatus, messages ...string) *wfv1.NodeStatus {
	node := woc.initializeCacheNode(nodeName, resolvedTmpl, templateScope, orgTmpl, boundaryID, memStat, messages...)
	node.Phase = wfv1.NodeSucceeded
	node.Outputs = outputs
	node.FinishedAt = metav1.Time{Time: time.Now().UTC()}
	return node
}

func (woc *wfOperationCtx) initializeNode(nodeName string, nodeType wfv1.NodeType, templateScope string, orgTmpl wfv1.TemplateReferenceHolder, boundaryID string, phase wfv1.NodePhase, messages ...string) *wfv1.NodeStatus {
	woc.log.Debugf("Initializing node %s: template: %s, boundaryID: %s", nodeName, common.GetTemplateHolderString(orgTmpl), boundaryID)

	nodeID := woc.wf.NodeID(nodeName)
	_, ok := woc.wf.Status.Nodes[nodeID]
	if ok {
		panic(fmt.Sprintf("node %s already initialized", nodeName))
	}

	node := wfv1.NodeStatus{
		ID:                nodeID,
		Name:              nodeName,
		TemplateName:      orgTmpl.GetTemplateName(),
		TemplateRef:       orgTmpl.GetTemplateRef(),
		TemplateScope:     templateScope,
		Type:              nodeType,
		BoundaryID:        boundaryID,
		Phase:             phase,
		StartedAt:         metav1.Time{Time: time.Now().UTC()},
		EstimatedDuration: woc.estimateNodeDuration(nodeName),
	}

	if boundaryNode, ok := woc.wf.Status.Nodes[boundaryID]; ok {
		node.DisplayName = strings.TrimPrefix(node.Name, boundaryNode.Name)
		if stepsOrDagSeparator.MatchString(node.DisplayName) {
			node.DisplayName = stepsOrDagSeparator.ReplaceAllString(node.DisplayName, "")
		}
	} else {
		node.DisplayName = nodeName
	}

	if node.Fulfilled() && node.FinishedAt.IsZero() {
		node.FinishedAt = node.StartedAt
	}
	var message string
	if len(messages) > 0 {
		message = fmt.Sprintf(" (message: %s)", messages[0])
		node.Message = messages[0]
	}
	woc.wf.Status.Nodes[nodeID] = node
	woc.log.Infof("%s node %v initialized %s%s", node.Type, node.ID, node.Phase, message)
	woc.updated = true
	return &node
}

// markNodePhase marks a node with the given phase, creating the node if necessary and handles timestamps
func (woc *wfOperationCtx) markNodePhase(nodeName string, phase wfv1.NodePhase, opts ...interface{}) *wfv1.NodeStatus {
	node := woc.wf.GetNodeByName(nodeName)
	if node == nil {
		panic(fmt.Sprintf("workflow '%s' node '%s' uninitialized when marking as %v", woc.wf.Name, nodeName, phase))
	}
	if node.Phase != phase {
		if node.Phase.Fulfilled() {
			woc.log.WithFields(log.Fields{"nodeName": node.Name, "fromPhase": node.Phase, "toPhase": phase}).
				Error("node is already fulfilled")
		}
		woc.log.Infof("node %s phase %s -> %s", node.ID, node.Phase, phase)
		node.Phase = phase
		woc.updated = true
	}
	for _, opt := range opts {
		switch v := opt.(type) {
		case string:
			node.Message = v
			woc.updated = true
		case *wfv1.Outputs:
			node.Outputs = v
			woc.updated = true
		default:
			panic("invalid type")
		}
	}
	if node.Fulfilled() && node.FinishedAt.IsZero() {
		node.FinishedAt = metav1.Time{Time: time.Now().UTC()}
		woc.log.Infof("node %s finished: %s", node.ID, node.FinishedAt)
		woc.updated = true
	}
	if !woc.orig.Status.Nodes[node.ID].Fulfilled() && node.Fulfilled() {
		woc.onNodeComplete(node)
	}
	woc.wf.Status.Nodes[node.ID] = *node
	return node
}

func (woc *wfOperationCtx) onNodeComplete(node *wfv1.NodeStatus) {
	if !woc.controller.Config.NodeEvents.IsEnabled() {
		return
	}
	message := fmt.Sprintf("%v node %s", node.Phase, node.Name)
	if node.Message != "" {
		message = message + ": " + node.Message
	}
	eventType := apiv1.EventTypeWarning
	if node.Phase == wfv1.NodeSucceeded {
		eventType = apiv1.EventTypeNormal
	}
	woc.eventRecorder.AnnotatedEventf(
		woc.wf,
		map[string]string{
			common.AnnotationKeyNodeType: string(node.Type),
			common.AnnotationKeyNodeName: node.Name,
		},
		eventType,
		fmt.Sprintf("WorkflowNode%s", node.Phase),
		message,
	)
}

// markNodeError is a convenience method to mark a node with an error and set the message from the error
func (woc *wfOperationCtx) markNodeError(nodeName string, err error) *wfv1.NodeStatus {
	woc.log.WithError(err).WithField("nodeName", nodeName).Error("Mark error node")
	return woc.markNodePhase(nodeName, wfv1.NodeError, err.Error())
}

// markNodePending is a convenience method to mark a node and set the message from the error
func (woc *wfOperationCtx) markNodePending(nodeName string, err error) *wfv1.NodeStatus {
	woc.log.Infof("Mark node %s as Pending, due to: %+v", nodeName, err)
	return woc.markNodePhase(nodeName, wfv1.NodePending, err.Error()) // this error message will not change often
}

// markNodeWaitingForLock is a convenience method to mark that a node is waiting for a lock
func (woc *wfOperationCtx) markNodeWaitingForLock(nodeName string, lockName string) *wfv1.NodeStatus {
	node := woc.wf.GetNodeByName(nodeName)
	if node == nil {
		return node
	}

	if node.SynchronizationStatus == nil {
		node.SynchronizationStatus = &wfv1.NodeSynchronizationStatus{}
	}

	if lockName == "" {
		// If we are no longer waiting for a lock, nil out the sync status
		node.SynchronizationStatus = nil
	} else {
		node.SynchronizationStatus.Waiting = lockName
	}

	woc.wf.Status.Nodes[node.ID] = *node
	woc.updated = true
	return node
}

// checkParallelism checks if the given template is able to be executed, considering the current active pods and workflow/template parallelism
func (woc *wfOperationCtx) checkParallelism(tmpl *wfv1.Template, node *wfv1.NodeStatus, boundaryID string) error {
	if woc.execWf.Spec.Parallelism != nil && woc.activePods >= *woc.execWf.Spec.Parallelism {
		woc.log.Infof("workflow active pod spec parallelism reached %d/%d", woc.activePods, *woc.execWf.Spec.Parallelism)
		return ErrParallelismReached
	}
	// TODO: repeated calls to countActivePods is not optimal
	switch tmpl.GetType() {
	case wfv1.TemplateTypeDAG, wfv1.TemplateTypeSteps:
		// if we are about to execute a DAG/Steps template, make sure we havent already reached our limit
		if tmpl.Parallelism != nil && node != nil {
			templateActivePods := woc.countActivePods(node.ID)
			if templateActivePods >= *tmpl.Parallelism {
				woc.log.Infof("template (node %s) active pod parallelism reached %d/%d", node.ID, templateActivePods, *tmpl.Parallelism)
				return ErrParallelismReached
			}
		}
		fallthrough
	default:
		// if we are about to execute a pod, make our parent hasn't reached it's limit
		if boundaryID != "" && (node == nil || (node.Phase != wfv1.NodePending && node.Phase != wfv1.NodeRunning)) {
			boundaryNode, ok := woc.wf.Status.Nodes[boundaryID]
			if !ok {
				return errors.InternalError("boundaryNode not found")
			}
			tmplCtx, err := woc.createTemplateContext(boundaryNode.GetTemplateScope())
			if err != nil {
				return err
			}
			_, boundaryTemplate, templateStored, err := tmplCtx.ResolveTemplate(&boundaryNode)
			if err != nil {
				return err
			}
			// A new template was stored during resolution, persist it
			if templateStored {
				woc.updated = true
			}

			if boundaryTemplate != nil && boundaryTemplate.Parallelism != nil {
				activeSiblings := woc.countActiveChildren(boundaryID)
				woc.log.Debugf("counted %d/%d active children in boundary %s", activeSiblings, *boundaryTemplate.Parallelism, boundaryID)
				if activeSiblings >= *boundaryTemplate.Parallelism {
					woc.log.Infof("template (node %s) active children parallelism reached %d/%d", boundaryID, activeSiblings, *boundaryTemplate.Parallelism)
					return ErrParallelismReached
				}
			}
		}
	}
	return nil
}

func (woc *wfOperationCtx) executeContainer(ctx context.Context, nodeName string, templateScope string, tmpl *wfv1.Template, orgTmpl wfv1.TemplateReferenceHolder, opts *executeTemplateOpts) (*wfv1.NodeStatus, error) {
	node := woc.wf.GetNodeByName(nodeName)
	if node == nil {
		node = woc.initializeExecutableNode(nodeName, wfv1.NodeTypePod, templateScope, tmpl, orgTmpl, opts.boundaryID, wfv1.NodePending)
	}

	// Check if the output of this container is referenced elsewhere in the Workflow. If so, make sure to include it during
	// execution.
	includeScriptOutput, err := woc.includeScriptOutput(nodeName, opts.boundaryID)
	if err != nil {
		return node, err
	}

	woc.log.Debugf("Executing node %s with container template: %v\n", nodeName, tmpl)
	_, err = woc.createWorkflowPod(ctx, nodeName, *tmpl.Container, tmpl, &createWorkflowPodOpts{
		includeScriptOutput: includeScriptOutput,
		onExitPod:           opts.onExitTemplate,
		executionDeadline:   opts.executionDeadline,
	})

	if err != nil {
		return woc.requeueIfTransientErr(err, node.Name)
	}

	return node, err
}

func (woc *wfOperationCtx) getOutboundNodes(nodeID string) []string {
	node := woc.wf.Status.Nodes[nodeID]
	switch node.Type {
	case wfv1.NodeTypePod, wfv1.NodeTypeHTTP, wfv1.NodeTypeSkipped, wfv1.NodeTypeSuspend:
		return []string{node.ID}
	case wfv1.NodeTypeTaskGroup:
		if len(node.Children) == 0 {
			return []string{node.ID}
		}
		outboundNodes := make([]string, 0)
		for _, child := range node.Children {
			outboundNodes = append(outboundNodes, woc.getOutboundNodes(child)...)
		}
		return outboundNodes
	case wfv1.NodeTypeRetry:
		numChildren := len(node.Children)
		if numChildren > 0 {
			return []string{node.Children[numChildren-1]}
		}
	}
	outbound := make([]string, 0)
	for _, outboundNodeID := range node.OutboundNodes {
		outNode := woc.wf.Status.Nodes[outboundNodeID]
		if outNode.Type == wfv1.NodeTypePod {
			outbound = append(outbound, outboundNodeID)
		} else {
			subOutIDs := woc.getOutboundNodes(outboundNodeID)
			outbound = append(outbound, subOutIDs...)
		}
	}
	return outbound
}

// getTemplateOutputsFromScope resolves a template's outputs from the scope of the template
func getTemplateOutputsFromScope(tmpl *wfv1.Template, scope *wfScope) (*wfv1.Outputs, error) {
	if !tmpl.HasOutputs() {
		return nil, nil
	}
	var outputs wfv1.Outputs
	if len(tmpl.Outputs.Parameters) > 0 {
		outputs.Parameters = make([]wfv1.Parameter, 0)
		for _, param := range tmpl.Outputs.Parameters {
			if param.ValueFrom == nil {
				return nil, fmt.Errorf("output parameters must have a valueFrom specified")
			}
			val, err := scope.resolveParameter(param.ValueFrom.Parameter)
			if err != nil {
				// We have a default value to use instead of returning an error
				if param.ValueFrom.Default != nil {
					val = param.ValueFrom.Default.String()
				} else {
					return nil, err
				}
			}
			param.Value = wfv1.AnyStringPtr(val)
			param.ValueFrom = nil
			outputs.Parameters = append(outputs.Parameters, param)
		}
	}
	if len(tmpl.Outputs.Artifacts) > 0 {
		outputs.Artifacts = make([]wfv1.Artifact, 0)
		for _, art := range tmpl.Outputs.Artifacts {
			resolvedArt, err := scope.resolveArtifact(art.From, art.SubPath)
			if err != nil {
				// If the artifact was not found and is optional, don't mark an error
				if strings.Contains(err.Error(), "Unable to resolve") && art.Optional {
					log.Warnf("Optional artifact '%s' was not found; it won't be available as an output", art.Name)
					continue
				}
				return nil, fmt.Errorf("unable to resolve outputs from scope: %s", err)
			}
			resolvedArt.Name = art.Name
			outputs.Artifacts = append(outputs.Artifacts, *resolvedArt)
		}
	}
	return &outputs, nil
}

// hasOutputResultRef will check given template output has any reference
func hasOutputResultRef(name string, parentTmpl *wfv1.Template) bool {
	var variableRefName string
	if parentTmpl.DAG != nil {
		variableRefName = "{{tasks." + name + ".outputs.result}}"
	} else if parentTmpl.Steps != nil {
		variableRefName = "{{steps." + name + ".outputs.result}}"
	}

	jsonValue, err := json.Marshal(parentTmpl)
	if err != nil {
		log.Warnf("Unable to marshal the template. %v, %v", parentTmpl, err)
	}

	return strings.Contains(string(jsonValue), variableRefName)
}

// getStepOrDAGTaskName will extract the node from NodeStatus Name
func getStepOrDAGTaskName(nodeName string) string {
	if strings.Contains(nodeName, ".") {
		name := nodeName[strings.LastIndex(nodeName, ".")+1:]
		// Retry, withItems and withParam scenario
		if indx := strings.Index(name, "("); indx > 0 {
			return name[0:indx]
		}
		return name
	}
	return nodeName
}

func (woc *wfOperationCtx) executeScript(ctx context.Context, nodeName string, templateScope string, tmpl *wfv1.Template, orgTmpl wfv1.TemplateReferenceHolder, opts *executeTemplateOpts) (*wfv1.NodeStatus, error) {
	node := woc.wf.GetNodeByName(nodeName)
	if node == nil {
		node = woc.initializeExecutableNode(nodeName, wfv1.NodeTypePod, templateScope, tmpl, orgTmpl, opts.boundaryID, wfv1.NodePending)
	} else if !node.Pending() {
		return node, nil
	}

	// Check if the output of this script is referenced elsewhere in the Workflow. If so, make sure to include it during
	// execution.
	includeScriptOutput, err := woc.includeScriptOutput(nodeName, opts.boundaryID)
	if err != nil {
		return node, err
	}

	mainCtr := tmpl.Script.Container
	mainCtr.Args = append(mainCtr.Args, common.ExecutorScriptSourcePath)
	_, err = woc.createWorkflowPod(ctx, nodeName, mainCtr, tmpl, &createWorkflowPodOpts{
		includeScriptOutput: includeScriptOutput,
		onExitPod:           opts.onExitTemplate,
		executionDeadline:   opts.executionDeadline,
	})
	if err != nil {
		return woc.requeueIfTransientErr(err, node.Name)
	}
	return node, err
}

func (woc *wfOperationCtx) requeueIfTransientErr(err error, nodeName string) (*wfv1.NodeStatus, error) {
	if errorsutil.IsTransientErr(err) {
		// Our error was most likely caused by a lack of resources.
		woc.requeue()
		return woc.markNodePending(nodeName, err), nil
	}
	return nil, err
}

// buildLocalScope adds all of a nodes outputs to the local scope with the given prefix, as well
// as the global scope, if specified with a globalName
func (woc *wfOperationCtx) buildLocalScope(scope *wfScope, prefix string, node *wfv1.NodeStatus) {
	// It may be that the node is a retry node, in which case we want to get the outputs of the last node
	// in the retry group instead of the retry node itself.
	if node.Type == wfv1.NodeTypeRetry {
		node = getChildNodeIndex(node, woc.wf.Status.Nodes, -1)
	}

	if node.ID != "" {
		key := fmt.Sprintf("%s.id", prefix)
		scope.addParamToScope(key, node.ID)
	}

	if !node.StartedAt.Time.IsZero() {
		key := fmt.Sprintf("%s.startedAt", prefix)
		scope.addParamToScope(key, node.StartedAt.Time.Format(time.RFC3339))
	}

	if !node.FinishedAt.Time.IsZero() {
		key := fmt.Sprintf("%s.finishedAt", prefix)
		scope.addParamToScope(key, node.FinishedAt.Time.Format(time.RFC3339))
	}

	if node.PodIP != "" {
		key := fmt.Sprintf("%s.ip", prefix)
		scope.addParamToScope(key, node.PodIP)
	}
	if node.Phase != "" {
		key := fmt.Sprintf("%s.status", prefix)
		scope.addParamToScope(key, string(node.Phase))
	}
	woc.addOutputsToLocalScope(prefix, node.Outputs, scope)
}

func (woc *wfOperationCtx) addOutputsToLocalScope(prefix string, outputs *wfv1.Outputs, scope *wfScope) {
	if outputs == nil || scope == nil {
		return
	}
	if prefix != "workflow" && outputs.Result != nil {
		scope.addParamToScope(fmt.Sprintf("%s.outputs.result", prefix), *outputs.Result)
	}
	if prefix != "workflow" && outputs.ExitCode != nil {
		scope.addParamToScope(fmt.Sprintf("%s.exitCode", prefix), *outputs.ExitCode)
	}
	for _, param := range outputs.Parameters {
		if param.Value != nil {
			scope.addParamToScope(fmt.Sprintf("%s.outputs.parameters.%s", prefix, param.Name), param.Value.String())
		}
	}
	for _, art := range outputs.Artifacts {
		scope.addArtifactToScope(fmt.Sprintf("%s.outputs.artifacts.%s", prefix, art.Name), art)
	}
}

func (woc *wfOperationCtx) addOutputsToGlobalScope(outputs *wfv1.Outputs) {
	if outputs == nil {
		return
	}
	for _, param := range outputs.Parameters {
		woc.addParamToGlobalScope(param)
	}
	for _, art := range outputs.Artifacts {
		woc.addArtifactToGlobalScope(art)
	}
}

// loopNodes is a node list which supports sorting by loop index
type loopNodes []wfv1.NodeStatus

func (n loopNodes) Len() int {
	return len(n)
}

func parseLoopIndex(s string) int {
	s = strings.SplitN(s, "(", 2)[1]
	s = strings.SplitN(s, ":", 2)[0]
	val, err := strconv.Atoi(s)
	if err != nil {
		panic(fmt.Sprintf("failed to parse '%s' as int: %v", s, err))
	}
	return val
}

func (n loopNodes) Less(i, j int) bool {
	left := parseLoopIndex(n[i].DisplayName)
	right := parseLoopIndex(n[j].DisplayName)
	return left < right
}

func (n loopNodes) Swap(i, j int) {
	n[i], n[j] = n[j], n[i]
}

// processAggregateNodeOutputs adds the aggregated outputs of a withItems/withParam template as a
// parameter in the form of a JSON list
func (woc *wfOperationCtx) processAggregateNodeOutputs(tmpl *wfv1.Template, scope *wfScope, prefix string, childNodes []wfv1.NodeStatus) error {
	if len(childNodes) == 0 {
		return nil
	}
	// need to sort the child node list so that the order of outputs are preserved
	sort.Sort(loopNodes(childNodes))
	paramList := make([]map[string]string, 0)
	outputParamValueLists := make(map[string][]string)
	resultsList := make([]wfv1.Item, 0)
	for _, node := range childNodes {
		if node.Outputs == nil {
			continue
		}
		if len(node.Outputs.Parameters) > 0 {
			param := make(map[string]string)
			for _, p := range node.Outputs.Parameters {
				param[p.Name] = p.Value.String()
				outputParamValueList := outputParamValueLists[p.Name]
				outputParamValueList = append(outputParamValueList, p.Value.String())
				outputParamValueLists[p.Name] = outputParamValueList
			}
			paramList = append(paramList, param)
		}
		if node.Outputs.Result != nil {
			// Support the case where item may be a map
			var item wfv1.Item
			err := json.Unmarshal([]byte(*node.Outputs.Result), &item)
			if err != nil {
				return err
			}
			resultsList = append(resultsList, item)
		}
	}
	if tmpl.GetType() == wfv1.TemplateTypeScript || tmpl.GetType() == wfv1.TemplateTypeContainer {
		resultsJSON, err := json.Marshal(resultsList)
		if err != nil {
			return err
		}
		key := fmt.Sprintf("%s.outputs.result", prefix)
		scope.addParamToScope(key, string(resultsJSON))
	}
	outputsJSON, err := json.Marshal(paramList)
	if err != nil {
		return err
	}
	key := fmt.Sprintf("%s.outputs.parameters", prefix)
	scope.addParamToScope(key, string(outputsJSON))
	// Adding per-output aggregated value placeholders
	for outputName, valueList := range outputParamValueLists {
		key = fmt.Sprintf("%s.outputs.parameters.%s", prefix, outputName)
		valueListJSON, err := json.Marshal(valueList)
		if err != nil {
			return err
		}
		scope.addParamToScope(key, string(valueListJSON))
	}
	return nil
}

// addParamToGlobalScope exports any desired node outputs to the global scope, and adds it to the global outputs.
func (woc *wfOperationCtx) addParamToGlobalScope(param wfv1.Parameter) {
	if param.GlobalName == "" {
		return
	}
	index := -1
	if woc.wf.Status.Outputs != nil {
		for i, gParam := range woc.wf.Status.Outputs.Parameters {
			if gParam.Name == param.GlobalName {
				index = i
				break
			}
		}
	} else {
		woc.wf.Status.Outputs = &wfv1.Outputs{}
	}
	paramName := fmt.Sprintf("workflow.outputs.parameters.%s", param.GlobalName)
	woc.globalParams[paramName] = param.Value.String()
	if index == -1 {
		woc.log.Infof("setting %s: '%s'", paramName, param.Value)
		gParam := wfv1.Parameter{Name: param.GlobalName, Value: param.Value}
		woc.wf.Status.Outputs.Parameters = append(woc.wf.Status.Outputs.Parameters, gParam)
		woc.updated = true
	} else {
		prevVal := *woc.wf.Status.Outputs.Parameters[index].Value
		if prevVal != *param.Value {
			woc.log.Infof("overwriting %s: '%s' -> '%s'", paramName, woc.wf.Status.Outputs.Parameters[index].Value, param.Value)
			woc.wf.Status.Outputs.Parameters[index].Value = param.Value
			woc.updated = true
		}
	}
}

// addArtifactToGlobalScope exports any desired node outputs to the global scope
// Optionally adds to a local scope if supplied
func (woc *wfOperationCtx) addArtifactToGlobalScope(art wfv1.Artifact) {
	if art.GlobalName == "" {
		return
	}
	globalArtName := fmt.Sprintf("workflow.outputs.artifacts.%s", art.GlobalName)
	if woc.wf.Status.Outputs != nil {
		for i, gArt := range woc.wf.Status.Outputs.Artifacts {
			if gArt.Name == art.GlobalName {
				// global output already exists. overwrite the value if different
				art.Name = art.GlobalName
				art.GlobalName = ""
				art.Path = ""
				if !reflect.DeepEqual(woc.wf.Status.Outputs.Artifacts[i], art) {
					woc.wf.Status.Outputs.Artifacts[i] = art
					woc.log.Infof("overwriting %s: %v", globalArtName, art)
					woc.updated = true
				}
				return
			}
		}
	} else {
		woc.wf.Status.Outputs = &wfv1.Outputs{}
	}
	// global output does not yet exist
	art.Name = art.GlobalName
	art.GlobalName = ""
	art.Path = ""
	woc.log.Infof("setting %s: %v", globalArtName, art)
	woc.wf.Status.Outputs.Artifacts = append(woc.wf.Status.Outputs.Artifacts, art)
	woc.updated = true
}

// addChildNode adds a nodeID as a child to a parent
// parent and child are both node names
func (woc *wfOperationCtx) addChildNode(parent string, child string) {
	parentID := woc.wf.NodeID(parent)
	childID := woc.wf.NodeID(child)
	node, ok := woc.wf.Status.Nodes[parentID]
	if !ok {
		panic(fmt.Sprintf("parent node %s not initialized", parent))
	}
	for _, nodeID := range node.Children {
		if childID == nodeID {
			// already exists
			return
		}
	}
	node.Children = append(node.Children, childID)
	woc.wf.Status.Nodes[parentID] = node
	woc.updated = true
}

// executeResource is runs a kubectl command against a manifest
func (woc *wfOperationCtx) executeResource(ctx context.Context, nodeName string, templateScope string, tmpl *wfv1.Template, orgTmpl wfv1.TemplateReferenceHolder, opts *executeTemplateOpts) (*wfv1.NodeStatus, error) {
	node := woc.wf.GetNodeByName(nodeName)

	if node == nil {
		node = woc.initializeExecutableNode(nodeName, wfv1.NodeTypePod, templateScope, tmpl, orgTmpl, opts.boundaryID, wfv1.NodePending)
	} else if !node.Pending() {
		return node, nil
	}

	tmpl = tmpl.DeepCopy()

	if tmpl.Resource.SetOwnerReference {
		obj := unstructured.Unstructured{}
		err := yaml.Unmarshal([]byte(tmpl.Resource.Manifest), &obj)
		if err != nil {
			return node, err
		}

		ownerReferences := obj.GetOwnerReferences()
		obj.SetOwnerReferences(append(ownerReferences, *metav1.NewControllerRef(woc.wf, wfv1.SchemeGroupVersion.WithKind(workflow.WorkflowKind))))
		bytes, err := yaml.Marshal(obj.Object)
		if err != nil {
			return node, err
		}
		tmpl.Resource.Manifest = string(bytes)
	}

	mainCtr := woc.newExecContainer(common.MainContainerName, tmpl)
	mainCtr.Command = []string{"argoexec", "resource", tmpl.Resource.Action}
	_, err := woc.createWorkflowPod(ctx, nodeName, *mainCtr, tmpl, &createWorkflowPodOpts{onExitPod: opts.onExitTemplate, executionDeadline: opts.executionDeadline})
	if err != nil {
		return woc.requeueIfTransientErr(err, node.Name)
	}

	return node, err
}

func (woc *wfOperationCtx) executeData(ctx context.Context, nodeName string, templateScope string, tmpl *wfv1.Template, orgTmpl wfv1.TemplateReferenceHolder, opts *executeTemplateOpts) (*wfv1.NodeStatus, error) {
	node := woc.wf.GetNodeByName(nodeName)
	if node == nil {
		node = woc.initializeExecutableNode(nodeName, wfv1.NodeTypePod, templateScope, tmpl, orgTmpl, opts.boundaryID, wfv1.NodePending)
	} else if !node.Pending() {
		return node, nil
	}

	dataTemplate, err := json.Marshal(tmpl.Data)
	if err != nil {
		return node, fmt.Errorf("could not marshal data in transformation: %w", err)
	}

	mainCtr := woc.newExecContainer(common.MainContainerName, tmpl)
	mainCtr.Command = []string{"argoexec", "data", string(dataTemplate)}
	_, err = woc.createWorkflowPod(ctx, nodeName, *mainCtr, tmpl, &createWorkflowPodOpts{onExitPod: opts.onExitTemplate, executionDeadline: opts.executionDeadline, includeScriptOutput: true})
	if err != nil {
		return woc.requeueIfTransientErr(err, node.Name)
	}

	return node, nil
}

func (woc *wfOperationCtx) executeSuspend(nodeName string, templateScope string, tmpl *wfv1.Template, orgTmpl wfv1.TemplateReferenceHolder, opts *executeTemplateOpts) (*wfv1.NodeStatus, error) {
	node := woc.wf.GetNodeByName(nodeName)
	if node == nil {
		node = woc.initializeExecutableNode(nodeName, wfv1.NodeTypeSuspend, templateScope, tmpl, orgTmpl, opts.boundaryID, wfv1.NodePending)
	}
	woc.log.Infof("node %s suspended", nodeName)

	// If there is either an active workflow deadline, or if this node is suspended with a duration, then the workflow
	// will need to be requeued after a certain amount of time
	var requeueTime *time.Time

	if tmpl.Suspend.Duration != "" {
		node := woc.wf.GetNodeByName(nodeName)
		suspendDuration, err := parseStringToDuration(tmpl.Suspend.Duration)
		if err != nil {
			return node, err
		}
		suspendDeadline := node.StartedAt.Add(suspendDuration)
		requeueTime = &suspendDeadline
		if time.Now().UTC().After(suspendDeadline) {
			// Suspension is expired, node can be resumed
			woc.log.Infof("auto resuming node %s", nodeName)
			_ = woc.markNodePhase(nodeName, wfv1.NodeSucceeded)
			return node, nil
		}
	}

	// workflowDeadline is the time when the workflow will be timed out, if any
	if workflowDeadline := woc.getWorkflowDeadline(); workflowDeadline != nil {
		// There is an active workflow deadline. If this node is suspended with a duration, choose the earlier time
		// between the two, otherwise choose the deadline time.
		if requeueTime == nil || workflowDeadline.Before(*requeueTime) {
			requeueTime = workflowDeadline
		}
	}

	if requeueTime != nil {
		woc.requeueAfter(time.Until(*requeueTime))
	}

	_ = woc.markNodePhase(nodeName, wfv1.NodeRunning)
	return node, nil
}

func addRawOutputFields(node *wfv1.NodeStatus, tmpl *wfv1.Template) *wfv1.NodeStatus {
	if tmpl.GetType() != wfv1.TemplateTypeSuspend || node.Type != wfv1.NodeTypeSuspend {
		panic("addRawOutputFields should only be used for nodes and templates of type suspend")
	}
	for _, param := range tmpl.Outputs.Parameters {
		if param.ValueFrom.Supplied != nil {
			if node.Outputs == nil {
				node.Outputs = &wfv1.Outputs{Parameters: []wfv1.Parameter{}}
			}
			node.Outputs.Parameters = append(node.Outputs.Parameters, param)
		}
	}
	return node
}

func parseStringToDuration(durationString string) (time.Duration, error) {
	var suspendDuration time.Duration
	// If no units are attached, treat as seconds
	if val, err := strconv.Atoi(durationString); err == nil {
		suspendDuration = time.Duration(val) * time.Second
	} else if duration, err := time.ParseDuration(durationString); err == nil {
		suspendDuration = duration
	} else {
		return 0, fmt.Errorf("unable to parse %s as a duration", durationString)
	}
	return suspendDuration, nil
}

func processItem(tmpl template.Template, name string, index int, item wfv1.Item, obj interface{}) (string, error) {
	replaceMap := make(map[string]string)
	var newName string

	switch item.GetType() {
	case wfv1.String, wfv1.Number, wfv1.Bool:
		replaceMap["item"] = fmt.Sprintf("%v", item)
		newName = generateNodeName(name, index, item)
	case wfv1.Map:
		// Handle the case when withItems is a list of maps.
		// vals holds stringified versions of the map items which are incorporated as part of the step name.
		// For example if the item is: {"name": "jesse","group":"developer"}
		// the vals would be: ["name:jesse", "group:developer"]
		// This would eventually be part of the step name (group:developer,name:jesse)
		vals := make([]string, 0)
		mapVal := item.GetMapVal()
		for itemKey, itemVal := range mapVal {
			replaceMap[fmt.Sprintf("item.%s", itemKey)] = fmt.Sprintf("%v", itemVal)
			vals = append(vals, fmt.Sprintf("%s:%v", itemKey, itemVal))

		}
		jsonByteVal, err := json.Marshal(mapVal)
		if err != nil {
			return "", errors.InternalWrapError(err)
		}
		replaceMap["item"] = string(jsonByteVal)

		// sort the values so that the name is deterministic
		sort.Strings(vals)
		newName = generateNodeName(name, index, strings.Join(vals, ","))
	case wfv1.List:
		listVal := item.GetListVal()
		byteVal, err := json.Marshal(listVal)
		if err != nil {
			return "", errors.InternalWrapError(err)
		}
		replaceMap["item"] = string(byteVal)
		newName = generateNodeName(name, index, listVal)
	default:
		return "", errors.Errorf(errors.CodeBadRequest, "withItems[%d] expected string, number, list, or map. received: %v", index, item)
	}
	newStepStr, err := tmpl.Replace(replaceMap, false)
	if err != nil {
		return "", err
	}
	err = json.Unmarshal([]byte(newStepStr), &obj)
	if err != nil {
		return "", errors.InternalWrapError(err)
	}
	return newName, nil
}

func generateNodeName(name string, index int, desc interface{}) string {
	newName := fmt.Sprintf("%s(%d:%v)", name, index, desc)
	if out := util.RecoverIndexFromNodeName(newName); out != index {
		panic(fmt.Sprintf("unrecoverable digit in generateName; wanted '%d' and got '%d'", index, out))
	}
	return newName
}

func expandSequence(seq *wfv1.Sequence) ([]wfv1.Item, error) {
	var start, end int
	var err error
	if seq.Start != nil {
		start, err = strconv.Atoi(seq.Start.String())
		if err != nil {
			return nil, err
		}
	}
	if seq.End != nil {
		end, err = strconv.Atoi(seq.End.String())
		if err != nil {
			return nil, err
		}
	} else if seq.Count != nil {
		count, err := strconv.Atoi(seq.Count.String())
		if err != nil {
			return nil, err
		}
		if count == 0 {
			return []wfv1.Item{}, nil
		}
		end = start + count - 1
	} else {
		return nil, errors.InternalError("neither end nor count was specified in withSequence")
	}
	items := make([]wfv1.Item, 0)
	format := "%d"
	if seq.Format != "" {
		format = seq.Format
	}
	if start <= end {
		for i := start; i <= end; i++ {
			item, err := wfv1.ParseItem(`"` + fmt.Sprintf(format, i) + `"`)
			if err != nil {
				return nil, err
			}
			items = append(items, item)
		}
	} else {
		for i := start; i >= end; i-- {
			item, err := wfv1.ParseItem(`"` + fmt.Sprintf(format, i) + `"`)
			if err != nil {
				return nil, err
			}
			items = append(items, item)
		}
	}
	return items, nil
}

func (woc *wfOperationCtx) substituteParamsInVolumes(params map[string]string) error {
	if woc.volumes == nil {
		return nil
	}

	volumes := woc.volumes
	volumesBytes, err := json.Marshal(volumes)
	if err != nil {
		return errors.InternalWrapError(err)
	}
	newVolumesStr, err := template.Replace(string(volumesBytes), params, true)
	if err != nil {
		return err
	}
	var newVolumes []apiv1.Volume
	err = json.Unmarshal([]byte(newVolumesStr), &newVolumes)
	if err != nil {
		return errors.InternalWrapError(err)
	}
	woc.volumes = newVolumes
	return nil
}

// createTemplateContext creates a new template context.
func (woc *wfOperationCtx) createTemplateContext(scope wfv1.ResourceScope, resourceName string) (*templateresolution.Context, error) {
	var clusterWorkflowTemplateGetter templateresolution.ClusterWorkflowTemplateGetter
	if woc.controller.cwftmplInformer != nil {
		clusterWorkflowTemplateGetter = woc.controller.cwftmplInformer.Lister()
	} else {
		clusterWorkflowTemplateGetter = &templateresolution.NullClusterWorkflowTemplateGetter{}
	}
	ctx := templateresolution.NewContext(woc.controller.wftmplInformer.Lister().WorkflowTemplates(woc.wf.Namespace), clusterWorkflowTemplateGetter, woc.execWf, woc.wf)

	switch scope {
	case wfv1.ResourceScopeNamespaced:
		return ctx.WithWorkflowTemplate(resourceName)
	case wfv1.ResourceScopeCluster:
		return ctx.WithClusterWorkflowTemplate(resourceName)
	default:
		return ctx, nil
	}
}

func (woc *wfOperationCtx) runOnExitNode(ctx context.Context, templateRef, parentDisplayName, parentNodeName, boundaryID string, tmplCtx *templateresolution.Context) (bool, *wfv1.NodeStatus, error) {
	if templateRef != "" && woc.wf.Spec.Shutdown.ShouldExecute(true) {
		woc.log.Infof("Running OnExit handler: %s", templateRef)
		onExitNodeName := common.GenerateOnExitNodeName(parentDisplayName)
		onExitNode, err := woc.executeTemplate(ctx, onExitNodeName, &wfv1.WorkflowStep{Template: templateRef}, tmplCtx, woc.execWf.Spec.Arguments, &executeTemplateOpts{
			boundaryID:     boundaryID,
			onExitTemplate: true,
		})
		woc.addChildNode(parentNodeName, onExitNodeName)
		return true, onExitNode, err
	}
	return false, nil, nil
}

func (woc *wfOperationCtx) computeMetrics(metricList []*wfv1.Prometheus, localScope map[string]string, realTimeScope map[string]func() float64, realTimeOnly bool) {
	for _, metricTmpl := range metricList {

		// Don't process real time metrics after execution
		if realTimeOnly && !metricTmpl.IsRealtime() {
			continue
		}

		if metricTmpl.Help == "" {
			woc.reportMetricEmissionError(fmt.Sprintf("metric '%s' must contain a help string under 'help: ' field", metricTmpl.Name))
			continue
		}

		// Substitute parameters in non-value fields of the template to support variables in places such as labels,
		// name, and help. We do not substitute value fields here (i.e. gauge, histogram, counter) here because they
		// might be realtime ({{workflow.duration}} will not be substituted the same way if it's realtime or if it isn't).
		metricTmplBytes, err := json.Marshal(metricTmpl)
		if err != nil {
			woc.reportMetricEmissionError(fmt.Sprintf("unable to substitute parameters for metric '%s' (marshal): %s", metricTmpl.Name, err))
			continue
		}
		replacedValue, err := template.Replace(string(metricTmplBytes), localScope, false)
		if err != nil {
			woc.reportMetricEmissionError(fmt.Sprintf("unable to substitute parameters for metric '%s': %s", metricTmpl.Name, err))
			continue
		}

		var metricTmplSubstituted wfv1.Prometheus
		err = json.Unmarshal([]byte(replacedValue), &metricTmplSubstituted)
		if err != nil {
			woc.reportMetricEmissionError(fmt.Sprintf("unable to substitute parameters for metric '%s' (unmarshal): %s", metricTmpl.Name, err))
			continue
		}
		// Only substitute non-value fields here. Value field substitution happens below
		metricTmpl.Name = metricTmplSubstituted.Name
		metricTmpl.Help = metricTmplSubstituted.Help
		metricTmpl.Labels = metricTmplSubstituted.Labels
		metricTmpl.When = metricTmplSubstituted.When

		proceed, err := shouldExecute(metricTmpl.When)
		if err != nil {
			woc.reportMetricEmissionError(fmt.Sprintf("unable to compute 'when' clause for metric '%s': %s", woc.wf.ObjectMeta.Name, err))
			continue
		}
		if !proceed {
			continue
		}

		if metricTmpl.IsRealtime() {
			// Finally substitute value parameters
			value := metricTmpl.Gauge.Value
			if !(strings.HasPrefix(value, "{{") && strings.HasSuffix(value, "}}")) {
				woc.reportMetricEmissionError("real time metrics can only be used with metric variables")
				continue
			}
			value = strings.TrimSuffix(strings.TrimPrefix(value, "{{"), "}}")
			valueFunc, ok := realTimeScope[value]
			if !ok {
				woc.reportMetricEmissionError(fmt.Sprintf("'%s' is not available as a real time metric", value))
				continue
			}
			updatedMetric, err := metrics.ConstructRealTimeGaugeMetric(metricTmpl, valueFunc)
			if err != nil {
				woc.reportMetricEmissionError(fmt.Sprintf("could not construct metric '%s': %s", metricTmpl.Name, err))
				continue
			}
			err = woc.controller.metrics.UpsertCustomMetric(metricTmpl.GetDesc(), string(woc.wf.UID), updatedMetric, true)
			if err != nil {
				woc.reportMetricEmissionError(fmt.Sprintf("could not construct metric '%s': %s", metricTmpl.Name, err))
				continue
			}
			continue
		} else {
			metricSpec := metricTmpl.DeepCopy()

			// Finally substitute value parameters
			replacedValue, err := template.Replace(metricSpec.GetValueString(), localScope, false)
			if err != nil {
				woc.reportMetricEmissionError(fmt.Sprintf("unable to substitute parameters for metric '%s': %s", metricSpec.Name, err))
				continue
			}
			metricSpec.SetValueString(replacedValue)

			metric := woc.controller.metrics.GetCustomMetric(metricSpec.GetDesc())
			// It is valid to pass a nil metric to ConstructOrUpdateMetric, in that case the metric will be created for us
			updatedMetric, err := metrics.ConstructOrUpdateMetric(metric, metricSpec)
			if err != nil {
				woc.reportMetricEmissionError(fmt.Sprintf("could not construct metric '%s': %s", metricSpec.Name, err))
				continue
			}
			err = woc.controller.metrics.UpsertCustomMetric(metricSpec.GetDesc(), string(woc.wf.UID), updatedMetric, false)
			if err != nil {
				woc.reportMetricEmissionError(fmt.Sprintf("could not construct metric '%s': %s", metricSpec.Name, err))
				continue
			}
			continue
		}
	}
}

func (woc *wfOperationCtx) reportMetricEmissionError(errorString string) {
	woc.wf.Status.Conditions.UpsertConditionMessage(
		wfv1.Condition{
			Status:  metav1.ConditionTrue,
			Type:    wfv1.ConditionTypeMetricsError,
			Message: errorString,
		})
	woc.updated = true
	woc.log.Error(errorString)
}

func (woc *wfOperationCtx) createPDBResource(ctx context.Context) error {
	if woc.execWf.Spec.PodDisruptionBudget == nil {
		return nil
	}

	pdb, err := woc.controller.kubeclientset.PolicyV1beta1().PodDisruptionBudgets(woc.wf.Namespace).Get(
		ctx,
		woc.wf.Name,
		metav1.GetOptions{},
	)
	if err != nil && !apierr.IsNotFound(err) {
		return err
	}
	if pdb != nil && pdb.Name != "" {
		return nil
	}

	pdbSpec := *woc.execWf.Spec.PodDisruptionBudget
	if pdbSpec.Selector == nil {
		pdbSpec.Selector = &metav1.LabelSelector{
			MatchLabels: map[string]string{common.LabelKeyWorkflow: woc.wf.Name},
		}
	}

	newPDB := policyv1beta.PodDisruptionBudget{
		ObjectMeta: metav1.ObjectMeta{
			Name:   woc.wf.Name,
			Labels: map[string]string{common.LabelKeyWorkflow: woc.wf.Name},
			OwnerReferences: []metav1.OwnerReference{
				*metav1.NewControllerRef(woc.wf, wfv1.SchemeGroupVersion.WithKind(workflow.WorkflowKind)),
			},
		},
		Spec: pdbSpec,
	}
	_, err = woc.controller.kubeclientset.PolicyV1beta1().PodDisruptionBudgets(woc.wf.Namespace).Create(ctx, &newPDB, metav1.CreateOptions{})
	if err != nil {
		return err
	}
	woc.log.Infof("Created PDB resource for workflow.")
	woc.updated = true
	return nil
}

func (woc *wfOperationCtx) deletePDBResource(ctx context.Context) error {
	if woc.execWf.Spec.PodDisruptionBudget == nil {
		return nil
	}
	err := waitutil.Backoff(retry.DefaultRetry, func() (bool, error) {
		err := woc.controller.kubeclientset.PolicyV1beta1().PodDisruptionBudgets(woc.wf.Namespace).Delete(ctx, woc.wf.Name, metav1.DeleteOptions{})
		if apierr.IsNotFound(err) {
			return true, nil
		}
		return !errorsutil.IsTransientErr(err), err
	})
	if err != nil {
		woc.log.WithField("err", err).Error("Unable to delete PDB resource for workflow.")
		return err
	}
	woc.log.Infof("Deleted PDB resource for workflow.")
	return nil
}

// Check if the output of this node is referenced elsewhere in the Workflow. If so, make sure to include it during
// execution.
func (woc *wfOperationCtx) includeScriptOutput(nodeName, boundaryID string) (bool, error) {
	if boundaryNode, ok := woc.wf.Status.Nodes[boundaryID]; ok {
		tmplCtx, err := woc.createTemplateContext(boundaryNode.GetTemplateScope())
		if err != nil {
			return false, err
		}
		_, parentTemplate, templateStored, err := tmplCtx.ResolveTemplate(&boundaryNode)
		if err != nil {
			return false, err
		}
		// A new template was stored during resolution, persist it
		if templateStored {
			woc.updated = true
		}

		name := getStepOrDAGTaskName(nodeName)
		return hasOutputResultRef(name, parentTemplate), nil
	}
	return false, nil
}

func (woc *wfOperationCtx) fetchWorkflowSpec() (wfv1.WorkflowSpecHolder, error) {
	if woc.wf.Spec.WorkflowTemplateRef == nil {
		return nil, fmt.Errorf("cannot fetch workflow spec without workflowTemplateRef")
	}

	var specHolder wfv1.WorkflowSpecHolder
	var err error
	// Logic for workflow refers Workflow template
	if woc.wf.Spec.WorkflowTemplateRef.ClusterScope {
		specHolder, err = woc.controller.cwftmplInformer.Lister().Get(woc.wf.Spec.WorkflowTemplateRef.Name)
	} else {
		specHolder, err = woc.controller.wftmplInformer.Lister().WorkflowTemplates(woc.wf.Namespace).Get(woc.wf.Spec.WorkflowTemplateRef.Name)
	}
	if err != nil {
		return nil, err
	}
	return specHolder, nil
}

func (woc *wfOperationCtx) retryStrategy(tmpl *wfv1.Template) *wfv1.RetryStrategy {
	if tmpl != nil && tmpl.RetryStrategy != nil {
		return tmpl.RetryStrategy
	}
	return woc.execWf.Spec.RetryStrategy
}

func (woc *wfOperationCtx) setExecWorkflow() error {
	if woc.wf.Spec.WorkflowTemplateRef != nil {
		err := woc.setStoredWfSpec()
		if err != nil {
			return err
		}
		woc.execWf = &wfv1.Workflow{Spec: *woc.wf.Status.StoredWorkflowSpec.DeepCopy()}
		woc.volumes = woc.execWf.Spec.DeepCopy().Volumes
	} else if woc.controller.Config.WorkflowRestrictions.MustUseReference() {
		return fmt.Errorf("workflows must use workflowTemplateRef to be executed when the controller is in reference mode")
	} else {
		err := woc.controller.setWorkflowDefaults(woc.wf)
		if err != nil {
			return err
		}
		woc.volumes = woc.wf.Spec.DeepCopy().Volumes
	}
	return nil
}

func (woc *wfOperationCtx) setStoredWfSpec() error {
	wfDefault := woc.controller.Config.WorkflowDefaults
	if wfDefault == nil {
		wfDefault = &wfv1.Workflow{}
	}
	if woc.wf.Status.StoredWorkflowSpec == nil {
		wftHolder, err := woc.fetchWorkflowSpec()
		if err != nil {
			return err
		}

		// Join WFT and WfDefault metadata to Workflow metadata.
		wfutil.JoinWorkflowMetaData(&woc.wf.ObjectMeta, wftHolder.GetWorkflowMetadata(), &wfDefault.ObjectMeta)

		// Join workflow, workflow template, and workflow default metadata to workflow spec.
		mergedWf, err := wfutil.JoinWorkflowSpec(&woc.wf.Spec, wftHolder.GetWorkflowSpec(), &wfDefault.Spec)
		if err != nil {
			return err
		}

		woc.wf.Status.StoredWorkflowSpec = &mergedWf.Spec
		woc.updated = true
	} else if woc.controller.Config.WorkflowRestrictions.MustNotChangeSpec() {
		wftHolder, err := woc.fetchWorkflowSpec()
		if err != nil {
			return err
		}
		mergedWf, err := wfutil.JoinWorkflowSpec(&woc.wf.Spec, wftHolder.GetWorkflowSpec(), &wfDefault.Spec)
		if err != nil {
			return err
		}
		if mergedWf.Spec.String() != woc.wf.Status.StoredWorkflowSpec.String() {
			return fmt.Errorf("workflowTemplateRef reference may not change during execution when the controller is in reference mode")
		}
	}
	return nil
}<|MERGE_RESOLUTION|>--- conflicted
+++ resolved
@@ -1212,42 +1212,32 @@
 			}
 		}
 	}
-<<<<<<< HEAD
 	if node.Outputs == nil {
-		for _, c := range pod.Status.ContainerStatuses {
-			if c.State.Terminated == nil || c.Name != common.WaitContainerName {
-				continue
-			}
-			obj, _, _ := woc.controller.workflowAgentInformer.GetStore().GetByKey(pod.Namespace + "/" + pod.Name)
-			cm, ok := obj.(*wfv1.WorkflowAgent)
-			if ok {
-				woc.log.Infof("Setting node %v outputs from workflow thing", node.ID)
-				node.Outputs = cm.Status.Nodes[node.ID].Outputs
+		obj, _, _ := woc.controller.workflowAgentInformer.GetStore().GetByKey(woc.wf.Namespace + "/" + woc.wf.Name)
+		if x, ok := obj.(*wfv1.WorkflowAgent); ok {
+			woc.log.Infof("Setting node %v outputs from workflow agent", node.ID)
+			node.Outputs = x.Status.Nodes[node.ID].Outputs
+			updated = true
+		}
+	}
+	if node.Outputs == nil {
+		obj, _, _ := woc.controller.workflowNodeInformer.GetStore().GetByKey(woc.wf.Namespace + "/" + node.ID)
+		if x, ok := obj.(*wfv1.WorkflowNode); ok {
+			woc.log.Infof("Setting node %v outputs from workflow node", node.ID)
+			node.Outputs = x.Status.Outputs
+			updated = true
+		}
+	}
+	if node.Outputs == nil {
+		if s, ok := pod.Annotations[common.AnnotationKeyOutputs]; ok {
+			woc.log.Infof("Setting node %v outputs from annotation", node.ID)
+			outputs := &wfv1.Outputs{}
+			if err := json.Unmarshal([]byte(s), outputs); err != nil {
+				return woc.markNodeError(node.Name, err)
+			} else {
+				node.Outputs = outputs
 				updated = true
-			} else if s, ok := pod.Annotations[common.AnnotationKeyOutputs]; ok {
-				woc.log.Infof("Setting node %v outputs from annotation", node.ID)
-				outputs := &wfv1.Outputs{}
-				if err := json.Unmarshal([]byte(s), outputs); err != nil {
-					return woc.markNodeError(node.Name, err)
-				} else {
-					node.Outputs = outputs
-					updated = true
-				}
-			}
-=======
-	outputStr, ok := pod.Annotations[common.AnnotationKeyOutputs]
-	if ok && node.Outputs == nil {
-		updated = true
-		woc.log.Infof("Setting node %v outputs: %s", node.ID, outputStr)
-		var outputs wfv1.Outputs
-		err := json.Unmarshal([]byte(outputStr), &outputs)
-		if err != nil {
-			woc.log.WithField("displayName", node.DisplayName).WithField("templateName", node.TemplateName).
-				WithField("pod", pod.Name).Errorf("Failed to unmarshal %s outputs from pod annotation: %v", pod.Name, err)
-			node.Phase = wfv1.NodeError
-		} else {
-			node.Outputs = &outputs
->>>>>>> e6fa41a1
+			}
 		}
 	}
 	if node.Phase != newPhase {

package controller

import (
	"context"
	"encoding/json"
	"fmt"
	"math"
	"os"
	"reflect"
	"regexp"
	"runtime/debug"
	"sort"
	"strconv"
	"strings"
	"sync"
	"time"

	"github.com/argoproj/pkg/humanize"
	argokubeerr "github.com/argoproj/pkg/kube/errors"
	"github.com/argoproj/pkg/strftime"
	jsonpatch "github.com/evanphx/json-patch"
	log "github.com/sirupsen/logrus"
	apiv1 "k8s.io/api/core/v1"
	policyv1beta "k8s.io/api/policy/v1beta1"
	apierr "k8s.io/apimachinery/pkg/api/errors"
	metav1 "k8s.io/apimachinery/pkg/apis/meta/v1"
	"k8s.io/apimachinery/pkg/apis/meta/v1/unstructured"
	"k8s.io/apimachinery/pkg/labels"
	"k8s.io/client-go/tools/cache"
	"k8s.io/client-go/tools/record"
	"k8s.io/utils/pointer"
	"sigs.k8s.io/yaml"

	"github.com/argoproj/argo-workflows/v3/config"
	"github.com/argoproj/argo-workflows/v3/errors"
	"github.com/argoproj/argo-workflows/v3/pkg/apis/workflow"
	wfv1 "github.com/argoproj/argo-workflows/v3/pkg/apis/workflow/v1alpha1"
	"github.com/argoproj/argo-workflows/v3/pkg/client/clientset/versioned/typed/workflow/v1alpha1"
	"github.com/argoproj/argo-workflows/v3/util"
	"github.com/argoproj/argo-workflows/v3/util/diff"
	envutil "github.com/argoproj/argo-workflows/v3/util/env"
	errorsutil "github.com/argoproj/argo-workflows/v3/util/errors"
	"github.com/argoproj/argo-workflows/v3/util/intstr"
	"github.com/argoproj/argo-workflows/v3/util/resource"
	"github.com/argoproj/argo-workflows/v3/util/retry"
	"github.com/argoproj/argo-workflows/v3/util/template"
	waitutil "github.com/argoproj/argo-workflows/v3/util/wait"
	"github.com/argoproj/argo-workflows/v3/workflow/common"
	controllercache "github.com/argoproj/argo-workflows/v3/workflow/controller/cache"
	"github.com/argoproj/argo-workflows/v3/workflow/controller/estimation"
	"github.com/argoproj/argo-workflows/v3/workflow/controller/indexes"
	"github.com/argoproj/argo-workflows/v3/workflow/metrics"
	"github.com/argoproj/argo-workflows/v3/workflow/progress"
	argosync "github.com/argoproj/argo-workflows/v3/workflow/sync"
	"github.com/argoproj/argo-workflows/v3/workflow/templateresolution"
	wfutil "github.com/argoproj/argo-workflows/v3/workflow/util"
	"github.com/argoproj/argo-workflows/v3/workflow/validate"
)

// wfOperationCtx is the context for evaluation and operation of a single workflow
type wfOperationCtx struct {
	// wf is the workflow object. It should not be used in execution logic. woc.wfSpec should be used instead
	wf *wfv1.Workflow
	// orig is the original workflow object for purposes of creating a patch
	orig *wfv1.Workflow
	// updated indicates whether or not the workflow object itself was updated
	// and needs to be persisted back to kubernetes
	updated bool
	// log is an logrus logging context to corralate logs with a workflow
	log *log.Entry
	// controller reference to workflow controller
	controller *WorkflowController
	// estimate duration
	estimator estimation.Estimator
	// globalParams holds any parameters that are available to be referenced
	// in the global scope (e.g. workflow.parameters.XXX).
	globalParams common.Parameters
	// volumes holds a DeepCopy of wf.Spec.Volumes to perform substitutions.
	// It is then used in addVolumeReferences() when creating a pod.
	volumes []apiv1.Volume
	// ArtifactRepository contains the default location of an artifact repository for container artifacts
	artifactRepository *config.ArtifactRepository
	// map of completed pods with their corresponding phases
	completedPods map[string]apiv1.PodPhase
	// deadline is the dealine time in which this operation should relinquish
	// its hold on the workflow so that an operation does not run for too long
	// and starve other workqueue items. It also enables workflow progress to
	// be periodically synced to the database.
	deadline time.Time
	// activePods tracks the number of active (Running/Pending) pods for controlling
	// parallelism
	activePods int64
	// workflowDeadline is the deadline which the workflow is expected to complete before we
	// terminate the workflow.
	workflowDeadline *time.Time
	eventRecorder    record.EventRecorder
	// preExecutionNodePhases contains the phases of all the nodes before the current operation. Necessary to infer
	// changes in phase for metric emission
	preExecutionNodePhases map[string]wfv1.NodePhase

	// execWf holds the Workflow for use in execution.
	// In Normal workflow scenario: It holds copy of workflow object
	// In Submit From WorkflowTemplate: It holds merged workflow with WorkflowDefault, Workflow and WorkflowTemplate
	// 'execWf.Spec' should usually be used instead `wf.Spec`
	execWf *wfv1.Workflow
}

var (
	// ErrDeadlineExceeded indicates the operation exceeded its deadline for execution
	ErrDeadlineExceeded = errors.New(errors.CodeTimeout, "Deadline exceeded")
	// ErrParallelismReached indicates this workflow reached its parallelism limit
	ErrParallelismReached = errors.New(errors.CodeForbidden, "Max parallelism reached")
	// ErrTimeout indicates a specific template timed out
	ErrTimeout = errors.New(errors.CodeTimeout, "timeout")
)

// maxOperationTime is the maximum time a workflow operation is allowed to run
// for before requeuing the workflow onto the workqueue.
var (
	maxOperationTime = envutil.LookupEnvDurationOr("MAX_OPERATION_TIME", 30*time.Second)
)

// failedNodeStatus is a subset of NodeStatus that is only used to Marshal certain fields into a JSON of failed nodes
type failedNodeStatus struct {
	DisplayName  string      `json:"displayName"`
	Message      string      `json:"message"`
	TemplateName string      `json:"templateName"`
	Phase        string      `json:"phase"`
	PodName      string      `json:"podName"`
	FinishedAt   metav1.Time `json:"finishedAt"`
}

// newWorkflowOperationCtx creates and initializes a new wfOperationCtx object.
func newWorkflowOperationCtx(wf *wfv1.Workflow, wfc *WorkflowController) *wfOperationCtx {
	// NEVER modify objects from the store. It's a read-only, local cache.
	// You can use DeepCopy() to make a deep copy of original object and modify this copy
	// Or create a copy manually for better performance
	wfCopy := wf.DeepCopyObject().(*wfv1.Workflow)
	woc := wfOperationCtx{
		wf:      wfCopy,
		orig:    wf,
		execWf:  wfCopy,
		updated: false,
		log: log.WithFields(log.Fields{
			"workflow":  wf.ObjectMeta.Name,
			"namespace": wf.ObjectMeta.Namespace,
		}),
		controller:             wfc,
		globalParams:           make(map[string]string),
		volumes:                wf.Spec.DeepCopy().Volumes,
		completedPods:          make(map[string]apiv1.PodPhase),
		deadline:               time.Now().UTC().Add(maxOperationTime),
		eventRecorder:          wfc.eventRecorderManager.Get(wf.Namespace),
		preExecutionNodePhases: make(map[string]wfv1.NodePhase),
	}

	if woc.wf.Status.Nodes == nil {
		woc.wf.Status.Nodes = make(map[string]wfv1.NodeStatus)
	}

	if woc.wf.Status.StoredTemplates == nil {
		woc.wf.Status.StoredTemplates = make(map[string]wfv1.Template)
	}
	return &woc
}

// operate is the main operator logic of a workflow. It evaluates the current state of the workflow,
// and its pods and decides how to proceed down the execution path.
// TODO: an error returned by this method should result in requeuing the workflow to be retried at a
// later time
// As you must not call `persistUpdates` twice, you must not call `operate` twice.
func (woc *wfOperationCtx) operate(ctx context.Context) {
	defer func() {
		if woc.wf.Status.Fulfilled() {
			_ = woc.killDaemonedChildren(ctx, "")
		}
		woc.persistUpdates(ctx)
	}()
	defer func() {
		if r := recover(); r != nil {
			woc.log.WithFields(log.Fields{"stack": string(debug.Stack()), "r": r}).Errorf("Recovered from panic")
			if rerr, ok := r.(error); ok {
				woc.markWorkflowError(ctx, rerr)
			} else {
				woc.markWorkflowError(ctx, fmt.Errorf("%v", r))
			}
			woc.controller.metrics.OperationPanic()
		}
	}()

	woc.log.Infof("Processing workflow")

	// Set the Execute workflow spec for execution
	// ExecWF is a runtime execution spec which merged from Wf, WFT and Wfdefault
	err := woc.setExecWorkflow()
	if err != nil {
		woc.log.WithError(err).Errorf("Unable to get Workflow Template Reference for workflow")
		woc.markWorkflowError(ctx, err)
		return
	}

	if woc.wf.Status.ArtifactRepositoryRef == nil {
		ref, err := woc.controller.artifactRepositories.Resolve(ctx, woc.execWf.Spec.ArtifactRepositoryRef, woc.wf.Namespace)
		if err != nil {
			woc.markWorkflowError(ctx, fmt.Errorf("failed to resolve artifact repository: %w", err))
			return
		}
		woc.wf.Status.ArtifactRepositoryRef = ref
		woc.updated = true
	}

	repo, err := woc.controller.artifactRepositories.Get(ctx, woc.wf.Status.ArtifactRepositoryRef)
	if err != nil {
		woc.markWorkflowError(ctx, fmt.Errorf("failed to get artifact repository: %v", err))
		return
	}
	woc.artifactRepository = repo

	// Workflow Level Synchronization lock
	if woc.execWf.Spec.Synchronization != nil {
		acquired, wfUpdate, msg, err := woc.controller.syncManager.TryAcquire(woc.wf, "", woc.execWf.Spec.Synchronization)
		if err != nil {
			woc.log.Warn("Failed to acquire the lock")
			woc.markWorkflowFailed(ctx, fmt.Sprintf("Failed to acquire the synchronization lock. %s", err.Error()))
			return
		}
		woc.updated = wfUpdate
		if !acquired {
			woc.log.Warn("Workflow processing has been postponed due to concurrency limit")
			woc.wf.Status.Message = msg
			return
		}
	}

	// Update workflow duration variable
	woc.globalParams[common.GlobalVarWorkflowDuration] = fmt.Sprintf("%f", time.Since(woc.wf.Status.StartedAt.Time).Seconds())

	// Populate the phase of all the nodes prior to execution
	for _, node := range woc.wf.Status.Nodes {
		woc.preExecutionNodePhases[node.ID] = node.Phase
	}

	woc.setGlobalParameters(woc.execWf.Spec.Arguments)

	// Perform one-time workflow validation
	if woc.wf.Status.Phase == wfv1.WorkflowUnknown {
		woc.markWorkflowRunning(ctx)
		err := woc.createPDBResource(ctx)
		if err != nil {
			msg := fmt.Sprintf("Unable to create PDB resource for workflow, %s error: %s", woc.wf.Name, err)
			woc.markWorkflowFailed(ctx, msg)
			return
		}
		validateOpts := validate.ValidateOpts{ContainerRuntimeExecutor: woc.getContainerRuntimeExecutor()}
		wftmplGetter := templateresolution.WrapWorkflowTemplateInterface(woc.controller.wfclientset.ArgoprojV1alpha1().WorkflowTemplates(woc.wf.Namespace))
		cwftmplGetter := templateresolution.WrapClusterWorkflowTemplateInterface(woc.controller.wfclientset.ArgoprojV1alpha1().ClusterWorkflowTemplates())

		// Validate the execution wfSpec
		wfConditions, err := validate.ValidateWorkflow(wftmplGetter, cwftmplGetter, woc.wf, validateOpts)
		if err != nil {
			msg := fmt.Sprintf("invalid spec: %s", err.Error())
			woc.markWorkflowFailed(ctx, msg)
			return
		}
		// If we received conditions during validation (such as SpecWarnings), add them to the Workflow object
		if len(*wfConditions) > 0 {
			woc.wf.Status.Conditions.JoinConditions(wfConditions)
			woc.updated = true
		}

		woc.workflowDeadline = woc.getWorkflowDeadline()

		// Workflow will not be requeued if workflow steps are in pending state.
		// Workflow needs to requeue on its deadline,
		if woc.workflowDeadline != nil {
			woc.requeueAfter(time.Until(*woc.workflowDeadline))
		}

		if woc.execWf.Spec.Metrics != nil {
			realTimeScope := map[string]func() float64{common.GlobalVarWorkflowDuration: func() float64 {
				return time.Since(woc.wf.Status.StartedAt.Time).Seconds()
			}}
			woc.computeMetrics(woc.execWf.Spec.Metrics.Prometheus, woc.globalParams, realTimeScope, true)
		}
		woc.wf.Status.EstimatedDuration = woc.estimateWorkflowDuration()
	} else {
		woc.workflowDeadline = woc.getWorkflowDeadline()
		err := woc.podReconciliation(ctx)
		if err == nil {
			woc.failSuspendedAndPendingNodesAfterDeadlineOrShutdown()
		}
		if err != nil {
			woc.log.WithError(err).WithField("workflow", woc.wf.ObjectMeta.Name).Error("workflow timeout")
			woc.eventRecorder.Event(woc.wf, apiv1.EventTypeWarning, "WorkflowTimedOut", "Workflow timed out")
			// TODO: we need to re-add to the workqueue, but should happen in caller
			return
		}
	}

	if woc.ShouldSuspend() {
		woc.log.Infof("workflow suspended")
		return
	}
	if woc.execWf.Spec.Parallelism != nil {
		woc.activePods = woc.getActivePods("")
	}

	// Create a starting template context.
	tmplCtx, err := woc.createTemplateContext(wfv1.ResourceScopeLocal, "")
	if err != nil {
		woc.log.WithError(err).Error("Failed to create a template context")
		woc.markWorkflowError(ctx, err)
		return
	}

	err = woc.substituteParamsInVolumes(woc.globalParams)
	if err != nil {
		woc.log.WithError(err).Error("volumes global param substitution error")
		woc.markWorkflowError(ctx, err)
		return
	}

	err = woc.createPVCs(ctx)
	if err != nil {
		if errorsutil.IsTransientErr(err) {
			// Error was most likely caused by a lack of resources.
			// In this case, Workflow will be in pending state and requeue.
			woc.markWorkflowPhase(ctx, wfv1.WorkflowPending, fmt.Sprintf("Waiting for a PVC to be created. %v", err))
			woc.requeue()
			return
		}
		err = fmt.Errorf("pvc create error: %w", err)
		woc.log.WithError(err).Error("pvc create error")
		woc.markWorkflowError(ctx, err)
		return
	} else if woc.wf.Status.Phase == wfv1.WorkflowPending {
		// Workflow might be in pending state if previous PVC creation is forbidden
		woc.markWorkflowRunning(ctx)
	}

	node, err := woc.executeTemplate(ctx, woc.wf.ObjectMeta.Name, &wfv1.WorkflowStep{Template: woc.execWf.Spec.Entrypoint}, tmplCtx, woc.execWf.Spec.Arguments, &executeTemplateOpts{})
	if err != nil {
		woc.log.WithError(err).Error("error in entry template execution")
		// we wrap this error up to report a clear message
		x := fmt.Errorf("error in entry template execution: %w", err)
		switch err {
		case ErrDeadlineExceeded:
			woc.eventRecorder.Event(woc.wf, apiv1.EventTypeWarning, "WorkflowTimedOut", x.Error())
		case ErrParallelismReached:
		default:
			if !errorsutil.IsTransientErr(err) && !woc.wf.Status.Phase.Completed() && os.Getenv("BUBBLE_ENTRY_TEMPLATE_ERR") != "false" {
				woc.markWorkflowError(ctx, x)
			}
		}
		return
	}

	if node == nil || !node.Fulfilled() {
		// node can be nil if a workflow created immediately in a parallelism == 0 state
		return
	}

	workflowStatus := map[wfv1.NodePhase]wfv1.WorkflowPhase{
		wfv1.NodePending:   wfv1.WorkflowPending,
		wfv1.NodeRunning:   wfv1.WorkflowRunning,
		wfv1.NodeSucceeded: wfv1.WorkflowSucceeded,
		wfv1.NodeSkipped:   wfv1.WorkflowSucceeded,
		wfv1.NodeFailed:    wfv1.WorkflowFailed,
		wfv1.NodeError:     wfv1.WorkflowError,
		wfv1.NodeOmitted:   wfv1.WorkflowSucceeded,
	}[node.Phase]

	var onExitNode *wfv1.NodeStatus
	if woc.execWf.Spec.OnExit != "" && woc.GetShutdownStrategy().ShouldExecute(true) {
		woc.globalParams[common.GlobalVarWorkflowStatus] = string(workflowStatus)

		var failures []failedNodeStatus
		for _, node := range woc.wf.Status.Nodes {
			if node.Phase == wfv1.NodeFailed || node.Phase == wfv1.NodeError {
				failures = append(failures,
					failedNodeStatus{
						DisplayName:  node.DisplayName,
						Message:      node.Message,
						TemplateName: node.TemplateName,
						Phase:        string(node.Phase),
						PodName:      node.ID,
						FinishedAt:   node.FinishedAt,
					})
			}
		}
		failedNodeBytes, err := json.Marshal(failures)
		if err != nil {
			woc.log.Errorf("Error marshalling failed nodes list: %+v", err)
			// No need to return here
		}
		// This strconv.Quote is necessary so that the escaped quotes are not removed during parameter substitution
		woc.globalParams[common.GlobalVarWorkflowFailures] = strconv.Quote(string(failedNodeBytes))

		woc.log.Infof("Running OnExit handler: %s", woc.execWf.Spec.OnExit)
		onExitNodeName := common.GenerateOnExitNodeName(woc.wf.ObjectMeta.Name)
		onExitNode, err = woc.executeTemplate(ctx, onExitNodeName, &wfv1.WorkflowStep{Template: woc.execWf.Spec.OnExit}, tmplCtx, woc.execWf.Spec.Arguments, &executeTemplateOpts{onExitTemplate: true})
		if err != nil {
			// the error are handled in the callee so just log it.
			woc.log.WithError(err).Error("error in exit template execution")
			return
		}
		if onExitNode == nil || !onExitNode.Fulfilled() {
			return
		}
	}

	var workflowMessage string
	if node.FailedOrError() && woc.GetShutdownStrategy().Enabled() {
		workflowMessage = fmt.Sprintf("Stopped with strategy '%s'", woc.GetShutdownStrategy())
	} else {
		workflowMessage = node.Message
	}

	// If we get here, the workflow completed, all PVCs were deleted successfully, and
	// exit handlers were executed. We now need to infer the workflow phase from the
	// node phase.
	switch workflowStatus {
	case wfv1.WorkflowSucceeded:
		if onExitNode != nil && onExitNode.FailedOrError() {
			// if main workflow succeeded, but the exit node was unsuccessful
			// the workflow is now considered unsuccessful.
			switch onExitNode.Phase {
			case wfv1.NodeFailed:
				woc.markWorkflowFailed(ctx, onExitNode.Message)
			default:
				woc.markWorkflowError(ctx, fmt.Errorf(onExitNode.Message))
			}
		} else {
			woc.markWorkflowSuccess(ctx)
		}
	case wfv1.WorkflowFailed:
		woc.markWorkflowFailed(ctx, workflowMessage)
	case wfv1.WorkflowError:
		woc.markWorkflowPhase(ctx, wfv1.WorkflowError, workflowMessage)
	default:
		// NOTE: we should never make it here because if the node was 'Running' we should have
		// returned earlier.
		err = errors.InternalErrorf("Unexpected node phase %s: %+v", woc.wf.ObjectMeta.Name, err)
		woc.markWorkflowError(ctx, err)
	}

	if woc.execWf.Spec.Metrics != nil {
		realTimeScope := map[string]func() float64{common.GlobalVarWorkflowDuration: func() float64 {
			return node.FinishedAt.Sub(node.StartedAt.Time).Seconds()
		}}
		woc.globalParams[common.GlobalVarWorkflowStatus] = string(workflowStatus)
		woc.computeMetrics(woc.execWf.Spec.Metrics.Prometheus, woc.globalParams, realTimeScope, false)
	}

	err = woc.deletePVCs(ctx)
	if err != nil {
		woc.log.WithError(err).Warn("failed to delete PVCs")
	}
}

func (woc *wfOperationCtx) getContainerRuntimeExecutor() string {
	return woc.controller.GetContainerRuntimeExecutor(labels.Set(woc.wf.Labels))
}

func (woc *wfOperationCtx) getWorkflowDeadline() *time.Time {
	if woc.execWf.Spec.ActiveDeadlineSeconds == nil {
		return nil
	}
	if woc.wf.Status.StartedAt.IsZero() {
		return nil
	}
	startedAt := woc.wf.Status.StartedAt.Truncate(time.Second)
	deadline := startedAt.Add(time.Duration(*woc.execWf.Spec.ActiveDeadlineSeconds) * time.Second).UTC()
	return &deadline
}

// setGlobalParameters sets the globalParam map with global parameters
func (woc *wfOperationCtx) setGlobalParameters(executionParameters wfv1.Arguments) {
	woc.globalParams[common.GlobalVarWorkflowName] = woc.wf.ObjectMeta.Name
	woc.globalParams[common.GlobalVarWorkflowNamespace] = woc.wf.ObjectMeta.Namespace
	woc.globalParams[common.GlobalVarWorkflowServiceAccountName] = woc.execWf.Spec.ServiceAccountName
	woc.globalParams[common.GlobalVarWorkflowUID] = string(woc.wf.ObjectMeta.UID)
	woc.globalParams[common.GlobalVarWorkflowCreationTimestamp] = woc.wf.ObjectMeta.CreationTimestamp.Format(time.RFC3339)
	if annotation := woc.wf.ObjectMeta.GetAnnotations(); annotation != nil {
		val, ok := annotation[common.AnnotationKeyCronWfScheduledTime]
		if ok {
			woc.globalParams[common.GlobalVarWorkflowCronScheduleTime] = val
		}
	}

	if woc.execWf.Spec.Priority != nil {
		woc.globalParams[common.GlobalVarWorkflowPriority] = strconv.Itoa(int(*woc.execWf.Spec.Priority))
	}
	for char := range strftime.FormatChars {
		cTimeVar := fmt.Sprintf("%s.%s", common.GlobalVarWorkflowCreationTimestamp, string(char))
		woc.globalParams[cTimeVar] = strftime.Format("%"+string(char), woc.wf.ObjectMeta.CreationTimestamp.Time)
	}
	woc.globalParams[common.GlobalVarWorkflowCreationTimestamp+".s"] = strconv.FormatInt(woc.wf.ObjectMeta.CreationTimestamp.Time.Unix(), 10)

	if workflowParameters, err := json.Marshal(woc.execWf.Spec.Arguments.Parameters); err == nil {
		woc.globalParams[common.GlobalVarWorkflowParameters] = string(workflowParameters)
	}
	for _, param := range executionParameters.Parameters {
		woc.globalParams["workflow.parameters."+param.Name] = param.Value.String()
	}
	for k, v := range woc.wf.ObjectMeta.Annotations {
		woc.globalParams["workflow.annotations."+k] = v
	}
	for k, v := range woc.wf.ObjectMeta.Labels {
		woc.globalParams["workflow.labels."+k] = v
	}
	if woc.wf.Status.Outputs != nil {
		for _, param := range woc.wf.Status.Outputs.Parameters {
			woc.globalParams["workflow.outputs.parameters."+param.Name] = param.Value.String()
		}
	}
}

// persistUpdates will update a workflow with any updates made during workflow operation.
// It also labels any pods as completed if we have extracted everything we need from it.
// NOTE: a previous implementation used Patch instead of Update, but Patch does not work with
// the fake CRD clientset which makes unit testing extremely difficult.
func (woc *wfOperationCtx) persistUpdates(ctx context.Context) {
	if !woc.updated {
		return
	}

	diff.LogChanges(woc.orig, woc.wf)

	resource.UpdateResourceDurations(woc.wf)
	progress.UpdateProgress(woc.wf)
	// You MUST not call `persistUpdates` twice.
	// * Fails the `reapplyUpdate` cannot work unless resource versions are different.
	// * It will double the number of Kubernetes API requests.
	if woc.orig.ResourceVersion != woc.wf.ResourceVersion {
		woc.log.Panic("cannot persist updates with mismatched resource versions")
	}
	wfClient := woc.controller.wfclientset.ArgoprojV1alpha1().Workflows(woc.wf.ObjectMeta.Namespace)
	// try and compress nodes if needed
	nodes := woc.wf.Status.Nodes
	err := woc.controller.hydrator.Dehydrate(woc.wf)
	if err != nil {
		woc.log.Warnf("Failed to dehydrate: %v", err)
		woc.markWorkflowError(ctx, err)
	}

	// Release all acquired lock for completed workflow
	if woc.wf.Status.Synchronization != nil && woc.wf.Status.Fulfilled() {
		if woc.controller.syncManager.ReleaseAll(woc.wf) {
			woc.log.WithFields(log.Fields{"key": woc.wf.Name}).Info("Released all acquired locks")
		}
	}

	wf, err := wfClient.Update(ctx, woc.wf, metav1.UpdateOptions{})
	if err != nil {
		woc.log.Warnf("Error updating workflow: %v %s", err, apierr.ReasonForError(err))
		if argokubeerr.IsRequestEntityTooLargeErr(err) {
			woc.persistWorkflowSizeLimitErr(ctx, wfClient, err)
			return
		}
		if !apierr.IsConflict(err) {
			return
		}
		woc.log.Info("Re-applying updates on latest version and retrying update")
		wf, err := woc.reapplyUpdate(ctx, wfClient, nodes)
		if err != nil {
			woc.log.Infof("Failed to re-apply update: %+v", err)
			return
		}
		woc.wf = wf
	} else {
		woc.wf = wf
		woc.controller.hydrator.HydrateWithNodes(woc.wf, nodes)
	}

	if !woc.controller.hydrator.IsHydrated(woc.wf) {
		panic("workflow should be hydrated")
	}

	woc.log.WithFields(log.Fields{"resourceVersion": woc.wf.ResourceVersion, "phase": woc.wf.Status.Phase}).Info("Workflow update successful")

	switch os.Getenv("INFORMER_WRITE_BACK") {
	// By default we write back (as per v2.11), this does not reduce errors, but does reduce
	// conflicts and therefore we log fewer warning messages.
	case "", "true":
		if err := woc.writeBackToInformer(); err != nil {
			woc.markWorkflowError(ctx, err)
			return
		}
	case "false":
		time.Sleep(1 * time.Second)
	}

	// It is important that we *never* label pods as completed until we successfully updated the workflow
	// Failing to do so means we can have inconsistent state.
	// TODO: The completedPods will be labeled multiple times. I think it would be improved in the future.
	// Send succeeded pods or completed pods to gcPods channel to delete it later depend on the PodGCStrategy.
	// Notice we do not need to label the pod if we will delete it later for GC. Otherwise, that may even result in
	// errors if we label a pod that was deleted already.
	for podName, podPhase := range woc.completedPods {
		if woc.execWf.Spec.PodGC != nil {
			switch woc.execWf.Spec.PodGC.Strategy {
			case wfv1.PodGCOnPodSuccess:
				if podPhase == apiv1.PodSucceeded {
					woc.controller.queuePodForCleanup(woc.wf.Namespace, podName, deletePod)
				}
			case wfv1.PodGCOnPodCompletion:
				woc.controller.queuePodForCleanup(woc.wf.Namespace, podName, deletePod)
			}
		} else {
			// label pods which will not be deleted
			woc.controller.queuePodForCleanup(woc.wf.Namespace, podName, labelPodCompleted)
		}
	}
}

func (woc *wfOperationCtx) writeBackToInformer() error {
	un, err := wfutil.ToUnstructured(woc.wf)
	if err != nil {
		return fmt.Errorf("failed to convert workflow to unstructured: %w", err)
	}
	err = woc.controller.wfInformer.GetStore().Update(un)
	if err != nil {
		return fmt.Errorf("failed to update informer store: %w", err)
	}
	return nil
}

// persistWorkflowSizeLimitErr will fail a the workflow with an error when we hit the resource size limit
// See https://github.com/argoproj/argo-workflows/issues/913
func (woc *wfOperationCtx) persistWorkflowSizeLimitErr(ctx context.Context, wfClient v1alpha1.WorkflowInterface, err error) {
	woc.wf = woc.orig.DeepCopy()
	woc.markWorkflowError(ctx, err)
	_, err = wfClient.Update(ctx, woc.wf, metav1.UpdateOptions{})
	if err != nil {
		woc.log.Warnf("Error updating workflow with size error: %v", err)
	}
}

// reapplyUpdate GETs the latest version of the workflow, re-applies the updates and
// retries the UPDATE multiple times. For reasoning behind this technique, see:
// https://github.com/kubernetes/community/blob/master/contributors/devel/api-conventions.md#concurrency-control-and-consistency
func (woc *wfOperationCtx) reapplyUpdate(ctx context.Context, wfClient v1alpha1.WorkflowInterface, nodes wfv1.Nodes) (*wfv1.Workflow, error) {
	// if this condition is true, then this func will always error
	if woc.orig.ResourceVersion != woc.wf.ResourceVersion {
		woc.log.Panic("cannot re-apply update with mismatched resource versions")
	}
	err := woc.controller.hydrator.Hydrate(woc.orig)
	if err != nil {
		return nil, err
	}
	// First generate the patch
	oldData, err := json.Marshal(woc.orig)
	if err != nil {
		return nil, err
	}
	woc.controller.hydrator.HydrateWithNodes(woc.wf, nodes)
	newData, err := json.Marshal(woc.wf)
	if err != nil {
		return nil, err
	}
	patchBytes, err := jsonpatch.CreateMergePatch(oldData, newData)
	if err != nil {
		return nil, err
	}
	// Next get latest version of the workflow, apply the patch and retry the update
	attempt := 1
	for {
		currWf, err := wfClient.Get(ctx, woc.wf.ObjectMeta.Name, metav1.GetOptions{})
		if err != nil {
			return nil, err
		}
		// There is something about having informer indexers (introduced in v2.12) that means we are more likely to operate on the
		// previous version of the workflow. This means under high load, a previously successful workflow could
		// be operated on again. This can error (e.g. if any pod was deleted as part of clean-up). This check prevents that.
		// https://github.com/argoproj/argo-workflows/issues/4798
		if currWf.Status.Fulfilled() {
			return nil, fmt.Errorf("must never update completed workflows")
		}
		err = woc.controller.hydrator.Hydrate(currWf)
		if err != nil {
			return nil, err
		}
		for id, node := range woc.wf.Status.Nodes {
			currNode, exists := currWf.Status.Nodes[id]
			if exists && currNode.Fulfilled() && node.Phase != currNode.Phase {
				return nil, fmt.Errorf("must never update completed node %s", id)
			}
		}
		currWfBytes, err := json.Marshal(currWf)
		if err != nil {
			return nil, err
		}
		newWfBytes, err := jsonpatch.MergePatch(currWfBytes, patchBytes)
		if err != nil {
			return nil, err
		}
		var newWf wfv1.Workflow
		err = json.Unmarshal(newWfBytes, &newWf)
		if err != nil {
			return nil, err
		}
		err = woc.controller.hydrator.Dehydrate(&newWf)
		if err != nil {
			return nil, err
		}
		wf, err := wfClient.Update(ctx, &newWf, metav1.UpdateOptions{})
		if err == nil {
			woc.log.Infof("Update retry attempt %d successful", attempt)
			woc.controller.hydrator.HydrateWithNodes(wf, nodes)
			return wf, nil
		}
		attempt++
		woc.log.Warnf("Update retry attempt %d failed: %v", attempt, err)
		if attempt > 5 {
			return nil, err
		}
	}
}

// requeue this workflow onto the workqueue for later processing
func (woc *wfOperationCtx) requeueAfter(afterDuration time.Duration) {
	key, _ := cache.MetaNamespaceKeyFunc(woc.wf)
	woc.controller.wfQueue.AddAfter(key, afterDuration)
}

func (woc *wfOperationCtx) requeue() {
	key, _ := cache.MetaNamespaceKeyFunc(woc.wf)
	woc.controller.wfQueue.AddRateLimited(key)
}

// processNodeRetries updates the retry node state based on the child node state and the retry strategy and returns the node.
func (woc *wfOperationCtx) processNodeRetries(node *wfv1.NodeStatus, retryStrategy wfv1.RetryStrategy, opts *executeTemplateOpts) (*wfv1.NodeStatus, bool, error) {
	if node.Fulfilled() {
		return node, true, nil
	}
	lastChildNode := getChildNodeIndex(node, woc.wf.Status.Nodes, -1)

	if lastChildNode == nil {
		return node, true, nil
	}

	if !lastChildNode.Fulfilled() {
		// last child node is still running.
		return node, true, nil
	}

	if !lastChildNode.FailedOrError() {
		node.Outputs = lastChildNode.Outputs.DeepCopy()
		woc.wf.Status.Nodes[node.ID] = *node
		return woc.markNodePhase(node.Name, wfv1.NodeSucceeded), true, nil
	}

	if woc.GetShutdownStrategy().Enabled() || (woc.workflowDeadline != nil && time.Now().UTC().After(*woc.workflowDeadline)) {
		var message string
		if woc.GetShutdownStrategy().Enabled() {
			message = fmt.Sprintf("Stopped with strategy '%s'", woc.GetShutdownStrategy())
		} else {
			message = fmt.Sprintf("retry exceeded workflow deadline %s", *woc.workflowDeadline)
		}
		woc.log.Infoln(message)
		return woc.markNodePhase(node.Name, lastChildNode.Phase, message), true, nil
	}

	if retryStrategy.Backoff != nil {
		maxDurationDeadline := time.Time{}
		// Process max duration limit
		if retryStrategy.Backoff.MaxDuration != "" && len(node.Children) > 0 {
			maxDuration, err := parseStringToDuration(retryStrategy.Backoff.MaxDuration)
			if err != nil {
				return nil, false, err
			}
			firstChildNode := getChildNodeIndex(node, woc.wf.Status.Nodes, 0)
			maxDurationDeadline = firstChildNode.StartedAt.Add(maxDuration)
			if time.Now().After(maxDurationDeadline) {
				woc.log.Infoln("Max duration limit exceeded. Failing...")
				return woc.markNodePhase(node.Name, lastChildNode.Phase, "Max duration limit exceeded"), true, nil
			}
		}

		// Max duration limit hasn't been exceeded, process back off
		if retryStrategy.Backoff.Duration == "" {
			return nil, false, fmt.Errorf("no base duration specified for retryStrategy")
		}

		baseDuration, err := parseStringToDuration(retryStrategy.Backoff.Duration)
		if err != nil {
			return nil, false, err
		}

		timeToWait := baseDuration
		retryStrategyBackoffFactor, err := intstr.Int32(retryStrategy.Backoff.Factor)
		if err != nil {
			return nil, false, err
		}
		if retryStrategyBackoffFactor != nil && *retryStrategyBackoffFactor > 0 {
			// Formula: timeToWait = duration * factor^retry_number
			// Note that timeToWait should equal to duration for the first retry attempt.
			timeToWait = baseDuration * time.Duration(math.Pow(float64(*retryStrategyBackoffFactor), float64(len(node.Children)-1)))
		}
		waitingDeadline := lastChildNode.FinishedAt.Add(timeToWait)

		// If the waiting deadline is after the max duration deadline, then it's futile to wait until then. Stop early
		if !maxDurationDeadline.IsZero() && waitingDeadline.After(maxDurationDeadline) {
			woc.log.Infoln("Backoff would exceed max duration limit. Failing...")
			return woc.markNodePhase(node.Name, lastChildNode.Phase, "Backoff would exceed max duration limit"), true, nil
		}

		// See if we have waited past the deadline
		if time.Now().Before(waitingDeadline) {
			woc.requeueAfter(timeToWait)
			retryMessage := fmt.Sprintf("Backoff for %s", humanize.Duration(timeToWait))
			return woc.markNodePhase(node.Name, node.Phase, retryMessage), false, nil
		}

		woc.log.WithField("node", node.Name).Infof("node has maxDuration set, setting executionDeadline to: %s", humanize.Timestamp(maxDurationDeadline))
		opts.executionDeadline = maxDurationDeadline

		node = woc.markNodePhase(node.Name, node.Phase, "")
	}

	var retryOnFailed bool
	var retryOnError bool
	switch retryStrategy.RetryPolicy {
	case wfv1.RetryPolicyAlways:
		retryOnFailed = true
		retryOnError = true
	case wfv1.RetryPolicyOnError:
		retryOnFailed = false
		retryOnError = true
	case wfv1.RetryPolicyOnTransientError:
		if (lastChildNode.Phase == wfv1.NodeFailed || lastChildNode.Phase == wfv1.NodeError) && errorsutil.IsTransientErr(errors.InternalError(lastChildNode.Message)) {
			retryOnFailed = true
			retryOnError = true
		}
	case wfv1.RetryPolicyOnFailure, "":
		retryOnFailed = true
		retryOnError = false
	default:
		return nil, false, fmt.Errorf("%s is not a valid RetryPolicy", retryStrategy.RetryPolicy)
	}

	if (lastChildNode.Phase == wfv1.NodeFailed && !retryOnFailed) || (lastChildNode.Phase == wfv1.NodeError && !retryOnError) {
		woc.log.Infof("Node not set to be retried after status: %s", lastChildNode.Phase)
		return woc.markNodePhase(node.Name, lastChildNode.Phase, lastChildNode.Message), true, nil
	}

	if !lastChildNode.CanRetry() {
		woc.log.Infof("Node cannot be retried. Marking it failed")
		return woc.markNodePhase(node.Name, lastChildNode.Phase, lastChildNode.Message), true, nil
	}

	limit, err := intstr.Int32(retryStrategy.Limit)
	if err != nil {
		return nil, false, err
	}
	if retryStrategy.Limit != nil && limit != nil && int32(len(node.Children)) > *limit {
		woc.log.Infoln("No more retries left. Failing...")
		return woc.markNodePhase(node.Name, lastChildNode.Phase, "No more retries left"), true, nil
	}

	woc.log.Infof("%d child nodes of %s failed. Trying again...", len(node.Children), node.Name)
	return node, true, nil
}

// podReconciliation is the process by which a workflow will examine all its related
// pods and update the node state before continuing the evaluation of the workflow.
// Records all pods which were observed completed, which will be labeled completed=true
// after successful persist of the workflow.
func (woc *wfOperationCtx) podReconciliation(ctx context.Context) error {
	podList, err := woc.getAllWorkflowPods()
	if err != nil {
		return err
	}
	seenPods := make(map[string]*apiv1.Pod)
	seenPodLock := &sync.Mutex{}
	wfNodesLock := &sync.RWMutex{}
	podRunningCondition := wfv1.Condition{Type: wfv1.ConditionTypePodRunning, Status: metav1.ConditionFalse}
	performAssessment := func(pod *apiv1.Pod) {
		if pod == nil {
			return
		}
		nodeNameForPod := pod.Annotations[common.AnnotationKeyNodeName]
		nodeID := woc.wf.NodeID(nodeNameForPod)
		seenPodLock.Lock()
		seenPods[nodeID] = pod
		seenPodLock.Unlock()

		wfNodesLock.Lock()
		defer wfNodesLock.Unlock()
		if node, ok := woc.wf.Status.Nodes[nodeID]; ok {
			if newState := woc.assessNodeStatus(pod, &node); newState != nil {
				woc.wf.Status.Nodes[nodeID] = *newState
				woc.addOutputsToGlobalScope(node.Outputs)
				if node.MemoizationStatus != nil {
					c := woc.controller.cacheFactory.GetCache(controllercache.ConfigMapCache, node.MemoizationStatus.CacheName)
					err := c.Save(ctx, node.MemoizationStatus.Key, node.ID, node.Outputs)
					if err != nil {
						woc.log.WithFields(log.Fields{"nodeID": node.ID}).WithError(err).Error("Failed to save node outputs to cache")
						node.Phase = wfv1.NodeError
					}
				}
				if node.Phase == wfv1.NodeRunning {
					podRunningCondition.Status = metav1.ConditionTrue
				}
				woc.updated = true
			}
			node := woc.wf.Status.Nodes[pod.ObjectMeta.Name]
			match := true
			if woc.execWf.Spec.PodGC.GetLabelSelector() != nil {
				var podLabels labels.Set = pod.GetLabels()
				match, err = woc.execWf.Spec.PodGC.Matches(podLabels)
				if err != nil {
					woc.markWorkflowFailed(ctx, fmt.Sprintf("failed to parse label selector %s for pod GC: %v", woc.execWf.Spec.PodGC.LabelSelector, err))
					return
				}
			}
			if node.Fulfilled() && !node.IsDaemoned() {
				if pod.GetLabels()[common.LabelKeyCompleted] == "true" {
					return
				}
				if match {
					woc.completedPods[pod.Name] = pod.Status.Phase
				}
				if woc.shouldPrintPodSpec(node) {
					printPodSpecLog(pod, woc.wf.Name)
				}
				if !woc.orig.Status.Nodes[node.ID].Fulfilled() {
					woc.onNodeComplete(&node)
				}
			}
			if node.Succeeded() && match {
				woc.completedPods[pod.Name] = pod.Status.Phase
			}
		}
	}

	parallelPodNum := make(chan string, 500)
	var wg sync.WaitGroup

	for _, pod := range podList {
		parallelPodNum <- pod.Name
		wg.Add(1)
		go func(pod *apiv1.Pod) {
			defer wg.Done()
			performAssessment(pod)
			err = woc.applyExecutionControl(ctx, pod, wfNodesLock)
			if err != nil {
				woc.log.Warnf("Failed to apply execution control to pod %s", pod.Name)
			}
			<-parallelPodNum
		}(pod)
	}

	wg.Wait()

	woc.wf.Status.Conditions.UpsertCondition(podRunningCondition)

	// Now check for deleted pods. Iterate our nodes. If any one of our nodes does not show up in
	// the seen list it implies that the pod was deleted without the controller seeing the event.
	// It is now impossible to infer pod status. We can do at this point is to mark the node with Error, or
	// we can re-submit it.
	for nodeID, node := range woc.wf.Status.Nodes {
		if node.Type != wfv1.NodeTypePod || node.Phase.Fulfilled() || node.StartedAt.IsZero() {
			// node is not a pod, it is already complete, or it can be re-run.
			continue
		}
		if seenPod, ok := seenPods[nodeID]; !ok {

			// grace-period to allow informer sync
			recentlyStarted := recentlyStarted(node)
			woc.log.WithFields(log.Fields{"podName": node.Name, "nodePhase": node.Phase, "recentlyStarted": recentlyStarted}).Info("Workflow pod is missing")
			metrics.PodMissingMetric.WithLabelValues(strconv.FormatBool(recentlyStarted), string(node.Phase)).Inc()

			// If the node is pending and the pod does not exist, it could be the case that we want to try to submit it
			// again instead of marking it as an error. Check if that's the case.
			if node.Pending() {
				continue
			}
			if recentlyStarted {
				// If the pod was deleted, then we it is possible that the controller never get another informer message about it.
				// In this case, the workflow will only be requeued after the resync period (20m). This means
				// workflow will not update for 20m. Requeuing here prevents that happening.
				woc.requeue()
				continue
			}

			if node.Daemoned != nil && *node.Daemoned {
				node.Daemoned = nil
				woc.updated = true
			}
			woc.markNodePhase(node.Name, wfv1.NodeError, "pod deleted")
		} else {
			// At this point we are certain that the pod associated with our node is running or has been run;
			// it is safe to extract the k8s-node information given this knowledge.
			if node.HostNodeName != seenPod.Spec.NodeName {
				node.HostNodeName = seenPod.Spec.NodeName
				woc.wf.Status.Nodes[nodeID] = node
				woc.updated = true
			}
		}
	}
	return nil
}

func recentlyStarted(node wfv1.NodeStatus) bool {
	return time.Since(node.StartedAt.Time) <= envutil.LookupEnvDurationOr("RECENTLY_STARTED_POD_DURATION", 10*time.Second)
}

// shouldPrintPodSpec return eligible to print to the pod spec
func (woc *wfOperationCtx) shouldPrintPodSpec(node wfv1.NodeStatus) bool {
	return woc.controller.Config.PodSpecLogStrategy.AllPods ||
		(woc.controller.Config.PodSpecLogStrategy.FailedPod && node.FailedOrError())
}

// fails any suspended and pending nodes if the workflow deadline has passed
func (woc *wfOperationCtx) failSuspendedAndPendingNodesAfterDeadlineOrShutdown() {
	deadlineExceeded := woc.workflowDeadline != nil && time.Now().UTC().After(*woc.workflowDeadline)
	if woc.GetShutdownStrategy().Enabled() || deadlineExceeded {
		for _, node := range woc.wf.Status.Nodes {
			if node.IsActiveSuspendNode() || (node.Phase == wfv1.NodePending && deadlineExceeded) {
				var message string
				if woc.GetShutdownStrategy().Enabled() {
					message = fmt.Sprintf("Stopped with strategy '%s'", woc.GetShutdownStrategy())
				} else {
					message = "Step exceeded its deadline"
				}
				woc.markNodePhase(node.Name, wfv1.NodeFailed, message)
			}
		}
	}
}

// getAllWorkflowPods returns all pods related to the current workflow
func (woc *wfOperationCtx) getAllWorkflowPods() ([]*apiv1.Pod, error) {
	objs, err := woc.controller.podInformer.GetIndexer().ByIndex(indexes.WorkflowIndex, indexes.WorkflowIndexValue(woc.wf.Namespace, woc.wf.Name))
	if err != nil {
		return nil, err
	}
	pods := make([]*apiv1.Pod, len(objs))
	for i, obj := range objs {
		pod, ok := obj.(*apiv1.Pod)
		if !ok {
			return nil, fmt.Errorf("expected \"*apiv1.Pod\", got \"%v\"", reflect.TypeOf(obj).String())
		}
		pods[i] = pod
	}
	return pods, nil
}

func printPodSpecLog(pod *apiv1.Pod, wfName string) {
	podSpecByte, err := json.Marshal(pod)
	if err != nil {
		log.WithField("workflow", wfName).WithField("nodename", pod.Name).WithField("namespace", pod.Namespace).Warnf("Unable to mashal pod spec. %v", err)
	}
	log.WithField("workflow", wfName).WithField("nodename", pod.Name).WithField("namespace", pod.Namespace).Infof("Pod Spec: %s", string(podSpecByte))
}

// assessNodeStatus compares the current state of a pod with its corresponding node
// and returns the new node status if something changed
func (woc *wfOperationCtx) assessNodeStatus(pod *apiv1.Pod, node *wfv1.NodeStatus) *wfv1.NodeStatus {
	var newPhase wfv1.NodePhase
	var newDaemonStatus *bool
	var message string
	updated := false
	switch pod.Status.Phase {
	case apiv1.PodPending:
		newPhase = wfv1.NodePending
		newDaemonStatus = pointer.BoolPtr(false)
		message = getPendingReason(pod)
	case apiv1.PodSucceeded:
		newPhase = wfv1.NodeSucceeded
		newDaemonStatus = pointer.BoolPtr(false)
	case apiv1.PodFailed:
		// ignore pod failure for daemoned steps
		if node.IsDaemoned() {
			newPhase = wfv1.NodeSucceeded
		} else {
			newPhase, message = woc.inferFailedReason(pod)
			woc.log.WithField("displayName", node.DisplayName).WithField("templateName", node.TemplateName).
				WithField("pod", pod.Name).Infof("Pod failed: %s", message)
		}
		newDaemonStatus = pointer.BoolPtr(false)
	case apiv1.PodRunning:
		newPhase = wfv1.NodeRunning
		tmplStr, ok := pod.Annotations[common.AnnotationKeyTemplate]
		if !ok {
			woc.log.WithField("pod", pod.ObjectMeta.Name).Warn("missing template annotation")
			return nil
		}
		var tmpl wfv1.Template
		err := json.Unmarshal([]byte(tmplStr), &tmpl)
		if err != nil {
			woc.log.WithError(err).WithField("pod", pod.ObjectMeta.Name).Warn("template annotation unreadable")
			return nil
		}
		if tmpl.Daemon != nil && *tmpl.Daemon {
			// pod is running and template is marked daemon. check if everything is ready
			for _, ctrStatus := range pod.Status.ContainerStatuses {
				if !ctrStatus.Ready {
					return nil
				}
			}
			// proceed to mark node status as running (and daemoned)
			newPhase = wfv1.NodeRunning
			newDaemonStatus = pointer.BoolPtr(true)
			woc.log.Infof("Processing ready daemon pod: %v", pod.ObjectMeta.SelfLink)
		}
		woc.cleanUpPod(pod)
	default:
		newPhase = wfv1.NodeError
		message = fmt.Sprintf("Unexpected pod phase for %s: %s", pod.ObjectMeta.Name, pod.Status.Phase)
		woc.log.WithField("displayName", node.DisplayName).WithField("templateName", node.TemplateName).
			WithField("pod", pod.Name).Error(message)
	}

	for _, c := range pod.Status.ContainerStatuses {
		ctrNodeName := fmt.Sprintf("%s.%s", node.Name, c.Name)
		if woc.wf.GetNodeByName(ctrNodeName) == nil {
			continue
		}
		switch {
		case c.State.Waiting != nil:
			woc.markNodePhase(ctrNodeName, wfv1.NodePending)
		case c.State.Running != nil:
			woc.markNodePhase(ctrNodeName, wfv1.NodeRunning)
		case c.State.Terminated != nil:
			exitCode := int(c.State.Terminated.ExitCode)
			message := fmt.Sprintf("%s (exit code %d): %s", c.State.Terminated.Reason, exitCode, c.State.Terminated.Message)
			switch exitCode {
			case 0:
				woc.markNodePhase(ctrNodeName, wfv1.NodeSucceeded)
			case 64:
				// special emissary exit code indicating the emissary errors, rather than the sub-process failure,
				// (unless the sub-process coincidentally exits with code 64 of course)
				woc.markNodePhase(ctrNodeName, wfv1.NodeError, message)
			default:
				woc.markNodePhase(ctrNodeName, wfv1.NodeFailed, message)
			}
		}
	}

	if newDaemonStatus != nil {
		if !*newDaemonStatus {
			// if the daemon status switched to false, we prefer to just unset daemoned status field
			// (as opposed to setting it to false)
			newDaemonStatus = nil
		}
		if (newDaemonStatus != nil && node.Daemoned == nil) || (newDaemonStatus == nil && node.Daemoned != nil) {
			woc.log.Infof("Setting node %v daemoned: %v -> %v", node.ID, node.Daemoned, newDaemonStatus)
			node.Daemoned = newDaemonStatus
			updated = true
			if pod.Status.PodIP != "" && pod.Status.PodIP != node.PodIP {
				// only update Pod IP for daemoned nodes to reduce number of updates
				woc.log.Infof("Updating daemon node %s IP %s -> %s", node.ID, node.PodIP, pod.Status.PodIP)
				node.PodIP = pod.Status.PodIP
			}
		}
	}
	// outputs are mixed between the annotation (parameters, artifacts, and result) and the pod's status (exit code)
	if exitCode := getExitCode(pod); exitCode != nil {
		if node.Outputs == nil {
			node.Outputs = &wfv1.Outputs{}
		}
		woc.log.Infof("Updating node %s exit code %v -> %v", node.ID, node.Outputs.ExitCode, exitCode)
		if outputStr, ok := pod.Annotations[common.AnnotationKeyOutputs]; ok {
			woc.log.Infof("Setting node %v outputs: %s", node.ID, outputStr)
			if err := json.Unmarshal([]byte(outputStr), node.Outputs); err != nil { // I don't expect an error to ever happen in production
				node.Phase = wfv1.NodeError
				node.Message = err.Error()
			}
		}
		node.Outputs.ExitCode = pointer.StringPtr(fmt.Sprintf("%d", int(*exitCode)))
		updated = true
	}

	if node.Phase != newPhase {
		woc.log.Infof("Updating node %s status %s -> %s", node.ID, node.Phase, newPhase)
		// if we are transitioning from Pending to a different state, clear out pending message
		if node.Phase == wfv1.NodePending {
			node.Message = ""
		}
		updated = true
		node.Phase = newPhase
	}
	if message != "" && node.Message != message {
		woc.log.Infof("Updating node %s message: %s", node.ID, message)
		updated = true
		node.Message = message
	}

	if node.Fulfilled() && node.FinishedAt.IsZero() {
		updated = true
		if !node.IsDaemoned() {
			node.FinishedAt = getLatestFinishedAt(pod)
		}
		if node.FinishedAt.IsZero() {
			// If we get here, the container is daemoned so the
			// finishedAt might not have been set.
			node.FinishedAt = metav1.Time{Time: time.Now().UTC()}
		}
		node.ResourcesDuration = resource.DurationForPod(pod)
	}
	if updated {
		return node
	}
	return nil
}

func getExitCode(pod *apiv1.Pod) *int32 {
	for _, c := range pod.Status.ContainerStatuses {
		if c.Name == common.MainContainerName && c.State.Terminated != nil {
			return pointer.Int32Ptr(c.State.Terminated.ExitCode)
		}
	}
	return nil
}

func (woc *wfOperationCtx) cleanUpPod(pod *apiv1.Pod) {
	for _, c := range pod.Status.ContainerStatuses {
		if c.Name == common.WaitContainerName && c.State.Terminated == nil {
			return // we must not do anything if the wait or main containers are still running
		}
	}
	// the wait container has terminated, so all other containers should be killed
	for _, c := range pod.Status.ContainerStatuses {
		if c.State.Terminated != nil {
			continue
		}
		woc.queuePodForCleanup(pod.Name, terminateContainers)
		return
	}
}

func (woc *wfOperationCtx) queuePodForCleanup(podName string, podCleanupAction podCleanupAction) {
	woc.controller.queuePodForCleanup(woc.wf.Namespace, podName, podCleanupAction)
}

// getLatestFinishedAt returns the latest finishAt timestamp from all the
// containers of this pod.
func getLatestFinishedAt(pod *apiv1.Pod) metav1.Time {
	var latest metav1.Time
	for _, ctr := range pod.Status.InitContainerStatuses {
		if ctr.State.Terminated != nil && ctr.State.Terminated.FinishedAt.After(latest.Time) {
			latest = ctr.State.Terminated.FinishedAt
		}
	}
	for _, ctr := range pod.Status.ContainerStatuses {
		if ctr.State.Terminated != nil && ctr.State.Terminated.FinishedAt.After(latest.Time) {
			latest = ctr.State.Terminated.FinishedAt
		}
	}
	return latest
}

func getPendingReason(pod *apiv1.Pod) string {
	for _, ctrStatus := range pod.Status.ContainerStatuses {
		if ctrStatus.State.Waiting != nil {
			if ctrStatus.State.Waiting.Message != "" {
				return fmt.Sprintf("%s: %s", ctrStatus.State.Waiting.Reason, ctrStatus.State.Waiting.Message)
			}
			return ctrStatus.State.Waiting.Reason
		}
	}
	// Example:
	// - lastProbeTime: null
	//   lastTransitionTime: 2018-08-29T06:38:36Z
	//   message: '0/3 nodes are available: 2 Insufficient cpu, 3 MatchNodeSelector.'
	//   reason: Unschedulable
	//   status: "False"
	//   type: PodScheduled
	for _, cond := range pod.Status.Conditions {
		if cond.Reason == apiv1.PodReasonUnschedulable {
			if cond.Message != "" {
				return fmt.Sprintf("%s: %s", cond.Reason, cond.Message)
			}
			return cond.Reason
		}
	}
	return ""
}

// inferFailedReason returns metadata about a Failed pod to be used in its NodeStatus
// Returns a tuple of the new phase and message
func (woc *wfOperationCtx) inferFailedReason(pod *apiv1.Pod) (wfv1.NodePhase, string) {
	if pod.Status.Message != "" {
		// Pod has a nice error message. Use that.
		return wfv1.NodeFailed, pod.Status.Message
	}

	tmpl := woc.findTemplate(pod)

	// We only get one message to set for the overall node status.
	// If multiple containers failed, in order of preference:
	// init, main (annotated), main (exit code), wait, sidecars
	order := func(n string) int {
		switch {
		case n == common.InitContainerName:
			return 0
		case tmpl.IsMainContainerName(n):
			return 1
		case n == common.WaitContainerName:
			return 2
		default:
			return 3
		}
	}

	ctrs := append(pod.Status.InitContainerStatuses, pod.Status.ContainerStatuses...)
	sort.Slice(ctrs, func(i, j int) bool { return order(ctrs[i].Name) < order(ctrs[j].Name) })

	for _, ctr := range ctrs {

		// Virtual Kubelet environment will not set the terminate on waiting container
		// https://github.com/argoproj/argo-workflows/issues/3879
		// https://github.com/virtual-kubelet/virtual-kubelet/blob/7f2a02291530d2df14905702e6d51500dd57640a/node/sync.go#L195-L208

		if ctr.State.Waiting != nil {
			return wfv1.NodeError, fmt.Sprintf("Pod failed before %s container starts", ctr.Name)
		}
		t := ctr.State.Terminated
		if t == nil {
			// We should never get here
			log.Warnf("Pod %s phase was Failed but %s did not have terminated state", pod.Name, ctr.Name)
			continue
		}
		if t.ExitCode == 0 {
			continue
		}

		msg := fmt.Sprintf("%s (exit code %d)", t.Reason, t.ExitCode)
		if t.Message != "" {
			msg = fmt.Sprintf("%s: %s", msg, t.Message)
		}

		switch {
		case ctr.Name == common.InitContainerName:
			return wfv1.NodeError, msg
		case tmpl.IsMainContainerName(ctr.Name):
			return wfv1.NodeFailed, msg
		case ctr.Name == common.WaitContainerName:
			return wfv1.NodeError, msg
		default:
			if t.ExitCode == 137 || t.ExitCode == 143 {
				// if the sidecar was SIGKILL'd (exit code 137) assume it was because argoexec
				// forcibly killed the container, which we ignore the error for.
				// Java code 143 is a normal exit 128 + 15 https://github.com/elastic/elasticsearch/issues/31847
				log.Infof("Ignoring %d exit code of container '%s'", t.ExitCode, ctr.Name)
			} else {
				return wfv1.NodeFailed, msg
			}
		}
	}

	// If we get here, we have detected that the main/wait containers succeed but the sidecar(s)
	// were  SIGKILL'd. The executor may have had to forcefully terminate the sidecar (kill -9),
	// resulting in a 137 exit code (which we had ignored earlier). If failMessages is empty, it
	// indicates that this is the case and we return Success instead of Failure.
	return wfv1.NodeSucceeded, ""
}

func (woc *wfOperationCtx) createPVCs(ctx context.Context) error {
	if !(woc.wf.Status.Phase == wfv1.WorkflowPending || woc.wf.Status.Phase == wfv1.WorkflowRunning) {
		// Only attempt to create PVCs if workflow is in Pending or Running state
		// (e.g. passed validation, or didn't already complete)
		return nil
	}
	if len(woc.execWf.Spec.VolumeClaimTemplates) == len(woc.wf.Status.PersistentVolumeClaims) {
		// If we have already created the PVCs, then there is nothing to do.
		// This will also handle the case where workflow has no volumeClaimTemplates.
		return nil
	}
	pvcClient := woc.controller.kubeclientset.CoreV1().PersistentVolumeClaims(woc.wf.ObjectMeta.Namespace)
	for i, pvcTmpl := range woc.execWf.Spec.VolumeClaimTemplates {
		if pvcTmpl.ObjectMeta.Name == "" {
			return errors.Errorf(errors.CodeBadRequest, "volumeClaimTemplates[%d].metadata.name is required", i)
		}
		pvcTmpl = *pvcTmpl.DeepCopy()
		// PVC name will be <workflowname>-<volumeclaimtemplatename>
		refName := pvcTmpl.ObjectMeta.Name
		pvcName := fmt.Sprintf("%s-%s", woc.wf.ObjectMeta.Name, pvcTmpl.ObjectMeta.Name)
		woc.log.Infof("Creating pvc %s", pvcName)
		pvcTmpl.ObjectMeta.Name = pvcName
		if pvcTmpl.ObjectMeta.Labels == nil {
			pvcTmpl.ObjectMeta.Labels = make(map[string]string)
		}
		pvcTmpl.ObjectMeta.Labels[common.LabelKeyWorkflow] = woc.wf.ObjectMeta.Name
		pvcTmpl.OwnerReferences = []metav1.OwnerReference{
			*metav1.NewControllerRef(woc.wf, wfv1.SchemeGroupVersion.WithKind(workflow.WorkflowKind)),
		}
		pvc, err := pvcClient.Create(ctx, &pvcTmpl, metav1.CreateOptions{})
		if err != nil && apierr.IsAlreadyExists(err) {
			woc.log.WithField("pvc", pvcTmpl.Name).Info("pvc already exists. Workflow is re-using it")
			pvc, err = pvcClient.Get(ctx, pvcTmpl.Name, metav1.GetOptions{})
			if err != nil {
				return err
			}
			hasOwnerReference := false
			for i := range pvc.OwnerReferences {
				ownerRef := pvc.OwnerReferences[i]
				if ownerRef.UID == woc.wf.UID {
					hasOwnerReference = true
					break
				}
			}
			if !hasOwnerReference {
				return errors.Errorf(errors.CodeForbidden, "%s pvc already exists with different ownerreference", pvcTmpl.Name)
			}
		}

		// continue
		if err != nil {
			return err
		}

		vol := apiv1.Volume{
			Name: refName,
			VolumeSource: apiv1.VolumeSource{
				PersistentVolumeClaim: &apiv1.PersistentVolumeClaimVolumeSource{
					ClaimName: pvc.ObjectMeta.Name,
				},
			},
		}
		woc.wf.Status.PersistentVolumeClaims = append(woc.wf.Status.PersistentVolumeClaims, vol)
		woc.updated = true
	}
	return nil
}

func (woc *wfOperationCtx) deletePVCs(ctx context.Context) error {
	gcStrategy := woc.wf.Spec.GetVolumeClaimGC().GetStrategy()

	switch gcStrategy {
	case wfv1.VolumeClaimGCOnSuccess:
		if woc.wf.Status.Phase == wfv1.WorkflowError || woc.wf.Status.Phase == wfv1.WorkflowFailed {
			// Skip deleting PVCs to reuse them for retried failed/error workflows.
			// PVCs are automatically deleted when corresponded owner workflows get deleted.
			return nil
		}
	case wfv1.VolumeClaimGCOnCompletion:
	default:
		return fmt.Errorf("unknown volume gc strategy: %s", gcStrategy)
	}

	totalPVCs := len(woc.wf.Status.PersistentVolumeClaims)
	if totalPVCs == 0 {
		// PVC list already empty. nothing to do
		return nil
	}
	pvcClient := woc.controller.kubeclientset.CoreV1().PersistentVolumeClaims(woc.wf.ObjectMeta.Namespace)
	newPVClist := make([]apiv1.Volume, 0)
	// Attempt to delete all PVCs. Record first error encountered
	var firstErr error
	for _, pvc := range woc.wf.Status.PersistentVolumeClaims {
		woc.log.Infof("Deleting PVC %s", pvc.PersistentVolumeClaim.ClaimName)
		err := pvcClient.Delete(ctx, pvc.PersistentVolumeClaim.ClaimName, metav1.DeleteOptions{})
		if err != nil {
			if !apierr.IsNotFound(err) {
				woc.log.Errorf("Failed to delete pvc %s: %v", pvc.PersistentVolumeClaim.ClaimName, err)
				newPVClist = append(newPVClist, pvc)
				if firstErr == nil {
					firstErr = err
				}
			}
		}
	}
	if len(newPVClist) != totalPVCs {
		// we were successful in deleting one ore more PVCs
		woc.log.Infof("Deleted %d/%d PVCs", totalPVCs-len(newPVClist), totalPVCs)
		woc.wf.Status.PersistentVolumeClaims = newPVClist
		woc.updated = true
	}
	return firstErr
}

func getChildNodeIndex(node *wfv1.NodeStatus, nodes wfv1.Nodes, index int) *wfv1.NodeStatus {
	if len(node.Children) <= 0 {
		return nil
	}

	nodeIndex := index
	if index < 0 {
		nodeIndex = len(node.Children) + index // This actually subtracts, since index is negative
		if nodeIndex < 0 {
			panic(fmt.Sprintf("child index '%d' out of bounds", index))
		}
	}

	lastChildNodeName := node.Children[nodeIndex]
	lastChildNode, ok := nodes[lastChildNodeName]
	if !ok {
		panic("could not find child node")
	}

	return &lastChildNode
}

type executeTemplateOpts struct {
	// boundaryID is an ID for node grouping
	boundaryID string
	// onExitTemplate signifies that executeTemplate was called as part of an onExit handler.
	// Necessary for graceful shutdowns
	onExitTemplate bool
	// activeDeadlineSeconds is a deadline to set to any pods executed. This is necessary for pods to inherit backoff.maxDuration
	executionDeadline time.Time
}

// executeTemplate executes the template with the given arguments and returns the created NodeStatus
// for the created node (if created). Nodes may not be created if parallelism or deadline exceeded.
// nodeName is the name to be used as the name of the node, and boundaryID indicates which template
// boundary this node belongs to.
func (woc *wfOperationCtx) executeTemplate(ctx context.Context, nodeName string, orgTmpl wfv1.TemplateReferenceHolder, tmplCtx *templateresolution.Context, args wfv1.Arguments, opts *executeTemplateOpts) (*wfv1.NodeStatus, error) {
	woc.log.Debugf("Evaluating node %s: template: %s, boundaryID: %s", nodeName, common.GetTemplateHolderString(orgTmpl), opts.boundaryID)

	node := woc.wf.GetNodeByName(nodeName)

	// Set templateScope from which the template resolution starts.
	templateScope := tmplCtx.GetTemplateScope()
	newTmplCtx, resolvedTmpl, templateStored, err := tmplCtx.ResolveTemplate(orgTmpl)
	if err != nil {
		return woc.initializeNodeOrMarkError(node, nodeName, templateScope, orgTmpl, opts.boundaryID, err), err
	}
	// A new template was stored during resolution, persist it
	if templateStored {
		woc.updated = true
	}

	localParams := make(map[string]string)
	// Inject the pod name. If the pod has a retry strategy, the pod name will be changed and will be injected when it
	// is determined
	if resolvedTmpl.IsPodType() && woc.retryStrategy(resolvedTmpl) == nil {
		localParams[common.LocalVarPodName] = woc.wf.NodeID(nodeName)
	}

	// Inputs has been processed with arguments already, so pass empty arguments.
	processedTmpl, err := common.ProcessArgs(resolvedTmpl, &args, woc.globalParams, localParams, false)
	if err != nil {
		return woc.initializeNodeOrMarkError(node, nodeName, templateScope, orgTmpl, opts.boundaryID, err), err
	}

	// If memoization is on, check if node output exists in cache
	if node == nil && processedTmpl.Memoize != nil {
		memoizationCache := woc.controller.cacheFactory.GetCache(controllercache.ConfigMapCache, processedTmpl.Memoize.Cache.ConfigMap.Name)
		if memoizationCache == nil {
			err := fmt.Errorf("cache could not be found or created")
			woc.log.WithFields(log.Fields{"cacheName": processedTmpl.Memoize.Cache.ConfigMap.Name}).WithError(err)
			return woc.initializeNodeOrMarkError(node, nodeName, templateScope, orgTmpl, opts.boundaryID, err), err
		}

		entry, err := memoizationCache.Load(ctx, processedTmpl.Memoize.Key)
		if err != nil {
			return woc.initializeNodeOrMarkError(node, nodeName, templateScope, orgTmpl, opts.boundaryID, err), err
		}

		hit := entry.Hit()
		var outputs *wfv1.Outputs
		if processedTmpl.Memoize.MaxAge != "" {
			maxAge, err := time.ParseDuration(processedTmpl.Memoize.MaxAge)
			if err != nil {
				err := fmt.Errorf("invalid maxAge: %s", err)
				return woc.initializeNodeOrMarkError(node, nodeName, templateScope, orgTmpl, opts.boundaryID, err), err
			}
			maxAgeOutputs, ok := entry.GetOutputsWithMaxAge(maxAge)
			if !ok {
				// The outputs are expired, so this cache entry is not hit
				hit = false
			}
			outputs = maxAgeOutputs
		} else {
			outputs = entry.GetOutputs()
		}

		memoizationStatus := &wfv1.MemoizationStatus{
			Hit:       hit,
			Key:       processedTmpl.Memoize.Key,
			CacheName: processedTmpl.Memoize.Cache.ConfigMap.Name,
		}
		if hit {
			node = woc.initializeCacheHitNode(nodeName, processedTmpl, templateScope, orgTmpl, opts.boundaryID, outputs, memoizationStatus)
		} else {
			node = woc.initializeCacheNode(nodeName, processedTmpl, templateScope, orgTmpl, opts.boundaryID, memoizationStatus)
		}
		woc.wf.Status.Nodes[node.ID] = *node
		woc.updated = true
	}

	if node != nil {
		if node.Fulfilled() {
			woc.controller.syncManager.Release(woc.wf, node.ID, processedTmpl.Synchronization)

			woc.log.Debugf("Node %s already completed", nodeName)
			if processedTmpl.Metrics != nil {
				// Check if this node completed between executions. If it did, emit metrics. If a node completes within
				// the same execution, its metrics are emitted below.
				// We can infer that this node completed during the current operation, emit metrics
				if prevNodeStatus, ok := woc.preExecutionNodePhases[node.ID]; ok && !prevNodeStatus.Fulfilled() {
					localScope, realTimeScope := woc.prepareMetricScope(node)
					woc.computeMetrics(processedTmpl.Metrics.Prometheus, localScope, realTimeScope, false)
				}
			}
			return node, nil
		}
		woc.log.Debugf("Executing node %s of %s is %s", nodeName, node.Type, node.Phase)
		// Memoized nodes don't have StartedAt.
		if node.StartedAt.IsZero() {
			node.StartedAt = metav1.Time{Time: time.Now().UTC()}
			node.EstimatedDuration = woc.estimateNodeDuration(node.Name)
			woc.wf.Status.Nodes[node.ID] = *node
			woc.updated = true
		}
	}

	// Check if we took too long operating on this workflow and immediately return if we did
	if time.Now().UTC().After(woc.deadline) {
		woc.log.Warnf("Deadline exceeded")
		woc.requeue()
		return node, ErrDeadlineExceeded
	}

	// Check the template deadline for Pending nodes
	// This check will cover the resource forbidden, synchronization scenario,
	// In above scenario, only Node will be created in pending state
	_, err = woc.checkTemplateTimeout(processedTmpl, node)
	if err != nil {
		woc.log.Warnf("Template %s exceeded its deadline", processedTmpl.Name)
		return woc.markNodePhase(nodeName, wfv1.NodeFailed, err.Error()), err
	}

	// Check if we exceeded template or workflow parallelism and immediately return if we did
	if err := woc.checkParallelism(processedTmpl, node, opts.boundaryID); err != nil {
		return node, err
	}

	if processedTmpl.Synchronization != nil {
		lockAcquired, wfUpdated, msg, err := woc.controller.syncManager.TryAcquire(woc.wf, woc.wf.NodeID(nodeName), processedTmpl.Synchronization)
		if err != nil {
			return woc.initializeNodeOrMarkError(node, nodeName, templateScope, orgTmpl, opts.boundaryID, err), err
		}
		if !lockAcquired {
			if node == nil {
				node = woc.initializeExecutableNode(nodeName, wfutil.GetNodeType(processedTmpl), templateScope, processedTmpl, orgTmpl, opts.boundaryID, wfv1.NodePending, msg)
			}
			lockName, err := argosync.GetLockName(processedTmpl.Synchronization, woc.wf.Namespace)
			if err != nil {
				// If an error were to be returned here, it would have been caught by TryAcquire. If it didn't, then it is
				// unexpected behavior and is a bug.
				panic("bug: GetLockName should not return an error after a call to TryAcquire")
			}
			return woc.markNodeWaitingForLock(node.Name, lockName.EncodeName()), nil
		} else {
			woc.log.Infof("Node %s acquired synchronization lock", nodeName)
			if node != nil {
				node.Message = ""
				node = woc.markNodeWaitingForLock(node.Name, "")
			}
		}

		woc.updated = wfUpdated
	}
	// If the user has specified retries, node becomes a special retry node.
	// This node acts as a parent of all retries that will be done for
	// the container. The status of this node should be "Success" if any
	// of the retries succeed. Otherwise, it is "Failed".
	retryNodeName := ""
	if woc.retryStrategy(processedTmpl) != nil {
		retryNodeName = nodeName
		retryParentNode := node
		if retryParentNode == nil {
			woc.log.Debugf("Inject a retry node for node %s", retryNodeName)
			retryParentNode = woc.initializeExecutableNode(retryNodeName, wfv1.NodeTypeRetry, templateScope, processedTmpl, orgTmpl, opts.boundaryID, wfv1.NodeRunning)
		}
		processedRetryParentNode, continueExecution, err := woc.processNodeRetries(retryParentNode, *woc.retryStrategy(processedTmpl), opts)
		if err != nil {
			return woc.markNodeError(retryNodeName, err), err
		} else if !continueExecution {
			// We are still waiting for a retry delay to finish
			return retryParentNode, nil
		}
		retryParentNode = processedRetryParentNode
		// The retry node might have completed by now.
		if retryParentNode.Fulfilled() {
			if processedTmpl.Metrics != nil {
				// In this check, a completed node may or may not have existed prior to this execution. If it did exist, ensure that it wasn't
				// completed before this execution. If it did not exist prior, then we can infer that it was completed during this execution.
				// The statement "(!ok || !prevNodeStatus.Fulfilled())" checks for this behavior and represents the material conditional
				// "ok -> !prevNodeStatus.Fulfilled()" (https://en.wikipedia.org/wiki/Material_conditional)
				if prevNodeStatus, ok := woc.preExecutionNodePhases[retryParentNode.ID]; (!ok || !prevNodeStatus.Fulfilled()) && retryParentNode.Fulfilled() {
					localScope, realTimeScope := woc.prepareMetricScope(processedRetryParentNode)
					woc.computeMetrics(processedTmpl.Metrics.Prometheus, localScope, realTimeScope, false)
				}
			}
			if processedTmpl.Synchronization != nil {
				woc.controller.syncManager.Release(woc.wf, node.ID, processedTmpl.Synchronization)
			}
			return retryParentNode, nil
		}
		lastChildNode := getChildNodeIndex(retryParentNode, woc.wf.Status.Nodes, -1)
		if lastChildNode != nil && !lastChildNode.Fulfilled() {
			// Last child node is still running.
			nodeName = lastChildNode.Name
			node = lastChildNode
		} else {
			// Create a new child node and append it to the retry node.
			nodeName = fmt.Sprintf("%s(%d)", retryNodeName, len(retryParentNode.Children))
			woc.addChildNode(retryNodeName, nodeName)
			node = nil

			// It has to be one child at least
			if lastChildNode != nil {
				RetryOnDifferentHost(retryNodeName)(*woc.retryStrategy(processedTmpl), woc.wf.Status.Nodes, processedTmpl)
			}

			localParams := make(map[string]string)
			// Change the `pod.name` variable to the new retry node name
			if processedTmpl.IsPodType() {
				localParams[common.LocalVarPodName] = woc.wf.NodeID(nodeName)
			}
			// Inject the retryAttempt number
			localParams[common.LocalVarRetries] = strconv.Itoa(len(retryParentNode.Children))

			processedTmpl, err = common.SubstituteParams(processedTmpl, map[string]string{}, localParams)
			if err != nil {
				return woc.initializeNodeOrMarkError(node, nodeName, templateScope, orgTmpl, opts.boundaryID, err), err
			}
		}
	}

	switch processedTmpl.GetType() {
	case wfv1.TemplateTypeContainer:
		node, err = woc.executeContainer(ctx, nodeName, templateScope, processedTmpl, orgTmpl, opts)
	case wfv1.TemplateTypeContainerSet:
		node, err = woc.executeContainerSet(ctx, nodeName, templateScope, processedTmpl, orgTmpl, opts)
	case wfv1.TemplateTypeSteps:
		node, err = woc.executeSteps(ctx, nodeName, newTmplCtx, templateScope, processedTmpl, orgTmpl, opts)
	case wfv1.TemplateTypeScript:
		node, err = woc.executeScript(ctx, nodeName, templateScope, processedTmpl, orgTmpl, opts)
	case wfv1.TemplateTypeResource:
		node, err = woc.executeResource(ctx, nodeName, templateScope, processedTmpl, orgTmpl, opts)
	case wfv1.TemplateTypeDAG:
		node, err = woc.executeDAG(ctx, nodeName, newTmplCtx, templateScope, processedTmpl, orgTmpl, opts)
	case wfv1.TemplateTypeSuspend:
		node, err = woc.executeSuspend(nodeName, templateScope, processedTmpl, orgTmpl, opts)
	case wfv1.TemplateTypeData:
		node, err = woc.executeData(ctx, nodeName, templateScope, processedTmpl, orgTmpl, opts)
	default:
		err = errors.Errorf(errors.CodeBadRequest, "Template '%s' missing specification", processedTmpl.Name)
		return woc.initializeNode(nodeName, wfv1.NodeTypeSkipped, templateScope, orgTmpl, opts.boundaryID, wfv1.NodeError, err.Error()), err
	}
	if err != nil {
		node = woc.markNodeError(nodeName, err)

		woc.controller.syncManager.Release(woc.wf, node.ID, processedTmpl.Synchronization)

		// If retry policy is not set, or if it is not set to Always or OnError, we won't attempt to retry an errored container
		// and we return instead.
		retryStrategy := woc.retryStrategy(processedTmpl)
		if retryStrategy == nil ||
			(retryStrategy.RetryPolicy != wfv1.RetryPolicyAlways &&
				retryStrategy.RetryPolicy != wfv1.RetryPolicyOnError &&
				retryStrategy.RetryPolicy != wfv1.RetryPolicyOnTransientError) {
			return node, err
		}
	}

	if node.Fulfilled() {
		woc.controller.syncManager.Release(woc.wf, node.ID, processedTmpl.Synchronization)
	}

	if processedTmpl.Metrics != nil {
		// Check if the node was just created, if it was emit realtime metrics.
		// If the node did not previously exist, we can infer that it was created during the current operation, emit real time metrics.
		if _, ok := woc.preExecutionNodePhases[node.ID]; !ok {
			localScope, realTimeScope := woc.prepareMetricScope(node)
			woc.computeMetrics(processedTmpl.Metrics.Prometheus, localScope, realTimeScope, true)
		}
		// Check if the node completed during this execution, if it did emit metrics
		//
		// This check is necessary because sometimes a node will be marked completed during the current execution and will
		// not be considered again. The best example of this is the entrypoint steps/dag template (once completed, the
		// workflow ends and it's not reconsidered). This checks makes sure that its metrics also get emitted.
		//
		// In this check, a completed node may or may not have existed prior to this execution. If it did exist, ensure that it wasn't
		// completed before this execution. If it did not exist prior, then we can infer that it was completed during this execution.
		// The statement "(!ok || !prevNodeStatus.Fulfilled())" checks for this behavior and represents the material conditional
		// "ok -> !prevNodeStatus.Fulfilled()" (https://en.wikipedia.org/wiki/Material_conditional)
		if prevNodeStatus, ok := woc.preExecutionNodePhases[node.ID]; (!ok || !prevNodeStatus.Fulfilled()) && node.Fulfilled() {
			localScope, realTimeScope := woc.prepareMetricScope(node)
			woc.computeMetrics(processedTmpl.Metrics.Prometheus, localScope, realTimeScope, false)
		}
	}

	node = woc.wf.GetNodeByName(node.Name)

	// Swap the node back to retry node
	if retryNodeName != "" {
		retryNode := woc.wf.GetNodeByName(retryNodeName)
		if !retryNode.Fulfilled() && node.Fulfilled() { // if the retry child has completed we need to update outself
			node, err = woc.executeTemplate(ctx, retryNodeName, orgTmpl, tmplCtx, args, opts)
			if err != nil {
				return woc.markNodeError(node.Name, err), err
			}
		}
		node = retryNode
	}

	return node, nil
}

// Checks if the template has exceeded its deadline
func (woc *wfOperationCtx) checkTemplateTimeout(tmpl *wfv1.Template, node *wfv1.NodeStatus) (*time.Time, error) {
	if node == nil {
		return nil, nil
	}

	if tmpl.Timeout != "" {
		tmplTimeout, err := time.ParseDuration(tmpl.Timeout)
		if err != nil {
			return nil, fmt.Errorf("invalid timeout format. %v", err)
		}

		deadline := node.StartedAt.Add(tmplTimeout)

		if node.Phase == wfv1.NodePending && time.Now().After(deadline) {
			return nil, ErrTimeout
		}
		return &deadline, nil
	}

	return nil, nil
}

// markWorkflowPhase is a convenience method to set the phase of the workflow with optional message
// optionally marks the workflow completed, which sets the finishedAt timestamp and completed label
func (woc *wfOperationCtx) markWorkflowPhase(ctx context.Context, phase wfv1.WorkflowPhase, message string) {
	markCompleted := false
	if woc.wf.Status.Phase != phase {
		if woc.wf.Status.Fulfilled() {
			woc.log.WithFields(log.Fields{"fromPhase": woc.wf.Status.Phase, "toPhase": phase}).
				Panic("workflow is already fulfilled")
		}
		woc.log.Infof("Updated phase %s -> %s", woc.wf.Status.Phase, phase)
		woc.updated = true
		woc.wf.Status.Phase = phase
		if woc.wf.ObjectMeta.Labels == nil {
			woc.wf.ObjectMeta.Labels = make(map[string]string)
		}
		woc.wf.ObjectMeta.Labels[common.LabelKeyPhase] = string(phase)
		switch phase {
		case wfv1.WorkflowRunning:
			woc.eventRecorder.Event(woc.wf, apiv1.EventTypeNormal, "WorkflowRunning", "Workflow Running")
		case wfv1.WorkflowSucceeded:
			woc.eventRecorder.Event(woc.wf, apiv1.EventTypeNormal, "WorkflowSucceeded", "Workflow completed")
		case wfv1.WorkflowFailed, wfv1.WorkflowError:
			woc.eventRecorder.Event(woc.wf, apiv1.EventTypeWarning, "WorkflowFailed", message)
		}
		markCompleted = phase.Completed()
	}
	if woc.wf.Status.StartedAt.IsZero() {
		woc.updated = true
		woc.wf.Status.StartedAt = metav1.Time{Time: time.Now().UTC()}
		woc.wf.Status.EstimatedDuration = woc.estimateWorkflowDuration()
	}
	if woc.wf.Status.Message != message {
		woc.log.Infof("Updated message %s -> %s", woc.wf.Status.Message, message)
		woc.updated = true
		woc.wf.Status.Message = message
	}

	if phase == wfv1.WorkflowError {
		entryNode, ok := woc.wf.Status.Nodes[woc.wf.ObjectMeta.Name]
		if ok && entryNode.Phase == wfv1.NodeRunning {
			entryNode.Phase = wfv1.NodeError
			entryNode.Message = "Workflow operation error"
			woc.wf.Status.Nodes[woc.wf.ObjectMeta.Name] = entryNode
			woc.updated = true
		}
	}

	switch phase {
	case wfv1.WorkflowSucceeded, wfv1.WorkflowFailed, wfv1.WorkflowError:
		// wait for all daemon nodes to get terminated before marking workflow completed
		if markCompleted && !woc.hasDaemonNodes() {
			woc.log.Infof("Marking workflow completed")
			woc.wf.Status.FinishedAt = metav1.Time{Time: time.Now().UTC()}
			woc.globalParams[common.GlobalVarWorkflowDuration] = fmt.Sprintf("%f", woc.wf.Status.FinishedAt.Sub(woc.wf.Status.StartedAt.Time).Seconds())
			if woc.wf.ObjectMeta.Labels == nil {
				woc.wf.ObjectMeta.Labels = make(map[string]string)
			}
			woc.wf.ObjectMeta.Labels[common.LabelKeyCompleted] = "true"
			woc.wf.Status.Conditions.UpsertCondition(wfv1.Condition{Status: metav1.ConditionTrue, Type: wfv1.ConditionTypeCompleted})
			err := woc.deletePDBResource(ctx)
			if err != nil {
				woc.wf.Status.Phase = wfv1.WorkflowError
				woc.wf.ObjectMeta.Labels[common.LabelKeyPhase] = string(wfv1.NodeError)
				woc.updated = true
				woc.wf.Status.Message = err.Error()
			}
			if woc.controller.wfArchive.IsEnabled() {
				if woc.controller.isArchivable(woc.wf) {
					woc.log.Infof("Marking workflow as pending archiving")
					woc.wf.Labels[common.LabelKeyWorkflowArchivingStatus] = "Pending"
				} else {
					woc.log.Infof("Doesn't match with archive label selector. Skipping Archive")
				}
			}
			woc.updated = true
		}
	}
}

// get a predictor, this maybe null implementation in the case of rare error
func (woc *wfOperationCtx) getEstimator() estimation.Estimator {
	if woc.estimator == nil {
		woc.estimator, _ = woc.controller.estimatorFactory.NewEstimator(woc.wf)
	}
	return woc.estimator
}

func (woc *wfOperationCtx) estimateWorkflowDuration() wfv1.EstimatedDuration {
	return woc.getEstimator().EstimateWorkflowDuration()
}

func (woc *wfOperationCtx) estimateNodeDuration(nodeName string) wfv1.EstimatedDuration {
	return woc.getEstimator().EstimateNodeDuration(nodeName)
}

func (woc *wfOperationCtx) hasDaemonNodes() bool {
	for _, node := range woc.wf.Status.Nodes {
		if node.IsDaemoned() {
			return true
		}
	}
	return false
}

func (woc *wfOperationCtx) findTemplate(pod *apiv1.Pod) *wfv1.Template {
	nodeName := pod.Annotations[common.AnnotationKeyNodeName]
	node := woc.wf.GetNodeByName(nodeName)
	if node == nil {
		return nil // I don't expect this to happen in production, just in tests
	}
	return woc.wf.GetTemplateByName(node.TemplateName)
}

func (woc *wfOperationCtx) markWorkflowRunning(ctx context.Context) {
	woc.markWorkflowPhase(ctx, wfv1.WorkflowRunning, "")
}

func (woc *wfOperationCtx) markWorkflowSuccess(ctx context.Context) {
	woc.markWorkflowPhase(ctx, wfv1.WorkflowSucceeded, "")
}

func (woc *wfOperationCtx) markWorkflowFailed(ctx context.Context, message string) {
	woc.markWorkflowPhase(ctx, wfv1.WorkflowFailed, message)
}

func (woc *wfOperationCtx) markWorkflowError(ctx context.Context, err error) {
	woc.markWorkflowPhase(ctx, wfv1.WorkflowError, err.Error())
}

// stepsOrDagSeparator identifies if a node name starts with our naming convention separator from
// DAG or steps templates. Will match stings with prefix like: [0]. or .
var stepsOrDagSeparator = regexp.MustCompile(`^(\[\d+\])?\.`)

// initializeExecutableNode initializes a node and stores the template.
func (woc *wfOperationCtx) initializeExecutableNode(nodeName string, nodeType wfv1.NodeType, templateScope string, executeTmpl *wfv1.Template, orgTmpl wfv1.TemplateReferenceHolder, boundaryID string, phase wfv1.NodePhase, messages ...string) *wfv1.NodeStatus {
	node := woc.initializeNode(nodeName, nodeType, templateScope, orgTmpl, boundaryID, phase)

	// Set the input values to the node.
	if executeTmpl.Inputs.HasInputs() {
		node.Inputs = executeTmpl.Inputs.DeepCopy()
	}

	if nodeType == wfv1.NodeTypeSuspend {
		node = addRawOutputFields(node, executeTmpl)
	}

	if len(messages) > 0 {
		node.Message = messages[0]
	}

	// Update the node
	woc.wf.Status.Nodes[node.ID] = *node
	woc.updated = true

	return node
}

// initializeNodeOrMarkError initializes an error node or mark a node if it already exists.
func (woc *wfOperationCtx) initializeNodeOrMarkError(node *wfv1.NodeStatus, nodeName string, templateScope string, orgTmpl wfv1.TemplateReferenceHolder, boundaryID string, err error) *wfv1.NodeStatus {
	if node != nil {
		return woc.markNodeError(nodeName, err)
	}
	return woc.initializeNode(nodeName, wfv1.NodeTypeSkipped, templateScope, orgTmpl, boundaryID, wfv1.NodeError, err.Error())
}

// Creates a node status that is or will be chaced
func (woc *wfOperationCtx) initializeCacheNode(nodeName string, resolvedTmpl *wfv1.Template, templateScope string, orgTmpl wfv1.TemplateReferenceHolder, boundaryID string, memStat *wfv1.MemoizationStatus, messages ...string) *wfv1.NodeStatus {
	if resolvedTmpl.Memoize == nil {
		err := fmt.Errorf("cannot initialize a cached node from a non-memoized template")
		woc.log.WithFields(log.Fields{"namespace": woc.wf.Namespace, "wfName": woc.wf.Name}).WithError(err)
		panic(err)
	}
	woc.log.Debug("Initializing cached node ", nodeName, common.GetTemplateHolderString(orgTmpl), boundaryID)
	node := woc.initializeExecutableNode(nodeName, wfutil.GetNodeType(resolvedTmpl), templateScope, resolvedTmpl, orgTmpl, boundaryID, wfv1.NodePending, messages...)
	node.MemoizationStatus = memStat
	return node
}

// Creates a node status that has been cached, completely initialized, and marked as finished
func (woc *wfOperationCtx) initializeCacheHitNode(nodeName string, resolvedTmpl *wfv1.Template, templateScope string, orgTmpl wfv1.TemplateReferenceHolder, boundaryID string, outputs *wfv1.Outputs, memStat *wfv1.MemoizationStatus, messages ...string) *wfv1.NodeStatus {
	node := woc.initializeCacheNode(nodeName, resolvedTmpl, templateScope, orgTmpl, boundaryID, memStat, messages...)
	node.Phase = wfv1.NodeSucceeded
	node.Outputs = outputs
	node.FinishedAt = metav1.Time{Time: time.Now().UTC()}
	return node
}

func (woc *wfOperationCtx) initializeNode(nodeName string, nodeType wfv1.NodeType, templateScope string, orgTmpl wfv1.TemplateReferenceHolder, boundaryID string, phase wfv1.NodePhase, messages ...string) *wfv1.NodeStatus {
	woc.log.Debugf("Initializing node %s: template: %s, boundaryID: %s", nodeName, common.GetTemplateHolderString(orgTmpl), boundaryID)

	nodeID := woc.wf.NodeID(nodeName)
	_, ok := woc.wf.Status.Nodes[nodeID]
	if ok {
		panic(fmt.Sprintf("node %s already initialized", nodeName))
	}

	node := wfv1.NodeStatus{
		ID:                nodeID,
		Name:              nodeName,
		TemplateName:      orgTmpl.GetTemplateName(),
		TemplateRef:       orgTmpl.GetTemplateRef(),
		TemplateScope:     templateScope,
		Type:              nodeType,
		BoundaryID:        boundaryID,
		Phase:             phase,
		StartedAt:         metav1.Time{Time: time.Now().UTC()},
		EstimatedDuration: woc.estimateNodeDuration(nodeName),
	}

	if boundaryNode, ok := woc.wf.Status.Nodes[boundaryID]; ok {
		node.DisplayName = strings.TrimPrefix(node.Name, boundaryNode.Name)
		if stepsOrDagSeparator.MatchString(node.DisplayName) {
			node.DisplayName = stepsOrDagSeparator.ReplaceAllString(node.DisplayName, "")
		}
	} else {
		node.DisplayName = nodeName
	}

	if node.Fulfilled() && node.FinishedAt.IsZero() {
		node.FinishedAt = node.StartedAt
	}
	var message string
	if len(messages) > 0 {
		message = fmt.Sprintf(" (message: %s)", messages[0])
		node.Message = messages[0]
	}
	woc.wf.Status.Nodes[nodeID] = node
	woc.log.Infof("%s node %v initialized %s%s", node.Type, node.ID, node.Phase, message)
	woc.updated = true
	return &node
}

// markNodePhase marks a node with the given phase, creating the node if necessary and handles timestamps
func (woc *wfOperationCtx) markNodePhase(nodeName string, phase wfv1.NodePhase, message ...string) *wfv1.NodeStatus {
	node := woc.wf.GetNodeByName(nodeName)
	if node == nil {
		panic(fmt.Sprintf("workflow '%s' node '%s' uninitialized when marking as %v: %s", woc.wf.Name, nodeName, phase, message))
	}
	if node.Phase != phase {
		if node.Phase.Fulfilled() {
			woc.log.WithFields(log.Fields{"nodeName": node.Name, "fromPhase": node.Phase, "toPhase": phase}).
				Error("node is already fulfilled")
		}
		woc.log.Infof("node %s phase %s -> %s", node.ID, node.Phase, phase)
		node.Phase = phase
		woc.updated = true
	}
	if len(message) > 0 {
		if message[0] != node.Message {
			woc.log.Infof("node %s message: %s", node.ID, message[0])
			node.Message = message[0]
			woc.updated = true
		}
	}
	if node.Fulfilled() && node.FinishedAt.IsZero() {
		node.FinishedAt = metav1.Time{Time: time.Now().UTC()}
		woc.log.Infof("node %s finished: %s", node.ID, node.FinishedAt)
		woc.updated = true
	}
	if !woc.orig.Status.Nodes[node.ID].Fulfilled() && node.Fulfilled() {
		woc.onNodeComplete(node)
	}
	woc.wf.Status.Nodes[node.ID] = *node
	return node
}

func (woc *wfOperationCtx) onNodeComplete(node *wfv1.NodeStatus) {
	if !woc.controller.Config.NodeEvents.IsEnabled() {
		return
	}
	message := fmt.Sprintf("%v node %s", node.Phase, node.Name)
	if node.Message != "" {
		message = message + ": " + node.Message
	}
	eventType := apiv1.EventTypeWarning
	if node.Phase == wfv1.NodeSucceeded {
		eventType = apiv1.EventTypeNormal
	}
	woc.eventRecorder.AnnotatedEventf(
		woc.wf,
		map[string]string{
			common.AnnotationKeyNodeType: string(node.Type),
			common.AnnotationKeyNodeName: node.Name,
		},
		eventType,
		fmt.Sprintf("WorkflowNode%s", node.Phase),
		message,
	)
}

// markNodeError is a convenience method to mark a node with an error and set the message from the error
func (woc *wfOperationCtx) markNodeError(nodeName string, err error) *wfv1.NodeStatus {
	woc.log.WithError(err).WithField("nodeName", nodeName).Error("Mark error node")
	return woc.markNodePhase(nodeName, wfv1.NodeError, err.Error())
}

// markNodePending is a convenience method to mark a node and set the message from the error
func (woc *wfOperationCtx) markNodePending(nodeName string, err error) *wfv1.NodeStatus {
	woc.log.Infof("Mark node %s as Pending, due to: %+v", nodeName, err)
	return woc.markNodePhase(nodeName, wfv1.NodePending, err.Error()) // this error message will not change often
}

// markNodeWaitingForLock is a convenience method to mark that a node is waiting for a lock
func (woc *wfOperationCtx) markNodeWaitingForLock(nodeName string, lockName string) *wfv1.NodeStatus {
	node := woc.wf.GetNodeByName(nodeName)
	if node == nil {
		return node
	}

	if node.SynchronizationStatus == nil {
		node.SynchronizationStatus = &wfv1.NodeSynchronizationStatus{}
	}

	if lockName == "" {
		// If we are no longer waiting for a lock, nil out the sync status
		node.SynchronizationStatus = nil
	} else {
		node.SynchronizationStatus.Waiting = lockName
	}

	woc.wf.Status.Nodes[node.ID] = *node
	woc.updated = true
	return node
}

// checkParallelism checks if the given template is able to be executed, considering the current active pods and workflow/template parallelism
func (woc *wfOperationCtx) checkParallelism(tmpl *wfv1.Template, node *wfv1.NodeStatus, boundaryID string) error {
	if woc.execWf.Spec.Parallelism != nil && woc.activePods >= *woc.execWf.Spec.Parallelism {
		woc.log.Infof("workflow active pod spec parallelism reached %d/%d", woc.activePods, *woc.execWf.Spec.Parallelism)
		return ErrParallelismReached
	}

	// If we are a DAG or Steps template, check if we have active pods or unsuccessful children
	if node != nil && (tmpl.GetType() == wfv1.TemplateTypeDAG || tmpl.GetType() == wfv1.TemplateTypeSteps) {
		// Check failFast
		if tmpl.IsFailFast() && woc.getUnsuccessfulChildren(node.ID) > 0 {
			woc.markNodePhase(node.Name, wfv1.NodeFailed, "template has failed or errored children and failFast enabled")
			return ErrParallelismReached
		}

		// Check parallelism
		if tmpl.HasParallelism() && woc.getActivePods(node.ID) >= *tmpl.Parallelism {
			woc.log.Infof("template (node %s) active children parallelism exceeded %d", node.ID, *tmpl.Parallelism)
			return ErrParallelismReached
		}
	}

	// if we are about to execute a pod, make sure our parent hasn't reached it's limit
	if boundaryID != "" && (node == nil || (node.Phase != wfv1.NodePending && node.Phase != wfv1.NodeRunning)) {
		boundaryNode, ok := woc.wf.Status.Nodes[boundaryID]
		if !ok {
			return errors.InternalError("boundaryNode not found")
		}
		tmplCtx, err := woc.createTemplateContext(boundaryNode.GetTemplateScope())
		if err != nil {
			return err
		}
		_, boundaryTemplate, templateStored, err := tmplCtx.ResolveTemplate(&boundaryNode)
		if err != nil {
			return err
		}
		// A new template was stored during resolution, persist it
		if templateStored {
			woc.updated = true
		}

		// Check failFast
		if boundaryTemplate.IsFailFast() && woc.getUnsuccessfulChildren(boundaryID) > 0 {
			woc.markNodePhase(boundaryNode.Name, wfv1.NodeFailed, "template has failed or errored children and failFast enabled")
			return ErrParallelismReached
		}

		// Check parallelism
		if boundaryTemplate.HasParallelism() && woc.getActiveChildren(boundaryID) >= *boundaryTemplate.Parallelism {
			woc.log.Infof("template (node %s) active children parallelism exceeded %d", boundaryID, *boundaryTemplate.Parallelism)
			return ErrParallelismReached
		}
	}
	return nil
}

func (woc *wfOperationCtx) executeContainer(ctx context.Context, nodeName string, templateScope string, tmpl *wfv1.Template, orgTmpl wfv1.TemplateReferenceHolder, opts *executeTemplateOpts) (*wfv1.NodeStatus, error) {
	node := woc.wf.GetNodeByName(nodeName)
	if node == nil {
		node = woc.initializeExecutableNode(nodeName, wfv1.NodeTypePod, templateScope, tmpl, orgTmpl, opts.boundaryID, wfv1.NodePending)
	}

	// Check if the output of this container is referenced elsewhere in the Workflow. If so, make sure to include it during
	// execution.
	includeScriptOutput, err := woc.includeScriptOutput(nodeName, opts.boundaryID)
	if err != nil {
		return node, err
	}

	woc.log.Debugf("Executing node %s with container template: %v\n", nodeName, tmpl.Name)
	_, err = woc.createWorkflowPod(ctx, nodeName, []apiv1.Container{*tmpl.Container}, tmpl, &createWorkflowPodOpts{
		includeScriptOutput: includeScriptOutput,
		onExitPod:           opts.onExitTemplate,
		executionDeadline:   opts.executionDeadline,
	})

	if err != nil {
		return woc.requeueIfTransientErr(err, node.Name)
	}

	return node, err
}

func (woc *wfOperationCtx) getOutboundNodes(nodeID string) []string {
	node := woc.wf.Status.Nodes[nodeID]
	switch node.Type {
	case wfv1.NodeTypeSkipped, wfv1.NodeTypeSuspend:
		return []string{node.ID}
	case wfv1.NodeTypeContainer, wfv1.NodeTypePod, wfv1.NodeTypeTaskGroup:
		if len(node.Children) == 0 {
			return []string{node.ID}
		}
		outboundNodes := make([]string, 0)
		for _, child := range node.Children {
			outboundNodes = append(outboundNodes, woc.getOutboundNodes(child)...)
		}
		return outboundNodes
	case wfv1.NodeTypeRetry:
		numChildren := len(node.Children)
		if numChildren > 0 {
			return []string{node.Children[numChildren-1]}
		}
	}
	outbound := make([]string, 0)
	for _, outboundNodeID := range node.OutboundNodes {
		outbound = append(outbound, woc.getOutboundNodes(outboundNodeID)...)
	}
	return outbound
}

// getTemplateOutputsFromScope resolves a template's outputs from the scope of the template
func getTemplateOutputsFromScope(tmpl *wfv1.Template, scope *wfScope) (*wfv1.Outputs, error) {
	if !tmpl.Outputs.HasOutputs() {
		return nil, nil
	}
	var outputs wfv1.Outputs
	if len(tmpl.Outputs.Parameters) > 0 {
		outputs.Parameters = make([]wfv1.Parameter, 0)
		for _, param := range tmpl.Outputs.Parameters {
			if param.ValueFrom == nil {
				return nil, fmt.Errorf("output parameters must have a valueFrom specified")
			}
			val, err := scope.resolveParameter(param.ValueFrom)
			if err != nil {
				// We have a default value to use instead of returning an error
				if param.ValueFrom.Default != nil {
					val = param.ValueFrom.Default.String()
				} else {
					return nil, err
				}
			}
			param.Value = wfv1.AnyStringPtr(val)
			param.ValueFrom = nil
			outputs.Parameters = append(outputs.Parameters, param)
		}
	}
	if len(tmpl.Outputs.Artifacts) > 0 {
		outputs.Artifacts = make([]wfv1.Artifact, 0)
		for _, art := range tmpl.Outputs.Artifacts {
			resolvedArt, err := scope.resolveArtifact(&art)
			if err != nil {
				// If the artifact was not found and is optional, don't mark an error
				if strings.Contains(err.Error(), "Unable to resolve") && art.Optional {
					log.Warnf("Optional artifact '%s' was not found; it won't be available as an output", art.Name)
					continue
				}
				return nil, fmt.Errorf("unable to resolve outputs from scope: %s", err)
			}
			resolvedArt.Name = art.Name
			outputs.Artifacts = append(outputs.Artifacts, *resolvedArt)
		}
	}
	return &outputs, nil
}

// hasOutputResultRef will check given template output has any reference
func hasOutputResultRef(name string, parentTmpl *wfv1.Template) bool {
	var varRefNamePattern string
	if parentTmpl.DAG != nil {
		varRefNamePattern = "tasks([[.](['\"])?)" + name + "((['\"])?]?).outputs.result"
	} else if parentTmpl.Steps != nil {
		varRefNamePattern = "steps([[.](['\"])?)" + name + "((['\"])?]?).outputs.result"
	}

	jsonValue, err := json.Marshal(parentTmpl)
	if err != nil {
		log.Warnf("Unable to marshal the template. %v, %v", parentTmpl, err)
	}

	contain, err := regexp.MatchString(varRefNamePattern, string(jsonValue))
	if err != nil {
		log.Warnf("Error in Regex compilation. %s, %v", varRefNamePattern, err)
	}
	return contain
}

// getStepOrDAGTaskName will extract the node from NodeStatus Name
func getStepOrDAGTaskName(nodeName string) string {
	if strings.Contains(nodeName, ".") {
		name := nodeName[strings.LastIndex(nodeName, ".")+1:]
		// Retry, withItems and withParam scenario
		if indx := strings.Index(name, "("); indx > 0 {
			return name[0:indx]
		}
		return name
	}
	return nodeName
}

func (woc *wfOperationCtx) executeScript(ctx context.Context, nodeName string, templateScope string, tmpl *wfv1.Template, orgTmpl wfv1.TemplateReferenceHolder, opts *executeTemplateOpts) (*wfv1.NodeStatus, error) {
	node := woc.wf.GetNodeByName(nodeName)
	if node == nil {
		node = woc.initializeExecutableNode(nodeName, wfv1.NodeTypePod, templateScope, tmpl, orgTmpl, opts.boundaryID, wfv1.NodePending)
	} else if !node.Pending() {
		return node, nil
	}

	// Check if the output of this script is referenced elsewhere in the Workflow. If so, make sure to include it during
	// execution.
	includeScriptOutput, err := woc.includeScriptOutput(nodeName, opts.boundaryID)
	if err != nil {
		return node, err
	}

	mainCtr := tmpl.Script.Container
	mainCtr.Args = append(mainCtr.Args, common.ExecutorScriptSourcePath)
	_, err = woc.createWorkflowPod(ctx, nodeName, []apiv1.Container{mainCtr}, tmpl, &createWorkflowPodOpts{
		includeScriptOutput: includeScriptOutput,
		onExitPod:           opts.onExitTemplate,
		executionDeadline:   opts.executionDeadline,
	})
	if err != nil {
		return woc.requeueIfTransientErr(err, node.Name)
	}
	return node, err
}

func (woc *wfOperationCtx) requeueIfTransientErr(err error, nodeName string) (*wfv1.NodeStatus, error) {
	if errorsutil.IsTransientErr(err) {
		// Our error was most likely caused by a lack of resources.
		woc.requeue()
		return woc.markNodePending(nodeName, err), nil
	}
	return nil, err
}

// buildLocalScope adds all of a nodes outputs to the local scope with the given prefix, as well
// as the global scope, if specified with a globalName
func (woc *wfOperationCtx) buildLocalScope(scope *wfScope, prefix string, node *wfv1.NodeStatus) {
	// It may be that the node is a retry node, in which case we want to get the outputs of the last node
	// in the retry group instead of the retry node itself.
	if node.Type == wfv1.NodeTypeRetry {
		node = getChildNodeIndex(node, woc.wf.Status.Nodes, -1)
	}

	if node.ID != "" {
		key := fmt.Sprintf("%s.id", prefix)
		scope.addParamToScope(key, node.ID)
	}

	if !node.StartedAt.Time.IsZero() {
		key := fmt.Sprintf("%s.startedAt", prefix)
		scope.addParamToScope(key, node.StartedAt.Time.Format(time.RFC3339))
	}

	if !node.FinishedAt.Time.IsZero() {
		key := fmt.Sprintf("%s.finishedAt", prefix)
		scope.addParamToScope(key, node.FinishedAt.Time.Format(time.RFC3339))
	}

	if node.PodIP != "" {
		key := fmt.Sprintf("%s.ip", prefix)
		scope.addParamToScope(key, node.PodIP)
	}
	if node.Phase != "" {
		key := fmt.Sprintf("%s.status", prefix)
		scope.addParamToScope(key, string(node.Phase))
	}
	woc.addOutputsToLocalScope(prefix, node.Outputs, scope)
}

func (woc *wfOperationCtx) addOutputsToLocalScope(prefix string, outputs *wfv1.Outputs, scope *wfScope) {
	if outputs == nil || scope == nil {
		return
	}
	if prefix != "workflow" && outputs.Result != nil {
		scope.addParamToScope(fmt.Sprintf("%s.outputs.result", prefix), *outputs.Result)
	}
	if prefix != "workflow" && outputs.ExitCode != nil {
		scope.addParamToScope(fmt.Sprintf("%s.exitCode", prefix), *outputs.ExitCode)
	}
	for _, param := range outputs.Parameters {
		if param.Value != nil {
			scope.addParamToScope(fmt.Sprintf("%s.outputs.parameters.%s", prefix, param.Name), param.Value.String())
		}
	}
	for _, art := range outputs.Artifacts {
		scope.addArtifactToScope(fmt.Sprintf("%s.outputs.artifacts.%s", prefix, art.Name), art)
	}
}

func (woc *wfOperationCtx) addOutputsToGlobalScope(outputs *wfv1.Outputs) {
	if outputs == nil {
		return
	}
	for _, param := range outputs.Parameters {
		woc.addParamToGlobalScope(param)
	}
	for _, art := range outputs.Artifacts {
		woc.addArtifactToGlobalScope(art)
	}
}

// loopNodes is a node list which supports sorting by loop index
type loopNodes []wfv1.NodeStatus

func (n loopNodes) Len() int {
	return len(n)
}

func parseLoopIndex(s string) int {
	s = strings.SplitN(s, "(", 2)[1]
	s = strings.SplitN(s, ":", 2)[0]
	val, err := strconv.Atoi(s)
	if err != nil {
		panic(fmt.Sprintf("failed to parse '%s' as int: %v", s, err))
	}
	return val
}

func (n loopNodes) Less(i, j int) bool {
	left := parseLoopIndex(n[i].DisplayName)
	right := parseLoopIndex(n[j].DisplayName)
	return left < right
}

func (n loopNodes) Swap(i, j int) {
	n[i], n[j] = n[j], n[i]
}

// processAggregateNodeOutputs adds the aggregated outputs of a withItems/withParam template as a
// parameter in the form of a JSON list
func (woc *wfOperationCtx) processAggregateNodeOutputs(tmpl *wfv1.Template, scope *wfScope, prefix string, childNodes []wfv1.NodeStatus) error {
	if len(childNodes) == 0 {
		return nil
	}
	// need to sort the child node list so that the order of outputs are preserved
	sort.Sort(loopNodes(childNodes))
	paramList := make([]map[string]string, 0)
	outputParamValueLists := make(map[string][]string)
	resultsList := make([]wfv1.Item, 0)
	for _, node := range childNodes {
		if node.Outputs == nil {
			continue
		}
		if len(node.Outputs.Parameters) > 0 {
			param := make(map[string]string)
			for _, p := range node.Outputs.Parameters {
				param[p.Name] = p.Value.String()
				outputParamValueList := outputParamValueLists[p.Name]
				outputParamValueList = append(outputParamValueList, p.Value.String())
				outputParamValueLists[p.Name] = outputParamValueList
			}
			paramList = append(paramList, param)
		}
		if node.Outputs.Result != nil {
			// Support the case where item may be a map
			var item wfv1.Item
			err := json.Unmarshal([]byte(*node.Outputs.Result), &item)
			if err != nil {
				return err
			}
			resultsList = append(resultsList, item)
		}
	}
	if tmpl.GetType() == wfv1.TemplateTypeScript {
		resultsJSON, err := json.Marshal(resultsList)
		if err != nil {
			return err
		}
		key := fmt.Sprintf("%s.outputs.result", prefix)
		scope.addParamToScope(key, string(resultsJSON))
	}
	outputsJSON, err := json.Marshal(paramList)
	if err != nil {
		return err
	}
	key := fmt.Sprintf("%s.outputs.parameters", prefix)
	scope.addParamToScope(key, string(outputsJSON))
	// Adding per-output aggregated value placeholders
	for outputName, valueList := range outputParamValueLists {
		key = fmt.Sprintf("%s.outputs.parameters.%s", prefix, outputName)
		valueListJSON, err := json.Marshal(valueList)
		if err != nil {
			return err
		}
		scope.addParamToScope(key, string(valueListJSON))
	}
	return nil
}

// addParamToGlobalScope exports any desired node outputs to the global scope, and adds it to the global outputs.
func (woc *wfOperationCtx) addParamToGlobalScope(param wfv1.Parameter) {
	if param.GlobalName == "" {
		return
	}
	index := -1
	if woc.wf.Status.Outputs != nil {
		for i, gParam := range woc.wf.Status.Outputs.Parameters {
			if gParam.Name == param.GlobalName {
				index = i
				break
			}
		}
	} else {
		woc.wf.Status.Outputs = &wfv1.Outputs{}
	}
	paramName := fmt.Sprintf("workflow.outputs.parameters.%s", param.GlobalName)
	woc.globalParams[paramName] = param.Value.String()
	if index == -1 {
		woc.log.Infof("setting %s: '%s'", paramName, param.Value)
		gParam := wfv1.Parameter{Name: param.GlobalName, Value: param.Value}
		woc.wf.Status.Outputs.Parameters = append(woc.wf.Status.Outputs.Parameters, gParam)
		woc.updated = true
	} else {
		prevVal := *woc.wf.Status.Outputs.Parameters[index].Value
		if prevVal != *param.Value {
			woc.log.Infof("overwriting %s: '%s' -> '%s'", paramName, woc.wf.Status.Outputs.Parameters[index].Value, param.Value)
			woc.wf.Status.Outputs.Parameters[index].Value = param.Value
			woc.updated = true
		}
	}
}

// addArtifactToGlobalScope exports any desired node outputs to the global scope
// Optionally adds to a local scope if supplied
func (woc *wfOperationCtx) addArtifactToGlobalScope(art wfv1.Artifact) {
	if art.GlobalName == "" {
		return
	}
	globalArtName := fmt.Sprintf("workflow.outputs.artifacts.%s", art.GlobalName)
	if woc.wf.Status.Outputs != nil {
		for i, gArt := range woc.wf.Status.Outputs.Artifacts {
			if gArt.Name == art.GlobalName {
				// global output already exists. overwrite the value if different
				art.Name = art.GlobalName
				art.GlobalName = ""
				art.Path = ""
				if !reflect.DeepEqual(woc.wf.Status.Outputs.Artifacts[i], art) {
					woc.wf.Status.Outputs.Artifacts[i] = art
					woc.log.Infof("overwriting %s: %v", globalArtName, art)
					woc.updated = true
				}
				return
			}
		}
	} else {
		woc.wf.Status.Outputs = &wfv1.Outputs{}
	}
	// global output does not yet exist
	art.Name = art.GlobalName
	art.GlobalName = ""
	art.Path = ""
	woc.log.Infof("setting %s: %v", globalArtName, art)
	woc.wf.Status.Outputs.Artifacts = append(woc.wf.Status.Outputs.Artifacts, art)
	woc.updated = true
}

// addChildNode adds a nodeID as a child to a parent
// parent and child are both node names
func (woc *wfOperationCtx) addChildNode(parent string, child string) {
	parentID := woc.wf.NodeID(parent)
	childID := woc.wf.NodeID(child)
	node, ok := woc.wf.Status.Nodes[parentID]
	if !ok {
		panic(fmt.Sprintf("parent node %s not initialized", parent))
	}
	for _, nodeID := range node.Children {
		if childID == nodeID {
			// already exists
			return
		}
	}
	node.Children = append(node.Children, childID)
	woc.wf.Status.Nodes[parentID] = node
	woc.updated = true
}

// executeResource is runs a kubectl command against a manifest
func (woc *wfOperationCtx) executeResource(ctx context.Context, nodeName string, templateScope string, tmpl *wfv1.Template, orgTmpl wfv1.TemplateReferenceHolder, opts *executeTemplateOpts) (*wfv1.NodeStatus, error) {
	node := woc.wf.GetNodeByName(nodeName)

	if node == nil {
		node = woc.initializeExecutableNode(nodeName, wfv1.NodeTypePod, templateScope, tmpl, orgTmpl, opts.boundaryID, wfv1.NodePending)
	} else if !node.Pending() {
		return node, nil
	}

	tmpl = tmpl.DeepCopy()

	if tmpl.Resource.SetOwnerReference {
		obj := unstructured.Unstructured{}
		err := yaml.Unmarshal([]byte(tmpl.Resource.Manifest), &obj)
		if err != nil {
			return node, err
		}

		ownerReferences := obj.GetOwnerReferences()
		obj.SetOwnerReferences(append(ownerReferences, *metav1.NewControllerRef(woc.wf, wfv1.SchemeGroupVersion.WithKind(workflow.WorkflowKind))))
		bytes, err := yaml.Marshal(obj.Object)
		if err != nil {
			return node, err
		}
		tmpl.Resource.Manifest = string(bytes)
	}

	mainCtr := woc.newExecContainer(common.MainContainerName, tmpl)
	mainCtr.Command = []string{"argoexec", "resource", tmpl.Resource.Action}
	_, err := woc.createWorkflowPod(ctx, nodeName, []apiv1.Container{*mainCtr}, tmpl, &createWorkflowPodOpts{onExitPod: opts.onExitTemplate, executionDeadline: opts.executionDeadline})
	if err != nil {
		return woc.requeueIfTransientErr(err, node.Name)
	}

	return node, err
}

func (woc *wfOperationCtx) executeData(ctx context.Context, nodeName string, templateScope string, tmpl *wfv1.Template, orgTmpl wfv1.TemplateReferenceHolder, opts *executeTemplateOpts) (*wfv1.NodeStatus, error) {
	node := woc.wf.GetNodeByName(nodeName)
	if node == nil {
		node = woc.initializeExecutableNode(nodeName, wfv1.NodeTypePod, templateScope, tmpl, orgTmpl, opts.boundaryID, wfv1.NodePending)
	} else if !node.Pending() {
		return node, nil
	}

	dataTemplate, err := json.Marshal(tmpl.Data)
	if err != nil {
		return node, fmt.Errorf("could not marshal data in transformation: %w", err)
	}

	mainCtr := woc.newExecContainer(common.MainContainerName, tmpl)
	mainCtr.Command = []string{"argoexec", "data", string(dataTemplate)}
	_, err = woc.createWorkflowPod(ctx, nodeName, []apiv1.Container{*mainCtr}, tmpl, &createWorkflowPodOpts{onExitPod: opts.onExitTemplate, executionDeadline: opts.executionDeadline, includeScriptOutput: true})
	if err != nil {
		return woc.requeueIfTransientErr(err, node.Name)
	}

	return node, nil
}

func (woc *wfOperationCtx) executeSuspend(nodeName string, templateScope string, tmpl *wfv1.Template, orgTmpl wfv1.TemplateReferenceHolder, opts *executeTemplateOpts) (*wfv1.NodeStatus, error) {
	node := woc.wf.GetNodeByName(nodeName)
	if node == nil {
		node = woc.initializeExecutableNode(nodeName, wfv1.NodeTypeSuspend, templateScope, tmpl, orgTmpl, opts.boundaryID, wfv1.NodePending)
	}
	woc.log.Infof("node %s suspended", nodeName)

	// If there is either an active workflow deadline, or if this node is suspended with a duration, then the workflow
	// will need to be requeued after a certain amount of time
	var requeueTime *time.Time

	if tmpl.Suspend.Duration != "" {
		node := woc.wf.GetNodeByName(nodeName)
		suspendDuration, err := parseStringToDuration(tmpl.Suspend.Duration)
		if err != nil {
			return node, err
		}
		suspendDeadline := node.StartedAt.Add(suspendDuration)
		requeueTime = &suspendDeadline
		if time.Now().UTC().After(suspendDeadline) {
			// Suspension is expired, node can be resumed
			woc.log.Infof("auto resuming node %s", nodeName)
			_ = woc.markNodePhase(nodeName, wfv1.NodeSucceeded)
			return node, nil
		}
	}

	// workflowDeadline is the time when the workflow will be timed out, if any
	if workflowDeadline := woc.getWorkflowDeadline(); workflowDeadline != nil {
		// There is an active workflow deadline. If this node is suspended with a duration, choose the earlier time
		// between the two, otherwise choose the deadline time.
		if requeueTime == nil || workflowDeadline.Before(*requeueTime) {
			requeueTime = workflowDeadline
		}
	}

	if requeueTime != nil {
		woc.requeueAfter(time.Until(*requeueTime))
	}

	_ = woc.markNodePhase(nodeName, wfv1.NodeRunning)
	return node, nil
}

func addRawOutputFields(node *wfv1.NodeStatus, tmpl *wfv1.Template) *wfv1.NodeStatus {
	if tmpl.GetType() != wfv1.TemplateTypeSuspend || node.Type != wfv1.NodeTypeSuspend {
		panic("addRawOutputFields should only be used for nodes and templates of type suspend")
	}
	for _, param := range tmpl.Outputs.Parameters {
		if param.ValueFrom.Supplied != nil {
			if node.Outputs == nil {
				node.Outputs = &wfv1.Outputs{Parameters: []wfv1.Parameter{}}
			}
			node.Outputs.Parameters = append(node.Outputs.Parameters, param)
		}
	}
	return node
}

func parseStringToDuration(durationString string) (time.Duration, error) {
	var suspendDuration time.Duration
	// If no units are attached, treat as seconds
	if val, err := strconv.Atoi(durationString); err == nil {
		suspendDuration = time.Duration(val) * time.Second
	} else if duration, err := time.ParseDuration(durationString); err == nil {
		suspendDuration = duration
	} else {
		return 0, fmt.Errorf("unable to parse %s as a duration", durationString)
	}
	return suspendDuration, nil
}

func processItem(tmpl template.Template, name string, index int, item wfv1.Item, obj interface{}) (string, error) {
	replaceMap := make(map[string]string)
	var newName string

	switch item.GetType() {
	case wfv1.String, wfv1.Number, wfv1.Bool:
		replaceMap["item"] = fmt.Sprintf("%v", item)
		newName = generateNodeName(name, index, item)
	case wfv1.Map:
		// Handle the case when withItems is a list of maps.
		// vals holds stringified versions of the map items which are incorporated as part of the step name.
		// For example if the item is: {"name": "jesse","group":"developer"}
		// the vals would be: ["name:jesse", "group:developer"]
		// This would eventually be part of the step name (group:developer,name:jesse)
		vals := make([]string, 0)
		mapVal := item.GetMapVal()
		for itemKey, itemVal := range mapVal {
			replaceMap[fmt.Sprintf("item.%s", itemKey)] = fmt.Sprintf("%v", itemVal)
			vals = append(vals, fmt.Sprintf("%s:%v", itemKey, itemVal))

		}
		jsonByteVal, err := json.Marshal(mapVal)
		if err != nil {
			return "", errors.InternalWrapError(err)
		}
		replaceMap["item"] = string(jsonByteVal)

		// sort the values so that the name is deterministic
		sort.Strings(vals)
		newName = generateNodeName(name, index, strings.Join(vals, ","))
	case wfv1.List:
		listVal := item.GetListVal()
		byteVal, err := json.Marshal(listVal)
		if err != nil {
			return "", errors.InternalWrapError(err)
		}
		replaceMap["item"] = string(byteVal)
		newName = generateNodeName(name, index, listVal)
	default:
		return "", errors.Errorf(errors.CodeBadRequest, "withItems[%d] expected string, number, list, or map. received: %v", index, item)
	}
	newStepStr, err := tmpl.Replace(replaceMap, false)
	if err != nil {
		return "", err
	}
	err = json.Unmarshal([]byte(newStepStr), &obj)
	if err != nil {
		return "", errors.InternalWrapError(err)
	}
	return newName, nil
}

func generateNodeName(name string, index int, desc interface{}) string {
	newName := fmt.Sprintf("%s(%d:%v)", name, index, desc)
	if out := util.RecoverIndexFromNodeName(newName); out != index {
		panic(fmt.Sprintf("unrecoverable digit in generateName; wanted '%d' and got '%d'", index, out))
	}
	return newName
}

func expandSequence(seq *wfv1.Sequence) ([]wfv1.Item, error) {
	var start, end int
	var err error
	if seq.Start != nil {
		start, err = strconv.Atoi(seq.Start.String())
		if err != nil {
			return nil, err
		}
	}
	if seq.End != nil {
		end, err = strconv.Atoi(seq.End.String())
		if err != nil {
			return nil, err
		}
	} else if seq.Count != nil {
		count, err := strconv.Atoi(seq.Count.String())
		if err != nil {
			return nil, err
		}
		if count == 0 {
			return []wfv1.Item{}, nil
		}
		end = start + count - 1
	} else {
		return nil, errors.InternalError("neither end nor count was specified in withSequence")
	}
	items := make([]wfv1.Item, 0)
	format := "%d"
	if seq.Format != "" {
		format = seq.Format
	}
	if start <= end {
		for i := start; i <= end; i++ {
			item, err := wfv1.ParseItem(`"` + fmt.Sprintf(format, i) + `"`)
			if err != nil {
				return nil, err
			}
			items = append(items, item)
		}
	} else {
		for i := start; i >= end; i-- {
			item, err := wfv1.ParseItem(`"` + fmt.Sprintf(format, i) + `"`)
			if err != nil {
				return nil, err
			}
			items = append(items, item)
		}
	}
	return items, nil
}

func (woc *wfOperationCtx) substituteParamsInVolumes(params map[string]string) error {
	if woc.volumes == nil {
		return nil
	}

	volumes := woc.volumes
	volumesBytes, err := json.Marshal(volumes)
	if err != nil {
		return errors.InternalWrapError(err)
	}
	newVolumesStr, err := template.Replace(string(volumesBytes), params, true)
	if err != nil {
		return err
	}
	var newVolumes []apiv1.Volume
	err = json.Unmarshal([]byte(newVolumesStr), &newVolumes)
	if err != nil {
		return errors.InternalWrapError(err)
	}
	woc.volumes = newVolumes
	return nil
}

// createTemplateContext creates a new template context.
func (woc *wfOperationCtx) createTemplateContext(scope wfv1.ResourceScope, resourceName string) (*templateresolution.Context, error) {
	var clusterWorkflowTemplateGetter templateresolution.ClusterWorkflowTemplateGetter
	if woc.controller.cwftmplInformer != nil {
		clusterWorkflowTemplateGetter = woc.controller.cwftmplInformer.Lister()
	} else {
		clusterWorkflowTemplateGetter = &templateresolution.NullClusterWorkflowTemplateGetter{}
	}
	ctx := templateresolution.NewContext(woc.controller.wftmplInformer.Lister().WorkflowTemplates(woc.wf.Namespace), clusterWorkflowTemplateGetter, woc.execWf, woc.wf)

	switch scope {
	case wfv1.ResourceScopeNamespaced:
		return ctx.WithWorkflowTemplate(resourceName)
	case wfv1.ResourceScopeCluster:
		return ctx.WithClusterWorkflowTemplate(resourceName)
	default:
		return ctx, nil
	}
}

func (woc *wfOperationCtx) runOnExitNode(ctx context.Context, templateRef, parentDisplayName, parentNodeName, boundaryID string, tmplCtx *templateresolution.Context) (bool, *wfv1.NodeStatus, error) {
	if templateRef != "" && woc.GetShutdownStrategy().ShouldExecute(true) {
		woc.log.Infof("Running OnExit handler: %s", templateRef)
		onExitNodeName := common.GenerateOnExitNodeName(parentDisplayName)
		onExitNode, err := woc.executeTemplate(ctx, onExitNodeName, &wfv1.WorkflowStep{Template: templateRef}, tmplCtx, woc.execWf.Spec.Arguments, &executeTemplateOpts{
			boundaryID:     boundaryID,
			onExitTemplate: true,
		})
		woc.addChildNode(parentNodeName, onExitNodeName)
		return true, onExitNode, err
	}
	return false, nil, nil
}

func (woc *wfOperationCtx) computeMetrics(metricList []*wfv1.Prometheus, localScope map[string]string, realTimeScope map[string]func() float64, realTimeOnly bool) {
	for _, metricTmpl := range metricList {

		// Don't process real time metrics after execution
		if realTimeOnly && !metricTmpl.IsRealtime() {
			continue
		}

		if metricTmpl.Help == "" {
			woc.reportMetricEmissionError(fmt.Sprintf("metric '%s' must contain a help string under 'help: ' field", metricTmpl.Name))
			continue
		}

		// Substitute parameters in non-value fields of the template to support variables in places such as labels,
		// name, and help. We do not substitute value fields here (i.e. gauge, histogram, counter) here because they
		// might be realtime ({{workflow.duration}} will not be substituted the same way if it's realtime or if it isn't).
		metricTmplBytes, err := json.Marshal(metricTmpl)
		if err != nil {
			woc.reportMetricEmissionError(fmt.Sprintf("unable to substitute parameters for metric '%s' (marshal): %s", metricTmpl.Name, err))
			continue
		}
		replacedValue, err := template.Replace(string(metricTmplBytes), localScope, false)
		if err != nil {
			woc.reportMetricEmissionError(fmt.Sprintf("unable to substitute parameters for metric '%s': %s", metricTmpl.Name, err))
			continue
		}

		var metricTmplSubstituted wfv1.Prometheus
		err = json.Unmarshal([]byte(replacedValue), &metricTmplSubstituted)
		if err != nil {
			woc.reportMetricEmissionError(fmt.Sprintf("unable to substitute parameters for metric '%s' (unmarshal): %s", metricTmpl.Name, err))
			continue
		}
		// Only substitute non-value fields here. Value field substitution happens below
		metricTmpl.Name = metricTmplSubstituted.Name
		metricTmpl.Help = metricTmplSubstituted.Help
		metricTmpl.Labels = metricTmplSubstituted.Labels
		metricTmpl.When = metricTmplSubstituted.When

		proceed, err := shouldExecute(metricTmpl.When)
		if err != nil {
			woc.reportMetricEmissionError(fmt.Sprintf("unable to compute 'when' clause for metric '%s': %s", woc.wf.ObjectMeta.Name, err))
			continue
		}
		if !proceed {
			continue
		}

		if metricTmpl.IsRealtime() {
			// Finally substitute value parameters
			value := metricTmpl.Gauge.Value
			if !(strings.HasPrefix(value, "{{") && strings.HasSuffix(value, "}}")) {
				woc.reportMetricEmissionError("real time metrics can only be used with metric variables")
				continue
			}
			value = strings.TrimSuffix(strings.TrimPrefix(value, "{{"), "}}")
			valueFunc, ok := realTimeScope[value]
			if !ok {
				woc.reportMetricEmissionError(fmt.Sprintf("'%s' is not available as a real time metric", value))
				continue
			}
			updatedMetric, err := metrics.ConstructRealTimeGaugeMetric(metricTmpl, valueFunc)
			if err != nil {
				woc.reportMetricEmissionError(fmt.Sprintf("could not construct metric '%s': %s", metricTmpl.Name, err))
				continue
			}
			err = woc.controller.metrics.UpsertCustomMetric(metricTmpl.GetDesc(), string(woc.wf.UID), updatedMetric, true)
			if err != nil {
				woc.reportMetricEmissionError(fmt.Sprintf("could not construct metric '%s': %s", metricTmpl.Name, err))
				continue
			}
			continue
		} else {
			metricSpec := metricTmpl.DeepCopy()

			// Finally substitute value parameters
			replacedValue, err := template.Replace(metricSpec.GetValueString(), localScope, false)
			if err != nil {
				woc.reportMetricEmissionError(fmt.Sprintf("unable to substitute parameters for metric '%s': %s", metricSpec.Name, err))
				continue
			}
			metricSpec.SetValueString(replacedValue)

			metric := woc.controller.metrics.GetCustomMetric(metricSpec.GetDesc())
			// It is valid to pass a nil metric to ConstructOrUpdateMetric, in that case the metric will be created for us
			updatedMetric, err := metrics.ConstructOrUpdateMetric(metric, metricSpec)
			if err != nil {
				woc.reportMetricEmissionError(fmt.Sprintf("could not construct metric '%s': %s", metricSpec.Name, err))
				continue
			}
			err = woc.controller.metrics.UpsertCustomMetric(metricSpec.GetDesc(), string(woc.wf.UID), updatedMetric, false)
			if err != nil {
				woc.reportMetricEmissionError(fmt.Sprintf("could not construct metric '%s': %s", metricSpec.Name, err))
				continue
			}
			continue
		}
	}
}

func (woc *wfOperationCtx) reportMetricEmissionError(errorString string) {
	woc.wf.Status.Conditions.UpsertConditionMessage(
		wfv1.Condition{
			Status:  metav1.ConditionTrue,
			Type:    wfv1.ConditionTypeMetricsError,
			Message: errorString,
		})
	woc.updated = true
	woc.log.Error(errorString)
}

func (woc *wfOperationCtx) createPDBResource(ctx context.Context) error {
	if woc.execWf.Spec.PodDisruptionBudget == nil {
		return nil
	}

	pdb, err := woc.controller.kubeclientset.PolicyV1beta1().PodDisruptionBudgets(woc.wf.Namespace).Get(
		ctx,
		woc.wf.Name,
		metav1.GetOptions{},
	)
	if err != nil && !apierr.IsNotFound(err) {
		return err
	}
	if pdb != nil && pdb.Name != "" {
		return nil
	}

	pdbSpec := *woc.execWf.Spec.PodDisruptionBudget
	if pdbSpec.Selector == nil {
		pdbSpec.Selector = &metav1.LabelSelector{
			MatchLabels: map[string]string{common.LabelKeyWorkflow: woc.wf.Name},
		}
	}

	newPDB := policyv1beta.PodDisruptionBudget{
		ObjectMeta: metav1.ObjectMeta{
			Name:   woc.wf.Name,
			Labels: map[string]string{common.LabelKeyWorkflow: woc.wf.Name},
			OwnerReferences: []metav1.OwnerReference{
				*metav1.NewControllerRef(woc.wf, wfv1.SchemeGroupVersion.WithKind(workflow.WorkflowKind)),
			},
		},
		Spec: pdbSpec,
	}
	_, err = woc.controller.kubeclientset.PolicyV1beta1().PodDisruptionBudgets(woc.wf.Namespace).Create(ctx, &newPDB, metav1.CreateOptions{})
	if err != nil {
		return err
	}
	woc.log.Infof("Created PDB resource for workflow.")
	woc.updated = true
	return nil
}

func (woc *wfOperationCtx) deletePDBResource(ctx context.Context) error {
	if woc.execWf.Spec.PodDisruptionBudget == nil {
		return nil
	}
	err := waitutil.Backoff(retry.DefaultRetry, func() (bool, error) {
		err := woc.controller.kubeclientset.PolicyV1beta1().PodDisruptionBudgets(woc.wf.Namespace).Delete(ctx, woc.wf.Name, metav1.DeleteOptions{})
		if apierr.IsNotFound(err) {
			return true, nil
		}
		return !errorsutil.IsTransientErr(err), err
	})
	if err != nil {
		woc.log.WithField("err", err).Error("Unable to delete PDB resource for workflow.")
		return err
	}
	woc.log.Infof("Deleted PDB resource for workflow.")
	return nil
}

// Check if the output of this node is referenced elsewhere in the Workflow. If so, make sure to include it during
// execution.
func (woc *wfOperationCtx) includeScriptOutput(nodeName, boundaryID string) (bool, error) {
	if boundaryNode, ok := woc.wf.Status.Nodes[boundaryID]; ok {
		tmplCtx, err := woc.createTemplateContext(boundaryNode.GetTemplateScope())
		if err != nil {
			return false, err
		}
		_, parentTemplate, templateStored, err := tmplCtx.ResolveTemplate(&boundaryNode)
		if err != nil {
			return false, err
		}
		// A new template was stored during resolution, persist it
		if templateStored {
			woc.updated = true
		}

		name := getStepOrDAGTaskName(nodeName)
		return hasOutputResultRef(name, parentTemplate), nil
	}
	return false, nil
}

func (woc *wfOperationCtx) fetchWorkflowSpec() (wfv1.WorkflowSpecHolder, error) {
	if woc.wf.Spec.WorkflowTemplateRef == nil {
		return nil, fmt.Errorf("cannot fetch workflow spec without workflowTemplateRef")
	}

	var specHolder wfv1.WorkflowSpecHolder
	var err error
	// Logic for workflow refers Workflow template
	if woc.wf.Spec.WorkflowTemplateRef.ClusterScope {
		specHolder, err = woc.controller.cwftmplInformer.Lister().Get(woc.wf.Spec.WorkflowTemplateRef.Name)
	} else {
		specHolder, err = woc.controller.wftmplInformer.Lister().WorkflowTemplates(woc.wf.Namespace).Get(woc.wf.Spec.WorkflowTemplateRef.Name)
	}
	if err != nil {
		return nil, err
	}
	return specHolder, nil
}

func (woc *wfOperationCtx) retryStrategy(tmpl *wfv1.Template) *wfv1.RetryStrategy {
	if tmpl != nil && tmpl.RetryStrategy != nil {
		return tmpl.RetryStrategy
	}
	return woc.execWf.Spec.RetryStrategy
}

func (woc *wfOperationCtx) setExecWorkflow() error {
	if woc.wf.Spec.WorkflowTemplateRef == nil && woc.controller.Config.WorkflowRestrictions.MustUseReference() {
		return fmt.Errorf("workflows must use workflowTemplateRef to be executed when the controller is in reference mode")
	}

	if err := woc.setStoredWfSpec(); err != nil {
		return err
	}
	woc.execWf = &wfv1.Workflow{Spec: *woc.wf.Status.StoredWorkflowSpec.DeepCopy()}
	woc.volumes = woc.execWf.Spec.DeepCopy().Volumes

	if err := woc.controller.setWorkflowDefaults(woc.wf); err != nil {
		return err
	}
	woc.volumes = woc.wf.Spec.DeepCopy().Volumes
	return nil
}

func (woc *wfOperationCtx) GetShutdownStrategy() wfv1.ShutdownStrategy {
	return woc.execWf.Spec.Shutdown
}

func (woc *wfOperationCtx) ShouldSuspend() bool {
	return woc.execWf.Spec.Suspend != nil && *woc.execWf.Spec.Suspend
}

func (woc *wfOperationCtx) needsStoredWfSpecUpdate() bool {
	// woc.wf.Status.StoredWorkflowSpec.Entrypoint == "" check is mainly to support  backward compatible with 2.11.x workflow to 2.12.x
	// Need to recalculate StoredWorkflowSpec in 2.12.x format.
	// This check can be removed once all user migrated from 2.11.x to 2.12.x
	return woc.wf.Status.StoredWorkflowSpec == nil || (woc.wf.Spec.Entrypoint != "" && woc.wf.Status.StoredWorkflowSpec.Entrypoint == "") ||
		(woc.wf.Spec.Suspend != nil && woc.wf.Status.StoredWorkflowSpec.Suspend == nil) ||
		(woc.wf.Spec.Shutdown != "" && woc.wf.Status.StoredWorkflowSpec.Shutdown == "") ||
		(woc.wf.Spec.Shutdown != woc.wf.Status.StoredWorkflowSpec.Shutdown)
}

func (woc *wfOperationCtx) setStoredWfSpec() error {
	wfDefault := woc.controller.Config.WorkflowDefaults
	if wfDefault == nil {
		wfDefault = &wfv1.Workflow{}
	}
<<<<<<< HEAD
	if woc.wf.Status.StoredWorkflowSpec == nil {
		if woc.wf.Spec.WorkflowTemplateRef != nil {
			wftHolder, err := woc.fetchWorkflowSpec()
			if err != nil {
				return err
			}
=======

	if woc.needsStoredWfSpecUpdate() {
		wftHolder, err := woc.fetchWorkflowSpec()
		if err != nil {
			return err
		}
>>>>>>> f4432043

			// Join WFT and WfDefault metadata to Workflow metadata.
			wfutil.JoinWorkflowMetaData(&woc.wf.ObjectMeta, wftHolder.GetWorkflowMetadata(), &wfDefault.ObjectMeta)

			// Join workflow, workflow template, and workflow default metadata to workflow spec.
			mergedWf, err := wfutil.JoinWorkflowSpec(&woc.wf.Spec, wftHolder.GetWorkflowSpec(), &wfDefault.Spec)
			if err != nil {
				return err
			}
			woc.wf.Status.StoredWorkflowSpec = &mergedWf.Spec
		} else {
			woc.wf.Status.StoredWorkflowSpec = woc.wf.Spec.DeepCopy()
		}

		woc.wf.Status.StoredWorkflowSpec.Normalize()

		woc.updated = true
	} else if woc.controller.Config.WorkflowRestrictions.MustNotChangeSpec() {
		wftHolder, err := woc.fetchWorkflowSpec()
		if err != nil {
			return err
		}
		mergedWf, err := wfutil.JoinWorkflowSpec(&woc.wf.Spec, wftHolder.GetWorkflowSpec(), &wfDefault.Spec)
		if err != nil {
			return err
		}
		if mergedWf.Spec.String() != woc.wf.Status.StoredWorkflowSpec.String() {
			return fmt.Errorf("workflowTemplateRef reference may not change during execution when the controller is in reference mode")
		}
	}
	return nil
}<|MERGE_RESOLUTION|>--- conflicted
+++ resolved
@@ -3186,21 +3186,12 @@
 	if wfDefault == nil {
 		wfDefault = &wfv1.Workflow{}
 	}
-<<<<<<< HEAD
-	if woc.wf.Status.StoredWorkflowSpec == nil {
-		if woc.wf.Spec.WorkflowTemplateRef != nil {
-			wftHolder, err := woc.fetchWorkflowSpec()
-			if err != nil {
-				return err
-			}
-=======
 
 	if woc.needsStoredWfSpecUpdate() {
 		wftHolder, err := woc.fetchWorkflowSpec()
 		if err != nil {
 			return err
 		}
->>>>>>> f4432043
 
 			// Join WFT and WfDefault metadata to Workflow metadata.
 			wfutil.JoinWorkflowMetaData(&woc.wf.ObjectMeta, wftHolder.GetWorkflowMetadata(), &wfDefault.ObjectMeta)

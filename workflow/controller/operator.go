--- conflicted
+++ resolved
@@ -1758,16 +1758,11 @@
 	node = woc.initializeExecutableNode(nodeName, wfv1.NodeTypePod, templateScope, tmpl, orgTmpl, opts.boundaryID, wfv1.NodePending)
 
 	includeScriptOutput := false
-<<<<<<< HEAD
 	if boundaryNode, ok := woc.wf.Status.Nodes[opts.boundaryID]; ok {
-		tmplCtx := woc.createTemplateContext(boundaryNode.TemplateScope)
-=======
-	if boundaryNode, ok := woc.wf.Status.Nodes[boundaryID]; ok {
 		tmplCtx, err := woc.createTemplateContext(boundaryNode.TemplateScope)
 		if err != nil {
 			return node, err
 		}
->>>>>>> 6d834d54
 		_, parentTemplate, err := tmplCtx.ResolveTemplate(&boundaryNode)
 		if err != nil {
 			return node, err

package controller

import (
	"encoding/json"
	"fmt"
	"math"
	"os"
	"reflect"
	"regexp"
	"runtime/debug"
	"sort"
	"strconv"
	"strings"
	"sync"
	"time"

	"github.com/argoproj/pkg/humanize"
	argokubeerr "github.com/argoproj/pkg/kube/errors"
	"github.com/argoproj/pkg/strftime"
	jsonpatch "github.com/evanphx/json-patch"
	log "github.com/sirupsen/logrus"
	"github.com/valyala/fasttemplate"
	apiv1 "k8s.io/api/core/v1"
	apierr "k8s.io/apimachinery/pkg/api/errors"
	metav1 "k8s.io/apimachinery/pkg/apis/meta/v1"
	"k8s.io/apimachinery/pkg/apis/meta/v1/unstructured"
	"k8s.io/client-go/tools/cache"
	"k8s.io/utils/pointer"
	"sigs.k8s.io/yaml"

	"github.com/argoproj/argo/errors"
	"github.com/argoproj/argo/pkg/apis/workflow"
	wfv1 "github.com/argoproj/argo/pkg/apis/workflow/v1alpha1"
	"github.com/argoproj/argo/pkg/client/clientset/versioned/typed/workflow/v1alpha1"
	"github.com/argoproj/argo/util/retry"
	"github.com/argoproj/argo/workflow/common"
	"github.com/argoproj/argo/workflow/config"
	"github.com/argoproj/argo/workflow/packer"
	"github.com/argoproj/argo/workflow/templateresolution"
	"github.com/argoproj/argo/workflow/util"
	"github.com/argoproj/argo/workflow/validate"
)

// wfOperationCtx is the context for evaluation and operation of a single workflow
type wfOperationCtx struct {
	// wf is the workflow object
	wf *wfv1.Workflow
	// orig is the original workflow object for purposes of creating a patch
	orig *wfv1.Workflow
	// updated indicates whether or not the workflow object itself was updated
	// and needs to be persisted back to kubernetes
	updated bool
	// log is an logrus logging context to corralate logs with a workflow
	log *log.Entry
	// controller reference to workflow controller
	controller *WorkflowController
	// globalParams holds any parameters that are available to be referenced
	// in the global scope (e.g. workflow.parameters.XXX).
	globalParams map[string]string
	// volumes holds a DeepCopy of wf.Spec.Volumes to perform substitutions.
	// It is then used in addVolumeReferences() when creating a pod.
	volumes []apiv1.Volume
	// ArtifactRepository contains the default location of an artifact repository for container artifacts
	artifactRepository *config.ArtifactRepository
	// map of pods which need to be labeled with completed=true
	completedPods map[string]bool
	// map of pods which is identified as succeeded=true
	succeededPods map[string]bool
	// deadline is the dealine time in which this operation should relinquish
	// its hold on the workflow so that an operation does not run for too long
	// and starve other workqueue items. It also enables workflow progress to
	// be periodically synced to the database.
	deadline time.Time
	// activePods tracks the number of active (Running/Pending) pods for controlling
	// parallelism
	activePods int64
	// workflowDeadline is the deadline which the workflow is expected to complete before we
	// terminate the workflow.
	workflowDeadline *time.Time

	// tmplCtx is the context of template search.
	tmplCtx *templateresolution.Context
}

var _ wfv1.TemplateStorage = &wfOperationCtx{}

var (
	// ErrDeadlineExceeded indicates the operation exceeded its deadline for execution
	ErrDeadlineExceeded = errors.New(errors.CodeTimeout, "Deadline exceeded")
	// ErrParallelismReached indicates this workflow reached its parallelism limit
	ErrParallelismReached = errors.New(errors.CodeForbidden, "Max parallelism reached")
)

// maxOperationTime is the maximum time a workflow operation is allowed to run
// for before requeuing the workflow onto the workqueue.
const maxOperationTime = 10 * time.Second

// newWorkflowOperationCtx creates and initializes a new wfOperationCtx object.
func newWorkflowOperationCtx(wf *wfv1.Workflow, wfc *WorkflowController) *wfOperationCtx {
	// NEVER modify objects from the store. It's a read-only, local cache.
	// You can use DeepCopy() to make a deep copy of original object and modify this copy
	// Or create a copy manually for better performance
	woc := wfOperationCtx{
		wf:      wf.DeepCopyObject().(*wfv1.Workflow),
		orig:    wf,
		updated: false,
		log: log.WithFields(log.Fields{
			"workflow":  wf.ObjectMeta.Name,
			"namespace": wf.ObjectMeta.Namespace,
		}),
		controller:         wfc,
		globalParams:       make(map[string]string),
		volumes:            wf.Spec.DeepCopy().Volumes,
		artifactRepository: &wfc.Config.ArtifactRepository,
		completedPods:      make(map[string]bool),
		succeededPods:      make(map[string]bool),
		deadline:           time.Now().UTC().Add(maxOperationTime),
	}
	woc.tmplCtx = templateresolution.NewContext(wfc.wftmplInformer.Lister().WorkflowTemplates(wf.Namespace), wf, &woc)

	if woc.wf.Status.Nodes == nil {
		woc.wf.Status.Nodes = make(map[string]wfv1.NodeStatus)
	}

	if woc.wf.Status.StoredTemplates == nil {
		woc.wf.Status.StoredTemplates = make(map[string]wfv1.Template)
	}

	return &woc
}

// operate is the main operator logic of a workflow. It evaluates the current state of the workflow,
// and its pods and decides how to proceed down the execution path.
// TODO: an error returned by this method should result in requeuing the workflow to be retried at a
// later time
func (woc *wfOperationCtx) operate() {
	defer func() {
		if woc.wf.Status.Completed() {
			_ = woc.killDaemonedChildren("")
		}
		woc.persistUpdates()
	}()
	defer func() {
		if r := recover(); r != nil {
			if rerr, ok := r.(error); ok {
				woc.markWorkflowError(rerr, true)
			} else {
				woc.markWorkflowPhase(wfv1.NodeError, true, fmt.Sprintf("%v", r))
			}
			woc.log.Errorf("Recovered from panic: %+v\n%s", r, debug.Stack())
		}
	}()

	woc.log.Infof("Processing workflow")

	// Perform one-time workflow validation
	if woc.wf.Status.Phase == "" {
		woc.markWorkflowRunning()
		validateOpts := validate.ValidateOpts{ContainerRuntimeExecutor: woc.controller.Config.ContainerRuntimeExecutor}
		wftmplGetter := templateresolution.WrapWorkflowTemplateInterface(woc.controller.wfclientset.ArgoprojV1alpha1().WorkflowTemplates(woc.wf.Namespace))
		err := validate.ValidateWorkflow(wftmplGetter, woc.wf, validateOpts)
		if err != nil {
			woc.markWorkflowFailed(fmt.Sprintf("invalid spec: %s", err.Error()))
			return
		}
		woc.workflowDeadline = woc.getWorkflowDeadline()
	} else {
		woc.workflowDeadline = woc.getWorkflowDeadline()
		err := woc.podReconciliation()
		if err == nil {
			err = woc.failSuspendedNodesAfterDeadline()
		}
		if err != nil {
			woc.log.Errorf("%s error: %+v", woc.wf.ObjectMeta.Name, err)
			// TODO: we need to re-add to the workqueue, but should happen in caller
			return
		}
	}

	if woc.wf.Spec.Suspend != nil && *woc.wf.Spec.Suspend {
		woc.log.Infof("workflow suspended")
		return
	}
	if woc.wf.Spec.Parallelism != nil {
		woc.activePods = woc.countActivePods()
	}

	woc.setGlobalParameters()

	if woc.wf.Spec.ArtifactRepositoryRef != nil {
		repoReference := woc.wf.Spec.ArtifactRepositoryRef
		repo, err := getArtifactRepositoryRef(woc.controller, repoReference.ConfigMap, repoReference.Key)
		if err == nil {
			woc.artifactRepository = repo
		} else {
			woc.log.Errorf("Failed to load artifact repository configMap: %+v", err)
			woc.markWorkflowError(err, true)
			return
		}
	}

	err := woc.substituteParamsInVolumes(woc.globalParams)
	if err != nil {
		woc.log.Errorf("%s volumes global param substitution error: %+v", woc.wf.ObjectMeta.Name, err)
		woc.markWorkflowError(err, true)
		return
	}

	err = woc.createPVCs()
	if err != nil {
		woc.log.Errorf("%s pvc create error: %+v", woc.wf.ObjectMeta.Name, err)
		woc.markWorkflowError(err, true)
		return
	}

	var workflowStatus wfv1.NodePhase
	var workflowMessage string
	node, err := woc.executeTemplate(woc.wf.ObjectMeta.Name, &wfv1.Template{Template: woc.wf.Spec.Entrypoint}, woc.tmplCtx, woc.wf.Spec.Arguments, "")
	if err != nil {
		// the error are handled in the callee so just log it.
		woc.log.Errorf("%s error in entry template execution: %+v", woc.wf.Name, err)
		return
	}
	if node == nil || !node.Completed() {
		// node can be nil if a workflow created immediately in a parallelism == 0 state
		return
	}

	workflowStatus = node.Phase
	if !node.Successful() && util.IsWorkflowTerminated(woc.wf) {
		workflowMessage = "terminated"
	} else {
		workflowMessage = node.Message
	}

	var onExitNode *wfv1.NodeStatus
	if woc.wf.Spec.OnExit != "" {
		if workflowStatus == wfv1.NodeSkipped {
			// treat skipped the same as Succeeded for workflow.status
			woc.globalParams[common.GlobalVarWorkflowStatus] = string(wfv1.NodeSucceeded)
		} else {
			woc.globalParams[common.GlobalVarWorkflowStatus] = string(workflowStatus)
		}
		woc.log.Infof("Running OnExit handler: %s", woc.wf.Spec.OnExit)
		onExitNodeName := woc.wf.ObjectMeta.Name + ".onExit"
		onExitNode, err = woc.executeTemplate(onExitNodeName, &wfv1.Template{Template: woc.wf.Spec.OnExit}, woc.tmplCtx, woc.wf.Spec.Arguments, "")
		if err != nil {
			// the error are handled in the callee so just log it.
			woc.log.Errorf("%s error in exit template execution: %+v", woc.wf.Name, err)
			return
		}
		if onExitNode == nil || !onExitNode.Completed() {
			return
		}
	}

	err = woc.deletePVCs()
	if err != nil {
		woc.log.Errorf("%s error: %+v", woc.wf.ObjectMeta.Name, err)
		// Mark the workflow with an error message and return, but intentionally do not
		// markCompletion so that we can retry PVC deletion (TODO: use workqueue.ReAdd())
		// This error phase may be cleared if a subsequent delete attempt is successful.
		woc.markWorkflowError(err, false)
		return
	}

	// If we get here, the workflow completed, all PVCs were deleted successfully, and
	// exit handlers were executed. We now need to infer the workflow phase from the
	// node phase.
	switch workflowStatus {
	case wfv1.NodeSucceeded, wfv1.NodeSkipped:
		if onExitNode != nil && !onExitNode.Successful() {
			// if main workflow succeeded, but the exit node was unsuccessful
			// the workflow is now considered unsuccessful.
			woc.markWorkflowPhase(onExitNode.Phase, true, onExitNode.Message)
		} else {
			woc.markWorkflowSuccess()
		}
	case wfv1.NodeFailed:
		woc.markWorkflowFailed(workflowMessage)
	case wfv1.NodeError:
		woc.markWorkflowPhase(wfv1.NodeError, true, workflowMessage)
	default:
		// NOTE: we should never make it here because if the the node was 'Running'
		// we should have returned earlier.
		err = errors.InternalErrorf("Unexpected node phase %s: %+v", woc.wf.ObjectMeta.Name, err)
		woc.markWorkflowError(err, true)
	}
}

func (woc *wfOperationCtx) getWorkflowDeadline() *time.Time {
	if woc.wf.Spec.ActiveDeadlineSeconds == nil {
		return nil
	}
	if woc.wf.Status.StartedAt.IsZero() {
		return nil
	}
	if *woc.wf.Spec.ActiveDeadlineSeconds == 0 {
		// A zero value for ActiveDeadlineSeconds has special meaning (killed).
		// Return a zero value time object
		return &time.Time{}
	}
	startedAt := woc.wf.Status.StartedAt.Truncate(time.Second)
	deadline := startedAt.Add(time.Duration(*woc.wf.Spec.ActiveDeadlineSeconds) * time.Second).UTC()
	return &deadline
}

// setGlobalParameters sets the globalParam map with global parameters
func (woc *wfOperationCtx) setGlobalParameters() {
	woc.globalParams[common.GlobalVarWorkflowName] = woc.wf.ObjectMeta.Name
	woc.globalParams[common.GlobalVarWorkflowNamespace] = woc.wf.ObjectMeta.Namespace
	woc.globalParams[common.GlobalVarWorkflowUID] = string(woc.wf.ObjectMeta.UID)
	woc.globalParams[common.GlobalVarWorkflowCreationTimestamp] = woc.wf.ObjectMeta.CreationTimestamp.String()
	if woc.wf.Spec.Priority != nil {
		woc.globalParams[common.GlobalVarWorkflowPriority] = strconv.Itoa(int(*woc.wf.Spec.Priority))
	}
	for char := range strftime.FormatChars {
		cTimeVar := fmt.Sprintf("%s.%s", common.GlobalVarWorkflowCreationTimestamp, string(char))
		woc.globalParams[cTimeVar] = strftime.Format("%"+string(char), woc.wf.ObjectMeta.CreationTimestamp.Time)
	}
	for _, param := range woc.wf.Spec.Arguments.Parameters {
		woc.globalParams["workflow.parameters."+param.Name] = *param.Value
	}
	for k, v := range woc.wf.ObjectMeta.Annotations {
		woc.globalParams["workflow.annotations."+k] = v
	}
	for k, v := range woc.wf.ObjectMeta.Labels {
		woc.globalParams["workflow.labels."+k] = v
	}
	if woc.wf.Status.Outputs != nil {
		for _, param := range woc.wf.Status.Outputs.Parameters {
			woc.globalParams["workflow.outputs.parameters."+param.Name] = *param.Value
		}
	}
}

func (woc *wfOperationCtx) getNodeByName(nodeName string) *wfv1.NodeStatus {
	nodeID := woc.wf.NodeID(nodeName)
	node, ok := woc.wf.Status.Nodes[nodeID]
	if !ok {
		return nil
	}
	return &node
}

// persistUpdates will update a workflow with any updates made during workflow operation.
// It also labels any pods as completed if we have extracted everything we need from it.
// NOTE: a previous implementation used Patch instead of Update, but Patch does not work with
// the fake CRD clientset which makes unit testing extremely difficult.
func (woc *wfOperationCtx) persistUpdates() {
	if !woc.updated {
		return
	}
<<<<<<< HEAD
	wfClient := woc.controller.wfclientset.ArgoprojV1alpha1().Workflows(woc.wf.ObjectMeta.Namespace)
	// try and compress nodes if needed
	nodes := woc.wf.Status.Nodes

	err := packer.CompressWorkflow(woc.wf)
	if packer.IsTooLargeError(err) || os.Getenv("ALWAYS_OFFLOAD_NODE_STATUS") == "true" {
		if woc.controller.offloadNodeStatusRepo.IsEnabled() {
			offloadVersion, err := woc.controller.offloadNodeStatusRepo.Save(woc.wf.Name, woc.wf.Namespace, nodes)
			if err != nil {
				woc.log.Warnf("Failed to offload node status: %v", err)
				woc.markWorkflowError(err, true)
			} else {
				woc.wf.Status.Nodes = nil
				woc.wf.Status.CompressedNodes = ""
				woc.wf.Status.OffloadNodeStatusVersion = offloadVersion
			}
		}
	} else if err != nil {
		woc.log.Warnf("Error compressing workflow: %v", err)
		woc.markWorkflowError(err, true)
	}
	woc.wf, err = wfClient.Update(woc.wf)
=======
	wf := woc.wf.DeepCopy()
	wfClient := woc.controller.wfclientset.ArgoprojV1alpha1().Workflows(wf.ObjectMeta.Namespace)
	// try and compress nodes if needed
	nodes := wf.Status.Nodes
	err := packer.CompressWorkflow(wf)
	if packer.IsTooLargeError(err) {
		wf.Status.OffloadNodeStatus = woc.controller.offloadNodeStatusRepo.IsEnabled()
	} else if err != nil {
		woc.log.Warnf("Error compressing workflow: %v", err)
		woc.markWorkflowFailed(err.Error())
	}
	if wf.Status.OffloadNodeStatus {
		wf.Status.Nodes = nil
		wf.Status.CompressedNodes = ""
	}
	wf, err = wfClient.Update(wf)
>>>>>>> dd704dd6
	if err != nil {
		woc.log.Warnf("Error updating workflow: %v %s", err, apierr.ReasonForError(err))
		if argokubeerr.IsRequestEntityTooLargeErr(err) {
			woc.persistWorkflowSizeLimitErr(wfClient, err)
			return
		}
		if !apierr.IsConflict(err) {
			return
		}
		woc.log.Info("Re-applying updates on latest version and retrying update")
<<<<<<< HEAD
		woc.wf, err = woc.reapplyUpdate(wfClient)
=======
		err = woc.reapplyUpdate(wfClient)
>>>>>>> dd704dd6
		if err != nil {
			woc.log.Infof("Failed to re-apply update: %+v", err)
			return
		}
	}
<<<<<<< HEAD

	// restore to pre-compressed state
	woc.wf.Status.Nodes = nodes
	woc.wf.Status.CompressedNodes = ""
	woc.log.WithFields(log.Fields{"resourceVersion": woc.wf.ResourceVersion, "phase": woc.wf.Status.Phase}).Info("Workflow update successful")
=======
	// restore to pre-compressed state
	wf.Status.Nodes = nodes
	wf.Status.CompressedNodes = ""
	if wf.Status.OffloadNodeStatus {
		err = woc.controller.offloadNodeStatusRepo.Save(wf)
		if err != nil {
			woc.log.Warnf("Error in persisting workflow : %v %s", err, apierr.ReasonForError(err))
			woc.markWorkflowFailed(err.Error())
			return
		}
	}
	woc.wf = wf
	woc.log.Info("Workflow update successful")
>>>>>>> dd704dd6

	// HACK(jessesuen) after we successfully persist an update to the workflow, the informer's
	// cache is now invalid. It's very common that we will need to immediately re-operate on a
	// workflow due to queuing by the pod workers. The following sleep gives a *chance* for the
	// informer's cache to catch up to the version of the workflow we just persisted. Without
	// this sleep, the next worker to work on this workflow will very likely operate on a stale
	// object and redo work.
	time.Sleep(1 * time.Second)

	// It is important that we *never* label pods as completed until we successfully updated the workflow
	// Failing to do so means we can have inconsistent state.
	// TODO: The completedPods will be labeled multiple times. I think it would be improved in the future.
	// Send succeeded pods or completed pods to gcPods channel to delete it later depend on the PodGCStrategy.
	// Notice we do not need to label the pod if we will delete it later for GC. Otherwise, that may even result in
	// errors if we label a pod that was deleted already.
	if wf.Spec.PodGC != nil {
		switch wf.Spec.PodGC.Strategy {
		case wfv1.PodGCOnPodSuccess:
			for podName := range woc.succeededPods {
				woc.controller.gcPods <- fmt.Sprintf("%s/%s", wf.ObjectMeta.Namespace, podName)
			}
		case wfv1.PodGCOnPodCompletion:
			for podName := range woc.completedPods {
				woc.controller.gcPods <- fmt.Sprintf("%s/%s", wf.ObjectMeta.Namespace, podName)
			}
		}
	} else {
		// label pods which will not be deleted
		for podName := range woc.completedPods {
			woc.controller.completedPods <- fmt.Sprintf("%s/%s", wf.ObjectMeta.Namespace, podName)
		}
	}
}

// persistWorkflowSizeLimitErr will fail a the workflow with an error when we hit the resource size limit
// See https://github.com/argoproj/argo/issues/913
func (woc *wfOperationCtx) persistWorkflowSizeLimitErr(wfClient v1alpha1.WorkflowInterface, err error) {
	woc.wf = woc.orig.DeepCopy()
	woc.markWorkflowError(err, true)
	_, err = wfClient.Update(woc.wf)
	if err != nil {
		woc.log.Warnf("Error updating workflow: %v", err)
	}
}

// reapplyUpdate GETs the latest version of the workflow, re-applies the updates and
// retries the UPDATE multiple times. For reasoning behind this technique, see:
// https://github.com/kubernetes/community/blob/master/contributors/devel/api-conventions.md#concurrency-control-and-consistency
func (woc *wfOperationCtx) reapplyUpdate(wfClient v1alpha1.WorkflowInterface) (*wfv1.Workflow, error) {
	// First generate the patch
	oldData, err := json.Marshal(woc.orig)
	if err != nil {
		return nil, errors.InternalWrapError(err)
	}
	newData, err := json.Marshal(woc.wf)
	if err != nil {
		return nil, errors.InternalWrapError(err)
	}
	patchBytes, err := jsonpatch.CreateMergePatch(oldData, newData)
	if err != nil {
		return nil, errors.InternalWrapError(err)
	}
	// Next get latest version of the workflow, apply the patch and retyr the Update
	attempt := 1
	for {
		currWf, err := wfClient.Get(woc.wf.ObjectMeta.Name, metav1.GetOptions{})
		if !retry.IsRetryableKubeAPIError(err) {
			return nil, errors.InternalWrapError(err)
		}
		currWfBytes, err := json.Marshal(currWf)
		if err != nil {
			return nil, errors.InternalWrapError(err)
		}
		newWfBytes, err := jsonpatch.MergePatch(currWfBytes, patchBytes)
		if err != nil {
			return nil, errors.InternalWrapError(err)
		}
		var newWf wfv1.Workflow
		err = json.Unmarshal(newWfBytes, &newWf)
		if err != nil {
			return nil, errors.InternalWrapError(err)
		}
		wf, err := wfClient.Update(&newWf)
		if err == nil {
			woc.log.Infof("Update retry attempt %d successful", attempt)
			return wf, nil
		}
		attempt++
		woc.log.Warnf("Update retry attempt %d failed: %v", attempt, err)
		if attempt > 5 {
			return nil, err
		}
	}
}

// requeue this workflow onto the workqueue for later processing
func (woc *wfOperationCtx) requeue(afterDuration time.Duration) {
	key, err := cache.MetaNamespaceKeyFunc(woc.wf)
	if err != nil {
		woc.log.Errorf("Failed to requeue workflow %s: %v", woc.wf.ObjectMeta.Name, err)
		return
	}
	woc.controller.wfQueue.AddAfter(key, afterDuration)
}

// processNodeRetries updates the retry node state based on the child node state and the retry strategy and returns the node.
func (woc *wfOperationCtx) processNodeRetries(node *wfv1.NodeStatus, retryStrategy wfv1.RetryStrategy) (*wfv1.NodeStatus, bool, error) {
	if node.Completed() {
		return node, true, nil
	}
	lastChildNode, err := woc.getLastChildNode(node)
	if err != nil {
		return nil, false, fmt.Errorf("Failed to find last child of node " + node.Name)
	}

	if lastChildNode == nil {
		return node, true, nil
	}

	if retryStrategy.Backoff != nil {
		// Process max duration limit
		if retryStrategy.Backoff.MaxDuration != "" && len(node.Children) > 0 {
			maxDuration, err := parseStringToDuration(retryStrategy.Backoff.MaxDuration)
			if err != nil {
				return nil, false, err
			}
			firstChildNode, err := woc.getFirstChildNode(node)
			if err != nil {
				return nil, false, fmt.Errorf("Failed to find first child of node " + node.Name)
			}
			if time.Now().After(firstChildNode.FinishedAt.Add(maxDuration)) {
				woc.log.Infoln("Max duration limit exceeded. Failing...")
				return woc.markNodePhase(node.Name, lastChildNode.Phase, "Max duration limit exceeded"), true, nil
			}
		}

		// Max duration limit hasn't been exceeded, process back off
		if retryStrategy.Backoff.Duration == "" {
			return nil, false, fmt.Errorf("no base duration specified for retryStrategy")
		}
		baseDuration, err := parseStringToDuration(retryStrategy.Backoff.Duration)
		if err != nil {
			return nil, false, err
		}

		timeToWait := baseDuration
		if retryStrategy.Backoff.Factor > 0 {
			// Formula: timeToWait = duration * factor^retry_number
			timeToWait = baseDuration * time.Duration(math.Pow(float64(retryStrategy.Backoff.Factor), float64(len(node.Children))))
		}
		waitingDeadline := lastChildNode.FinishedAt.Add(timeToWait)

		// See if we have waited past the deadline
		if time.Now().Before(waitingDeadline) {
			retryMessage := fmt.Sprintf("Retrying in %s", humanize.Duration(time.Until(waitingDeadline)))
			return woc.markNodePhase(node.Name, node.Phase, retryMessage), false, nil
		} else {
			node = woc.markNodePhase(node.Name, node.Phase, "")
		}
	}

	var retryOnFailed bool
	var retryOnError bool
	switch retryStrategy.RetryPolicy {
	case wfv1.RetryPolicyAlways:
		retryOnFailed = true
		retryOnError = true
	case wfv1.RetryPolicyOnError:
		retryOnFailed = false
		retryOnError = true
	case wfv1.RetryPolicyOnFailure, "":
		retryOnFailed = true
		retryOnError = false
	default:
		return nil, false, fmt.Errorf("%s is not a valid RetryPolicy", retryStrategy.RetryPolicy)
	}

	if !lastChildNode.Completed() {
		// last child node is still running.
		return node, true, nil
	}

	if lastChildNode.Successful() {
		node.Outputs = lastChildNode.Outputs.DeepCopy()
		woc.wf.Status.Nodes[node.ID] = *node
		return woc.markNodePhase(node.Name, wfv1.NodeSucceeded), true, nil
	}

	if (lastChildNode.Phase == wfv1.NodeFailed && !retryOnFailed) || (lastChildNode.Phase == wfv1.NodeError && !retryOnError) {
		woc.log.Infof("Node not set to be retried after status: %s", lastChildNode.Phase)
		return woc.markNodePhase(node.Name, lastChildNode.Phase, lastChildNode.Message), true, nil
	}

	if !lastChildNode.CanRetry() {
		woc.log.Infof("Node cannot be retried. Marking it failed")
		return woc.markNodePhase(node.Name, lastChildNode.Phase, lastChildNode.Message), true, nil
	}

	if retryStrategy.Limit != nil && int32(len(node.Children)) > *retryStrategy.Limit {
		woc.log.Infoln("No more retries left. Failing...")
		return woc.markNodePhase(node.Name, lastChildNode.Phase, "No more retries left"), true, nil
	}

	woc.log.Infof("%d child nodes of %s failed. Trying again...", len(node.Children), node.Name)
	return node, true, nil
}

// podReconciliation is the process by which a workflow will examine all its related
// pods and update the node state before continuing the evaluation of the workflow.
// Records all pods which were observed completed, which will be labeled completed=true
// after successful persist of the workflow.
func (woc *wfOperationCtx) podReconciliation() error {
	podList, err := woc.getAllWorkflowPods()
	if err != nil {
		return err
	}
	seenPods := make(map[string]bool)
	seenPodLock := &sync.Mutex{}
	wfNodesLock := &sync.RWMutex{}

	performAssessment := func(pod *apiv1.Pod) {
		if pod == nil {
			return
		}
		nodeNameForPod := pod.Annotations[common.AnnotationKeyNodeName]
		nodeID := woc.wf.NodeID(nodeNameForPod)
		seenPodLock.Lock()
		seenPods[nodeID] = true
		seenPodLock.Unlock()

		wfNodesLock.Lock()
		defer wfNodesLock.Unlock()
		if node, ok := woc.wf.Status.Nodes[nodeID]; ok {
			if newState := assessNodeStatus(pod, &node); newState != nil {
				woc.wf.Status.Nodes[nodeID] = *newState
				woc.addOutputsToScope("workflow", node.Outputs, nil)
				woc.updated = true
			}
			node := woc.wf.Status.Nodes[pod.ObjectMeta.Name]
			if node.Completed() && !node.IsDaemoned() {
				if tmpVal, tmpOk := pod.Labels[common.LabelKeyCompleted]; tmpOk {
					if tmpVal == "true" {
						return
					}
				}
				woc.completedPods[pod.ObjectMeta.Name] = true
			}
			if node.Successful() {
				woc.succeededPods[pod.ObjectMeta.Name] = true
			}
		}
	}

	parallelPodNum := make(chan string, 500)
	var wg sync.WaitGroup

	for _, pod := range podList.Items {
		parallelPodNum <- pod.Name
		wg.Add(1)
		go func(tmpPod apiv1.Pod) {
			defer wg.Done()
			performAssessment(&tmpPod)
			err = woc.applyExecutionControl(&tmpPod, wfNodesLock)
			if err != nil {
				woc.log.Warnf("Failed to apply execution control to pod %s", tmpPod.Name)
			}
			<-parallelPodNum
		}(pod)
	}

	wg.Wait()

	// Now check for deleted pods. Iterate our nodes. If any one of our nodes does not show up in
	// the seen list it implies that the pod was deleted without the controller seeing the event.
	// It is now impossible to infer pod status. The only thing we can do at this point is to mark
	// the node with Error.
	for nodeID, node := range woc.wf.Status.Nodes {
		if node.Type != wfv1.NodeTypePod || node.Completed() || node.StartedAt.IsZero() {
			// node is not a pod, it is already complete, or it can be re-run.
			continue
		}
		if _, ok := seenPods[nodeID]; !ok {
			node.Message = "pod deleted"
			node.Phase = wfv1.NodeError
			woc.wf.Status.Nodes[nodeID] = node
			woc.log.Warnf("pod %s deleted", nodeID)
			woc.updated = true
		}
	}
	return nil
}

//fails any suspended nodes if the workflow deadline has passed
func (woc *wfOperationCtx) failSuspendedNodesAfterDeadline() error {
	if woc.workflowDeadline != nil && time.Now().UTC().After(*woc.workflowDeadline) {
		for _, node := range woc.wf.Status.Nodes {
			if node.Type == wfv1.NodeTypeSuspend && node.Phase == wfv1.NodeRunning {
				var message string
				if woc.workflowDeadline.IsZero() {
					message = "terminated"
				} else {
					message = fmt.Sprintf("step exceeded workflow deadline %s", *woc.workflowDeadline)
				}
				woc.markNodePhase(node.Name, wfv1.NodeFailed, message)
			}
		}
	}
	return nil
}

// countActivePods counts the number of active (Pending/Running) pods.
// Optionally restricts it to a template invocation (boundaryID)
func (woc *wfOperationCtx) countActivePods(boundaryIDs ...string) int64 {
	var boundaryID = ""
	if len(boundaryIDs) > 0 {
		boundaryID = boundaryIDs[0]
	}
	var activePods int64
	// if we care about parallelism, count the active pods at the template level
	for _, node := range woc.wf.Status.Nodes {
		if node.Type != wfv1.NodeTypePod {
			continue
		}
		if boundaryID != "" && node.BoundaryID != boundaryID {
			continue
		}
		switch node.Phase {
		case wfv1.NodePending, wfv1.NodeRunning:
			activePods++
		}
	}
	return activePods
}

// countActiveChildren counts the number of active (Pending/Running) children nodes of parent parentName
func (woc *wfOperationCtx) countActiveChildren(boundaryIDs ...string) int64 {
	var boundaryID = ""
	if len(boundaryIDs) > 0 {
		boundaryID = boundaryIDs[0]
	}
	var activeChildren int64
	// if we care about parallelism, count the active pods at the template level
	for _, node := range woc.wf.Status.Nodes {
		if boundaryID != "" && node.BoundaryID != boundaryID {
			continue
		}
		switch node.Type {
		case wfv1.NodeTypePod, wfv1.NodeTypeSteps, wfv1.NodeTypeDAG:
		default:
			continue
		}
		switch node.Phase {
		case wfv1.NodePending, wfv1.NodeRunning:
			activeChildren++
		}
	}
	return activeChildren
}

// getAllWorkflowPods returns all pods related to the current workflow
func (woc *wfOperationCtx) getAllWorkflowPods() (*apiv1.PodList, error) {
	options := metav1.ListOptions{
		LabelSelector: fmt.Sprintf("%s=%s",
			common.LabelKeyWorkflow,
			woc.wf.ObjectMeta.Name),
	}
	podList, err := woc.controller.kubeclientset.CoreV1().Pods(woc.wf.Namespace).List(options)
	if err != nil {
		return nil, errors.InternalWrapError(err)
	}
	return podList, nil
}

// assessNodeStatus compares the current state of a pod with its corresponding node
// and returns the new node status if something changed
func assessNodeStatus(pod *apiv1.Pod, node *wfv1.NodeStatus) *wfv1.NodeStatus {
	var newPhase wfv1.NodePhase
	var newDaemonStatus *bool
	var message string
	updated := false
	switch pod.Status.Phase {
	case apiv1.PodPending:
		newPhase = wfv1.NodePending
		newDaemonStatus = pointer.BoolPtr(false)
		message = getPendingReason(pod)
	case apiv1.PodSucceeded:
		newPhase = wfv1.NodeSucceeded
		newDaemonStatus = pointer.BoolPtr(false)
	case apiv1.PodFailed:
		// ignore pod failure for daemoned steps
		if node.IsDaemoned() {
			newPhase = wfv1.NodeSucceeded
		} else {
			newPhase, message = inferFailedReason(pod)
		}
		newDaemonStatus = pointer.BoolPtr(false)
	case apiv1.PodRunning:
		if pod.DeletionTimestamp != nil {
			// pod is being terminated
			newPhase = wfv1.NodeFailed
			message = "pod termination"
		} else {
			newPhase = wfv1.NodeRunning
			tmplStr, ok := pod.Annotations[common.AnnotationKeyTemplate]
			if !ok {
				log.Warnf("%s missing template annotation", pod.ObjectMeta.Name)
				return nil
			}
			var tmpl wfv1.Template
			err := json.Unmarshal([]byte(tmplStr), &tmpl)
			if err != nil {
				log.Warnf("%s template annotation unreadable: %v", pod.ObjectMeta.Name, err)
				return nil
			}
			if tmpl.Daemon != nil && *tmpl.Daemon {
				// pod is running and template is marked daemon. check if everything is ready
				for _, ctrStatus := range pod.Status.ContainerStatuses {
					if !ctrStatus.Ready {
						return nil
					}
				}
				// proceed to mark node status as running (and daemoned)
				newPhase = wfv1.NodeRunning
				newDaemonStatus = pointer.BoolPtr(true)
				log.Infof("Processing ready daemon pod: %v", pod.ObjectMeta.SelfLink)
			}
		}
	default:
		newPhase = wfv1.NodeError
		message = fmt.Sprintf("Unexpected pod phase for %s: %s", pod.ObjectMeta.Name, pod.Status.Phase)
		log.Error(message)
	}

	if newDaemonStatus != nil {
		if !*newDaemonStatus {
			// if the daemon status switched to false, we prefer to just unset daemoned status field
			// (as opposed to setting it to false)
			newDaemonStatus = nil
		}
		if (newDaemonStatus != nil && node.Daemoned == nil) || (newDaemonStatus == nil && node.Daemoned != nil) {
			log.Infof("Setting node %v daemoned: %v -> %v", node, node.Daemoned, newDaemonStatus)
			node.Daemoned = newDaemonStatus
			updated = true
			if pod.Status.PodIP != "" && pod.Status.PodIP != node.PodIP {
				// only update Pod IP for daemoned nodes to reduce number of updates
				log.Infof("Updating daemon node %s IP %s -> %s", node, node.PodIP, pod.Status.PodIP)
				node.PodIP = pod.Status.PodIP
			}
		}
	}
	outputStr, ok := pod.Annotations[common.AnnotationKeyOutputs]
	if ok && node.Outputs == nil {
		updated = true
		log.Infof("Setting node %v outputs", node)
		var outputs wfv1.Outputs
		err := json.Unmarshal([]byte(outputStr), &outputs)
		if err != nil {
			log.Errorf("Failed to unmarshal %s outputs from pod annotation: %v", pod.Name, err)
			node.Phase = wfv1.NodeError
		} else {
			node.Outputs = &outputs
		}
	}
	if node.Phase != newPhase {
		log.Infof("Updating node %s status %s -> %s", node, node.Phase, newPhase)
		// if we are transitioning from Pending to a different state, clear out pending message
		if node.Phase == wfv1.NodePending {
			node.Message = ""
		}
		updated = true
		node.Phase = newPhase
	}
	if message != "" && node.Message != message {
		log.Infof("Updating node %s message: %s", node, message)
		updated = true
		node.Message = message
	}

	if node.Completed() && node.FinishedAt.IsZero() {
		updated = true
		if !node.IsDaemoned() {
			node.FinishedAt = getLatestFinishedAt(pod)
		}
		if node.FinishedAt.IsZero() {
			// If we get here, the container is daemoned so the
			// finishedAt might not have been set.
			node.FinishedAt = metav1.Time{Time: time.Now().UTC()}
		}
	}
	if updated {
		return node
	}
	return nil
}

// getLatestFinishedAt returns the latest finishAt timestamp from all the
// containers of this pod.
func getLatestFinishedAt(pod *apiv1.Pod) metav1.Time {
	var latest metav1.Time
	for _, ctr := range pod.Status.InitContainerStatuses {
		if ctr.State.Terminated != nil && ctr.State.Terminated.FinishedAt.After(latest.Time) {
			latest = ctr.State.Terminated.FinishedAt
		}
	}
	for _, ctr := range pod.Status.ContainerStatuses {
		if ctr.State.Terminated != nil && ctr.State.Terminated.FinishedAt.After(latest.Time) {
			latest = ctr.State.Terminated.FinishedAt
		}
	}
	return latest
}

func getPendingReason(pod *apiv1.Pod) string {
	for _, ctrStatus := range pod.Status.ContainerStatuses {
		if ctrStatus.State.Waiting != nil {
			if ctrStatus.State.Waiting.Message != "" {
				return fmt.Sprintf("%s: %s", ctrStatus.State.Waiting.Reason, ctrStatus.State.Waiting.Message)
			}
			return ctrStatus.State.Waiting.Reason
		}
	}
	// Example:
	// - lastProbeTime: null
	//   lastTransitionTime: 2018-08-29T06:38:36Z
	//   message: '0/3 nodes are available: 2 Insufficient cpu, 3 MatchNodeSelector.'
	//   reason: Unschedulable
	//   status: "False"
	//   type: PodScheduled
	for _, cond := range pod.Status.Conditions {
		if cond.Reason == apiv1.PodReasonUnschedulable {
			if cond.Message != "" {
				return fmt.Sprintf("%s: %s", cond.Reason, cond.Message)
			}
			return cond.Reason
		}
	}
	return ""
}

// inferFailedReason returns metadata about a Failed pod to be used in its NodeStatus
// Returns a tuple of the new phase and message
func inferFailedReason(pod *apiv1.Pod) (wfv1.NodePhase, string) {
	if pod.Status.Message != "" {
		// Pod has a nice error message. Use that.
		return wfv1.NodeFailed, pod.Status.Message
	}
	annotatedMsg := pod.Annotations[common.AnnotationKeyNodeMessage]
	// We only get one message to set for the overall node status.
	// If multiple containers failed, in order of preference:
	// init, main (annotated), main (exit code), wait, sidecars
	for _, ctr := range pod.Status.InitContainerStatuses {
		if ctr.State.Terminated == nil {
			// We should never get here
			log.Warnf("Pod %s phase was Failed but %s did not have terminated state", pod.ObjectMeta.Name, ctr.Name)
			continue
		}
		if ctr.State.Terminated.ExitCode == 0 {
			continue
		}
		errMsg := fmt.Sprintf("failed to load artifacts")
		for _, msg := range []string{annotatedMsg, ctr.State.Terminated.Message} {
			if msg != "" {
				errMsg += ": " + msg
				break
			}
		}
		// NOTE: we consider artifact load issues as Error instead of Failed
		return wfv1.NodeError, errMsg
	}
	failMessages := make(map[string]string)
	for _, ctr := range pod.Status.ContainerStatuses {
		if ctr.State.Terminated == nil {
			// We should never get here
			log.Warnf("Pod %s phase was Failed but %s did not have terminated state", pod.ObjectMeta.Name, ctr.Name)
			continue
		}
		if ctr.State.Terminated.ExitCode == 0 {
			continue
		}
		if ctr.Name == common.WaitContainerName {
			errDetails := ""
			for _, msg := range []string{annotatedMsg, ctr.State.Terminated.Message} {
				if msg != "" {
					errDetails = msg
					break
				}
			}
			if errDetails == "" {
				// executor is expected to annotate a message to the pod upon any errors.
				// If we failed to see the annotated message, it is likely the pod ran with
				// insufficient privileges. Give a hint to that effect.
				errDetails = fmt.Sprintf("verify serviceaccount %s:%s has necessary privileges", pod.ObjectMeta.Namespace, pod.Spec.ServiceAccountName)
			}
			errMsg := fmt.Sprintf("failed to save outputs: %s", errDetails)
			failMessages[ctr.Name] = errMsg
			continue
		}
		if ctr.State.Terminated.Message != "" {
			errMsg := ctr.State.Terminated.Message
			if ctr.Name != common.MainContainerName {
				errMsg = fmt.Sprintf("sidecar '%s' %s", ctr.Name, errMsg)
			}
			failMessages[ctr.Name] = errMsg
			continue
		}
		if ctr.State.Terminated.Reason == "OOMKilled" {
			failMessages[ctr.Name] = ctr.State.Terminated.Reason
			continue
		}
		errMsg := fmt.Sprintf("failed with exit code %d", ctr.State.Terminated.ExitCode)
		if ctr.Name != common.MainContainerName {
			if ctr.State.Terminated.ExitCode == 137 || ctr.State.Terminated.ExitCode == 143 {
				// if the sidecar was SIGKILL'd (exit code 137) assume it was because argoexec
				// forcibly killed the container, which we ignore the error for.
				// Java code 143 is a normal exit 128 + 15 https://github.com/elastic/elasticsearch/issues/31847
				log.Infof("Ignoring %d exit code of sidecar '%s'", ctr.State.Terminated.ExitCode, ctr.Name)
				continue
			}
			errMsg = fmt.Sprintf("sidecar '%s' %s", ctr.Name, errMsg)
		}
		failMessages[ctr.Name] = errMsg
	}
	if failMsg, ok := failMessages[common.MainContainerName]; ok {
		_, ok = failMessages[common.WaitContainerName]
		isResourceTemplate := !ok
		if isResourceTemplate && annotatedMsg != "" {
			// For resource templates, we prefer the annotated message
			// over the vanilla exit code 1 error
			return wfv1.NodeFailed, annotatedMsg
		}
		return wfv1.NodeFailed, failMsg
	}
	if failMsg, ok := failMessages[common.WaitContainerName]; ok {
		return wfv1.NodeError, failMsg
	}

	// If we get here, both the main and wait container succeeded. Iterate the fail messages to
	// identify the sidecar which failed and return the message.
	for _, failMsg := range failMessages {
		return wfv1.NodeFailed, failMsg
	}
	// If we get here, we have detected that the main/wait containers succeed but the sidecar(s)
	// were  SIGKILL'd. The executor may have had to forcefully terminate the sidecar (kill -9),
	// resulting in a 137 exit code (which we had ignored earlier). If failMessages is empty, it
	// indicates that this is the case and we return Success instead of Failure.
	return wfv1.NodeSucceeded, ""
}

func (woc *wfOperationCtx) createPVCs() error {
	if woc.wf.Status.Phase != wfv1.NodeRunning {
		// Only attempt to create PVCs if workflow transitioned to Running state
		// (e.g. passed validation, or didn't already complete)
		return nil
	}
	if len(woc.wf.Spec.VolumeClaimTemplates) == len(woc.wf.Status.PersistentVolumeClaims) {
		// If we have already created the PVCs, then there is nothing to do.
		// This will also handle the case where workflow has no volumeClaimTemplates.
		return nil
	}
	if len(woc.wf.Status.PersistentVolumeClaims) == 0 {
		woc.wf.Status.PersistentVolumeClaims = make([]apiv1.Volume, len(woc.wf.Spec.VolumeClaimTemplates))
	}
	pvcClient := woc.controller.kubeclientset.CoreV1().PersistentVolumeClaims(woc.wf.ObjectMeta.Namespace)
	for i, pvcTmpl := range woc.wf.Spec.VolumeClaimTemplates {
		if pvcTmpl.ObjectMeta.Name == "" {
			return errors.Errorf(errors.CodeBadRequest, "volumeClaimTemplates[%d].metadata.name is required", i)
		}
		pvcTmpl = *pvcTmpl.DeepCopy()
		// PVC name will be <workflowname>-<volumeclaimtemplatename>
		refName := pvcTmpl.ObjectMeta.Name
		pvcName := fmt.Sprintf("%s-%s", woc.wf.ObjectMeta.Name, pvcTmpl.ObjectMeta.Name)
		woc.log.Infof("Creating pvc %s", pvcName)
		pvcTmpl.ObjectMeta.Name = pvcName
		pvcTmpl.OwnerReferences = []metav1.OwnerReference{
			*metav1.NewControllerRef(woc.wf, wfv1.SchemeGroupVersion.WithKind(workflow.WorkflowKind)),
		}
		pvc, err := pvcClient.Create(&pvcTmpl)
		if err != nil && apierr.IsAlreadyExists(err) {
			woc.log.Infof("%s pvc has already exists. Workflow is re-using it", pvcTmpl.Name)
			pvc, err = pvcClient.Get(pvcTmpl.Name, metav1.GetOptions{})
			if err != nil {
				return err
			}
			hasOwnerReference := false
			for i := range pvc.OwnerReferences {
				ownerRef := pvc.OwnerReferences[i]
				if ownerRef.UID == woc.wf.UID {
					hasOwnerReference = true
					break
				}
			}
			if !hasOwnerReference {
				return errors.New(errors.CodeForbidden, "%s pvc has already exists with different ownerreference")
			}
		}

		//continue
		if err != nil {
			return err
		}

		vol := apiv1.Volume{
			Name: refName,
			VolumeSource: apiv1.VolumeSource{
				PersistentVolumeClaim: &apiv1.PersistentVolumeClaimVolumeSource{
					ClaimName: pvc.ObjectMeta.Name,
				},
			},
		}
		woc.wf.Status.PersistentVolumeClaims[i] = vol
		woc.updated = true
	}
	return nil
}

func (woc *wfOperationCtx) deletePVCs() error {
	if woc.wf.Status.Phase != wfv1.NodeSucceeded {
		// Skip deleting PVCs to reuse them for retried failed/error workflows.
		// PVCs are automatically deleted when corresponded owner workflows get deleted.
		return nil
	}
	totalPVCs := len(woc.wf.Status.PersistentVolumeClaims)
	if totalPVCs == 0 {
		// PVC list already empty. nothing to do
		return nil
	}
	pvcClient := woc.controller.kubeclientset.CoreV1().PersistentVolumeClaims(woc.wf.ObjectMeta.Namespace)
	newPVClist := make([]apiv1.Volume, 0)
	// Attempt to delete all PVCs. Record first error encountered
	var firstErr error
	for _, pvc := range woc.wf.Status.PersistentVolumeClaims {
		woc.log.Infof("Deleting PVC %s", pvc.PersistentVolumeClaim.ClaimName)
		err := pvcClient.Delete(pvc.PersistentVolumeClaim.ClaimName, nil)
		if err != nil {
			if !apierr.IsNotFound(err) {
				woc.log.Errorf("Failed to delete pvc %s: %v", pvc.PersistentVolumeClaim.ClaimName, err)
				newPVClist = append(newPVClist, pvc)
				if firstErr == nil {
					firstErr = err
				}
			}
		}
	}
	if len(newPVClist) != totalPVCs {
		// we were successful in deleting one ore more PVCs
		woc.log.Infof("Deleted %d/%d PVCs", totalPVCs-len(newPVClist), totalPVCs)
		woc.wf.Status.PersistentVolumeClaims = newPVClist
		woc.updated = true
	}
	return firstErr
}

func (woc *wfOperationCtx) getLastChildNode(node *wfv1.NodeStatus) (*wfv1.NodeStatus, error) {
	if len(node.Children) <= 0 {
		return nil, nil
	}

	lastChildNodeName := node.Children[len(node.Children)-1]
	lastChildNode, ok := woc.wf.Status.Nodes[lastChildNodeName]
	if !ok {
		return nil, fmt.Errorf("Failed to find node " + lastChildNodeName)
	}

	return &lastChildNode, nil
}

func (woc *wfOperationCtx) getFirstChildNode(node *wfv1.NodeStatus) (*wfv1.NodeStatus, error) {
	if len(node.Children) <= 0 {
		return nil, nil
	}

	firstChildNodeName := node.Children[0]
	firstChildNode, ok := woc.wf.Status.Nodes[firstChildNodeName]
	if !ok {
		return nil, fmt.Errorf("Failed to find node " + firstChildNodeName)
	}

	return &firstChildNode, nil
}

// executeTemplate executes the template with the given arguments and returns the created NodeStatus
// for the created node (if created). Nodes may not be created if parallelism or deadline exceeded.
// nodeName is the name to be used as the name of the node, and boundaryID indicates which template
// boundary this node belongs to.
func (woc *wfOperationCtx) executeTemplate(nodeName string, orgTmpl wfv1.TemplateHolder, tmplCtx *templateresolution.Context, args wfv1.Arguments, boundaryID string) (*wfv1.NodeStatus, error) {
	woc.log.Debugf("Evaluating node %s: template: %s, boundaryID: %s", nodeName, common.GetTemplateHolderString(orgTmpl), boundaryID)

	node := woc.getNodeByName(nodeName)

	if node != nil {
		if node.Completed() {
			woc.log.Debugf("Node %s already completed", nodeName)
			return node, nil
		}
		woc.log.Debugf("Executing node %s of %s is %s", nodeName, node.Type, node.Phase)
		// Memoized nodes don't have StartedAt.
		if node.StartedAt.IsZero() {
			node.StartedAt = metav1.Time{Time: time.Now().UTC()}
			woc.wf.Status.Nodes[node.ID] = *node
			woc.updated = true
		}
	}

	// Check if we took too long operating on this workflow and immediately return if we did
	if time.Now().UTC().After(woc.deadline) {
		woc.log.Warnf("Deadline exceeded")
		woc.requeue(0)
		return node, ErrDeadlineExceeded
	}

	// Set templateScope from which the template resolution starts.
	templateScope := tmplCtx.GetCurrentTemplateBase().GetTemplateScope()

	newTmplCtx, resolvedTmpl, err := tmplCtx.ResolveTemplate(orgTmpl)
	if err != nil {
		return woc.initializeNodeOrMarkError(node, nodeName, wfv1.NodeTypeSkipped, orgTmpl, boundaryID, err), err
	}

	localParams := make(map[string]string)
	// Inject the pod name. If the pod has a retry strategy, the pod name will be changed and will be injected when it
	// is determined
	if resolvedTmpl.IsPodType() && resolvedTmpl.RetryStrategy == nil {
		localParams[common.LocalVarPodName] = woc.wf.NodeID(nodeName)
	}
	// Inputs has been processed with arguments already, so pass empty arguments.
	processedTmpl, err := common.ProcessArgs(resolvedTmpl, &args, woc.globalParams, localParams, false)
	if err != nil {
		return woc.initializeNodeOrMarkError(node, nodeName, wfv1.NodeTypeSkipped, orgTmpl, boundaryID, err), err
	}

	// Check if we exceeded template or workflow parallelism and immediately return if we did
	if err := woc.checkParallelism(processedTmpl, node, boundaryID); err != nil {
		return node, err
	}

	// If the user has specified retries, node becomes a special retry node.
	// This node acts as a parent of all retries that will be done for
	// the container. The status of this node should be "Success" if any
	// of the retries succeed. Otherwise, it is "Failed".
	retryNodeName := ""
	if processedTmpl.IsLeaf() && processedTmpl.RetryStrategy != nil {
		retryNodeName = nodeName
		retryParentNode := node
		if retryParentNode == nil {
			woc.log.Debugf("Inject a retry node for node %s", retryNodeName)
			retryParentNode = woc.initializeExecutableNode(retryNodeName, wfv1.NodeTypeRetry, templateScope, processedTmpl, orgTmpl, boundaryID, wfv1.NodeRunning)
		}
		processedRetryParentNode, continueExecution, err := woc.processNodeRetries(retryParentNode, *processedTmpl.RetryStrategy)
		if err != nil {
			return woc.markNodeError(retryNodeName, err), err
		} else if !continueExecution {
			// We are still waiting for a retry delay to finish
			return retryParentNode, nil
		}
		retryParentNode = processedRetryParentNode
		// The retry node might have completed by now.
		if retryParentNode.Completed() {
			return retryParentNode, nil
		}
		lastChildNode, err := woc.getLastChildNode(retryParentNode)
		if err != nil {
			return woc.markNodeError(retryNodeName, err), err
		}
		if lastChildNode != nil && !lastChildNode.Completed() {
			// Last child node is still running.
			return retryParentNode, nil
		}

		// Create a new child node and append it to the retry node.
		nodeName = fmt.Sprintf("%s(%d)", retryNodeName, len(retryParentNode.Children))
		woc.addChildNode(retryNodeName, nodeName)
		node = nil

		// Change the `pod.name` variable to the new retry node name
		if processedTmpl.IsPodType() {
			processedTmpl, err = common.SubstituteParams(processedTmpl, map[string]string{}, map[string]string{common.LocalVarPodName: woc.wf.NodeID(nodeName)})
			if err != nil {
				return woc.initializeNodeOrMarkError(node, nodeName, wfv1.NodeTypeSkipped, orgTmpl, boundaryID, err), err
			}
		}
	}

	switch processedTmpl.GetType() {
	case wfv1.TemplateTypeContainer:
		node, err = woc.executeContainer(nodeName, templateScope, processedTmpl, orgTmpl, boundaryID)
	case wfv1.TemplateTypeSteps:
		node, err = woc.executeSteps(nodeName, newTmplCtx, templateScope, processedTmpl, orgTmpl, boundaryID)
	case wfv1.TemplateTypeScript:
		node, err = woc.executeScript(nodeName, templateScope, processedTmpl, orgTmpl, boundaryID)
	case wfv1.TemplateTypeResource:
		node, err = woc.executeResource(nodeName, templateScope, processedTmpl, orgTmpl, boundaryID)
	case wfv1.TemplateTypeDAG:
		node, err = woc.executeDAG(nodeName, newTmplCtx, templateScope, processedTmpl, orgTmpl, boundaryID)
	case wfv1.TemplateTypeSuspend:
		node, err = woc.executeSuspend(nodeName, templateScope, processedTmpl, orgTmpl, boundaryID)
	default:
		err = errors.Errorf(errors.CodeBadRequest, "Template '%s' missing specification", processedTmpl.Name)
		return woc.initializeNode(nodeName, wfv1.NodeTypeSkipped, orgTmpl, boundaryID, wfv1.NodeError, err.Error()), err
	}
	if err != nil {
		node = woc.markNodeError(node.Name, err)
		// If retry policy is not set, or if it is not set to Always or OnError, we won't attempt to retry an errored container
		// and we return instead.
		if processedTmpl.RetryStrategy == nil ||
			(processedTmpl.RetryStrategy.RetryPolicy != wfv1.RetryPolicyAlways &&
				processedTmpl.RetryStrategy.RetryPolicy != wfv1.RetryPolicyOnError) {
			return node, err
		}
	}
	node = woc.getNodeByName(node.Name)

	// Swap the node back to retry node.
	if retryNodeName != "" {
		node = woc.getNodeByName(retryNodeName)
	}

	return node, nil
}

// markWorkflowPhase is a convenience method to set the phase of the workflow with optional message
// optionally marks the workflow completed, which sets the finishedAt timestamp and completed label
func (woc *wfOperationCtx) markWorkflowPhase(phase wfv1.NodePhase, markCompleted bool, message ...string) {
	if woc.wf.Status.Phase != phase {
		woc.log.Infof("Updated phase %s -> %s", woc.wf.Status.Phase, phase)
		woc.updated = true
		woc.wf.Status.Phase = phase
		if woc.wf.ObjectMeta.Labels == nil {
			woc.wf.ObjectMeta.Labels = make(map[string]string)
		}
		woc.wf.ObjectMeta.Labels[common.LabelKeyPhase] = string(phase)
	}
	if woc.wf.Status.StartedAt.IsZero() {
		woc.updated = true
		woc.wf.Status.StartedAt = metav1.Time{Time: time.Now().UTC()}
	}
	if len(message) > 0 && woc.wf.Status.Message != message[0] {
		woc.log.Infof("Updated message %s -> %s", woc.wf.Status.Message, message[0])
		woc.updated = true
		woc.wf.Status.Message = message[0]
	}

	if phase == wfv1.NodeError {
		entryNode, ok := woc.wf.Status.Nodes[woc.wf.ObjectMeta.Name]
		if ok && entryNode.Phase == wfv1.NodeRunning {
			entryNode.Phase = wfv1.NodeError
			entryNode.Message = "Workflow operation error"
			woc.wf.Status.Nodes[woc.wf.ObjectMeta.Name] = entryNode
			woc.updated = true
		}
	}

	switch phase {
	case wfv1.NodeSucceeded, wfv1.NodeFailed, wfv1.NodeError:
		// wait for all daemon nodes to get terminated before marking workflow completed
		if markCompleted && !woc.hasDaemonNodes() {
			woc.log.Infof("Marking workflow completed")
			woc.wf.Status.FinishedAt = metav1.Time{Time: time.Now().UTC()}
			if woc.wf.ObjectMeta.Labels == nil {
				woc.wf.ObjectMeta.Labels = make(map[string]string)
			}
			woc.wf.ObjectMeta.Labels[common.LabelKeyCompleted] = "true"
			err := woc.controller.wfArchive.ArchiveWorkflow(woc.wf)
			if err != nil {
				woc.log.WithField("err", err).Error("Failed to archive workflow")
			}
			woc.updated = true
		}
	}
}

func (woc *wfOperationCtx) hasDaemonNodes() bool {
	for _, node := range woc.wf.Status.Nodes {
		if node.IsDaemoned() {
			return true
		}
	}
	return false
}

func (woc *wfOperationCtx) markWorkflowRunning() {
	woc.markWorkflowPhase(wfv1.NodeRunning, false)
}

func (woc *wfOperationCtx) markWorkflowSuccess() {
	woc.markWorkflowPhase(wfv1.NodeSucceeded, true)
}

func (woc *wfOperationCtx) markWorkflowFailed(message string) {
	woc.markWorkflowPhase(wfv1.NodeFailed, true, message)
}

func (woc *wfOperationCtx) markWorkflowError(err error, markCompleted bool) {
	woc.markWorkflowPhase(wfv1.NodeError, markCompleted, err.Error())
}

// stepsOrDagSeparator identifies if a node name starts with our naming convention separator from
// DAG or steps templates. Will match stings with prefix like: [0]. or .
var stepsOrDagSeparator = regexp.MustCompile(`^(\[\d+\])?\.`)

// initializeExecutableNode initializes a node and stores the template.
func (woc *wfOperationCtx) initializeExecutableNode(nodeName string, nodeType wfv1.NodeType, templateScope string, executeTmpl *wfv1.Template, orgTmpl wfv1.TemplateHolder, boundaryID string, phase wfv1.NodePhase, messages ...string) *wfv1.NodeStatus {
	node := woc.initializeNode(nodeName, nodeType, orgTmpl, boundaryID, phase)

	// Set the input values to the node.
	if executeTmpl.Inputs.HasInputs() {
		node.Inputs = executeTmpl.Inputs.DeepCopy()
	}

	node.TemplateScope = templateScope

	// Update the node
	woc.wf.Status.Nodes[node.ID] = *node
	woc.updated = true

	return node
}

// initializeNodeOrMarkError initializes an error node or mark a node if it already exists.
func (woc *wfOperationCtx) initializeNodeOrMarkError(node *wfv1.NodeStatus, nodeName string, nodeType wfv1.NodeType, orgTmpl wfv1.TemplateHolder, boundaryID string, err error) *wfv1.NodeStatus {
	if node != nil {
		return woc.markNodeError(nodeName, err)
	}
	return woc.initializeNode(nodeName, wfv1.NodeTypeSkipped, orgTmpl, boundaryID, wfv1.NodeError, err.Error())
}

func (woc *wfOperationCtx) initializeNode(nodeName string, nodeType wfv1.NodeType, orgTmpl wfv1.TemplateHolder, boundaryID string, phase wfv1.NodePhase, messages ...string) *wfv1.NodeStatus {
	woc.log.Debugf("Initializing node %s: template: %s, boundaryID: %s", nodeName, common.GetTemplateHolderString(orgTmpl), boundaryID)

	nodeID := woc.wf.NodeID(nodeName)
	_, ok := woc.wf.Status.Nodes[nodeID]
	if ok {
		panic(fmt.Sprintf("node %s already initialized", nodeName))
	}

	node := wfv1.NodeStatus{
		ID:           nodeID,
		Name:         nodeName,
		TemplateName: orgTmpl.GetTemplateName(),
		TemplateRef:  orgTmpl.GetTemplateRef(),
		Type:         nodeType,
		BoundaryID:   boundaryID,
		Phase:        phase,
		StartedAt:    metav1.Time{Time: time.Now().UTC()},
	}

	if boundaryNode, ok := woc.wf.Status.Nodes[boundaryID]; ok {
		node.DisplayName = strings.TrimPrefix(node.Name, boundaryNode.Name)
		if stepsOrDagSeparator.MatchString(node.DisplayName) {
			node.DisplayName = stepsOrDagSeparator.ReplaceAllString(node.DisplayName, "")
		}
	} else {
		node.DisplayName = nodeName
	}

	if node.Completed() && node.FinishedAt.IsZero() {
		node.FinishedAt = node.StartedAt
	}
	var message string
	if len(messages) > 0 {
		message = fmt.Sprintf(" (message: %s)", messages[0])
		node.Message = messages[0]
	}
	woc.wf.Status.Nodes[nodeID] = node
	woc.log.Infof("%s node %v initialized %s%s", node.Type, node, node.Phase, message)
	woc.updated = true
	return &node
}

// markNodePhase marks a node with the given phase, creating the node if necessary and handles timestamps
func (woc *wfOperationCtx) markNodePhase(nodeName string, phase wfv1.NodePhase, message ...string) *wfv1.NodeStatus {
	node := woc.getNodeByName(nodeName)
	if node == nil {
		panic(fmt.Sprintf("node %s uninitialized", nodeName))
	}
	if node.Phase != phase {
		woc.log.Infof("node %s phase %s -> %s", node, node.Phase, phase)
		node.Phase = phase
		woc.updated = true
	}
	if len(message) > 0 {
		if message[0] != node.Message {
			woc.log.Infof("node %s message: %s", node, message[0])
			node.Message = message[0]
			woc.updated = true
		}
	}
	if node.Completed() && node.FinishedAt.IsZero() {
		node.FinishedAt = metav1.Time{Time: time.Now().UTC()}
		woc.log.Infof("node %s finished: %s", node, node.FinishedAt)
		woc.updated = true
	}
	woc.wf.Status.Nodes[node.ID] = *node
	return node
}

// markNodeError is a convenience method to mark a node with an error and set the message from the error
func (woc *wfOperationCtx) markNodeError(nodeName string, err error) *wfv1.NodeStatus {
	woc.log.Errorf("Mark error node %s: %+v", nodeName, err)
	return woc.markNodePhase(nodeName, wfv1.NodeError, err.Error())
}

// checkParallelism checks if the given template is able to be executed, considering the current active pods and workflow/template parallelism
func (woc *wfOperationCtx) checkParallelism(tmpl *wfv1.Template, node *wfv1.NodeStatus, boundaryID string) error {
	if woc.wf.Spec.Parallelism != nil && woc.activePods >= *woc.wf.Spec.Parallelism {
		woc.log.Infof("workflow active pod spec parallelism reached %d/%d", woc.activePods, *woc.wf.Spec.Parallelism)
		return ErrParallelismReached
	}
	// TODO: repeated calls to countActivePods is not optimal
	switch tmpl.GetType() {
	case wfv1.TemplateTypeDAG, wfv1.TemplateTypeSteps:
		// if we are about to execute a DAG/Steps template, make sure we havent already reached our limit
		if tmpl.Parallelism != nil && node != nil {
			templateActivePods := woc.countActivePods(node.ID)
			if templateActivePods >= *tmpl.Parallelism {
				woc.log.Infof("template (node %s) active pod parallelism reached %d/%d", node.ID, templateActivePods, *tmpl.Parallelism)
				return ErrParallelismReached
			}
		}
		fallthrough
	default:
		// if we are about to execute a pod, make our parent hasn't reached it's limit
		if boundaryID != "" && (node == nil || (node.Phase != wfv1.NodePending && node.Phase != wfv1.NodeRunning)) {
			boundaryNode, ok := woc.wf.Status.Nodes[boundaryID]
			if !ok {
				return errors.InternalError("boundaryNode not found")
			}
			_, boundaryTemplate, err := woc.tmplCtx.ResolveTemplate(&boundaryNode)
			if err != nil {
				return err
			}
			if boundaryTemplate != nil && boundaryTemplate.Parallelism != nil {
				activeSiblings := woc.countActiveChildren(boundaryID)
				woc.log.Debugf("counted %d/%d active children in boundary %s", activeSiblings, *boundaryTemplate.Parallelism, boundaryID)
				if activeSiblings >= *boundaryTemplate.Parallelism {
					woc.log.Infof("template (node %s) active children parallelism reached %d/%d", boundaryID, activeSiblings, *boundaryTemplate.Parallelism)
					return ErrParallelismReached
				}
			}
		}
	}
	return nil
}

func (woc *wfOperationCtx) executeContainer(nodeName string, templateScope string, tmpl *wfv1.Template, orgTmpl wfv1.TemplateHolder, boundaryID string) (*wfv1.NodeStatus, error) {
	node := woc.getNodeByName(nodeName)
	if node != nil {
		return node, nil
	}
	node = woc.initializeExecutableNode(nodeName, wfv1.NodeTypePod, templateScope, tmpl, orgTmpl, boundaryID, wfv1.NodePending)

	woc.log.Debugf("Executing node %s with container template: %v\n", nodeName, tmpl)
	_, err := woc.createWorkflowPod(nodeName, *tmpl.Container, tmpl, false)
	return node, err
}

func (woc *wfOperationCtx) getOutboundNodes(nodeID string) []string {
	node := woc.wf.Status.Nodes[nodeID]
	switch node.Type {
	case wfv1.NodeTypePod, wfv1.NodeTypeSkipped, wfv1.NodeTypeSuspend:
		return []string{node.ID}
	case wfv1.NodeTypeTaskGroup:
		if len(node.Children) == 0 {
			return []string{node.ID}
		}
		outboundNodes := make([]string, 0)
		for _, child := range node.Children {
			outboundNodes = append(outboundNodes, woc.getOutboundNodes(child)...)
		}
		return outboundNodes
	case wfv1.NodeTypeRetry:
		numChildren := len(node.Children)
		if numChildren > 0 {
			return []string{node.Children[numChildren-1]}
		}
	}
	outbound := make([]string, 0)
	for _, outboundNodeID := range node.OutboundNodes {
		outNode := woc.wf.Status.Nodes[outboundNodeID]
		if outNode.Type == wfv1.NodeTypePod {
			outbound = append(outbound, outboundNodeID)
		} else {
			subOutIDs := woc.getOutboundNodes(outboundNodeID)
			outbound = append(outbound, subOutIDs...)
		}
	}
	return outbound
}

// getTemplateOutputsFromScope resolves a template's outputs from the scope of the template
func getTemplateOutputsFromScope(tmpl *wfv1.Template, scope *wfScope) (*wfv1.Outputs, error) {
	if !tmpl.Outputs.HasOutputs() {
		return nil, nil
	}
	var outputs wfv1.Outputs
	if len(tmpl.Outputs.Parameters) > 0 {
		outputs.Parameters = make([]wfv1.Parameter, 0)
		for _, param := range tmpl.Outputs.Parameters {
			if param.ValueFrom == nil {
				return nil, fmt.Errorf("output parameters must have a valueFrom specified")
			}
			val, err := scope.resolveParameter(param.ValueFrom.Parameter)
			if err != nil {
				return nil, err
			}
			param.Value = &val
			param.ValueFrom = nil
			outputs.Parameters = append(outputs.Parameters, param)
		}
	}
	if len(tmpl.Outputs.Artifacts) > 0 {
		outputs.Artifacts = make([]wfv1.Artifact, 0)
		for _, art := range tmpl.Outputs.Artifacts {
			resolvedArt, err := scope.resolveArtifact(art.From)
			if err != nil {
				return nil, err
			}
			resolvedArt.Name = art.Name
			outputs.Artifacts = append(outputs.Artifacts, *resolvedArt)
		}
	}
	return &outputs, nil
}

// hasOutputResultRef will check given template output has any reference
func hasOutputResultRef(name string, parentTmpl *wfv1.Template) bool {

	var variableRefName string
	if parentTmpl.DAG != nil {
		variableRefName = "{{tasks." + name + ".outputs.result}}"
	} else if parentTmpl.Steps != nil {
		variableRefName = "{{steps." + name + ".outputs.result}}"
	}

	jsonValue, err := json.Marshal(parentTmpl)
	if err != nil {
		log.Warnf("Unable to marshal the template. %v, %v", parentTmpl, err)
	}

	return strings.Contains(string(jsonValue), variableRefName)
}

// getStepOrDAGTaskName will extract the node from NodeStatus Name
func getStepOrDAGTaskName(nodeName string, hasRetryStrategy bool) string {
	if strings.Contains(nodeName, ".") {
		name := nodeName[strings.LastIndex(nodeName, ".")+1:]
		// Check retry scenario
		if hasRetryStrategy {
			if indx := strings.LastIndex(name, "("); indx > 0 {
				return name[0:indx]
			}
		}
		return name
	}
	return nodeName
}

func (woc *wfOperationCtx) executeScript(nodeName string, templateScope string, tmpl *wfv1.Template, orgTmpl wfv1.TemplateHolder, boundaryID string) (*wfv1.NodeStatus, error) {
	node := woc.getNodeByName(nodeName)
	if node != nil {
		return node, nil
	}
	node = woc.initializeExecutableNode(nodeName, wfv1.NodeTypePod, templateScope, tmpl, orgTmpl, boundaryID, wfv1.NodePending)

	includeScriptOutput := false
	if boundaryNode, ok := woc.wf.Status.Nodes[boundaryID]; ok {
		_, parentTemplate, err := woc.tmplCtx.ResolveTemplate(&boundaryNode)
		if err != nil {
			return node, err
		}
		name := getStepOrDAGTaskName(nodeName, tmpl.RetryStrategy != nil)
		includeScriptOutput = hasOutputResultRef(name, parentTemplate)
	}

	mainCtr := tmpl.Script.Container
	mainCtr.Args = append(mainCtr.Args, common.ExecutorScriptSourcePath)
	_, err := woc.createWorkflowPod(nodeName, mainCtr, tmpl, includeScriptOutput)
	return node, err
}

// processNodeOutputs adds all of a nodes outputs to the local scope with the given prefix, as well
// as the global scope, if specified with a globalName
func (woc *wfOperationCtx) processNodeOutputs(scope *wfScope, prefix string, node *wfv1.NodeStatus) {
	if node.PodIP != "" {
		key := fmt.Sprintf("%s.ip", prefix)
		scope.addParamToScope(key, node.PodIP)
	}
	if node.Phase != "" {
		key := fmt.Sprintf("%s.status", prefix)
		scope.addParamToScope(key, string(node.Phase))
	}
	woc.addOutputsToScope(prefix, node.Outputs, scope)
}

func (woc *wfOperationCtx) addOutputsToScope(prefix string, outputs *wfv1.Outputs, scope *wfScope) {
	if outputs == nil {
		return
	}
	if prefix != "workflow" && outputs.Result != nil {
		key := fmt.Sprintf("%s.outputs.result", prefix)
		if scope != nil {
			scope.addParamToScope(key, *outputs.Result)
		}
	}
	for _, param := range outputs.Parameters {
		key := fmt.Sprintf("%s.outputs.parameters.%s", prefix, param.Name)
		if scope != nil {
			scope.addParamToScope(key, *param.Value)
		}
		woc.addParamToGlobalScope(param)
	}
	for _, art := range outputs.Artifacts {
		key := fmt.Sprintf("%s.outputs.artifacts.%s", prefix, art.Name)
		if scope != nil {
			scope.addArtifactToScope(key, art)
		}
		woc.addArtifactToGlobalScope(art, scope)
	}
}

// loopNodes is a node list which supports sorting by loop index
type loopNodes []wfv1.NodeStatus

func (n loopNodes) Len() int {
	return len(n)
}

func parseLoopIndex(s string) int {
	s = strings.SplitN(s, "(", 2)[1]
	s = strings.SplitN(s, ":", 2)[0]
	val, err := strconv.Atoi(s)
	if err != nil {
		panic(fmt.Sprintf("failed to parse '%s' as int: %v", s, err))
	}
	return val
}
func (n loopNodes) Less(i, j int) bool {
	left := parseLoopIndex(n[i].DisplayName)
	right := parseLoopIndex(n[j].DisplayName)
	return left < right
}
func (n loopNodes) Swap(i, j int) {
	n[i], n[j] = n[j], n[i]
}

// processAggregateNodeOutputs adds the aggregated outputs of a withItems/withParam template as a
// parameter in the form of a JSON list
func (woc *wfOperationCtx) processAggregateNodeOutputs(tmpl *wfv1.Template, scope *wfScope, prefix string, childNodes []wfv1.NodeStatus) error {
	if len(childNodes) == 0 {
		return nil
	}
	// need to sort the child node list so that the order of outputs are preserved
	sort.Sort(loopNodes(childNodes))
	paramList := make([]map[string]string, 0)
	resultsList := make([]wfv1.Item, 0)
	for _, node := range childNodes {
		if node.Outputs == nil {
			continue
		}
		if len(node.Outputs.Parameters) > 0 {
			param := make(map[string]string)
			for _, p := range node.Outputs.Parameters {
				param[p.Name] = *p.Value
			}
			paramList = append(paramList, param)
		}
		if node.Outputs.Result != nil {
			// Support the case where item may be a map
			var itemMap map[string]wfv1.ItemValue
			err := json.Unmarshal([]byte(*node.Outputs.Result), &itemMap)
			if err == nil {
				resultsList = append(resultsList, wfv1.Item{Type: wfv1.Map, MapVal: itemMap})
			} else {
				resultsList = append(resultsList, wfv1.Item{Type: wfv1.String, StrVal: *node.Outputs.Result})
			}
		}
	}
	if tmpl.GetType() == wfv1.TemplateTypeScript {
		resultsJSON, err := json.Marshal(resultsList)
		if err != nil {
			return err
		}
		key := fmt.Sprintf("%s.outputs.result", prefix)
		scope.addParamToScope(key, string(resultsJSON))
	}
	outputsJSON, err := json.Marshal(paramList)
	if err != nil {
		return err
	}
	key := fmt.Sprintf("%s.outputs.parameters", prefix)
	scope.addParamToScope(key, string(outputsJSON))
	return nil
}

// addParamToGlobalScope exports any desired node outputs to the global scope, and adds it to the global outputs.
func (woc *wfOperationCtx) addParamToGlobalScope(param wfv1.Parameter) {
	if param.GlobalName == "" {
		return
	}
	index := -1
	if woc.wf.Status.Outputs != nil {
		for i, gParam := range woc.wf.Status.Outputs.Parameters {
			if gParam.Name == param.GlobalName {
				index = i
				break
			}
		}
	} else {
		woc.wf.Status.Outputs = &wfv1.Outputs{}
	}
	paramName := fmt.Sprintf("workflow.outputs.parameters.%s", param.GlobalName)
	woc.globalParams[paramName] = *param.Value
	if index == -1 {
		woc.log.Infof("setting %s: '%s'", paramName, *param.Value)
		gParam := wfv1.Parameter{Name: param.GlobalName, Value: param.Value}
		woc.wf.Status.Outputs.Parameters = append(woc.wf.Status.Outputs.Parameters, gParam)
		woc.updated = true
	} else {
		prevVal := *woc.wf.Status.Outputs.Parameters[index].Value
		if prevVal != *param.Value {
			woc.log.Infof("overwriting %s: '%s' -> '%s'", paramName, *woc.wf.Status.Outputs.Parameters[index].Value, *param.Value)
			woc.wf.Status.Outputs.Parameters[index].Value = param.Value
			woc.updated = true
		}
	}
}

// addArtifactToGlobalScope exports any desired node outputs to the global scope
// Optionally adds to a local scope if supplied
func (woc *wfOperationCtx) addArtifactToGlobalScope(art wfv1.Artifact, scope *wfScope) {
	if art.GlobalName == "" {
		return
	}
	globalArtName := fmt.Sprintf("workflow.outputs.artifacts.%s", art.GlobalName)
	if woc.wf.Status.Outputs != nil {
		for i, gArt := range woc.wf.Status.Outputs.Artifacts {
			if gArt.Name == art.GlobalName {
				// global output already exists. overwrite the value if different
				art.Name = art.GlobalName
				art.GlobalName = ""
				art.Path = ""
				if !reflect.DeepEqual(woc.wf.Status.Outputs.Artifacts[i], art) {
					woc.wf.Status.Outputs.Artifacts[i] = art
					if scope != nil {
						scope.addArtifactToScope(globalArtName, art)
					}
					woc.log.Infof("overwriting %s: %v", globalArtName, art)
					woc.updated = true
				}
				return
			}
		}
	} else {
		woc.wf.Status.Outputs = &wfv1.Outputs{}
	}
	// global output does not yet exist
	art.Name = art.GlobalName
	art.GlobalName = ""
	art.Path = ""
	woc.log.Infof("setting %s: %v", globalArtName, art)
	woc.wf.Status.Outputs.Artifacts = append(woc.wf.Status.Outputs.Artifacts, art)
	if scope != nil {
		scope.addArtifactToScope(globalArtName, art)
	}
	woc.updated = true
}

// addChildNode adds a nodeID as a child to a parent
// parent and child are both node names
func (woc *wfOperationCtx) addChildNode(parent string, child string) {
	parentID := woc.wf.NodeID(parent)
	childID := woc.wf.NodeID(child)
	node, ok := woc.wf.Status.Nodes[parentID]
	if !ok {
		panic(fmt.Sprintf("parent node %s not initialized", parent))
	}
	for _, nodeID := range node.Children {
		if childID == nodeID {
			// already exists
			return
		}
	}
	node.Children = append(node.Children, childID)
	woc.wf.Status.Nodes[parentID] = node
	woc.updated = true
}

// executeResource is runs a kubectl command against a manifest
func (woc *wfOperationCtx) executeResource(nodeName string, templateScope string, tmpl *wfv1.Template, orgTmpl wfv1.TemplateHolder, boundaryID string) (*wfv1.NodeStatus, error) {
	node := woc.getNodeByName(nodeName)
	if node != nil {
		return node, nil
	}
	node = woc.initializeExecutableNode(nodeName, wfv1.NodeTypePod, templateScope, tmpl, orgTmpl, boundaryID, wfv1.NodePending)

	tmpl = tmpl.DeepCopy()

	// Try to unmarshal the given manifest.
	obj := unstructured.Unstructured{}
	err := yaml.Unmarshal([]byte(tmpl.Resource.Manifest), &obj)
	if err != nil {
		return node, err
	}

	if tmpl.Resource.SetOwnerReference {
		ownerReferences := obj.GetOwnerReferences()
		obj.SetOwnerReferences(append(ownerReferences, *metav1.NewControllerRef(woc.wf, wfv1.SchemeGroupVersion.WithKind(workflow.WorkflowKind))))
		bytes, err := yaml.Marshal(obj.Object)
		if err != nil {
			return node, err
		}
		tmpl.Resource.Manifest = string(bytes)
	}

	mainCtr := woc.newExecContainer(common.MainContainerName, tmpl)
	mainCtr.Command = []string{"argoexec", "resource", tmpl.Resource.Action}
	_, err = woc.createWorkflowPod(nodeName, *mainCtr, tmpl, false)
	return node, err
}

func (woc *wfOperationCtx) executeSuspend(nodeName string, templateScope string, tmpl *wfv1.Template, orgTmpl wfv1.TemplateHolder, boundaryID string) (*wfv1.NodeStatus, error) {
	node := woc.getNodeByName(nodeName)
	if node == nil {
		node = woc.initializeExecutableNode(nodeName, wfv1.NodeTypeSuspend, templateScope, tmpl, orgTmpl, boundaryID, wfv1.NodePending)
	}
	woc.log.Infof("node %s suspended", nodeName)

	// If there is either an active workflow deadline, or if this node is suspended with a duration, then the workflow
	// will need to be requeued after a certain amount of time
	var requeueTime *time.Time

	if tmpl.Suspend.Duration != "" {
		node := woc.getNodeByName(nodeName)
		suspendDuration, err := parseStringToDuration(tmpl.Suspend.Duration)
		if err != nil {
			return node, err
		}
		suspendDeadline := node.StartedAt.Add(suspendDuration)
		requeueTime = &suspendDeadline
		if time.Now().UTC().After(suspendDeadline) {
			// Suspension is expired, node can be resumed
			woc.log.Infof("auto resuming node %s", nodeName)
			_ = woc.markNodePhase(nodeName, wfv1.NodeSucceeded)
			return node, nil
		}
	}

	// workflowDeadline is the time when the workflow will be timed out, if any
	if workflowDeadline := woc.getWorkflowDeadline(); workflowDeadline != nil {
		// There is an active workflow deadline. If this node is suspended with a duration, choose the earlier time
		// between the two, otherwise choose the deadline time.
		if requeueTime == nil || workflowDeadline.Before(*requeueTime) {
			requeueTime = workflowDeadline
		}
	}

	if requeueTime != nil {
		woc.requeue(time.Until(*requeueTime))
	}

	_ = woc.markNodePhase(nodeName, wfv1.NodeRunning)
	return node, nil
}

func parseStringToDuration(durationString string) (time.Duration, error) {
	var suspendDuration time.Duration
	// If no units are attached, treat as seconds
	if val, err := strconv.Atoi(durationString); err == nil {
		suspendDuration = time.Duration(val) * time.Second
	} else if duration, err := time.ParseDuration(durationString); err == nil {
		suspendDuration = duration
	} else {
		return 0, fmt.Errorf("unable to parse %s as a duration", durationString)
	}
	return suspendDuration, nil
}

func processItem(fstTmpl *fasttemplate.Template, name string, index int, item wfv1.Item, obj interface{}) (string, error) {
	replaceMap := make(map[string]string)
	var newName string

	switch item.Type {
	case wfv1.String, wfv1.Number, wfv1.Bool:
		replaceMap["item"] = fmt.Sprintf("%v", item)
		newName = fmt.Sprintf("%s(%d:%v)", name, index, item)
	case wfv1.Map:
		// Handle the case when withItems is a list of maps.
		// vals holds stringified versions of the map items which are incorporated as part of the step name.
		// For example if the item is: {"name": "jesse","group":"developer"}
		// the vals would be: ["name:jesse", "group:developer"]
		// This would eventually be part of the step name (group:developer,name:jesse)
		vals := make([]string, 0)
		for itemKey, itemVal := range item.MapVal {
			replaceMap[fmt.Sprintf("item.%s", itemKey)] = fmt.Sprintf("%v", itemVal)
			vals = append(vals, fmt.Sprintf("%s:%s", itemKey, itemVal))

		}
		jsonByteVal, err := json.Marshal(item.MapVal)
		if err != nil {
			return "", errors.InternalWrapError(err)
		}
		replaceMap["item"] = string(jsonByteVal)

		// sort the values so that the name is deterministic
		sort.Strings(vals)
		newName = fmt.Sprintf("%s(%d:%v)", name, index, strings.Join(vals, ","))
	case wfv1.List:
		byteVal, err := json.Marshal(item.ListVal)
		if err != nil {
			return "", errors.InternalWrapError(err)
		}
		replaceMap["item"] = string(byteVal)
		newName = fmt.Sprintf("%s(%d:%v)", name, index, item.ListVal)
	default:
		return "", errors.Errorf(errors.CodeBadRequest, "withItems[%d] expected string, number, list, or map. received: %v", index, item)
	}
	newStepStr, err := common.Replace(fstTmpl, replaceMap, false)
	if err != nil {
		return "", err
	}
	err = json.Unmarshal([]byte(newStepStr), &obj)
	if err != nil {
		return "", errors.InternalWrapError(err)
	}
	return newName, nil
}

func expandSequence(seq *wfv1.Sequence) ([]wfv1.Item, error) {
	var start, end int
	var err error
	if seq.Start != "" {
		start, err = strconv.Atoi(seq.Start)
		if err != nil {
			return nil, err
		}
	}
	if seq.End != "" {
		end, err = strconv.Atoi(seq.End)
		if err != nil {
			return nil, err
		}
	} else if seq.Count != "" {
		count, err := strconv.Atoi(seq.Count)
		if err != nil {
			return nil, err
		}
		if count == 0 {
			return []wfv1.Item{}, nil
		}
		end = start + count - 1
	} else {
		return nil, errors.InternalError("neither end nor count was specified in withSequence")
	}
	items := make([]wfv1.Item, 0)
	format := "%d"
	if seq.Format != "" {
		format = seq.Format
	}
	if start <= end {
		for i := start; i <= end; i++ {
			items = append(items, wfv1.Item{Type: wfv1.Number, StrVal: fmt.Sprintf(format, i)})
		}
	} else {
		for i := start; i >= end; i-- {
			items = append(items, wfv1.Item{Type: wfv1.Number, StrVal: fmt.Sprintf(format, i)})
		}
	}
	return items, nil
}

// GetStoredTemplate retrieves a template from stored templates of the workflow.
func (woc *wfOperationCtx) GetStoredTemplate(templateScope string, holder wfv1.TemplateHolder) *wfv1.Template {
	return woc.wf.GetStoredTemplate(templateScope, holder)
}

// SetStoredTemplate stores a new template in stored templates of the workflow.
func (woc *wfOperationCtx) SetStoredTemplate(templateScope string, holder wfv1.TemplateHolder, tmpl *wfv1.Template) (bool, error) {
	stored, err := woc.wf.SetStoredTemplate(templateScope, holder, tmpl)
	if stored {
		woc.updated = true
	}
	return stored, err
}

func (woc *wfOperationCtx) substituteParamsInVolumes(params map[string]string) error {
	if woc.volumes == nil {
		return nil
	}

	volumes := woc.volumes
	volumesBytes, err := json.Marshal(volumes)
	if err != nil {
		return errors.InternalWrapError(err)
	}
	fstTmpl := fasttemplate.New(string(volumesBytes), "{{", "}}")
	newVolumesStr, err := common.Replace(fstTmpl, params, true)
	if err != nil {
		return err
	}
	var newVolumes []apiv1.Volume
	err = json.Unmarshal([]byte(newVolumesStr), &newVolumes)
	if err != nil {
		return errors.InternalWrapError(err)
	}
	woc.volumes = newVolumes
	return nil
}

func (woc *wfOperationCtx) runOnExitNode(parentName, templateRef, boundaryID string) (bool, *wfv1.NodeStatus, error) {
	if templateRef != "" {
		woc.log.Infof("Running OnExit handler: %s", templateRef)
		onExitNodeName := parentName + ".onExit"
		onExitNode, err := woc.executeTemplate(onExitNodeName, &wfv1.Template{Template: templateRef}, woc.tmplCtx, woc.wf.Spec.Arguments, boundaryID)
		return true, onExitNode, err
	}
	return false, nil, nil
}<|MERGE_RESOLUTION|>--- conflicted
+++ resolved
@@ -351,7 +351,6 @@
 	if !woc.updated {
 		return
 	}
-<<<<<<< HEAD
 	wfClient := woc.controller.wfclientset.ArgoprojV1alpha1().Workflows(woc.wf.ObjectMeta.Namespace)
 	// try and compress nodes if needed
 	nodes := woc.wf.Status.Nodes
@@ -374,24 +373,6 @@
 		woc.markWorkflowError(err, true)
 	}
 	woc.wf, err = wfClient.Update(woc.wf)
-=======
-	wf := woc.wf.DeepCopy()
-	wfClient := woc.controller.wfclientset.ArgoprojV1alpha1().Workflows(wf.ObjectMeta.Namespace)
-	// try and compress nodes if needed
-	nodes := wf.Status.Nodes
-	err := packer.CompressWorkflow(wf)
-	if packer.IsTooLargeError(err) {
-		wf.Status.OffloadNodeStatus = woc.controller.offloadNodeStatusRepo.IsEnabled()
-	} else if err != nil {
-		woc.log.Warnf("Error compressing workflow: %v", err)
-		woc.markWorkflowFailed(err.Error())
-	}
-	if wf.Status.OffloadNodeStatus {
-		wf.Status.Nodes = nil
-		wf.Status.CompressedNodes = ""
-	}
-	wf, err = wfClient.Update(wf)
->>>>>>> dd704dd6
 	if err != nil {
 		woc.log.Warnf("Error updating workflow: %v %s", err, apierr.ReasonForError(err))
 		if argokubeerr.IsRequestEntityTooLargeErr(err) {
@@ -402,37 +383,17 @@
 			return
 		}
 		woc.log.Info("Re-applying updates on latest version and retrying update")
-<<<<<<< HEAD
 		woc.wf, err = woc.reapplyUpdate(wfClient)
-=======
-		err = woc.reapplyUpdate(wfClient)
->>>>>>> dd704dd6
 		if err != nil {
 			woc.log.Infof("Failed to re-apply update: %+v", err)
 			return
 		}
 	}
-<<<<<<< HEAD
 
 	// restore to pre-compressed state
 	woc.wf.Status.Nodes = nodes
 	woc.wf.Status.CompressedNodes = ""
 	woc.log.WithFields(log.Fields{"resourceVersion": woc.wf.ResourceVersion, "phase": woc.wf.Status.Phase}).Info("Workflow update successful")
-=======
-	// restore to pre-compressed state
-	wf.Status.Nodes = nodes
-	wf.Status.CompressedNodes = ""
-	if wf.Status.OffloadNodeStatus {
-		err = woc.controller.offloadNodeStatusRepo.Save(wf)
-		if err != nil {
-			woc.log.Warnf("Error in persisting workflow : %v %s", err, apierr.ReasonForError(err))
-			woc.markWorkflowFailed(err.Error())
-			return
-		}
-	}
-	woc.wf = wf
-	woc.log.Info("Workflow update successful")
->>>>>>> dd704dd6
 
 	// HACK(jessesuen) after we successfully persist an update to the workflow, the informer's
 	// cache is now invalid. It's very common that we will need to immediately re-operate on a

package controller

import (
	"encoding/json"
	"fmt"
	"math"
	"os"
	"reflect"
	"regexp"
	"runtime/debug"
	"sort"
	"strconv"
	"strings"
	"sync"
	"time"

	"github.com/argoproj/pkg/humanize"
	"github.com/argoproj/pkg/strftime"
	jsonpatch "github.com/evanphx/json-patch"
	log "github.com/sirupsen/logrus"
	"github.com/valyala/fasttemplate"
	apiv1 "k8s.io/api/core/v1"
	policyv1beta "k8s.io/api/policy/v1beta1"
	apierr "k8s.io/apimachinery/pkg/api/errors"
	metav1 "k8s.io/apimachinery/pkg/apis/meta/v1"
	"k8s.io/apimachinery/pkg/apis/meta/v1/unstructured"
	"k8s.io/apimachinery/pkg/util/wait"
	"k8s.io/client-go/tools/cache"
	"k8s.io/utils/pointer"
	"sigs.k8s.io/yaml"

	"github.com/argoproj/argo/errors"
	"github.com/argoproj/argo/pkg/apis/workflow"
	wfv1 "github.com/argoproj/argo/pkg/apis/workflow/v1alpha1"
	"github.com/argoproj/argo/pkg/client/clientset/versioned/typed/workflow/v1alpha1"
	"github.com/argoproj/argo/util/argo"
	"github.com/argoproj/argo/util/retry"
	"github.com/argoproj/argo/workflow/common"
	"github.com/argoproj/argo/workflow/config"
	"github.com/argoproj/argo/workflow/metrics"
	"github.com/argoproj/argo/workflow/packer"
	"github.com/argoproj/argo/workflow/templateresolution"
	"github.com/argoproj/argo/workflow/validate"

	argokubeerr "github.com/argoproj/pkg/kube/errors"
)

// wfOperationCtx is the context for evaluation and operation of a single workflow
type wfOperationCtx struct {
	// wf is the workflow object
	wf *wfv1.Workflow
	// orig is the original workflow object for purposes of creating a patch
	orig *wfv1.Workflow
	// updated indicates whether or not the workflow object itself was updated
	// and needs to be persisted back to kubernetes
	updated bool
	// log is an logrus logging context to corralate logs with a workflow
	log *log.Entry
	// controller reference to workflow controller
	controller *WorkflowController
	// globalParams holds any parameters that are available to be referenced
	// in the global scope (e.g. workflow.parameters.XXX).
	globalParams map[string]string
	// volumes holds a DeepCopy of wf.Spec.Volumes to perform substitutions.
	// It is then used in addVolumeReferences() when creating a pod.
	volumes []apiv1.Volume
	// ArtifactRepository contains the default location of an artifact repository for container artifacts
	artifactRepository *config.ArtifactRepository
	// map of pods which need to be labeled with completed=true
	completedPods map[string]bool
	// map of pods which is identified as succeeded=true
	succeededPods map[string]bool
	// deadline is the dealine time in which this operation should relinquish
	// its hold on the workflow so that an operation does not run for too long
	// and starve other workqueue items. It also enables workflow progress to
	// be periodically synced to the database.
	deadline time.Time
	// activePods tracks the number of active (Running/Pending) pods for controlling
	// parallelism
	activePods int64
	// workflowDeadline is the deadline which the workflow is expected to complete before we
	// terminate the workflow.
	workflowDeadline *time.Time
	// auditLogger is the argo audit logger
	auditLogger *argo.AuditLogger
	// preExecutionNodePhases contains the phases of all the nodes before the current operation. Necessary to infer
	// changes in phase for metric emission
	preExecutionNodePhases map[string]wfv1.NodePhase
}

var _ wfv1.TemplateStorage = &wfOperationCtx{}

var (
	// ErrDeadlineExceeded indicates the operation exceeded its deadline for execution
	ErrDeadlineExceeded = errors.New(errors.CodeTimeout, "Deadline exceeded")
	// ErrParallelismReached indicates this workflow reached its parallelism limit
	ErrParallelismReached = errors.New(errors.CodeForbidden, "Max parallelism reached")
)

// maxOperationTime is the maximum time a workflow operation is allowed to run
// for before requeuing the workflow onto the workqueue.
const maxOperationTime = 10 * time.Second

// failedNodeStatus is a subset of NodeStatus that is only used to Marshal certain fields into a JSON of failed nodes
type failedNodeStatus struct {
	DisplayName  string      `json:"displayName"`
	Message      string      `json:"message"`
	TemplateName string      `json:"templateName"`
	Phase        string      `json:"phase"`
	PodName      string      `json:"podName"`
	FinishedAt   metav1.Time `json:"finishedAt"`
}

// newWorkflowOperationCtx creates and initializes a new wfOperationCtx object.
func newWorkflowOperationCtx(wf *wfv1.Workflow, wfc *WorkflowController) *wfOperationCtx {
	// NEVER modify objects from the store. It's a read-only, local cache.
	// You can use DeepCopy() to make a deep copy of original object and modify this copy
	// Or create a copy manually for better performance
	woc := wfOperationCtx{
		wf:      wf.DeepCopyObject().(*wfv1.Workflow),
		orig:    wf,
		updated: false,
		log: log.WithFields(log.Fields{
			"workflow":  wf.ObjectMeta.Name,
			"namespace": wf.ObjectMeta.Namespace,
		}),
		controller:             wfc,
		globalParams:           make(map[string]string),
		volumes:                wf.Spec.DeepCopy().Volumes,
		artifactRepository:     &wfc.Config.ArtifactRepository,
		completedPods:          make(map[string]bool),
		succeededPods:          make(map[string]bool),
		deadline:               time.Now().UTC().Add(maxOperationTime),
		auditLogger:            argo.NewAuditLogger(wf.ObjectMeta.Namespace, wfc.kubeclientset, wf.ObjectMeta.Name),
		preExecutionNodePhases: make(map[string]wfv1.NodePhase),
	}

	if woc.wf.Status.Nodes == nil {
		woc.wf.Status.Nodes = make(map[string]wfv1.NodeStatus)
	}

	if woc.wf.Status.StoredTemplates == nil {
		woc.wf.Status.StoredTemplates = make(map[string]wfv1.Template)
	}

	return &woc
}

// operate is the main operator logic of a workflow. It evaluates the current state of the workflow,
// and its pods and decides how to proceed down the execution path.
// TODO: an error returned by this method should result in requeuing the workflow to be retried at a
// later time
func (woc *wfOperationCtx) operate() {
	defer func() {
		if woc.wf.Status.Completed() {
			_ = woc.killDaemonedChildren("")
		}
		woc.persistUpdates()
	}()
	defer func() {
		if r := recover(); r != nil {
			if rerr, ok := r.(error); ok {
				woc.markWorkflowError(rerr, true)
			} else {
				woc.markWorkflowPhase(wfv1.NodeError, true, fmt.Sprintf("%v", r))
			}
			woc.log.Errorf("Recovered from panic: %+v\n%s", r, debug.Stack())
		}
	}()

	woc.log.Infof("Processing workflow")

	// Update workflow duration variable
	woc.globalParams[common.GlobalVarWorkflowDuration] = fmt.Sprintf("%f", time.Since(woc.wf.Status.StartedAt.Time).Seconds())

	// Populate the phase of all the nodes prior to execution
	for _, node := range woc.wf.Status.Nodes {
		woc.preExecutionNodePhases[node.ID] = node.Phase
	}

	// Perform one-time workflow validation
	if woc.wf.Status.Phase == "" {
		woc.markWorkflowRunning()
		err := woc.createPDBResource()
		if err != nil {
			msg := fmt.Sprintf("Unable to create PDB resource for workflow, %s error: %s", woc.wf.Name, err)
			woc.markWorkflowFailed(msg)
			woc.auditLogger.LogWorkflowEvent(woc.wf, argo.EventInfo{Type: apiv1.EventTypeWarning, Reason: argo.EventReasonWorkflowFailed}, msg)
			return
		}
		woc.auditLogger.LogWorkflowEvent(woc.wf, argo.EventInfo{Type: apiv1.EventTypeNormal, Reason: argo.EventReasonWorkflowRunning}, "Workflow Running")
		validateOpts := validate.ValidateOpts{ContainerRuntimeExecutor: woc.controller.GetContainerRuntimeExecutor()}
		wftmplGetter := templateresolution.WrapWorkflowTemplateInterface(woc.controller.wfclientset.ArgoprojV1alpha1().WorkflowTemplates(woc.wf.Namespace))
		err = validate.ValidateWorkflow(wftmplGetter, woc.wf, validateOpts)
		if err != nil {
			msg := fmt.Sprintf("invalid spec: %s", err.Error())
			woc.markWorkflowFailed(msg)
			woc.auditLogger.LogWorkflowEvent(woc.wf, argo.EventInfo{Type: apiv1.EventTypeWarning, Reason: argo.EventReasonWorkflowFailed}, msg)
			return
		}
		woc.workflowDeadline = woc.getWorkflowDeadline()

		if woc.wf.Spec.Metrics != nil {
			realTimeScope := map[string]func() float64{common.GlobalVarWorkflowDuration: func() float64 {
				return time.Since(woc.wf.Status.StartedAt.Time).Seconds()
			}}
			woc.computeMetrics(woc.wf.Spec.Metrics.Prometheus, woc.globalParams, realTimeScope, true)
		}
	} else {
		woc.workflowDeadline = woc.getWorkflowDeadline()
		err := woc.podReconciliation()
		if err == nil {
			err = woc.failSuspendedNodesAfterDeadline()
		}
		if err != nil {
			woc.log.Errorf("%s error: %+v", woc.wf.ObjectMeta.Name, err)
			woc.auditLogger.LogWorkflowEvent(woc.wf, argo.EventInfo{Type: apiv1.EventTypeWarning, Reason: argo.EventReasonWorkflowTimedOut}, "Workflow timed out")

			// TODO: we need to re-add to the workqueue, but should happen in caller
			return
		}
	}

	if woc.wf.Spec.Suspend != nil && *woc.wf.Spec.Suspend {
		woc.log.Infof("workflow suspended")
		return
	}
	if woc.wf.Spec.Parallelism != nil {
		woc.activePods = woc.countActivePods()
	}

	woc.setGlobalParameters()

	if woc.wf.Spec.ArtifactRepositoryRef != nil {
		repoReference := woc.wf.Spec.ArtifactRepositoryRef
		repo, err := getArtifactRepositoryRef(woc.controller, repoReference.ConfigMap, repoReference.Key, woc.wf.ObjectMeta.Namespace)
		if err == nil {
			woc.artifactRepository = repo
		} else {
			msg := fmt.Sprintf("Failed to load artifact repository configMap: %+v", err)
			woc.log.Errorf(msg)
			woc.markWorkflowError(err, true)
			woc.auditLogger.LogWorkflowEvent(woc.wf, argo.EventInfo{Type: apiv1.EventTypeWarning, Reason: argo.EventReasonWorkflowFailed}, msg)
			return
		}
	}

	err := woc.substituteParamsInVolumes(woc.globalParams)
	if err != nil {
		msg := fmt.Sprintf("%s volumes global param substitution error: %+v", woc.wf.ObjectMeta.Name, err)
		woc.log.Errorf(msg)
		woc.markWorkflowError(err, true)
		return
	}

	err = woc.createPVCs()
	if err != nil {
		msg := fmt.Sprintf("%s pvc create error: %+v", woc.wf.ObjectMeta.Name, err)
		woc.log.Errorf(msg)
		woc.markWorkflowError(err, true)
		woc.auditLogger.LogWorkflowEvent(woc.wf, argo.EventInfo{Type: apiv1.EventTypeWarning, Reason: argo.EventReasonWorkflowFailed}, msg)
		return
	}

	// Create a starting template context.
	tmplCtx, err := woc.createTemplateContext("")
	if err != nil {
		msg := fmt.Sprintf("Failed to create a template context: %+v", err)
		woc.log.Errorf(msg)
		woc.markWorkflowError(err, true)
		return
	}

<<<<<<< HEAD
	node, err := woc.executeTemplate(woc.wf.ObjectMeta.Name, &wfv1.Template{Template: woc.wf.Spec.Entrypoint}, tmplCtx, woc.wf.Spec.Arguments, &executeTemplateOpts{})
=======
	var workflowStatus wfv1.NodePhase
	var workflowMessage string
	node, err := woc.executeTemplate(woc.wf.ObjectMeta.Name, &wfv1.WorkflowStep{Template: woc.wf.Spec.Entrypoint}, tmplCtx, woc.wf.Spec.Arguments, "")
>>>>>>> 2864c745
	if err != nil {
		msg := fmt.Sprintf("%s error in entry template execution: %+v", woc.wf.Name, err)
		// the error are handled in the callee so just log it.
		woc.log.Errorf(msg)
		switch err {
		case ErrDeadlineExceeded:
			woc.auditLogger.LogWorkflowEvent(woc.wf, argo.EventInfo{Type: apiv1.EventTypeWarning, Reason: argo.EventReasonWorkflowTimedOut}, msg)
		default:
			woc.auditLogger.LogWorkflowEvent(woc.wf, argo.EventInfo{Type: apiv1.EventTypeWarning, Reason: argo.EventReasonWorkflowFailed}, msg)
		}

		return
	}

	if node == nil || !node.Completed() {
		// node can be nil if a workflow created immediately in a parallelism == 0 state
		return
	}

	workflowStatus := node.Phase
	var onExitNode *wfv1.NodeStatus
	if woc.wf.Spec.OnExit != "" && woc.wf.Spec.Shutdown != wfv1.ShutdownStrategyTerminate {
		if workflowStatus == wfv1.NodeSkipped {
			// treat skipped the same as Succeeded for workflow.status
			woc.globalParams[common.GlobalVarWorkflowStatus] = string(wfv1.NodeSucceeded)
		} else {
			woc.globalParams[common.GlobalVarWorkflowStatus] = string(workflowStatus)
		}

		var failures []failedNodeStatus
		for _, node := range woc.wf.Status.Nodes {
			if node.Phase == wfv1.NodeFailed || node.Phase == wfv1.NodeError {
				failures = append(failures,
					failedNodeStatus{
						DisplayName:  node.DisplayName,
						Message:      node.Message,
						TemplateName: node.TemplateName,
						Phase:        string(node.Phase),
						PodName:      node.ID,
						FinishedAt:   node.FinishedAt,
					})
			}
		}
		failedNodeBytes, err := json.Marshal(failures)
		if err != nil {
			woc.log.Errorf("Error marshalling failed nodes list: %+v", err)
			// No need to return here
		}
		// This strconv.Quote is necessary so that the escaped quotes are not removed during parameter substitution
		woc.globalParams[common.GlobalVarWorkflowFailures] = strconv.Quote(string(failedNodeBytes))

		woc.log.Infof("Running OnExit handler: %s", woc.wf.Spec.OnExit)
		onExitNodeName := woc.wf.ObjectMeta.Name + ".onExit"
<<<<<<< HEAD
		onExitNode, err = woc.executeTemplate(onExitNodeName, &wfv1.Template{Template: woc.wf.Spec.OnExit}, tmplCtx, woc.wf.Spec.Arguments, &executeTemplateOpts{onExitTemplate: true})
=======
		onExitNode, err = woc.executeTemplate(onExitNodeName, &wfv1.WorkflowStep{Template: woc.wf.Spec.OnExit}, tmplCtx, woc.wf.Spec.Arguments, "")
>>>>>>> 2864c745
		if err != nil {
			// the error are handled in the callee so just log it.
			woc.log.Errorf("%s error in exit template execution: %+v", woc.wf.Name, err)
			return
		}
		if onExitNode == nil || !onExitNode.Completed() {
			return
		}
	}

	err = woc.deletePVCs()
	if err != nil {
		msg := fmt.Sprintf("%s error: %+v", woc.wf.ObjectMeta.Name, err)
		woc.log.Errorf(msg)
		// Mark the workflow with an error message and return, but intentionally do not
		// markCompletion so that we can retry PVC deletion (TODO: use workqueue.ReAdd())
		// This error phase may be cleared if a subsequent delete attempt is successful.
		woc.markWorkflowError(err, false)
		woc.auditLogger.LogWorkflowEvent(woc.wf, argo.EventInfo{Type: apiv1.EventTypeWarning, Reason: argo.EventReasonWorkflowFailed}, msg)
		return
	}

	var workflowMessage string
	if !node.Successful() && woc.wf.Spec.Shutdown != "" {
		workflowMessage = fmt.Sprintf("Stopped with strategy '%s'", woc.wf.Spec.Shutdown)
	} else {
		workflowMessage = node.Message
	}

	// If we get here, the workflow completed, all PVCs were deleted successfully, and
	// exit handlers were executed. We now need to infer the workflow phase from the
	// node phase.
	switch workflowStatus {
	case wfv1.NodeSucceeded, wfv1.NodeSkipped:
		if onExitNode != nil && !onExitNode.Successful() {
			// if main workflow succeeded, but the exit node was unsuccessful
			// the workflow is now considered unsuccessful.
			woc.markWorkflowPhase(onExitNode.Phase, true, onExitNode.Message)
			woc.auditLogger.LogWorkflowEvent(woc.wf, argo.EventInfo{Type: apiv1.EventTypeWarning, Reason: argo.EventReasonWorkflowFailed}, onExitNode.Message)
		} else {
			woc.markWorkflowSuccess()
			woc.auditLogger.LogWorkflowEvent(woc.wf, argo.EventInfo{Type: apiv1.EventTypeNormal, Reason: argo.EventReasonWorkflowSucceded}, "Workflow completed")
		}
	case wfv1.NodeFailed:
		woc.markWorkflowFailed(workflowMessage)
		woc.auditLogger.LogWorkflowEvent(woc.wf, argo.EventInfo{Type: apiv1.EventTypeWarning, Reason: argo.EventReasonWorkflowFailed}, workflowMessage)
	case wfv1.NodeError:
		woc.markWorkflowPhase(wfv1.NodeError, true, workflowMessage)
		woc.auditLogger.LogWorkflowEvent(woc.wf, argo.EventInfo{Type: apiv1.EventTypeWarning, Reason: argo.EventReasonWorkflowFailed}, workflowMessage)
	default:
		// NOTE: we should never make it here because if the the node was 'Running'
		// we should have returned earlier.
		err = errors.InternalErrorf("Unexpected node phase %s: %+v", woc.wf.ObjectMeta.Name, err)
		woc.markWorkflowError(err, true)
	}

	if woc.wf.Spec.Metrics != nil {
		realTimeScope := map[string]func() float64{common.GlobalVarWorkflowDuration: func() float64 {
			return node.FinishedAt.Sub(node.StartedAt.Time).Seconds()
		}}
		woc.computeMetrics(woc.wf.Spec.Metrics.Prometheus, woc.globalParams, realTimeScope, false)
	}
}

func (woc *wfOperationCtx) getWorkflowDeadline() *time.Time {
	if woc.wf.Spec.ActiveDeadlineSeconds == nil {
		return nil
	}
	if woc.wf.Status.StartedAt.IsZero() {
		return nil
	}
	startedAt := woc.wf.Status.StartedAt.Truncate(time.Second)
	deadline := startedAt.Add(time.Duration(*woc.wf.Spec.ActiveDeadlineSeconds) * time.Second).UTC()
	return &deadline
}

// setGlobalParameters sets the globalParam map with global parameters
func (woc *wfOperationCtx) setGlobalParameters() {
	woc.globalParams[common.GlobalVarWorkflowName] = woc.wf.ObjectMeta.Name
	woc.globalParams[common.GlobalVarWorkflowNamespace] = woc.wf.ObjectMeta.Namespace
	woc.globalParams[common.GlobalVarWorkflowUID] = string(woc.wf.ObjectMeta.UID)
	woc.globalParams[common.GlobalVarWorkflowCreationTimestamp] = woc.wf.ObjectMeta.CreationTimestamp.String()
	if woc.wf.Spec.Priority != nil {
		woc.globalParams[common.GlobalVarWorkflowPriority] = strconv.Itoa(int(*woc.wf.Spec.Priority))
	}
	for char := range strftime.FormatChars {
		cTimeVar := fmt.Sprintf("%s.%s", common.GlobalVarWorkflowCreationTimestamp, string(char))
		woc.globalParams[cTimeVar] = strftime.Format("%"+string(char), woc.wf.ObjectMeta.CreationTimestamp.Time)
	}

	if workflowParameters, err := json.Marshal(woc.wf.Spec.Arguments.Parameters); err == nil {
		woc.globalParams[common.GlobalVarWorkflowParameters] = string(workflowParameters)
	}
	for _, param := range woc.wf.Spec.Arguments.Parameters {
		woc.globalParams["workflow.parameters."+param.Name] = *param.Value
	}
	for k, v := range woc.wf.ObjectMeta.Annotations {
		woc.globalParams["workflow.annotations."+k] = v
	}
	for k, v := range woc.wf.ObjectMeta.Labels {
		woc.globalParams["workflow.labels."+k] = v
	}
	if woc.wf.Status.Outputs != nil {
		for _, param := range woc.wf.Status.Outputs.Parameters {
			woc.globalParams["workflow.outputs.parameters."+param.Name] = *param.Value
		}
	}
}

func (woc *wfOperationCtx) getNodeByName(nodeName string) *wfv1.NodeStatus {
	nodeID := woc.wf.NodeID(nodeName)
	node, ok := woc.wf.Status.Nodes[nodeID]
	if !ok {
		return nil
	}
	return &node
}

// persistUpdates will update a workflow with any updates made during workflow operation.
// It also labels any pods as completed if we have extracted everything we need from it.
// NOTE: a previous implementation used Patch instead of Update, but Patch does not work with
// the fake CRD clientset which makes unit testing extremely difficult.
func (woc *wfOperationCtx) persistUpdates() {
	if !woc.updated {
		return
	}
	wfClient := woc.controller.wfclientset.ArgoprojV1alpha1().Workflows(woc.wf.ObjectMeta.Namespace)
	// try and compress nodes if needed
	nodes := woc.wf.Status.Nodes

	err := packer.CompressWorkflow(woc.wf)
	if packer.IsTooLargeError(err) || os.Getenv("ALWAYS_OFFLOAD_NODE_STATUS") == "true" {
		if woc.controller.offloadNodeStatusRepo.IsEnabled() {
			offloadVersion, err := woc.controller.offloadNodeStatusRepo.Save(string(woc.wf.UID), woc.wf.Namespace, nodes)
			if err != nil {
				woc.log.Warnf("Failed to offload node status: %v", err)
				woc.markWorkflowError(err, true)
			} else {
				woc.wf.Status.Nodes = nil
				woc.wf.Status.CompressedNodes = ""
				woc.wf.Status.OffloadNodeStatusVersion = offloadVersion
			}
		}
	} else if err != nil {
		woc.log.Warnf("Error compressing workflow: %v", err)
		woc.markWorkflowError(err, true)
	}
	wf, err := wfClient.Update(woc.wf)
	if err != nil {
		woc.log.Warnf("Error updating workflow: %v %s", err, apierr.ReasonForError(err))
		if argokubeerr.IsRequestEntityTooLargeErr(err) {
			woc.persistWorkflowSizeLimitErr(wfClient, err)
			return
		}
		if !apierr.IsConflict(err) {
			return
		}
		woc.log.Info("Re-applying updates on latest version and retrying update")
		wf, err := woc.reapplyUpdate(wfClient)
		if err != nil {
			woc.log.Infof("Failed to re-apply update: %+v", err)
			return
		}
		woc.wf = wf
	} else {
		woc.wf = wf
	}

	// restore to pre-compressed state
	woc.wf.Status.Nodes = nodes
	woc.wf.Status.CompressedNodes = ""
	woc.log.WithFields(log.Fields{"resourceVersion": woc.wf.ResourceVersion, "phase": woc.wf.Status.Phase}).Info("Workflow update successful")

	// HACK(jessesuen) after we successfully persist an update to the workflow, the informer's
	// cache is now invalid. It's very common that we will need to immediately re-operate on a
	// workflow due to queuing by the pod workers. The following sleep gives a *chance* for the
	// informer's cache to catch up to the version of the workflow we just persisted. Without
	// this sleep, the next worker to work on this workflow will very likely operate on a stale
	// object and redo work.
	time.Sleep(1 * time.Second)

	// It is important that we *never* label pods as completed until we successfully updated the workflow
	// Failing to do so means we can have inconsistent state.
	// TODO: The completedPods will be labeled multiple times. I think it would be improved in the future.
	// Send succeeded pods or completed pods to gcPods channel to delete it later depend on the PodGCStrategy.
	// Notice we do not need to label the pod if we will delete it later for GC. Otherwise, that may even result in
	// errors if we label a pod that was deleted already.
	if woc.wf.Spec.PodGC != nil {
		switch woc.wf.Spec.PodGC.Strategy {
		case wfv1.PodGCOnPodSuccess:
			for podName := range woc.succeededPods {
				woc.controller.gcPods <- fmt.Sprintf("%s/%s", woc.wf.ObjectMeta.Namespace, podName)
			}
		case wfv1.PodGCOnPodCompletion:
			for podName := range woc.completedPods {
				woc.controller.gcPods <- fmt.Sprintf("%s/%s", woc.wf.ObjectMeta.Namespace, podName)
			}
		}
	} else {
		// label pods which will not be deleted
		for podName := range woc.completedPods {
			woc.controller.completedPods <- fmt.Sprintf("%s/%s", woc.wf.ObjectMeta.Namespace, podName)
		}
	}
}

// persistWorkflowSizeLimitErr will fail a the workflow with an error when we hit the resource size limit
// See https://github.com/argoproj/argo/issues/913
func (woc *wfOperationCtx) persistWorkflowSizeLimitErr(wfClient v1alpha1.WorkflowInterface, err error) {
	woc.wf = woc.orig.DeepCopy()
	woc.markWorkflowError(err, true)
	_, err = wfClient.Update(woc.wf)
	if err != nil {
		woc.log.Warnf("Error updating workflow: %v", err)
	}
}

// reapplyUpdate GETs the latest version of the workflow, re-applies the updates and
// retries the UPDATE multiple times. For reasoning behind this technique, see:
// https://github.com/kubernetes/community/blob/master/contributors/devel/api-conventions.md#concurrency-control-and-consistency
func (woc *wfOperationCtx) reapplyUpdate(wfClient v1alpha1.WorkflowInterface) (*wfv1.Workflow, error) {
	// First generate the patch
	oldData, err := json.Marshal(woc.orig)
	if err != nil {
		return nil, errors.InternalWrapError(err)
	}
	newData, err := json.Marshal(woc.wf)
	if err != nil {
		return nil, errors.InternalWrapError(err)
	}
	patchBytes, err := jsonpatch.CreateMergePatch(oldData, newData)
	if err != nil {
		return nil, errors.InternalWrapError(err)
	}
	// Next get latest version of the workflow, apply the patch and retyr the Update
	attempt := 1
	for {
		currWf, err := wfClient.Get(woc.wf.ObjectMeta.Name, metav1.GetOptions{})
		if !retry.IsRetryableKubeAPIError(err) {
			return nil, errors.InternalWrapError(err)
		}
		currWfBytes, err := json.Marshal(currWf)
		if err != nil {
			return nil, errors.InternalWrapError(err)
		}
		newWfBytes, err := jsonpatch.MergePatch(currWfBytes, patchBytes)
		if err != nil {
			return nil, errors.InternalWrapError(err)
		}
		var newWf wfv1.Workflow
		err = json.Unmarshal(newWfBytes, &newWf)
		if err != nil {
			return nil, errors.InternalWrapError(err)
		}
		wf, err := wfClient.Update(&newWf)
		if err == nil {
			woc.log.Infof("Update retry attempt %d successful", attempt)
			return wf, nil
		}
		attempt++
		woc.log.Warnf("Update retry attempt %d failed: %v", attempt, err)
		if attempt > 5 {
			return nil, err
		}
	}
}

// requeue this workflow onto the workqueue for later processing
func (woc *wfOperationCtx) requeue(afterDuration time.Duration) {
	key, err := cache.MetaNamespaceKeyFunc(woc.wf)
	if err != nil {
		woc.log.Errorf("Failed to requeue workflow %s: %v", woc.wf.ObjectMeta.Name, err)
		return
	}
	woc.controller.wfQueue.AddAfter(key, afterDuration)
}

// processNodeRetries updates the retry node state based on the child node state and the retry strategy and returns the node.
func (woc *wfOperationCtx) processNodeRetries(node *wfv1.NodeStatus, retryStrategy wfv1.RetryStrategy) (*wfv1.NodeStatus, bool, error) {
	if node.Completed() {
		return node, true, nil
	}
	lastChildNode, err := woc.getLastChildNode(node)
	if err != nil {
		return nil, false, fmt.Errorf("Failed to find last child of node " + node.Name)
	}

	if lastChildNode == nil {
		return node, true, nil
	}

	if !lastChildNode.Completed() {
		// last child node is still running.
		return node, true, nil
	}

	if lastChildNode.Successful() {
		node.Outputs = lastChildNode.Outputs.DeepCopy()
		woc.wf.Status.Nodes[node.ID] = *node
		return woc.markNodePhase(node.Name, wfv1.NodeSucceeded), true, nil
	}

	if retryStrategy.Backoff != nil {
		// Process max duration limit
		if retryStrategy.Backoff.MaxDuration != "" && len(node.Children) > 0 {
			maxDuration, err := parseStringToDuration(retryStrategy.Backoff.MaxDuration)
			if err != nil {
				return nil, false, err
			}
			firstChildNode, err := woc.getFirstChildNode(node)
			if err != nil {
				return nil, false, fmt.Errorf("Failed to find first child of node " + node.Name)
			}
			if time.Now().After(firstChildNode.FinishedAt.Add(maxDuration)) {
				woc.log.Infoln("Max duration limit exceeded. Failing...")
				return woc.markNodePhase(node.Name, lastChildNode.Phase, "Max duration limit exceeded"), true, nil
			}
		}

		// Max duration limit hasn't been exceeded, process back off
		if retryStrategy.Backoff.Duration == "" {
			return nil, false, fmt.Errorf("no base duration specified for retryStrategy")
		}
		baseDuration, err := parseStringToDuration(retryStrategy.Backoff.Duration)
		if err != nil {
			return nil, false, err
		}

		timeToWait := baseDuration
		if retryStrategy.Backoff.Factor > 0 {
			// Formula: timeToWait = duration * factor^retry_number
			timeToWait = baseDuration * time.Duration(math.Pow(float64(retryStrategy.Backoff.Factor), float64(len(node.Children))))
		}
		waitingDeadline := lastChildNode.FinishedAt.Add(timeToWait)

		// See if we have waited past the deadline
		if time.Now().Before(waitingDeadline) {
			retryMessage := fmt.Sprintf("Retrying in %s", humanize.Duration(time.Until(waitingDeadline)))
			return woc.markNodePhase(node.Name, node.Phase, retryMessage), false, nil
		}
		node = woc.markNodePhase(node.Name, node.Phase, "")
	}

	var retryOnFailed bool
	var retryOnError bool
	switch retryStrategy.RetryPolicy {
	case wfv1.RetryPolicyAlways:
		retryOnFailed = true
		retryOnError = true
	case wfv1.RetryPolicyOnError:
		retryOnFailed = false
		retryOnError = true
	case wfv1.RetryPolicyOnFailure, "":
		retryOnFailed = true
		retryOnError = false
	default:
		return nil, false, fmt.Errorf("%s is not a valid RetryPolicy", retryStrategy.RetryPolicy)
	}

	if (lastChildNode.Phase == wfv1.NodeFailed && !retryOnFailed) || (lastChildNode.Phase == wfv1.NodeError && !retryOnError) {
		woc.log.Infof("Node not set to be retried after status: %s", lastChildNode.Phase)
		return woc.markNodePhase(node.Name, lastChildNode.Phase, lastChildNode.Message), true, nil
	}

	if !lastChildNode.CanRetry() {
		woc.log.Infof("Node cannot be retried. Marking it failed")
		return woc.markNodePhase(node.Name, lastChildNode.Phase, lastChildNode.Message), true, nil
	}

	if retryStrategy.Limit != nil && int32(len(node.Children)) > *retryStrategy.Limit {
		woc.log.Infoln("No more retries left. Failing...")
		return woc.markNodePhase(node.Name, lastChildNode.Phase, "No more retries left"), true, nil
	}

	woc.log.Infof("%d child nodes of %s failed. Trying again...", len(node.Children), node.Name)
	return node, true, nil
}

// podReconciliation is the process by which a workflow will examine all its related
// pods and update the node state before continuing the evaluation of the workflow.
// Records all pods which were observed completed, which will be labeled completed=true
// after successful persist of the workflow.
func (woc *wfOperationCtx) podReconciliation() error {
	podList, err := woc.getAllWorkflowPods()
	if err != nil {
		return err
	}
	seenPods := make(map[string]bool)
	seenPodLock := &sync.Mutex{}
	wfNodesLock := &sync.RWMutex{}

	performAssessment := func(pod *apiv1.Pod) {
		if pod == nil {
			return
		}
		nodeNameForPod := pod.Annotations[common.AnnotationKeyNodeName]
		nodeID := woc.wf.NodeID(nodeNameForPod)
		seenPodLock.Lock()
		seenPods[nodeID] = true
		seenPodLock.Unlock()

		wfNodesLock.Lock()
		defer wfNodesLock.Unlock()
		if node, ok := woc.wf.Status.Nodes[nodeID]; ok {
			if newState := assessNodeStatus(pod, &node); newState != nil {
				woc.wf.Status.Nodes[nodeID] = *newState
				woc.addOutputsToScope("workflow", node.Outputs, nil)
				woc.updated = true
			}
			node := woc.wf.Status.Nodes[pod.ObjectMeta.Name]
			if node.Completed() && !node.IsDaemoned() {
				if tmpVal, tmpOk := pod.Labels[common.LabelKeyCompleted]; tmpOk {
					if tmpVal == "true" {
						return
					}
				}
				woc.completedPods[pod.ObjectMeta.Name] = true
			}
			if node.Successful() {
				woc.succeededPods[pod.ObjectMeta.Name] = true
			}
		}
	}

	parallelPodNum := make(chan string, 500)
	var wg sync.WaitGroup

	for _, pod := range podList.Items {
		parallelPodNum <- pod.Name
		wg.Add(1)
		go func(tmpPod apiv1.Pod) {
			defer wg.Done()
			performAssessment(&tmpPod)
			err = woc.applyExecutionControl(&tmpPod, wfNodesLock)
			if err != nil {
				woc.log.Warnf("Failed to apply execution control to pod %s", tmpPod.Name)
			}
			<-parallelPodNum
		}(pod)
	}

	wg.Wait()

	// Now check for deleted pods. Iterate our nodes. If any one of our nodes does not show up in
	// the seen list it implies that the pod was deleted without the controller seeing the event.
	// It is now impossible to infer pod status. The only thing we can do at this point is to mark
	// the node with Error.
	for nodeID, node := range woc.wf.Status.Nodes {
		if node.Type != wfv1.NodeTypePod || node.Completed() || node.StartedAt.IsZero() || node.Pending() {
			// node is not a pod, it is already complete, or it can be re-run.
			continue
		}
		if _, ok := seenPods[nodeID]; !ok {
			node.Message = "pod deleted"
			node.Phase = wfv1.NodeError
			woc.wf.Status.Nodes[nodeID] = node
			woc.log.Warnf("pod %s deleted", nodeID)
			woc.updated = true
		}
	}
	return nil
}

//fails any suspended nodes if the workflow deadline has passed
func (woc *wfOperationCtx) failSuspendedNodesAfterDeadline() error {
	if woc.workflowDeadline != nil && time.Now().UTC().After(*woc.workflowDeadline) {
		for _, node := range woc.wf.Status.Nodes {
			if node.IsActiveSuspendNode() {
				woc.markNodePhase(node.Name, wfv1.NodeFailed, fmt.Sprintf("step exceeded workflow deadline %s", *woc.workflowDeadline))
			}
		}
	}
	return nil
}

// countActivePods counts the number of active (Pending/Running) pods.
// Optionally restricts it to a template invocation (boundaryID)
func (woc *wfOperationCtx) countActivePods(boundaryIDs ...string) int64 {
	var boundaryID = ""
	if len(boundaryIDs) > 0 {
		boundaryID = boundaryIDs[0]
	}
	var activePods int64
	// if we care about parallelism, count the active pods at the template level
	for _, node := range woc.wf.Status.Nodes {
		if node.Type != wfv1.NodeTypePod {
			continue
		}
		if boundaryID != "" && node.BoundaryID != boundaryID {
			continue
		}
		switch node.Phase {
		case wfv1.NodePending, wfv1.NodeRunning:
			activePods++
		}
	}
	return activePods
}

// countActiveChildren counts the number of active (Pending/Running) children nodes of parent parentName
func (woc *wfOperationCtx) countActiveChildren(boundaryIDs ...string) int64 {
	var boundaryID = ""
	if len(boundaryIDs) > 0 {
		boundaryID = boundaryIDs[0]
	}
	var activeChildren int64
	// if we care about parallelism, count the active pods at the template level
	for _, node := range woc.wf.Status.Nodes {
		if boundaryID != "" && node.BoundaryID != boundaryID {
			continue
		}
		switch node.Type {
		case wfv1.NodeTypePod, wfv1.NodeTypeSteps, wfv1.NodeTypeDAG:
		default:
			continue
		}
		switch node.Phase {
		case wfv1.NodePending, wfv1.NodeRunning:
			activeChildren++
		}
	}
	return activeChildren
}

// getAllWorkflowPods returns all pods related to the current workflow
func (woc *wfOperationCtx) getAllWorkflowPods() (*apiv1.PodList, error) {
	options := metav1.ListOptions{
		LabelSelector: fmt.Sprintf("%s=%s",
			common.LabelKeyWorkflow,
			woc.wf.ObjectMeta.Name),
	}
	podList, err := woc.controller.kubeclientset.CoreV1().Pods(woc.wf.Namespace).List(options)
	if err != nil {
		return nil, errors.InternalWrapError(err)
	}
	return podList, nil
}

// assessNodeStatus compares the current state of a pod with its corresponding node
// and returns the new node status if something changed
func assessNodeStatus(pod *apiv1.Pod, node *wfv1.NodeStatus) *wfv1.NodeStatus {
	var newPhase wfv1.NodePhase
	var newDaemonStatus *bool
	var message string
	updated := false
	switch pod.Status.Phase {
	case apiv1.PodPending:
		newPhase = wfv1.NodePending
		newDaemonStatus = pointer.BoolPtr(false)
		message = getPendingReason(pod)
	case apiv1.PodSucceeded:
		newPhase = wfv1.NodeSucceeded
		newDaemonStatus = pointer.BoolPtr(false)
	case apiv1.PodFailed:
		// ignore pod failure for daemoned steps
		if node.IsDaemoned() {
			newPhase = wfv1.NodeSucceeded
		} else {
			newPhase, message = inferFailedReason(pod)
		}
		newDaemonStatus = pointer.BoolPtr(false)
	case apiv1.PodRunning:
		if pod.DeletionTimestamp != nil {
			// pod is being terminated
			newPhase = wfv1.NodeFailed
			message = "pod termination"
		} else {
			newPhase = wfv1.NodeRunning
			tmplStr, ok := pod.Annotations[common.AnnotationKeyTemplate]
			if !ok {
				log.Warnf("%s missing template annotation", pod.ObjectMeta.Name)
				return nil
			}
			var tmpl wfv1.Template
			err := json.Unmarshal([]byte(tmplStr), &tmpl)
			if err != nil {
				log.Warnf("%s template annotation unreadable: %v", pod.ObjectMeta.Name, err)
				return nil
			}
			if tmpl.Daemon != nil && *tmpl.Daemon {
				// pod is running and template is marked daemon. check if everything is ready
				for _, ctrStatus := range pod.Status.ContainerStatuses {
					if !ctrStatus.Ready {
						return nil
					}
				}
				// proceed to mark node status as running (and daemoned)
				newPhase = wfv1.NodeRunning
				newDaemonStatus = pointer.BoolPtr(true)
				log.Infof("Processing ready daemon pod: %v", pod.ObjectMeta.SelfLink)
			}
		}
	default:
		newPhase = wfv1.NodeError
		message = fmt.Sprintf("Unexpected pod phase for %s: %s", pod.ObjectMeta.Name, pod.Status.Phase)
		log.Error(message)
	}

	if newDaemonStatus != nil {
		if !*newDaemonStatus {
			// if the daemon status switched to false, we prefer to just unset daemoned status field
			// (as opposed to setting it to false)
			newDaemonStatus = nil
		}
		if (newDaemonStatus != nil && node.Daemoned == nil) || (newDaemonStatus == nil && node.Daemoned != nil) {
			log.Infof("Setting node %v daemoned: %v -> %v", node, node.Daemoned, newDaemonStatus)
			node.Daemoned = newDaemonStatus
			updated = true
			if pod.Status.PodIP != "" && pod.Status.PodIP != node.PodIP {
				// only update Pod IP for daemoned nodes to reduce number of updates
				log.Infof("Updating daemon node %s IP %s -> %s", node, node.PodIP, pod.Status.PodIP)
				node.PodIP = pod.Status.PodIP
			}
		}
	}
	outputStr, ok := pod.Annotations[common.AnnotationKeyOutputs]
	if ok && node.Outputs == nil {
		updated = true
		log.Infof("Setting node %v outputs", node)
		var outputs wfv1.Outputs
		err := json.Unmarshal([]byte(outputStr), &outputs)
		if err != nil {
			log.Errorf("Failed to unmarshal %s outputs from pod annotation: %v", pod.Name, err)
			node.Phase = wfv1.NodeError
		} else {
			node.Outputs = &outputs
		}
	}
	if node.Phase != newPhase {
		log.Infof("Updating node %s status %s -> %s", node, node.Phase, newPhase)
		// if we are transitioning from Pending to a different state, clear out pending message
		if node.Phase == wfv1.NodePending {
			node.Message = ""
		}
		updated = true
		node.Phase = newPhase
	}
	if message != "" && node.Message != message {
		log.Infof("Updating node %s message: %s", node, message)
		updated = true
		node.Message = message
	}

	if node.Completed() && node.FinishedAt.IsZero() {
		updated = true
		if !node.IsDaemoned() {
			node.FinishedAt = getLatestFinishedAt(pod)
		}
		if node.FinishedAt.IsZero() {
			// If we get here, the container is daemoned so the
			// finishedAt might not have been set.
			node.FinishedAt = metav1.Time{Time: time.Now().UTC()}
		}
	}
	if updated {
		return node
	}
	return nil
}

// getLatestFinishedAt returns the latest finishAt timestamp from all the
// containers of this pod.
func getLatestFinishedAt(pod *apiv1.Pod) metav1.Time {
	var latest metav1.Time
	for _, ctr := range pod.Status.InitContainerStatuses {
		if ctr.State.Terminated != nil && ctr.State.Terminated.FinishedAt.After(latest.Time) {
			latest = ctr.State.Terminated.FinishedAt
		}
	}
	for _, ctr := range pod.Status.ContainerStatuses {
		if ctr.State.Terminated != nil && ctr.State.Terminated.FinishedAt.After(latest.Time) {
			latest = ctr.State.Terminated.FinishedAt
		}
	}
	return latest
}

func getPendingReason(pod *apiv1.Pod) string {
	for _, ctrStatus := range pod.Status.ContainerStatuses {
		if ctrStatus.State.Waiting != nil {
			if ctrStatus.State.Waiting.Message != "" {
				return fmt.Sprintf("%s: %s", ctrStatus.State.Waiting.Reason, ctrStatus.State.Waiting.Message)
			}
			return ctrStatus.State.Waiting.Reason
		}
	}
	// Example:
	// - lastProbeTime: null
	//   lastTransitionTime: 2018-08-29T06:38:36Z
	//   message: '0/3 nodes are available: 2 Insufficient cpu, 3 MatchNodeSelector.'
	//   reason: Unschedulable
	//   status: "False"
	//   type: PodScheduled
	for _, cond := range pod.Status.Conditions {
		if cond.Reason == apiv1.PodReasonUnschedulable {
			if cond.Message != "" {
				return fmt.Sprintf("%s: %s", cond.Reason, cond.Message)
			}
			return cond.Reason
		}
	}
	return ""
}

// inferFailedReason returns metadata about a Failed pod to be used in its NodeStatus
// Returns a tuple of the new phase and message
func inferFailedReason(pod *apiv1.Pod) (wfv1.NodePhase, string) {
	if pod.Status.Message != "" {
		// Pod has a nice error message. Use that.
		return wfv1.NodeFailed, pod.Status.Message
	}
	annotatedMsg := pod.Annotations[common.AnnotationKeyNodeMessage]
	// We only get one message to set for the overall node status.
	// If multiple containers failed, in order of preference:
	// init, main (annotated), main (exit code), wait, sidecars
	for _, ctr := range pod.Status.InitContainerStatuses {
		if ctr.State.Terminated == nil {
			// We should never get here
			log.Warnf("Pod %s phase was Failed but %s did not have terminated state", pod.ObjectMeta.Name, ctr.Name)
			continue
		}
		if ctr.State.Terminated.ExitCode == 0 {
			continue
		}
		errMsg := fmt.Sprintf("failed to load artifacts")
		for _, msg := range []string{annotatedMsg, ctr.State.Terminated.Message} {
			if msg != "" {
				errMsg += ": " + msg
				break
			}
		}
		// NOTE: we consider artifact load issues as Error instead of Failed
		return wfv1.NodeError, errMsg
	}
	failMessages := make(map[string]string)
	for _, ctr := range pod.Status.ContainerStatuses {
		if ctr.State.Terminated == nil {
			// We should never get here
			log.Warnf("Pod %s phase was Failed but %s did not have terminated state", pod.ObjectMeta.Name, ctr.Name)
			continue
		}
		if ctr.State.Terminated.ExitCode == 0 {
			continue
		}
		if ctr.Name == common.WaitContainerName {
			errDetails := ""
			for _, msg := range []string{annotatedMsg, ctr.State.Terminated.Message} {
				if msg != "" {
					errDetails = msg
					break
				}
			}
			if errDetails == "" {
				// executor is expected to annotate a message to the pod upon any errors.
				// If we failed to see the annotated message, it is likely the pod ran with
				// insufficient privileges. Give a hint to that effect.
				errDetails = fmt.Sprintf("verify serviceaccount %s:%s has necessary privileges", pod.ObjectMeta.Namespace, pod.Spec.ServiceAccountName)
			}
			errMsg := fmt.Sprintf("failed to save outputs: %s", errDetails)
			failMessages[ctr.Name] = errMsg
			continue
		}
		if ctr.State.Terminated.Message != "" {
			errMsg := ctr.State.Terminated.Message
			if ctr.Name != common.MainContainerName {
				errMsg = fmt.Sprintf("sidecar '%s' %s", ctr.Name, errMsg)
			}
			failMessages[ctr.Name] = errMsg
			continue
		}
		if ctr.State.Terminated.Reason == "OOMKilled" {
			failMessages[ctr.Name] = ctr.State.Terminated.Reason
			continue
		}
		errMsg := fmt.Sprintf("failed with exit code %d", ctr.State.Terminated.ExitCode)
		if ctr.Name != common.MainContainerName {
			if ctr.State.Terminated.ExitCode == 137 || ctr.State.Terminated.ExitCode == 143 {
				// if the sidecar was SIGKILL'd (exit code 137) assume it was because argoexec
				// forcibly killed the container, which we ignore the error for.
				// Java code 143 is a normal exit 128 + 15 https://github.com/elastic/elasticsearch/issues/31847
				log.Infof("Ignoring %d exit code of sidecar '%s'", ctr.State.Terminated.ExitCode, ctr.Name)
				continue
			}
			errMsg = fmt.Sprintf("sidecar '%s' %s", ctr.Name, errMsg)
		}
		failMessages[ctr.Name] = errMsg
	}
	if failMsg, ok := failMessages[common.MainContainerName]; ok {
		_, ok = failMessages[common.WaitContainerName]
		isResourceTemplate := !ok
		if isResourceTemplate && annotatedMsg != "" {
			// For resource templates, we prefer the annotated message
			// over the vanilla exit code 1 error
			return wfv1.NodeFailed, annotatedMsg
		}
		return wfv1.NodeFailed, failMsg
	}
	if failMsg, ok := failMessages[common.WaitContainerName]; ok {
		return wfv1.NodeError, failMsg
	}

	// If we get here, both the main and wait container succeeded. Iterate the fail messages to
	// identify the sidecar which failed and return the message.
	for _, failMsg := range failMessages {
		return wfv1.NodeFailed, failMsg
	}
	// If we get here, we have detected that the main/wait containers succeed but the sidecar(s)
	// were  SIGKILL'd. The executor may have had to forcefully terminate the sidecar (kill -9),
	// resulting in a 137 exit code (which we had ignored earlier). If failMessages is empty, it
	// indicates that this is the case and we return Success instead of Failure.
	return wfv1.NodeSucceeded, ""
}

func (woc *wfOperationCtx) createPVCs() error {
	if woc.wf.Status.Phase != wfv1.NodeRunning {
		// Only attempt to create PVCs if workflow transitioned to Running state
		// (e.g. passed validation, or didn't already complete)
		return nil
	}
	if len(woc.wf.Spec.VolumeClaimTemplates) == len(woc.wf.Status.PersistentVolumeClaims) {
		// If we have already created the PVCs, then there is nothing to do.
		// This will also handle the case where workflow has no volumeClaimTemplates.
		return nil
	}
	if len(woc.wf.Status.PersistentVolumeClaims) == 0 {
		woc.wf.Status.PersistentVolumeClaims = make([]apiv1.Volume, len(woc.wf.Spec.VolumeClaimTemplates))
	}
	pvcClient := woc.controller.kubeclientset.CoreV1().PersistentVolumeClaims(woc.wf.ObjectMeta.Namespace)
	for i, pvcTmpl := range woc.wf.Spec.VolumeClaimTemplates {
		if pvcTmpl.ObjectMeta.Name == "" {
			return errors.Errorf(errors.CodeBadRequest, "volumeClaimTemplates[%d].metadata.name is required", i)
		}
		pvcTmpl = *pvcTmpl.DeepCopy()
		// PVC name will be <workflowname>-<volumeclaimtemplatename>
		refName := pvcTmpl.ObjectMeta.Name
		pvcName := fmt.Sprintf("%s-%s", woc.wf.ObjectMeta.Name, pvcTmpl.ObjectMeta.Name)
		woc.log.Infof("Creating pvc %s", pvcName)
		pvcTmpl.ObjectMeta.Name = pvcName
		if pvcTmpl.ObjectMeta.Labels == nil {
			pvcTmpl.ObjectMeta.Labels = make(map[string]string)
		}
		pvcTmpl.ObjectMeta.Labels[common.LabelKeyWorkflow] = woc.wf.ObjectMeta.Name
		pvcTmpl.OwnerReferences = []metav1.OwnerReference{
			*metav1.NewControllerRef(woc.wf, wfv1.SchemeGroupVersion.WithKind(workflow.WorkflowKind)),
		}
		pvc, err := pvcClient.Create(&pvcTmpl)
		if err != nil && apierr.IsAlreadyExists(err) {
			woc.log.Infof("%s pvc has already exists. Workflow is re-using it", pvcTmpl.Name)
			pvc, err = pvcClient.Get(pvcTmpl.Name, metav1.GetOptions{})
			if err != nil {
				return err
			}
			hasOwnerReference := false
			for i := range pvc.OwnerReferences {
				ownerRef := pvc.OwnerReferences[i]
				if ownerRef.UID == woc.wf.UID {
					hasOwnerReference = true
					break
				}
			}
			if !hasOwnerReference {
				return errors.New(errors.CodeForbidden, "%s pvc has already exists with different ownerreference")
			}
		}

		//continue
		if err != nil {
			return err
		}

		vol := apiv1.Volume{
			Name: refName,
			VolumeSource: apiv1.VolumeSource{
				PersistentVolumeClaim: &apiv1.PersistentVolumeClaimVolumeSource{
					ClaimName: pvc.ObjectMeta.Name,
				},
			},
		}
		woc.wf.Status.PersistentVolumeClaims[i] = vol
		woc.updated = true
	}
	return nil
}

func (woc *wfOperationCtx) deletePVCs() error {
	if woc.wf.Status.Phase == wfv1.NodeError || woc.wf.Status.Phase == wfv1.NodeFailed {
		// Skip deleting PVCs to reuse them for retried failed/error workflows.
		// PVCs are automatically deleted when corresponded owner workflows get deleted.
		return nil
	}
	totalPVCs := len(woc.wf.Status.PersistentVolumeClaims)
	if totalPVCs == 0 {
		// PVC list already empty. nothing to do
		return nil
	}
	pvcClient := woc.controller.kubeclientset.CoreV1().PersistentVolumeClaims(woc.wf.ObjectMeta.Namespace)
	newPVClist := make([]apiv1.Volume, 0)
	// Attempt to delete all PVCs. Record first error encountered
	var firstErr error
	for _, pvc := range woc.wf.Status.PersistentVolumeClaims {
		woc.log.Infof("Deleting PVC %s", pvc.PersistentVolumeClaim.ClaimName)
		err := pvcClient.Delete(pvc.PersistentVolumeClaim.ClaimName, nil)
		if err != nil {
			if !apierr.IsNotFound(err) {
				woc.log.Errorf("Failed to delete pvc %s: %v", pvc.PersistentVolumeClaim.ClaimName, err)
				newPVClist = append(newPVClist, pvc)
				if firstErr == nil {
					firstErr = err
				}
			}
		}
	}
	if len(newPVClist) != totalPVCs {
		// we were successful in deleting one ore more PVCs
		woc.log.Infof("Deleted %d/%d PVCs", totalPVCs-len(newPVClist), totalPVCs)
		woc.wf.Status.PersistentVolumeClaims = newPVClist
		woc.updated = true
	}
	return firstErr
}

func (woc *wfOperationCtx) getLastChildNode(node *wfv1.NodeStatus) (*wfv1.NodeStatus, error) {
	if len(node.Children) <= 0 {
		return nil, nil
	}

	lastChildNodeName := node.Children[len(node.Children)-1]
	lastChildNode, ok := woc.wf.Status.Nodes[lastChildNodeName]
	if !ok {
		return nil, fmt.Errorf("Failed to find node " + lastChildNodeName)
	}

	return &lastChildNode, nil
}

func (woc *wfOperationCtx) getFirstChildNode(node *wfv1.NodeStatus) (*wfv1.NodeStatus, error) {
	if len(node.Children) <= 0 {
		return nil, nil
	}

	firstChildNodeName := node.Children[0]
	firstChildNode, ok := woc.wf.Status.Nodes[firstChildNodeName]
	if !ok {
		return nil, fmt.Errorf("Failed to find node " + firstChildNodeName)
	}

	return &firstChildNode, nil
}

func isResubmitAllowed(tmpl *wfv1.Template) bool {
	if tmpl.ResubmitPendingPods == nil {
		return false
	}
	return *tmpl.ResubmitPendingPods
}

type executeTemplateOpts struct {
	// boundaryID is an ID for node grouping
	boundaryID string
	// onExitTemplate signifies that executeTemplate was called as part of an onExit handler.
	// Necessary for graceful shutdowns
	onExitTemplate bool
}

// executeTemplate executes the template with the given arguments and returns the created NodeStatus
// for the created node (if created). Nodes may not be created if parallelism or deadline exceeded.
// nodeName is the name to be used as the name of the node, and boundaryID indicates which template
// boundary this node belongs to.
func (woc *wfOperationCtx) executeTemplate(nodeName string, orgTmpl wfv1.TemplateHolder, tmplCtx *templateresolution.Context, args wfv1.Arguments, opts *executeTemplateOpts) (*wfv1.NodeStatus, error) {
	woc.log.Debugf("Evaluating node %s: template: %s, boundaryID: %s", nodeName, common.GetTemplateHolderString(orgTmpl), opts.boundaryID)

	node := woc.getNodeByName(nodeName)

	// Set templateScope from which the template resolution starts.
	templateScope := tmplCtx.GetCurrentTemplateBase().GetTemplateScope()
	newTmplCtx, resolvedTmpl, err := tmplCtx.ResolveTemplate(orgTmpl)
	if err != nil {
		return woc.initializeNodeOrMarkError(node, nodeName, wfv1.NodeTypeSkipped, templateScope, orgTmpl, boundaryID, err), err
	}

	if node != nil {
		if node.Completed() {
			woc.log.Debugf("Node %s already completed", nodeName)
			if resolvedTmpl.Metrics != nil {
				// Check if this node completed between executions. If it did, emit metrics. If a node completes within
				// the same execution, its metrics are emitted below.
				// We can infer that this node completed during the current operation, emit metrics
				if prevNodeStatus, ok := woc.preExecutionNodePhases[node.ID]; ok && !prevNodeStatus.Completed() {
					localScope, realTimeScope := woc.prepareMetricScope(node)
					woc.computeMetrics(resolvedTmpl.Metrics.Prometheus, localScope, realTimeScope, false)
				}
			}
			return node, nil
		}
		woc.log.Debugf("Executing node %s of %s is %s", nodeName, node.Type, node.Phase)
		// Memoized nodes don't have StartedAt.
		if node.StartedAt.IsZero() {
			node.StartedAt = metav1.Time{Time: time.Now().UTC()}
			woc.wf.Status.Nodes[node.ID] = *node
			woc.updated = true
		}
	}

	// Check if we took too long operating on this workflow and immediately return if we did
	if time.Now().UTC().After(woc.deadline) {
		woc.log.Warnf("Deadline exceeded")
		woc.requeue(0)
		return node, ErrDeadlineExceeded
	}

<<<<<<< HEAD
	// Set templateScope from which the template resolution starts.
	templateScope := tmplCtx.GetCurrentTemplateBase().GetTemplateScope()

	newTmplCtx, resolvedTmpl, err := tmplCtx.ResolveTemplate(orgTmpl)
	if err != nil {
		return woc.initializeNodeOrMarkError(node, nodeName, wfv1.NodeTypeSkipped, templateScope, orgTmpl, opts.boundaryID, err), err
	}

=======
>>>>>>> 2864c745
	localParams := make(map[string]string)
	// Inject the pod name. If the pod has a retry strategy, the pod name will be changed and will be injected when it
	// is determined
	if resolvedTmpl.IsPodType() && resolvedTmpl.RetryStrategy == nil {
		localParams[common.LocalVarPodName] = woc.wf.NodeID(nodeName)
	}
	// Inputs has been processed with arguments already, so pass empty arguments.
	processedTmpl, err := common.ProcessArgs(resolvedTmpl, &args, woc.globalParams, localParams, false)
	if err != nil {
		return woc.initializeNodeOrMarkError(node, nodeName, wfv1.NodeTypeSkipped, templateScope, orgTmpl, opts.boundaryID, err), err
	}

	// Check if we exceeded template or workflow parallelism and immediately return if we did
	if err := woc.checkParallelism(processedTmpl, node, opts.boundaryID); err != nil {
		return node, err
	}

	// If the user has specified retries, node becomes a special retry node.
	// This node acts as a parent of all retries that will be done for
	// the container. The status of this node should be "Success" if any
	// of the retries succeed. Otherwise, it is "Failed".
	retryNodeName := ""
	if processedTmpl.RetryStrategy != nil {
		retryNodeName = nodeName
		retryParentNode := node
		if retryParentNode == nil {
			woc.log.Debugf("Inject a retry node for node %s", retryNodeName)
			retryParentNode = woc.initializeExecutableNode(retryNodeName, wfv1.NodeTypeRetry, templateScope, processedTmpl, orgTmpl, opts.boundaryID, wfv1.NodeRunning)
		}
		processedRetryParentNode, continueExecution, err := woc.processNodeRetries(retryParentNode, *processedTmpl.RetryStrategy)
		if err != nil {
			return woc.markNodeError(retryNodeName, err), err
		} else if !continueExecution {
			// We are still waiting for a retry delay to finish
			return retryParentNode, nil
		}
		retryParentNode = processedRetryParentNode
		// The retry node might have completed by now.
		if retryParentNode.Completed() {
			return retryParentNode, nil
		}
		lastChildNode, err := woc.getLastChildNode(retryParentNode)
		if err != nil {
			return woc.markNodeError(retryNodeName, err), err
		}
		if lastChildNode != nil && !lastChildNode.Completed() {
			// Last child node is still running.
			nodeName = lastChildNode.Name
			node = lastChildNode
		} else {
			// Create a new child node and append it to the retry node.
			nodeName = fmt.Sprintf("%s(%d)", retryNodeName, len(retryParentNode.Children))
			woc.addChildNode(retryNodeName, nodeName)
			node = nil

			// Change the `pod.name` variable to the new retry node name
			if processedTmpl.IsPodType() {
				processedTmpl, err = common.SubstituteParams(processedTmpl, map[string]string{}, map[string]string{common.LocalVarPodName: woc.wf.NodeID(nodeName)})
				if err != nil {
					return woc.initializeNodeOrMarkError(node, nodeName, wfv1.NodeTypeSkipped, templateScope, orgTmpl, opts.boundaryID, err), err
				}
			}
		}
	}

	switch processedTmpl.GetType() {
	case wfv1.TemplateTypeContainer:
		node, err = woc.executeContainer(nodeName, templateScope, processedTmpl, orgTmpl, opts)
	case wfv1.TemplateTypeSteps:
		node, err = woc.executeSteps(nodeName, newTmplCtx, templateScope, processedTmpl, orgTmpl, opts)
	case wfv1.TemplateTypeScript:
		node, err = woc.executeScript(nodeName, templateScope, processedTmpl, orgTmpl, opts)
	case wfv1.TemplateTypeResource:
		node, err = woc.executeResource(nodeName, templateScope, processedTmpl, orgTmpl, opts)
	case wfv1.TemplateTypeDAG:
		node, err = woc.executeDAG(nodeName, newTmplCtx, templateScope, processedTmpl, orgTmpl, opts)
	case wfv1.TemplateTypeSuspend:
		node, err = woc.executeSuspend(nodeName, templateScope, processedTmpl, orgTmpl, opts)
	default:
		err = errors.Errorf(errors.CodeBadRequest, "Template '%s' missing specification", processedTmpl.Name)
		return woc.initializeNode(nodeName, wfv1.NodeTypeSkipped, templateScope, orgTmpl, opts.boundaryID, wfv1.NodeError, err.Error()), err
	}
	if err != nil {
		node = woc.markNodeError(node.Name, err)
		// If retry policy is not set, or if it is not set to Always or OnError, we won't attempt to retry an errored container
		// and we return instead.
		if processedTmpl.RetryStrategy == nil ||
			(processedTmpl.RetryStrategy.RetryPolicy != wfv1.RetryPolicyAlways &&
				processedTmpl.RetryStrategy.RetryPolicy != wfv1.RetryPolicyOnError) {
			return node, err
		}
	}

	if resolvedTmpl.Metrics != nil {
		// Check if the node was just created, if it was emit realtime metrics.
		// If the node did not previously exist, we can infer that it was created during the current operation, emit real time metrics.
		if _, ok := woc.preExecutionNodePhases[node.ID]; !ok {
			localScope, realTimeScope := woc.prepareMetricScope(node)
			woc.computeMetrics(resolvedTmpl.Metrics.Prometheus, localScope, realTimeScope, true)
		}
		// Check if the node completed during this execution, if it did emit metrics
		// This check is necessary because sometimes a node will be marked completed during the current execution and will
		// not be considered again. The best example of this is the entrypoint steps/dag template (once completed, the
		// workflow ends and it's not reconsidered). This checks makes sure that its metrics also get emitted.
		if prevNodeStatus, ok := woc.preExecutionNodePhases[node.ID]; ok && !prevNodeStatus.Completed() && node.Completed() {
			localScope, realTimeScope := woc.prepareMetricScope(node)
			woc.computeMetrics(resolvedTmpl.Metrics.Prometheus, localScope, realTimeScope, false)
		}
	}

	node = woc.getNodeByName(node.Name)

	// Swap the node back to retry node
	if retryNodeName != "" {
		retryNode := woc.getNodeByName(retryNodeName)
		if !retryNode.Completed() && node.Completed() { //if the retry child has completed we need to update outself
			node, err = woc.executeTemplate(retryNodeName, orgTmpl, tmplCtx, args, opts)
			if err != nil {
				return woc.markNodeError(node.Name, err), err
			}
		}
		node = retryNode
	}

	return node, nil
}

// markWorkflowPhase is a convenience method to set the phase of the workflow with optional message
// optionally marks the workflow completed, which sets the finishedAt timestamp and completed label
func (woc *wfOperationCtx) markWorkflowPhase(phase wfv1.NodePhase, markCompleted bool, message ...string) {
	if woc.wf.Status.Phase != phase {
		woc.log.Infof("Updated phase %s -> %s", woc.wf.Status.Phase, phase)
		woc.updated = true
		woc.wf.Status.Phase = phase
		if woc.wf.ObjectMeta.Labels == nil {
			woc.wf.ObjectMeta.Labels = make(map[string]string)
		}
		woc.wf.ObjectMeta.Labels[common.LabelKeyPhase] = string(phase)
	}
	if woc.wf.Status.StartedAt.IsZero() {
		woc.updated = true
		woc.wf.Status.StartedAt = metav1.Time{Time: time.Now().UTC()}
	}
	if len(message) > 0 && woc.wf.Status.Message != message[0] {
		woc.log.Infof("Updated message %s -> %s", woc.wf.Status.Message, message[0])
		woc.updated = true
		woc.wf.Status.Message = message[0]
	}

	if phase == wfv1.NodeError {
		entryNode, ok := woc.wf.Status.Nodes[woc.wf.ObjectMeta.Name]
		if ok && entryNode.Phase == wfv1.NodeRunning {
			entryNode.Phase = wfv1.NodeError
			entryNode.Message = "Workflow operation error"
			woc.wf.Status.Nodes[woc.wf.ObjectMeta.Name] = entryNode
			woc.updated = true
		}
	}

	switch phase {
	case wfv1.NodeSucceeded, wfv1.NodeFailed, wfv1.NodeError:
		// wait for all daemon nodes to get terminated before marking workflow completed
		if markCompleted && !woc.hasDaemonNodes() {
			woc.log.Infof("Marking workflow completed")
			woc.wf.Status.FinishedAt = metav1.Time{Time: time.Now().UTC()}
			woc.globalParams[common.GlobalVarWorkflowDuration] = fmt.Sprintf("%f", woc.wf.Status.FinishedAt.Sub(woc.wf.Status.StartedAt.Time).Seconds())
			if woc.wf.ObjectMeta.Labels == nil {
				woc.wf.ObjectMeta.Labels = make(map[string]string)
			}
			woc.wf.ObjectMeta.Labels[common.LabelKeyCompleted] = "true"
			conditions := []wfv1.Condition{wfv1.Condition{
				Status: metav1.ConditionStatus("True"),
				Type:   "completed"}}
			woc.wf.Status.Conditions = conditions

			err := woc.deletePDBResource()
			if err != nil {
				woc.wf.Status.Phase = wfv1.NodeError
				woc.wf.ObjectMeta.Labels[common.LabelKeyPhase] = string(wfv1.NodeError)
				woc.updated = true
				woc.wf.Status.Message = err.Error()
			}
			err = woc.controller.wfArchive.ArchiveWorkflow(woc.wf)
			if err != nil {
				woc.log.WithField("err", err).Error("Failed to archive workflow")

			}
			woc.updated = true
		}
	}
}

func (woc *wfOperationCtx) hasDaemonNodes() bool {
	for _, node := range woc.wf.Status.Nodes {
		if node.IsDaemoned() {
			return true
		}
	}
	return false
}

func (woc *wfOperationCtx) markWorkflowRunning() {
	woc.markWorkflowPhase(wfv1.NodeRunning, false)
}

func (woc *wfOperationCtx) markWorkflowSuccess() {
	woc.markWorkflowPhase(wfv1.NodeSucceeded, true)
}

func (woc *wfOperationCtx) markWorkflowFailed(message string) {
	woc.markWorkflowPhase(wfv1.NodeFailed, true, message)
}

func (woc *wfOperationCtx) markWorkflowError(err error, markCompleted bool) {
	woc.markWorkflowPhase(wfv1.NodeError, markCompleted, err.Error())
}

// stepsOrDagSeparator identifies if a node name starts with our naming convention separator from
// DAG or steps templates. Will match stings with prefix like: [0]. or .
var stepsOrDagSeparator = regexp.MustCompile(`^(\[\d+\])?\.`)

// initializeExecutableNode initializes a node and stores the template.
func (woc *wfOperationCtx) initializeExecutableNode(nodeName string, nodeType wfv1.NodeType, templateScope string, executeTmpl *wfv1.Template, orgTmpl wfv1.TemplateHolder, boundaryID string, phase wfv1.NodePhase, messages ...string) *wfv1.NodeStatus {
	node := woc.initializeNode(nodeName, nodeType, templateScope, orgTmpl, boundaryID, phase)

	// Set the input values to the node.
	if executeTmpl.Inputs.HasInputs() {
		node.Inputs = executeTmpl.Inputs.DeepCopy()
	}

	// Update the node
	woc.wf.Status.Nodes[node.ID] = *node
	woc.updated = true

	return node
}

// initializeNodeOrMarkError initializes an error node or mark a node if it already exists.
func (woc *wfOperationCtx) initializeNodeOrMarkError(node *wfv1.NodeStatus, nodeName string, nodeType wfv1.NodeType, templateScope string, orgTmpl wfv1.TemplateHolder, boundaryID string, err error) *wfv1.NodeStatus {
	if node != nil {
		return woc.markNodeError(nodeName, err)
	}
	return woc.initializeNode(nodeName, wfv1.NodeTypeSkipped, templateScope, orgTmpl, boundaryID, wfv1.NodeError, err.Error())
}

func (woc *wfOperationCtx) initializeNode(nodeName string, nodeType wfv1.NodeType, templateScope string, orgTmpl wfv1.TemplateHolder, boundaryID string, phase wfv1.NodePhase, messages ...string) *wfv1.NodeStatus {
	woc.log.Debugf("Initializing node %s: template: %s, boundaryID: %s", nodeName, common.GetTemplateHolderString(orgTmpl), boundaryID)

	nodeID := woc.wf.NodeID(nodeName)
	_, ok := woc.wf.Status.Nodes[nodeID]
	if ok {
		panic(fmt.Sprintf("node %s already initialized", nodeName))
	}

	node := wfv1.NodeStatus{
		ID:           nodeID,
		Name:         nodeName,
		TemplateName: orgTmpl.GetTemplateName(),
		TemplateRef:  orgTmpl.GetTemplateRef(),
		Type:         nodeType,
		BoundaryID:   boundaryID,
		Phase:        phase,
		StartedAt:    metav1.Time{Time: time.Now().UTC()},
	}

	if boundaryNode, ok := woc.wf.Status.Nodes[boundaryID]; ok {
		node.DisplayName = strings.TrimPrefix(node.Name, boundaryNode.Name)
		if stepsOrDagSeparator.MatchString(node.DisplayName) {
			node.DisplayName = stepsOrDagSeparator.ReplaceAllString(node.DisplayName, "")
		}
	} else {
		node.DisplayName = nodeName
	}

	node.TemplateScope = templateScope

	if node.Completed() && node.FinishedAt.IsZero() {
		node.FinishedAt = node.StartedAt
	}
	var message string
	if len(messages) > 0 {
		message = fmt.Sprintf(" (message: %s)", messages[0])
		node.Message = messages[0]
	}
	woc.wf.Status.Nodes[nodeID] = node
	woc.log.Infof("%s node %v initialized %s%s", node.Type, node, node.Phase, message)
	woc.updated = true
	return &node
}

// markNodePhase marks a node with the given phase, creating the node if necessary and handles timestamps
func (woc *wfOperationCtx) markNodePhase(nodeName string, phase wfv1.NodePhase, message ...string) *wfv1.NodeStatus {
	node := woc.getNodeByName(nodeName)
	if node == nil {
		panic(fmt.Sprintf("node %s uninitialized", nodeName))
	}
	if node.Phase != phase {
		woc.log.Infof("node %s phase %s -> %s", node, node.Phase, phase)
		node.Phase = phase
		woc.updated = true
	}
	if len(message) > 0 {
		if message[0] != node.Message {
			woc.log.Infof("node %s message: %s", node, message[0])
			node.Message = message[0]
			woc.updated = true
		}
	}
	if node.Completed() && node.FinishedAt.IsZero() {
		node.FinishedAt = metav1.Time{Time: time.Now().UTC()}
		woc.log.Infof("node %s finished: %s", node, node.FinishedAt)
		woc.updated = true
	}
	woc.wf.Status.Nodes[node.ID] = *node
	return node
}

// markNodeError is a convenience method to mark a node with an error and set the message from the error
func (woc *wfOperationCtx) markNodeError(nodeName string, err error) *wfv1.NodeStatus {
	woc.log.Errorf("Mark error node %s: %+v", nodeName, err)
	return woc.markNodePhase(nodeName, wfv1.NodeError, err.Error())
}

// markNodePending is a convenience method to mark a node and set the message from the error
func (woc *wfOperationCtx) markNodePending(nodeName string, err error) *wfv1.NodeStatus {
	woc.log.Infof("Mark node %s as Pending, due to: %+v", nodeName, err)
	node := woc.getNodeByName(nodeName)
	return woc.markNodePhase(nodeName, wfv1.NodePending, fmt.Sprintf("Pending %s", time.Since(node.StartedAt.Time)))
}

// checkParallelism checks if the given template is able to be executed, considering the current active pods and workflow/template parallelism
func (woc *wfOperationCtx) checkParallelism(tmpl *wfv1.Template, node *wfv1.NodeStatus, boundaryID string) error {
	if woc.wf.Spec.Parallelism != nil && woc.activePods >= *woc.wf.Spec.Parallelism {
		woc.log.Infof("workflow active pod spec parallelism reached %d/%d", woc.activePods, *woc.wf.Spec.Parallelism)
		return ErrParallelismReached
	}
	// TODO: repeated calls to countActivePods is not optimal
	switch tmpl.GetType() {
	case wfv1.TemplateTypeDAG, wfv1.TemplateTypeSteps:
		// if we are about to execute a DAG/Steps template, make sure we havent already reached our limit
		if tmpl.Parallelism != nil && node != nil {
			templateActivePods := woc.countActivePods(node.ID)
			if templateActivePods >= *tmpl.Parallelism {
				woc.log.Infof("template (node %s) active pod parallelism reached %d/%d", node.ID, templateActivePods, *tmpl.Parallelism)
				return ErrParallelismReached
			}
		}
		fallthrough
	default:
		// if we are about to execute a pod, make our parent hasn't reached it's limit
		if boundaryID != "" && (node == nil || (node.Phase != wfv1.NodePending && node.Phase != wfv1.NodeRunning)) {
			boundaryNode, ok := woc.wf.Status.Nodes[boundaryID]
			if !ok {
				return errors.InternalError("boundaryNode not found")
			}
			tmplCtx, err := woc.createTemplateContext(boundaryNode.TemplateScope)
			if err != nil {
				return err
			}
			_, boundaryTemplate, err := tmplCtx.ResolveTemplate(&boundaryNode)
			if err != nil {
				return err
			}
			if boundaryTemplate != nil && boundaryTemplate.Parallelism != nil {
				activeSiblings := woc.countActiveChildren(boundaryID)
				woc.log.Debugf("counted %d/%d active children in boundary %s", activeSiblings, *boundaryTemplate.Parallelism, boundaryID)
				if activeSiblings >= *boundaryTemplate.Parallelism {
					woc.log.Infof("template (node %s) active children parallelism reached %d/%d", boundaryID, activeSiblings, *boundaryTemplate.Parallelism)
					return ErrParallelismReached
				}
			}
		}
	}
	return nil
}

func (woc *wfOperationCtx) executeContainer(nodeName string, templateScope string, tmpl *wfv1.Template, orgTmpl wfv1.TemplateHolder, opts *executeTemplateOpts) (*wfv1.NodeStatus, error) {
	node := woc.getNodeByName(nodeName)
	if node == nil {
		node = woc.initializeExecutableNode(nodeName, wfv1.NodeTypePod, templateScope, tmpl, orgTmpl, opts.boundaryID, wfv1.NodePending)
	} else if !isResubmitAllowed(tmpl) || !node.Pending() {
		// This is not our first time executing this node.
		// We will retry to resubmit the pod if it is allowed and if the node is pending. If either of these two are
		// false, return.
		return node, nil
	}

	woc.log.Debugf("Executing node %s with container template: %v\n", nodeName, tmpl)
	_, err := woc.createWorkflowPod(nodeName, *tmpl.Container, tmpl, &createWorkflowPodOpts{onExitPod: opts.onExitTemplate})

	if apierr.IsForbidden(err) && isResubmitAllowed(tmpl) {
		// Our error was most likely caused by a lack of resources. If pod resubmission is allowed, keep the node pending
		woc.requeue(0)
		return woc.markNodePending(node.Name, err), nil
	}
	return node, err
}

func (woc *wfOperationCtx) getOutboundNodes(nodeID string) []string {
	node := woc.wf.Status.Nodes[nodeID]
	switch node.Type {
	case wfv1.NodeTypePod, wfv1.NodeTypeSkipped, wfv1.NodeTypeSuspend:
		return []string{node.ID}
	case wfv1.NodeTypeTaskGroup:
		if len(node.Children) == 0 {
			return []string{node.ID}
		}
		outboundNodes := make([]string, 0)
		for _, child := range node.Children {
			outboundNodes = append(outboundNodes, woc.getOutboundNodes(child)...)
		}
		return outboundNodes
	case wfv1.NodeTypeRetry:
		numChildren := len(node.Children)
		if numChildren > 0 {
			return []string{node.Children[numChildren-1]}
		}
	}
	outbound := make([]string, 0)
	for _, outboundNodeID := range node.OutboundNodes {
		outNode := woc.wf.Status.Nodes[outboundNodeID]
		if outNode.Type == wfv1.NodeTypePod {
			outbound = append(outbound, outboundNodeID)
		} else {
			subOutIDs := woc.getOutboundNodes(outboundNodeID)
			outbound = append(outbound, subOutIDs...)
		}
	}
	return outbound
}

// getTemplateOutputsFromScope resolves a template's outputs from the scope of the template
func getTemplateOutputsFromScope(tmpl *wfv1.Template, scope *wfScope) (*wfv1.Outputs, error) {
	if !tmpl.Outputs.HasOutputs() {
		return nil, nil
	}
	var outputs wfv1.Outputs
	if len(tmpl.Outputs.Parameters) > 0 {
		outputs.Parameters = make([]wfv1.Parameter, 0)
		for _, param := range tmpl.Outputs.Parameters {
			if param.ValueFrom == nil {
				return nil, fmt.Errorf("output parameters must have a valueFrom specified")
			}
			val, err := scope.resolveParameter(param.ValueFrom.Parameter)
			if err != nil {
				return nil, err
			}
			param.Value = &val
			param.ValueFrom = nil
			outputs.Parameters = append(outputs.Parameters, param)
		}
	}
	if len(tmpl.Outputs.Artifacts) > 0 {
		outputs.Artifacts = make([]wfv1.Artifact, 0)
		for _, art := range tmpl.Outputs.Artifacts {
			resolvedArt, err := scope.resolveArtifact(art.From)
			if err != nil {
				// If the artifact was not found and is optional, don't mark an error
				if strings.Contains(err.Error(), "Unable to resolve") && art.Optional {
					log.Warnf("Optional artifact '%s' was not found; it won't be available as an output", art.Name)
					continue
				}
				return nil, err
			}
			resolvedArt.Name = art.Name
			outputs.Artifacts = append(outputs.Artifacts, *resolvedArt)
		}
	}
	return &outputs, nil
}

// hasOutputResultRef will check given template output has any reference
func hasOutputResultRef(name string, parentTmpl *wfv1.Template) bool {

	var variableRefName string
	if parentTmpl.DAG != nil {
		variableRefName = "{{tasks." + name + ".outputs.result}}"
	} else if parentTmpl.Steps != nil {
		variableRefName = "{{steps." + name + ".outputs.result}}"
	}

	jsonValue, err := json.Marshal(parentTmpl)
	if err != nil {
		log.Warnf("Unable to marshal the template. %v, %v", parentTmpl, err)
	}

	return strings.Contains(string(jsonValue), variableRefName)
}

// getStepOrDAGTaskName will extract the node from NodeStatus Name
func getStepOrDAGTaskName(nodeName string) string {
	if strings.Contains(nodeName, ".") {
		name := nodeName[strings.LastIndex(nodeName, ".")+1:]
		// Retry, withItems and withParam scenario
		if indx := strings.LastIndex(name, "("); indx > 0 {
			return name[0:indx]
		}
		return name
	}
	return nodeName
}

func (woc *wfOperationCtx) executeScript(nodeName string, templateScope string, tmpl *wfv1.Template, orgTmpl wfv1.TemplateHolder, opts *executeTemplateOpts) (*wfv1.NodeStatus, error) {
	node := woc.getNodeByName(nodeName)
	if node != nil {
		return node, nil
	}
	node = woc.initializeExecutableNode(nodeName, wfv1.NodeTypePod, templateScope, tmpl, orgTmpl, opts.boundaryID, wfv1.NodePending)

	includeScriptOutput := false
	if boundaryNode, ok := woc.wf.Status.Nodes[opts.boundaryID]; ok {
		tmplCtx, err := woc.createTemplateContext(boundaryNode.TemplateScope)
		if err != nil {
			return node, err
		}
		_, parentTemplate, err := tmplCtx.ResolveTemplate(&boundaryNode)
		if err != nil {
			return node, err
		}
		name := getStepOrDAGTaskName(nodeName)
		includeScriptOutput = hasOutputResultRef(name, parentTemplate)
	}

	mainCtr := tmpl.Script.Container
	mainCtr.Args = append(mainCtr.Args, common.ExecutorScriptSourcePath)
	_, err := woc.createWorkflowPod(nodeName, mainCtr, tmpl, &createWorkflowPodOpts{
		includeScriptOutput: includeScriptOutput,
		onExitPod:           opts.onExitTemplate,
	})
	return node, err
}

// processNodeOutputs adds all of a nodes outputs to the local scope with the given prefix, as well
// as the global scope, if specified with a globalName
func (woc *wfOperationCtx) processNodeOutputs(scope *wfScope, prefix string, node *wfv1.NodeStatus) {
	if node.PodIP != "" {
		key := fmt.Sprintf("%s.ip", prefix)
		scope.addParamToScope(key, node.PodIP)
	}
	if node.Phase != "" {
		key := fmt.Sprintf("%s.status", prefix)
		scope.addParamToScope(key, string(node.Phase))
	}
	woc.addOutputsToScope(prefix, node.Outputs, scope)
}

func (woc *wfOperationCtx) addOutputsToScope(prefix string, outputs *wfv1.Outputs, scope *wfScope) {
	if outputs == nil {
		return
	}
	if prefix != "workflow" && outputs.Result != nil {
		key := fmt.Sprintf("%s.outputs.result", prefix)
		if scope != nil {
			scope.addParamToScope(key, *outputs.Result)
		}
	}
	for _, param := range outputs.Parameters {
		key := fmt.Sprintf("%s.outputs.parameters.%s", prefix, param.Name)
		if scope != nil {
			scope.addParamToScope(key, *param.Value)
		}
		woc.addParamToGlobalScope(param)
	}
	for _, art := range outputs.Artifacts {
		key := fmt.Sprintf("%s.outputs.artifacts.%s", prefix, art.Name)
		if scope != nil {
			scope.addArtifactToScope(key, art)
		}
		woc.addArtifactToGlobalScope(art, scope)
	}
}

// loopNodes is a node list which supports sorting by loop index
type loopNodes []wfv1.NodeStatus

func (n loopNodes) Len() int {
	return len(n)
}

func parseLoopIndex(s string) int {
	s = strings.SplitN(s, "(", 2)[1]
	s = strings.SplitN(s, ":", 2)[0]
	val, err := strconv.Atoi(s)
	if err != nil {
		panic(fmt.Sprintf("failed to parse '%s' as int: %v", s, err))
	}
	return val
}
func (n loopNodes) Less(i, j int) bool {
	left := parseLoopIndex(n[i].DisplayName)
	right := parseLoopIndex(n[j].DisplayName)
	return left < right
}
func (n loopNodes) Swap(i, j int) {
	n[i], n[j] = n[j], n[i]
}

// processAggregateNodeOutputs adds the aggregated outputs of a withItems/withParam template as a
// parameter in the form of a JSON list
func (woc *wfOperationCtx) processAggregateNodeOutputs(tmpl *wfv1.Template, scope *wfScope, prefix string, childNodes []wfv1.NodeStatus) error {
	if len(childNodes) == 0 {
		return nil
	}
	// need to sort the child node list so that the order of outputs are preserved
	sort.Sort(loopNodes(childNodes))
	paramList := make([]map[string]string, 0)
	resultsList := make([]wfv1.Item, 0)
	for _, node := range childNodes {
		if node.Outputs == nil {
			continue
		}
		if len(node.Outputs.Parameters) > 0 {
			param := make(map[string]string)
			for _, p := range node.Outputs.Parameters {
				param[p.Name] = *p.Value
			}
			paramList = append(paramList, param)
		}
		if node.Outputs.Result != nil {
			// Support the case where item may be a map
			var itemMap map[string]wfv1.ItemValue
			err := json.Unmarshal([]byte(*node.Outputs.Result), &itemMap)
			if err == nil {
				resultsList = append(resultsList, wfv1.Item{Type: wfv1.Map, MapVal: itemMap})
			} else {
				resultsList = append(resultsList, wfv1.Item{Type: wfv1.String, StrVal: *node.Outputs.Result})
			}
		}
	}
	if tmpl.GetType() == wfv1.TemplateTypeScript {
		resultsJSON, err := json.Marshal(resultsList)
		if err != nil {
			return err
		}
		key := fmt.Sprintf("%s.outputs.result", prefix)
		scope.addParamToScope(key, string(resultsJSON))
	}
	outputsJSON, err := json.Marshal(paramList)
	if err != nil {
		return err
	}
	key := fmt.Sprintf("%s.outputs.parameters", prefix)
	scope.addParamToScope(key, string(outputsJSON))
	return nil
}

// addParamToGlobalScope exports any desired node outputs to the global scope, and adds it to the global outputs.
func (woc *wfOperationCtx) addParamToGlobalScope(param wfv1.Parameter) {
	if param.GlobalName == "" {
		return
	}
	index := -1
	if woc.wf.Status.Outputs != nil {
		for i, gParam := range woc.wf.Status.Outputs.Parameters {
			if gParam.Name == param.GlobalName {
				index = i
				break
			}
		}
	} else {
		woc.wf.Status.Outputs = &wfv1.Outputs{}
	}
	paramName := fmt.Sprintf("workflow.outputs.parameters.%s", param.GlobalName)
	woc.globalParams[paramName] = *param.Value
	if index == -1 {
		woc.log.Infof("setting %s: '%s'", paramName, *param.Value)
		gParam := wfv1.Parameter{Name: param.GlobalName, Value: param.Value}
		woc.wf.Status.Outputs.Parameters = append(woc.wf.Status.Outputs.Parameters, gParam)
		woc.updated = true
	} else {
		prevVal := *woc.wf.Status.Outputs.Parameters[index].Value
		if prevVal != *param.Value {
			woc.log.Infof("overwriting %s: '%s' -> '%s'", paramName, *woc.wf.Status.Outputs.Parameters[index].Value, *param.Value)
			woc.wf.Status.Outputs.Parameters[index].Value = param.Value
			woc.updated = true
		}
	}
}

// addArtifactToGlobalScope exports any desired node outputs to the global scope
// Optionally adds to a local scope if supplied
func (woc *wfOperationCtx) addArtifactToGlobalScope(art wfv1.Artifact, scope *wfScope) {
	if art.GlobalName == "" {
		return
	}
	globalArtName := fmt.Sprintf("workflow.outputs.artifacts.%s", art.GlobalName)
	if woc.wf.Status.Outputs != nil {
		for i, gArt := range woc.wf.Status.Outputs.Artifacts {
			if gArt.Name == art.GlobalName {
				// global output already exists. overwrite the value if different
				art.Name = art.GlobalName
				art.GlobalName = ""
				art.Path = ""
				if !reflect.DeepEqual(woc.wf.Status.Outputs.Artifacts[i], art) {
					woc.wf.Status.Outputs.Artifacts[i] = art
					if scope != nil {
						scope.addArtifactToScope(globalArtName, art)
					}
					woc.log.Infof("overwriting %s: %v", globalArtName, art)
					woc.updated = true
				}
				return
			}
		}
	} else {
		woc.wf.Status.Outputs = &wfv1.Outputs{}
	}
	// global output does not yet exist
	art.Name = art.GlobalName
	art.GlobalName = ""
	art.Path = ""
	woc.log.Infof("setting %s: %v", globalArtName, art)
	woc.wf.Status.Outputs.Artifacts = append(woc.wf.Status.Outputs.Artifacts, art)
	if scope != nil {
		scope.addArtifactToScope(globalArtName, art)
	}
	woc.updated = true
}

// addChildNode adds a nodeID as a child to a parent
// parent and child are both node names
func (woc *wfOperationCtx) addChildNode(parent string, child string) {
	parentID := woc.wf.NodeID(parent)
	childID := woc.wf.NodeID(child)
	node, ok := woc.wf.Status.Nodes[parentID]
	if !ok {
		panic(fmt.Sprintf("parent node %s not initialized", parent))
	}
	for _, nodeID := range node.Children {
		if childID == nodeID {
			// already exists
			return
		}
	}
	node.Children = append(node.Children, childID)
	woc.wf.Status.Nodes[parentID] = node
	woc.updated = true
}

// executeResource is runs a kubectl command against a manifest
func (woc *wfOperationCtx) executeResource(nodeName string, templateScope string, tmpl *wfv1.Template, orgTmpl wfv1.TemplateHolder, opts *executeTemplateOpts) (*wfv1.NodeStatus, error) {
	node := woc.getNodeByName(nodeName)
	if node != nil {
		return node, nil
	}
	node = woc.initializeExecutableNode(nodeName, wfv1.NodeTypePod, templateScope, tmpl, orgTmpl, opts.boundaryID, wfv1.NodePending)

	tmpl = tmpl.DeepCopy()

	// Try to unmarshal the given manifest.
	obj := unstructured.Unstructured{}
	err := yaml.Unmarshal([]byte(tmpl.Resource.Manifest), &obj)
	if err != nil {
		return node, err
	}

	if tmpl.Resource.SetOwnerReference {
		ownerReferences := obj.GetOwnerReferences()
		obj.SetOwnerReferences(append(ownerReferences, *metav1.NewControllerRef(woc.wf, wfv1.SchemeGroupVersion.WithKind(workflow.WorkflowKind))))
		bytes, err := yaml.Marshal(obj.Object)
		if err != nil {
			return node, err
		}
		tmpl.Resource.Manifest = string(bytes)
	}

	mainCtr := woc.newExecContainer(common.MainContainerName, tmpl)
	mainCtr.Command = []string{"argoexec", "resource", tmpl.Resource.Action}
	_, err = woc.createWorkflowPod(nodeName, *mainCtr, tmpl, &createWorkflowPodOpts{onExitPod: opts.onExitTemplate})
	return node, err
}

func (woc *wfOperationCtx) executeSuspend(nodeName string, templateScope string, tmpl *wfv1.Template, orgTmpl wfv1.TemplateHolder, opts *executeTemplateOpts) (*wfv1.NodeStatus, error) {
	node := woc.getNodeByName(nodeName)
	if node == nil {
		node = woc.initializeExecutableNode(nodeName, wfv1.NodeTypeSuspend, templateScope, tmpl, orgTmpl, opts.boundaryID, wfv1.NodePending)
	}
	woc.log.Infof("node %s suspended", nodeName)

	// If there is either an active workflow deadline, or if this node is suspended with a duration, then the workflow
	// will need to be requeued after a certain amount of time
	var requeueTime *time.Time

	if tmpl.Suspend.Duration != "" {
		node := woc.getNodeByName(nodeName)
		suspendDuration, err := parseStringToDuration(tmpl.Suspend.Duration)
		if err != nil {
			return node, err
		}
		suspendDeadline := node.StartedAt.Add(suspendDuration)
		requeueTime = &suspendDeadline
		if time.Now().UTC().After(suspendDeadline) {
			// Suspension is expired, node can be resumed
			woc.log.Infof("auto resuming node %s", nodeName)
			_ = woc.markNodePhase(nodeName, wfv1.NodeSucceeded)
			return node, nil
		}
	}

	// workflowDeadline is the time when the workflow will be timed out, if any
	if workflowDeadline := woc.getWorkflowDeadline(); workflowDeadline != nil {
		// There is an active workflow deadline. If this node is suspended with a duration, choose the earlier time
		// between the two, otherwise choose the deadline time.
		if requeueTime == nil || workflowDeadline.Before(*requeueTime) {
			requeueTime = workflowDeadline
		}
	}

	if requeueTime != nil {
		woc.requeue(time.Until(*requeueTime))
	}

	_ = woc.markNodePhase(nodeName, wfv1.NodeRunning)
	return node, nil
}

func parseStringToDuration(durationString string) (time.Duration, error) {
	var suspendDuration time.Duration
	// If no units are attached, treat as seconds
	if val, err := strconv.Atoi(durationString); err == nil {
		suspendDuration = time.Duration(val) * time.Second
	} else if duration, err := time.ParseDuration(durationString); err == nil {
		suspendDuration = duration
	} else {
		return 0, fmt.Errorf("unable to parse %s as a duration", durationString)
	}
	return suspendDuration, nil
}

func processItem(fstTmpl *fasttemplate.Template, name string, index int, item wfv1.Item, obj interface{}) (string, error) {
	replaceMap := make(map[string]string)
	var newName string

	switch item.Type {
	case wfv1.String, wfv1.Number, wfv1.Bool:
		replaceMap["item"] = fmt.Sprintf("%v", item)
		newName = fmt.Sprintf("%s(%d:%v)", name, index, item)
	case wfv1.Map:
		// Handle the case when withItems is a list of maps.
		// vals holds stringified versions of the map items which are incorporated as part of the step name.
		// For example if the item is: {"name": "jesse","group":"developer"}
		// the vals would be: ["name:jesse", "group:developer"]
		// This would eventually be part of the step name (group:developer,name:jesse)
		vals := make([]string, 0)
		for itemKey, itemVal := range item.MapVal {
			replaceMap[fmt.Sprintf("item.%s", itemKey)] = fmt.Sprintf("%v", itemVal)
			vals = append(vals, fmt.Sprintf("%s:%s", itemKey, itemVal))

		}
		jsonByteVal, err := json.Marshal(item.MapVal)
		if err != nil {
			return "", errors.InternalWrapError(err)
		}
		replaceMap["item"] = string(jsonByteVal)

		// sort the values so that the name is deterministic
		sort.Strings(vals)
		newName = fmt.Sprintf("%s(%d:%v)", name, index, strings.Join(vals, ","))
	case wfv1.List:
		byteVal, err := json.Marshal(item.ListVal)
		if err != nil {
			return "", errors.InternalWrapError(err)
		}
		replaceMap["item"] = string(byteVal)
		newName = fmt.Sprintf("%s(%d:%v)", name, index, item.ListVal)
	default:
		return "", errors.Errorf(errors.CodeBadRequest, "withItems[%d] expected string, number, list, or map. received: %v", index, item)
	}
	newStepStr, err := common.Replace(fstTmpl, replaceMap, false)
	if err != nil {
		return "", err
	}
	err = json.Unmarshal([]byte(newStepStr), &obj)
	if err != nil {
		return "", errors.InternalWrapError(err)
	}
	return newName, nil
}

func expandSequence(seq *wfv1.Sequence) ([]wfv1.Item, error) {
	var start, end int
	var err error
	if seq.Start != "" {
		start, err = strconv.Atoi(seq.Start)
		if err != nil {
			return nil, err
		}
	}
	if seq.End != "" {
		end, err = strconv.Atoi(seq.End)
		if err != nil {
			return nil, err
		}
	} else if seq.Count != "" {
		count, err := strconv.Atoi(seq.Count)
		if err != nil {
			return nil, err
		}
		if count == 0 {
			return []wfv1.Item{}, nil
		}
		end = start + count - 1
	} else {
		return nil, errors.InternalError("neither end nor count was specified in withSequence")
	}
	items := make([]wfv1.Item, 0)
	format := "%d"
	if seq.Format != "" {
		format = seq.Format
	}
	if start <= end {
		for i := start; i <= end; i++ {
			items = append(items, wfv1.Item{Type: wfv1.String, StrVal: fmt.Sprintf(format, i)})
		}
	} else {
		for i := start; i >= end; i-- {
			items = append(items, wfv1.Item{Type: wfv1.String, StrVal: fmt.Sprintf(format, i)})
		}
	}
	return items, nil
}

// GetStoredTemplate retrieves a template from stored templates of the workflow.
func (woc *wfOperationCtx) GetStoredTemplate(templateScope string, holder wfv1.TemplateHolder) *wfv1.Template {
	return woc.wf.GetStoredTemplate(templateScope, holder)
}

// SetStoredTemplate stores a new template in stored templates of the workflow.
func (woc *wfOperationCtx) SetStoredTemplate(templateScope string, holder wfv1.TemplateHolder, tmpl *wfv1.Template) (bool, error) {
	stored, err := woc.wf.SetStoredTemplate(templateScope, holder, tmpl)
	if stored {
		woc.updated = true
	}
	return stored, err
}

func (woc *wfOperationCtx) substituteParamsInVolumes(params map[string]string) error {
	if woc.volumes == nil {
		return nil
	}

	volumes := woc.volumes
	volumesBytes, err := json.Marshal(volumes)
	if err != nil {
		return errors.InternalWrapError(err)
	}
	fstTmpl := fasttemplate.New(string(volumesBytes), "{{", "}}")
	newVolumesStr, err := common.Replace(fstTmpl, params, true)
	if err != nil {
		return err
	}
	var newVolumes []apiv1.Volume
	err = json.Unmarshal([]byte(newVolumesStr), &newVolumes)
	if err != nil {
		return errors.InternalWrapError(err)
	}
	woc.volumes = newVolumes
	return nil
}

// createTemplateContext creates a new template context.
func (woc *wfOperationCtx) createTemplateContext(templateScope string) (*templateresolution.Context, error) {
	ctx := templateresolution.NewContext(woc.controller.wftmplInformer.Lister().WorkflowTemplates(woc.wf.Namespace), woc.wf, woc)
	if templateScope != "" {
		fmt.Printf("templateScope: %s\n", templateScope)
		// ctx = ctx.WithLazyWorkflowTemplate(woc.wf.Namespace, templateScope)
		return ctx.WithWorkflowTemplate(templateScope)
	}
	return ctx, nil
}

func (woc *wfOperationCtx) runOnExitNode(parentName, templateRef, boundaryID string, tmplCtx *templateresolution.Context) (bool, *wfv1.NodeStatus, error) {
	if templateRef != "" && woc.wf.Spec.Shutdown != wfv1.ShutdownStrategyTerminate {
		woc.log.Infof("Running OnExit handler: %s", templateRef)
		onExitNodeName := parentName + ".onExit"
<<<<<<< HEAD
		onExitNode, err := woc.executeTemplate(onExitNodeName, &wfv1.Template{Template: templateRef}, tmplCtx, woc.wf.Spec.Arguments, &executeTemplateOpts{
			boundaryID:     boundaryID,
			onExitTemplate: true,
		})
=======
		onExitNode, err := woc.executeTemplate(onExitNodeName, &wfv1.WorkflowStep{Template: templateRef}, tmplCtx, woc.wf.Spec.Arguments, boundaryID)
>>>>>>> 2864c745
		return true, onExitNode, err
	}
	return false, nil, nil
}

func (woc *wfOperationCtx) computeMetrics(metricList []*wfv1.Prometheus, localScope map[string]string, realTimeScope map[string]func() float64, realTimeOnly bool) {
	for _, metricTmpl := range metricList {

		// Don't process real time metrics after execution
		if realTimeOnly && !metricTmpl.IsRealtime() {
			continue
		}

		// Substitute parameters in non-value fields of the template to support variables in places such as labels,
		// name, and help. We do not substitute value fields here (i.e. gauge, histogram, counter) here because they
		// might be realtime ({{workflow.duration}} will not be substituted the same way if it's realtime or if it isn't).
		metricTmplBytes, err := json.Marshal(metricTmpl)
		if err != nil {
			woc.log.Errorf("unable to substitute parameters for metric '%s' (marshal): %s", metricTmpl.Name, err)
			continue
		}
		fstTmpl := fasttemplate.New(string(metricTmplBytes), "{{", "}}")
		replacedValue, err := common.Replace(fstTmpl, localScope, false)
		if err != nil {
			woc.log.Errorf("unable to substitute parameters for metric '%s': %s", metricTmpl.Name, err)
			continue
		}

		var metricTmplSubstituted wfv1.Prometheus
		err = json.Unmarshal([]byte(replacedValue), &metricTmplSubstituted)
		if err != nil {
			woc.log.Errorf("unable to substitute parameters for metric '%s' (unmarshal): %s", metricTmpl.Name, err)
			continue
		}
		// Only substitute non-value fields here. Value field substitution happens below
		metricTmpl.Name = metricTmplSubstituted.Name
		metricTmpl.Help = metricTmplSubstituted.Help
		metricTmpl.Labels = metricTmplSubstituted.Labels
		metricTmpl.When = metricTmplSubstituted.When

		proceed, err := shouldExecute(metricTmpl.When)
		if err != nil {
			woc.log.Errorf("unable to compute 'when' clause for metric '%s': %s", woc.wf.ObjectMeta.Name, err)
			continue
		}
		if !proceed {
			continue
		}

		if metricTmpl.IsRealtime() {
			// Finally substitute value parameters
			value := metricTmpl.Gauge.Value
			if !(strings.HasPrefix(value, "{{") && strings.HasSuffix(value, "}}")) {
				woc.log.Errorf("real time metrics can only be used with metric variables")
				continue
			}
			value = strings.TrimSuffix(strings.TrimPrefix(value, "{{"), "}}")
			valueFunc, ok := realTimeScope[value]
			if !ok {
				woc.log.Errorf("'%s' is not available as a real time metric", value)
				continue
			}
			updatedMetric := metrics.ConstructRealTimeGaugeMetric(metricTmpl, valueFunc)
			woc.controller.Metrics[metricTmpl.GetDesc()] = updatedMetric
			continue
		} else {
			metricSpec := metricTmpl.DeepCopy()

			// Finally substitute value parameters
			fstTmpl = fasttemplate.New(metricSpec.GetValueString(), "{{", "}}")
			replacedValue, err := common.Replace(fstTmpl, localScope, false)
			if err != nil {
				woc.log.Errorf("unable to substitute parameters for metric '%s': %s", metricSpec.Name, err)
				continue
			}
			metricSpec.SetValueString(replacedValue)

			metric := woc.controller.Metrics[metricSpec.GetDesc()]
			// It is valid to pass a nil metric to ConstructOrUpdateMetric, in that case the metric will be created for us
			updatedMetric, err := metrics.ConstructOrUpdateMetric(metric, metricSpec)
			if err != nil {
				woc.log.Errorf("could not compute metric '%s': %s", metricSpec.Name, err)
				continue
			}
			woc.controller.Metrics[metricSpec.GetDesc()] = updatedMetric
			continue
		}
	}
}

func (woc *wfOperationCtx) createPDBResource() error {

	if woc.wf.Spec.PodDisruptionBudget == nil {
		return nil
	}

	pdb, err := woc.controller.kubeclientset.PolicyV1beta1().PodDisruptionBudgets(woc.wf.Namespace).Get(woc.wf.Name, metav1.GetOptions{})
	if err != nil && !apierr.IsNotFound(err) {
		return err
	}
	if pdb != nil && pdb.Name != "" {
		return nil
	}

	pdbSpec := *woc.wf.Spec.PodDisruptionBudget
	if pdbSpec.Selector == nil {
		pdbSpec.Selector = &metav1.LabelSelector{
			MatchLabels: map[string]string{common.LabelKeyWorkflow: woc.wf.Name},
		}
	}

	newPDB := policyv1beta.PodDisruptionBudget{
		ObjectMeta: metav1.ObjectMeta{
			Name:   woc.wf.Name,
			Labels: map[string]string{common.LabelKeyWorkflow: woc.wf.Name},
			OwnerReferences: []metav1.OwnerReference{
				*metav1.NewControllerRef(woc.wf, wfv1.SchemeGroupVersion.WithKind(workflow.WorkflowKind)),
			},
		},
		Spec: pdbSpec,
	}
	_, err = woc.controller.kubeclientset.PolicyV1beta1().PodDisruptionBudgets(woc.wf.Namespace).Create(&newPDB)
	if err != nil {
		return err
	}
	woc.log.Infof("Created PDB resource for workflow.")
	woc.updated = true
	return nil
}

func (woc *wfOperationCtx) deletePDBResource() error {
	if woc.wf.Spec.PodDisruptionBudget == nil {
		return nil
	}
	var err error
	_ = wait.ExponentialBackoff(retry.DefaultRetry, func() (bool, error) {
		err = woc.controller.kubeclientset.PolicyV1beta1().PodDisruptionBudgets(woc.wf.Namespace).Delete(woc.wf.Name, &metav1.DeleteOptions{})
		if err != nil {
			woc.log.WithField("err", err).Warn("Failed to delete PDB.")
			if !retry.IsRetryableKubeAPIError(err) {
				return false, err
			}
			return false, nil
		}
		return true, nil
	})
	if err != nil {
		woc.log.WithField("err", err).Error("Unable to delete PDB resource for workflow.")
		return err
	}
	woc.log.Infof("Deleted PDB resource for workflow.")
	return nil
}<|MERGE_RESOLUTION|>--- conflicted
+++ resolved
@@ -271,13 +271,7 @@
 		return
 	}
 
-<<<<<<< HEAD
-	node, err := woc.executeTemplate(woc.wf.ObjectMeta.Name, &wfv1.Template{Template: woc.wf.Spec.Entrypoint}, tmplCtx, woc.wf.Spec.Arguments, &executeTemplateOpts{})
-=======
-	var workflowStatus wfv1.NodePhase
-	var workflowMessage string
-	node, err := woc.executeTemplate(woc.wf.ObjectMeta.Name, &wfv1.WorkflowStep{Template: woc.wf.Spec.Entrypoint}, tmplCtx, woc.wf.Spec.Arguments, "")
->>>>>>> 2864c745
+	node, err := woc.executeTemplate(woc.wf.ObjectMeta.Name, &wfv1.WorkflowStep{Template: woc.wf.Spec.Entrypoint}, tmplCtx, woc.wf.Spec.Arguments, &executeTemplateOpts{})
 	if err != nil {
 		msg := fmt.Sprintf("%s error in entry template execution: %+v", woc.wf.Name, err)
 		// the error are handled in the callee so just log it.
@@ -331,11 +325,7 @@
 
 		woc.log.Infof("Running OnExit handler: %s", woc.wf.Spec.OnExit)
 		onExitNodeName := woc.wf.ObjectMeta.Name + ".onExit"
-<<<<<<< HEAD
-		onExitNode, err = woc.executeTemplate(onExitNodeName, &wfv1.Template{Template: woc.wf.Spec.OnExit}, tmplCtx, woc.wf.Spec.Arguments, &executeTemplateOpts{onExitTemplate: true})
-=======
-		onExitNode, err = woc.executeTemplate(onExitNodeName, &wfv1.WorkflowStep{Template: woc.wf.Spec.OnExit}, tmplCtx, woc.wf.Spec.Arguments, "")
->>>>>>> 2864c745
+		onExitNode, err = woc.executeTemplate(onExitNodeName, &wfv1.WorkflowStep{Template: woc.wf.Spec.OnExit}, tmplCtx, woc.wf.Spec.Arguments, &executeTemplateOpts{onExitTemplate: true})
 		if err != nil {
 			// the error are handled in the callee so just log it.
 			woc.log.Errorf("%s error in exit template execution: %+v", woc.wf.Name, err)
@@ -1313,7 +1303,7 @@
 	templateScope := tmplCtx.GetCurrentTemplateBase().GetTemplateScope()
 	newTmplCtx, resolvedTmpl, err := tmplCtx.ResolveTemplate(orgTmpl)
 	if err != nil {
-		return woc.initializeNodeOrMarkError(node, nodeName, wfv1.NodeTypeSkipped, templateScope, orgTmpl, boundaryID, err), err
+		return woc.initializeNodeOrMarkError(node, nodeName, wfv1.NodeTypeSkipped, templateScope, orgTmpl, opts.boundaryID, err), err
 	}
 
 	if node != nil {
@@ -1346,17 +1336,6 @@
 		return node, ErrDeadlineExceeded
 	}
 
-<<<<<<< HEAD
-	// Set templateScope from which the template resolution starts.
-	templateScope := tmplCtx.GetCurrentTemplateBase().GetTemplateScope()
-
-	newTmplCtx, resolvedTmpl, err := tmplCtx.ResolveTemplate(orgTmpl)
-	if err != nil {
-		return woc.initializeNodeOrMarkError(node, nodeName, wfv1.NodeTypeSkipped, templateScope, orgTmpl, opts.boundaryID, err), err
-	}
-
-=======
->>>>>>> 2864c745
 	localParams := make(map[string]string)
 	// Inject the pod name. If the pod has a retry strategy, the pod name will be changed and will be injected when it
 	// is determined
@@ -2332,14 +2311,10 @@
 	if templateRef != "" && woc.wf.Spec.Shutdown != wfv1.ShutdownStrategyTerminate {
 		woc.log.Infof("Running OnExit handler: %s", templateRef)
 		onExitNodeName := parentName + ".onExit"
-<<<<<<< HEAD
-		onExitNode, err := woc.executeTemplate(onExitNodeName, &wfv1.Template{Template: templateRef}, tmplCtx, woc.wf.Spec.Arguments, &executeTemplateOpts{
+		onExitNode, err := woc.executeTemplate(onExitNodeName, &wfv1.WorkflowStep{Template: templateRef}, tmplCtx, woc.wf.Spec.Arguments, &executeTemplateOpts{
 			boundaryID:     boundaryID,
 			onExitTemplate: true,
 		})
-=======
-		onExitNode, err := woc.executeTemplate(onExitNodeName, &wfv1.WorkflowStep{Template: templateRef}, tmplCtx, woc.wf.Spec.Arguments, boundaryID)
->>>>>>> 2864c745
 		return true, onExitNode, err
 	}
 	return false, nil, nil

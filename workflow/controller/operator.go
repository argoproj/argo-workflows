package controller

import (
	"encoding/json"
	"fmt"
	"regexp"
	"runtime/debug"
	"sort"
	"strings"
	"time"

	"github.com/argoproj/argo/errors"
	wfv1 "github.com/argoproj/argo/pkg/apis/workflow/v1alpha1"
	"github.com/argoproj/argo/workflow/common"
	jsonpatch "github.com/evanphx/json-patch"
	log "github.com/sirupsen/logrus"
	"github.com/valyala/fasttemplate"
	apiv1 "k8s.io/api/core/v1"
	apierr "k8s.io/apimachinery/pkg/api/errors"
	metav1 "k8s.io/apimachinery/pkg/apis/meta/v1"
	"k8s.io/apimachinery/pkg/types"
	"k8s.io/client-go/tools/cache"
)

// wfOperationCtx is the context for evaluation and operation of a single workflow
type wfOperationCtx struct {
	// wf is the workflow object
	wf *wfv1.Workflow
	// orig is the original workflow object for purposes of creating a patch
	orig *wfv1.Workflow
	// updated indicates whether or not the workflow object itself was updated
	// and needs to be persisted back to kubernetes
	updated bool
	// log is an logrus logging context to corrolate logs with a workflow
	log *log.Entry
	// controller reference to workflow controller
	controller *WorkflowController
	// globalParms holds any parameters that are available to be referenced
	// in the global scope (e.g. workflow.parameters.XXX).
	globalParams map[string]string
	// map of pods which need to be labeled with completed=true
	completedPods map[string]bool
	// deadline is the dealine time in which this operation should relinquish
	// its hold on the workflow so that an operation does not run for too long
	// and starve other workqueue items. It also enables workflow progress to
	// be periodically synced to the database.
	deadline time.Time
}

// maxOperationTime is the maximum time a workflow operation is allowed to run
// for before requeuing the workflow onto the workqueue.
const maxOperationTime time.Duration = 10 * time.Second

// wfScope contains the current scope of variables available when iterating steps in a workflow
type wfScope struct {
	tmpl  *wfv1.Template
	scope map[string]interface{}
}

// newWorkflowOperationCtx creates and initializes a new wfOperationCtx object.
func newWorkflowOperationCtx(wf *wfv1.Workflow, wfc *WorkflowController) *wfOperationCtx {
	woc := wfOperationCtx{
		wf:      wf.DeepCopyObject().(*wfv1.Workflow),
		orig:    wf,
		updated: false,
		log: log.WithFields(log.Fields{
			"workflow":  wf.ObjectMeta.Name,
			"namespace": wf.ObjectMeta.Namespace,
		}),
		controller:    wfc,
		globalParams:  make(map[string]string),
		completedPods: make(map[string]bool),
		deadline:      time.Now().UTC().Add(maxOperationTime),
	}

	if woc.wf.Status.Nodes == nil {
		woc.wf.Status.Nodes = make(map[string]wfv1.NodeStatus)
	}

	return &woc
}

// operateWorkflow is the main operator logic of a workflow.
// It evaluates the current state of the workflow, and its pods
// and decides how to proceed down the execution path.
// TODO: an error returned by this method should result in requeing the
// workflow to be retried at a later time
func (wfc *WorkflowController) operateWorkflow(wf *wfv1.Workflow) {
	if wf.ObjectMeta.Labels[common.LabelKeyCompleted] == "true" {
		// can get here if we already added the completed=true label,
		// but we are still draining the controller's workflow workqueue
		return
	}
	var err error
	// NEVER modify objects from the store. It's a read-only, local cache.
	// You can use DeepCopy() to make a deep copy of original object and modify this copy
	// Or create a copy manually for better performance
	woc := newWorkflowOperationCtx(wf, wfc)
	defer woc.persistUpdates()
	defer func() {
		if r := recover(); r != nil {
			if rerr, ok := r.(error); ok {
				woc.markWorkflowError(rerr, true)
			} else {
				woc.markWorkflowPhase(wfv1.NodeError, true, fmt.Sprintf("%v", r))
			}
			woc.log.Errorf("Recovered from panic: %+v\n%s", r, debug.Stack())
		}
	}()
	woc.log.Infof("Processing workflow")
	// Perform one-time workflow validation
	if woc.wf.Status.Phase == "" {
		woc.markWorkflowRunning()
		err := common.ValidateWorkflow(woc.wf)
		if err != nil {
			woc.markWorkflowFailed(fmt.Sprintf("invalid spec: %s", err.Error()))
			return
		}
	} else {
		err = woc.podReconciliation()
		if err != nil {
			woc.log.Errorf("%s error: %+v", wf.ObjectMeta.Name, err)
			// TODO: we need to re-add to the workqueue, but should happen in caller
			return
		}
	}
	woc.globalParams[common.GlobalVarWorkflowName] = wf.ObjectMeta.Name
	woc.globalParams[common.GlobalVarWorkflowUID] = string(wf.ObjectMeta.UID)
	for _, param := range wf.Spec.Arguments.Parameters {
		woc.globalParams["workflow.parameters."+param.Name] = *param.Value
	}

	err = woc.createPVCs()
	if err != nil {
		woc.log.Errorf("%s error: %+v", wf.ObjectMeta.Name, err)
		woc.markWorkflowError(err, true)
		return
	}
	var workflowStatus wfv1.NodePhase
	var workflowMessage string
	err = woc.executeTemplate(wf.Spec.Entrypoint, wf.Spec.Arguments, wf.ObjectMeta.Name)
	if err != nil {
		if errors.IsCode(errors.CodeTimeout, err) {
			// A timeout indicates we took too long operating on the workflow.
			// Return so we can persist all the work we have done so far, and
			// requeue the workflow for another day. TODO: move this into the caller
			key, err := cache.MetaNamespaceKeyFunc(woc.wf)
			if err == nil {
				wfc.wfQueue.Add(key)
			}
			return
		}
		woc.log.Errorf("%s error: %+v", wf.ObjectMeta.Name, err)
	}
	node := woc.getNodeByName(wf.ObjectMeta.Name)
	if !node.Completed() {
		return
	}
	workflowStatus = node.Phase
	workflowMessage = node.Message

	var onExitNode *wfv1.NodeStatus
	if wf.Spec.OnExit != "" {
		if workflowStatus == wfv1.NodeSkipped {
			// treat skipped the same as Succeeded for workflow.status
			woc.globalParams[common.GlobalVarWorkflowStatus] = string(wfv1.NodeSucceeded)
		} else {
			woc.globalParams[common.GlobalVarWorkflowStatus] = string(workflowStatus)
		}
		woc.log.Infof("Running OnExit handler: %s", wf.Spec.OnExit)
		onExitNodeName := wf.ObjectMeta.Name + ".onExit"
		err = woc.executeTemplate(wf.Spec.OnExit, wf.Spec.Arguments, onExitNodeName)
		if err != nil {
			if errors.IsCode(errors.CodeTimeout, err) {
				key, err := cache.MetaNamespaceKeyFunc(woc.wf)
				if err == nil {
					wfc.wfQueue.Add(key)
				}
				return
			}
			woc.log.Errorf("%s error: %+v", onExitNodeName, err)
		}
		xitNode := woc.wf.Status.Nodes[woc.wf.NodeID(onExitNodeName)]
		onExitNode = &xitNode
		if !onExitNode.Completed() {
			return
		}
	}

	err = woc.deletePVCs()
	if err != nil {
		woc.log.Errorf("%s error: %+v", wf.ObjectMeta.Name, err)
		// Mark the workflow with an error message and return, but intentionally do not
		// markCompletion so that we can retry PVC deletion (TODO: use workqueue.ReAdd())
		// This error phase may be cleared if a subsequent delete attempt is successful.
		woc.markWorkflowError(err, false)
		return
	}

	// If we get here, the workflow completed, all PVCs were deleted successfully, and
	// exit handlers were executed. We now need to infer the workflow phase from the
	// node phase.
	switch workflowStatus {
	case wfv1.NodeSucceeded, wfv1.NodeSkipped:
		if onExitNode != nil && !onExitNode.Successful() {
			// if main workflow succeeded, but the exit node was unsuccessful
			// the workflow is now considered unsuccessful.
			woc.markWorkflowPhase(onExitNode.Phase, true, onExitNode.Message)
		} else {
			woc.markWorkflowSuccess()
		}
	case wfv1.NodeFailed:
		woc.markWorkflowFailed(workflowMessage)
	case wfv1.NodeError:
		woc.markWorkflowPhase(wfv1.NodeError, true, workflowMessage)
	default:
		// NOTE: we should never make it here because if the the node was 'Running'
		// we should have returned earlier.
		err = errors.InternalErrorf("Unexpected node phase %s: %+v", wf.ObjectMeta.Name, err)
		woc.markWorkflowError(err, true)
	}
}

func (woc *wfOperationCtx) getNodeByName(nodeName string) *wfv1.NodeStatus {
	nodeID := woc.wf.NodeID(nodeName)
	node, ok := woc.wf.Status.Nodes[nodeID]
	if !ok {
		return nil
	}
	return &node
}

// persistUpdates will PATCH a workflow with any updates made during workflow operation.
// It also labels any pods as completed if we have extracted everything we need from it.
func (woc *wfOperationCtx) persistUpdates() {
	if !woc.updated {
		return
	}
	oldData, err := json.Marshal(woc.orig)
	if err != nil {
		woc.log.Errorf("Error marshalling orig wf for patch: %+v", err)
		return
	}
	newData, err := json.Marshal(woc.wf)
	if err != nil {
		woc.log.Errorf("Error marshalling wf for patch: %+v", err)
		return
	}
	patchBytes, err := jsonpatch.CreateMergePatch(oldData, newData)
	if err != nil {
		woc.log.Errorf("Error creating patch: %+v", err)
		return
	}
	if string(patchBytes) != "{}" {
		wfClient := woc.controller.wfclientset.ArgoprojV1alpha1().Workflows(woc.wf.ObjectMeta.Namespace)
		_, err = wfClient.Patch(woc.wf.ObjectMeta.Name, types.MergePatchType, patchBytes)
		if err != nil {
			woc.log.Errorf("Error applying patch %s: %v", string(patchBytes), err)
			return
		}
		woc.log.Infof("Patch successful")
	}
	if len(woc.completedPods) > 0 {
		woc.log.Infof("Labeling %d completed pods", len(woc.completedPods))
		for podName := range woc.completedPods {
			err = common.AddPodLabel(woc.controller.kubeclientset, podName, woc.wf.ObjectMeta.Namespace, common.LabelKeyCompleted, "true")
			if err != nil {
				woc.log.Errorf("Failed adding completed label to pod %s: %+v", podName, err)
			}
		}
	}
}

func (woc *wfOperationCtx) processNodeRetries(node *wfv1.NodeStatus) error {
	if node.Completed() {
		return nil
	}
	lastChildNode, err := woc.getLastChildNode(node)
	if err != nil {
		return fmt.Errorf("Failed to find last child of node " + node.Name)
	}

	if lastChildNode == nil {
		return nil
	}

	if !lastChildNode.Completed() {
		// last child node is still running.
		return nil
	}

	if lastChildNode.Successful() {
		node.Outputs = lastChildNode.Outputs.DeepCopy()
		woc.markNodePhase(node.Name, wfv1.NodeSucceeded)
		return nil
	}

	if !lastChildNode.CanRetry() {
		woc.log.Infof("Node cannot be retried. Marking it failed")
		woc.markNodePhase(node.Name, wfv1.NodeFailed, lastChildNode.Message)
		return nil
	}

	if node.RetryStrategy.Limit != nil && int32(len(node.Children)) > *node.RetryStrategy.Limit {
		woc.log.Infoln("No more retries left. Failing...")
		woc.markNodePhase(node.Name, wfv1.NodeFailed, "No more retries left")
		return nil
	}

	woc.log.Infof("%d child nodes of %s failed. Trying again...", len(node.Children), node.Name)
	return nil
}

// podReconciliation is the process by which a workflow will examine all its related
// pods and update the node state before continuing the evaluation of the workflow.
// Records all pods which were observed completed, which will be labeled completed=true
// after successful persist of the workflow.
func (woc *wfOperationCtx) podReconciliation() error {
	podList, err := woc.getWorkflowPods(false)
	if err != nil {
		return err
	}
	seenPods := make(map[string]bool)
	for _, pod := range podList.Items {
		nodeNameForPod := pod.Annotations[common.AnnotationKeyNodeName]
		nodeID := woc.wf.NodeID(nodeNameForPod)
		seenPods[nodeID] = true
		if node, ok := woc.wf.Status.Nodes[nodeID]; ok {
			if newState := assessNodeStatus(&pod, &node); newState != nil {
				woc.wf.Status.Nodes[nodeID] = *newState
				woc.updated = true
			}
			if woc.wf.Status.Nodes[pod.ObjectMeta.Name].Completed() {
				woc.completedPods[pod.ObjectMeta.Name] = true
			}
		}
	}

	if len(podList.Items) > 0 {
		return nil
	}
	// If we get here, our initial query for pods related to this workflow returned nothing.
	// (note that our initial query excludes Pending pods for performance reasons since
	// there's generally no action needed to be taken on pods in a Pending state).
	// There are only a few scenarios where the pod list would have been empty:
	//  1. this workflow's pods are still pending (ideal case)
	//  2. this workflow's pods were deleted unbeknownst to the controller
	//  3. combination of 1 and 2
	// In order to detect scenario 2, we repeat the pod reconciliation process, this time
	// including Pending pods in the query. If one of our nodes does not show up in this list,
	// it implies that the pod was deleted without the controller seeing the event.
	woc.log.Info("Checking for deleted pods")
	podList, err = woc.getWorkflowPods(true)
	if err != nil {
		return err
	}
	for _, pod := range podList.Items {
		nodeNameForPod := pod.Annotations[common.AnnotationKeyNodeName]
		nodeID := woc.wf.NodeID(nodeNameForPod)
		seenPods[nodeID] = true
		if node, ok := woc.wf.Status.Nodes[nodeID]; ok {
			if newState := assessNodeStatus(&pod, &node); newState != nil {
				woc.wf.Status.Nodes[nodeID] = *newState
				woc.updated = true
			}
			if woc.wf.Status.Nodes[pod.ObjectMeta.Name].Completed() {
				woc.completedPods[pod.ObjectMeta.Name] = true
			}
		}
	}

	// Now iterate the workflow pod nodes which we still believe to be incomplete.
	// If the pod was not seen in the pod list, it means the pod was deleted and it
	// is now impossible to infer status. The only thing we can do at this point is
	// to mark the node with Error.
	for nodeID, node := range woc.wf.Status.Nodes {
		if !node.IsPod || node.Completed() {
			// node is not a pod, or it is already complete
			continue
		}

		if _, ok := seenPods[nodeID]; !ok {
			node.Message = "pod deleted"
			node.Phase = wfv1.NodeError
			woc.wf.Status.Nodes[nodeID] = node
			woc.log.Warnf("pod %s deleted", nodeID)
			woc.updated = true
		}
	}
	return nil
}

// getWorkflowPods returns all pods related to the current workflow
func (woc *wfOperationCtx) getWorkflowPods(includePending bool) (*apiv1.PodList, error) {
	options := metav1.ListOptions{
		LabelSelector: fmt.Sprintf("%s=%s,%s=false",
			common.LabelKeyWorkflow,
			woc.wf.ObjectMeta.Name,
			common.LabelKeyCompleted),
	}
	if !includePending {
		options.FieldSelector = "status.phase!=Pending"
	}
	podList, err := woc.controller.kubeclientset.CoreV1().Pods(woc.wf.Namespace).List(options)
	if err != nil {
		return nil, errors.InternalWrapError(err)
	}
	return podList, nil
}

// assessNodeStatus compares the current state of a pod with its corresponding node
// and returns the new node status if something changed
func assessNodeStatus(pod *apiv1.Pod, node *wfv1.NodeStatus) *wfv1.NodeStatus {
	var newPhase wfv1.NodePhase
	var newDaemonStatus *bool
	var message string
	updated := false
	f := false
	switch pod.Status.Phase {
	case apiv1.PodPending:
		return nil
	case apiv1.PodSucceeded:
		newPhase = wfv1.NodeSucceeded
		newDaemonStatus = &f
	case apiv1.PodFailed:
		newPhase, message = inferFailedReason(pod)
		newDaemonStatus = &f
	case apiv1.PodRunning:
		tmplStr, ok := pod.Annotations[common.AnnotationKeyTemplate]
		if !ok {
			log.Warnf("%s missing template annotation", pod.ObjectMeta.Name)
			return nil
		}
		var tmpl wfv1.Template
		err := json.Unmarshal([]byte(tmplStr), &tmpl)
		if err != nil {
			log.Warnf("%s template annotation unreadable: %v", pod.ObjectMeta.Name, err)
			return nil
		}
		if tmpl.Daemon == nil || !*tmpl.Daemon {
			// incidental state change of a running pod. No need to inspect further
			return nil
		}
		// pod is running and template is marked daemon. check if everything is ready
		for _, ctrStatus := range pod.Status.ContainerStatuses {
			if !ctrStatus.Ready {
				return nil
			}
		}
		// proceed to mark node status as succeeded (and daemoned)
		newPhase = wfv1.NodeSucceeded
		t := true
		newDaemonStatus = &t
		log.Infof("Processing ready daemon pod: %v", pod.ObjectMeta.SelfLink)
	default:
		newPhase = wfv1.NodeError
		message = fmt.Sprintf("Unexpected pod phase for %s: %s", pod.ObjectMeta.Name, pod.Status.Phase)
		log.Error(message)
	}

	if newDaemonStatus != nil {
		if *newDaemonStatus == false {
			// if the daemon status switched to false, we prefer to just unset daemoned status field
			// (as opposed to setting it to false)
			newDaemonStatus = nil
		}
		if (newDaemonStatus != nil && node.Daemoned == nil) || (newDaemonStatus == nil && node.Daemoned != nil) {
			log.Infof("Setting node %v daemoned: %v -> %v", node, node.Daemoned, newDaemonStatus)
			node.Daemoned = newDaemonStatus
			updated = true
			if pod.Status.PodIP != "" && pod.Status.PodIP != node.PodIP {
				// only update Pod IP for daemoned nodes to reduce number of updates
				log.Infof("Updating daemon node %s IP %s -> %s", node, node.PodIP, pod.Status.PodIP)
				node.PodIP = pod.Status.PodIP
			}
		}
	}
	outputStr, ok := pod.Annotations[common.AnnotationKeyOutputs]
	if ok && node.Outputs == nil {
		updated = true
		log.Infof("Setting node %v outputs", node)
		var outputs wfv1.Outputs
		err := json.Unmarshal([]byte(outputStr), &outputs)
		if err != nil {
			log.Errorf("Failed to unmarshal %s outputs from pod annotation: %v", pod.Name, err)
			node.Phase = wfv1.NodeError
		} else {
			node.Outputs = &outputs
		}
	}
	if message != "" && node.Message != message {
		log.Infof("Updating node %s message: %s", node, message)
		node.Message = message
	}
	if node.Phase != newPhase {
		log.Infof("Updating node %s status %s -> %s", node, node.Phase, newPhase)
		updated = true
		node.Phase = newPhase
	}
	if node.Completed() && node.FinishedAt.IsZero() {
		updated = true
		if !node.IsDaemoned() {
			node.FinishedAt = getLatestFinishedAt(pod)
		}
		if node.FinishedAt.IsZero() {
			// If we get here, the container is daemoned so the
			// finishedAt might not have been set.
			node.FinishedAt = metav1.Time{Time: time.Now().UTC()}
		}
	}
	if updated {
		return node
	}
	return nil
}

// getLatestFinishedAt returns the latest finishAt timestamp from all the
// containers of this pod.
func getLatestFinishedAt(pod *apiv1.Pod) metav1.Time {
	var latest metav1.Time
	for _, ctr := range pod.Status.InitContainerStatuses {
		if ctr.State.Terminated != nil && ctr.State.Terminated.FinishedAt.After(latest.Time) {
			latest = ctr.State.Terminated.FinishedAt
		}
	}
	for _, ctr := range pod.Status.ContainerStatuses {
		if ctr.State.Terminated != nil && ctr.State.Terminated.FinishedAt.After(latest.Time) {
			latest = ctr.State.Terminated.FinishedAt
		}
	}
	return latest
}

// inferFailedReason returns metadata about a Failed pod to be used in its NodeStatus
// Returns a tuple of the new phase and message
func inferFailedReason(pod *apiv1.Pod) (wfv1.NodePhase, string) {
	if pod.Status.Message != "" {
		// Pod has a nice error message. Use that.
		return wfv1.NodeFailed, pod.Status.Message
	}
	annotatedMsg := pod.Annotations[common.AnnotationKeyNodeMessage]
	// We only get one message to set for the overall node status.
	// If mutiple containers failed, in order of preference:
	// init, main (annotated), main (exit code), wait, sidecars
	for _, ctr := range pod.Status.InitContainerStatuses {
		if ctr.State.Terminated == nil {
			// We should never get here
			log.Warnf("Pod %s phase was Failed but %s did not have terminated state", pod.ObjectMeta.Name, ctr.Name)
			continue
		}
		if ctr.State.Terminated.ExitCode == 0 {
			continue
		}
		errMsg := fmt.Sprintf("failed to load artifacts")
		for _, msg := range []string{annotatedMsg, ctr.State.Terminated.Message} {
			if msg != "" {
				errMsg += ": " + msg
				break
			}
		}
		// NOTE: we consider artifact load issues as Error instead of Failed
		return wfv1.NodeError, errMsg
	}
	failMessages := make(map[string]string)
	for _, ctr := range pod.Status.ContainerStatuses {
		if ctr.State.Terminated == nil {
			// We should never get here
			log.Warnf("Pod %s phase was Failed but %s did not have terminated state", pod.ObjectMeta.Name, ctr.Name)
			continue
		}
		if ctr.State.Terminated.ExitCode == 0 {
			continue
		}
		if ctr.Name == common.WaitContainerName {
			errDetails := ""
			for _, msg := range []string{annotatedMsg, ctr.State.Terminated.Message} {
				if msg != "" {
					errDetails = msg
					break
				}
			}
			if errDetails == "" {
				// executor is expected to annotate a message to the pod upon any errors.
				// If we failed to see the annotated message, it is likely the pod ran with
				// insufficient privileges. Give a hint to that effect.
				errDetails = fmt.Sprintf("verify serviceaccount %s:%s has necessary privileges", pod.ObjectMeta.Namespace, pod.Spec.ServiceAccountName)
			}
			errMsg := fmt.Sprintf("failed to save outputs: %s", errDetails)
			failMessages[ctr.Name] = errMsg
		} else {
			if ctr.State.Terminated.Message != "" {
				failMessages[ctr.Name] = ctr.State.Terminated.Message
			} else {
				failMessages[ctr.Name] = fmt.Sprintf("failed with exit code %d", ctr.State.Terminated.ExitCode)
			}
		}
	}
	if failMsg, ok := failMessages[common.MainContainerName]; ok {
		_, ok = failMessages[common.WaitContainerName]
		isResourceTemplate := !ok
		if isResourceTemplate && annotatedMsg != "" {
			// For resource templates, we prefer the annotated message
			// over the vanilla exit code 1 error
			return wfv1.NodeFailed, annotatedMsg
		}
		return wfv1.NodeFailed, failMsg
	}
	if failMsg, ok := failMessages[common.WaitContainerName]; ok {
		return wfv1.NodeError, failMsg
	}

	// If we get here, both the main and wait container succeeded.
	// Identify the sidecar which failed and give proper message
	// NOTE: we may need to distinguish between the main container
	// succeeding and ignoring the sidecar statuses. This is because
	// executor may have had to forcefully terminate a sidecar
	// (kill -9), resulting in an non-zero exit code of a sidecar,
	// and overall pod status as failed. Or the sidecar is actually
	// *expected* to fail non-zero and should be ignored. Users may
	// want the option to consider a step failed only if the main
	// container failed. For now return the first failure.
	for _, failMsg := range failMessages {
		return wfv1.NodeFailed, failMsg
	}
	return wfv1.NodeFailed, fmt.Sprintf("pod failed for unknown reason")
}

func (woc *wfOperationCtx) createPVCs() error {
	if woc.wf.Status.Phase != wfv1.NodeRunning {
		// Only attempt to create PVCs if workflow transitioned to Running state
		// (e.g. passed validation, or didn't already complete)
		return nil
	}
	if len(woc.wf.Spec.VolumeClaimTemplates) == len(woc.wf.Status.PersistentVolumeClaims) {
		// If we have already created the PVCs, then there is nothing to do.
		// This will also handle the case where workflow has no volumeClaimTemplates.
		return nil
	}
	if len(woc.wf.Status.PersistentVolumeClaims) == 0 {
		woc.wf.Status.PersistentVolumeClaims = make([]apiv1.Volume, len(woc.wf.Spec.VolumeClaimTemplates))
	}
	pvcClient := woc.controller.kubeclientset.CoreV1().PersistentVolumeClaims(woc.wf.ObjectMeta.Namespace)
	for i, pvcTmpl := range woc.wf.Spec.VolumeClaimTemplates {
		if pvcTmpl.ObjectMeta.Name == "" {
			return errors.Errorf(errors.CodeBadRequest, "volumeClaimTemplates[%d].metadata.name is required", i)
		}
		pvcTmpl = *pvcTmpl.DeepCopy()
		// PVC name will be <workflowname>-<volumeclaimtemplatename>
		refName := pvcTmpl.ObjectMeta.Name
		pvcName := fmt.Sprintf("%s-%s", woc.wf.ObjectMeta.Name, pvcTmpl.ObjectMeta.Name)
		woc.log.Infof("Creating pvc %s", pvcName)
		pvcTmpl.ObjectMeta.Name = pvcName
		pvcTmpl.OwnerReferences = []metav1.OwnerReference{
			*metav1.NewControllerRef(woc.wf, wfv1.SchemaGroupVersionKind),
		}
		pvc, err := pvcClient.Create(&pvcTmpl)
		if err != nil {
			woc.markNodeError(woc.wf.ObjectMeta.Name, err)
			return err
		}
		vol := apiv1.Volume{
			Name: refName,
			VolumeSource: apiv1.VolumeSource{
				PersistentVolumeClaim: &apiv1.PersistentVolumeClaimVolumeSource{
					ClaimName: pvc.ObjectMeta.Name,
				},
			},
		}
		woc.wf.Status.PersistentVolumeClaims[i] = vol
		woc.updated = true
	}
	return nil
}

func (woc *wfOperationCtx) deletePVCs() error {
	totalPVCs := len(woc.wf.Status.PersistentVolumeClaims)
	if totalPVCs == 0 {
		// PVC list already empty. nothing to do
		return nil
	}
	pvcClient := woc.controller.kubeclientset.CoreV1().PersistentVolumeClaims(woc.wf.ObjectMeta.Namespace)
	newPVClist := make([]apiv1.Volume, 0)
	// Attempt to delete all PVCs. Record first error encountered
	var firstErr error
	for _, pvc := range woc.wf.Status.PersistentVolumeClaims {
		woc.log.Infof("Deleting PVC %s", pvc.PersistentVolumeClaim.ClaimName)
		err := pvcClient.Delete(pvc.PersistentVolumeClaim.ClaimName, nil)
		if err != nil {
			if !apierr.IsNotFound(err) {
				woc.log.Errorf("Failed to delete pvc %s: %v", pvc.PersistentVolumeClaim.ClaimName, err)
				newPVClist = append(newPVClist, pvc)
				if firstErr == nil {
					firstErr = err
				}
			}
		}
	}
	if len(newPVClist) != totalPVCs {
		// we were successful in deleting one ore more PVCs
		woc.log.Infof("Deleted %d/%d PVCs", totalPVCs-len(newPVClist), totalPVCs)
		woc.wf.Status.PersistentVolumeClaims = newPVClist
		woc.updated = true
	}
	return firstErr
}

func (woc *wfOperationCtx) getLastChildNode(node *wfv1.NodeStatus) (*wfv1.NodeStatus, error) {
	if len(node.Children) <= 0 {
		return nil, nil
	}

	lastChildNodeName := node.Children[len(node.Children)-1]
	lastChildNode, ok := woc.wf.Status.Nodes[lastChildNodeName]
	if !ok {
		return nil, fmt.Errorf("Failed to find node " + lastChildNodeName)
	}

	return &lastChildNode, nil
}

func (woc *wfOperationCtx) getNode(nodeName string) wfv1.NodeStatus {
	nodeID := woc.wf.NodeID(nodeName)
	node, ok := woc.wf.Status.Nodes[nodeID]
	if !ok {
		panic("Failed to find node " + nodeName)
	}

	return node
}

func (woc *wfOperationCtx) executeTemplate(templateName string, args wfv1.Arguments, nodeName string) error {
<<<<<<< HEAD
	woc.log.Debugf("Evaluating node %s: template: %s", nodeName, templateName)
	node := woc.getNodeByName(nodeName)
	if node != nil && node.Completed() {
=======
	woc.log.Infof("Evaluating node %s: template: %s", nodeName, templateName)
	nodeID := woc.wf.NodeID(nodeName)
	node, ok := woc.wf.Status.Nodes[nodeID]
	if ok && node.Completed() {
>>>>>>> e91c227a
		woc.log.Debugf("Node %s already completed", nodeName)
		return nil
	}
	tmpl := woc.wf.GetTemplate(templateName)
	if tmpl == nil {
		err := errors.Errorf(errors.CodeBadRequest, "Node %v error: template '%s' undefined", node, templateName)
		woc.markNodeError(nodeName, err)
		return err
	}

	tmpl, err := common.ProcessArgs(tmpl, args, woc.globalParams, false)
	if err != nil {
		woc.markNodeError(nodeName, err)
		return err
	}

	switch tmpl.GetType() {
	case wfv1.TemplateTypeContainer:
<<<<<<< HEAD
		err = woc.executeContainer(nodeName, tmpl)
=======
		if ok {
			if node.RetryStrategy != nil {
				if err = woc.processNodeRetries(&node); err != nil {
					return err
				}

				// The updated node status could've changed. Get the latest copy of the node.
				node = woc.getNode(node.Name)
				fmt.Printf("Node %s: Status: %s\n", node.Name, node.Phase)
				if node.Completed() {
					return nil
				}
				lastChildNode, err := woc.getLastChildNode(&node)
				if err != nil {
					return err
				}
				if !lastChildNode.Completed() {
					// last child node is still running.
					return nil
				}
			} else {
				// There are no retries configured and there's already a node entry for the container.
				// This means the container was already scheduled (or had a create pod error). Nothing
				// to more to do with this node.
				return nil
			}
		}

		// If the user has specified retries, a special "retries" non-leaf node
		// is created. This node acts as the parent of all retries that will be
		// done for the container. The status of this node should be "Success"
		// if any of the retries succeed. Otherwise, it is "Failed".

		// TODO(shri): Mark the current node as a "retry" node
		// Create a new child node as the first attempt node and
		// run the template in that node.
		nodeToExecute := nodeName
		if tmpl.RetryStrategy != nil {
			node := woc.markNodePhase(nodeName, wfv1.NodeRunning)
			retries := wfv1.RetryStrategy{}
			node.RetryStrategy = &retries
			node.RetryStrategy.Limit = tmpl.RetryStrategy.Limit
			woc.wf.Status.Nodes[nodeID] = *node

			// Create new node as child of 'node'
			newContainerName := fmt.Sprintf("%s(%d)", nodeName, len(node.Children))
			woc.markNodePhase(newContainerName, wfv1.NodeRunning)
			woc.addChildNode(nodeName, newContainerName)
			nodeToExecute = newContainerName
		}

		// We have not yet created the pod
		err = woc.executeContainer(nodeToExecute, tmpl)
>>>>>>> e91c227a
	case wfv1.TemplateTypeSteps:
		err = woc.executeSteps(nodeName, tmpl)
	case wfv1.TemplateTypeScript:
		err = woc.executeScript(nodeName, tmpl)
	case wfv1.TemplateTypeResource:
		err = woc.executeResource(nodeName, tmpl)
	case wfv1.TemplateTypeDAG:
		_ = woc.executeDAG(nodeName, tmpl)
	default:
		err = errors.Errorf(errors.CodeBadRequest, "Template '%s' missing specification", tmpl.Name)
		woc.markNodeError(nodeName, err)
	}
	if err != nil {
		return err
	}
	if time.Now().UTC().After(woc.deadline) {
		woc.log.Warnf("Deadline exceeded")
		return errors.New(errors.CodeTimeout, "Deadline exceeded")
	}
	return nil
}

// markWorkflowPhase is a convenience method to set the phase of the workflow with optional message
// optionally marks the workflow completed, which sets the finishedAt timestamp and completed label
func (woc *wfOperationCtx) markWorkflowPhase(phase wfv1.NodePhase, markCompleted bool, message ...string) {
	if woc.wf.Status.Phase != phase {
		woc.log.Infof("Updated phase %s -> %s", woc.wf.Status.Phase, phase)
		woc.updated = true
		woc.wf.Status.Phase = phase
		if woc.wf.ObjectMeta.Labels == nil {
			woc.wf.ObjectMeta.Labels = make(map[string]string)
		}
		woc.wf.ObjectMeta.Labels[common.LabelKeyPhase] = string(phase)
	}
	if woc.wf.Status.StartedAt.IsZero() {
		woc.updated = true
		woc.wf.Status.StartedAt = metav1.Time{Time: time.Now().UTC()}
	}
	if len(message) > 0 && woc.wf.Status.Message != message[0] {
		woc.log.Infof("Updated message %s -> %s", woc.wf.Status.Message, message[0])
		woc.updated = true
		woc.wf.Status.Message = message[0]
	}

	switch phase {
	case wfv1.NodeSucceeded, wfv1.NodeFailed, wfv1.NodeError:
		if markCompleted {
			woc.log.Infof("Marking workflow completed")
			woc.wf.Status.FinishedAt = metav1.Time{Time: time.Now().UTC()}
			if woc.wf.ObjectMeta.Labels == nil {
				woc.wf.ObjectMeta.Labels = make(map[string]string)
			}
			woc.wf.ObjectMeta.Labels[common.LabelKeyCompleted] = "true"
			woc.updated = true
		}
	}
}

func (woc *wfOperationCtx) markWorkflowRunning() {
	woc.markWorkflowPhase(wfv1.NodeRunning, false)
}

func (woc *wfOperationCtx) markWorkflowSuccess() {
	woc.markWorkflowPhase(wfv1.NodeSucceeded, true)
}

func (woc *wfOperationCtx) markWorkflowFailed(message string) {
	woc.markWorkflowPhase(wfv1.NodeFailed, true, message)
}

func (woc *wfOperationCtx) markWorkflowError(err error, markCompleted bool) {
	woc.markWorkflowPhase(wfv1.NodeError, markCompleted, err.Error())
}

// markNodePhase marks a node with the given phase, creating the node if necessary and handles timestamps
func (woc *wfOperationCtx) markNodePhase(nodeName string, phase wfv1.NodePhase, message ...string) *wfv1.NodeStatus {
	nodeID := woc.wf.NodeID(nodeName)
	node, ok := woc.wf.Status.Nodes[nodeID]
	if !ok {
		node = wfv1.NodeStatus{
			ID:        nodeID,
			Name:      nodeName,
			Phase:     phase,
			StartedAt: metav1.Time{Time: time.Now().UTC()},
		}
		woc.log.Infof("node %s initialized %s", node, node.Phase)
		woc.updated = true
	} else {
		if node.Phase != phase {
			woc.log.Infof("node %s phase %s -> %s", node, node.Phase, phase)
			node.Phase = phase
			woc.updated = true
		}
	}
	if len(message) > 0 {
		if message[0] != node.Message {
			woc.log.Infof("node %s message: %s", node, message[0])
			node.Message = message[0]
			woc.updated = true
		}
	}
	if node.Completed() && node.FinishedAt.IsZero() {
		node.FinishedAt = metav1.Time{Time: time.Now().UTC()}
		woc.log.Infof("node %s finished: %s", node, node.FinishedAt)
		woc.updated = true
	}
	woc.wf.Status.Nodes[nodeID] = node
<<<<<<< HEAD
=======
	woc.updated = true
	woc.log.Debugf("Marked node %s %s", nodeName, phase)
>>>>>>> e91c227a
	return &node
}

// markNodeError is a convenience method to mark a node with an error and set the message from the error
func (woc *wfOperationCtx) markNodeError(nodeName string, err error) *wfv1.NodeStatus {
	return woc.markNodePhase(nodeName, wfv1.NodeError, err.Error())
}

func (woc *wfOperationCtx) executeContainer(nodeName string, tmpl *wfv1.Template) error {
<<<<<<< HEAD
	node := woc.getNodeByName(nodeName)
	if node != nil && node.Phase == wfv1.NodeRunning {
		// we already marked the node running. pod should have already been created
		return nil
	}
=======
	woc.log.Infof("Executing node %s with container template: %v\n", nodeName, tmpl)
>>>>>>> e91c227a
	pod, err := woc.createWorkflowPod(nodeName, *tmpl.Container, tmpl)
	if err != nil {
		woc.markNodeError(nodeName, err)
		return err
	}
	node = woc.markNodePhase(nodeName, wfv1.NodeRunning)
	node.StartedAt = pod.CreationTimestamp
	node.IsPod = true
	woc.wf.Status.Nodes[node.ID] = *node
	return nil
}

func (woc *wfOperationCtx) executeSteps(nodeName string, tmpl *wfv1.Template) error {
<<<<<<< HEAD
	node := woc.getNodeByName(nodeName)
	if node == nil {
		node = woc.markNodePhase(nodeName, wfv1.NodeRunning)
	}
	defer func() {
		if woc.wf.Status.Nodes[node.ID].Completed() {
=======
	nodeID := woc.wf.NodeID(nodeName)
	defer func() {
		if woc.wf.Status.Nodes[nodeID].Completed() {
>>>>>>> e91c227a
			// TODO: this implementation should be handled via annotating the pod
			// and signaling the executor to kill the pod instead.
			_ = woc.killDeamonedChildren(node.ID)
		}
	}()
	scope := wfScope{
		tmpl:  tmpl,
		scope: make(map[string]interface{}),
	}
	for i, stepGroup := range tmpl.Steps {
		sgNodeName := fmt.Sprintf("%s[%d]", nodeName, i)
		sgNode := woc.getNodeByName(sgNodeName)
		if sgNode == nil {
			// initialize the step group
			sgNode = woc.markNodePhase(sgNodeName, wfv1.NodeRunning)
			if i == 0 {
				woc.addChildNode(nodeName, sgNodeName)
			} else {
				// This logic will connect all the outbound nodes of the previous
				// step group as parents to the current step group node
				prevStepGroupName := fmt.Sprintf("%s[%d]", nodeName, i-1)
				prevStepGroupNode := woc.getNodeByName(prevStepGroupName)
				for _, childID := range prevStepGroupNode.Children {
					outboundNodeIDs := woc.getOutboundNodes(childID)
					woc.log.Infof("SG Outbound nodes of %s is %s", childID, outboundNodeIDs)
					for _, outNodeID := range outboundNodeIDs {
						woc.addChildNode(woc.wf.Status.Nodes[outNodeID].Name, sgNodeName)
					}
				}
			}
		}
		err := woc.executeStepGroup(stepGroup, sgNodeName, &scope)
		if err != nil {
			if !errors.IsCode(errors.CodeTimeout, err) {
				woc.markNodeError(nodeName, err)
			}
			return err
		}
		sgNode = woc.getNodeByName(sgNodeName)
		if !sgNode.Completed() {
			woc.log.Infof("Workflow step group node %v not yet completed", sgNode)
			return nil
		}

		if !sgNode.Successful() {
			failMessage := fmt.Sprintf("step group %s was unsuccessful", sgNode)
			woc.log.Info(failMessage)
			woc.markNodePhase(nodeName, wfv1.NodeFailed, failMessage)
			return nil
		}

		for _, step := range stepGroup {
			childNodeName := fmt.Sprintf("%s.%s", sgNodeName, step.Name)
			childNodeID := woc.wf.NodeID(childNodeName)
			childNode, ok := woc.wf.Status.Nodes[childNodeID]
			if !ok {
				// This can happen if there was `withItem` expansion
				// it is okay to ignore this because these expanded steps
				// are not easily referenceable by user.
				continue
			}
			prefix := fmt.Sprintf("steps.%s", step.Name)
			scope.addNodeOutputsToScope(prefix, &childNode)
		}
	}
<<<<<<< HEAD
	// Now that we have completed, set the outbound nodes from the last step group
	outbound := make([]string, 0)
	lastSGNode := woc.getNodeByName(fmt.Sprintf("%s[%d]", nodeName, len(tmpl.Steps)-1))
	for _, childID := range lastSGNode.Children {
		outboundNodeIDs := woc.getOutboundNodes(childID)
		woc.log.Infof("Outbound nodes of %s is %s", childID, outboundNodeIDs)
		for _, outNodeID := range outboundNodeIDs {
			outbound = append(outbound, outNodeID)
		}
	}
	node = woc.getNodeByName(nodeName)
	woc.log.Infof("Outbound nodes of %s is %s", node.ID, outbound)
	node.OutboundNodes = outbound
	woc.wf.Status.Nodes[node.ID] = *node

=======
	outputs, err := getTemplateOutputsFromScope(tmpl, &scope)
	if err != nil {
		woc.markNodeError(nodeName, err)
		return err
	}
	if outputs != nil {
		node := woc.wf.Status.Nodes[nodeID]
		node.Outputs = outputs
		woc.wf.Status.Nodes[nodeID] = node
	}
>>>>>>> e91c227a
	woc.markNodePhase(nodeName, wfv1.NodeSucceeded)
	return nil
}

func (woc *wfOperationCtx) getOutboundNodes(nodeID string) []string {
	node := woc.wf.Status.Nodes[nodeID]
	if node.IsPod {
		return []string{node.ID}
	}
	outbound := make([]string, 0)
	for _, outboundNodeID := range node.OutboundNodes {
		outNode := woc.wf.Status.Nodes[outboundNodeID]
		if outNode.IsPod {
			outbound = append(outbound, outboundNodeID)
		} else {
			subOutIDs := woc.getOutboundNodes(outboundNodeID)
			for _, subOutID := range subOutIDs {
				outbound = append(outbound, subOutID)
			}
		}
	}
	return outbound
}

// executeStepGroup examines a map of parallel steps and executes them in parallel.
// Handles referencing of variables in scope, expands `withItem` clauses, and evaluates `when` expressions
func (woc *wfOperationCtx) executeStepGroup(stepGroup []wfv1.WorkflowStep, sgNodeName string, scope *wfScope) error {
	node := woc.getNodeByName(sgNodeName)
	if node.Completed() {
		woc.log.Debugf("Step group node %v already marked completed", node)
		return nil
	}
	// First, resolve any references to outputs from previous steps, and perform substitution
	stepGroup, err := woc.resolveReferences(stepGroup, scope)
	if err != nil {
		woc.markNodeError(sgNodeName, err)
		return err
	}

	// Next, expand the step's withItems (if any)
	stepGroup, err = woc.expandStepGroup(stepGroup)
	if err != nil {
		woc.markNodeError(sgNodeName, err)
		return err
	}

	// Kick off all parallel steps in the group asynchronously
	for _, step := range stepGroup {
		childNodeName := fmt.Sprintf("%s.%s", sgNodeName, step.Name)
		woc.addChildNode(sgNodeName, childNodeName)

		// Check the step's when clause to decide if it should execute
		proceed, err := shouldExecute(step.When)
		if err != nil {
			woc.markNodeError(childNodeName, err)
			woc.markNodeError(sgNodeName, err)
			return err
		}
		if !proceed {
			skipReason := fmt.Sprintf("when '%s' evaluated false", step.When)
			woc.log.Infof("Skipping %s: %s", childNodeName, skipReason)
			woc.markNodePhase(childNodeName, wfv1.NodeSkipped, skipReason)
			continue
		}
		err = woc.executeTemplate(step.Template, step.Arguments, childNodeName)
		if err != nil {
			if !errors.IsCode(errors.CodeTimeout, err) {
				woc.markNodeError(childNodeName, err)
				woc.markNodeError(sgNodeName, err)
			}
			return err
		}
	}

	// Return if not all children completed
	node = woc.getNodeByName(sgNodeName)
	for _, childNodeID := range node.Children {
		if !woc.wf.Status.Nodes[childNodeID].Completed() {
			return nil
		}
	}
	// All children completed. Determine step group status as a whole
	for _, childNodeID := range node.Children {
		childNode := woc.wf.Status.Nodes[childNodeID]
		if !childNode.Successful() {
			failMessage := fmt.Sprintf("child '%s' failed", childNodeID)
			woc.markNodePhase(sgNodeName, wfv1.NodeFailed, failMessage)
			woc.log.Infof("Step group node %s deemed failed: %s", childNode, failMessage)
			return nil
		}
	}
	node = woc.markNodePhase(node.Name, wfv1.NodeSucceeded)
	woc.log.Infof("Step group node %v successful", node)
	return nil
}

var whenExpression = regexp.MustCompile("^(.*)(==|!=)(.*)$")

// shouldExecute evaluates a already substituted when expression to decide whether or not a step should execute
func shouldExecute(when string) (bool, error) {
	if when == "" {
		return true, nil
	}
	parts := whenExpression.FindStringSubmatch(when)
	if len(parts) == 0 {
		return false, errors.Errorf(errors.CodeBadRequest, "Invalid 'when' expression: %s", when)
	}
	var1 := strings.TrimSpace(parts[1])
	operator := parts[2]
	var2 := strings.TrimSpace(parts[3])
	switch operator {
	case "==":
		return var1 == var2, nil
	case "!=":
		return var1 != var2, nil
	default:
		return false, errors.Errorf(errors.CodeBadRequest, "Unknown operator: %s", operator)
	}
}

// resolveReferences replaces any references to outputs of previous steps, or artifacts in the inputs
// NOTE: by now, input parameters should have been substituted throughout the template, so we only
// are concerned with:
// 1) dereferencing output.parameters from previous steps
// 2) dereferencing output.result from previous steps
// 2) dereferencing artifacts from previous steps
// 3) dereferencing artifacts from inputs
func (woc *wfOperationCtx) resolveReferences(stepGroup []wfv1.WorkflowStep, scope *wfScope) ([]wfv1.WorkflowStep, error) {
	newStepGroup := make([]wfv1.WorkflowStep, len(stepGroup))

	for i, step := range stepGroup {
		// Step 1: replace all parameter scope references in the step
		// TODO: improve this
		stepBytes, err := json.Marshal(step)
		if err != nil {
			return nil, errors.InternalWrapError(err)
		}
		fstTmpl := fasttemplate.New(string(stepBytes), "{{", "}}")
		newStepStr, err := common.Replace(fstTmpl, scope.replaceMap(), true, "")
		if err != nil {
			return nil, err
		}
		var newStep wfv1.WorkflowStep
		err = json.Unmarshal([]byte(newStepStr), &newStep)
		if err != nil {
			return nil, errors.InternalWrapError(err)
		}

		// Step 2: replace all artifact references
		for j, art := range newStep.Arguments.Artifacts {
			if art.From == "" {
				continue
			}
			resolvedArt, err := scope.resolveArtifact(art.From)
			if err != nil {
				return nil, err
			}
			resolvedArt.Name = art.Name
			newStep.Arguments.Artifacts[j] = *resolvedArt
		}

		newStepGroup[i] = newStep
	}
	return newStepGroup, nil
}

// expandStepGroup looks at each step in a collection of parallel steps, and expands all steps using withItems/withParam
func (woc *wfOperationCtx) expandStepGroup(stepGroup []wfv1.WorkflowStep) ([]wfv1.WorkflowStep, error) {
	newStepGroup := make([]wfv1.WorkflowStep, 0)
	for _, step := range stepGroup {
		if len(step.WithItems) == 0 && step.WithParam == "" {
			newStepGroup = append(newStepGroup, step)
			continue
		}
		expandedStep, err := woc.expandStep(step)
		if err != nil {
			return nil, err
		}
		for _, newStep := range expandedStep {
			newStepGroup = append(newStepGroup, newStep)
		}
	}
	return newStepGroup, nil
}

// expandStep expands a step containing withItems or withParams into multiple parallel steps
func (woc *wfOperationCtx) expandStep(step wfv1.WorkflowStep) ([]wfv1.WorkflowStep, error) {
	stepBytes, err := json.Marshal(step)
	if err != nil {
		return nil, errors.InternalWrapError(err)
	}
	fstTmpl := fasttemplate.New(string(stepBytes), "{{", "}}")
	expandedStep := make([]wfv1.WorkflowStep, 0)
	var items []wfv1.Item
	if len(step.WithItems) > 0 {
		items = step.WithItems
	} else if step.WithParam != "" {
		err = json.Unmarshal([]byte(step.WithParam), &items)
		if err != nil {
			return nil, errors.Errorf(errors.CodeBadRequest, "withParam value not be parsed as a JSON list: %s", step.WithParam)
		}
	} else {
		// this should have been prevented in expandStepGroup()
		return nil, errors.InternalError("expandStep() was called with withItems and withParam empty")
	}

	for i, item := range items {
		replaceMap := make(map[string]string)
		var newStepName string
		switch val := item.(type) {
		case string, int32, int64, float32, float64:
			replaceMap["item"] = fmt.Sprintf("%v", val)
			newStepName = fmt.Sprintf("%s(%v)", step.Name, val)
		case map[string]interface{}:
			// Handle the case when withItems is a list of maps.
			// vals holds stringified versions of the map items which are incorporated as part of the step name.
			// For example if the item is: {"name": "jesse","group":"developer"}
			// the vals would be: ["name:jesse", "group:developer"]
			// This would eventually be part of the step name (group:developer,name:jesse)
			vals := make([]string, 0)
			for itemKey, itemValIf := range val {
				switch itemVal := itemValIf.(type) {
				case string, int32, int64, float32, float64:
					replaceMap[fmt.Sprintf("item.%s", itemKey)] = fmt.Sprintf("%v", itemVal)
					vals = append(vals, fmt.Sprintf("%s:%s", itemKey, itemVal))
				default:
					return nil, errors.Errorf(errors.CodeBadRequest, "withItems[%d][%s] expected string or number. received: %s", i, itemKey, itemVal)
				}
			}
			// sort the values so that the name is deterministic
			sort.Strings(vals)
			newStepName = fmt.Sprintf("%s(%v)", step.Name, strings.Join(vals, ","))
		default:
			return nil, errors.Errorf(errors.CodeBadRequest, "withItems[%d] expected string, number, or map. received: %s", i, val)
		}
		newStepStr, err := common.Replace(fstTmpl, replaceMap, false, "")
		if err != nil {
			return nil, err
		}
		var newStep wfv1.WorkflowStep
		err = json.Unmarshal([]byte(newStepStr), &newStep)
		if err != nil {
			return nil, errors.InternalWrapError(err)
		}
		newStep.Name = newStepName
		expandedStep = append(expandedStep, newStep)
	}
	return expandedStep, nil
}

// getTemplateOutputsFromScope resolves a template's outputs from the scope of the template
func getTemplateOutputsFromScope(tmpl *wfv1.Template, scope *wfScope) (*wfv1.Outputs, error) {
	if !tmpl.Outputs.HasOutputs() {
		return nil, nil
	}
	var outputs wfv1.Outputs
	if len(tmpl.Outputs.Parameters) > 0 {
		outputs.Parameters = make([]wfv1.Parameter, 0)
		for _, param := range tmpl.Outputs.Parameters {
			val, err := scope.resolveParameter(param.ValueFrom.Parameter)
			if err != nil {
				return nil, err
			}
			param.Value = &val
			param.ValueFrom = nil
			outputs.Parameters = append(outputs.Parameters, param)
		}
	}
	if len(tmpl.Outputs.Artifacts) > 0 {
		outputs.Artifacts = make([]wfv1.Artifact, 0)
		for _, art := range tmpl.Outputs.Artifacts {
			resolvedArt, err := scope.resolveArtifact(art.From)
			if err != nil {
				return nil, err
			}
			resolvedArt.Name = art.Name
			outputs.Artifacts = append(outputs.Artifacts, *resolvedArt)
		}
	}
	return &outputs, nil
}

func (woc *wfOperationCtx) executeScript(nodeName string, tmpl *wfv1.Template) error {
	mainCtr := apiv1.Container{
		Image:   tmpl.Script.Image,
		Command: tmpl.Script.Command,
		Args:    []string{common.ExecutorScriptSourcePath},
	}
	pod, err := woc.createWorkflowPod(nodeName, mainCtr, tmpl)
	if err != nil {
		woc.markNodeError(nodeName, err)
		return err
	}
	node := woc.markNodePhase(nodeName, wfv1.NodeRunning)
	node.StartedAt = pod.CreationTimestamp
	node.IsPod = true
	woc.wf.Status.Nodes[node.ID] = *node
	return nil
}

// addNodeOutputsToScope adds all of a nodes outputs to the scope with the given prefix
func (wfs *wfScope) addNodeOutputsToScope(prefix string, node *wfv1.NodeStatus) {
	if node.PodIP != "" {
		key := fmt.Sprintf("%s.ip", prefix)
		wfs.addParamToScope(key, node.PodIP)
	}
	if node.Outputs != nil {
		if node.Outputs.Result != nil {
			key := fmt.Sprintf("%s.outputs.result", prefix)
			wfs.addParamToScope(key, *node.Outputs.Result)
		}
		for _, outParam := range node.Outputs.Parameters {
			key := fmt.Sprintf("%s.outputs.parameters.%s", prefix, outParam.Name)
			wfs.addParamToScope(key, *outParam.Value)
		}
		for _, outArt := range node.Outputs.Artifacts {
			key := fmt.Sprintf("%s.outputs.artifacts.%s", prefix, outArt.Name)
			wfs.addArtifactToScope(key, outArt)
		}
	}
}

// replaceMap returns a replacement map of strings intended to be used simple string substitution
func (wfs *wfScope) replaceMap() map[string]string {
	replaceMap := make(map[string]string)
	for key, val := range wfs.scope {
		valStr, ok := val.(string)
		if ok {
			replaceMap[key] = valStr
		}
	}
	return replaceMap
}

func (wfs *wfScope) addParamToScope(key, val string) {
	wfs.scope[key] = val
}

func (wfs *wfScope) addArtifactToScope(key string, artifact wfv1.Artifact) {
	wfs.scope[key] = artifact
}

func (wfs *wfScope) resolveVar(v string) (interface{}, error) {
	v = strings.TrimPrefix(v, "{{")
	v = strings.TrimSuffix(v, "}}")
	if strings.HasPrefix(v, "steps.") {
		val, ok := wfs.scope[v]
		if !ok {
			return nil, errors.Errorf(errors.CodeBadRequest, "Unable to resolve: {{%s}}", v)
		}
		return val, nil
	}
	parts := strings.Split(v, ".")
	// HACK (assuming it is an input artifact)
	art := wfs.tmpl.Inputs.GetArtifactByName(parts[2])
	if art != nil {
		return *art, nil
	}
	return nil, errors.Errorf(errors.CodeBadRequest, "Unable to resolve input artifact: {{%s}}", v)
}

func (wfs *wfScope) resolveParameter(v string) (string, error) {
	val, err := wfs.resolveVar(v)
	if err != nil {
		return "", err
	}
	valStr, ok := val.(string)
	if !ok {
		return "", errors.Errorf(errors.CodeBadRequest, "Variable {{%s}} is not a string", v)
	}
	return valStr, nil
}

func (wfs *wfScope) resolveArtifact(v string) (*wfv1.Artifact, error) {
	val, err := wfs.resolveVar(v)
	if err != nil {
		return nil, err
	}
	valArt, ok := val.(wfv1.Artifact)
	if !ok {
		return nil, errors.Errorf(errors.CodeBadRequest, "Variable {{%s}} is not an artifact", v)
	}
	return &valArt, nil
}

// addChildNode adds a nodeID as a child to a parent
// parent and childe are both node names
func (woc *wfOperationCtx) addChildNode(parent string, child string) {
	parentID := woc.wf.NodeID(parent)
	childID := woc.wf.NodeID(child)
	node, ok := woc.wf.Status.Nodes[parentID]
	if !ok {
		panic(fmt.Sprintf("parent node %s not initialized", parent))
	}
	if node.Children == nil {
		node.Children = make([]string, 0)
	}
	for _, nodeID := range node.Children {
		if childID == nodeID {
			// already exists
			return
		}
	}
	node.Children = append(node.Children, childID)
	woc.wf.Status.Nodes[parentID] = node
	woc.updated = true
}

// killDeamonedChildren kill any granchildren of a step template node, which have been daemoned.
// We only need to check grandchildren instead of children because the direct children of a step
// template are actually stepGroups, which are nodes that cannot represent actual containers.
// Returns the first error that occurs (if any)
func (woc *wfOperationCtx) killDeamonedChildren(nodeID string) error {
	woc.log.Infof("Checking deamon children of %s", nodeID)
	var firstErr error
	for _, childNodeID := range woc.wf.Status.Nodes[nodeID].Children {
		for _, grandChildID := range woc.wf.Status.Nodes[childNodeID].Children {
			gcNode := woc.wf.Status.Nodes[grandChildID]
			if gcNode.Daemoned == nil || !*gcNode.Daemoned {
				continue
			}
			err := common.KillPodContainer(woc.controller.restConfig, woc.wf.ObjectMeta.Namespace, gcNode.ID, common.MainContainerName)
			if err != nil {
				woc.log.Errorf("Failed to kill %s: %+v", gcNode, err)
				if firstErr == nil {
					firstErr = err
				}
			}
		}
	}
	return firstErr
}

// executeResource is runs a kubectl command against a manifest
func (woc *wfOperationCtx) executeResource(nodeName string, tmpl *wfv1.Template) error {
	mainCtr := apiv1.Container{
		Image:   woc.controller.Config.ExecutorImage,
		Command: []string{"argoexec"},
		Args:    []string{"resource", tmpl.Resource.Action},
		VolumeMounts: []apiv1.VolumeMount{
			volumeMountPodMetadata,
		},
		Env: execEnvVars,
	}
	pod, err := woc.createWorkflowPod(nodeName, mainCtr, tmpl)
	if err != nil {
		woc.markNodeError(nodeName, err)
		return err
	}
	node := woc.markNodePhase(nodeName, wfv1.NodeRunning)
	node.StartedAt = pod.CreationTimestamp
	node.IsPod = true
	woc.wf.Status.Nodes[node.ID] = *node
	return nil
}<|MERGE_RESOLUTION|>--- conflicted
+++ resolved
@@ -729,16 +729,9 @@
 }
 
 func (woc *wfOperationCtx) executeTemplate(templateName string, args wfv1.Arguments, nodeName string) error {
-<<<<<<< HEAD
 	woc.log.Debugf("Evaluating node %s: template: %s", nodeName, templateName)
 	node := woc.getNodeByName(nodeName)
 	if node != nil && node.Completed() {
-=======
-	woc.log.Infof("Evaluating node %s: template: %s", nodeName, templateName)
-	nodeID := woc.wf.NodeID(nodeName)
-	node, ok := woc.wf.Status.Nodes[nodeID]
-	if ok && node.Completed() {
->>>>>>> e91c227a
 		woc.log.Debugf("Node %s already completed", nodeName)
 		return nil
 	}
@@ -757,22 +750,19 @@
 
 	switch tmpl.GetType() {
 	case wfv1.TemplateTypeContainer:
-<<<<<<< HEAD
-		err = woc.executeContainer(nodeName, tmpl)
-=======
-		if ok {
+		if node != nil {
 			if node.RetryStrategy != nil {
-				if err = woc.processNodeRetries(&node); err != nil {
+				if err = woc.processNodeRetries(node); err != nil {
 					return err
 				}
 
 				// The updated node status could've changed. Get the latest copy of the node.
-				node = woc.getNode(node.Name)
+				node = woc.getNodeByName(node.Name)
 				fmt.Printf("Node %s: Status: %s\n", node.Name, node.Phase)
 				if node.Completed() {
 					return nil
 				}
-				lastChildNode, err := woc.getLastChildNode(&node)
+				lastChildNode, err := woc.getLastChildNode(node)
 				if err != nil {
 					return err
 				}
@@ -802,7 +792,7 @@
 			retries := wfv1.RetryStrategy{}
 			node.RetryStrategy = &retries
 			node.RetryStrategy.Limit = tmpl.RetryStrategy.Limit
-			woc.wf.Status.Nodes[nodeID] = *node
+			woc.wf.Status.Nodes[node.ID] = *node
 
 			// Create new node as child of 'node'
 			newContainerName := fmt.Sprintf("%s(%d)", nodeName, len(node.Children))
@@ -813,7 +803,6 @@
 
 		// We have not yet created the pod
 		err = woc.executeContainer(nodeToExecute, tmpl)
->>>>>>> e91c227a
 	case wfv1.TemplateTypeSteps:
 		err = woc.executeSteps(nodeName, tmpl)
 	case wfv1.TemplateTypeScript:
@@ -921,11 +910,6 @@
 		woc.updated = true
 	}
 	woc.wf.Status.Nodes[nodeID] = node
-<<<<<<< HEAD
-=======
-	woc.updated = true
-	woc.log.Debugf("Marked node %s %s", nodeName, phase)
->>>>>>> e91c227a
 	return &node
 }
 
@@ -935,15 +919,12 @@
 }
 
 func (woc *wfOperationCtx) executeContainer(nodeName string, tmpl *wfv1.Template) error {
-<<<<<<< HEAD
 	node := woc.getNodeByName(nodeName)
 	if node != nil && node.Phase == wfv1.NodeRunning {
 		// we already marked the node running. pod should have already been created
 		return nil
 	}
-=======
 	woc.log.Infof("Executing node %s with container template: %v\n", nodeName, tmpl)
->>>>>>> e91c227a
 	pod, err := woc.createWorkflowPod(nodeName, *tmpl.Container, tmpl)
 	if err != nil {
 		woc.markNodeError(nodeName, err)
@@ -957,18 +938,13 @@
 }
 
 func (woc *wfOperationCtx) executeSteps(nodeName string, tmpl *wfv1.Template) error {
-<<<<<<< HEAD
 	node := woc.getNodeByName(nodeName)
+	nodeID := woc.wf.NodeID(nodeName)
 	if node == nil {
 		node = woc.markNodePhase(nodeName, wfv1.NodeRunning)
 	}
 	defer func() {
-		if woc.wf.Status.Nodes[node.ID].Completed() {
-=======
-	nodeID := woc.wf.NodeID(nodeName)
-	defer func() {
 		if woc.wf.Status.Nodes[nodeID].Completed() {
->>>>>>> e91c227a
 			// TODO: this implementation should be handled via annotating the pod
 			// and signaling the executor to kill the pod instead.
 			_ = woc.killDeamonedChildren(node.ID)
@@ -1034,7 +1010,18 @@
 			scope.addNodeOutputsToScope(prefix, &childNode)
 		}
 	}
-<<<<<<< HEAD
+	// If this template has outputs from any of its steps, copy them to this node here
+	outputs, err := getTemplateOutputsFromScope(tmpl, &scope)
+	if err != nil {
+		woc.markNodeError(nodeName, err)
+		return err
+	}
+	if outputs != nil {
+		node := woc.wf.Status.Nodes[nodeID]
+		node.Outputs = outputs
+		woc.wf.Status.Nodes[nodeID] = node
+	}
+
 	// Now that we have completed, set the outbound nodes from the last step group
 	outbound := make([]string, 0)
 	lastSGNode := woc.getNodeByName(fmt.Sprintf("%s[%d]", nodeName, len(tmpl.Steps)-1))
@@ -1050,18 +1037,6 @@
 	node.OutboundNodes = outbound
 	woc.wf.Status.Nodes[node.ID] = *node
 
-=======
-	outputs, err := getTemplateOutputsFromScope(tmpl, &scope)
-	if err != nil {
-		woc.markNodeError(nodeName, err)
-		return err
-	}
-	if outputs != nil {
-		node := woc.wf.Status.Nodes[nodeID]
-		node.Outputs = outputs
-		woc.wf.Status.Nodes[nodeID] = node
-	}
->>>>>>> e91c227a
 	woc.markNodePhase(nodeName, wfv1.NodeSucceeded)
 	return nil
 }

--- conflicted
+++ resolved
@@ -1961,13 +1961,8 @@
 func processItem(fstTmpl *fasttemplate.Template, name string, index int, item wfv1.Item, obj interface{}) (string, error) {
 	replaceMap := make(map[string]string)
 	var newName string
-<<<<<<< HEAD
-	val := item.Type
-
-	switch val {
-=======
+
 	switch item.Type {
->>>>>>> b3d45850
 	case wfv1.String, wfv1.Number, wfv1.Bool:
 		replaceMap["item"] = fmt.Sprintf("%v", item)
 		newName = fmt.Sprintf("%s(%d:%v)", name, index, item)
@@ -1980,10 +1975,8 @@
 		vals := make([]string, 0)
 		for itemKey, itemVal := range item.MapVal {
 			replaceMap[fmt.Sprintf("item.%s", itemKey)] = fmt.Sprintf("%v", itemVal)
-<<<<<<< HEAD
-=======
 			vals = append(vals, fmt.Sprintf("%s:%s", itemKey, itemVal))
->>>>>>> b3d45850
+
 		}
 		// sort the values so that the name is deterministic
 		sort.Strings(vals)

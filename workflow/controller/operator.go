--- conflicted
+++ resolved
@@ -351,7 +351,7 @@
 			woc.eventRecorder.Event(woc.wf, apiv1.EventTypeWarning, "WorkflowTimedOut", fmt.Sprintf("%s error in entry template execution: %+v", woc.wf.Name, err))
 		}
 		if !woc.wf.Status.Phase.Completed() {
-			woc.markWorkflowError(err)
+			woc.markWorkflowError(ctx, err)
 		}
 		return
 	}
@@ -902,7 +902,6 @@
 	parallelPodNum := make(chan string, 500)
 	var wg sync.WaitGroup
 
-<<<<<<< HEAD
 	for clusterName, pods := range podList {
 		for _, pod := range pods {
 			parallelPodNum <- pod.Name
@@ -910,27 +909,13 @@
 			go func(clusterName wfv1.ClusterName, pod *apiv1.Pod) {
 				defer wg.Done()
 				performAssessment(clusterName, pod)
-				err = woc.applyExecutionControl(clusterName, pod, wfNodesLock)
+				err = woc.applyExecutionControl(ctx, clusterName, pod, wfNodesLock)
 				if err != nil {
 					woc.log.Warnf("Failed to apply execution control to pod %s", pod.Name)
 				}
 				<-parallelPodNum
 			}(clusterName, pod)
 		}
-=======
-	for _, pod := range podList {
-		parallelPodNum <- pod.Name
-		wg.Add(1)
-		go func(pod *apiv1.Pod) {
-			defer wg.Done()
-			performAssessment(pod)
-			err = woc.applyExecutionControl(ctx, pod, wfNodesLock)
-			if err != nil {
-				woc.log.Warnf("Failed to apply execution control to pod %s", pod.Name)
-			}
-			<-parallelPodNum
-		}(pod)
->>>>>>> b674aa30
 	}
 
 	wg.Wait()
@@ -1393,15 +1378,11 @@
 	return wfv1.NodeSucceeded, ""
 }
 
-<<<<<<< HEAD
 func (woc *wfOperationCtx) clusterName() wfv1.ClusterName {
 	return woc.controller.Config.ClusterName
 }
 
-func (woc *wfOperationCtx) createPVCs() error {
-=======
 func (woc *wfOperationCtx) createPVCs(ctx context.Context) error {
->>>>>>> b674aa30
 	if !(woc.wf.Status.Phase == wfv1.NodePending || woc.wf.Status.Phase == wfv1.NodeRunning) {
 		// Only attempt to create PVCs if workflow is in Pending or Running state
 		// (e.g. passed validation, or didn't already complete)
@@ -3069,15 +3050,11 @@
 		return nil
 	}
 
-<<<<<<< HEAD
-	pdb, err := woc.controller.kubeclientset0().PolicyV1beta1().PodDisruptionBudgets(woc.wf.Namespace).Get(woc.wf.Name, metav1.GetOptions{})
-=======
-	pdb, err := woc.controller.kubeclientset.PolicyV1beta1().PodDisruptionBudgets(woc.wf.Namespace).Get(
+	pdb, err := woc.controller.kubeclientset0().PolicyV1beta1().PodDisruptionBudgets(woc.wf.Namespace).Get(
 		ctx,
 		woc.wf.Name,
 		metav1.GetOptions{},
 	)
->>>>>>> b674aa30
 	if err != nil && !apierr.IsNotFound(err) {
 		return err
 	}
@@ -3102,11 +3079,7 @@
 		},
 		Spec: pdbSpec,
 	}
-<<<<<<< HEAD
-	_, err = woc.controller.kubeclientset0().PolicyV1beta1().PodDisruptionBudgets(woc.wf.Namespace).Create(&newPDB)
-=======
-	_, err = woc.controller.kubeclientset.PolicyV1beta1().PodDisruptionBudgets(woc.wf.Namespace).Create(ctx, &newPDB, metav1.CreateOptions{})
->>>>>>> b674aa30
+	_, err = woc.controller.kubeclientset0().PolicyV1beta1().PodDisruptionBudgets(woc.wf.Namespace).Create(ctx, &newPDB, metav1.CreateOptions{})
 	if err != nil {
 		return err
 	}
@@ -3120,11 +3093,7 @@
 		return nil
 	}
 	err := wait.ExponentialBackoff(retry.DefaultRetry, func() (bool, error) {
-<<<<<<< HEAD
-		err := woc.controller.kubeclientset0().PolicyV1beta1().PodDisruptionBudgets(woc.wf.Namespace).Delete(woc.wf.Name, &metav1.DeleteOptions{})
-=======
-		err := woc.controller.kubeclientset.PolicyV1beta1().PodDisruptionBudgets(woc.wf.Namespace).Delete(ctx, woc.wf.Name, metav1.DeleteOptions{})
->>>>>>> b674aa30
+		err := woc.controller.kubeclientset0().PolicyV1beta1().PodDisruptionBudgets(woc.wf.Namespace).Delete(ctx, woc.wf.Name, metav1.DeleteOptions{})
 		if err != nil && !apierr.IsNotFound(err) {
 			woc.log.WithField("err", err).Warn("Failed to delete PDB.")
 			if !errorsutil.IsTransientErr(err) {

package controller

import (
	"encoding/json"
	"fmt"
	"math"
	"os"
	"reflect"
	"regexp"
	"runtime/debug"
	"sort"
	"strconv"
	"strings"
	"sync"
	"time"

	"k8s.io/apimachinery/pkg/util/wait"

	"github.com/argoproj/pkg/humanize"
	"github.com/argoproj/pkg/strftime"
	jsonpatch "github.com/evanphx/json-patch"
	log "github.com/sirupsen/logrus"
	"github.com/valyala/fasttemplate"
	apiv1 "k8s.io/api/core/v1"
	policyv1beta "k8s.io/api/policy/v1beta1"
	apierr "k8s.io/apimachinery/pkg/api/errors"
	metav1 "k8s.io/apimachinery/pkg/apis/meta/v1"
	"k8s.io/apimachinery/pkg/apis/meta/v1/unstructured"
	"k8s.io/client-go/tools/cache"
	"k8s.io/utils/pointer"
	"sigs.k8s.io/yaml"

	"github.com/argoproj/argo/errors"
	"github.com/argoproj/argo/pkg/apis/workflow"
	wfv1 "github.com/argoproj/argo/pkg/apis/workflow/v1alpha1"
	"github.com/argoproj/argo/pkg/client/clientset/versioned/typed/workflow/v1alpha1"
	"github.com/argoproj/argo/util/argo"
	"github.com/argoproj/argo/util/retry"
	"github.com/argoproj/argo/workflow/common"
	"github.com/argoproj/argo/workflow/config"
	"github.com/argoproj/argo/workflow/packer"
	"github.com/argoproj/argo/workflow/templateresolution"
	"github.com/argoproj/argo/workflow/validate"

	argokubeerr "github.com/argoproj/pkg/kube/errors"
)

// wfOperationCtx is the context for evaluation and operation of a single workflow
type wfOperationCtx struct {
	// wf is the workflow object
	wf *wfv1.Workflow
	// orig is the original workflow object for purposes of creating a patch
	orig *wfv1.Workflow
	// updated indicates whether or not the workflow object itself was updated
	// and needs to be persisted back to kubernetes
	updated bool
	// log is an logrus logging context to corralate logs with a workflow
	log *log.Entry
	// controller reference to workflow controller
	controller *WorkflowController
	// globalParams holds any parameters that are available to be referenced
	// in the global scope (e.g. workflow.parameters.XXX).
	globalParams map[string]string
	// volumes holds a DeepCopy of wf.Spec.Volumes to perform substitutions.
	// It is then used in addVolumeReferences() when creating a pod.
	volumes []apiv1.Volume
	// ArtifactRepository contains the default location of an artifact repository for container artifacts
	artifactRepository *config.ArtifactRepository
	// map of pods which need to be labeled with completed=true
	completedPods map[string]bool
	// map of pods which is identified as succeeded=true
	succeededPods map[string]bool
	// deadline is the dealine time in which this operation should relinquish
	// its hold on the workflow so that an operation does not run for too long
	// and starve other workqueue items. It also enables workflow progress to
	// be periodically synced to the database.
	deadline time.Time
	// activePods tracks the number of active (Running/Pending) pods for controlling
	// parallelism
	activePods int64
	// workflowDeadline is the deadline which the workflow is expected to complete before we
	// terminate the workflow.
	workflowDeadline *time.Time
	// auditLogger is the argo audit logger
	auditLogger *argo.AuditLogger
}

var _ wfv1.TemplateStorage = &wfOperationCtx{}

var (
	// ErrDeadlineExceeded indicates the operation exceeded its deadline for execution
	ErrDeadlineExceeded = errors.New(errors.CodeTimeout, "Deadline exceeded")
	// ErrParallelismReached indicates this workflow reached its parallelism limit
	ErrParallelismReached = errors.New(errors.CodeForbidden, "Max parallelism reached")
)

// maxOperationTime is the maximum time a workflow operation is allowed to run
// for before requeuing the workflow onto the workqueue.
const maxOperationTime = 10 * time.Second

// failedNodeStatus is a subset of NodeStatus that is only used to Marshal certain fields into a JSON of failed nodes
type failedNodeStatus struct {
	DisplayName  string      `json:"displayName"`
	Message      string      `json:"message"`
	TemplateName string      `json:"templateName"`
	Phase        string      `json:"phase"`
	PodName      string      `json:"podName"`
	FinishedAt   metav1.Time `json:"finishedAt"`
}

// newWorkflowOperationCtx creates and initializes a new wfOperationCtx object.
func newWorkflowOperationCtx(wf *wfv1.Workflow, wfc *WorkflowController) *wfOperationCtx {
	// NEVER modify objects from the store. It's a read-only, local cache.
	// You can use DeepCopy() to make a deep copy of original object and modify this copy
	// Or create a copy manually for better performance
	woc := wfOperationCtx{
		wf:      wf.DeepCopyObject().(*wfv1.Workflow),
		orig:    wf,
		updated: false,
		log: log.WithFields(log.Fields{
			"workflow":  wf.ObjectMeta.Name,
			"namespace": wf.ObjectMeta.Namespace,
		}),
		controller:         wfc,
		globalParams:       make(map[string]string),
		volumes:            wf.Spec.DeepCopy().Volumes,
		artifactRepository: &wfc.Config.ArtifactRepository,
		completedPods:      make(map[string]bool),
		succeededPods:      make(map[string]bool),
		deadline:           time.Now().UTC().Add(maxOperationTime),
		auditLogger:        argo.NewAuditLogger(wf.ObjectMeta.Namespace, wfc.kubeclientset, wf.ObjectMeta.Name),
	}

	if woc.wf.Status.Nodes == nil {
		woc.wf.Status.Nodes = make(map[string]wfv1.NodeStatus)
	}

	if woc.wf.Status.StoredTemplates == nil {
		woc.wf.Status.StoredTemplates = make(map[string]wfv1.Template)
	}

	return &woc
}

// operate is the main operator logic of a workflow. It evaluates the current state of the workflow,
// and its pods and decides how to proceed down the execution path.
// TODO: an error returned by this method should result in requeuing the workflow to be retried at a
// later time
func (woc *wfOperationCtx) operate() {
	defer func() {
		if woc.wf.Status.Completed() {
			_ = woc.killDaemonedChildren("")
		}
		woc.persistUpdates()
	}()
	defer func() {
		if r := recover(); r != nil {
			if rerr, ok := r.(error); ok {
				woc.markWorkflowError(rerr, true)
			} else {
				woc.markWorkflowPhase(wfv1.NodeError, true, fmt.Sprintf("%v", r))
			}
			woc.log.Errorf("Recovered from panic: %+v\n%s", r, debug.Stack())
		}
	}()

	woc.log.Infof("Processing workflow")

	// Perform one-time workflow validation
	if woc.wf.Status.Phase == "" {
		woc.markWorkflowRunning()
		err := woc.createPDBResource()
		if err != nil {
			msg := fmt.Sprintf("Unable to create PDB resource for workflow, %s error: %s", woc.wf.Name, err)
			woc.markWorkflowFailed(msg)
			woc.auditLogger.LogWorkflowEvent(woc.wf, argo.EventInfo{Type: apiv1.EventTypeWarning, Reason: argo.EventReasonWorkflowFailed}, msg)
			return
		}
		woc.auditLogger.LogWorkflowEvent(woc.wf, argo.EventInfo{Type: apiv1.EventTypeNormal, Reason: argo.EventReasonWorkflowRunning}, "Workflow Running")
		validateOpts := validate.ValidateOpts{ContainerRuntimeExecutor: woc.controller.GetContainerRuntimeExecutor()}
		wftmplGetter := templateresolution.WrapWorkflowTemplateInterface(woc.controller.wfclientset.ArgoprojV1alpha1().WorkflowTemplates(woc.wf.Namespace))
		err = validate.ValidateWorkflow(wftmplGetter, woc.wf, validateOpts)
		if err != nil {
			msg := fmt.Sprintf("invalid spec: %s", err.Error())
			woc.markWorkflowFailed(msg)
			woc.auditLogger.LogWorkflowEvent(woc.wf, argo.EventInfo{Type: apiv1.EventTypeWarning, Reason: argo.EventReasonWorkflowFailed}, msg)
			return
		}
		woc.workflowDeadline = woc.getWorkflowDeadline()
	} else {
		woc.workflowDeadline = woc.getWorkflowDeadline()
		err := woc.podReconciliation()
		if err == nil {
			err = woc.failSuspendedNodesAfterDeadline()
		}
		if err != nil {
			woc.log.Errorf("%s error: %+v", woc.wf.ObjectMeta.Name, err)
			woc.auditLogger.LogWorkflowEvent(woc.wf, argo.EventInfo{Type: apiv1.EventTypeWarning, Reason: argo.EventReasonWorkflowTimedOut}, "Workflow timed out")

			// TODO: we need to re-add to the workqueue, but should happen in caller
			return
		}
	}

	if woc.wf.Spec.Suspend != nil && *woc.wf.Spec.Suspend {
		woc.log.Infof("workflow suspended")
		return
	}
	if woc.wf.Spec.Parallelism != nil {
		woc.activePods = woc.countActivePods()
	}

	woc.setGlobalParameters()

	if woc.wf.Spec.ArtifactRepositoryRef != nil {
		repoReference := woc.wf.Spec.ArtifactRepositoryRef
		repo, err := getArtifactRepositoryRef(woc.controller, repoReference.ConfigMap, repoReference.Key, woc.wf.ObjectMeta.Namespace)
		if err == nil {
			woc.artifactRepository = repo
		} else {
			msg := fmt.Sprintf("Failed to load artifact repository configMap: %+v", err)
			woc.log.Errorf(msg)
			woc.markWorkflowError(err, true)
			woc.auditLogger.LogWorkflowEvent(woc.wf, argo.EventInfo{Type: apiv1.EventTypeWarning, Reason: argo.EventReasonWorkflowFailed}, msg)
			return
		}
	}

	err := woc.substituteParamsInVolumes(woc.globalParams)
	if err != nil {
		msg := fmt.Sprintf("%s volumes global param substitution error: %+v", woc.wf.ObjectMeta.Name, err)
		woc.log.Errorf(msg)
		woc.markWorkflowError(err, true)
		return
	}

	err = woc.createPVCs()
	if err != nil {
		msg := fmt.Sprintf("%s pvc create error: %+v", woc.wf.ObjectMeta.Name, err)
		woc.log.Errorf(msg)
		woc.markWorkflowError(err, true)
		woc.auditLogger.LogWorkflowEvent(woc.wf, argo.EventInfo{Type: apiv1.EventTypeWarning, Reason: argo.EventReasonWorkflowFailed}, msg)
		return
	}

	// Create a starting template context.
	tmplCtx, err := woc.createTemplateContext("")
	if err != nil {
		msg := fmt.Sprintf("Failed to create a template context: %+v", err)
		woc.log.Errorf(msg)
		woc.markWorkflowError(err, true)
		return
	}

	node, err := woc.executeTemplate(woc.wf.ObjectMeta.Name, &wfv1.Template{Template: woc.wf.Spec.Entrypoint}, tmplCtx, woc.wf.Spec.Arguments, &executeTemplateOpts{})
	if err != nil {
		msg := fmt.Sprintf("%s error in entry template execution: %+v", woc.wf.Name, err)
		// the error are handled in the callee so just log it.
		woc.log.Errorf(msg)
		switch err {
		case ErrDeadlineExceeded:
			woc.auditLogger.LogWorkflowEvent(woc.wf, argo.EventInfo{Type: apiv1.EventTypeWarning, Reason: argo.EventReasonWorkflowTimedOut}, msg)
		default:
			woc.auditLogger.LogWorkflowEvent(woc.wf, argo.EventInfo{Type: apiv1.EventTypeWarning, Reason: argo.EventReasonWorkflowFailed}, msg)
		}

		return
	}
	if node == nil || !node.Completed() {
		// node can be nil if a workflow created immediately in a parallelism == 0 state
		return
	}

	workflowStatus := node.Phase
	var onExitNode *wfv1.NodeStatus
	if woc.wf.Spec.OnExit != "" && woc.wf.Spec.Shutdown != wfv1.ShutdownStrategyTerminate {
		if workflowStatus == wfv1.NodeSkipped {
			// treat skipped the same as Succeeded for workflow.status
			woc.globalParams[common.GlobalVarWorkflowStatus] = string(wfv1.NodeSucceeded)
		} else {
			woc.globalParams[common.GlobalVarWorkflowStatus] = string(workflowStatus)
		}

		var failures []failedNodeStatus
		for _, node := range woc.wf.Status.Nodes {
			if node.Phase == wfv1.NodeFailed || node.Phase == wfv1.NodeError {
				failures = append(failures,
					failedNodeStatus{
						DisplayName:  node.DisplayName,
						Message:      node.Message,
						TemplateName: node.TemplateName,
						Phase:        string(node.Phase),
						PodName:      node.ID,
						FinishedAt:   node.FinishedAt,
					})
			}
		}
		failedNodeBytes, err := json.Marshal(failures)
		if err != nil {
			woc.log.Errorf("Error marshalling failed nodes list: %+v", err)
			// No need to return here
		}
		// This strconv.Quote is necessary so that the escaped quotes are not removed during parameter substitution
		woc.globalParams[common.GlobalVarWorkflowFailures] = strconv.Quote(string(failedNodeBytes))

		woc.log.Infof("Running OnExit handler: %s", woc.wf.Spec.OnExit)
		onExitNodeName := woc.wf.ObjectMeta.Name + ".onExit"
		onExitNode, err = woc.executeTemplate(onExitNodeName, &wfv1.Template{Template: woc.wf.Spec.OnExit}, tmplCtx, woc.wf.Spec.Arguments, &executeTemplateOpts{onExitTemplate: true})
		if err != nil {
			// the error are handled in the callee so just log it.
			woc.log.Errorf("%s error in exit template execution: %+v", woc.wf.Name, err)
			return
		}
		if onExitNode == nil || !onExitNode.Completed() {
			return
		}
	}

	err = woc.deletePVCs()
	if err != nil {
		msg := fmt.Sprintf("%s error: %+v", woc.wf.ObjectMeta.Name, err)
		woc.log.Errorf(msg)
		// Mark the workflow with an error message and return, but intentionally do not
		// markCompletion so that we can retry PVC deletion (TODO: use workqueue.ReAdd())
		// This error phase may be cleared if a subsequent delete attempt is successful.
		woc.markWorkflowError(err, false)
		woc.auditLogger.LogWorkflowEvent(woc.wf, argo.EventInfo{Type: apiv1.EventTypeWarning, Reason: argo.EventReasonWorkflowFailed}, msg)
		return
	}

	var workflowMessage string
	if !node.Successful() && woc.wf.Spec.Shutdown != "" {
		workflowMessage = fmt.Sprintf("Stopped with strategy '%s'", woc.wf.Spec.Shutdown)
	} else {
		workflowMessage = node.Message
	}

	// If we get here, the workflow completed, all PVCs were deleted successfully, and
	// exit handlers were executed. We now need to infer the workflow phase from the
	// node phase.
	switch workflowStatus {
	case wfv1.NodeSucceeded, wfv1.NodeSkipped:
		if onExitNode != nil && !onExitNode.Successful() {
			// if main workflow succeeded, but the exit node was unsuccessful
			// the workflow is now considered unsuccessful.
			woc.markWorkflowPhase(onExitNode.Phase, true, onExitNode.Message)
			woc.auditLogger.LogWorkflowEvent(woc.wf, argo.EventInfo{Type: apiv1.EventTypeWarning, Reason: argo.EventReasonWorkflowFailed}, onExitNode.Message)
		} else {
			woc.markWorkflowSuccess()
			woc.auditLogger.LogWorkflowEvent(woc.wf, argo.EventInfo{Type: apiv1.EventTypeNormal, Reason: argo.EventReasonWorkflowSucceded}, "Workflow completed")
		}
	case wfv1.NodeFailed:
		woc.markWorkflowFailed(workflowMessage)
		woc.auditLogger.LogWorkflowEvent(woc.wf, argo.EventInfo{Type: apiv1.EventTypeWarning, Reason: argo.EventReasonWorkflowFailed}, workflowMessage)
	case wfv1.NodeError:
		woc.markWorkflowPhase(wfv1.NodeError, true, workflowMessage)
		woc.auditLogger.LogWorkflowEvent(woc.wf, argo.EventInfo{Type: apiv1.EventTypeWarning, Reason: argo.EventReasonWorkflowFailed}, workflowMessage)
	default:
		// NOTE: we should never make it here because if the the node was 'Running'
		// we should have returned earlier.
		err = errors.InternalErrorf("Unexpected node phase %s: %+v", woc.wf.ObjectMeta.Name, err)
		woc.markWorkflowError(err, true)
	}
}

func (woc *wfOperationCtx) getWorkflowDeadline() *time.Time {
	if woc.wf.Spec.ActiveDeadlineSeconds == nil {
		return nil
	}
	if woc.wf.Status.StartedAt.IsZero() {
		return nil
	}
	startedAt := woc.wf.Status.StartedAt.Truncate(time.Second)
	deadline := startedAt.Add(time.Duration(*woc.wf.Spec.ActiveDeadlineSeconds) * time.Second).UTC()
	return &deadline
}

// setGlobalParameters sets the globalParam map with global parameters
func (woc *wfOperationCtx) setGlobalParameters() {
	woc.globalParams[common.GlobalVarWorkflowName] = woc.wf.ObjectMeta.Name
	woc.globalParams[common.GlobalVarWorkflowNamespace] = woc.wf.ObjectMeta.Namespace
	woc.globalParams[common.GlobalVarWorkflowUID] = string(woc.wf.ObjectMeta.UID)
	woc.globalParams[common.GlobalVarWorkflowCreationTimestamp] = woc.wf.ObjectMeta.CreationTimestamp.String()
	if woc.wf.Spec.Priority != nil {
		woc.globalParams[common.GlobalVarWorkflowPriority] = strconv.Itoa(int(*woc.wf.Spec.Priority))
	}
	for char := range strftime.FormatChars {
		cTimeVar := fmt.Sprintf("%s.%s", common.GlobalVarWorkflowCreationTimestamp, string(char))
		woc.globalParams[cTimeVar] = strftime.Format("%"+string(char), woc.wf.ObjectMeta.CreationTimestamp.Time)
	}

	if workflowParameters, err := json.Marshal(woc.wf.Spec.Arguments.Parameters); err == nil {
		woc.globalParams[common.GlobalVarWorkflowParameters] = string(workflowParameters)
	}
	for _, param := range woc.wf.Spec.Arguments.Parameters {
		woc.globalParams["workflow.parameters."+param.Name] = *param.Value
	}
	for k, v := range woc.wf.ObjectMeta.Annotations {
		woc.globalParams["workflow.annotations."+k] = v
	}
	for k, v := range woc.wf.ObjectMeta.Labels {
		woc.globalParams["workflow.labels."+k] = v
	}
	if woc.wf.Status.Outputs != nil {
		for _, param := range woc.wf.Status.Outputs.Parameters {
			woc.globalParams["workflow.outputs.parameters."+param.Name] = *param.Value
		}
	}
}

func (woc *wfOperationCtx) getNodeByName(nodeName string) *wfv1.NodeStatus {
	nodeID := woc.wf.NodeID(nodeName)
	node, ok := woc.wf.Status.Nodes[nodeID]
	if !ok {
		return nil
	}
	return &node
}

// persistUpdates will update a workflow with any updates made during workflow operation.
// It also labels any pods as completed if we have extracted everything we need from it.
// NOTE: a previous implementation used Patch instead of Update, but Patch does not work with
// the fake CRD clientset which makes unit testing extremely difficult.
func (woc *wfOperationCtx) persistUpdates() {
	if !woc.updated {
		return
	}
	wfClient := woc.controller.wfclientset.ArgoprojV1alpha1().Workflows(woc.wf.ObjectMeta.Namespace)
	// try and compress nodes if needed
	nodes := woc.wf.Status.Nodes

	err := packer.CompressWorkflow(woc.wf)
	if packer.IsTooLargeError(err) || os.Getenv("ALWAYS_OFFLOAD_NODE_STATUS") == "true" {
		if woc.controller.offloadNodeStatusRepo.IsEnabled() {
			offloadVersion, err := woc.controller.offloadNodeStatusRepo.Save(string(woc.wf.UID), woc.wf.Namespace, nodes)
			if err != nil {
				woc.log.Warnf("Failed to offload node status: %v", err)
				woc.markWorkflowError(err, true)
			} else {
				woc.wf.Status.Nodes = nil
				woc.wf.Status.CompressedNodes = ""
				woc.wf.Status.OffloadNodeStatusVersion = offloadVersion
			}
		}
	} else if err != nil {
		woc.log.Warnf("Error compressing workflow: %v", err)
		woc.markWorkflowError(err, true)
	}
	wf, err := wfClient.Update(woc.wf)
	if err != nil {
		woc.log.Warnf("Error updating workflow: %v %s", err, apierr.ReasonForError(err))
		if argokubeerr.IsRequestEntityTooLargeErr(err) {
			woc.persistWorkflowSizeLimitErr(wfClient, err)
			return
		}
		if !apierr.IsConflict(err) {
			return
		}
		woc.log.Info("Re-applying updates on latest version and retrying update")
		wf, err := woc.reapplyUpdate(wfClient)
		if err != nil {
			woc.log.Infof("Failed to re-apply update: %+v", err)
			return
		}
		woc.wf = wf
	} else {
		woc.wf = wf
	}

	// restore to pre-compressed state
	woc.wf.Status.Nodes = nodes
	woc.wf.Status.CompressedNodes = ""
	woc.log.WithFields(log.Fields{"resourceVersion": woc.wf.ResourceVersion, "phase": woc.wf.Status.Phase}).Info("Workflow update successful")

	// HACK(jessesuen) after we successfully persist an update to the workflow, the informer's
	// cache is now invalid. It's very common that we will need to immediately re-operate on a
	// workflow due to queuing by the pod workers. The following sleep gives a *chance* for the
	// informer's cache to catch up to the version of the workflow we just persisted. Without
	// this sleep, the next worker to work on this workflow will very likely operate on a stale
	// object and redo work.
	time.Sleep(1 * time.Second)

	// It is important that we *never* label pods as completed until we successfully updated the workflow
	// Failing to do so means we can have inconsistent state.
	// TODO: The completedPods will be labeled multiple times. I think it would be improved in the future.
	// Send succeeded pods or completed pods to gcPods channel to delete it later depend on the PodGCStrategy.
	// Notice we do not need to label the pod if we will delete it later for GC. Otherwise, that may even result in
	// errors if we label a pod that was deleted already.
	if woc.wf.Spec.PodGC != nil {
		switch woc.wf.Spec.PodGC.Strategy {
		case wfv1.PodGCOnPodSuccess:
			for podName := range woc.succeededPods {
				woc.controller.gcPods <- fmt.Sprintf("%s/%s", woc.wf.ObjectMeta.Namespace, podName)
			}
		case wfv1.PodGCOnPodCompletion:
			for podName := range woc.completedPods {
				woc.controller.gcPods <- fmt.Sprintf("%s/%s", woc.wf.ObjectMeta.Namespace, podName)
			}
		}
	} else {
		// label pods which will not be deleted
		for podName := range woc.completedPods {
			woc.controller.completedPods <- fmt.Sprintf("%s/%s", woc.wf.ObjectMeta.Namespace, podName)
		}
	}
}

// persistWorkflowSizeLimitErr will fail a the workflow with an error when we hit the resource size limit
// See https://github.com/argoproj/argo/issues/913
func (woc *wfOperationCtx) persistWorkflowSizeLimitErr(wfClient v1alpha1.WorkflowInterface, err error) {
	woc.wf = woc.orig.DeepCopy()
	woc.markWorkflowError(err, true)
	_, err = wfClient.Update(woc.wf)
	if err != nil {
		woc.log.Warnf("Error updating workflow: %v", err)
	}
}

// reapplyUpdate GETs the latest version of the workflow, re-applies the updates and
// retries the UPDATE multiple times. For reasoning behind this technique, see:
// https://github.com/kubernetes/community/blob/master/contributors/devel/api-conventions.md#concurrency-control-and-consistency
func (woc *wfOperationCtx) reapplyUpdate(wfClient v1alpha1.WorkflowInterface) (*wfv1.Workflow, error) {
	// First generate the patch
	oldData, err := json.Marshal(woc.orig)
	if err != nil {
		return nil, errors.InternalWrapError(err)
	}
	newData, err := json.Marshal(woc.wf)
	if err != nil {
		return nil, errors.InternalWrapError(err)
	}
	patchBytes, err := jsonpatch.CreateMergePatch(oldData, newData)
	if err != nil {
		return nil, errors.InternalWrapError(err)
	}
	// Next get latest version of the workflow, apply the patch and retyr the Update
	attempt := 1
	for {
		currWf, err := wfClient.Get(woc.wf.ObjectMeta.Name, metav1.GetOptions{})
		if !retry.IsRetryableKubeAPIError(err) {
			return nil, errors.InternalWrapError(err)
		}
		currWfBytes, err := json.Marshal(currWf)
		if err != nil {
			return nil, errors.InternalWrapError(err)
		}
		newWfBytes, err := jsonpatch.MergePatch(currWfBytes, patchBytes)
		if err != nil {
			return nil, errors.InternalWrapError(err)
		}
		var newWf wfv1.Workflow
		err = json.Unmarshal(newWfBytes, &newWf)
		if err != nil {
			return nil, errors.InternalWrapError(err)
		}
		wf, err := wfClient.Update(&newWf)
		if err == nil {
			woc.log.Infof("Update retry attempt %d successful", attempt)
			return wf, nil
		}
		attempt++
		woc.log.Warnf("Update retry attempt %d failed: %v", attempt, err)
		if attempt > 5 {
			return nil, err
		}
	}
}

// requeue this workflow onto the workqueue for later processing
func (woc *wfOperationCtx) requeue(afterDuration time.Duration) {
	key, err := cache.MetaNamespaceKeyFunc(woc.wf)
	if err != nil {
		woc.log.Errorf("Failed to requeue workflow %s: %v", woc.wf.ObjectMeta.Name, err)
		return
	}
	woc.controller.wfQueue.AddAfter(key, afterDuration)
}

// processNodeRetries updates the retry node state based on the child node state and the retry strategy and returns the node.
func (woc *wfOperationCtx) processNodeRetries(node *wfv1.NodeStatus, retryStrategy wfv1.RetryStrategy) (*wfv1.NodeStatus, bool, error) {
	if node.Completed() {
		return node, true, nil
	}
	lastChildNode, err := woc.getLastChildNode(node)
	if err != nil {
		return nil, false, fmt.Errorf("Failed to find last child of node " + node.Name)
	}

	if lastChildNode == nil {
		return node, true, nil
	}

	if !lastChildNode.Completed() {
		// last child node is still running.
		return node, true, nil
	}

	if lastChildNode.Successful() {
		node.Outputs = lastChildNode.Outputs.DeepCopy()
		woc.wf.Status.Nodes[node.ID] = *node
		return woc.markNodePhase(node.Name, wfv1.NodeSucceeded), true, nil
	}

	if retryStrategy.Backoff != nil {
		// Process max duration limit
		if retryStrategy.Backoff.MaxDuration != "" && len(node.Children) > 0 {
			maxDuration, err := parseStringToDuration(retryStrategy.Backoff.MaxDuration)
			if err != nil {
				return nil, false, err
			}
			firstChildNode, err := woc.getFirstChildNode(node)
			if err != nil {
				return nil, false, fmt.Errorf("Failed to find first child of node " + node.Name)
			}
			if time.Now().After(firstChildNode.FinishedAt.Add(maxDuration)) {
				woc.log.Infoln("Max duration limit exceeded. Failing...")
				return woc.markNodePhase(node.Name, lastChildNode.Phase, "Max duration limit exceeded"), true, nil
			}
		}

		// Max duration limit hasn't been exceeded, process back off
		if retryStrategy.Backoff.Duration == "" {
			return nil, false, fmt.Errorf("no base duration specified for retryStrategy")
		}
		baseDuration, err := parseStringToDuration(retryStrategy.Backoff.Duration)
		if err != nil {
			return nil, false, err
		}

		timeToWait := baseDuration
		if retryStrategy.Backoff.Factor > 0 {
			// Formula: timeToWait = duration * factor^retry_number
			timeToWait = baseDuration * time.Duration(math.Pow(float64(retryStrategy.Backoff.Factor), float64(len(node.Children))))
		}
		waitingDeadline := lastChildNode.FinishedAt.Add(timeToWait)

		// See if we have waited past the deadline
		if time.Now().Before(waitingDeadline) {
			retryMessage := fmt.Sprintf("Retrying in %s", humanize.Duration(time.Until(waitingDeadline)))
			return woc.markNodePhase(node.Name, node.Phase, retryMessage), false, nil
		}
		node = woc.markNodePhase(node.Name, node.Phase, "")
	}

	var retryOnFailed bool
	var retryOnError bool
	switch retryStrategy.RetryPolicy {
	case wfv1.RetryPolicyAlways:
		retryOnFailed = true
		retryOnError = true
	case wfv1.RetryPolicyOnError:
		retryOnFailed = false
		retryOnError = true
	case wfv1.RetryPolicyOnFailure, "":
		retryOnFailed = true
		retryOnError = false
	default:
		return nil, false, fmt.Errorf("%s is not a valid RetryPolicy", retryStrategy.RetryPolicy)
	}

	if (lastChildNode.Phase == wfv1.NodeFailed && !retryOnFailed) || (lastChildNode.Phase == wfv1.NodeError && !retryOnError) {
		woc.log.Infof("Node not set to be retried after status: %s", lastChildNode.Phase)
		return woc.markNodePhase(node.Name, lastChildNode.Phase, lastChildNode.Message), true, nil
	}

	if !lastChildNode.CanRetry() {
		woc.log.Infof("Node cannot be retried. Marking it failed")
		return woc.markNodePhase(node.Name, lastChildNode.Phase, lastChildNode.Message), true, nil
	}

	if retryStrategy.Limit != nil && int32(len(node.Children)) > *retryStrategy.Limit {
		woc.log.Infoln("No more retries left. Failing...")
		return woc.markNodePhase(node.Name, lastChildNode.Phase, "No more retries left"), true, nil
	}

	woc.log.Infof("%d child nodes of %s failed. Trying again...", len(node.Children), node.Name)
	return node, true, nil
}

// podReconciliation is the process by which a workflow will examine all its related
// pods and update the node state before continuing the evaluation of the workflow.
// Records all pods which were observed completed, which will be labeled completed=true
// after successful persist of the workflow.
func (woc *wfOperationCtx) podReconciliation() error {
	podList, err := woc.getAllWorkflowPods()
	if err != nil {
		return err
	}
	seenPods := make(map[string]bool)
	seenPodLock := &sync.Mutex{}
	wfNodesLock := &sync.RWMutex{}

	performAssessment := func(pod *apiv1.Pod) {
		if pod == nil {
			return
		}
		nodeNameForPod := pod.Annotations[common.AnnotationKeyNodeName]
		nodeID := woc.wf.NodeID(nodeNameForPod)
		seenPodLock.Lock()
		seenPods[nodeID] = true
		seenPodLock.Unlock()

		wfNodesLock.Lock()
		defer wfNodesLock.Unlock()
		if node, ok := woc.wf.Status.Nodes[nodeID]; ok {
			if newState := assessNodeStatus(pod, &node); newState != nil {
				woc.wf.Status.Nodes[nodeID] = *newState
				woc.addOutputsToScope("workflow", node.Outputs, nil)
				woc.updated = true
			}
			node := woc.wf.Status.Nodes[pod.ObjectMeta.Name]
			if node.Completed() && !node.IsDaemoned() {
				if tmpVal, tmpOk := pod.Labels[common.LabelKeyCompleted]; tmpOk {
					if tmpVal == "true" {
						return
					}
				}
				woc.completedPods[pod.ObjectMeta.Name] = true
			}
			if node.Successful() {
				woc.succeededPods[pod.ObjectMeta.Name] = true
			}
		}
	}

	parallelPodNum := make(chan string, 500)
	var wg sync.WaitGroup

	for _, pod := range podList.Items {
		parallelPodNum <- pod.Name
		wg.Add(1)
		go func(tmpPod apiv1.Pod) {
			defer wg.Done()
			performAssessment(&tmpPod)
			err = woc.applyExecutionControl(&tmpPod, wfNodesLock)
			if err != nil {
				woc.log.Warnf("Failed to apply execution control to pod %s", tmpPod.Name)
			}
			<-parallelPodNum
		}(pod)
	}

	wg.Wait()

	// Now check for deleted pods. Iterate our nodes. If any one of our nodes does not show up in
	// the seen list it implies that the pod was deleted without the controller seeing the event.
	// It is now impossible to infer pod status. The only thing we can do at this point is to mark
	// the node with Error.
	for nodeID, node := range woc.wf.Status.Nodes {
		if node.Type != wfv1.NodeTypePod || node.Completed() || node.StartedAt.IsZero() || node.Pending() {
			// node is not a pod, it is already complete, or it can be re-run.
			continue
		}
		if _, ok := seenPods[nodeID]; !ok {
			node.Message = "pod deleted"
			node.Phase = wfv1.NodeError
			woc.wf.Status.Nodes[nodeID] = node
			woc.log.Warnf("pod %s deleted", nodeID)
			woc.updated = true
		}
	}
	return nil
}

//fails any suspended nodes if the workflow deadline has passed
func (woc *wfOperationCtx) failSuspendedNodesAfterDeadline() error {
	if woc.workflowDeadline != nil && time.Now().UTC().After(*woc.workflowDeadline) {
		for _, node := range woc.wf.Status.Nodes {
			if node.IsActiveSuspendNode() {
				woc.markNodePhase(node.Name, wfv1.NodeFailed, fmt.Sprintf("step exceeded workflow deadline %s", *woc.workflowDeadline))
			}
		}
	}
	return nil
}

// countActivePods counts the number of active (Pending/Running) pods.
// Optionally restricts it to a template invocation (boundaryID)
func (woc *wfOperationCtx) countActivePods(boundaryIDs ...string) int64 {
	var boundaryID = ""
	if len(boundaryIDs) > 0 {
		boundaryID = boundaryIDs[0]
	}
	var activePods int64
	// if we care about parallelism, count the active pods at the template level
	for _, node := range woc.wf.Status.Nodes {
		if node.Type != wfv1.NodeTypePod {
			continue
		}
		if boundaryID != "" && node.BoundaryID != boundaryID {
			continue
		}
		switch node.Phase {
		case wfv1.NodePending, wfv1.NodeRunning:
			activePods++
		}
	}
	return activePods
}

// countActiveChildren counts the number of active (Pending/Running) children nodes of parent parentName
func (woc *wfOperationCtx) countActiveChildren(boundaryIDs ...string) int64 {
	var boundaryID = ""
	if len(boundaryIDs) > 0 {
		boundaryID = boundaryIDs[0]
	}
	var activeChildren int64
	// if we care about parallelism, count the active pods at the template level
	for _, node := range woc.wf.Status.Nodes {
		if boundaryID != "" && node.BoundaryID != boundaryID {
			continue
		}
		switch node.Type {
		case wfv1.NodeTypePod, wfv1.NodeTypeSteps, wfv1.NodeTypeDAG:
		default:
			continue
		}
		switch node.Phase {
		case wfv1.NodePending, wfv1.NodeRunning:
			activeChildren++
		}
	}
	return activeChildren
}

// getAllWorkflowPods returns all pods related to the current workflow
func (woc *wfOperationCtx) getAllWorkflowPods() (*apiv1.PodList, error) {
	options := metav1.ListOptions{
		LabelSelector: fmt.Sprintf("%s=%s",
			common.LabelKeyWorkflow,
			woc.wf.ObjectMeta.Name),
	}
	podList, err := woc.controller.kubeclientset.CoreV1().Pods(woc.wf.Namespace).List(options)
	if err != nil {
		return nil, errors.InternalWrapError(err)
	}
	return podList, nil
}

// assessNodeStatus compares the current state of a pod with its corresponding node
// and returns the new node status if something changed
func assessNodeStatus(pod *apiv1.Pod, node *wfv1.NodeStatus) *wfv1.NodeStatus {
	var newPhase wfv1.NodePhase
	var newDaemonStatus *bool
	var message string
	updated := false
	switch pod.Status.Phase {
	case apiv1.PodPending:
		newPhase = wfv1.NodePending
		newDaemonStatus = pointer.BoolPtr(false)
		message = getPendingReason(pod)
	case apiv1.PodSucceeded:
		newPhase = wfv1.NodeSucceeded
		newDaemonStatus = pointer.BoolPtr(false)
	case apiv1.PodFailed:
		// ignore pod failure for daemoned steps
		if node.IsDaemoned() {
			newPhase = wfv1.NodeSucceeded
		} else {
			newPhase, message = inferFailedReason(pod)
		}
		newDaemonStatus = pointer.BoolPtr(false)
	case apiv1.PodRunning:
		if pod.DeletionTimestamp != nil {
			// pod is being terminated
			newPhase = wfv1.NodeFailed
			message = "pod termination"
		} else {
			newPhase = wfv1.NodeRunning
			tmplStr, ok := pod.Annotations[common.AnnotationKeyTemplate]
			if !ok {
				log.Warnf("%s missing template annotation", pod.ObjectMeta.Name)
				return nil
			}
			var tmpl wfv1.Template
			err := json.Unmarshal([]byte(tmplStr), &tmpl)
			if err != nil {
				log.Warnf("%s template annotation unreadable: %v", pod.ObjectMeta.Name, err)
				return nil
			}
			if tmpl.Daemon != nil && *tmpl.Daemon {
				// pod is running and template is marked daemon. check if everything is ready
				for _, ctrStatus := range pod.Status.ContainerStatuses {
					if !ctrStatus.Ready {
						return nil
					}
				}
				// proceed to mark node status as running (and daemoned)
				newPhase = wfv1.NodeRunning
				newDaemonStatus = pointer.BoolPtr(true)
				log.Infof("Processing ready daemon pod: %v", pod.ObjectMeta.SelfLink)
			}
		}
	default:
		newPhase = wfv1.NodeError
		message = fmt.Sprintf("Unexpected pod phase for %s: %s", pod.ObjectMeta.Name, pod.Status.Phase)
		log.Error(message)
	}

	if newDaemonStatus != nil {
		if !*newDaemonStatus {
			// if the daemon status switched to false, we prefer to just unset daemoned status field
			// (as opposed to setting it to false)
			newDaemonStatus = nil
		}
		if (newDaemonStatus != nil && node.Daemoned == nil) || (newDaemonStatus == nil && node.Daemoned != nil) {
			log.Infof("Setting node %v daemoned: %v -> %v", node, node.Daemoned, newDaemonStatus)
			node.Daemoned = newDaemonStatus
			updated = true
			if pod.Status.PodIP != "" && pod.Status.PodIP != node.PodIP {
				// only update Pod IP for daemoned nodes to reduce number of updates
				log.Infof("Updating daemon node %s IP %s -> %s", node, node.PodIP, pod.Status.PodIP)
				node.PodIP = pod.Status.PodIP
			}
		}
	}
	outputStr, ok := pod.Annotations[common.AnnotationKeyOutputs]
	if ok && node.Outputs == nil {
		updated = true
		log.Infof("Setting node %v outputs", node)
		var outputs wfv1.Outputs
		err := json.Unmarshal([]byte(outputStr), &outputs)
		if err != nil {
			log.Errorf("Failed to unmarshal %s outputs from pod annotation: %v", pod.Name, err)
			node.Phase = wfv1.NodeError
		} else {
			node.Outputs = &outputs
		}
	}
	if node.Phase != newPhase {
		log.Infof("Updating node %s status %s -> %s", node, node.Phase, newPhase)
		// if we are transitioning from Pending to a different state, clear out pending message
		if node.Phase == wfv1.NodePending {
			node.Message = ""
		}
		updated = true
		node.Phase = newPhase
	}
	if message != "" && node.Message != message {
		log.Infof("Updating node %s message: %s", node, message)
		updated = true
		node.Message = message
	}

	if node.Completed() && node.FinishedAt.IsZero() {
		updated = true
		if !node.IsDaemoned() {
			node.FinishedAt = getLatestFinishedAt(pod)
		}
		if node.FinishedAt.IsZero() {
			// If we get here, the container is daemoned so the
			// finishedAt might not have been set.
			node.FinishedAt = metav1.Time{Time: time.Now().UTC()}
		}
	}
	if updated {
		return node
	}
	return nil
}

// getLatestFinishedAt returns the latest finishAt timestamp from all the
// containers of this pod.
func getLatestFinishedAt(pod *apiv1.Pod) metav1.Time {
	var latest metav1.Time
	for _, ctr := range pod.Status.InitContainerStatuses {
		if ctr.State.Terminated != nil && ctr.State.Terminated.FinishedAt.After(latest.Time) {
			latest = ctr.State.Terminated.FinishedAt
		}
	}
	for _, ctr := range pod.Status.ContainerStatuses {
		if ctr.State.Terminated != nil && ctr.State.Terminated.FinishedAt.After(latest.Time) {
			latest = ctr.State.Terminated.FinishedAt
		}
	}
	return latest
}

func getPendingReason(pod *apiv1.Pod) string {
	for _, ctrStatus := range pod.Status.ContainerStatuses {
		if ctrStatus.State.Waiting != nil {
			if ctrStatus.State.Waiting.Message != "" {
				return fmt.Sprintf("%s: %s", ctrStatus.State.Waiting.Reason, ctrStatus.State.Waiting.Message)
			}
			return ctrStatus.State.Waiting.Reason
		}
	}
	// Example:
	// - lastProbeTime: null
	//   lastTransitionTime: 2018-08-29T06:38:36Z
	//   message: '0/3 nodes are available: 2 Insufficient cpu, 3 MatchNodeSelector.'
	//   reason: Unschedulable
	//   status: "False"
	//   type: PodScheduled
	for _, cond := range pod.Status.Conditions {
		if cond.Reason == apiv1.PodReasonUnschedulable {
			if cond.Message != "" {
				return fmt.Sprintf("%s: %s", cond.Reason, cond.Message)
			}
			return cond.Reason
		}
	}
	return ""
}

// inferFailedReason returns metadata about a Failed pod to be used in its NodeStatus
// Returns a tuple of the new phase and message
func inferFailedReason(pod *apiv1.Pod) (wfv1.NodePhase, string) {
	if pod.Status.Message != "" {
		// Pod has a nice error message. Use that.
		return wfv1.NodeFailed, pod.Status.Message
	}
	annotatedMsg := pod.Annotations[common.AnnotationKeyNodeMessage]
	// We only get one message to set for the overall node status.
	// If multiple containers failed, in order of preference:
	// init, main (annotated), main (exit code), wait, sidecars
	for _, ctr := range pod.Status.InitContainerStatuses {
		if ctr.State.Terminated == nil {
			// We should never get here
			log.Warnf("Pod %s phase was Failed but %s did not have terminated state", pod.ObjectMeta.Name, ctr.Name)
			continue
		}
		if ctr.State.Terminated.ExitCode == 0 {
			continue
		}
		errMsg := fmt.Sprintf("failed to load artifacts")
		for _, msg := range []string{annotatedMsg, ctr.State.Terminated.Message} {
			if msg != "" {
				errMsg += ": " + msg
				break
			}
		}
		// NOTE: we consider artifact load issues as Error instead of Failed
		return wfv1.NodeError, errMsg
	}
	failMessages := make(map[string]string)
	for _, ctr := range pod.Status.ContainerStatuses {
		if ctr.State.Terminated == nil {
			// We should never get here
			log.Warnf("Pod %s phase was Failed but %s did not have terminated state", pod.ObjectMeta.Name, ctr.Name)
			continue
		}
		if ctr.State.Terminated.ExitCode == 0 {
			continue
		}
		if ctr.Name == common.WaitContainerName {
			errDetails := ""
			for _, msg := range []string{annotatedMsg, ctr.State.Terminated.Message} {
				if msg != "" {
					errDetails = msg
					break
				}
			}
			if errDetails == "" {
				// executor is expected to annotate a message to the pod upon any errors.
				// If we failed to see the annotated message, it is likely the pod ran with
				// insufficient privileges. Give a hint to that effect.
				errDetails = fmt.Sprintf("verify serviceaccount %s:%s has necessary privileges", pod.ObjectMeta.Namespace, pod.Spec.ServiceAccountName)
			}
			errMsg := fmt.Sprintf("failed to save outputs: %s", errDetails)
			failMessages[ctr.Name] = errMsg
			continue
		}
		if ctr.State.Terminated.Message != "" {
			errMsg := ctr.State.Terminated.Message
			if ctr.Name != common.MainContainerName {
				errMsg = fmt.Sprintf("sidecar '%s' %s", ctr.Name, errMsg)
			}
			failMessages[ctr.Name] = errMsg
			continue
		}
		if ctr.State.Terminated.Reason == "OOMKilled" {
			failMessages[ctr.Name] = ctr.State.Terminated.Reason
			continue
		}
		errMsg := fmt.Sprintf("failed with exit code %d", ctr.State.Terminated.ExitCode)
		if ctr.Name != common.MainContainerName {
			if ctr.State.Terminated.ExitCode == 137 || ctr.State.Terminated.ExitCode == 143 {
				// if the sidecar was SIGKILL'd (exit code 137) assume it was because argoexec
				// forcibly killed the container, which we ignore the error for.
				// Java code 143 is a normal exit 128 + 15 https://github.com/elastic/elasticsearch/issues/31847
				log.Infof("Ignoring %d exit code of sidecar '%s'", ctr.State.Terminated.ExitCode, ctr.Name)
				continue
			}
			errMsg = fmt.Sprintf("sidecar '%s' %s", ctr.Name, errMsg)
		}
		failMessages[ctr.Name] = errMsg
	}
	if failMsg, ok := failMessages[common.MainContainerName]; ok {
		_, ok = failMessages[common.WaitContainerName]
		isResourceTemplate := !ok
		if isResourceTemplate && annotatedMsg != "" {
			// For resource templates, we prefer the annotated message
			// over the vanilla exit code 1 error
			return wfv1.NodeFailed, annotatedMsg
		}
		return wfv1.NodeFailed, failMsg
	}
	if failMsg, ok := failMessages[common.WaitContainerName]; ok {
		return wfv1.NodeError, failMsg
	}

	// If we get here, both the main and wait container succeeded. Iterate the fail messages to
	// identify the sidecar which failed and return the message.
	for _, failMsg := range failMessages {
		return wfv1.NodeFailed, failMsg
	}
	// If we get here, we have detected that the main/wait containers succeed but the sidecar(s)
	// were  SIGKILL'd. The executor may have had to forcefully terminate the sidecar (kill -9),
	// resulting in a 137 exit code (which we had ignored earlier). If failMessages is empty, it
	// indicates that this is the case and we return Success instead of Failure.
	return wfv1.NodeSucceeded, ""
}

func (woc *wfOperationCtx) createPVCs() error {
	if woc.wf.Status.Phase != wfv1.NodeRunning {
		// Only attempt to create PVCs if workflow transitioned to Running state
		// (e.g. passed validation, or didn't already complete)
		return nil
	}
	if len(woc.wf.Spec.VolumeClaimTemplates) == len(woc.wf.Status.PersistentVolumeClaims) {
		// If we have already created the PVCs, then there is nothing to do.
		// This will also handle the case where workflow has no volumeClaimTemplates.
		return nil
	}
	if len(woc.wf.Status.PersistentVolumeClaims) == 0 {
		woc.wf.Status.PersistentVolumeClaims = make([]apiv1.Volume, len(woc.wf.Spec.VolumeClaimTemplates))
	}
	pvcClient := woc.controller.kubeclientset.CoreV1().PersistentVolumeClaims(woc.wf.ObjectMeta.Namespace)
	for i, pvcTmpl := range woc.wf.Spec.VolumeClaimTemplates {
		if pvcTmpl.ObjectMeta.Name == "" {
			return errors.Errorf(errors.CodeBadRequest, "volumeClaimTemplates[%d].metadata.name is required", i)
		}
		pvcTmpl = *pvcTmpl.DeepCopy()
		// PVC name will be <workflowname>-<volumeclaimtemplatename>
		refName := pvcTmpl.ObjectMeta.Name
		pvcName := fmt.Sprintf("%s-%s", woc.wf.ObjectMeta.Name, pvcTmpl.ObjectMeta.Name)
		woc.log.Infof("Creating pvc %s", pvcName)
		pvcTmpl.ObjectMeta.Name = pvcName
		if pvcTmpl.ObjectMeta.Labels == nil {
			pvcTmpl.ObjectMeta.Labels = make(map[string]string)
		}
		pvcTmpl.ObjectMeta.Labels[common.LabelKeyWorkflow] = woc.wf.ObjectMeta.Name
		pvcTmpl.OwnerReferences = []metav1.OwnerReference{
			*metav1.NewControllerRef(woc.wf, wfv1.SchemeGroupVersion.WithKind(workflow.WorkflowKind)),
		}
		pvc, err := pvcClient.Create(&pvcTmpl)
		if err != nil && apierr.IsAlreadyExists(err) {
			woc.log.Infof("%s pvc has already exists. Workflow is re-using it", pvcTmpl.Name)
			pvc, err = pvcClient.Get(pvcTmpl.Name, metav1.GetOptions{})
			if err != nil {
				return err
			}
			hasOwnerReference := false
			for i := range pvc.OwnerReferences {
				ownerRef := pvc.OwnerReferences[i]
				if ownerRef.UID == woc.wf.UID {
					hasOwnerReference = true
					break
				}
			}
			if !hasOwnerReference {
				return errors.New(errors.CodeForbidden, "%s pvc has already exists with different ownerreference")
			}
		}

		//continue
		if err != nil {
			return err
		}

		vol := apiv1.Volume{
			Name: refName,
			VolumeSource: apiv1.VolumeSource{
				PersistentVolumeClaim: &apiv1.PersistentVolumeClaimVolumeSource{
					ClaimName: pvc.ObjectMeta.Name,
				},
			},
		}
		woc.wf.Status.PersistentVolumeClaims[i] = vol
		woc.updated = true
	}
	return nil
}

func (woc *wfOperationCtx) deletePVCs() error {
	if woc.wf.Status.Phase != wfv1.NodeSucceeded {
		// Skip deleting PVCs to reuse them for retried failed/error workflows.
		// PVCs are automatically deleted when corresponded owner workflows get deleted.
		return nil
	}
	totalPVCs := len(woc.wf.Status.PersistentVolumeClaims)
	if totalPVCs == 0 {
		// PVC list already empty. nothing to do
		return nil
	}
	pvcClient := woc.controller.kubeclientset.CoreV1().PersistentVolumeClaims(woc.wf.ObjectMeta.Namespace)
	newPVClist := make([]apiv1.Volume, 0)
	// Attempt to delete all PVCs. Record first error encountered
	var firstErr error
	for _, pvc := range woc.wf.Status.PersistentVolumeClaims {
		woc.log.Infof("Deleting PVC %s", pvc.PersistentVolumeClaim.ClaimName)
		err := pvcClient.Delete(pvc.PersistentVolumeClaim.ClaimName, nil)
		if err != nil {
			if !apierr.IsNotFound(err) {
				woc.log.Errorf("Failed to delete pvc %s: %v", pvc.PersistentVolumeClaim.ClaimName, err)
				newPVClist = append(newPVClist, pvc)
				if firstErr == nil {
					firstErr = err
				}
			}
		}
	}
	if len(newPVClist) != totalPVCs {
		// we were successful in deleting one ore more PVCs
		woc.log.Infof("Deleted %d/%d PVCs", totalPVCs-len(newPVClist), totalPVCs)
		woc.wf.Status.PersistentVolumeClaims = newPVClist
		woc.updated = true
	}
	return firstErr
}

func (woc *wfOperationCtx) getLastChildNode(node *wfv1.NodeStatus) (*wfv1.NodeStatus, error) {
	if len(node.Children) <= 0 {
		return nil, nil
	}

	lastChildNodeName := node.Children[len(node.Children)-1]
	lastChildNode, ok := woc.wf.Status.Nodes[lastChildNodeName]
	if !ok {
		return nil, fmt.Errorf("Failed to find node " + lastChildNodeName)
	}

	return &lastChildNode, nil
}

func (woc *wfOperationCtx) getFirstChildNode(node *wfv1.NodeStatus) (*wfv1.NodeStatus, error) {
	if len(node.Children) <= 0 {
		return nil, nil
	}

	firstChildNodeName := node.Children[0]
	firstChildNode, ok := woc.wf.Status.Nodes[firstChildNodeName]
	if !ok {
		return nil, fmt.Errorf("Failed to find node " + firstChildNodeName)
	}

	return &firstChildNode, nil
}

<<<<<<< HEAD
type executeTemplateOpts struct {
	// boundaryID is an ID for node grouping
	boundaryID string
	// onExitTemplate signifies that executeTemplate was called as part of an onExit handler.
	// Necessary for graceful shutdowns
	onExitTemplate bool
=======
func isResubmitAllowed(tmpl *wfv1.Template) bool {
	if tmpl.ResubmitPendingPods == nil {
		return false
	}
	return *tmpl.ResubmitPendingPods
>>>>>>> 050a143d
}

// executeTemplate executes the template with the given arguments and returns the created NodeStatus
// for the created node (if created). Nodes may not be created if parallelism or deadline exceeded.
// nodeName is the name to be used as the name of the node, and boundaryID indicates which template
// boundary this node belongs to.
func (woc *wfOperationCtx) executeTemplate(nodeName string, orgTmpl wfv1.TemplateHolder, tmplCtx *templateresolution.Context, args wfv1.Arguments, opts *executeTemplateOpts) (*wfv1.NodeStatus, error) {
	woc.log.Debugf("Evaluating node %s: template: %s, boundaryID: %s", nodeName, common.GetTemplateHolderString(orgTmpl), opts.boundaryID)

	node := woc.getNodeByName(nodeName)

	if node != nil {
		if node.Completed() {
			woc.log.Debugf("Node %s already completed", nodeName)
			return node, nil
		}
		woc.log.Debugf("Executing node %s of %s is %s", nodeName, node.Type, node.Phase)
		// Memoized nodes don't have StartedAt.
		if node.StartedAt.IsZero() {
			node.StartedAt = metav1.Time{Time: time.Now().UTC()}
			woc.wf.Status.Nodes[node.ID] = *node
			woc.updated = true
		}
	}

	// Check if we took too long operating on this workflow and immediately return if we did
	if time.Now().UTC().After(woc.deadline) {
		woc.log.Warnf("Deadline exceeded")
		woc.requeue(0)
		return node, ErrDeadlineExceeded
	}

	// Set templateScope from which the template resolution starts.
	templateScope := tmplCtx.GetCurrentTemplateBase().GetTemplateScope()

	newTmplCtx, resolvedTmpl, err := tmplCtx.ResolveTemplate(orgTmpl)
	if err != nil {
		return woc.initializeNodeOrMarkError(node, nodeName, wfv1.NodeTypeSkipped, templateScope, orgTmpl, opts.boundaryID, err), err
	}

	localParams := make(map[string]string)
	// Inject the pod name. If the pod has a retry strategy, the pod name will be changed and will be injected when it
	// is determined
	if resolvedTmpl.IsPodType() && resolvedTmpl.RetryStrategy == nil {
		localParams[common.LocalVarPodName] = woc.wf.NodeID(nodeName)
	}
	// Inputs has been processed with arguments already, so pass empty arguments.
	processedTmpl, err := common.ProcessArgs(resolvedTmpl, &args, woc.globalParams, localParams, false)
	if err != nil {
		return woc.initializeNodeOrMarkError(node, nodeName, wfv1.NodeTypeSkipped, templateScope, orgTmpl, opts.boundaryID, err), err
	}

	// Check if we exceeded template or workflow parallelism and immediately return if we did
	if err := woc.checkParallelism(processedTmpl, node, opts.boundaryID); err != nil {
		return node, err
	}

	// If the user has specified retries, node becomes a special retry node.
	// This node acts as a parent of all retries that will be done for
	// the container. The status of this node should be "Success" if any
	// of the retries succeed. Otherwise, it is "Failed".
	retryNodeName := ""
	if processedTmpl.RetryStrategy != nil {
		retryNodeName = nodeName
		retryParentNode := node
		if retryParentNode == nil {
			woc.log.Debugf("Inject a retry node for node %s", retryNodeName)
			retryParentNode = woc.initializeExecutableNode(retryNodeName, wfv1.NodeTypeRetry, templateScope, processedTmpl, orgTmpl, opts.boundaryID, wfv1.NodeRunning)
		}
		processedRetryParentNode, continueExecution, err := woc.processNodeRetries(retryParentNode, *processedTmpl.RetryStrategy)
		if err != nil {
			return woc.markNodeError(retryNodeName, err), err
		} else if !continueExecution {
			// We are still waiting for a retry delay to finish
			return retryParentNode, nil
		}
		retryParentNode = processedRetryParentNode
		// The retry node might have completed by now.
		if retryParentNode.Completed() {
			return retryParentNode, nil
		}
		lastChildNode, err := woc.getLastChildNode(retryParentNode)
		if err != nil {
			return woc.markNodeError(retryNodeName, err), err
		}
		if lastChildNode != nil && !lastChildNode.Completed() {
			// Last child node is still running.
			nodeName = lastChildNode.Name
			node = lastChildNode
		} else {
			// Create a new child node and append it to the retry node.
			nodeName = fmt.Sprintf("%s(%d)", retryNodeName, len(retryParentNode.Children))
			woc.addChildNode(retryNodeName, nodeName)
			node = nil

			// Change the `pod.name` variable to the new retry node name
			if processedTmpl.IsPodType() {
				processedTmpl, err = common.SubstituteParams(processedTmpl, map[string]string{}, map[string]string{common.LocalVarPodName: woc.wf.NodeID(nodeName)})
				if err != nil {
					return woc.initializeNodeOrMarkError(node, nodeName, wfv1.NodeTypeSkipped, templateScope, orgTmpl, opts.boundaryID, err), err
				}
			}
		}
	}

	switch processedTmpl.GetType() {
	case wfv1.TemplateTypeContainer:
		node, err = woc.executeContainer(nodeName, templateScope, processedTmpl, orgTmpl, opts)
	case wfv1.TemplateTypeSteps:
		node, err = woc.executeSteps(nodeName, newTmplCtx, templateScope, processedTmpl, orgTmpl, opts)
	case wfv1.TemplateTypeScript:
		node, err = woc.executeScript(nodeName, templateScope, processedTmpl, orgTmpl, opts)
	case wfv1.TemplateTypeResource:
		node, err = woc.executeResource(nodeName, templateScope, processedTmpl, orgTmpl, opts)
	case wfv1.TemplateTypeDAG:
		node, err = woc.executeDAG(nodeName, newTmplCtx, templateScope, processedTmpl, orgTmpl, opts)
	case wfv1.TemplateTypeSuspend:
		node, err = woc.executeSuspend(nodeName, templateScope, processedTmpl, orgTmpl, opts)
	default:
		err = errors.Errorf(errors.CodeBadRequest, "Template '%s' missing specification", processedTmpl.Name)
		return woc.initializeNode(nodeName, wfv1.NodeTypeSkipped, templateScope, orgTmpl, opts.boundaryID, wfv1.NodeError, err.Error()), err
	}
	if err != nil {
		node = woc.markNodeError(node.Name, err)
		// If retry policy is not set, or if it is not set to Always or OnError, we won't attempt to retry an errored container
		// and we return instead.
		if processedTmpl.RetryStrategy == nil ||
			(processedTmpl.RetryStrategy.RetryPolicy != wfv1.RetryPolicyAlways &&
				processedTmpl.RetryStrategy.RetryPolicy != wfv1.RetryPolicyOnError) {
			return node, err
		}
	}
	node = woc.getNodeByName(node.Name)

	// Swap the node back to retry node
	if retryNodeName != "" {
		retryNode := woc.getNodeByName(retryNodeName)
		if !retryNode.Completed() && node.Completed() { //if the retry child has completed we need to update outself
			node, err = woc.executeTemplate(retryNodeName, orgTmpl, tmplCtx, args, opts)
			if err != nil {
				return woc.markNodeError(node.Name, err), err
			}
		}
		node = retryNode
	}

	return node, nil
}

// markWorkflowPhase is a convenience method to set the phase of the workflow with optional message
// optionally marks the workflow completed, which sets the finishedAt timestamp and completed label
func (woc *wfOperationCtx) markWorkflowPhase(phase wfv1.NodePhase, markCompleted bool, message ...string) {
	if woc.wf.Status.Phase != phase {
		woc.log.Infof("Updated phase %s -> %s", woc.wf.Status.Phase, phase)
		woc.updated = true
		woc.wf.Status.Phase = phase
		if woc.wf.ObjectMeta.Labels == nil {
			woc.wf.ObjectMeta.Labels = make(map[string]string)
		}
		woc.wf.ObjectMeta.Labels[common.LabelKeyPhase] = string(phase)
	}
	if woc.wf.Status.StartedAt.IsZero() {
		woc.updated = true
		woc.wf.Status.StartedAt = metav1.Time{Time: time.Now().UTC()}
	}
	if len(message) > 0 && woc.wf.Status.Message != message[0] {
		woc.log.Infof("Updated message %s -> %s", woc.wf.Status.Message, message[0])
		woc.updated = true
		woc.wf.Status.Message = message[0]
	}

	if phase == wfv1.NodeError {
		entryNode, ok := woc.wf.Status.Nodes[woc.wf.ObjectMeta.Name]
		if ok && entryNode.Phase == wfv1.NodeRunning {
			entryNode.Phase = wfv1.NodeError
			entryNode.Message = "Workflow operation error"
			woc.wf.Status.Nodes[woc.wf.ObjectMeta.Name] = entryNode
			woc.updated = true
		}
	}

	switch phase {
	case wfv1.NodeSucceeded, wfv1.NodeFailed, wfv1.NodeError:
		// wait for all daemon nodes to get terminated before marking workflow completed
		if markCompleted && !woc.hasDaemonNodes() {
			woc.log.Infof("Marking workflow completed")
			woc.wf.Status.FinishedAt = metav1.Time{Time: time.Now().UTC()}
			if woc.wf.ObjectMeta.Labels == nil {
				woc.wf.ObjectMeta.Labels = make(map[string]string)
			}
			woc.wf.ObjectMeta.Labels[common.LabelKeyCompleted] = "true"
			err := woc.deletePDBResource()
			if err != nil {
				woc.wf.Status.Phase = wfv1.NodeError
				woc.wf.ObjectMeta.Labels[common.LabelKeyPhase] = string(wfv1.NodeError)
				woc.updated = true
				woc.wf.Status.Message = err.Error()
			}
			err = woc.controller.wfArchive.ArchiveWorkflow(woc.wf)
			if err != nil {
				woc.log.WithField("err", err).Error("Failed to archive workflow")

			}
			woc.updated = true
		}
	}
}

func (woc *wfOperationCtx) hasDaemonNodes() bool {
	for _, node := range woc.wf.Status.Nodes {
		if node.IsDaemoned() {
			return true
		}
	}
	return false
}

func (woc *wfOperationCtx) markWorkflowRunning() {
	woc.markWorkflowPhase(wfv1.NodeRunning, false)
}

func (woc *wfOperationCtx) markWorkflowSuccess() {
	woc.markWorkflowPhase(wfv1.NodeSucceeded, true)
}

func (woc *wfOperationCtx) markWorkflowFailed(message string) {
	woc.markWorkflowPhase(wfv1.NodeFailed, true, message)
}

func (woc *wfOperationCtx) markWorkflowError(err error, markCompleted bool) {
	woc.markWorkflowPhase(wfv1.NodeError, markCompleted, err.Error())
}

// stepsOrDagSeparator identifies if a node name starts with our naming convention separator from
// DAG or steps templates. Will match stings with prefix like: [0]. or .
var stepsOrDagSeparator = regexp.MustCompile(`^(\[\d+\])?\.`)

// initializeExecutableNode initializes a node and stores the template.
func (woc *wfOperationCtx) initializeExecutableNode(nodeName string, nodeType wfv1.NodeType, templateScope string, executeTmpl *wfv1.Template, orgTmpl wfv1.TemplateHolder, boundaryID string, phase wfv1.NodePhase, messages ...string) *wfv1.NodeStatus {
	node := woc.initializeNode(nodeName, nodeType, templateScope, orgTmpl, boundaryID, phase)

	// Set the input values to the node.
	if executeTmpl.Inputs.HasInputs() {
		node.Inputs = executeTmpl.Inputs.DeepCopy()
	}

	// Update the node
	woc.wf.Status.Nodes[node.ID] = *node
	woc.updated = true

	return node
}

// initializeNodeOrMarkError initializes an error node or mark a node if it already exists.
func (woc *wfOperationCtx) initializeNodeOrMarkError(node *wfv1.NodeStatus, nodeName string, nodeType wfv1.NodeType, templateScope string, orgTmpl wfv1.TemplateHolder, boundaryID string, err error) *wfv1.NodeStatus {
	if node != nil {
		return woc.markNodeError(nodeName, err)
	}
	return woc.initializeNode(nodeName, wfv1.NodeTypeSkipped, templateScope, orgTmpl, boundaryID, wfv1.NodeError, err.Error())
}

func (woc *wfOperationCtx) initializeNode(nodeName string, nodeType wfv1.NodeType, templateScope string, orgTmpl wfv1.TemplateHolder, boundaryID string, phase wfv1.NodePhase, messages ...string) *wfv1.NodeStatus {
	woc.log.Debugf("Initializing node %s: template: %s, boundaryID: %s", nodeName, common.GetTemplateHolderString(orgTmpl), boundaryID)

	nodeID := woc.wf.NodeID(nodeName)
	_, ok := woc.wf.Status.Nodes[nodeID]
	if ok {
		panic(fmt.Sprintf("node %s already initialized", nodeName))
	}

	node := wfv1.NodeStatus{
		ID:           nodeID,
		Name:         nodeName,
		TemplateName: orgTmpl.GetTemplateName(),
		TemplateRef:  orgTmpl.GetTemplateRef(),
		Type:         nodeType,
		BoundaryID:   boundaryID,
		Phase:        phase,
		StartedAt:    metav1.Time{Time: time.Now().UTC()},
	}

	if boundaryNode, ok := woc.wf.Status.Nodes[boundaryID]; ok {
		node.DisplayName = strings.TrimPrefix(node.Name, boundaryNode.Name)
		if stepsOrDagSeparator.MatchString(node.DisplayName) {
			node.DisplayName = stepsOrDagSeparator.ReplaceAllString(node.DisplayName, "")
		}
	} else {
		node.DisplayName = nodeName
	}

	node.TemplateScope = templateScope

	if node.Completed() && node.FinishedAt.IsZero() {
		node.FinishedAt = node.StartedAt
	}
	var message string
	if len(messages) > 0 {
		message = fmt.Sprintf(" (message: %s)", messages[0])
		node.Message = messages[0]
	}
	woc.wf.Status.Nodes[nodeID] = node
	woc.log.Infof("%s node %v initialized %s%s", node.Type, node, node.Phase, message)
	woc.updated = true
	return &node
}

// markNodePhase marks a node with the given phase, creating the node if necessary and handles timestamps
func (woc *wfOperationCtx) markNodePhase(nodeName string, phase wfv1.NodePhase, message ...string) *wfv1.NodeStatus {
	node := woc.getNodeByName(nodeName)
	if node == nil {
		panic(fmt.Sprintf("node %s uninitialized", nodeName))
	}
	if node.Phase != phase {
		woc.log.Infof("node %s phase %s -> %s", node, node.Phase, phase)
		node.Phase = phase
		woc.updated = true
	}
	if len(message) > 0 {
		if message[0] != node.Message {
			woc.log.Infof("node %s message: %s", node, message[0])
			node.Message = message[0]
			woc.updated = true
		}
	}
	if node.Completed() && node.FinishedAt.IsZero() {
		node.FinishedAt = metav1.Time{Time: time.Now().UTC()}
		woc.log.Infof("node %s finished: %s", node, node.FinishedAt)
		woc.updated = true
	}
	woc.wf.Status.Nodes[node.ID] = *node
	return node
}

// markNodeError is a convenience method to mark a node with an error and set the message from the error
func (woc *wfOperationCtx) markNodeError(nodeName string, err error) *wfv1.NodeStatus {
	woc.log.Errorf("Mark error node %s: %+v", nodeName, err)
	return woc.markNodePhase(nodeName, wfv1.NodeError, err.Error())
}

// markNodePending is a convenience method to mark a node and set the message from the error
func (woc *wfOperationCtx) markNodePending(nodeName string, err error) *wfv1.NodeStatus {
	woc.log.Infof("Mark node %s as Pending, due to: %+v", nodeName, err)
	node := woc.getNodeByName(nodeName)
	return woc.markNodePhase(nodeName, wfv1.NodePending, fmt.Sprintf("Pending %s", time.Since(node.StartedAt.Time)))
}

// checkParallelism checks if the given template is able to be executed, considering the current active pods and workflow/template parallelism
func (woc *wfOperationCtx) checkParallelism(tmpl *wfv1.Template, node *wfv1.NodeStatus, boundaryID string) error {
	if woc.wf.Spec.Parallelism != nil && woc.activePods >= *woc.wf.Spec.Parallelism {
		woc.log.Infof("workflow active pod spec parallelism reached %d/%d", woc.activePods, *woc.wf.Spec.Parallelism)
		return ErrParallelismReached
	}
	// TODO: repeated calls to countActivePods is not optimal
	switch tmpl.GetType() {
	case wfv1.TemplateTypeDAG, wfv1.TemplateTypeSteps:
		// if we are about to execute a DAG/Steps template, make sure we havent already reached our limit
		if tmpl.Parallelism != nil && node != nil {
			templateActivePods := woc.countActivePods(node.ID)
			if templateActivePods >= *tmpl.Parallelism {
				woc.log.Infof("template (node %s) active pod parallelism reached %d/%d", node.ID, templateActivePods, *tmpl.Parallelism)
				return ErrParallelismReached
			}
		}
		fallthrough
	default:
		// if we are about to execute a pod, make our parent hasn't reached it's limit
		if boundaryID != "" && (node == nil || (node.Phase != wfv1.NodePending && node.Phase != wfv1.NodeRunning)) {
			boundaryNode, ok := woc.wf.Status.Nodes[boundaryID]
			if !ok {
				return errors.InternalError("boundaryNode not found")
			}
			tmplCtx, err := woc.createTemplateContext(boundaryNode.TemplateScope)
			if err != nil {
				return err
			}
			_, boundaryTemplate, err := tmplCtx.ResolveTemplate(&boundaryNode)
			if err != nil {
				return err
			}
			if boundaryTemplate != nil && boundaryTemplate.Parallelism != nil {
				activeSiblings := woc.countActiveChildren(boundaryID)
				woc.log.Debugf("counted %d/%d active children in boundary %s", activeSiblings, *boundaryTemplate.Parallelism, boundaryID)
				if activeSiblings >= *boundaryTemplate.Parallelism {
					woc.log.Infof("template (node %s) active children parallelism reached %d/%d", boundaryID, activeSiblings, *boundaryTemplate.Parallelism)
					return ErrParallelismReached
				}
			}
		}
	}
	return nil
}

func (woc *wfOperationCtx) executeContainer(nodeName string, templateScope string, tmpl *wfv1.Template, orgTmpl wfv1.TemplateHolder, opts *executeTemplateOpts) (*wfv1.NodeStatus, error) {
	node := woc.getNodeByName(nodeName)
	if node == nil {
		node = woc.initializeExecutableNode(nodeName, wfv1.NodeTypePod, templateScope, tmpl, orgTmpl, boundaryID, wfv1.NodePending)
	} else if !isResubmitAllowed(tmpl) || !node.Pending() {
		// This is not our first time executing this node.
		// We will retry to resubmit the pod if it is allowed and if the node is pending. If either of these two are
		// false, return.
		return node, nil
	}
<<<<<<< HEAD
	node = woc.initializeExecutableNode(nodeName, wfv1.NodeTypePod, templateScope, tmpl, orgTmpl, opts.boundaryID, wfv1.NodePending)

	woc.log.Debugf("Executing node %s with container template: %v\n", nodeName, tmpl)
	_, err := woc.createWorkflowPod(nodeName, *tmpl.Container, tmpl, &createWorkflowPodOpts{onExitPod: opts.onExitTemplate})
=======

	woc.log.Debugf("Executing node %s with container template: %v\n", nodeName, tmpl)
	_, err := woc.createWorkflowPod(nodeName, *tmpl.Container, tmpl, false)

	if apierr.IsForbidden(err) && isResubmitAllowed(tmpl) {
		// Our error was most likely caused by a lack of resources. If pod resubmission is allowed, keep the node pending
		woc.requeue(0)
		return woc.markNodePending(node.Name, err), nil
	}
>>>>>>> 050a143d
	return node, err
}

func (woc *wfOperationCtx) getOutboundNodes(nodeID string) []string {
	node := woc.wf.Status.Nodes[nodeID]
	switch node.Type {
	case wfv1.NodeTypePod, wfv1.NodeTypeSkipped, wfv1.NodeTypeSuspend:
		return []string{node.ID}
	case wfv1.NodeTypeTaskGroup:
		if len(node.Children) == 0 {
			return []string{node.ID}
		}
		outboundNodes := make([]string, 0)
		for _, child := range node.Children {
			outboundNodes = append(outboundNodes, woc.getOutboundNodes(child)...)
		}
		return outboundNodes
	case wfv1.NodeTypeRetry:
		numChildren := len(node.Children)
		if numChildren > 0 {
			return []string{node.Children[numChildren-1]}
		}
	}
	outbound := make([]string, 0)
	for _, outboundNodeID := range node.OutboundNodes {
		outNode := woc.wf.Status.Nodes[outboundNodeID]
		if outNode.Type == wfv1.NodeTypePod {
			outbound = append(outbound, outboundNodeID)
		} else {
			subOutIDs := woc.getOutboundNodes(outboundNodeID)
			outbound = append(outbound, subOutIDs...)
		}
	}
	return outbound
}

// getTemplateOutputsFromScope resolves a template's outputs from the scope of the template
func getTemplateOutputsFromScope(tmpl *wfv1.Template, scope *wfScope) (*wfv1.Outputs, error) {
	if !tmpl.Outputs.HasOutputs() {
		return nil, nil
	}
	var outputs wfv1.Outputs
	if len(tmpl.Outputs.Parameters) > 0 {
		outputs.Parameters = make([]wfv1.Parameter, 0)
		for _, param := range tmpl.Outputs.Parameters {
			if param.ValueFrom == nil {
				return nil, fmt.Errorf("output parameters must have a valueFrom specified")
			}
			val, err := scope.resolveParameter(param.ValueFrom.Parameter)
			if err != nil {
				return nil, err
			}
			param.Value = &val
			param.ValueFrom = nil
			outputs.Parameters = append(outputs.Parameters, param)
		}
	}
	if len(tmpl.Outputs.Artifacts) > 0 {
		outputs.Artifacts = make([]wfv1.Artifact, 0)
		for _, art := range tmpl.Outputs.Artifacts {
			resolvedArt, err := scope.resolveArtifact(art.From)
			if err != nil {
				return nil, err
			}
			resolvedArt.Name = art.Name
			outputs.Artifacts = append(outputs.Artifacts, *resolvedArt)
		}
	}
	return &outputs, nil
}

// hasOutputResultRef will check given template output has any reference
func hasOutputResultRef(name string, parentTmpl *wfv1.Template) bool {

	var variableRefName string
	if parentTmpl.DAG != nil {
		variableRefName = "{{tasks." + name + ".outputs.result}}"
	} else if parentTmpl.Steps != nil {
		variableRefName = "{{steps." + name + ".outputs.result}}"
	}

	jsonValue, err := json.Marshal(parentTmpl)
	if err != nil {
		log.Warnf("Unable to marshal the template. %v, %v", parentTmpl, err)
	}

	return strings.Contains(string(jsonValue), variableRefName)
}

// getStepOrDAGTaskName will extract the node from NodeStatus Name
func getStepOrDAGTaskName(nodeName string) string {
	if strings.Contains(nodeName, ".") {
		name := nodeName[strings.LastIndex(nodeName, ".")+1:]
		// Retry, withItems and withParam scenario
		if indx := strings.LastIndex(name, "("); indx > 0 {
			return name[0:indx]
		}
		return name
	}
	return nodeName
}

func (woc *wfOperationCtx) executeScript(nodeName string, templateScope string, tmpl *wfv1.Template, orgTmpl wfv1.TemplateHolder, opts *executeTemplateOpts) (*wfv1.NodeStatus, error) {
	node := woc.getNodeByName(nodeName)
	if node != nil {
		return node, nil
	}
	node = woc.initializeExecutableNode(nodeName, wfv1.NodeTypePod, templateScope, tmpl, orgTmpl, opts.boundaryID, wfv1.NodePending)

	includeScriptOutput := false
	if boundaryNode, ok := woc.wf.Status.Nodes[opts.boundaryID]; ok {
		tmplCtx, err := woc.createTemplateContext(boundaryNode.TemplateScope)
		if err != nil {
			return node, err
		}
		_, parentTemplate, err := tmplCtx.ResolveTemplate(&boundaryNode)
		if err != nil {
			return node, err
		}
		name := getStepOrDAGTaskName(nodeName)
		includeScriptOutput = hasOutputResultRef(name, parentTemplate)
	}

	mainCtr := tmpl.Script.Container
	mainCtr.Args = append(mainCtr.Args, common.ExecutorScriptSourcePath)
	_, err := woc.createWorkflowPod(nodeName, mainCtr, tmpl, &createWorkflowPodOpts{
		includeScriptOutput: includeScriptOutput,
		onExitPod:           opts.onExitTemplate,
	})
	return node, err
}

// processNodeOutputs adds all of a nodes outputs to the local scope with the given prefix, as well
// as the global scope, if specified with a globalName
func (woc *wfOperationCtx) processNodeOutputs(scope *wfScope, prefix string, node *wfv1.NodeStatus) {
	if node.PodIP != "" {
		key := fmt.Sprintf("%s.ip", prefix)
		scope.addParamToScope(key, node.PodIP)
	}
	if node.Phase != "" {
		key := fmt.Sprintf("%s.status", prefix)
		scope.addParamToScope(key, string(node.Phase))
	}
	woc.addOutputsToScope(prefix, node.Outputs, scope)
}

func (woc *wfOperationCtx) addOutputsToScope(prefix string, outputs *wfv1.Outputs, scope *wfScope) {
	if outputs == nil {
		return
	}
	if prefix != "workflow" && outputs.Result != nil {
		key := fmt.Sprintf("%s.outputs.result", prefix)
		if scope != nil {
			scope.addParamToScope(key, *outputs.Result)
		}
	}
	for _, param := range outputs.Parameters {
		key := fmt.Sprintf("%s.outputs.parameters.%s", prefix, param.Name)
		if scope != nil {
			scope.addParamToScope(key, *param.Value)
		}
		woc.addParamToGlobalScope(param)
	}
	for _, art := range outputs.Artifacts {
		key := fmt.Sprintf("%s.outputs.artifacts.%s", prefix, art.Name)
		if scope != nil {
			scope.addArtifactToScope(key, art)
		}
		woc.addArtifactToGlobalScope(art, scope)
	}
}

// loopNodes is a node list which supports sorting by loop index
type loopNodes []wfv1.NodeStatus

func (n loopNodes) Len() int {
	return len(n)
}

func parseLoopIndex(s string) int {
	s = strings.SplitN(s, "(", 2)[1]
	s = strings.SplitN(s, ":", 2)[0]
	val, err := strconv.Atoi(s)
	if err != nil {
		panic(fmt.Sprintf("failed to parse '%s' as int: %v", s, err))
	}
	return val
}
func (n loopNodes) Less(i, j int) bool {
	left := parseLoopIndex(n[i].DisplayName)
	right := parseLoopIndex(n[j].DisplayName)
	return left < right
}
func (n loopNodes) Swap(i, j int) {
	n[i], n[j] = n[j], n[i]
}

// processAggregateNodeOutputs adds the aggregated outputs of a withItems/withParam template as a
// parameter in the form of a JSON list
func (woc *wfOperationCtx) processAggregateNodeOutputs(tmpl *wfv1.Template, scope *wfScope, prefix string, childNodes []wfv1.NodeStatus) error {
	if len(childNodes) == 0 {
		return nil
	}
	// need to sort the child node list so that the order of outputs are preserved
	sort.Sort(loopNodes(childNodes))
	paramList := make([]map[string]string, 0)
	resultsList := make([]wfv1.Item, 0)
	for _, node := range childNodes {
		if node.Outputs == nil {
			continue
		}
		if len(node.Outputs.Parameters) > 0 {
			param := make(map[string]string)
			for _, p := range node.Outputs.Parameters {
				param[p.Name] = *p.Value
			}
			paramList = append(paramList, param)
		}
		if node.Outputs.Result != nil {
			// Support the case where item may be a map
			var itemMap map[string]wfv1.ItemValue
			err := json.Unmarshal([]byte(*node.Outputs.Result), &itemMap)
			if err == nil {
				resultsList = append(resultsList, wfv1.Item{Type: wfv1.Map, MapVal: itemMap})
			} else {
				resultsList = append(resultsList, wfv1.Item{Type: wfv1.String, StrVal: *node.Outputs.Result})
			}
		}
	}
	if tmpl.GetType() == wfv1.TemplateTypeScript {
		resultsJSON, err := json.Marshal(resultsList)
		if err != nil {
			return err
		}
		key := fmt.Sprintf("%s.outputs.result", prefix)
		scope.addParamToScope(key, string(resultsJSON))
	}
	outputsJSON, err := json.Marshal(paramList)
	if err != nil {
		return err
	}
	key := fmt.Sprintf("%s.outputs.parameters", prefix)
	scope.addParamToScope(key, string(outputsJSON))
	return nil
}

// addParamToGlobalScope exports any desired node outputs to the global scope, and adds it to the global outputs.
func (woc *wfOperationCtx) addParamToGlobalScope(param wfv1.Parameter) {
	if param.GlobalName == "" {
		return
	}
	index := -1
	if woc.wf.Status.Outputs != nil {
		for i, gParam := range woc.wf.Status.Outputs.Parameters {
			if gParam.Name == param.GlobalName {
				index = i
				break
			}
		}
	} else {
		woc.wf.Status.Outputs = &wfv1.Outputs{}
	}
	paramName := fmt.Sprintf("workflow.outputs.parameters.%s", param.GlobalName)
	woc.globalParams[paramName] = *param.Value
	if index == -1 {
		woc.log.Infof("setting %s: '%s'", paramName, *param.Value)
		gParam := wfv1.Parameter{Name: param.GlobalName, Value: param.Value}
		woc.wf.Status.Outputs.Parameters = append(woc.wf.Status.Outputs.Parameters, gParam)
		woc.updated = true
	} else {
		prevVal := *woc.wf.Status.Outputs.Parameters[index].Value
		if prevVal != *param.Value {
			woc.log.Infof("overwriting %s: '%s' -> '%s'", paramName, *woc.wf.Status.Outputs.Parameters[index].Value, *param.Value)
			woc.wf.Status.Outputs.Parameters[index].Value = param.Value
			woc.updated = true
		}
	}
}

// addArtifactToGlobalScope exports any desired node outputs to the global scope
// Optionally adds to a local scope if supplied
func (woc *wfOperationCtx) addArtifactToGlobalScope(art wfv1.Artifact, scope *wfScope) {
	if art.GlobalName == "" {
		return
	}
	globalArtName := fmt.Sprintf("workflow.outputs.artifacts.%s", art.GlobalName)
	if woc.wf.Status.Outputs != nil {
		for i, gArt := range woc.wf.Status.Outputs.Artifacts {
			if gArt.Name == art.GlobalName {
				// global output already exists. overwrite the value if different
				art.Name = art.GlobalName
				art.GlobalName = ""
				art.Path = ""
				if !reflect.DeepEqual(woc.wf.Status.Outputs.Artifacts[i], art) {
					woc.wf.Status.Outputs.Artifacts[i] = art
					if scope != nil {
						scope.addArtifactToScope(globalArtName, art)
					}
					woc.log.Infof("overwriting %s: %v", globalArtName, art)
					woc.updated = true
				}
				return
			}
		}
	} else {
		woc.wf.Status.Outputs = &wfv1.Outputs{}
	}
	// global output does not yet exist
	art.Name = art.GlobalName
	art.GlobalName = ""
	art.Path = ""
	woc.log.Infof("setting %s: %v", globalArtName, art)
	woc.wf.Status.Outputs.Artifacts = append(woc.wf.Status.Outputs.Artifacts, art)
	if scope != nil {
		scope.addArtifactToScope(globalArtName, art)
	}
	woc.updated = true
}

// addChildNode adds a nodeID as a child to a parent
// parent and child are both node names
func (woc *wfOperationCtx) addChildNode(parent string, child string) {
	parentID := woc.wf.NodeID(parent)
	childID := woc.wf.NodeID(child)
	node, ok := woc.wf.Status.Nodes[parentID]
	if !ok {
		panic(fmt.Sprintf("parent node %s not initialized", parent))
	}
	for _, nodeID := range node.Children {
		if childID == nodeID {
			// already exists
			return
		}
	}
	node.Children = append(node.Children, childID)
	woc.wf.Status.Nodes[parentID] = node
	woc.updated = true
}

// executeResource is runs a kubectl command against a manifest
func (woc *wfOperationCtx) executeResource(nodeName string, templateScope string, tmpl *wfv1.Template, orgTmpl wfv1.TemplateHolder, opts *executeTemplateOpts) (*wfv1.NodeStatus, error) {
	node := woc.getNodeByName(nodeName)
	if node != nil {
		return node, nil
	}
	node = woc.initializeExecutableNode(nodeName, wfv1.NodeTypePod, templateScope, tmpl, orgTmpl, opts.boundaryID, wfv1.NodePending)

	tmpl = tmpl.DeepCopy()

	// Try to unmarshal the given manifest.
	obj := unstructured.Unstructured{}
	err := yaml.Unmarshal([]byte(tmpl.Resource.Manifest), &obj)
	if err != nil {
		return node, err
	}

	if tmpl.Resource.SetOwnerReference {
		ownerReferences := obj.GetOwnerReferences()
		obj.SetOwnerReferences(append(ownerReferences, *metav1.NewControllerRef(woc.wf, wfv1.SchemeGroupVersion.WithKind(workflow.WorkflowKind))))
		bytes, err := yaml.Marshal(obj.Object)
		if err != nil {
			return node, err
		}
		tmpl.Resource.Manifest = string(bytes)
	}

	mainCtr := woc.newExecContainer(common.MainContainerName, tmpl)
	mainCtr.Command = []string{"argoexec", "resource", tmpl.Resource.Action}
	_, err = woc.createWorkflowPod(nodeName, *mainCtr, tmpl, &createWorkflowPodOpts{onExitPod: opts.onExitTemplate})
	return node, err
}

func (woc *wfOperationCtx) executeSuspend(nodeName string, templateScope string, tmpl *wfv1.Template, orgTmpl wfv1.TemplateHolder, opts *executeTemplateOpts) (*wfv1.NodeStatus, error) {
	node := woc.getNodeByName(nodeName)
	if node == nil {
		node = woc.initializeExecutableNode(nodeName, wfv1.NodeTypeSuspend, templateScope, tmpl, orgTmpl, opts.boundaryID, wfv1.NodePending)
	}
	woc.log.Infof("node %s suspended", nodeName)

	// If there is either an active workflow deadline, or if this node is suspended with a duration, then the workflow
	// will need to be requeued after a certain amount of time
	var requeueTime *time.Time

	if tmpl.Suspend.Duration != "" {
		node := woc.getNodeByName(nodeName)
		suspendDuration, err := parseStringToDuration(tmpl.Suspend.Duration)
		if err != nil {
			return node, err
		}
		suspendDeadline := node.StartedAt.Add(suspendDuration)
		requeueTime = &suspendDeadline
		if time.Now().UTC().After(suspendDeadline) {
			// Suspension is expired, node can be resumed
			woc.log.Infof("auto resuming node %s", nodeName)
			_ = woc.markNodePhase(nodeName, wfv1.NodeSucceeded)
			return node, nil
		}
	}

	// workflowDeadline is the time when the workflow will be timed out, if any
	if workflowDeadline := woc.getWorkflowDeadline(); workflowDeadline != nil {
		// There is an active workflow deadline. If this node is suspended with a duration, choose the earlier time
		// between the two, otherwise choose the deadline time.
		if requeueTime == nil || workflowDeadline.Before(*requeueTime) {
			requeueTime = workflowDeadline
		}
	}

	if requeueTime != nil {
		woc.requeue(time.Until(*requeueTime))
	}

	_ = woc.markNodePhase(nodeName, wfv1.NodeRunning)
	return node, nil
}

func parseStringToDuration(durationString string) (time.Duration, error) {
	var suspendDuration time.Duration
	// If no units are attached, treat as seconds
	if val, err := strconv.Atoi(durationString); err == nil {
		suspendDuration = time.Duration(val) * time.Second
	} else if duration, err := time.ParseDuration(durationString); err == nil {
		suspendDuration = duration
	} else {
		return 0, fmt.Errorf("unable to parse %s as a duration", durationString)
	}
	return suspendDuration, nil
}

func processItem(fstTmpl *fasttemplate.Template, name string, index int, item wfv1.Item, obj interface{}) (string, error) {
	replaceMap := make(map[string]string)
	var newName string

	switch item.Type {
	case wfv1.String, wfv1.Number, wfv1.Bool:
		replaceMap["item"] = fmt.Sprintf("%v", item)
		newName = fmt.Sprintf("%s(%d:%v)", name, index, item)
	case wfv1.Map:
		// Handle the case when withItems is a list of maps.
		// vals holds stringified versions of the map items which are incorporated as part of the step name.
		// For example if the item is: {"name": "jesse","group":"developer"}
		// the vals would be: ["name:jesse", "group:developer"]
		// This would eventually be part of the step name (group:developer,name:jesse)
		vals := make([]string, 0)
		for itemKey, itemVal := range item.MapVal {
			replaceMap[fmt.Sprintf("item.%s", itemKey)] = fmt.Sprintf("%v", itemVal)
			vals = append(vals, fmt.Sprintf("%s:%s", itemKey, itemVal))

		}
		jsonByteVal, err := json.Marshal(item.MapVal)
		if err != nil {
			return "", errors.InternalWrapError(err)
		}
		replaceMap["item"] = string(jsonByteVal)

		// sort the values so that the name is deterministic
		sort.Strings(vals)
		newName = fmt.Sprintf("%s(%d:%v)", name, index, strings.Join(vals, ","))
	case wfv1.List:
		byteVal, err := json.Marshal(item.ListVal)
		if err != nil {
			return "", errors.InternalWrapError(err)
		}
		replaceMap["item"] = string(byteVal)
		newName = fmt.Sprintf("%s(%d:%v)", name, index, item.ListVal)
	default:
		return "", errors.Errorf(errors.CodeBadRequest, "withItems[%d] expected string, number, list, or map. received: %v", index, item)
	}
	newStepStr, err := common.Replace(fstTmpl, replaceMap, false)
	if err != nil {
		return "", err
	}
	err = json.Unmarshal([]byte(newStepStr), &obj)
	if err != nil {
		return "", errors.InternalWrapError(err)
	}
	return newName, nil
}

func expandSequence(seq *wfv1.Sequence) ([]wfv1.Item, error) {
	var start, end int
	var err error
	if seq.Start != "" {
		start, err = strconv.Atoi(seq.Start)
		if err != nil {
			return nil, err
		}
	}
	if seq.End != "" {
		end, err = strconv.Atoi(seq.End)
		if err != nil {
			return nil, err
		}
	} else if seq.Count != "" {
		count, err := strconv.Atoi(seq.Count)
		if err != nil {
			return nil, err
		}
		if count == 0 {
			return []wfv1.Item{}, nil
		}
		end = start + count - 1
	} else {
		return nil, errors.InternalError("neither end nor count was specified in withSequence")
	}
	items := make([]wfv1.Item, 0)
	format := "%d"
	if seq.Format != "" {
		format = seq.Format
	}
	if start <= end {
		for i := start; i <= end; i++ {
			items = append(items, wfv1.Item{Type: wfv1.String, StrVal: fmt.Sprintf(format, i)})
		}
	} else {
		for i := start; i >= end; i-- {
			items = append(items, wfv1.Item{Type: wfv1.String, StrVal: fmt.Sprintf(format, i)})
		}
	}
	return items, nil
}

// GetStoredTemplate retrieves a template from stored templates of the workflow.
func (woc *wfOperationCtx) GetStoredTemplate(templateScope string, holder wfv1.TemplateHolder) *wfv1.Template {
	return woc.wf.GetStoredTemplate(templateScope, holder)
}

// SetStoredTemplate stores a new template in stored templates of the workflow.
func (woc *wfOperationCtx) SetStoredTemplate(templateScope string, holder wfv1.TemplateHolder, tmpl *wfv1.Template) (bool, error) {
	stored, err := woc.wf.SetStoredTemplate(templateScope, holder, tmpl)
	if stored {
		woc.updated = true
	}
	return stored, err
}

func (woc *wfOperationCtx) substituteParamsInVolumes(params map[string]string) error {
	if woc.volumes == nil {
		return nil
	}

	volumes := woc.volumes
	volumesBytes, err := json.Marshal(volumes)
	if err != nil {
		return errors.InternalWrapError(err)
	}
	fstTmpl := fasttemplate.New(string(volumesBytes), "{{", "}}")
	newVolumesStr, err := common.Replace(fstTmpl, params, true)
	if err != nil {
		return err
	}
	var newVolumes []apiv1.Volume
	err = json.Unmarshal([]byte(newVolumesStr), &newVolumes)
	if err != nil {
		return errors.InternalWrapError(err)
	}
	woc.volumes = newVolumes
	return nil
}

// createTemplateContext creates a new template context.
func (woc *wfOperationCtx) createTemplateContext(templateScope string) (*templateresolution.Context, error) {
	ctx := templateresolution.NewContext(woc.controller.wftmplInformer.Lister().WorkflowTemplates(woc.wf.Namespace), woc.wf, woc)
	if templateScope != "" {
		fmt.Printf("templateScope: %s\n", templateScope)
		// ctx = ctx.WithLazyWorkflowTemplate(woc.wf.Namespace, templateScope)
		return ctx.WithWorkflowTemplate(templateScope)
	}
	return ctx, nil
}

func (woc *wfOperationCtx) runOnExitNode(parentName, templateRef, boundaryID string, tmplCtx *templateresolution.Context) (bool, *wfv1.NodeStatus, error) {
	if templateRef != "" && woc.wf.Spec.Shutdown != wfv1.ShutdownStrategyTerminate {
		woc.log.Infof("Running OnExit handler: %s", templateRef)
		onExitNodeName := parentName + ".onExit"
		onExitNode, err := woc.executeTemplate(onExitNodeName, &wfv1.Template{Template: templateRef}, tmplCtx, woc.wf.Spec.Arguments, &executeTemplateOpts{
			boundaryID:     boundaryID,
			onExitTemplate: true,
		})
		return true, onExitNode, err
	}
	return false, nil, nil
}

func (woc *wfOperationCtx) createPDBResource() error {

	if woc.wf.Spec.PodDisruptionBudget == nil {
		return nil
	}

	pdb, err := woc.controller.kubeclientset.PolicyV1beta1().PodDisruptionBudgets(woc.wf.Namespace).Get(woc.wf.Name, metav1.GetOptions{})
	if err != nil && !apierr.IsNotFound(err) {
		return err
	}
	if pdb != nil && pdb.Name != "" {
		return nil
	}

	pdbSpec := *woc.wf.Spec.PodDisruptionBudget
	if pdbSpec.Selector == nil {
		pdbSpec.Selector = &metav1.LabelSelector{
			MatchLabels: map[string]string{common.LabelKeyWorkflow: woc.wf.Name},
		}
	}

	newPDB := policyv1beta.PodDisruptionBudget{
		ObjectMeta: metav1.ObjectMeta{
			Name:   woc.wf.Name,
			Labels: map[string]string{common.LabelKeyWorkflow: woc.wf.Name},
			OwnerReferences: []metav1.OwnerReference{
				*metav1.NewControllerRef(woc.wf, wfv1.SchemeGroupVersion.WithKind(workflow.WorkflowKind)),
			},
		},
		Spec: pdbSpec,
	}
	_, err = woc.controller.kubeclientset.PolicyV1beta1().PodDisruptionBudgets(woc.wf.Namespace).Create(&newPDB)
	if err != nil {
		return err
	}
	woc.log.Infof("Created PDB resource for workflow.")
	woc.updated = true
	return nil
}

func (woc *wfOperationCtx) deletePDBResource() error {
	if woc.wf.Spec.PodDisruptionBudget == nil {
		return nil
	}
	var err error
	_ = wait.ExponentialBackoff(retry.DefaultRetry, func() (bool, error) {
		err = woc.controller.kubeclientset.PolicyV1beta1().PodDisruptionBudgets(woc.wf.Namespace).Delete(woc.wf.Name, &metav1.DeleteOptions{})
		if err != nil {
			woc.log.WithField("err", err).Warn("Failed to delete PDB.")
			if !retry.IsRetryableKubeAPIError(err) {
				return false, err
			}
			return false, nil
		}
		return true, nil
	})
	if err != nil {
		woc.log.WithField("err", err).Error("Unable to delete PDB resource for workflow.")
		return err
	}
	woc.log.Infof("Deleted PDB resource for workflow.")
	return nil
}<|MERGE_RESOLUTION|>--- conflicted
+++ resolved
@@ -1248,20 +1248,19 @@
 	return &firstChildNode, nil
 }
 
-<<<<<<< HEAD
+func isResubmitAllowed(tmpl *wfv1.Template) bool {
+	if tmpl.ResubmitPendingPods == nil {
+		return false
+	}
+	return *tmpl.ResubmitPendingPods
+}
+
 type executeTemplateOpts struct {
 	// boundaryID is an ID for node grouping
 	boundaryID string
 	// onExitTemplate signifies that executeTemplate was called as part of an onExit handler.
 	// Necessary for graceful shutdowns
 	onExitTemplate bool
-=======
-func isResubmitAllowed(tmpl *wfv1.Template) bool {
-	if tmpl.ResubmitPendingPods == nil {
-		return false
-	}
-	return *tmpl.ResubmitPendingPods
->>>>>>> 050a143d
 }
 
 // executeTemplate executes the template with the given arguments and returns the created NodeStatus
@@ -1657,29 +1656,22 @@
 func (woc *wfOperationCtx) executeContainer(nodeName string, templateScope string, tmpl *wfv1.Template, orgTmpl wfv1.TemplateHolder, opts *executeTemplateOpts) (*wfv1.NodeStatus, error) {
 	node := woc.getNodeByName(nodeName)
 	if node == nil {
-		node = woc.initializeExecutableNode(nodeName, wfv1.NodeTypePod, templateScope, tmpl, orgTmpl, boundaryID, wfv1.NodePending)
+		node = woc.initializeExecutableNode(nodeName, wfv1.NodeTypePod, templateScope, tmpl, orgTmpl, opts.boundaryID, wfv1.NodePending)
 	} else if !isResubmitAllowed(tmpl) || !node.Pending() {
 		// This is not our first time executing this node.
 		// We will retry to resubmit the pod if it is allowed and if the node is pending. If either of these two are
 		// false, return.
 		return node, nil
 	}
-<<<<<<< HEAD
-	node = woc.initializeExecutableNode(nodeName, wfv1.NodeTypePod, templateScope, tmpl, orgTmpl, opts.boundaryID, wfv1.NodePending)
 
 	woc.log.Debugf("Executing node %s with container template: %v\n", nodeName, tmpl)
 	_, err := woc.createWorkflowPod(nodeName, *tmpl.Container, tmpl, &createWorkflowPodOpts{onExitPod: opts.onExitTemplate})
-=======
-
-	woc.log.Debugf("Executing node %s with container template: %v\n", nodeName, tmpl)
-	_, err := woc.createWorkflowPod(nodeName, *tmpl.Container, tmpl, false)
 
 	if apierr.IsForbidden(err) && isResubmitAllowed(tmpl) {
 		// Our error was most likely caused by a lack of resources. If pod resubmission is allowed, keep the node pending
 		woc.requeue(0)
 		return woc.markNodePending(node.Name, err), nil
 	}
->>>>>>> 050a143d
 	return node, err
 }
 

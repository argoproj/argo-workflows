package controller

import (
	"encoding/json"
	"fmt"
	"reflect"
	"regexp"
	"runtime/debug"
	"sort"
	"strconv"
	"strings"
	"sync"
	"time"

	"github.com/argoproj/argo/pkg/apis/workflow"

	argokubeerr "github.com/argoproj/pkg/kube/errors"
	"github.com/argoproj/pkg/strftime"
	jsonpatch "github.com/evanphx/json-patch"
	"github.com/ghodss/yaml"
	log "github.com/sirupsen/logrus"
	"github.com/valyala/fasttemplate"
	apiv1 "k8s.io/api/core/v1"
	apierr "k8s.io/apimachinery/pkg/api/errors"
	metav1 "k8s.io/apimachinery/pkg/apis/meta/v1"
	"k8s.io/apimachinery/pkg/apis/meta/v1/unstructured"
	"k8s.io/client-go/tools/cache"
	"k8s.io/utils/pointer"

	"github.com/argoproj/argo/errors"
	wfv1 "github.com/argoproj/argo/pkg/apis/workflow/v1alpha1"
	"github.com/argoproj/argo/pkg/client/clientset/versioned/typed/workflow/v1alpha1"
	"github.com/argoproj/argo/util/file"
	"github.com/argoproj/argo/util/retry"
	"github.com/argoproj/argo/workflow/common"
	"github.com/argoproj/argo/workflow/config"
	"github.com/argoproj/argo/workflow/templateresolution"
	"github.com/argoproj/argo/workflow/util"
	"github.com/argoproj/argo/workflow/validate"
)

// wfOperationCtx is the context for evaluation and operation of a single workflow
type wfOperationCtx struct {
	// wf is the workflow object
	wf *wfv1.Workflow
	// orig is the original workflow object for purposes of creating a patch
	orig *wfv1.Workflow
	// updated indicates whether or not the workflow object itself was updated
	// and needs to be persisted back to kubernetes
	updated bool
	// log is an logrus logging context to corralate logs with a workflow
	log *log.Entry
	// controller reference to workflow controller
	controller *WorkflowController
	// globalParams holds any parameters that are available to be referenced
	// in the global scope (e.g. workflow.parameters.XXX).
	globalParams map[string]string
	// volumes holds a DeepCopy of wf.Spec.Volumes to perform substitutions.
	// It is then used in addVolumeReferences() when creating a pod.
	volumes []apiv1.Volume
	// ArtifactRepository contains the default location of an artifact repository for container artifacts
	artifactRepository *config.ArtifactRepository
	// map of pods which need to be labeled with completed=true
	completedPods map[string]bool
	// map of pods which is identified as succeeded=true
	succeededPods map[string]bool
	// deadline is the dealine time in which this operation should relinquish
	// its hold on the workflow so that an operation does not run for too long
	// and starve other workqueue items. It also enables workflow progress to
	// be periodically synced to the database.
	deadline time.Time
	// activePods tracks the number of active (Running/Pending) pods for controlling
	// parallelism
	activePods int64
	// workflowDeadline is the deadline which the workflow is expected to complete before we
	// terminate the workflow.
	workflowDeadline *time.Time

	// tmplCtx is the context of template search.
	tmplCtx *templateresolution.Context
}

var (
	// ErrDeadlineExceeded indicates the operation exceeded its deadline for execution
	ErrDeadlineExceeded = errors.New(errors.CodeTimeout, "Deadline exceeded")
	// ErrParallelismReached indicates this workflow reached its parallelism limit
	ErrParallelismReached = errors.New(errors.CodeForbidden, "Max parallelism reached")
)

// maxOperationTime is the maximum time a workflow operation is allowed to run
// for before requeuing the workflow onto the workqueue.
const maxOperationTime time.Duration = 10 * time.Second

//maxWorkflowSize is the maximum  size for workflow.yaml
const maxWorkflowSize int = 1024 * 1024

// newWorkflowOperationCtx creates and initializes a new wfOperationCtx object.
func newWorkflowOperationCtx(wf *wfv1.Workflow, wfc *WorkflowController) *wfOperationCtx {
	// NEVER modify objects from the store. It's a read-only, local cache.
	// You can use DeepCopy() to make a deep copy of original object and modify this copy
	// Or create a copy manually for better performance
	woc := wfOperationCtx{
		wf:      wf.DeepCopyObject().(*wfv1.Workflow),
		orig:    wf,
		updated: false,
		log: log.WithFields(log.Fields{
			"workflow":  wf.ObjectMeta.Name,
			"namespace": wf.ObjectMeta.Namespace,
		}),
<<<<<<< HEAD
		controller:    wfc,
		globalParams:  make(map[string]string),
		completedPods: make(map[string]bool),
		succeededPods: make(map[string]bool),
		deadline:      time.Now().UTC().Add(maxOperationTime),
=======
		controller:         wfc,
		globalParams:       make(map[string]string),
		volumes:            wf.Spec.DeepCopy().Volumes,
		artifactRepository: &wfc.Config.ArtifactRepository,
		completedPods:      make(map[string]bool),
		deadline:           time.Now().UTC().Add(maxOperationTime),
		tmplCtx:            templateresolution.NewContext(wfc.wfclientset, wf.Namespace, wf),
>>>>>>> b5702d8a
	}

	if woc.wf.Status.Nodes == nil {
		woc.wf.Status.Nodes = make(map[string]wfv1.NodeStatus)
	}

	return &woc
}

// operate is the main operator logic of a workflow. It evaluates the current state of the workflow,
// and its pods and decides how to proceed down the execution path.
// TODO: an error returned by this method should result in requeuing the workflow to be retried at a
// later time
func (woc *wfOperationCtx) operate() {
	defer func() {
		if woc.wf.Status.Completed() {
			_ = woc.killDaemonedChildren("")
		}
		woc.persistUpdates()
	}()
	defer func() {
		if r := recover(); r != nil {
			if rerr, ok := r.(error); ok {
				woc.markWorkflowError(rerr, true)
			} else {
				woc.markWorkflowPhase(wfv1.NodeError, true, fmt.Sprintf("%v", r))
			}
			woc.log.Errorf("Recovered from panic: %+v\n%s", r, debug.Stack())
		}
	}()

	woc.log.Infof("Processing workflow")

	// Perform one-time workflow validation
	if woc.wf.Status.Phase == "" {
		woc.markWorkflowRunning()
		validateOpts := validate.ValidateOpts{ContainerRuntimeExecutor: woc.controller.Config.ContainerRuntimeExecutor}
		err := validate.ValidateWorkflow(woc.controller.wfclientset, woc.wf.Namespace, woc.wf, validateOpts)
		if err != nil {
			woc.markWorkflowFailed(fmt.Sprintf("invalid spec: %s", err.Error()))
			return
		}
		woc.workflowDeadline = woc.getWorkflowDeadline()
	} else {
		woc.workflowDeadline = woc.getWorkflowDeadline()
		err := woc.podReconciliation()
		if err != nil {
			woc.log.Errorf("%s error: %+v", woc.wf.ObjectMeta.Name, err)
			// TODO: we need to re-add to the workqueue, but should happen in caller
			return
		}
	}

	if woc.wf.Spec.Suspend != nil && *woc.wf.Spec.Suspend {
		woc.log.Infof("workflow suspended")
		return
	}
	if woc.wf.Spec.Parallelism != nil {
		woc.activePods = woc.countActivePods()
	}

	woc.setGlobalParameters()

	if woc.wf.Spec.ArtifactRepositoryRef != nil {
		repoReference := woc.wf.Spec.ArtifactRepositoryRef
		repo, err := getArtifactRepositoryRef(woc.controller, repoReference.ConfigMap, repoReference.Key)
		if err == nil {
			woc.artifactRepository = repo
		} else {
			woc.log.Errorf("Failed to load artifact repository configMap: %+v", err)
			woc.markWorkflowError(err, true)
		}
	}

	err := woc.substituteParamsInVolumes(woc.globalParams)
	if err != nil {
		woc.log.Errorf("%s volumes global param substitution error: %+v", woc.wf.ObjectMeta.Name, err)
		woc.markWorkflowError(err, true)
		return
	}

	err = woc.createPVCs()
	if err != nil {
		woc.log.Errorf("%s pvc create error: %+v", woc.wf.ObjectMeta.Name, err)
		woc.markWorkflowError(err, true)
		return
	}

	var workflowStatus wfv1.NodePhase
	var workflowMessage string
	node, err := woc.executeTemplate(woc.wf.ObjectMeta.Name, &wfv1.Template{Template: woc.wf.Spec.Entrypoint}, woc.tmplCtx, woc.wf.Spec.Arguments, "")
	if err != nil {
		// the error are handled in the callee so just log it.
		woc.log.Errorf("%s error in entry template execution: %+v", woc.wf.Name, err)
		return
	}
	if node == nil || !node.Completed() {
		// node can be nil if a workflow created immediately in a parallelism == 0 state
		return
	}

	workflowStatus = node.Phase
	if !node.Successful() && util.IsWorkflowTerminated(woc.wf) {
		workflowMessage = "terminated"
	} else {
		workflowMessage = node.Message
	}

	var onExitNode *wfv1.NodeStatus
	if woc.wf.Spec.OnExit != "" {
		if workflowStatus == wfv1.NodeSkipped {
			// treat skipped the same as Succeeded for workflow.status
			woc.globalParams[common.GlobalVarWorkflowStatus] = string(wfv1.NodeSucceeded)
		} else {
			woc.globalParams[common.GlobalVarWorkflowStatus] = string(workflowStatus)
		}
		woc.log.Infof("Running OnExit handler: %s", woc.wf.Spec.OnExit)
		onExitNodeName := woc.wf.ObjectMeta.Name + ".onExit"
		onExitNode, err = woc.executeTemplate(onExitNodeName, &wfv1.Template{Template: woc.wf.Spec.OnExit}, woc.tmplCtx, woc.wf.Spec.Arguments, "")
		if err != nil {
			// the error are handled in the callee so just log it.
			woc.log.Errorf("%s error in exit template execution: %+v", woc.wf.Name, err)
			return
		}
		if onExitNode == nil || !onExitNode.Completed() {
			return
		}
	}

	err = woc.deletePVCs()
	if err != nil {
		woc.log.Errorf("%s error: %+v", woc.wf.ObjectMeta.Name, err)
		// Mark the workflow with an error message and return, but intentionally do not
		// markCompletion so that we can retry PVC deletion (TODO: use workqueue.ReAdd())
		// This error phase may be cleared if a subsequent delete attempt is successful.
		woc.markWorkflowError(err, false)
		return
	}

	// If we get here, the workflow completed, all PVCs were deleted successfully, and
	// exit handlers were executed. We now need to infer the workflow phase from the
	// node phase.
	switch workflowStatus {
	case wfv1.NodeSucceeded, wfv1.NodeSkipped:
		if onExitNode != nil && !onExitNode.Successful() {
			// if main workflow succeeded, but the exit node was unsuccessful
			// the workflow is now considered unsuccessful.
			woc.markWorkflowPhase(onExitNode.Phase, true, onExitNode.Message)
		} else {
			woc.markWorkflowSuccess()
		}
	case wfv1.NodeFailed:
		woc.markWorkflowFailed(workflowMessage)
	case wfv1.NodeError:
		woc.markWorkflowPhase(wfv1.NodeError, true, workflowMessage)
	default:
		// NOTE: we should never make it here because if the the node was 'Running'
		// we should have returned earlier.
		err = errors.InternalErrorf("Unexpected node phase %s: %+v", woc.wf.ObjectMeta.Name, err)
		woc.markWorkflowError(err, true)
	}
}

func (woc *wfOperationCtx) getWorkflowDeadline() *time.Time {
	if woc.wf.Spec.ActiveDeadlineSeconds == nil {
		return nil
	}
	if woc.wf.Status.StartedAt.IsZero() {
		return nil
	}
	if *woc.wf.Spec.ActiveDeadlineSeconds == 0 {
		// A zero value for ActiveDeadlineSeconds has special meaning (killed).
		// Return a zero value time object
		return &time.Time{}
	}
	startedAt := woc.wf.Status.StartedAt.Truncate(time.Second)
	deadline := startedAt.Add(time.Duration(*woc.wf.Spec.ActiveDeadlineSeconds) * time.Second).UTC()
	return &deadline
}

// setGlobalParameters sets the globalParam map with global parameters
func (woc *wfOperationCtx) setGlobalParameters() {
	woc.globalParams[common.GlobalVarWorkflowName] = woc.wf.ObjectMeta.Name
	woc.globalParams[common.GlobalVarWorkflowNamespace] = woc.wf.ObjectMeta.Namespace
	woc.globalParams[common.GlobalVarWorkflowUID] = string(woc.wf.ObjectMeta.UID)
	woc.globalParams[common.GlobalVarWorkflowCreationTimestamp] = woc.wf.ObjectMeta.CreationTimestamp.String()
	if woc.wf.Spec.Priority != nil {
		woc.globalParams[common.GlobalVarWorkflowPriority] = strconv.Itoa(int(*woc.wf.Spec.Priority))
	}
	for char := range strftime.FormatChars {
		cTimeVar := fmt.Sprintf("%s.%s", common.GlobalVarWorkflowCreationTimestamp, string(char))
		woc.globalParams[cTimeVar] = strftime.Format("%"+string(char), woc.wf.ObjectMeta.CreationTimestamp.Time)
	}
	for _, param := range woc.wf.Spec.Arguments.Parameters {
		woc.globalParams["workflow.parameters."+param.Name] = *param.Value
	}
	for k, v := range woc.wf.ObjectMeta.Annotations {
		woc.globalParams["workflow.annotations."+k] = v
	}
	for k, v := range woc.wf.ObjectMeta.Labels {
		woc.globalParams["workflow.labels."+k] = v
	}
	if woc.wf.Status.Outputs != nil {
		for _, param := range woc.wf.Status.Outputs.Parameters {
			woc.globalParams["workflow.outputs.parameters."+param.Name] = *param.Value
		}
	}
}

func (woc *wfOperationCtx) getNodeByName(nodeName string) *wfv1.NodeStatus {
	nodeID := woc.wf.NodeID(nodeName)
	node, ok := woc.wf.Status.Nodes[nodeID]
	if !ok {
		return nil
	}
	return &node
}

// persistUpdates will update a workflow with any updates made during workflow operation.
// It also labels any pods as completed if we have extracted everything we need from it.
// NOTE: a previous implementation used Patch instead of Update, but Patch does not work with
// the fake CRD clientset which makes unit testing extremely difficult.
func (woc *wfOperationCtx) persistUpdates() {
	if !woc.updated {
		return
	}
	wfClient := woc.controller.wfclientset.ArgoprojV1alpha1().Workflows(woc.wf.ObjectMeta.Namespace)
	err := woc.checkAndCompress()
	if err != nil {
		woc.log.Warnf("Error compressing workflow: %v", err)
		woc.markWorkflowFailed(err.Error())
	}
	if woc.wf.Status.CompressedNodes != "" {
		woc.wf.Status.Nodes = nil
	}
	var wfDB = woc.wf.DeepCopy()
	if woc.controller.wfDBctx != nil && woc.controller.wfDBctx.IsNodeStatusOffload() {
		woc.wf.Status.Nodes = nil
		woc.wf.Status.CompressedNodes = ""
	}

	wf, err := wfClient.Update(woc.wf)
	wfDB.ResourceVersion = wf.ResourceVersion
	if err != nil {
		woc.log.Warnf("Error updating workflow: %v %s", err, apierr.ReasonForError(err))
		if argokubeerr.IsRequestEntityTooLargeErr(err) {
			woc.persistWorkflowSizeLimitErr(wfClient, err)
			return
		}
		if !apierr.IsConflict(err) {
			return
		}
		woc.log.Info("Re-appying updates on latest version and retrying update")
		err = woc.reapplyUpdate(wfClient)
		if err != nil {
			woc.log.Infof("Failed to re-apply update: %+v", err)
			return
		}
	}

	if woc.controller.wfDBctx != nil {
		err = woc.controller.wfDBctx.Save(wfDB)
		if err != nil {
			woc.log.Warnf("Error in  persisting workflow : %v %s", err, apierr.ReasonForError(err))
			if woc.controller.wfDBctx.IsNodeStatusOffload() {
				woc.markWorkflowFailed(err.Error())
				return
			}
		}
	}

	woc.log.Info("Workflow update successful")

	// HACK(jessesuen) after we successfully persist an update to the workflow, the informer's
	// cache is now invalid. It's very common that we will need to immediately re-operate on a
	// workflow due to queuing by the pod workers. The following sleep gives a *chance* for the
	// informer's cache to catch up to the version of the workflow we just persisted. Without
	// this sleep, the next worker to work on this workflow will very likely operate on a stale
	// object and redo work.
	time.Sleep(1 * time.Second)

	// It is important that we *never* label pods as completed until we successfully updated the workflow
	// Failing to do so means we can have inconsistent state.
	// TODO: The completedPods will be labeled multiple times. I think it would be improved in the future.
	// Send succeeded pods or completed pods to gcPods channel to delete it later depend on the PodGCStrategy.
	// Notice we do not need to label the pod if we will delete it later for GC. Othersise, that may even result in
	// errors if we label a pod that was deleted already.
	if woc.wf.Spec.PodGCStrategy == wfv1.PodGCUponPodSucceeded {
		for podName := range woc.succeededPods {
			woc.controller.gcPods <- fmt.Sprintf("%s/%s", woc.wf.ObjectMeta.Namespace, podName)
		}
	} else if woc.wf.Spec.PodGCStrategy == wfv1.PodGCUponPodCompleted {
		for podName := range woc.completedPods {
			woc.controller.gcPods <- fmt.Sprintf("%s/%s", woc.wf.ObjectMeta.Namespace, podName)
		}
	} else {
		// label pods which will not be deleted
		for podName := range woc.completedPods {
			woc.controller.completedPods <- fmt.Sprintf("%s/%s", woc.wf.ObjectMeta.Namespace, podName)
		}
	}
}

// persistWorkflowSizeLimitErr will fail a the workflow with an error when we hit the resource size limit
// See https://github.com/argoproj/argo/issues/913
func (woc *wfOperationCtx) persistWorkflowSizeLimitErr(wfClient v1alpha1.WorkflowInterface, err error) {
	woc.wf = woc.orig.DeepCopy()
	woc.markWorkflowError(err, true)
	_, err = wfClient.Update(woc.wf)
	if err != nil {
		woc.log.Warnf("Error updating workflow: %v", err)
	}
}

// reapplyUpdate GETs the latest version of the workflow, re-applies the updates and
// retries the UPDATE multiple times. For reasoning behind this technique, see:
// https://github.com/kubernetes/community/blob/master/contributors/devel/api-conventions.md#concurrency-control-and-consistency
func (woc *wfOperationCtx) reapplyUpdate(wfClient v1alpha1.WorkflowInterface) error {
	// First generate the patch
	oldData, err := json.Marshal(woc.orig)
	if err != nil {
		return errors.InternalWrapError(err)
	}
	newData, err := json.Marshal(woc.wf)
	if err != nil {
		return errors.InternalWrapError(err)
	}
	patchBytes, err := jsonpatch.CreateMergePatch(oldData, newData)
	if err != nil {
		return errors.InternalWrapError(err)
	}
	// Next get latest version of the workflow, apply the patch and retyr the Update
	attempt := 1
	for {
		currWf, err := wfClient.Get(woc.wf.ObjectMeta.Name, metav1.GetOptions{})
		if !retry.IsRetryableKubeAPIError(err) {
			return errors.InternalWrapError(err)
		}
		currWfBytes, err := json.Marshal(currWf)
		if err != nil {
			return errors.InternalWrapError(err)
		}
		newWfBytes, err := jsonpatch.MergePatch(currWfBytes, patchBytes)
		if err != nil {
			return errors.InternalWrapError(err)
		}
		var newWf wfv1.Workflow
		err = json.Unmarshal(newWfBytes, &newWf)
		if err != nil {
			return errors.InternalWrapError(err)
		}
		_, err = wfClient.Update(&newWf)
		if err == nil {
			woc.log.Infof("Update retry attempt %d successful", attempt)
			return nil
		}
		attempt++
		woc.log.Warnf("Update retry attempt %d failed: %v", attempt, err)
		if attempt > 5 {
			return err
		}
	}
}

// requeue this workflow onto the workqueue for later processing
func (woc *wfOperationCtx) requeue() {
	key, err := cache.MetaNamespaceKeyFunc(woc.wf)
	if err != nil {
		woc.log.Errorf("Failed to requeue workflow %s: %v", woc.wf.ObjectMeta.Name, err)
		return
	}
	woc.controller.wfQueue.Add(key)
}

func (woc *wfOperationCtx) processNodeRetries(node *wfv1.NodeStatus, retryStrategy wfv1.RetryStrategy) error {
	if node.Completed() {
		return nil
	}
	lastChildNode, err := woc.getLastChildNode(node)
	if err != nil {
		return fmt.Errorf("Failed to find last child of node " + node.Name)
	}

	if lastChildNode == nil {
		return nil
	}

	if !lastChildNode.Completed() {
		// last child node is still running.
		return nil
	}

	if lastChildNode.Successful() {
		node.Outputs = lastChildNode.Outputs.DeepCopy()
		woc.wf.Status.Nodes[node.ID] = *node
		woc.markNodePhase(node.Name, wfv1.NodeSucceeded)
		return nil
	}

	if !lastChildNode.CanRetry() {
		woc.log.Infof("Node cannot be retried. Marking it failed")
		woc.markNodePhase(node.Name, wfv1.NodeFailed, lastChildNode.Message)
		return nil
	}

	if retryStrategy.Limit != nil && int32(len(node.Children)) > *retryStrategy.Limit {
		woc.log.Infoln("No more retries left. Failing...")
		woc.markNodePhase(node.Name, wfv1.NodeFailed, "No more retries left")
		return nil
	}

	woc.log.Infof("%d child nodes of %s failed. Trying again...", len(node.Children), node.Name)
	return nil
}

// podReconciliation is the process by which a workflow will examine all its related
// pods and update the node state before continuing the evaluation of the workflow.
// Records all pods which were observed completed, which will be labeled completed=true
// after successful persist of the workflow.
func (woc *wfOperationCtx) podReconciliation() error {
	podList, err := woc.getAllWorkflowPods()
	if err != nil {
		return err
	}
	seenPods := make(map[string]bool)
	seenPodLock := &sync.Mutex{}
	wfNodesLock := &sync.RWMutex{}

	performAssessment := func(pod *apiv1.Pod) {
		if pod == nil {
			return
		}
		nodeNameForPod := pod.Annotations[common.AnnotationKeyNodeName]
		nodeID := woc.wf.NodeID(nodeNameForPod)
		seenPodLock.Lock()
		seenPods[nodeID] = true
		seenPodLock.Unlock()

		wfNodesLock.Lock()
		defer wfNodesLock.Unlock()
		if node, ok := woc.wf.Status.Nodes[nodeID]; ok {
			if newState := assessNodeStatus(pod, &node); newState != nil {
				woc.wf.Status.Nodes[nodeID] = *newState
				woc.addOutputsToScope("workflow", node.Outputs, nil)
				woc.updated = true
			}
			node := woc.wf.Status.Nodes[pod.ObjectMeta.Name]
			if node.Completed() && !node.IsDaemoned() {
				if tmpVal, tmpOk := pod.Labels[common.LabelKeyCompleted]; tmpOk {
					if tmpVal == "true" {
						return
					}
				}
				woc.completedPods[pod.ObjectMeta.Name] = true
			}
			if node.Successful() {
				woc.succeededPods[pod.ObjectMeta.Name] = true
			}
		}
	}

	parallelPodNum := make(chan string, 500)
	var wg sync.WaitGroup

	for _, pod := range podList.Items {
		parallelPodNum <- pod.Name
		wg.Add(1)
		go func(tmpPod apiv1.Pod) {
			defer wg.Done()
			performAssessment(&tmpPod)
			err = woc.applyExecutionControl(&tmpPod, wfNodesLock)
			if err != nil {
				woc.log.Warnf("Failed to apply execution control to pod %s", tmpPod.Name)
			}
			<-parallelPodNum
		}(pod)
	}

	wg.Wait()

	// Now check for deleted pods. Iterate our nodes. If any one of our nodes does not show up in
	// the seen list it implies that the pod was deleted without the controller seeing the event.
	// It is now impossible to infer pod status. The only thing we can do at this point is to mark
	// the node with Error.
	for nodeID, node := range woc.wf.Status.Nodes {
		if node.Type != wfv1.NodeTypePod || node.Completed() {
			// node is not a pod, or it is already complete
			continue
		}
		if _, ok := seenPods[nodeID]; !ok {
			node.Message = "pod deleted"
			node.Phase = wfv1.NodeError
			woc.wf.Status.Nodes[nodeID] = node
			woc.log.Warnf("pod %s deleted", nodeID)
			woc.updated = true
		}
	}
	return nil
}

// countActivePods counts the number of active (Pending/Running) pods.
// Optionally restricts it to a template invocation (boundaryID)
func (woc *wfOperationCtx) countActivePods(boundaryIDs ...string) int64 {
	var boundaryID = ""
	if len(boundaryIDs) > 0 {
		boundaryID = boundaryIDs[0]
	}
	var activePods int64
	// if we care about parallelism, count the active pods at the template level
	for _, node := range woc.wf.Status.Nodes {
		if node.Type != wfv1.NodeTypePod {
			continue
		}
		if boundaryID != "" && node.BoundaryID != boundaryID {
			continue
		}
		switch node.Phase {
		case wfv1.NodePending, wfv1.NodeRunning:
			activePods++
		}
	}
	return activePods
}

// countActiveChildren counts the number of active (Pending/Running) children nodes of parent parentName
func (woc *wfOperationCtx) countActiveChildren(boundaryIDs ...string) int64 {
	var boundaryID = ""
	if len(boundaryIDs) > 0 {
		boundaryID = boundaryIDs[0]
	}
	var activeChildren int64
	// if we care about parallelism, count the active pods at the template level
	for _, node := range woc.wf.Status.Nodes {
		if boundaryID != "" && node.BoundaryID != boundaryID {
			continue
		}
		switch node.Type {
		case wfv1.NodeTypePod, wfv1.NodeTypeSteps, wfv1.NodeTypeDAG:
		default:
			continue
		}
		switch node.Phase {
		case wfv1.NodePending, wfv1.NodeRunning:
			activeChildren++
		}
	}
	return activeChildren
}

// getAllWorkflowPods returns all pods related to the current workflow
func (woc *wfOperationCtx) getAllWorkflowPods() (*apiv1.PodList, error) {
	options := metav1.ListOptions{
		LabelSelector: fmt.Sprintf("%s=%s",
			common.LabelKeyWorkflow,
			woc.wf.ObjectMeta.Name),
	}
	podList, err := woc.controller.kubeclientset.CoreV1().Pods(woc.wf.Namespace).List(options)
	if err != nil {
		return nil, errors.InternalWrapError(err)
	}
	return podList, nil
}

// assessNodeStatus compares the current state of a pod with its corresponding node
// and returns the new node status if something changed
func assessNodeStatus(pod *apiv1.Pod, node *wfv1.NodeStatus) *wfv1.NodeStatus {
	var newPhase wfv1.NodePhase
	var newDaemonStatus *bool
	var message string
	updated := false
	switch pod.Status.Phase {
	case apiv1.PodPending:
		newPhase = wfv1.NodePending
		newDaemonStatus = pointer.BoolPtr(false)
		message = getPendingReason(pod)
	case apiv1.PodSucceeded:
		newPhase = wfv1.NodeSucceeded
		newDaemonStatus = pointer.BoolPtr(false)
	case apiv1.PodFailed:
		// ignore pod failure for daemoned steps
		if node.IsDaemoned() {
			newPhase = wfv1.NodeSucceeded
		} else {
			newPhase, message = inferFailedReason(pod)
		}
		newDaemonStatus = pointer.BoolPtr(false)
	case apiv1.PodRunning:
		newPhase = wfv1.NodeRunning
		tmplStr, ok := pod.Annotations[common.AnnotationKeyTemplate]
		if !ok {
			log.Warnf("%s missing template annotation", pod.ObjectMeta.Name)
			return nil
		}
		var tmpl wfv1.Template
		err := json.Unmarshal([]byte(tmplStr), &tmpl)
		if err != nil {
			log.Warnf("%s template annotation unreadable: %v", pod.ObjectMeta.Name, err)
			return nil
		}
		if tmpl.Daemon != nil && *tmpl.Daemon {
			// pod is running and template is marked daemon. check if everything is ready
			for _, ctrStatus := range pod.Status.ContainerStatuses {
				if !ctrStatus.Ready {
					return nil
				}
			}
			// proceed to mark node status as running (and daemoned)
			newPhase = wfv1.NodeRunning
			newDaemonStatus = pointer.BoolPtr(true)
			log.Infof("Processing ready daemon pod: %v", pod.ObjectMeta.SelfLink)
		}
	default:
		newPhase = wfv1.NodeError
		message = fmt.Sprintf("Unexpected pod phase for %s: %s", pod.ObjectMeta.Name, pod.Status.Phase)
		log.Error(message)
	}

	if newDaemonStatus != nil {
		if !*newDaemonStatus {
			// if the daemon status switched to false, we prefer to just unset daemoned status field
			// (as opposed to setting it to false)
			newDaemonStatus = nil
		}
		if (newDaemonStatus != nil && node.Daemoned == nil) || (newDaemonStatus == nil && node.Daemoned != nil) {
			log.Infof("Setting node %v daemoned: %v -> %v", node, node.Daemoned, newDaemonStatus)
			node.Daemoned = newDaemonStatus
			updated = true
			if pod.Status.PodIP != "" && pod.Status.PodIP != node.PodIP {
				// only update Pod IP for daemoned nodes to reduce number of updates
				log.Infof("Updating daemon node %s IP %s -> %s", node, node.PodIP, pod.Status.PodIP)
				node.PodIP = pod.Status.PodIP
			}
		}
	}
	outputStr, ok := pod.Annotations[common.AnnotationKeyOutputs]
	if ok && node.Outputs == nil {
		updated = true
		log.Infof("Setting node %v outputs", node)
		var outputs wfv1.Outputs
		err := json.Unmarshal([]byte(outputStr), &outputs)
		if err != nil {
			log.Errorf("Failed to unmarshal %s outputs from pod annotation: %v", pod.Name, err)
			node.Phase = wfv1.NodeError
		} else {
			node.Outputs = &outputs
		}
	}
	if node.Phase != newPhase {
		log.Infof("Updating node %s status %s -> %s", node, node.Phase, newPhase)
		// if we are transitioning from Pending to a different state, clear out pending message
		if node.Phase == wfv1.NodePending {
			node.Message = ""
		}
		updated = true
		node.Phase = newPhase
	}
	if message != "" && node.Message != message {
		log.Infof("Updating node %s message: %s", node, message)
		updated = true
		node.Message = message
	}

	if node.Completed() && node.FinishedAt.IsZero() {
		updated = true
		if !node.IsDaemoned() {
			node.FinishedAt = getLatestFinishedAt(pod)
		}
		if node.FinishedAt.IsZero() {
			// If we get here, the container is daemoned so the
			// finishedAt might not have been set.
			node.FinishedAt = metav1.Time{Time: time.Now().UTC()}
		}
	}
	if updated {
		return node
	}
	return nil
}

// getLatestFinishedAt returns the latest finishAt timestamp from all the
// containers of this pod.
func getLatestFinishedAt(pod *apiv1.Pod) metav1.Time {
	var latest metav1.Time
	for _, ctr := range pod.Status.InitContainerStatuses {
		if ctr.State.Terminated != nil && ctr.State.Terminated.FinishedAt.After(latest.Time) {
			latest = ctr.State.Terminated.FinishedAt
		}
	}
	for _, ctr := range pod.Status.ContainerStatuses {
		if ctr.State.Terminated != nil && ctr.State.Terminated.FinishedAt.After(latest.Time) {
			latest = ctr.State.Terminated.FinishedAt
		}
	}
	return latest
}

func getPendingReason(pod *apiv1.Pod) string {
	for _, ctrStatus := range pod.Status.ContainerStatuses {
		if ctrStatus.State.Waiting != nil {
			if ctrStatus.State.Waiting.Message != "" {
				return fmt.Sprintf("%s: %s", ctrStatus.State.Waiting.Reason, ctrStatus.State.Waiting.Message)
			}
			return ctrStatus.State.Waiting.Reason
		}
	}
	// Example:
	// - lastProbeTime: null
	//   lastTransitionTime: 2018-08-29T06:38:36Z
	//   message: '0/3 nodes are available: 2 Insufficient cpu, 3 MatchNodeSelector.'
	//   reason: Unschedulable
	//   status: "False"
	//   type: PodScheduled
	for _, cond := range pod.Status.Conditions {
		if cond.Reason == apiv1.PodReasonUnschedulable {
			if cond.Message != "" {
				return fmt.Sprintf("%s: %s", cond.Reason, cond.Message)
			}
			return cond.Reason
		}
	}
	return ""
}

// inferFailedReason returns metadata about a Failed pod to be used in its NodeStatus
// Returns a tuple of the new phase and message
func inferFailedReason(pod *apiv1.Pod) (wfv1.NodePhase, string) {
	if pod.Status.Message != "" {
		// Pod has a nice error message. Use that.
		return wfv1.NodeFailed, pod.Status.Message
	}
	annotatedMsg := pod.Annotations[common.AnnotationKeyNodeMessage]
	// We only get one message to set for the overall node status.
	// If multiple containers failed, in order of preference:
	// init, main (annotated), main (exit code), wait, sidecars
	for _, ctr := range pod.Status.InitContainerStatuses {
		if ctr.State.Terminated == nil {
			// We should never get here
			log.Warnf("Pod %s phase was Failed but %s did not have terminated state", pod.ObjectMeta.Name, ctr.Name)
			continue
		}
		if ctr.State.Terminated.ExitCode == 0 {
			continue
		}
		errMsg := fmt.Sprintf("failed to load artifacts")
		for _, msg := range []string{annotatedMsg, ctr.State.Terminated.Message} {
			if msg != "" {
				errMsg += ": " + msg
				break
			}
		}
		// NOTE: we consider artifact load issues as Error instead of Failed
		return wfv1.NodeError, errMsg
	}
	failMessages := make(map[string]string)
	for _, ctr := range pod.Status.ContainerStatuses {
		if ctr.State.Terminated == nil {
			// We should never get here
			log.Warnf("Pod %s phase was Failed but %s did not have terminated state", pod.ObjectMeta.Name, ctr.Name)
			continue
		}
		if ctr.State.Terminated.ExitCode == 0 {
			continue
		}
		if ctr.Name == common.WaitContainerName {
			errDetails := ""
			for _, msg := range []string{annotatedMsg, ctr.State.Terminated.Message} {
				if msg != "" {
					errDetails = msg
					break
				}
			}
			if errDetails == "" {
				// executor is expected to annotate a message to the pod upon any errors.
				// If we failed to see the annotated message, it is likely the pod ran with
				// insufficient privileges. Give a hint to that effect.
				errDetails = fmt.Sprintf("verify serviceaccount %s:%s has necessary privileges", pod.ObjectMeta.Namespace, pod.Spec.ServiceAccountName)
			}
			errMsg := fmt.Sprintf("failed to save outputs: %s", errDetails)
			failMessages[ctr.Name] = errMsg
			continue
		}
		if ctr.State.Terminated.Message != "" {
			errMsg := ctr.State.Terminated.Message
			if ctr.Name != common.MainContainerName {
				errMsg = fmt.Sprintf("sidecar '%s' %s", ctr.Name, errMsg)
			}
			failMessages[ctr.Name] = errMsg
			continue
		}
		if ctr.State.Terminated.Reason == "OOMKilled" {
			failMessages[ctr.Name] = ctr.State.Terminated.Reason
			continue
		}
		errMsg := fmt.Sprintf("failed with exit code %d", ctr.State.Terminated.ExitCode)
		if ctr.Name != common.MainContainerName {
			if ctr.State.Terminated.ExitCode == 137 || ctr.State.Terminated.ExitCode == 143 {
				// if the sidecar was SIGKILL'd (exit code 137) assume it was because argoexec
				// forcibly killed the container, which we ignore the error for.
				// Java code 143 is a normal exit 128 + 15 https://github.com/elastic/elasticsearch/issues/31847
				log.Infof("Ignoring %d exit code of sidecar '%s'", ctr.State.Terminated.ExitCode, ctr.Name)
				continue
			}
			errMsg = fmt.Sprintf("sidecar '%s' %s", ctr.Name, errMsg)
		}
		failMessages[ctr.Name] = errMsg
	}
	if failMsg, ok := failMessages[common.MainContainerName]; ok {
		_, ok = failMessages[common.WaitContainerName]
		isResourceTemplate := !ok
		if isResourceTemplate && annotatedMsg != "" {
			// For resource templates, we prefer the annotated message
			// over the vanilla exit code 1 error
			return wfv1.NodeFailed, annotatedMsg
		}
		return wfv1.NodeFailed, failMsg
	}
	if failMsg, ok := failMessages[common.WaitContainerName]; ok {
		return wfv1.NodeError, failMsg
	}

	// If we get here, both the main and wait container succeeded. Iterate the fail messages to
	// identify the sidecar which failed and return the message.
	for _, failMsg := range failMessages {
		return wfv1.NodeFailed, failMsg
	}
	// If we get here, we have detected that the main/wait containers succeed but the sidecar(s)
	// were  SIGKILL'd. The executor may have had to forcefully terminate the sidecar (kill -9),
	// resulting in a 137 exit code (which we had ignored earlier). If failMessages is empty, it
	// indicates that this is the case and we return Success instead of Failure.
	return wfv1.NodeSucceeded, ""
}

func (woc *wfOperationCtx) createPVCs() error {
	if woc.wf.Status.Phase != wfv1.NodeRunning {
		// Only attempt to create PVCs if workflow transitioned to Running state
		// (e.g. passed validation, or didn't already complete)
		return nil
	}
	if len(woc.wf.Spec.VolumeClaimTemplates) == len(woc.wf.Status.PersistentVolumeClaims) {
		// If we have already created the PVCs, then there is nothing to do.
		// This will also handle the case where workflow has no volumeClaimTemplates.
		return nil
	}
	if len(woc.wf.Status.PersistentVolumeClaims) == 0 {
		woc.wf.Status.PersistentVolumeClaims = make([]apiv1.Volume, len(woc.wf.Spec.VolumeClaimTemplates))
	}
	pvcClient := woc.controller.kubeclientset.CoreV1().PersistentVolumeClaims(woc.wf.ObjectMeta.Namespace)
	for i, pvcTmpl := range woc.wf.Spec.VolumeClaimTemplates {
		if pvcTmpl.ObjectMeta.Name == "" {
			return errors.Errorf(errors.CodeBadRequest, "volumeClaimTemplates[%d].metadata.name is required", i)
		}
		pvcTmpl = *pvcTmpl.DeepCopy()
		// PVC name will be <workflowname>-<volumeclaimtemplatename>
		refName := pvcTmpl.ObjectMeta.Name
		pvcName := fmt.Sprintf("%s-%s", woc.wf.ObjectMeta.Name, pvcTmpl.ObjectMeta.Name)
		woc.log.Infof("Creating pvc %s", pvcName)
		pvcTmpl.ObjectMeta.Name = pvcName
		pvcTmpl.OwnerReferences = []metav1.OwnerReference{
			*metav1.NewControllerRef(woc.wf, wfv1.SchemeGroupVersion.WithKind(workflow.WorkflowKind)),
		}
		pvc, err := pvcClient.Create(&pvcTmpl)
		if err != nil && apierr.IsAlreadyExists(err) {
			woc.log.Infof("%s pvc has already exists. Workflow is re-using it", pvcTmpl.Name)
			pvc, err = pvcClient.Get(pvcTmpl.Name, metav1.GetOptions{})
			if err != nil {
				return err
			}
			hasOwnerReference := false
			for i := range pvc.OwnerReferences {
				ownerRef := pvc.OwnerReferences[i]
				if ownerRef.UID == woc.wf.UID {
					hasOwnerReference = true
					break
				}
			}
			if !hasOwnerReference {
				return errors.New(errors.CodeForbidden, "%s pvc has already exists with different ownerreference")
			}
		}

		//continue
		if err != nil {
			return err
		}

		vol := apiv1.Volume{
			Name: refName,
			VolumeSource: apiv1.VolumeSource{
				PersistentVolumeClaim: &apiv1.PersistentVolumeClaimVolumeSource{
					ClaimName: pvc.ObjectMeta.Name,
				},
			},
		}
		woc.wf.Status.PersistentVolumeClaims[i] = vol
		woc.updated = true
	}
	return nil
}

func (woc *wfOperationCtx) deletePVCs() error {
	totalPVCs := len(woc.wf.Status.PersistentVolumeClaims)
	if totalPVCs == 0 {
		// PVC list already empty. nothing to do
		return nil
	}
	pvcClient := woc.controller.kubeclientset.CoreV1().PersistentVolumeClaims(woc.wf.ObjectMeta.Namespace)
	newPVClist := make([]apiv1.Volume, 0)
	// Attempt to delete all PVCs. Record first error encountered
	var firstErr error
	for _, pvc := range woc.wf.Status.PersistentVolumeClaims {
		woc.log.Infof("Deleting PVC %s", pvc.PersistentVolumeClaim.ClaimName)
		err := pvcClient.Delete(pvc.PersistentVolumeClaim.ClaimName, nil)
		if err != nil {
			if !apierr.IsNotFound(err) {
				woc.log.Errorf("Failed to delete pvc %s: %v", pvc.PersistentVolumeClaim.ClaimName, err)
				newPVClist = append(newPVClist, pvc)
				if firstErr == nil {
					firstErr = err
				}
			}
		}
	}
	if len(newPVClist) != totalPVCs {
		// we were successful in deleting one ore more PVCs
		woc.log.Infof("Deleted %d/%d PVCs", totalPVCs-len(newPVClist), totalPVCs)
		woc.wf.Status.PersistentVolumeClaims = newPVClist
		woc.updated = true
	}
	return firstErr
}

func (woc *wfOperationCtx) getLastChildNode(node *wfv1.NodeStatus) (*wfv1.NodeStatus, error) {
	if len(node.Children) <= 0 {
		return nil, nil
	}

	lastChildNodeName := node.Children[len(node.Children)-1]
	lastChildNode, ok := woc.wf.Status.Nodes[lastChildNodeName]
	if !ok {
		return nil, fmt.Errorf("Failed to find node " + lastChildNodeName)
	}

	return &lastChildNode, nil
}

// executeTemplate executes the template with the given arguments and returns the created NodeStatus
// for the created node (if created). Nodes may not be created if parallelism or deadline exceeded.
// nodeName is the name to be used as the name of the node, and boundaryID indicates which template
// boundary this node belongs to.
func (woc *wfOperationCtx) executeTemplate(nodeName string, orgTmpl wfv1.TemplateHolder, tmplCtx *templateresolution.Context, args wfv1.Arguments, boundaryID string) (*wfv1.NodeStatus, error) {
	woc.log.Debugf("Evaluating node %s: template: %s, boundaryID: %s", nodeName, common.GetTemplateHolderString(orgTmpl), boundaryID)

	node := woc.getNodeByName(nodeName)
	if node != nil && node.Completed() {
		woc.log.Debugf("Node %s already completed", nodeName)
		return node, nil
	}

	// Check if we took too long operating on this workflow and immediately return if we did
	if time.Now().UTC().After(woc.deadline) {
		woc.log.Warnf("Deadline exceeded")
		woc.requeue()
		return node, ErrDeadlineExceeded
	}

	newTmplCtx, tmpl, err := tmplCtx.ResolveTemplate(orgTmpl)
	if err != nil {
		return woc.initializeNode(nodeName, wfv1.NodeTypeSkipped, orgTmpl, boundaryID, wfv1.NodeError, err.Error()), err
	}
	// Perform parameter substitution of the template.
	localParams := make(map[string]string)
	if tmpl.IsPodType() {
		localParams[common.LocalVarPodName] = woc.wf.NodeID(nodeName)
	}
	// Do not overwrite tmpl here because the old value is used in the error case.
	newTmpl, err := common.ProcessArgs(tmpl, &args, woc.globalParams, localParams, false)
	if err != nil {
		return woc.initializeNode(nodeName, wfv1.NodeTypeSkipped, orgTmpl, boundaryID, wfv1.NodeError, err.Error()), err
	}
	tmpl = newTmpl

	// Check if we exceeded template or workflow parallelism and immediately return if we did
	if err := woc.checkParallelism(tmpl, node, boundaryID); err != nil {
		return node, err
	}

	// If the user has specified retries, node becomes a special retry node.
	// This node acts as a parent of all retries that will be done for
	// the container. The status of this node should be "Success" if any
	// of the retries succeed. Otherwise, it is "Failed".
	workNodeName := nodeName
	retryNodeName := ""
	if tmpl.IsLeaf() && tmpl.RetryStrategy != nil {
		retryNodeName = nodeName
		if node == nil {
			node = woc.initializeNode(nodeName, wfv1.NodeTypeRetry, orgTmpl, boundaryID, wfv1.NodeRunning)
		}
		if err := woc.processNodeRetries(node, *tmpl.RetryStrategy); err != nil {
			woc.markNodeError(nodeName, err)
			return node, err
		}
		node = woc.getNodeByName(retryNodeName)
		//woc.log.Infof("Node %s: Status: %s", retryNodeName, node.Phase)
		// The retry node might have completed by now.
		if node.Completed() {
			return node, nil
		}
		lastChildNode, err := woc.getLastChildNode(node)
		if err != nil {
			woc.markNodeError(retryNodeName, err)
			return node, err
		}
		if lastChildNode != nil && !lastChildNode.Completed() {
			// Last child node is still running.
			return node, nil
		}
		childNodeName := fmt.Sprintf("%s(%d)", retryNodeName, len(node.Children))
		// All work is done in a child
		workNodeName = childNodeName
	}

	switch tmpl.GetType() {
	case wfv1.TemplateTypeContainer:
		node = woc.executeContainer(workNodeName, tmpl, orgTmpl, boundaryID)
	case wfv1.TemplateTypeSteps:
		node = woc.executeSteps(workNodeName, newTmplCtx, tmpl, orgTmpl, boundaryID)
	case wfv1.TemplateTypeScript:
		node = woc.executeScript(workNodeName, tmpl, orgTmpl, boundaryID)
	case wfv1.TemplateTypeResource:
		node = woc.executeResource(workNodeName, tmpl, orgTmpl, boundaryID)
	case wfv1.TemplateTypeDAG:
		node = woc.executeDAG(workNodeName, newTmplCtx, tmpl, orgTmpl, boundaryID)
	case wfv1.TemplateTypeSuspend:
		node = woc.executeSuspend(workNodeName, tmpl, orgTmpl, boundaryID)
	default:
		err = errors.Errorf(errors.CodeBadRequest, "Template '%s' missing specification", tmpl.Name)
		node = woc.initializeNode(workNodeName, wfv1.NodeTypeSkipped, orgTmpl, boundaryID, wfv1.NodeError, err.Error())
	}

	// Swap the node back to retry node and add worker node as child.
	if retryNodeName != "" {
		woc.addChildNode(retryNodeName, workNodeName)
		node = woc.getNodeByName(retryNodeName)
	}

	// Set the input values to the node. This is presented in the UI
	if tmpl.Inputs.HasInputs() && node.Inputs == nil {
		node.Inputs = &tmpl.Inputs
		woc.wf.Status.Nodes[node.ID] = *node
		woc.updated = true
	}
	return node, nil
}

// markWorkflowPhase is a convenience method to set the phase of the workflow with optional message
// optionally marks the workflow completed, which sets the finishedAt timestamp and completed label
func (woc *wfOperationCtx) markWorkflowPhase(phase wfv1.NodePhase, markCompleted bool, message ...string) {
	if woc.wf.Status.Phase != phase {
		woc.log.Infof("Updated phase %s -> %s", woc.wf.Status.Phase, phase)
		woc.updated = true
		woc.wf.Status.Phase = phase
		if woc.wf.ObjectMeta.Labels == nil {
			woc.wf.ObjectMeta.Labels = make(map[string]string)
		}
		woc.wf.ObjectMeta.Labels[common.LabelKeyPhase] = string(phase)
	}
	if woc.wf.Status.StartedAt.IsZero() {
		woc.updated = true
		woc.wf.Status.StartedAt = metav1.Time{Time: time.Now().UTC()}
	}
	if len(message) > 0 && woc.wf.Status.Message != message[0] {
		woc.log.Infof("Updated message %s -> %s", woc.wf.Status.Message, message[0])
		woc.updated = true
		woc.wf.Status.Message = message[0]
	}

	switch phase {
	case wfv1.NodeSucceeded, wfv1.NodeFailed, wfv1.NodeError:
		// wait for all daemon nodes to get terminated before marking workflow completed
		if markCompleted && !woc.hasDaemonNodes() {
			woc.log.Infof("Marking workflow completed")
			woc.wf.Status.FinishedAt = metav1.Time{Time: time.Now().UTC()}
			if woc.wf.ObjectMeta.Labels == nil {
				woc.wf.ObjectMeta.Labels = make(map[string]string)
			}
			woc.wf.ObjectMeta.Labels[common.LabelKeyCompleted] = "true"
			woc.updated = true
		}
	}
}

func (woc *wfOperationCtx) hasDaemonNodes() bool {
	for _, node := range woc.wf.Status.Nodes {
		if node.IsDaemoned() {
			return true
		}
	}
	return false
}

func (woc *wfOperationCtx) markWorkflowRunning() {
	woc.markWorkflowPhase(wfv1.NodeRunning, false)
}

func (woc *wfOperationCtx) markWorkflowSuccess() {
	woc.markWorkflowPhase(wfv1.NodeSucceeded, true)
}

func (woc *wfOperationCtx) markWorkflowFailed(message string) {
	woc.markWorkflowPhase(wfv1.NodeFailed, true, message)
}

func (woc *wfOperationCtx) markWorkflowError(err error, markCompleted bool) {
	woc.markWorkflowPhase(wfv1.NodeError, markCompleted, err.Error())
}

// stepsOrDagSeparator identifies if a node name starts with our naming convention separator from
// DAG or steps templates. Will match stings with prefix like: [0]. or .
var stepsOrDagSeparator = regexp.MustCompile(`^(\[\d+\])?\.`)

func (woc *wfOperationCtx) initializeNode(nodeName string, nodeType wfv1.NodeType, orgTmpl wfv1.TemplateHolder, boundaryID string, phase wfv1.NodePhase, messages ...string) *wfv1.NodeStatus {
	woc.log.Debugf("Initializing node %s: template: %s, boundaryID: %s", nodeName, common.GetTemplateHolderString(orgTmpl), boundaryID)

	nodeID := woc.wf.NodeID(nodeName)
	_, ok := woc.wf.Status.Nodes[nodeID]
	if ok {
		panic(fmt.Sprintf("node %s already initialized", nodeName))
	}

	node := wfv1.NodeStatus{
		ID:           nodeID,
		Name:         nodeName,
		TemplateName: orgTmpl.GetTemplateName(),
		TemplateRef:  orgTmpl.GetTemplateRef(),
		Type:         nodeType,
		BoundaryID:   boundaryID,
		Phase:        phase,
		StartedAt:    metav1.Time{Time: time.Now().UTC()},
	}
	if boundaryNode, ok := woc.wf.Status.Nodes[boundaryID]; ok {
		node.DisplayName = strings.TrimPrefix(node.Name, boundaryNode.Name)
		if stepsOrDagSeparator.MatchString(node.DisplayName) {
			node.DisplayName = stepsOrDagSeparator.ReplaceAllString(node.DisplayName, "")
		}
	} else {
		node.DisplayName = nodeName
	}

	if node.Completed() && node.FinishedAt.IsZero() {
		node.FinishedAt = node.StartedAt
	}
	var message string
	if len(messages) > 0 {
		message = fmt.Sprintf(" (message: %s)", messages[0])
		node.Message = messages[0]
	}
	woc.wf.Status.Nodes[nodeID] = node
	woc.log.Infof("%s node %s initialized %s%s", node.Type, node, node.Phase, message)
	woc.updated = true
	return &node
}

// markNodePhase marks a node with the given phase, creating the node if necessary and handles timestamps
func (woc *wfOperationCtx) markNodePhase(nodeName string, phase wfv1.NodePhase, message ...string) *wfv1.NodeStatus {
	node := woc.getNodeByName(nodeName)
	if node == nil {
		panic(fmt.Sprintf("node %s uninitialized", nodeName))
	}
	if node.Phase != phase {
		woc.log.Infof("node %s phase %s -> %s", node, node.Phase, phase)
		node.Phase = phase
		woc.updated = true
	}
	if len(message) > 0 {
		if message[0] != node.Message {
			woc.log.Infof("node %s message: %s", node, message[0])
			node.Message = message[0]
			woc.updated = true
		}
	}
	if node.Completed() && node.FinishedAt.IsZero() {
		node.FinishedAt = metav1.Time{Time: time.Now().UTC()}
		woc.log.Infof("node %s finished: %s", node, node.FinishedAt)
		woc.updated = true
	}
	woc.wf.Status.Nodes[node.ID] = *node
	return node
}

// markNodeError is a convenience method to mark a node with an error and set the message from the error
func (woc *wfOperationCtx) markNodeError(nodeName string, err error) *wfv1.NodeStatus {
	return woc.markNodePhase(nodeName, wfv1.NodeError, err.Error())
}

// checkParallelism checks if the given template is able to be executed, considering the current active pods and workflow/template parallelism
func (woc *wfOperationCtx) checkParallelism(tmpl *wfv1.Template, node *wfv1.NodeStatus, boundaryID string) error {
	if woc.wf.Spec.Parallelism != nil && woc.activePods >= *woc.wf.Spec.Parallelism {
		woc.log.Infof("workflow active pod spec parallelism reached %d/%d", woc.activePods, *woc.wf.Spec.Parallelism)
		return ErrParallelismReached
	}
	// TODO: repeated calls to countActivePods is not optimal
	switch tmpl.GetType() {
	case wfv1.TemplateTypeDAG, wfv1.TemplateTypeSteps:
		// if we are about to execute a DAG/Steps template, make sure we havent already reached our limit
		if tmpl.Parallelism != nil && node != nil {
			templateActivePods := woc.countActivePods(node.ID)
			if templateActivePods >= *tmpl.Parallelism {
				woc.log.Infof("template (node %s) active pod parallelism reached %d/%d", node.ID, templateActivePods, *tmpl.Parallelism)
				return ErrParallelismReached
			}
		}
		fallthrough
	default:
		// if we are about to execute a pod, make our parent hasn't reached it's limit
		if boundaryID != "" && (node == nil || (node.Phase != wfv1.NodePending && node.Phase != wfv1.NodeRunning)) {
			boundaryNode := woc.wf.Status.Nodes[boundaryID]
			boundaryTemplate, err := woc.tmplCtx.GetTemplate(&boundaryNode)
			if err != nil {
				return err
			}
			if boundaryTemplate.Parallelism != nil {
				activeSiblings := woc.countActiveChildren(boundaryID)
				woc.log.Debugf("counted %d/%d active children in boundary %s", activeSiblings, *boundaryTemplate.Parallelism, boundaryID)
				if activeSiblings >= *boundaryTemplate.Parallelism {
					woc.log.Infof("template (node %s) active children parallelism reached %d/%d", boundaryID, activeSiblings, *boundaryTemplate.Parallelism)
					return ErrParallelismReached
				}
			}
		}

	}
	return nil
}

func (woc *wfOperationCtx) executeContainer(nodeName string, tmpl *wfv1.Template, orgTmpl wfv1.TemplateHolder, boundaryID string) *wfv1.NodeStatus {
	node := woc.getNodeByName(nodeName)
	if node != nil {
		return node
	}
	woc.log.Debugf("Executing node %s with container template: %v\n", nodeName, tmpl)
	_, err := woc.createWorkflowPod(nodeName, *tmpl.Container, tmpl, false)
	if err != nil {
		return woc.initializeNode(nodeName, wfv1.NodeTypePod, orgTmpl, boundaryID, wfv1.NodeError, err.Error())
	}
	return woc.initializeNode(nodeName, wfv1.NodeTypePod, orgTmpl, boundaryID, wfv1.NodePending)
}

func (woc *wfOperationCtx) getOutboundNodes(nodeID string) []string {
	node := woc.wf.Status.Nodes[nodeID]
	switch node.Type {
	case wfv1.NodeTypePod, wfv1.NodeTypeSkipped, wfv1.NodeTypeSuspend:
		return []string{node.ID}
	case wfv1.NodeTypeTaskGroup:
		if len(node.Children) == 0 {
			return []string{node.ID}
		}
		outboundNodes := make([]string, 0)
		for _, child := range node.Children {
			outboundNodes = append(outboundNodes, woc.getOutboundNodes(child)...)
		}
		return outboundNodes
	case wfv1.NodeTypeRetry:
		numChildren := len(node.Children)
		if numChildren > 0 {
			return []string{node.Children[numChildren-1]}
		}
	}
	outbound := make([]string, 0)
	for _, outboundNodeID := range node.OutboundNodes {
		outNode := woc.wf.Status.Nodes[outboundNodeID]
		if outNode.Type == wfv1.NodeTypePod {
			outbound = append(outbound, outboundNodeID)
		} else {
			subOutIDs := woc.getOutboundNodes(outboundNodeID)
			outbound = append(outbound, subOutIDs...)
		}
	}
	return outbound
}

// getTemplateOutputsFromScope resolves a template's outputs from the scope of the template
func getTemplateOutputsFromScope(tmpl *wfv1.Template, scope *wfScope) (*wfv1.Outputs, error) {
	if !tmpl.Outputs.HasOutputs() {
		return nil, nil
	}
	var outputs wfv1.Outputs
	if len(tmpl.Outputs.Parameters) > 0 {
		outputs.Parameters = make([]wfv1.Parameter, 0)
		for _, param := range tmpl.Outputs.Parameters {
			val, err := scope.resolveParameter(param.ValueFrom.Parameter)
			if err != nil {
				return nil, err
			}
			param.Value = &val
			param.ValueFrom = nil
			outputs.Parameters = append(outputs.Parameters, param)
		}
	}
	if len(tmpl.Outputs.Artifacts) > 0 {
		outputs.Artifacts = make([]wfv1.Artifact, 0)
		for _, art := range tmpl.Outputs.Artifacts {
			resolvedArt, err := scope.resolveArtifact(art.From)
			if err != nil {
				return nil, err
			}
			resolvedArt.Name = art.Name
			outputs.Artifacts = append(outputs.Artifacts, *resolvedArt)
		}
	}
	return &outputs, nil
}

// hasOutputResultRef will check given template output has any reference
func hasOutputResultRef(name string, parentTmpl *wfv1.Template) bool {

	var variableRefName string
	if parentTmpl.DAG != nil {
		variableRefName = "{{tasks." + name + ".outputs.result}}"
	} else if parentTmpl.Steps != nil {
		variableRefName = "{{steps." + name + ".outputs.result}}"
	}

	jsonValue, err := json.Marshal(parentTmpl)
	if err != nil {
		log.Warnf("Unable to marshal the template. %v, %v", parentTmpl, err)
	}

	return strings.Contains(string(jsonValue), variableRefName)
}

// getStepOrDAGTaskName will extract the node from NodeStatus Name
func getStepOrDAGTaskName(nodeName string, hasRetryStrategy bool) string {
	if strings.Contains(nodeName, ".") {
		name := nodeName[strings.LastIndex(nodeName, ".")+1:]
		// Check retry scenario
		if hasRetryStrategy {
			if indx := strings.LastIndex(name, "("); indx > 0 {
				return name[0:indx]
			}
		}
		return name
	}
	return nodeName
}

func (woc *wfOperationCtx) executeScript(nodeName string, tmpl *wfv1.Template, orgTmpl wfv1.TemplateHolder, boundaryID string) *wfv1.NodeStatus {
	includeScriptOutput := false
	if boundaryNode, ok := woc.wf.Status.Nodes[boundaryID]; ok {
		parentTemplate, err := woc.tmplCtx.GetTemplate(&boundaryNode)
		if err != nil {
			return woc.initializeNode(nodeName, wfv1.NodeTypePod, orgTmpl, boundaryID, wfv1.NodeError, err.Error())
		}

		if parentTemplate != nil {
			name := getStepOrDAGTaskName(nodeName, tmpl.RetryStrategy != nil)
			includeScriptOutput = hasOutputResultRef(name, parentTemplate)
		}
	}

	node := woc.getNodeByName(nodeName)
	if node != nil {
		return node
	}
	mainCtr := tmpl.Script.Container
	mainCtr.Args = append(mainCtr.Args, common.ExecutorScriptSourcePath)
	_, err := woc.createWorkflowPod(nodeName, mainCtr, tmpl, includeScriptOutput)
	if err != nil {
		return woc.initializeNode(nodeName, wfv1.NodeTypePod, orgTmpl, boundaryID, wfv1.NodeError, err.Error())
	}
	return woc.initializeNode(nodeName, wfv1.NodeTypePod, orgTmpl, boundaryID, wfv1.NodePending)
}

// processNodeOutputs adds all of a nodes outputs to the local scope with the given prefix, as well
// as the global scope, if specified with a globalName
func (woc *wfOperationCtx) processNodeOutputs(scope *wfScope, prefix string, node *wfv1.NodeStatus) {
	if node.PodIP != "" {
		key := fmt.Sprintf("%s.ip", prefix)
		scope.addParamToScope(key, node.PodIP)
	}
	woc.addOutputsToScope(prefix, node.Outputs, scope)
}

func (woc *wfOperationCtx) addOutputsToScope(prefix string, outputs *wfv1.Outputs, scope *wfScope) {
	if outputs == nil {
		return
	}
	if prefix != "workflow" && outputs.Result != nil {
		key := fmt.Sprintf("%s.outputs.result", prefix)
		if scope != nil {
			scope.addParamToScope(key, *outputs.Result)
		}
	}
	for _, param := range outputs.Parameters {
		key := fmt.Sprintf("%s.outputs.parameters.%s", prefix, param.Name)
		if scope != nil {
			scope.addParamToScope(key, *param.Value)
		}
		woc.addParamToGlobalScope(param)
	}
	for _, art := range outputs.Artifacts {
		key := fmt.Sprintf("%s.outputs.artifacts.%s", prefix, art.Name)
		if scope != nil {
			scope.addArtifactToScope(key, art)
		}
		woc.addArtifactToGlobalScope(art, scope)
	}
}

// loopNodes is a node list which supports sorting by loop index
type loopNodes []wfv1.NodeStatus

func (n loopNodes) Len() int {
	return len(n)
}

func parseLoopIndex(s string) int {
	s = strings.SplitN(s, "(", 2)[1]
	s = strings.SplitN(s, ":", 2)[0]
	val, err := strconv.Atoi(s)
	if err != nil {
		panic(fmt.Sprintf("failed to parse '%s' as int: %v", s, err))
	}
	return val
}
func (n loopNodes) Less(i, j int) bool {
	left := parseLoopIndex(n[i].DisplayName)
	right := parseLoopIndex(n[j].DisplayName)
	return left < right
}
func (n loopNodes) Swap(i, j int) {
	n[i], n[j] = n[j], n[i]
}

// processAggregateNodeOutputs adds the aggregated outputs of a withItems/withParam template as a
// parameter in the form of a JSON list
func (woc *wfOperationCtx) processAggregateNodeOutputs(tmpl *wfv1.Template, scope *wfScope, prefix string, childNodes []wfv1.NodeStatus) error {
	if len(childNodes) == 0 {
		return nil
	}
	// need to sort the child node list so that the order of outputs are preserved
	sort.Sort(loopNodes(childNodes))
	paramList := make([]map[string]string, 0)
	resultsList := make([]wfv1.Item, 0)
	for _, node := range childNodes {
		if node.Outputs == nil {
			continue
		}
		if len(node.Outputs.Parameters) > 0 {
			param := make(map[string]string)
			for _, p := range node.Outputs.Parameters {
				param[p.Name] = *p.Value
			}
			paramList = append(paramList, param)
		}
		if node.Outputs.Result != nil {
			// Support the case where item may be a map
			var itemMap map[string]interface{}
			err := json.Unmarshal([]byte(*node.Outputs.Result), &itemMap)
			if err == nil {
				resultsList = append(resultsList, wfv1.Item{Value: itemMap})
			} else {
				resultsList = append(resultsList, wfv1.Item{Value: *node.Outputs.Result})
			}
		}
	}
	if tmpl.GetType() == wfv1.TemplateTypeScript {
		resultsJSON, err := json.Marshal(resultsList)
		if err != nil {
			return err
		}
		key := fmt.Sprintf("%s.outputs.result", prefix)
		scope.addParamToScope(key, string(resultsJSON))
	}
	outputsJSON, err := json.Marshal(paramList)
	if err != nil {
		return err
	}
	key := fmt.Sprintf("%s.outputs.parameters", prefix)
	scope.addParamToScope(key, string(outputsJSON))
	return nil
}

// addParamToGlobalScope exports any desired node outputs to the global scope, and adds it to the global outputs.
func (woc *wfOperationCtx) addParamToGlobalScope(param wfv1.Parameter) {
	if param.GlobalName == "" {
		return
	}
	index := -1
	if woc.wf.Status.Outputs != nil {
		for i, gParam := range woc.wf.Status.Outputs.Parameters {
			if gParam.Name == param.GlobalName {
				index = i
				break
			}
		}
	} else {
		woc.wf.Status.Outputs = &wfv1.Outputs{}
	}
	paramName := fmt.Sprintf("workflow.outputs.parameters.%s", param.GlobalName)
	woc.globalParams[paramName] = *param.Value
	if index == -1 {
		woc.log.Infof("setting %s: '%s'", paramName, *param.Value)
		gParam := wfv1.Parameter{Name: param.GlobalName, Value: param.Value}
		woc.wf.Status.Outputs.Parameters = append(woc.wf.Status.Outputs.Parameters, gParam)
		woc.updated = true
	} else {
		prevVal := *woc.wf.Status.Outputs.Parameters[index].Value
		if prevVal != *param.Value {
			woc.log.Infof("overwriting %s: '%s' -> '%s'", paramName, *woc.wf.Status.Outputs.Parameters[index].Value, *param.Value)
			woc.wf.Status.Outputs.Parameters[index].Value = param.Value
			woc.updated = true
		}
	}
}

// addArtifactToGlobalScope exports any desired node outputs to the global scope
// Optionally adds to a local scope if supplied
func (woc *wfOperationCtx) addArtifactToGlobalScope(art wfv1.Artifact, scope *wfScope) {
	if art.GlobalName == "" {
		return
	}
	globalArtName := fmt.Sprintf("workflow.outputs.artifacts.%s", art.GlobalName)
	if woc.wf.Status.Outputs != nil {
		for i, gArt := range woc.wf.Status.Outputs.Artifacts {
			if gArt.Name == art.GlobalName {
				// global output already exists. overwrite the value if different
				art.Name = art.GlobalName
				art.GlobalName = ""
				art.Path = ""
				if !reflect.DeepEqual(woc.wf.Status.Outputs.Artifacts[i], art) {
					woc.wf.Status.Outputs.Artifacts[i] = art
					if scope != nil {
						scope.addArtifactToScope(globalArtName, art)
					}
					woc.log.Infof("overwriting %s: %v", globalArtName, art)
					woc.updated = true
				}
				return
			}
		}
	} else {
		woc.wf.Status.Outputs = &wfv1.Outputs{}
	}
	// global output does not yet exist
	art.Name = art.GlobalName
	art.GlobalName = ""
	art.Path = ""
	woc.log.Infof("setting %s: %v", globalArtName, art)
	woc.wf.Status.Outputs.Artifacts = append(woc.wf.Status.Outputs.Artifacts, art)
	if scope != nil {
		scope.addArtifactToScope(globalArtName, art)
	}
	woc.updated = true
}

// addChildNode adds a nodeID as a child to a parent
// parent and child are both node names
func (woc *wfOperationCtx) addChildNode(parent string, child string) {
	parentID := woc.wf.NodeID(parent)
	childID := woc.wf.NodeID(child)
	node, ok := woc.wf.Status.Nodes[parentID]
	if !ok {
		panic(fmt.Sprintf("parent node %s not initialized", parent))
	}
	for _, nodeID := range node.Children {
		if childID == nodeID {
			// already exists
			return
		}
	}
	node.Children = append(node.Children, childID)
	woc.wf.Status.Nodes[parentID] = node
	woc.updated = true
}

// executeResource is runs a kubectl command against a manifest
func (woc *wfOperationCtx) executeResource(nodeName string, tmpl *wfv1.Template, orgTmpl wfv1.TemplateHolder, boundaryID string) *wfv1.NodeStatus {
	tmpl = tmpl.DeepCopy()

	node := woc.getNodeByName(nodeName)
	if node != nil {
		return node
	}

	// Try to unmarshal the given manifest.
	obj := unstructured.Unstructured{}
	err := yaml.Unmarshal([]byte(tmpl.Resource.Manifest), &obj)
	if err != nil {
		return woc.initializeNode(nodeName, wfv1.NodeTypePod, orgTmpl, boundaryID, wfv1.NodeError, err.Error())
	}

	if tmpl.Resource.SetOwnerReference {
		ownerReferences := obj.GetOwnerReferences()
		obj.SetOwnerReferences(append(ownerReferences, *metav1.NewControllerRef(woc.wf, wfv1.SchemeGroupVersion.WithKind(workflow.WorkflowKind))))
		bytes, err := yaml.Marshal(obj.Object)
		if err != nil {
			return woc.initializeNode(nodeName, wfv1.NodeTypePod, orgTmpl, boundaryID, wfv1.NodeError, err.Error())
		}
		tmpl.Resource.Manifest = string(bytes)
	}

	mainCtr := woc.newExecContainer(common.MainContainerName)
	mainCtr.Command = []string{"argoexec", "resource", tmpl.Resource.Action}
	mainCtr.VolumeMounts = []apiv1.VolumeMount{
		volumeMountPodMetadata,
	}
	_, err = woc.createWorkflowPod(nodeName, *mainCtr, tmpl, false)
	if err != nil {
		return woc.initializeNode(nodeName, wfv1.NodeTypePod, orgTmpl, boundaryID, wfv1.NodeError, err.Error())
	}
	return woc.initializeNode(nodeName, wfv1.NodeTypePod, orgTmpl, boundaryID, wfv1.NodePending)
}

func processItem(fstTmpl *fasttemplate.Template, name string, index int, item wfv1.Item, obj interface{}) (string, error) {
	replaceMap := make(map[string]string)
	var newName string
	switch val := item.Value.(type) {
	case string, int, int32, int64, float32, float64, bool:
		replaceMap["item"] = fmt.Sprintf("%v", val)
		newName = fmt.Sprintf("%s(%d:%v)", name, index, val)
	case map[string]interface{}:
		// Handle the case when withItems is a list of maps.
		// vals holds stringified versions of the map items which are incorporated as part of the step name.
		// For example if the item is: {"name": "jesse","group":"developer"}
		// the vals would be: ["name:jesse", "group:developer"]
		// This would eventually be part of the step name (group:developer,name:jesse)
		vals := make([]string, 0)
		for itemKey, itemValIf := range val {
			switch itemVal := itemValIf.(type) {
			case string, int, int32, int64, float32, float64, bool:
				replaceMap[fmt.Sprintf("item.%s", itemKey)] = fmt.Sprintf("%v", itemVal)
				vals = append(vals, fmt.Sprintf("%s:%s", itemKey, itemVal))
			default:
				return "", errors.Errorf(errors.CodeBadRequest, "withItems[%d][%s] expected string or number. received: %v", index, itemKey, itemVal)
			}
		}
		// sort the values so that the name is deterministic
		sort.Strings(vals)
		newName = fmt.Sprintf("%s(%d:%v)", name, index, strings.Join(vals, ","))
	case []interface{}:
		byteVal, err := json.Marshal(val)
		if err != nil {
			return "", errors.InternalWrapError(err)
		}
		replaceMap["item"] = string(byteVal)
		newName = fmt.Sprintf("%s(%d:%v)", name, index, val)
	default:
		return "", errors.Errorf(errors.CodeBadRequest, "withItems[%d] expected string, number, list, or map. received: %s", index, val)
	}
	newStepStr, err := common.Replace(fstTmpl, replaceMap, false)
	if err != nil {
		return "", err
	}
	err = json.Unmarshal([]byte(newStepStr), &obj)
	if err != nil {
		return "", errors.InternalWrapError(err)
	}
	return newName, nil
}

func expandSequence(seq *wfv1.Sequence) ([]wfv1.Item, error) {
	var start, end int
	var err error
	if seq.Start != "" {
		start, err = strconv.Atoi(seq.Start)
		if err != nil {
			return nil, err
		}
	}
	if seq.End != "" {
		end, err = strconv.Atoi(seq.End)
		if err != nil {
			return nil, err
		}
	} else if seq.Count != "" {
		count, err := strconv.Atoi(seq.Count)
		if err != nil {
			return nil, err
		}
		if count == 0 {
			return []wfv1.Item{}, nil
		}
		end = start + count - 1
	} else {
		return nil, errors.InternalError("neither end nor count was specified in withSequence")
	}
	items := make([]wfv1.Item, 0)
	format := "%d"
	if seq.Format != "" {
		format = seq.Format
	}
	if start <= end {
		for i := start; i <= end; i++ {
			items = append(items, wfv1.Item{Value: fmt.Sprintf(format, i)})
		}
	} else {
		for i := start; i >= end; i-- {
			items = append(items, wfv1.Item{Value: fmt.Sprintf(format, i)})
		}
	}
	return items, nil
}

// getSize return the entire workflow json string size
func (woc *wfOperationCtx) getSize() int {
	nodeContent, err := json.Marshal(woc.wf)
	if err != nil {
		return -1
	}

	compressNodeSize := len(woc.wf.Status.CompressedNodes)

	if compressNodeSize > 0 {
		nodeStatus, err := json.Marshal(woc.wf.Status.Nodes)
		if err != nil {
			return -1
		}
		return len(nodeContent) - len(nodeStatus)
	}
	return len(nodeContent)
}

// checkAndCompress will check the workflow size and compress node status if total workflow size is more than maxWorkflowSize.
// The compressed content will be assign to compressedNodes element and clear the nodestatus map.
func (woc *wfOperationCtx) checkAndCompress() error {

	if woc.wf.Status.CompressedNodes != "" || (woc.wf.Status.CompressedNodes == "" && woc.getSize() >= maxWorkflowSize) {
		nodeContent, err := json.Marshal(woc.wf.Status.Nodes)
		if err != nil {
			return errors.InternalWrapError(err)
		}
		buff := string(nodeContent)
		woc.wf.Status.CompressedNodes = file.CompressEncodeString(buff)
	}

	if woc.wf.Status.CompressedNodes != "" && woc.getSize() >= maxWorkflowSize {
		return errors.InternalError(fmt.Sprintf("Workflow is longer than maximum allowed size. Size=%d", woc.getSize()))
	}

	return nil
}

func (woc *wfOperationCtx) substituteParamsInVolumes(params map[string]string) error {
	if woc.volumes == nil {
		return nil
	}

	volumes := woc.volumes
	volumesBytes, err := json.Marshal(volumes)
	if err != nil {
		return errors.InternalWrapError(err)
	}
	fstTmpl := fasttemplate.New(string(volumesBytes), "{{", "}}")
	newVolumesStr, err := common.Replace(fstTmpl, params, true)
	if err != nil {
		return err
	}
	var newVolumes []apiv1.Volume
	err = json.Unmarshal([]byte(newVolumesStr), &newVolumes)
	if err != nil {
		return errors.InternalWrapError(err)
	}
	woc.volumes = newVolumes
	return nil
}<|MERGE_RESOLUTION|>--- conflicted
+++ resolved
@@ -107,21 +107,14 @@
 			"workflow":  wf.ObjectMeta.Name,
 			"namespace": wf.ObjectMeta.Namespace,
 		}),
-<<<<<<< HEAD
-		controller:    wfc,
-		globalParams:  make(map[string]string),
-		completedPods: make(map[string]bool),
-		succeededPods: make(map[string]bool),
-		deadline:      time.Now().UTC().Add(maxOperationTime),
-=======
 		controller:         wfc,
 		globalParams:       make(map[string]string),
 		volumes:            wf.Spec.DeepCopy().Volumes,
 		artifactRepository: &wfc.Config.ArtifactRepository,
 		completedPods:      make(map[string]bool),
+		succeededPods:      make(map[string]bool),
 		deadline:           time.Now().UTC().Add(maxOperationTime),
 		tmplCtx:            templateresolution.NewContext(wfc.wfclientset, wf.Namespace, wf),
->>>>>>> b5702d8a
 	}
 
 	if woc.wf.Status.Nodes == nil {

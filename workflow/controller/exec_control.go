--- conflicted
+++ resolved
@@ -29,13 +29,9 @@
 		if woc.wfSpec.Shutdown != "" {
 			// Only delete pods that are not part of an onExit handler if we are "Stopping" or all pods if we are "Terminating"
 			_, onExitPod := pod.Labels[common.LabelKeyOnExit]
-<<<<<<< HEAD
-			if woc.wfSpec.Shutdown == wfv1.ShutdownStrategyTerminate || (woc.wfSpec.Shutdown == wfv1.ShutdownStrategyStop && !onExitPod) {
-				woc.log.Infof("Deleting Pending pod %s/%s as part of workflow shutdown with strategy: %s", pod.Namespace, pod.Name, woc.wfSpec.Shutdown)
-=======
+
 			if !woc.wf.Spec.Shutdown.ShouldExecute(onExitPod) {
 				woc.log.Infof("Deleting Pending pod %s/%s as part of workflow shutdown with strategy: %s", pod.Namespace, pod.Name, woc.wf.Spec.Shutdown)
->>>>>>> 14b7a459
 				err := woc.controller.kubeclientset.CoreV1().Pods(pod.Namespace).Delete(pod.Name, &metav1.DeleteOptions{})
 				if err == nil {
 					wfNodesLock.Lock()
@@ -78,17 +74,12 @@
 	}
 
 	var newDeadline *time.Time
-<<<<<<< HEAD
-	if woc.wfSpec.Shutdown != "" {
-		// Signal termination by setting a Zero deadline
-		newDeadline = &time.Time{}
-=======
+
 	if woc.wf.Spec.Shutdown != "" {
 		_, onExitPod := pod.Labels[common.LabelKeyOnExit]
 		if woc.wf.Spec.Shutdown == wfv1.ShutdownStrategyTerminate || (woc.wf.Spec.Shutdown == wfv1.ShutdownStrategyStop && !onExitPod) {
 			newDeadline = &time.Time{}
 		}
->>>>>>> 14b7a459
 	} else {
 		if podExecCtl.Deadline == nil && woc.workflowDeadline == nil {
 			return nil

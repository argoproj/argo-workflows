package controller

import (
	"context"
	"encoding/json"
	"fmt"
	"sync"
	"time"

	apiv1 "k8s.io/api/core/v1"
	metav1 "k8s.io/apimachinery/pkg/apis/meta/v1"

	"github.com/argoproj/argo/errors"
	wfv1 "github.com/argoproj/argo/pkg/apis/workflow/v1alpha1"
	"github.com/argoproj/argo/workflow/common"
)

// applyExecutionControl will ensure a pod's execution control annotation is up-to-date
// kills any pending pods when workflow has reached it's deadline
<<<<<<< HEAD
func (woc *wfOperationCtx) applyExecutionControl(clusterName wfv1.ClusterName, pod *apiv1.Pod, wfNodesLock *sync.RWMutex) error {
=======
func (woc *wfOperationCtx) applyExecutionControl(ctx context.Context, pod *apiv1.Pod, wfNodesLock *sync.RWMutex) error {
>>>>>>> b674aa30
	if pod == nil {
		return nil
	}
	switch pod.Status.Phase {
	case apiv1.PodSucceeded, apiv1.PodFailed:
		// Skip any pod which are already completed
		return nil
	case apiv1.PodPending:
		// Check if we are currently shutting down
		k, err := woc.controller.kubeclientsetX(clusterName, pod.Namespace)
		if err != nil {
			return err
		}
		if woc.execWf.Spec.Shutdown != "" {
			// Only delete pods that are not part of an onExit handler if we are "Stopping" or all pods if we are "Terminating"
			_, onExitPod := pod.Labels[common.LabelKeyOnExit]

			if !woc.wf.Spec.Shutdown.ShouldExecute(onExitPod) {
				woc.log.Infof("Deleting Pending pod %s/%s as part of workflow shutdown with strategy: %s", pod.Namespace, pod.Name, woc.wf.Spec.Shutdown)
<<<<<<< HEAD
				err := k.CoreV1().Pods(pod.Namespace).Delete(pod.Name, &metav1.DeleteOptions{})
=======
				err := woc.controller.kubeclientset.CoreV1().Pods(pod.Namespace).Delete(ctx, pod.Name, metav1.DeleteOptions{})
>>>>>>> b674aa30
				if err == nil {
					wfNodesLock.Lock()
					defer wfNodesLock.Unlock()
					node := woc.wf.Status.Nodes[pod.Name]
					woc.markNodePhase(node.Name, wfv1.NodeFailed, fmt.Sprintf("workflow shutdown with strategy:  %s", woc.execWf.Spec.Shutdown))
					return nil
				}
				// If we fail to delete the pod, fall back to setting the annotation
				woc.log.Warnf("Failed to delete %s/%s: %v", pod.Namespace, pod.Name, err)
			}
		}
		// Check if we are past the workflow deadline. If we are, and the pod is still pending
		// then we should simply delete it and mark the pod as Failed
		if woc.workflowDeadline != nil && time.Now().UTC().After(*woc.workflowDeadline) {
			//pods that are part of an onExit handler aren't subject to the deadline
			_, onExitPod := pod.Labels[common.LabelKeyOnExit]
			if !onExitPod {
				woc.log.Infof("Deleting Pending pod %s/%s which has exceeded workflow deadline %s", pod.Namespace, pod.Name, woc.workflowDeadline)
<<<<<<< HEAD
				err := k.CoreV1().Pods(pod.Namespace).Delete(pod.Name, &metav1.DeleteOptions{})
=======
				err := woc.controller.kubeclientset.CoreV1().Pods(pod.Namespace).Delete(ctx, pod.Name, metav1.DeleteOptions{})
>>>>>>> b674aa30
				if err == nil {
					wfNodesLock.Lock()
					defer wfNodesLock.Unlock()
					node := woc.wf.Status.Nodes[pod.Name]
					woc.markNodePhase(node.Name, wfv1.NodeFailed, "Step exceeded its deadline")
					return nil
				}
				// If we fail to delete the pod, fall back to setting the annotation
				woc.log.Warnf("Failed to delete %s/%s: %v", pod.Namespace, pod.Name, err)
			}
		}
	}

	var podExecCtl common.ExecutionControl
	if execCtlStr, ok := pod.Annotations[common.AnnotationKeyExecutionControl]; ok && execCtlStr != "" {
		err := json.Unmarshal([]byte(execCtlStr), &podExecCtl)
		if err != nil {
			woc.log.Warnf("Failed to unmarshal execution control from pod %s", pod.Name)
		}
	}
	containerName := common.WaitContainerName
	// A resource template does not have a wait container,
	// instead the only container is the main container (which is running argoexec)
	if len(pod.Spec.Containers) == 1 {
		containerName = common.MainContainerName
	}

	if woc.wf.Spec.Shutdown != "" {
		if _, onExitPod := pod.Labels[common.LabelKeyOnExit]; !woc.wf.Spec.Shutdown.ShouldExecute(onExitPod) {
			podExecCtl.Deadline = &time.Time{}
			woc.log.Infof("Applying shutdown deadline for pod %s", pod.Name)
<<<<<<< HEAD
			return woc.updateExecutionControl(clusterName, pod.Namespace, pod.Name, podExecCtl, containerName)
=======
			return woc.updateExecutionControl(ctx, pod.Name, podExecCtl, containerName)
>>>>>>> b674aa30
		}
	}

	if woc.workflowDeadline != nil {
		if podExecCtl.Deadline == nil || woc.workflowDeadline.Before(*podExecCtl.Deadline) {
			podExecCtl.Deadline = woc.workflowDeadline
			woc.log.Infof("Applying sooner Workflow Deadline for pod %s at: %v", pod.Name, woc.workflowDeadline)
<<<<<<< HEAD
			return woc.updateExecutionControl(clusterName, pod.Namespace, pod.Name, podExecCtl, containerName)
=======
			return woc.updateExecutionControl(ctx, pod.Name, podExecCtl, containerName)
>>>>>>> b674aa30
		}
	}

	return nil
}

// killDaemonedChildren kill any daemoned pods of a steps or DAG template node.
func (woc *wfOperationCtx) killDaemonedChildren(ctx context.Context, nodeID string) error {
	woc.log.Infof("Checking daemoned children of %s", nodeID)
	var firstErr error
	execCtl := common.ExecutionControl{
		Deadline: &time.Time{},
	}
	for _, childNode := range woc.wf.Status.Nodes {
		if childNode.BoundaryID != nodeID {
			continue
		}
		if childNode.Daemoned == nil || !*childNode.Daemoned {
			continue
		}
<<<<<<< HEAD
		tmpl := woc.execWf.GetTemplateByName(childNode.TemplateName)
		clusterName := tmpl.ClusterName
		namespace := wfv1.NamespaceOr(tmpl.Namespace, woc.wf.Namespace)
		err := woc.updateExecutionControl(clusterName, namespace, childNode.ID, execCtl, common.WaitContainerName)
=======
		err := woc.updateExecutionControl(ctx, childNode.ID, execCtl, common.WaitContainerName)
>>>>>>> b674aa30
		if err != nil {
			woc.log.Errorf("Failed to update execution control of node %s: %+v", childNode.ID, err)
			if firstErr == nil {
				firstErr = err
			}
		}
	}
	return firstErr
}

// updateExecutionControl updates the execution control parameters
<<<<<<< HEAD
func (woc *wfOperationCtx) updateExecutionControl(clusterName wfv1.ClusterName, namespace, podName string, execCtl common.ExecutionControl, containerName string) error {
=======
func (woc *wfOperationCtx) updateExecutionControl(ctx context.Context, podName string, execCtl common.ExecutionControl, containerName string) error {
>>>>>>> b674aa30
	execCtlBytes, err := json.Marshal(execCtl)
	if err != nil {
		return errors.InternalWrapError(err)
	}

	woc.log.Infof("Updating execution control of %s: %s", podName, execCtlBytes)
	k, err := woc.controller.kubeclientsetX(clusterName, namespace)
	if err != nil {
		return err
	}
	err = common.AddPodAnnotation(
<<<<<<< HEAD
		k,
=======
		ctx,
		woc.controller.kubeclientset,
>>>>>>> b674aa30
		podName,
		namespace,
		common.AnnotationKeyExecutionControl,
		string(execCtlBytes),
	)
	if err != nil {
		return err
	}

	// Ideally we would simply annotate the pod with the updates and be done with it, allowing
	// the executor to notice the updates naturally via the Downward API annotations volume
	// mounted file. However, updates to the Downward API volumes take a very long time to
	// propagate (minutes). The following code fast-tracks this by signaling the executor
	// using SIGUSR2 that something changed.
	woc.log.Infof("Signalling %s of updates", podName)
	restConfig, err := woc.controller.restConfigX(clusterName, namespace)
	if err != nil {
		return err
	}
	exec, err := common.ExecPodContainer(
		restConfig, woc.wf.ObjectMeta.Namespace, podName,
		containerName, true, true, "sh", "-c", "kill -s USR2 $(pidof argoexec)",
	)
	if err != nil {
		return err
	}
	go func() {
		// This call is necessary to actually send the exec. Since signalling is best effort,
		// it is launched as a goroutine and the error is discarded
		_, _, err = common.GetExecutorOutput(exec)
		if err != nil {
			woc.log.Warnf("Signal command failed: %v", err)
			return
		}
		woc.log.Infof("Signal of %s (%s) successfully issued", podName, common.WaitContainerName)
	}()

	return nil
}<|MERGE_RESOLUTION|>--- conflicted
+++ resolved
@@ -17,11 +17,7 @@
 
 // applyExecutionControl will ensure a pod's execution control annotation is up-to-date
 // kills any pending pods when workflow has reached it's deadline
-<<<<<<< HEAD
-func (woc *wfOperationCtx) applyExecutionControl(clusterName wfv1.ClusterName, pod *apiv1.Pod, wfNodesLock *sync.RWMutex) error {
-=======
-func (woc *wfOperationCtx) applyExecutionControl(ctx context.Context, pod *apiv1.Pod, wfNodesLock *sync.RWMutex) error {
->>>>>>> b674aa30
+func (woc *wfOperationCtx) applyExecutionControl(ctx context.Context, clusterName wfv1.ClusterName, pod *apiv1.Pod, wfNodesLock *sync.RWMutex) error {
 	if pod == nil {
 		return nil
 	}
@@ -41,11 +37,7 @@
 
 			if !woc.wf.Spec.Shutdown.ShouldExecute(onExitPod) {
 				woc.log.Infof("Deleting Pending pod %s/%s as part of workflow shutdown with strategy: %s", pod.Namespace, pod.Name, woc.wf.Spec.Shutdown)
-<<<<<<< HEAD
-				err := k.CoreV1().Pods(pod.Namespace).Delete(pod.Name, &metav1.DeleteOptions{})
-=======
-				err := woc.controller.kubeclientset.CoreV1().Pods(pod.Namespace).Delete(ctx, pod.Name, metav1.DeleteOptions{})
->>>>>>> b674aa30
+				err := k.CoreV1().Pods(pod.Namespace).Delete(ctx, pod.Name, metav1.DeleteOptions{})
 				if err == nil {
 					wfNodesLock.Lock()
 					defer wfNodesLock.Unlock()
@@ -64,11 +56,7 @@
 			_, onExitPod := pod.Labels[common.LabelKeyOnExit]
 			if !onExitPod {
 				woc.log.Infof("Deleting Pending pod %s/%s which has exceeded workflow deadline %s", pod.Namespace, pod.Name, woc.workflowDeadline)
-<<<<<<< HEAD
-				err := k.CoreV1().Pods(pod.Namespace).Delete(pod.Name, &metav1.DeleteOptions{})
-=======
-				err := woc.controller.kubeclientset.CoreV1().Pods(pod.Namespace).Delete(ctx, pod.Name, metav1.DeleteOptions{})
->>>>>>> b674aa30
+				err := k.CoreV1().Pods(pod.Namespace).Delete(ctx, pod.Name, metav1.DeleteOptions{})
 				if err == nil {
 					wfNodesLock.Lock()
 					defer wfNodesLock.Unlock()
@@ -100,11 +88,7 @@
 		if _, onExitPod := pod.Labels[common.LabelKeyOnExit]; !woc.wf.Spec.Shutdown.ShouldExecute(onExitPod) {
 			podExecCtl.Deadline = &time.Time{}
 			woc.log.Infof("Applying shutdown deadline for pod %s", pod.Name)
-<<<<<<< HEAD
-			return woc.updateExecutionControl(clusterName, pod.Namespace, pod.Name, podExecCtl, containerName)
-=======
-			return woc.updateExecutionControl(ctx, pod.Name, podExecCtl, containerName)
->>>>>>> b674aa30
+			return woc.updateExecutionControl(ctx, clusterName, pod.Namespace, pod.Name, podExecCtl, containerName)
 		}
 	}
 
@@ -112,11 +96,7 @@
 		if podExecCtl.Deadline == nil || woc.workflowDeadline.Before(*podExecCtl.Deadline) {
 			podExecCtl.Deadline = woc.workflowDeadline
 			woc.log.Infof("Applying sooner Workflow Deadline for pod %s at: %v", pod.Name, woc.workflowDeadline)
-<<<<<<< HEAD
-			return woc.updateExecutionControl(clusterName, pod.Namespace, pod.Name, podExecCtl, containerName)
-=======
-			return woc.updateExecutionControl(ctx, pod.Name, podExecCtl, containerName)
->>>>>>> b674aa30
+			return woc.updateExecutionControl(ctx, clusterName, pod.Namespace, pod.Name, podExecCtl, containerName)
 		}
 	}
 
@@ -137,14 +117,10 @@
 		if childNode.Daemoned == nil || !*childNode.Daemoned {
 			continue
 		}
-<<<<<<< HEAD
 		tmpl := woc.execWf.GetTemplateByName(childNode.TemplateName)
 		clusterName := tmpl.ClusterName
 		namespace := wfv1.NamespaceOr(tmpl.Namespace, woc.wf.Namespace)
-		err := woc.updateExecutionControl(clusterName, namespace, childNode.ID, execCtl, common.WaitContainerName)
-=======
-		err := woc.updateExecutionControl(ctx, childNode.ID, execCtl, common.WaitContainerName)
->>>>>>> b674aa30
+		err := woc.updateExecutionControl(ctx, clusterName, namespace, childNode.ID, execCtl, common.WaitContainerName)
 		if err != nil {
 			woc.log.Errorf("Failed to update execution control of node %s: %+v", childNode.ID, err)
 			if firstErr == nil {
@@ -156,11 +132,7 @@
 }
 
 // updateExecutionControl updates the execution control parameters
-<<<<<<< HEAD
-func (woc *wfOperationCtx) updateExecutionControl(clusterName wfv1.ClusterName, namespace, podName string, execCtl common.ExecutionControl, containerName string) error {
-=======
-func (woc *wfOperationCtx) updateExecutionControl(ctx context.Context, podName string, execCtl common.ExecutionControl, containerName string) error {
->>>>>>> b674aa30
+func (woc *wfOperationCtx) updateExecutionControl(ctx context.Context, clusterName wfv1.ClusterName, namespace, podName string, execCtl common.ExecutionControl, containerName string) error {
 	execCtlBytes, err := json.Marshal(execCtl)
 	if err != nil {
 		return errors.InternalWrapError(err)
@@ -172,12 +144,8 @@
 		return err
 	}
 	err = common.AddPodAnnotation(
-<<<<<<< HEAD
+		ctx,
 		k,
-=======
-		ctx,
-		woc.controller.kubeclientset,
->>>>>>> b674aa30
 		podName,
 		namespace,
 		common.AnnotationKeyExecutionControl,

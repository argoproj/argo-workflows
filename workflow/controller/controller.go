--- conflicted
+++ resolved
@@ -10,16 +10,11 @@
 	"syscall"
 	"time"
 
-<<<<<<< HEAD
 	mccache "github.com/argoproj-labs/multi-cluster-kubernetes/api/cache"
 	mcconfig "github.com/argoproj-labs/multi-cluster-kubernetes/api/config"
 	mcdynamic "github.com/argoproj-labs/multi-cluster-kubernetes/api/dynamic"
 	mckubernetes "github.com/argoproj-labs/multi-cluster-kubernetes/api/kubernetes"
 	mclabels "github.com/argoproj-labs/multi-cluster-kubernetes/api/labels"
-=======
-	v1 "k8s.io/client-go/informers/core/v1"
-
->>>>>>> 6d46fd9f
 	"github.com/argoproj/pkg/errors"
 	syncpkg "github.com/argoproj/pkg/sync"
 	log "github.com/sirupsen/logrus"
@@ -108,12 +103,8 @@
 	wfInformer            cache.SharedIndexInformer
 	wftmplInformer        wfextvv1alpha1.WorkflowTemplateInformer
 	cwftmplInformer       wfextvv1alpha1.ClusterWorkflowTemplateInformer
-<<<<<<< HEAD
 	podInformer           mccache.SharedIndexInformer
-=======
-	podInformer           cache.SharedIndexInformer
 	configMapInformer     cache.SharedIndexInformer
->>>>>>> 6d46fd9f
 	wfQueue               workqueue.RateLimitingInterface
 	podCleanupQueue       workqueue.RateLimitingInterface // pods to be deleted or labelled depend on GC strategy
 	throttler             sync.Throttler
@@ -1132,7 +1123,7 @@
 }
 
 func (wfc *WorkflowController) newConfigMapInformer() cache.SharedIndexInformer {
-	return v1.NewFilteredConfigMapInformer(wfc.kubeclientset, wfc.GetManagedNamespace(), 20*time.Minute, cache.Indexers{
+	return v1.NewFilteredConfigMapInformer(wfc.clientset(), wfc.GetManagedNamespace(), 20*time.Minute, cache.Indexers{
 		indexes.ConfigMapLabelsIndex: indexes.ConfigMapIndexFunc,
 	}, func(opts *metav1.ListOptions) {
 		opts.LabelSelector = indexes.ConfigMapTypeLabel

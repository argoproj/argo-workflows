package controller

import (
	"context"
	"encoding/json"
	"fmt"
	"os"
	"strconv"
	"syscall"
	"time"

	"github.com/argoproj/pkg/errors"
	syncpkg "github.com/argoproj/pkg/sync"
	log "github.com/sirupsen/logrus"
	"golang.org/x/time/rate"
	apiv1 "k8s.io/api/core/v1"
	apierr "k8s.io/apimachinery/pkg/api/errors"
	metav1 "k8s.io/apimachinery/pkg/apis/meta/v1"
	"k8s.io/apimachinery/pkg/apis/meta/v1/unstructured"
	"k8s.io/apimachinery/pkg/labels"
	"k8s.io/apimachinery/pkg/runtime"
	"k8s.io/apimachinery/pkg/selection"
	"k8s.io/apimachinery/pkg/types"
	runtimeutil "k8s.io/apimachinery/pkg/util/runtime"
	"k8s.io/apimachinery/pkg/util/wait"
	"k8s.io/apimachinery/pkg/watch"
	"k8s.io/client-go/dynamic"
	v1 "k8s.io/client-go/informers/core/v1"
	"k8s.io/client-go/kubernetes"
	"k8s.io/client-go/rest"
	"k8s.io/client-go/tools/cache"
	"k8s.io/client-go/tools/leaderelection"
	"k8s.io/client-go/tools/leaderelection/resourcelock"
	apiwatch "k8s.io/client-go/tools/watch"
	"k8s.io/client-go/util/workqueue"
	"upper.io/db.v3/lib/sqlbuilder"

	"github.com/argoproj/argo-workflows/v3"
	"github.com/argoproj/argo-workflows/v3/config"
	argoErr "github.com/argoproj/argo-workflows/v3/errors"
	"github.com/argoproj/argo-workflows/v3/persist/sqldb"
	wfv1 "github.com/argoproj/argo-workflows/v3/pkg/apis/workflow/v1alpha1"
	wfclientset "github.com/argoproj/argo-workflows/v3/pkg/client/clientset/versioned"
	"github.com/argoproj/argo-workflows/v3/pkg/client/informers/externalversions"
	wfextvv1alpha1 "github.com/argoproj/argo-workflows/v3/pkg/client/informers/externalversions/workflow/v1alpha1"
	"github.com/argoproj/argo-workflows/v3/pkg/plugins/spec"
	authutil "github.com/argoproj/argo-workflows/v3/util/auth"
	"github.com/argoproj/argo-workflows/v3/util/diff"
	"github.com/argoproj/argo-workflows/v3/util/env"
	errorsutil "github.com/argoproj/argo-workflows/v3/util/errors"
	"github.com/argoproj/argo-workflows/v3/workflow/artifactrepositories"
	"github.com/argoproj/argo-workflows/v3/workflow/common"
	controllercache "github.com/argoproj/argo-workflows/v3/workflow/controller/cache"
	"github.com/argoproj/argo-workflows/v3/workflow/controller/estimation"
	"github.com/argoproj/argo-workflows/v3/workflow/controller/indexes"
	"github.com/argoproj/argo-workflows/v3/workflow/controller/informer"
	"github.com/argoproj/argo-workflows/v3/workflow/controller/pod"
	"github.com/argoproj/argo-workflows/v3/workflow/cron"
	"github.com/argoproj/argo-workflows/v3/workflow/events"
	"github.com/argoproj/argo-workflows/v3/workflow/gccontroller"
	"github.com/argoproj/argo-workflows/v3/workflow/hydrator"
	"github.com/argoproj/argo-workflows/v3/workflow/metrics"
	"github.com/argoproj/argo-workflows/v3/workflow/signal"
	"github.com/argoproj/argo-workflows/v3/workflow/sync"
	"github.com/argoproj/argo-workflows/v3/workflow/util"
	plugin "github.com/argoproj/argo-workflows/v3/workflow/util/plugins"
)

// WorkflowController is the controller for workflow resources
type WorkflowController struct {
	// namespace of the workflow controller
	namespace        string
	managedNamespace string

	configController config.Controller
	// Config is the workflow controller's configuration
	Config config.Config
	// get the artifact repository
	artifactRepositories artifactrepositories.Interface

	// cliExecutorImage is the executor image as specified from the command line
	cliExecutorImage string

	// cliExecutorImagePullPolicy is the executor imagePullPolicy as specified from the command line
	cliExecutorImagePullPolicy string
	containerRuntimeExecutor   string

	// restConfig is used by controller to send a SIGUSR1 to the wait sidecar using remotecommand.NewSPDYExecutor().
	restConfig       *rest.Config
	kubeclientset    kubernetes.Interface
	rateLimiter      *rate.Limiter
	dynamicInterface dynamic.Interface
	wfclientset      wfclientset.Interface

	// datastructures to support the processing of workflows and workflow pods
	wfInformer            cache.SharedIndexInformer
	wftmplInformer        wfextvv1alpha1.WorkflowTemplateInformer
	cwftmplInformer       wfextvv1alpha1.ClusterWorkflowTemplateInformer
	podInformer           cache.SharedIndexInformer
	configMapInformer     cache.SharedIndexInformer
	wfQueue               workqueue.RateLimitingInterface
	podCleanupQueue       workqueue.RateLimitingInterface // pods to be deleted or labelled depend on GC strategy
	throttler             sync.Throttler
	workflowKeyLock       syncpkg.KeyLock // used to lock workflows for exclusive modification or access
	session               sqlbuilder.Database
	offloadNodeStatusRepo sqldb.OffloadNodeStatusRepo
	hydrator              hydrator.Interface
	wfArchive             sqldb.WorkflowArchive
	estimatorFactory      estimation.EstimatorFactory
	syncManager           *sync.Manager
	metrics               *metrics.Metrics
	eventRecorderManager  events.EventRecorderManager
	archiveLabelSelector  labels.Selector
	cacheFactory          controllercache.Factory
	wfTaskSetInformer     wfextvv1alpha1.WorkflowTaskSetInformer

	// progressPatchTickDuration defines how often the executor will patch pod annotations if an updated progress is found.
	// Default is 1m and can be configured using the env var ARGO_PROGRESS_PATCH_TICK_DURATION.
	progressPatchTickDuration time.Duration
	// progressFileTickDuration defines how often the progress file is read.
	// Default is 3s and can be configured using the env var ARGO_PROGRESS_FILE_TICK_DURATION
	progressFileTickDuration time.Duration
	executorPlugins          map[string]map[string]*spec.Plugin // namespace -> name -> plugin
}

const (
	workflowResyncPeriod                = 20 * time.Minute
	workflowTemplateResyncPeriod        = 20 * time.Minute
	podResyncPeriod                     = 30 * time.Minute
	clusterWorkflowTemplateResyncPeriod = 20 * time.Minute
	workflowExistenceCheckPeriod        = 1 * time.Minute
	workflowTaskSetResyncPeriod         = 20 * time.Minute
)

var cacheGCPeriod = env.LookupEnvDurationOr("CACHE_GC_PERIOD", 0)

func init() {
	if cacheGCPeriod != 0 {
		log.WithField("cacheGCPeriod", cacheGCPeriod).Info("GC for memoization caches will be performed every")
	}
}

// NewWorkflowController instantiates a new WorkflowController
func NewWorkflowController(ctx context.Context, restConfig *rest.Config, kubeclientset kubernetes.Interface, wfclientset wfclientset.Interface, namespace, managedNamespace, executorImage, executorImagePullPolicy, containerRuntimeExecutor, configMap string, executorPlugins bool) (*WorkflowController, error) {
	dynamicInterface, err := dynamic.NewForConfig(restConfig)
	if err != nil {
		return nil, err
	}

	wfc := WorkflowController{
		restConfig:                 restConfig,
		kubeclientset:              kubeclientset,
		dynamicInterface:           dynamicInterface,
		wfclientset:                wfclientset,
		namespace:                  namespace,
		managedNamespace:           managedNamespace,
		cliExecutorImage:           executorImage,
		cliExecutorImagePullPolicy: executorImagePullPolicy,
		containerRuntimeExecutor:   containerRuntimeExecutor,
		configController:           config.NewController(namespace, configMap, kubeclientset, config.EmptyConfigFunc),
		workflowKeyLock:            syncpkg.NewKeyLock(),
		cacheFactory:               controllercache.NewCacheFactory(kubeclientset, namespace),
		eventRecorderManager:       events.NewEventRecorderManager(kubeclientset),
		progressPatchTickDuration:  env.LookupEnvDurationOr(common.EnvVarProgressPatchTickDuration, 1*time.Minute),
		progressFileTickDuration:   env.LookupEnvDurationOr(common.EnvVarProgressFileTickDuration, 3*time.Second),
	}

	if executorPlugins {
		wfc.executorPlugins = map[string]map[string]*spec.Plugin{}
	}

	wfc.UpdateConfig(ctx)

	wfc.metrics = metrics.New(wfc.getMetricsServerConfig())

	workqueue.SetProvider(wfc.metrics) // must execute SetProvider before we created the queues
	wfc.wfQueue = wfc.metrics.RateLimiterWithBusyWorkers(&fixedItemIntervalRateLimiter{}, "workflow_queue")
	wfc.throttler = wfc.newThrottler()
	wfc.podCleanupQueue = wfc.metrics.RateLimiterWithBusyWorkers(workqueue.DefaultControllerRateLimiter(), "pod_cleanup_queue")

	return &wfc, nil
}

func (wfc *WorkflowController) newThrottler() sync.Throttler {
	f := func(key string) { wfc.wfQueue.AddRateLimited(key) }
	return sync.ChainThrottler{
		sync.NewThrottler(wfc.Config.Parallelism, sync.SingleBucket, f),
		sync.NewThrottler(wfc.Config.NamespaceParallelism, sync.NamespaceBucket, f),
	}
}

// runGCcontroller runs the workflow garbage collector controller
func (wfc *WorkflowController) runGCcontroller(ctx context.Context, workflowTTLWorkers int) {
	defer runtimeutil.HandleCrash(runtimeutil.PanicHandlers...)

	gcCtrl := gccontroller.NewController(wfc.wfclientset, wfc.wfInformer, wfc.metrics, wfc.Config.RetentionPolicy)
	err := gcCtrl.Run(ctx.Done(), workflowTTLWorkers)
	if err != nil {
		panic(err)
	}
}

func (wfc *WorkflowController) runCronController(ctx context.Context) {
	defer runtimeutil.HandleCrash(runtimeutil.PanicHandlers...)

	cronController := cron.NewCronController(wfc.wfclientset, wfc.dynamicInterface, wfc.namespace, wfc.GetManagedNamespace(), wfc.Config.InstanceID, wfc.metrics, wfc.eventRecorderManager)
	cronController.Run(ctx)
}

var indexers = cache.Indexers{
	indexes.ClusterWorkflowTemplateIndex: indexes.MetaNamespaceLabelIndexFunc(common.LabelKeyClusterWorkflowTemplate),
	indexes.CronWorkflowIndex:            indexes.MetaNamespaceLabelIndexFunc(common.LabelKeyCronWorkflow),
	indexes.WorkflowTemplateIndex:        indexes.MetaNamespaceLabelIndexFunc(common.LabelKeyWorkflowTemplate),
	indexes.SemaphoreConfigIndexName:     indexes.WorkflowSemaphoreKeysIndexFunc(),
	indexes.WorkflowPhaseIndex:           indexes.MetaWorkflowPhaseIndexFunc(),
	indexes.ConditionsIndex:              indexes.ConditionsIndexFunc,
	indexes.UIDIndex:                     indexes.MetaUIDFunc,
}

// Run starts an Workflow resource controller
func (wfc *WorkflowController) Run(ctx context.Context, wfWorkers, workflowTTLWorkers, podCleanupWorkers int) {
	defer runtimeutil.HandleCrash(runtimeutil.PanicHandlers...)

	ctx, cancel := context.WithCancel(ctx)
	defer cancel()

	defer wfc.wfQueue.ShutDown()
	defer wfc.podCleanupQueue.ShutDown()

	log.WithField("version", argo.GetVersion().Version).
		WithField("defaultRequeueTime", GetRequeueTime()).
		Info("Starting Workflow Controller")
	log.WithField("workflow", wfWorkers).
		WithField("workflowTtl", workflowTTLWorkers).
		WithField("podCleanup", podCleanupWorkers).
		Info("Current Worker Numbers")

	wfc.wfInformer = util.NewWorkflowInformer(wfc.dynamicInterface, wfc.GetManagedNamespace(), workflowResyncPeriod, wfc.tweakListOptions, indexers)
	wfc.wftmplInformer = informer.NewTolerantWorkflowTemplateInformer(wfc.dynamicInterface, workflowTemplateResyncPeriod, wfc.managedNamespace)
	wfc.wfTaskSetInformer = wfc.newWorkflowTaskSetInformer()

	wfc.addWorkflowInformerHandlers(ctx)
	wfc.podInformer = wfc.newPodInformer(ctx)
	wfc.updateEstimatorFactory()

	wfc.configMapInformer = wfc.newConfigMapInformer()

	// Create Synchronization Manager
	wfc.createSynchronizationManager(ctx)
	// init managers: throttler and SynchronizationManager
	if err := wfc.initManagers(ctx); err != nil {
		log.Fatal(err)
	}

	go wfc.runConfigMapWatcher(ctx.Done())
	go wfc.configController.Run(ctx.Done(), wfc.updateConfig)
	go wfc.wfInformer.Run(ctx.Done())
	go wfc.wftmplInformer.Informer().Run(ctx.Done())
	go wfc.podInformer.Run(ctx.Done())
	go wfc.configMapInformer.Run(ctx.Done())
	go wfc.wfTaskSetInformer.Informer().Run(ctx.Done())

	// Wait for all involved caches to be synced, before processing items from the queue is started
	if !cache.WaitForCacheSync(ctx.Done(), wfc.wfInformer.HasSynced, wfc.wftmplInformer.Informer().HasSynced, wfc.podInformer.HasSynced, wfc.configMapInformer.HasSynced) {
		log.Fatal("Timed out waiting for caches to sync")
	}

	wfc.createClusterWorkflowTemplateInformer(ctx)

	// Start the metrics server
	go wfc.metrics.RunServer(ctx)

	leaderElectionOff := os.Getenv("LEADER_ELECTION_DISABLE")
	if leaderElectionOff == "true" {
		log.Info("Leader election is turned off. Running in single-instance mode")
		logCtx := log.WithField("id", "single-instance")
		go wfc.startLeading(ctx, logCtx, podCleanupWorkers, workflowTTLWorkers, wfWorkers)
	} else {
		nodeID, ok := os.LookupEnv("LEADER_ELECTION_IDENTITY")
		if !ok {
			log.Fatal("LEADER_ELECTION_IDENTITY must be set so that the workflow controllers can elect a leader")
		}
		logCtx := log.WithField("id", nodeID)

		leaderName := "workflow-controller"
		if wfc.Config.InstanceID != "" {
			leaderName = fmt.Sprintf("%s-%s", leaderName, wfc.Config.InstanceID)
		}

		go leaderelection.RunOrDie(ctx, leaderelection.LeaderElectionConfig{
			Lock: &resourcelock.LeaseLock{
				LeaseMeta: metav1.ObjectMeta{Name: leaderName, Namespace: wfc.namespace}, Client: wfc.kubeclientset.CoordinationV1(),
				LockConfig: resourcelock.ResourceLockConfig{Identity: nodeID, EventRecorder: wfc.eventRecorderManager.Get(wfc.namespace)},
			},
			ReleaseOnCancel: true,
			LeaseDuration:   env.LookupEnvDurationOr("LEADER_ELECTION_LEASE_DURATION", 15*time.Second),
			RenewDeadline:   env.LookupEnvDurationOr("LEADER_ELECTION_RENEW_DEADLINE", 10*time.Second),
			RetryPeriod:     env.LookupEnvDurationOr("LEADER_ELECTION_RETRY_PERIOD", 5*time.Second),
			Callbacks: leaderelection.LeaderCallbacks{
				OnStartedLeading: func(ctx context.Context) {
					wfc.startLeading(ctx, logCtx, podCleanupWorkers, workflowTTLWorkers, wfWorkers)
				},
				OnStoppedLeading: func() {
					logCtx.Info("stopped leading")
					cancel()
				},
				OnNewLeader: func(identity string) {
					logCtx.WithField("leader", identity).Info("new leader")
				},
			},
		})
	}
	<-ctx.Done()
}

func (wfc *WorkflowController) startLeading(ctx context.Context, logCtx *log.Entry, podCleanupWorkers int, workflowTTLWorkers int, wfWorkers int) {
	defer runtimeutil.HandleCrash(runtimeutil.PanicHandlers...)

	logCtx.Info("started leading")

	for i := 0; i < podCleanupWorkers; i++ {
		go wait.UntilWithContext(ctx, wfc.runPodCleanup, time.Second)
	}
	go wfc.workflowGarbageCollector(ctx.Done())
	go wfc.archivedWorkflowGarbageCollector(ctx.Done())

	go wfc.runGCcontroller(ctx, workflowTTLWorkers)
	go wfc.runCronController(ctx)
	go wait.Until(wfc.syncWorkflowPhaseMetrics, 15*time.Second, ctx.Done())
	go wait.Until(wfc.syncPodPhaseMetrics, 15*time.Second, ctx.Done())

	go wait.Until(wfc.syncManager.CheckWorkflowExistence, workflowExistenceCheckPeriod, ctx.Done())

	for i := 0; i < wfWorkers; i++ {
		go wait.Until(wfc.runWorker, time.Second, ctx.Done())
	}
	if cacheGCPeriod != 0 {
		go wait.JitterUntilWithContext(ctx, wfc.syncAllCacheForGC, cacheGCPeriod, 0.0, true)
	}
}

// Create and the Synchronization Manager
func (wfc *WorkflowController) createSynchronizationManager(ctx context.Context) {
	getSyncLimit := func(lockKey string) (int, error) {
		lockName, err := sync.DecodeLockName(lockKey)
		if err != nil {
			return 0, err
		}
		configMap, err := wfc.kubeclientset.CoreV1().ConfigMaps(lockName.Namespace).Get(ctx, lockName.ResourceName, metav1.GetOptions{})
		if err != nil {
			return 0, err
		}

		value, found := configMap.Data[lockName.Key]
		if !found {
			return 0, argoErr.New(argoErr.CodeBadRequest, fmt.Sprintf("Sync configuration key '%s' not found in ConfigMap", lockName.Key))
		}
		return strconv.Atoi(value)
	}

	nextWorkflow := func(key string) {
		wfc.wfQueue.AddRateLimited(key)
	}

	isWFDeleted := func(key string) bool {
		_, exists, err := wfc.wfInformer.GetIndexer().GetByKey(key)
		if err != nil {
			log.WithFields(log.Fields{"key": key, "error": err}).Error("Failed to get workflow from informer")
			return false
		}
		return exists
	}

	wfc.syncManager = sync.NewLockManager(getSyncLimit, nextWorkflow, isWFDeleted)
}

// list all running workflows to initialize throttler and syncManager
func (wfc *WorkflowController) initManagers(ctx context.Context) error {
	labelSelector := labels.NewSelector().Add(util.InstanceIDRequirement(wfc.Config.InstanceID))
	req, _ := labels.NewRequirement(common.LabelKeyPhase, selection.Equals, []string{string(wfv1.WorkflowRunning)})
	if req != nil {
		labelSelector = labelSelector.Add(*req)
	}
	listOpts := metav1.ListOptions{LabelSelector: labelSelector.String()}
	wfList, err := wfc.wfclientset.ArgoprojV1alpha1().Workflows(wfc.namespace).List(ctx, listOpts)
	if err != nil {
		return err
	}

	if err := wfc.throttler.Init(wfList.Items); err != nil {
		return err
	}

	wfc.syncManager.Initialize(wfList.Items)
	return nil
}

func (wfc *WorkflowController) runConfigMapWatcher(stopCh <-chan struct{}) {
	defer runtimeutil.HandleCrash(runtimeutil.PanicHandlers...)

	ctx := context.Background()
	retryWatcher, err := apiwatch.NewRetryWatcher("1", &cache.ListWatch{
		WatchFunc: func(options metav1.ListOptions) (watch.Interface, error) {
			return wfc.kubeclientset.CoreV1().ConfigMaps(wfc.managedNamespace).Watch(ctx, metav1.ListOptions{})
		},
	})
	if err != nil {
		panic(err)
	}
	defer retryWatcher.Stop()

	for {
		select {
		case event := <-retryWatcher.ResultChan():
			cm, ok := event.Object.(*apiv1.ConfigMap)
			if !ok {
				log.Errorf("invalid config map object received in config watcher. Ignored processing")
				continue
			}
			log.Debugf("received config map %s/%s update", cm.Namespace, cm.Name)
			wfc.notifySemaphoreConfigUpdate(cm)

		case <-stopCh:
			return
		}
	}
}

// notifySemaphoreConfigUpdate will notify semaphore config update to pending workflows
func (wfc *WorkflowController) notifySemaphoreConfigUpdate(cm *apiv1.ConfigMap) {
	wfs, err := wfc.wfInformer.GetIndexer().ByIndex(indexes.SemaphoreConfigIndexName, fmt.Sprintf("%s/%s", cm.Namespace, cm.Name))
	if err != nil {
		log.Errorf("failed get the workflow from informer. %v", err)
	}

	for _, obj := range wfs {
		un, ok := obj.(*unstructured.Unstructured)
		if !ok {
			log.Warnf("received object from indexer %s is not an unstructured", indexes.SemaphoreConfigIndexName)
			continue
		}
		wfc.wfQueue.AddRateLimited(fmt.Sprintf("%s/%s", un.GetNamespace(), un.GetName()))
	}
}

// Check if the controller has RBAC access to ClusterWorkflowTemplates
func (wfc *WorkflowController) createClusterWorkflowTemplateInformer(ctx context.Context) {
	cwftGetAllowed, err := authutil.CanI(ctx, wfc.kubeclientset, "get", "clusterworkflowtemplates", wfc.namespace, "")
	errors.CheckError(err)
	cwftListAllowed, err := authutil.CanI(ctx, wfc.kubeclientset, "list", "clusterworkflowtemplates", wfc.namespace, "")
	errors.CheckError(err)
	cwftWatchAllowed, err := authutil.CanI(ctx, wfc.kubeclientset, "watch", "clusterworkflowtemplates", wfc.namespace, "")
	errors.CheckError(err)

	if cwftGetAllowed && cwftListAllowed && cwftWatchAllowed {
		wfc.cwftmplInformer = informer.NewTolerantClusterWorkflowTemplateInformer(wfc.dynamicInterface, clusterWorkflowTemplateResyncPeriod)
		go wfc.cwftmplInformer.Informer().Run(ctx.Done())
	} else {
		log.Warnf("Controller doesn't have RBAC access for ClusterWorkflowTemplates")
	}
}

func (wfc *WorkflowController) UpdateConfig(ctx context.Context) {
	config, err := wfc.configController.Get(ctx)
	if err != nil {
		log.Fatalf("Failed to register watch for controller config map: %v", err)
	}
	err = wfc.updateConfig(config)
	if err != nil {
		log.Fatalf("Failed to update config: %v", err)
	}
}

func (wfc *WorkflowController) queuePodForCleanup(namespace string, podName string, action podCleanupAction) {
	wfc.podCleanupQueue.AddRateLimited(newPodCleanupKey(namespace, podName, action))
}

func (wfc *WorkflowController) queuePodForCleanupAfter(namespace string, podName string, action podCleanupAction, duration time.Duration) {
	wfc.podCleanupQueue.AddAfter(newPodCleanupKey(namespace, podName, action), duration)
}

func (wfc *WorkflowController) runPodCleanup(ctx context.Context) {
	for wfc.processNextPodCleanupItem(ctx) {
	}
}

// all pods will ultimately be cleaned up by either deleting them, or labelling them
func (wfc *WorkflowController) processNextPodCleanupItem(ctx context.Context) bool {
	key, quit := wfc.podCleanupQueue.Get()
	if quit {
		return false
	}
	defer wfc.podCleanupQueue.Done(key)

	namespace, podName, action := parsePodCleanupKey(key.(podCleanupKey))
	logCtx := log.WithFields(log.Fields{"key": key, "action": action})
	logCtx.Info("cleaning up pod")
	err := func() error {
		pods := wfc.kubeclientset.CoreV1().Pods(namespace)
		switch action {
		case shutdownPod:
			// to shutdown a pod, we signal the wait container to terminate, the wait container in turn will
			// kill the main container (using whatever mechanism the executor uses), and will then exit itself
			// once the main container exited
			pod, err := wfc.getPod(namespace, podName)
			if pod == nil || err != nil {
				return err
			}
			for _, c := range pod.Spec.Containers {
				if c.Name == common.WaitContainerName {
					if err := signal.SignalContainer(wfc.restConfig, pod, common.WaitContainerName, syscall.SIGTERM); err != nil {
						return err
					}
					return nil // done
				}
			}
			// no wait container found
			fallthrough
		case terminateContainers:
			if terminationGracePeriod, err := wfc.signalContainers(namespace, podName, syscall.SIGTERM); err != nil {
				return err
			} else if terminationGracePeriod > 0 {
				wfc.queuePodForCleanupAfter(namespace, podName, killContainers, terminationGracePeriod)
			}
		case killContainers:
			if _, err := wfc.signalContainers(namespace, podName, syscall.SIGKILL); err != nil {
				return err
			}
		case labelPodCompleted:
			_, err := pods.Patch(
				ctx,
				podName,
				types.MergePatchType,
				[]byte(`{"metadata": {"labels": {"workflows.argoproj.io/completed": "true"}}}`),
				metav1.PatchOptions{},
			)
			if err != nil {
				return err
			}
		case deletePod:
			propagation := metav1.DeletePropagationBackground
			err := pods.Delete(ctx, podName, metav1.DeleteOptions{
				PropagationPolicy:  &propagation,
				GracePeriodSeconds: wfc.Config.PodGCGracePeriodSeconds,
			})
			if err != nil && !apierr.IsNotFound(err) {
				return err
			}
		}
		return nil
	}()
	if err != nil {
		logCtx.WithError(err).Warn("failed to clean-up pod")
		if errorsutil.IsTransientErr(err) {
			wfc.podCleanupQueue.AddRateLimited(key)
		}
	}
	return true
}

func (wfc *WorkflowController) getPod(namespace string, podName string) (*apiv1.Pod, error) {
	obj, exists, err := wfc.podInformer.GetStore().GetByKey(namespace + "/" + podName)
	if err != nil {
		return nil, err
	}
	if !exists {
		return nil, nil
	}
	pod, ok := obj.(*apiv1.Pod)
	if !ok {
		return nil, fmt.Errorf("object is not a pod")
	}
	return pod, nil
}

func (wfc *WorkflowController) signalContainers(namespace string, podName string, sig syscall.Signal) (time.Duration, error) {
	pod, err := wfc.getPod(namespace, podName)
	if pod == nil || err != nil {
		return 0, err
	}

	for _, c := range pod.Status.ContainerStatuses {
		if c.Name == common.WaitContainerName || c.State.Terminated != nil {
			continue
		}
		if err := signal.SignalContainer(wfc.restConfig, pod, c.Name, sig); err != nil {
			return 0, err
		}
	}
	if pod.Spec.TerminationGracePeriodSeconds == nil {
		return 30 * time.Second, nil
	}
	return time.Duration(*pod.Spec.TerminationGracePeriodSeconds) * time.Second, nil
}

func (wfc *WorkflowController) workflowGarbageCollector(stopCh <-chan struct{}) {
	defer runtimeutil.HandleCrash(runtimeutil.PanicHandlers...)

	periodicity := env.LookupEnvDurationOr("WORKFLOW_GC_PERIOD", 5*time.Minute)
	log.WithField("periodicity", periodicity).Info("Performing periodic GC")
	ticker := time.NewTicker(periodicity)
	for {
		select {
		case <-stopCh:
			ticker.Stop()
			return
		case <-ticker.C:
			if wfc.offloadNodeStatusRepo.IsEnabled() {
				log.Info("Performing periodic workflow GC")
				oldRecords, err := wfc.offloadNodeStatusRepo.ListOldOffloads(wfc.GetManagedNamespace())
				if err != nil {
					log.WithField("err", err).Error("Failed to list old offloaded nodes")
					continue
				}
				log.WithField("len_wfs", len(oldRecords)).Info("Deleting old offloads that are not live")
				for uid, versions := range oldRecords {
					if err := wfc.deleteOffloadedNodesForWorkflow(uid, versions); err != nil {
						log.WithError(err).WithField("uid", uid).Error("Failed to delete old offloaded nodes")
					}
				}
				log.Info("Workflow GC finished")
			}
		}
	}
}

func (wfc *WorkflowController) deleteOffloadedNodesForWorkflow(uid string, versions []string) error {
	workflows, err := wfc.wfInformer.GetIndexer().ByIndex(indexes.UIDIndex, uid)
	if err != nil {
		return err
	}
	var wf *wfv1.Workflow
	switch l := len(workflows); l {
	case 0:
		log.WithField("uid", uid).Info("Workflow missing, probably deleted")
	case 1:
		un := workflows[0].(*unstructured.Unstructured)
		wf, err = util.FromUnstructured(un)
		if err != nil {
			return err
		}
		key := wf.ObjectMeta.Namespace + "/" + wf.ObjectMeta.Name
		wfc.workflowKeyLock.Lock(key)
		defer wfc.workflowKeyLock.Unlock(key)
		// workflow might still be hydrated
		if wfc.hydrator.IsHydrated(wf) {
			log.WithField("uid", wf.UID).Info("Hydrated workflow encountered")
			err = wfc.hydrator.Dehydrate(wf)
			if err != nil {
				return err
			}
		}
	default:
		return fmt.Errorf("expected no more than 1 workflow, got %d", l)
	}
	for _, version := range versions {
		// skip delete if offload is live
		if wf != nil && wf.Status.OffloadNodeStatusVersion == version {
			continue
		}
		if err := wfc.offloadNodeStatusRepo.Delete(uid, version); err != nil {
			return err
		}
	}
	return nil
}

func (wfc *WorkflowController) archivedWorkflowGarbageCollector(stopCh <-chan struct{}) {
	defer runtimeutil.HandleCrash(runtimeutil.PanicHandlers...)

	periodicity := env.LookupEnvDurationOr("ARCHIVED_WORKFLOW_GC_PERIOD", 24*time.Hour)
	if wfc.Config.Persistence == nil {
		log.Info("Persistence disabled - so archived workflow GC disabled - you must restart the controller if you enable this")
		return
	}
	if !wfc.Config.Persistence.Archive {
		log.Info("Archive disabled - so archived workflow GC disabled - you must restart the controller if you enable this")
		return
	}
	ttl := wfc.Config.Persistence.ArchiveTTL
	if ttl == config.TTL(0) {
		log.Info("Archived workflows TTL zero - so archived workflow GC disabled - you must restart the controller if you enable this")
		return
	}
	log.WithFields(log.Fields{"ttl": ttl, "periodicity": periodicity}).Info("Performing archived workflow GC")
	ticker := time.NewTicker(periodicity)
	defer ticker.Stop()
	for {
		select {
		case <-stopCh:
			return
		case <-ticker.C:
			log.Info("Performing archived workflow GC")
			err := wfc.wfArchive.DeleteExpiredWorkflows(time.Duration(ttl))
			if err != nil {
				log.WithField("err", err).Error("Failed to delete archived workflows")
			}
		}
	}
}

func (wfc *WorkflowController) runWorker() {
	defer runtimeutil.HandleCrash(runtimeutil.PanicHandlers...)

	ctx := context.Background()
	for wfc.processNextItem(ctx) {
	}
}

// processNextItem is the worker logic for handling workflow updates
func (wfc *WorkflowController) processNextItem(ctx context.Context) bool {
	key, quit := wfc.wfQueue.Get()
	if quit {
		return false
	}
	defer wfc.wfQueue.Done(key)

	obj, exists, err := wfc.wfInformer.GetIndexer().GetByKey(key.(string))
	if err != nil {
		log.WithFields(log.Fields{"key": key, "error": err}).Error("Failed to get workflow from informer")
		return true
	}
	if !exists {
		// This happens after a workflow was labeled with completed=true
		// or was deleted, but the work queue still had an entry for it.
		return true
	}

	wfc.workflowKeyLock.Lock(key.(string))
	defer wfc.workflowKeyLock.Unlock(key.(string))

	// The workflow informer receives unstructured objects to deal with the possibility of invalid
	// workflow manifests that are unable to unmarshal to workflow objects
	un, ok := obj.(*unstructured.Unstructured)
	if !ok {
		log.WithFields(log.Fields{"key": key}).Warn("Index is not an unstructured")
		return true
	}

	wf, err := util.FromUnstructured(un)
	if err != nil {
		log.WithFields(log.Fields{"key": key, "error": err}).Warn("Failed to unmarshal key to workflow object")
		woc := newWorkflowOperationCtx(wf, wfc)
		woc.markWorkflowFailed(ctx, fmt.Sprintf("cannot unmarshall spec: %s", err.Error()))
		woc.persistUpdates(ctx)
		return true
	}

	if wf.Labels[common.LabelKeyCompleted] == "true" {
		// can get here if we already added the completed=true label,
		// but we are still draining the controller's workflow workqueue
		return true
	}
	// this will ensure we process every incomplete workflow once every 20m
	wfc.wfQueue.AddAfter(key, workflowResyncPeriod)

	woc := newWorkflowOperationCtx(wf, wfc)

	if !wfc.throttler.Admit(key.(string)) {
		log.WithField("key", key).Info("Workflow processing has been postponed due to max parallelism limit")
		if woc.wf.Status.Phase == wfv1.WorkflowUnknown {
			woc.markWorkflowPhase(ctx, wfv1.WorkflowPending, "Workflow processing has been postponed because too many workflows are already running")
			woc.persistUpdates(ctx)
		}
		return true
	}

	// make sure this is removed from the throttler is complete
	defer func() {
		// must be done with woc
		if woc.wf.Labels[common.LabelKeyCompleted] == "true" {
			wfc.throttler.Remove(key.(string))
		}
	}()

	err = wfc.hydrator.Hydrate(woc.wf)
	if err != nil {
		woc.log.Errorf("hydration failed: %v", err)
		woc.markWorkflowError(ctx, err)
		woc.persistUpdates(ctx)
		return true
	}
	startTime := time.Now()
	woc.operate(ctx)
	wfc.metrics.OperationCompleted(time.Since(startTime).Seconds())
	if woc.wf.Status.Fulfilled() {
		err := woc.completeTaskSet(ctx)
		if err != nil {
			log.WithError(err).Warn("error to complete the taskset")
		}
	}

	// TODO: operate should return error if it was unable to operate properly
	// so we can requeue the work for a later time
	// See: https://github.com/kubernetes/client-go/blob/master/examples/workqueue/main.go
	// c.handleErr(err, key)
	return true
}

// enqueueWfFromPodLabel will extract the workflow name from pod label and
// enqueue workflow for processing
func (wfc *WorkflowController) enqueueWfFromPodLabel(obj interface{}) error {
	pod, ok := obj.(*apiv1.Pod)
	if !ok {
		return fmt.Errorf("Key in index is not a pod")
	}
	if pod.Labels == nil {
		return fmt.Errorf("Pod did not have labels")
	}
	workflowName, ok := pod.Labels[common.LabelKeyWorkflow]
	if !ok {
		// Ignore pods unrelated to workflow (this shouldn't happen unless the watch is setup incorrectly)
		return fmt.Errorf("Watch returned pod unrelated to any workflow")
	}
	wfc.wfQueue.AddRateLimited(pod.ObjectMeta.Namespace + "/" + workflowName)
	return nil
}

func (wfc *WorkflowController) tweakListOptions(options *metav1.ListOptions) {
	labelSelector := labels.NewSelector().
		Add(util.InstanceIDRequirement(wfc.Config.InstanceID))
	options.LabelSelector = labelSelector.String()
}

func getWfPriority(obj interface{}) (int32, time.Time) {
	un, ok := obj.(*unstructured.Unstructured)
	if !ok {
		return 0, time.Now()
	}
	priority, hasPriority, err := unstructured.NestedInt64(un.Object, "spec", "priority")
	if err != nil {
		return 0, un.GetCreationTimestamp().Time
	}
	if !hasPriority {
		priority = 0
	}

	return int32(priority), un.GetCreationTimestamp().Time
}

func (wfc *WorkflowController) addWorkflowInformerHandlers(ctx context.Context) {
	wfc.wfInformer.AddEventHandler(
		cache.FilteringResourceEventHandler{
			FilterFunc: func(obj interface{}) bool {
				return !common.UnstructuredHasCompletedLabel(obj)
			},
			Handler: cache.ResourceEventHandlerFuncs{
				AddFunc: func(obj interface{}) {
					key, err := cache.MetaNamespaceKeyFunc(obj)
					if err == nil {
						// for a new workflow, we do not want to rate limit its execution using AddRateLimited
						wfc.wfQueue.AddAfter(key, wfc.Config.InitialDelay.Duration)
						priority, creation := getWfPriority(obj)
						wfc.throttler.Add(key, priority, creation)
					}
				},
				UpdateFunc: func(old, new interface{}) {
					oldWf, newWf := old.(*unstructured.Unstructured), new.(*unstructured.Unstructured)
					// this check is very important to prevent doing many reconciliations we do not need to do
					if oldWf.GetResourceVersion() == newWf.GetResourceVersion() {
						return
					}
					key, err := cache.MetaNamespaceKeyFunc(new)
					if err == nil {
						wfc.wfQueue.AddRateLimited(key)
						priority, creation := getWfPriority(new)
						wfc.throttler.Add(key, priority, creation)
					}
				},
				DeleteFunc: func(obj interface{}) {
					// IndexerInformer uses a delta queue, therefore for deletes we have to use this
					// key function.
					key, err := cache.DeletionHandlingMetaNamespaceKeyFunc(obj)
					if err == nil {
						wfc.releaseAllWorkflowLocks(obj)
						// no need to add to the queue - this workflow is done
						wfc.throttler.Remove(key)
					}
				},
			},
		},
	)
	wfc.wfInformer.AddEventHandler(cache.FilteringResourceEventHandler{
		FilterFunc: func(obj interface{}) bool {
			un, ok := obj.(*unstructured.Unstructured)
			// no need to check the `common.LabelKeyCompleted` as we already know it must be complete
			return ok && un.GetLabels()[common.LabelKeyWorkflowArchivingStatus] == "Pending"
		},
		Handler: cache.ResourceEventHandlerFuncs{
			AddFunc: func(obj interface{}) {
				wfc.archiveWorkflow(ctx, obj)
			},
			UpdateFunc: func(_, obj interface{}) {
				wfc.archiveWorkflow(ctx, obj)
			},
		},
	},
	)
	wfc.wfInformer.AddEventHandler(cache.ResourceEventHandlerFuncs{
		DeleteFunc: func(obj interface{}) {
			wf, ok := obj.(*unstructured.Unstructured)
			if ok { // maybe cache.DeletedFinalStateUnknown
				wfc.metrics.StopRealtimeMetricsForKey(string(wf.GetUID()))
			}
		},
	})
}

func (wfc *WorkflowController) archiveWorkflow(ctx context.Context, obj interface{}) {
	key, err := cache.MetaNamespaceKeyFunc(obj)
	if err != nil {
		log.Error("failed to get key for object")
		return
	}
	wfc.workflowKeyLock.Lock(key)
	defer wfc.workflowKeyLock.Unlock(key)
	err = wfc.archiveWorkflowAux(ctx, obj)
	if err != nil {
		log.WithField("key", key).WithError(err).Error("failed to archive workflow")
	}
}

func (wfc *WorkflowController) archiveWorkflowAux(ctx context.Context, obj interface{}) error {
	un, ok := obj.(*unstructured.Unstructured)
	if !ok {
		return nil
	}
	wf, err := util.FromUnstructured(un)
	if err != nil {
		return fmt.Errorf("failed to convert to workflow from unstructured: %w", err)
	}
	err = wfc.hydrator.Hydrate(wf)
	if err != nil {
		return fmt.Errorf("failed to hydrate workflow: %w", err)
	}
	log.WithFields(log.Fields{"namespace": wf.Namespace, "workflow": wf.Name, "uid": wf.UID}).Info("archiving workflow")
	err = wfc.wfArchive.ArchiveWorkflow(wf)
	if err != nil {
		return fmt.Errorf("failed to archive workflow: %w", err)
	}
	data, err := json.Marshal(map[string]interface{}{
		"metadata": metav1.ObjectMeta{
			Labels: map[string]string{
				common.LabelKeyWorkflowArchivingStatus: "Archived",
			},
		},
	})
	if err != nil {
		return fmt.Errorf("failed to marshal patch: %w", err)
	}
	_, err = wfc.wfclientset.ArgoprojV1alpha1().Workflows(un.GetNamespace()).Patch(
		ctx,
		un.GetName(),
		types.MergePatchType,
		data,
		metav1.PatchOptions{},
	)
	if err != nil {
		// from this point on we have successfully archived the workflow, and it is possible for the workflow to have actually
		// been deleted, so it's not a problem to get a `IsNotFound` error
		if apierr.IsNotFound(err) {
			return nil
		}
		return fmt.Errorf("failed to archive workflow: %w", err)
	}
	return nil
}

func (wfc *WorkflowController) newWorkflowPodWatch(ctx context.Context) *cache.ListWatch {
	c := wfc.kubeclientset.CoreV1().Pods(wfc.GetManagedNamespace())
	// completed=false
	incompleteReq, _ := labels.NewRequirement(common.LabelKeyCompleted, selection.Equals, []string{"false"})
	labelSelector := labels.NewSelector().
		Add(*incompleteReq).
		Add(util.InstanceIDRequirement(wfc.Config.InstanceID))

	listFunc := func(options metav1.ListOptions) (runtime.Object, error) {
		options.LabelSelector = labelSelector.String()
		return c.List(ctx, options)
	}
	watchFunc := func(options metav1.ListOptions) (watch.Interface, error) {
		options.Watch = true
		options.LabelSelector = labelSelector.String()
		return c.Watch(ctx, options)
	}
	return &cache.ListWatch{ListFunc: listFunc, WatchFunc: watchFunc}
}

func (wfc *WorkflowController) newPodInformer(ctx context.Context) cache.SharedIndexInformer {
	source := wfc.newWorkflowPodWatch(ctx)
	informer := cache.NewSharedIndexInformer(source, &apiv1.Pod{}, podResyncPeriod, cache.Indexers{
		indexes.WorkflowIndex: indexes.MetaWorkflowIndexFunc,
		indexes.NodeIDIndex:   indexes.MetaNodeIDIndexFunc,
		indexes.PodPhaseIndex: indexes.PodPhaseIndexFunc,
	})
	informer.AddEventHandler(
		cache.ResourceEventHandlerFuncs{
			AddFunc: func(obj interface{}) {
				err := wfc.enqueueWfFromPodLabel(obj)
				if err != nil {
					log.WithError(err).Warn("could not enqueue workflow from pod label on add")
					return
				}
			},
			UpdateFunc: func(old, newVal interface{}) {
				key, err := cache.MetaNamespaceKeyFunc(newVal)
				if err != nil {
					return
				}
				oldPod, newPod := old.(*apiv1.Pod), newVal.(*apiv1.Pod)
				if oldPod.ResourceVersion == newPod.ResourceVersion {
					return
				}
				if !pod.SignificantPodChange(oldPod, newPod) {
					log.WithField("key", key).Info("insignificant pod change")
					diff.LogChanges(oldPod, newPod)
					return
				}
<<<<<<< HEAD
				// Skip initial deadlineExceed process, informer will receive another update after pod fully terminated
				if newPod.Status.Reason == common.ErrDeadlineExceeded && oldPod.Status.Reason != common.ErrDeadlineExceeded {
					return
				}
				wfc.podQueue.Add(key)
=======
				err = wfc.enqueueWfFromPodLabel(newVal)
				if err != nil {
					log.WithField("key", key).WithError(err).Warn("could not enqueue workflow from pod label on add")
					return
				}
>>>>>>> 4ee15673
			},
			DeleteFunc: func(obj interface{}) {
				// IndexerInformer uses a delta queue, therefore for deletes we have to use this
				// key function.

				// Enqueue the workflow for deleted pod
				_ = wfc.enqueueWfFromPodLabel(obj)
			},
		},
	)
	return informer
}

func (wfc *WorkflowController) newConfigMapInformer() cache.SharedIndexInformer {
	indexInformer := v1.NewFilteredConfigMapInformer(wfc.kubeclientset, wfc.GetManagedNamespace(), 20*time.Minute, cache.Indexers{
		indexes.ConfigMapLabelsIndex: indexes.ConfigMapIndexFunc,
	}, func(opts *metav1.ListOptions) {
		opts.LabelSelector = common.LabelKeyConfigMapType
	})
	log.WithField("executorPlugins", wfc.executorPlugins != nil).Info("Plugins")
	if wfc.executorPlugins != nil {
		indexInformer.AddEventHandler(cache.FilteringResourceEventHandler{
			FilterFunc: func(obj interface{}) bool {
				cm := obj.(metav1.Object)
				return cm.GetLabels()[common.LabelKeyConfigMapType] == common.LabelValueTypeConfigMapExecutorPlugin
			},
			Handler: cache.ResourceEventHandlerFuncs{
				AddFunc: func(obj interface{}) {
					cm := obj.(*apiv1.ConfigMap)
					p, err := plugin.FromConfigMap(cm)
					if err != nil {
						log.WithField("namespace", cm.GetNamespace()).
							WithField("name", cm.GetName()).
							WithError(err).
							Error("failed to convert configmap to plugin")
						return
					}
					if _, ok := wfc.executorPlugins[cm.GetNamespace()]; !ok {
						wfc.executorPlugins[cm.GetNamespace()] = map[string]*spec.Plugin{}
					}
					wfc.executorPlugins[cm.GetNamespace()][cm.GetName()] = p
					log.WithField("namespace", cm.GetNamespace()).
						WithField("name", cm.GetName()).
						Info("Executor plugin added")
				},
				UpdateFunc: func(_, obj interface{}) {
					cm := obj.(*apiv1.ConfigMap)
					p, err := plugin.FromConfigMap(cm)
					if err != nil {
						log.WithField("namespace", cm.GetNamespace()).
							WithField("name", cm.GetName()).
							WithError(err).
							Error("failed to convert configmap to plugin")
						return
					}
					wfc.executorPlugins[cm.GetNamespace()][cm.GetName()] = p
					log.WithField("namespace", cm.GetNamespace()).
						WithField("name", cm.GetName()).
						Info("Executor plugin updated")
				},
				DeleteFunc: func(obj interface{}) {
					key, _ := cache.DeletionHandlingMetaNamespaceKeyFunc(obj)
					namespace, name, _ := cache.SplitMetaNamespaceKey(key)
					delete(wfc.executorPlugins[namespace], name)
					log.WithField("namespace", namespace).WithField("name", name).Info("Executor plugin removed")
				},
			},
		})
	}
	return indexInformer
}

// call this func whenever the configuration changes, or when the workflow informer changes
func (wfc *WorkflowController) updateEstimatorFactory() {
	wfc.estimatorFactory = estimation.NewEstimatorFactory(wfc.wfInformer, wfc.hydrator, wfc.wfArchive)
}

// setWorkflowDefaults sets values in the workflow.Spec with defaults from the
// workflowController. Values in the workflow will be given the upper hand over the defaults.
// The defaults for the workflow controller are set in the workflow-controller config map
func (wfc *WorkflowController) setWorkflowDefaults(wf *wfv1.Workflow) error {
	if wfc.Config.WorkflowDefaults != nil {
		err := util.MergeTo(wfc.Config.WorkflowDefaults, wf)
		if err != nil {
			return err
		}
	}
	return nil
}

func (wfc *WorkflowController) GetManagedNamespace() string {
	if wfc.managedNamespace != "" {
		return wfc.managedNamespace
	}
	return wfc.Config.Namespace
}

func (wfc *WorkflowController) GetContainerRuntimeExecutor(labels labels.Labels) string {
	executor, err := wfc.Config.GetContainerRuntimeExecutor(labels)
	if err != nil {
		log.WithError(err).Info("failed to determine container runtime executor")
	}
	if executor != "" {
		return executor
	}
	if wfc.containerRuntimeExecutor != "" {
		return wfc.containerRuntimeExecutor
	}
	return common.ContainerRuntimeExecutorEmissary
}

func (wfc *WorkflowController) getMetricsServerConfig() (metrics.ServerConfig, metrics.ServerConfig) {
	// Metrics config
	path := wfc.Config.MetricsConfig.Path
	if path == "" {
		path = metrics.DefaultMetricsServerPath
	}
	port := wfc.Config.MetricsConfig.Port
	if port == 0 {
		port = metrics.DefaultMetricsServerPort
	}

	metricsConfig := metrics.ServerConfig{
		Enabled:      wfc.Config.MetricsConfig.Enabled == nil || *wfc.Config.MetricsConfig.Enabled,
		Path:         path,
		Port:         port,
		TTL:          time.Duration(wfc.Config.MetricsConfig.MetricsTTL),
		IgnoreErrors: wfc.Config.MetricsConfig.IgnoreErrors,
		// Default to false until v3.5
		Secure: wfc.Config.MetricsConfig.GetSecure(false),
	}

	// Telemetry config
	path = metricsConfig.Path
	if wfc.Config.TelemetryConfig.Path != "" {
		path = wfc.Config.TelemetryConfig.Path
	}

	port = metricsConfig.Port
	if wfc.Config.TelemetryConfig.Port > 0 {
		port = wfc.Config.TelemetryConfig.Port
	}

	telemetryConfig := metrics.ServerConfig{
		Enabled:      wfc.Config.TelemetryConfig.Enabled == nil || *wfc.Config.TelemetryConfig.Enabled,
		Path:         path,
		Port:         port,
		IgnoreErrors: wfc.Config.TelemetryConfig.IgnoreErrors,
		Secure:       wfc.Config.TelemetryConfig.GetSecure(metricsConfig.Secure),
	}
	return metricsConfig, telemetryConfig
}

func (wfc *WorkflowController) releaseAllWorkflowLocks(obj interface{}) {
	un, ok := obj.(*unstructured.Unstructured)
	if !ok {
		log.WithFields(log.Fields{"key": obj}).Warn("Key in index is not an unstructured")
		return
	}
	wf, err := util.FromUnstructured(un)
	if err != nil {
		log.WithFields(log.Fields{"key": obj}).Warn("Invalid workflow object")
		return
	}
	if wf.Status.Synchronization != nil {
		wfc.syncManager.ReleaseAll(wf)
	}
}

func (wfc *WorkflowController) isArchivable(wf *wfv1.Workflow) bool {
	return wfc.archiveLabelSelector.Matches(labels.Set(wf.Labels))
}

func (wfc *WorkflowController) syncWorkflowPhaseMetrics() {
	defer runtimeutil.HandleCrash(runtimeutil.PanicHandlers...)

	for _, phase := range []wfv1.NodePhase{wfv1.NodePending, wfv1.NodeRunning, wfv1.NodeSucceeded, wfv1.NodeFailed, wfv1.NodeError} {
		keys, err := wfc.wfInformer.GetIndexer().IndexKeys(indexes.WorkflowPhaseIndex, string(phase))
		errors.CheckError(err)
		wfc.metrics.SetWorkflowPhaseGauge(phase, len(keys))
	}
	for _, x := range []wfv1.Condition{
		{Type: wfv1.ConditionTypePodRunning, Status: metav1.ConditionTrue},
		{Type: wfv1.ConditionTypePodRunning, Status: metav1.ConditionFalse},
	} {
		keys, err := wfc.wfInformer.GetIndexer().IndexKeys(indexes.ConditionsIndex, indexes.ConditionValue(x))
		errors.CheckError(err)
		metrics.WorkflowConditionMetric.WithLabelValues(string(x.Type), string(x.Status)).Set(float64(len(keys)))
	}
}

func (wfc *WorkflowController) syncPodPhaseMetrics() {
	defer runtimeutil.HandleCrash(runtimeutil.PanicHandlers...)

	for _, phase := range []apiv1.PodPhase{apiv1.PodRunning, apiv1.PodPending} {
		objs, err := wfc.podInformer.GetIndexer().IndexKeys(indexes.PodPhaseIndex, string(phase))
		if err != nil {
			log.WithError(err).Error("failed to list active pods")
			return
		}
		wfc.metrics.SetPodPhaseGauge(phase, len(objs))
	}
}

func (wfc *WorkflowController) newWorkflowTaskSetInformer() wfextvv1alpha1.WorkflowTaskSetInformer {
	informer := externalversions.NewSharedInformerFactoryWithOptions(
		wfc.wfclientset,
		workflowTaskSetResyncPeriod,
		externalversions.WithNamespace(wfc.GetManagedNamespace()),
		externalversions.WithTweakListOptions(func(x *metav1.ListOptions) {
			r := util.InstanceIDRequirement(wfc.Config.InstanceID)
			x.LabelSelector = r.String()
		})).Argoproj().V1alpha1().WorkflowTaskSets()
	informer.Informer().AddEventHandler(
		cache.ResourceEventHandlerFuncs{
			UpdateFunc: func(old, new interface{}) {
				key, err := cache.MetaNamespaceKeyFunc(new)
				if err == nil {
					wfc.wfQueue.Add(key)
				}
			},
		})
	return informer
}<|MERGE_RESOLUTION|>--- conflicted
+++ resolved
@@ -1016,19 +1016,11 @@
 					diff.LogChanges(oldPod, newPod)
 					return
 				}
-<<<<<<< HEAD
-				// Skip initial deadlineExceed process, informer will receive another update after pod fully terminated
-				if newPod.Status.Reason == common.ErrDeadlineExceeded && oldPod.Status.Reason != common.ErrDeadlineExceeded {
-					return
-				}
-				wfc.podQueue.Add(key)
-=======
 				err = wfc.enqueueWfFromPodLabel(newVal)
 				if err != nil {
 					log.WithField("key", key).WithError(err).Warn("could not enqueue workflow from pod label on add")
 					return
 				}
->>>>>>> 4ee15673
 			},
 			DeleteFunc: func(obj interface{}) {
 				// IndexerInformer uses a delta queue, therefore for deletes we have to use this

package controller

import (
	"context"
	"encoding/json"
	"fmt"
	"os"
	"strings"
	"time"

	"github.com/argoproj/pkg/errors"
	log "github.com/sirupsen/logrus"
	apiv1 "k8s.io/api/core/v1"
	apierr "k8s.io/apimachinery/pkg/api/errors"
	metav1 "k8s.io/apimachinery/pkg/apis/meta/v1"
	"k8s.io/apimachinery/pkg/apis/meta/v1/unstructured"
	"k8s.io/apimachinery/pkg/labels"
	"k8s.io/apimachinery/pkg/runtime"
	"k8s.io/apimachinery/pkg/selection"
	"k8s.io/apimachinery/pkg/types"
	"k8s.io/apimachinery/pkg/util/strategicpatch"
	"k8s.io/apimachinery/pkg/util/wait"
	"k8s.io/apimachinery/pkg/watch"
	"k8s.io/client-go/kubernetes"
	"k8s.io/client-go/rest"
	"k8s.io/client-go/tools/cache"
	"k8s.io/client-go/util/workqueue"
	"upper.io/db.v3/lib/sqlbuilder"

	"github.com/argoproj/argo"
	"github.com/argoproj/argo/config"
	"github.com/argoproj/argo/persist/sqldb"
	wfv1 "github.com/argoproj/argo/pkg/apis/workflow/v1alpha1"
	wfclientset "github.com/argoproj/argo/pkg/client/clientset/versioned"
	wfextv "github.com/argoproj/argo/pkg/client/informers/externalversions"
	wfextvv1alpha1 "github.com/argoproj/argo/pkg/client/informers/externalversions/workflow/v1alpha1"
	authutil "github.com/argoproj/argo/util/auth"
	"github.com/argoproj/argo/workflow/common"
	"github.com/argoproj/argo/workflow/controller/pod"
	"github.com/argoproj/argo/workflow/cron"
	"github.com/argoproj/argo/workflow/hydrator"
	"github.com/argoproj/argo/workflow/metrics"
	"github.com/argoproj/argo/workflow/ttlcontroller"
	"github.com/argoproj/argo/workflow/util"
)

// WorkflowController is the controller for workflow resources
type WorkflowController struct {
	// namespace of the workflow controller
	namespace        string
	managedNamespace string

	configController config.Controller
	// Config is the workflow controller's configuration
	Config config.Config

	// cliExecutorImage is the executor image as specified from the command line
	cliExecutorImage string

	// cliExecutorImagePullPolicy is the executor imagePullPolicy as specified from the command line
	cliExecutorImagePullPolicy string
	containerRuntimeExecutor   string

	// restConfig is used by controller to send a SIGUSR1 to the wait sidecar using remotecommand.NewSPDYExecutor().
	restConfig    *rest.Config
	kubeclientset kubernetes.Interface
	wfclientset   wfclientset.Interface

	// datastructures to support the processing of workflows and workflow pods
	wfInformer            cache.SharedIndexInformer
	wftmplInformer        wfextvv1alpha1.WorkflowTemplateInformer
	cwftmplInformer       wfextvv1alpha1.ClusterWorkflowTemplateInformer
	podInformer           cache.SharedIndexInformer
	wfQueue               workqueue.RateLimitingInterface
	podQueue              workqueue.RateLimitingInterface
	completedPods         chan string
	gcPods                chan string // pods to be deleted depend on GC strategy
	throttler             Throttler
	session               sqlbuilder.Database
	offloadNodeStatusRepo sqldb.OffloadNodeStatusRepo
	hydrator              hydrator.Interface
	wfArchive             sqldb.WorkflowArchive
	metrics               metrics.Metrics
	eventRecorderManager  EventRecorderManager
	archiveLabelSelector  labels.Selector
	cache                 MemoizationCache
}

const (
	workflowResyncPeriod                = 20 * time.Minute
	workflowTemplateResyncPeriod        = 20 * time.Minute
	podResyncPeriod                     = 30 * time.Minute
	clusterWorkflowTemplateResyncPeriod = 20 * time.Minute
)

// NewWorkflowController instantiates a new WorkflowController
func NewWorkflowController(restConfig *rest.Config, kubeclientset kubernetes.Interface, wfclientset wfclientset.Interface, namespace string, managedNamespace string, executorImage, executorImagePullPolicy, containerRuntimeExecutor, configMap string) *WorkflowController {
	wfc := WorkflowController{
		restConfig:                 restConfig,
		kubeclientset:              kubeclientset,
		wfclientset:                wfclientset,
		namespace:                  namespace,
		managedNamespace:           managedNamespace,
		cliExecutorImage:           executorImage,
		cliExecutorImagePullPolicy: executorImagePullPolicy,
		containerRuntimeExecutor:   containerRuntimeExecutor,
		wfQueue:                    workqueue.NewRateLimitingQueue(workqueue.DefaultControllerRateLimiter()),
		podQueue:                   workqueue.NewRateLimitingQueue(workqueue.DefaultControllerRateLimiter()),
		configController:           config.NewController(namespace, configMap, kubeclientset),
		completedPods:              make(chan string, 512),
		gcPods:                     make(chan string, 512),
<<<<<<< HEAD
		eventRecorder:              eventRecorder,
		cache:                      NewConfigMapCache("", namespace, kubeclientset),
=======
		eventRecorderManager:       newEventRecorderManager(kubeclientset),
>>>>>>> c2347f35
	}
	wfc.throttler = NewThrottler(0, wfc.wfQueue)
	wfc.UpdateConfig()

	wfc.metrics = metrics.New(wfc.getMetricsServerConfig())
	return &wfc
}

// RunTTLController runs the workflow TTL controller
func (wfc *WorkflowController) runTTLController(ctx context.Context) {
	ttlCtrl := ttlcontroller.NewController(wfc.wfclientset, wfc.wfInformer)
	err := ttlCtrl.Run(ctx.Done())
	if err != nil {
		panic(err)
	}
}

func (wfc *WorkflowController) runCronController(ctx context.Context) {
	cronController := cron.NewCronController(wfc.wfclientset, wfc.restConfig, wfc.namespace, wfc.GetManagedNamespace(), wfc.Config.InstanceID, &wfc.metrics)
	cronController.Run(ctx)
}

// Run starts an Workflow resource controller
func (wfc *WorkflowController) Run(ctx context.Context, wfWorkers, podWorkers int) {
	defer wfc.wfQueue.ShutDown()
	defer wfc.podQueue.ShutDown()

	log.WithField("version", argo.GetVersion().Version).Info("Starting Workflow Controller")
	log.Infof("Workers: workflow: %d, pod: %d", wfWorkers, podWorkers)

	wfc.wfInformer = util.NewWorkflowInformer(wfc.restConfig, wfc.GetManagedNamespace(), workflowResyncPeriod, wfc.tweakListOptions)
	wfc.wftmplInformer = wfc.newWorkflowTemplateInformer()

	wfc.addWorkflowInformerHandlers()
	wfc.podInformer = wfc.newPodInformer()

	go wfc.configController.Run(ctx.Done(), wfc.updateConfig)
	go wfc.wfInformer.Run(ctx.Done())
	go wfc.wftmplInformer.Informer().Run(ctx.Done())
	go wfc.podInformer.Run(ctx.Done())
	go wfc.podLabeler(ctx.Done())
	go wfc.podGarbageCollector(ctx.Done())
	go wfc.workflowGarbageCollector(ctx.Done())
	go wfc.archivedWorkflowGarbageCollector(ctx.Done())

	go wfc.runTTLController(ctx)
	go wfc.runCronController(ctx)
	go wfc.metrics.RunServer(ctx)

	// Wait for all involved caches to be synced, before processing items from the queue is started
	for _, informer := range []cache.SharedIndexInformer{wfc.wfInformer, wfc.wftmplInformer.Informer(), wfc.podInformer} {
		if !cache.WaitForCacheSync(ctx.Done(), informer.HasSynced) {
			log.Error("Timed out waiting for caches to sync")
			return
		}
	}

	wfc.createClusterWorkflowTemplateInformer(ctx)

	for i := 0; i < wfWorkers; i++ {
		go wait.Until(wfc.runWorker, time.Second, ctx.Done())
	}
	for i := 0; i < podWorkers; i++ {
		go wait.Until(wfc.podWorker, time.Second, ctx.Done())
	}
	<-ctx.Done()
}

// Check if the controller has RBAC access to ClusterWorkflowTemplates
func (wfc *WorkflowController) createClusterWorkflowTemplateInformer(ctx context.Context) {
	cwftGetAllowed, err := authutil.CanI(wfc.kubeclientset, "get", "clusterworkflowtemplates", wfc.namespace, "")
	errors.CheckError(err)
	cwftListAllowed, err := authutil.CanI(wfc.kubeclientset, "list", "clusterworkflowtemplates", wfc.namespace, "")
	errors.CheckError(err)
	cwftWatchAllowed, err := authutil.CanI(wfc.kubeclientset, "watch", "clusterworkflowtemplates", wfc.namespace, "")
	errors.CheckError(err)

	if cwftGetAllowed && cwftListAllowed && cwftWatchAllowed {
		wfc.cwftmplInformer = wfc.newClusterWorkflowTemplateInformer()
		go wfc.cwftmplInformer.Informer().Run(ctx.Done())
		if !cache.WaitForCacheSync(ctx.Done(), wfc.cwftmplInformer.Informer().HasSynced) {
			log.Error("Timed out waiting for caches to sync")
			return
		}
	} else {
		log.Warnf("Controller doesn't have RBAC access for ClusterWorkflowTemplates")
	}
}

func (wfc *WorkflowController) UpdateConfig() {
	config, err := wfc.configController.Get()
	if err != nil {
		log.Fatalf("Failed to register watch for controller config map: %v", err)
	}
	err = wfc.updateConfig(config)
	if err != nil {
		log.Fatalf("Failed to update config: %v", err)
	}
}

// podLabeler will label all pods on the controllers completedPod channel as completed
func (wfc *WorkflowController) podLabeler(stopCh <-chan struct{}) {
	for {
		select {
		case <-stopCh:
			return
		case pod := <-wfc.completedPods:
			parts := strings.Split(pod, "/")
			if len(parts) != 2 {
				log.Warnf("Unexpected item on completed pod channel: %s", pod)
				continue
			}
			namespace := parts[0]
			podName := parts[1]
			err := common.AddPodLabel(wfc.kubeclientset, podName, namespace, common.LabelKeyCompleted, "true")
			if err != nil {
				if !apierr.IsNotFound(err) {
					log.Errorf("Failed to label pod %s/%s completed: %+v", namespace, podName, err)
				}
			} else {
				log.Infof("Labeled pod %s/%s completed", namespace, podName)
			}
		}
	}
}

// podGarbageCollector will delete all pods on the controllers gcPods channel as completed
func (wfc *WorkflowController) podGarbageCollector(stopCh <-chan struct{}) {
	for {
		select {
		case <-stopCh:
			return
		case pod := <-wfc.gcPods:
			parts := strings.Split(pod, "/")
			if len(parts) != 2 {
				log.Warnf("Unexpected item on gcPods channel: %s", pod)
				continue
			}
			namespace := parts[0]
			podName := parts[1]
			err := common.DeletePod(wfc.kubeclientset, podName, namespace)
			if err != nil {
				log.Errorf("Failed to delete pod %s/%s for gc: %+v", namespace, podName, err)
			} else {
				log.Infof("Delete pod %s/%s for gc successfully", namespace, podName)
			}
		}
	}
}

func (wfc *WorkflowController) workflowGarbageCollector(stopCh <-chan struct{}) {
	value, ok := os.LookupEnv("WORKFLOW_GC_PERIOD")
	periodicity := 5 * time.Minute
	if ok {
		var err error
		periodicity, err = time.ParseDuration(value)
		if err != nil {
			log.WithFields(log.Fields{"err": err, "value": value}).Fatal("Failed to parse WORKFLOW_GC_PERIOD")
		}
	}
	log.Infof("Performing periodic GC every %v", periodicity)
	ticker := time.NewTicker(periodicity)
	for {
		select {
		case <-stopCh:
			ticker.Stop()
			return
		case <-ticker.C:
			if wfc.offloadNodeStatusRepo.IsEnabled() {
				log.Info("Performing periodic workflow GC")
				oldRecords, err := wfc.offloadNodeStatusRepo.ListOldOffloads(wfc.GetManagedNamespace())
				if err != nil {
					log.WithField("err", err).Error("Failed to list old offloaded nodes")
					continue
				}
				if len(oldRecords) == 0 {
					log.Info("Zero old offloads, nothing to do")
					continue
				}
				// get every lives workflow (1000s) into a map
				liveOffloadNodeStatusVersions := make(map[types.UID]string)
				workflows, err := util.NewWorkflowLister(wfc.wfInformer).List()
				if err != nil {
					log.WithField("err", err).Error("Failed to list incomplete workflows")
					continue
				}
				for _, wf := range workflows {
					// this could be the empty string - as it is no longer offloaded
					liveOffloadNodeStatusVersions[wf.UID] = wf.Status.OffloadNodeStatusVersion
				}
				log.WithFields(log.Fields{"len_wfs": len(liveOffloadNodeStatusVersions), "len_old_offloads": len(oldRecords)}).Info("Deleting old offloads that are not live")
				for _, record := range oldRecords {
					// this could be empty string
					nodeStatusVersion, ok := liveOffloadNodeStatusVersions[types.UID(record.UID)]
					if !ok || nodeStatusVersion != record.Version {
						err := wfc.offloadNodeStatusRepo.Delete(record.UID, record.Version)
						if err != nil {
							log.WithField("err", err).Error("Failed to delete offloaded nodes")
						}
					}
				}
			}
		}
	}
}

func (wfc *WorkflowController) archivedWorkflowGarbageCollector(stopCh <-chan struct{}) {
	value, ok := os.LookupEnv("ARCHIVED_WORKFLOW_GC_PERIOD")
	periodicity := 24 * time.Hour
	if ok {
		var err error
		periodicity, err = time.ParseDuration(value)
		if err != nil {
			log.WithFields(log.Fields{"err": err, "value": value}).Fatal("Failed to parse ARCHIVED_WORKFLOW_GC_PERIOD")
		}
	}
	if wfc.Config.Persistence == nil {
		log.Info("Persistence disabled - so archived workflow GC disabled - you must restart the controller if you enable this")
		return
	}
	if !wfc.Config.Persistence.Archive {
		log.Info("Archive disabled - so archived workflow GC disabled - you must restart the controller if you enable this")
		return
	}
	ttl := wfc.Config.Persistence.ArchiveTTL
	if ttl == config.TTL(0) {
		log.Info("Archived workflows TTL zero - so archived workflow GC disabled - you must restart the controller if you enable this")
		return
	}
	log.WithFields(log.Fields{"ttl": ttl, "periodicity": periodicity}).Info("Performing archived workflow GC")
	ticker := time.NewTicker(periodicity)
	defer ticker.Stop()
	for {
		select {
		case <-stopCh:
			return
		case <-ticker.C:
			log.Info("Performing archived workflow GC")
			err := wfc.wfArchive.DeleteExpiredWorkflows(time.Duration(ttl))
			if err != nil {
				log.WithField("err", err).Error("Failed to delete archived workflows")
			}
		}
	}
}

func (wfc *WorkflowController) runWorker() {
	for wfc.processNextItem() {
	}
}

// processNextItem is the worker logic for handling workflow updates
func (wfc *WorkflowController) processNextItem() bool {
	key, quit := wfc.wfQueue.Get()
	if quit {
		return false
	}
	defer wfc.wfQueue.Done(key)

	obj, exists, err := wfc.wfInformer.GetIndexer().GetByKey(key.(string))
	if err != nil {
		log.Errorf("Failed to get workflow '%s' from informer index: %+v", key, err)
		return true
	}
	if !exists {
		// This happens after a workflow was labeled with completed=true
		// or was deleted, but the work queue still had an entry for it.
		return true
	}
	// The workflow informer receives unstructured objects to deal with the possibility of invalid
	// workflow manifests that are unable to unmarshal to workflow objects
	un, ok := obj.(*unstructured.Unstructured)
	if !ok {
		log.Warnf("Key '%s' in index is not an unstructured", key)
		return true
	}

	if key, ok = wfc.throttler.Next(key); !ok {
		log.Warnf("Workflow %s processing has been postponed due to max parallelism limit", key)
		return true
	}

	wf, err := util.FromUnstructured(un)
	if err != nil {
		log.Warnf("Failed to unmarshal key '%s' to workflow object: %v", key, err)
		woc := newWorkflowOperationCtx(wf, wfc)
		woc.markWorkflowFailed(fmt.Sprintf("invalid spec: %s", err.Error()))
		woc.persistUpdates()
		wfc.throttler.Remove(key)
		return true
	}

	err = wfc.setWorkflowDefaults(wf)
	if err != nil {
		log.Warnf("Failed to apply default workflow values to '%s': %v", wf.Name, err)
		woc := newWorkflowOperationCtx(wf, wfc)
		woc.markWorkflowFailed(fmt.Sprintf("invalid spec: %s", err.Error()))
		woc.persistUpdates()
		wfc.throttler.Remove(key)
		return true
	}

	if wf.ObjectMeta.Labels[common.LabelKeyCompleted] == "true" {
		wfc.throttler.Remove(key)
		// can get here if we already added the completed=true label,
		// but we are still draining the controller's workflow workqueue
		return true
	}

	woc := newWorkflowOperationCtx(wf, wfc)

	err = wfc.hydrator.Hydrate(woc.wf)
	if err != nil {
		woc.log.Errorf("hydration failed: %v", err)
		woc.markWorkflowError(err, true)
		woc.persistUpdates()
		wfc.throttler.Remove(key)
		return true
	}

	startTime := time.Now()
	woc.operate()
	wfc.metrics.OperationCompleted(time.Since(startTime).Seconds())
	if woc.wf.Status.Fulfilled() {
		wfc.throttler.Remove(key)
		// Send all completed pods to gcPods channel to delete it later depend on the PodGCStrategy.
		var doPodGC bool
		if woc.wfSpec.PodGC != nil {
			switch woc.wfSpec.PodGC.Strategy {
			case wfv1.PodGCOnWorkflowCompletion:
				doPodGC = true
			case wfv1.PodGCOnWorkflowSuccess:
				if woc.wf.Status.Successful() {
					doPodGC = true
				}
			}
		}
		if doPodGC {
			for podName := range woc.completedPods {
				pod := fmt.Sprintf("%s/%s", woc.wf.ObjectMeta.Namespace, podName)
				woc.controller.gcPods <- pod
			}
		}
	}

	// TODO: operate should return error if it was unable to operate properly
	// so we can requeue the work for a later time
	// See: https://github.com/kubernetes/client-go/blob/master/examples/workqueue/main.go
	//c.handleErr(err, key)
	return true
}

func (wfc *WorkflowController) podWorker() {
	for wfc.processNextPodItem() {
	}
}

// processNextPodItem is the worker logic for handling pod updates.
// For pods updates, this simply means to "wake up" the workflow by
// adding the corresponding workflow key into the workflow workqueue.
func (wfc *WorkflowController) processNextPodItem() bool {
	key, quit := wfc.podQueue.Get()
	if quit {
		return false
	}
	defer wfc.podQueue.Done(key)

	obj, exists, err := wfc.podInformer.GetIndexer().GetByKey(key.(string))
	if err != nil {
		log.Errorf("Failed to get pod '%s' from informer index: %+v", key, err)
		return true
	}
	if !exists {
		// we can get here if pod was queued into the pod workqueue,
		// but it was either deleted or labeled completed by the time
		// we dequeued it.
		return true
	}
	pod, ok := obj.(*apiv1.Pod)
	if !ok {
		log.Warnf("Key '%s' in index is not a pod", key)
		return true
	}
	if pod.Labels == nil {
		log.Warnf("Pod '%s' did not have labels", key)
		return true
	}
	workflowName, ok := pod.Labels[common.LabelKeyWorkflow]
	if !ok {
		// Ignore pods unrelated to workflow (this shouldn't happen unless the watch is setup incorrectly)
		log.Warnf("watch returned pod unrelated to any workflow: %s", pod.ObjectMeta.Name)
		return true
	}
	// add this change after 1s - this reduces the number of workflow reconciliations -
	//with each reconciliation doing more work
	wfc.wfQueue.AddAfter(pod.ObjectMeta.Namespace+"/"+workflowName, 1*time.Second)
	return true
}

func (wfc *WorkflowController) tweakListOptions(options *metav1.ListOptions) {
	labelSelector := labels.NewSelector().
		Add(util.InstanceIDRequirement(wfc.Config.InstanceID))
	options.LabelSelector = labelSelector.String()
}

func getWfPriority(obj interface{}) (int32, time.Time) {
	un, ok := obj.(*unstructured.Unstructured)
	if !ok {
		return 0, time.Now()
	}
	priority, hasPriority, err := unstructured.NestedInt64(un.Object, "spec", "priority")
	if err != nil {
		return 0, un.GetCreationTimestamp().Time
	}
	if !hasPriority {
		priority = 0
	}

	return int32(priority), un.GetCreationTimestamp().Time
}

func getWfPhase(obj interface{}) wfv1.NodePhase {
	un, ok := obj.(*unstructured.Unstructured)
	if !ok {
		return ""
	}
	phase, hasPhase, err := unstructured.NestedString(un.Object, "status", "phase")
	if err != nil {
		return ""
	}
	if !hasPhase {
		return wfv1.NodePending
	}
	return wfv1.NodePhase(phase)
}

func (wfc *WorkflowController) addWorkflowInformerHandlers() {
	wfc.wfInformer.AddEventHandler(
		cache.FilteringResourceEventHandler{
			FilterFunc: func(obj interface{}) bool {
				return !common.UnstructuredHasCompletedLabel(obj)
			},
			Handler: cache.ResourceEventHandlerFuncs{
				AddFunc: func(obj interface{}) {
					key, err := cache.MetaNamespaceKeyFunc(obj)
					if err == nil {
						wfc.wfQueue.Add(key)
						priority, creation := getWfPriority(obj)
						wfc.throttler.Add(key, priority, creation)
					}
				},
				UpdateFunc: func(old, new interface{}) {
					oldWf, newWf := old.(*unstructured.Unstructured), new.(*unstructured.Unstructured)
					// this check is very important to prevent doing many reconciliations we do not need to do
					if oldWf.GetResourceVersion() == newWf.GetResourceVersion() {
						return
					}
					key, err := cache.MetaNamespaceKeyFunc(new)
					if err == nil {
						wfc.wfQueue.Add(key)
						priority, creation := getWfPriority(new)
						wfc.throttler.Add(key, priority, creation)
					}
				},
				DeleteFunc: func(obj interface{}) {
					// IndexerInformer uses a delta queue, therefore for deletes we have to use this
					// key function.
					key, err := cache.DeletionHandlingMetaNamespaceKeyFunc(obj)
					if err == nil {
						wfc.wfQueue.Add(key)
						wfc.throttler.Remove(key)
					}
				},
			},
		},
	)
	wfc.wfInformer.AddEventHandler(cache.ResourceEventHandlerFuncs{
		AddFunc: func(obj interface{}) {
			wfc.metrics.WorkflowAdded(getWfPhase(obj))
		},
		UpdateFunc: func(old, new interface{}) {
			wfc.metrics.WorkflowUpdated(getWfPhase(old), getWfPhase(new))
		},
		DeleteFunc: func(obj interface{}) {
			wfc.metrics.WorkflowDeleted(getWfPhase(obj))
		},
	})
}

func (wfc *WorkflowController) newWorkflowPodWatch() *cache.ListWatch {
	c := wfc.kubeclientset.CoreV1().RESTClient()
	resource := "pods"
	namespace := wfc.GetManagedNamespace()
	// completed=false
	incompleteReq, _ := labels.NewRequirement(common.LabelKeyCompleted, selection.Equals, []string{"false"})
	labelSelector := labels.NewSelector().
		Add(*incompleteReq).
		Add(util.InstanceIDRequirement(wfc.Config.InstanceID))

	listFunc := func(options metav1.ListOptions) (runtime.Object, error) {
		options.LabelSelector = labelSelector.String()
		req := c.Get().
			Namespace(namespace).
			Resource(resource).
			VersionedParams(&options, metav1.ParameterCodec)
		return req.Do().Get()
	}
	watchFunc := func(options metav1.ListOptions) (watch.Interface, error) {
		options.Watch = true
		options.LabelSelector = labelSelector.String()
		req := c.Get().
			Namespace(namespace).
			Resource(resource).
			VersionedParams(&options, metav1.ParameterCodec)
		return req.Watch()
	}
	return &cache.ListWatch{ListFunc: listFunc, WatchFunc: watchFunc}
}

func (wfc *WorkflowController) newPodInformer() cache.SharedIndexInformer {
	source := wfc.newWorkflowPodWatch()
	informer := cache.NewSharedIndexInformer(source, &apiv1.Pod{}, podResyncPeriod, cache.Indexers{})
	informer.AddEventHandler(
		cache.ResourceEventHandlerFuncs{
			AddFunc: func(obj interface{}) {
				key, err := cache.MetaNamespaceKeyFunc(obj)
				if err == nil {
					wfc.podQueue.Add(key)
				}
			},
			UpdateFunc: func(old, new interface{}) {
				oldPod, newPod := old.(*apiv1.Pod), new.(*apiv1.Pod)
				if oldPod.ResourceVersion == newPod.ResourceVersion {
					return
				}
				if !pod.SignificantPodChange(oldPod, newPod) {
					return
				}
				key, err := cache.MetaNamespaceKeyFunc(new)
				if err == nil {
					wfc.podQueue.Add(key)
				}
			},
			DeleteFunc: func(obj interface{}) {
				// IndexerInformer uses a delta queue, therefore for deletes we have to use this
				// key function.
				key, err := cache.DeletionHandlingMetaNamespaceKeyFunc(obj)
				if err == nil {
					wfc.podQueue.Add(key)
				}
			},
		},
	)
	return informer
}

// setWorkflowDefaults sets values in the workflow.Spec with defaults from the
// workflowController. Values in the workflow will be given the upper hand over the defaults.
// The defaults for the workflow controller are set in the workflow-controller config map
func (wfc *WorkflowController) setWorkflowDefaults(wf *wfv1.Workflow) error {
	if wfc.Config.WorkflowDefaults != nil {
		defaultsSpec, err := json.Marshal(*wfc.Config.WorkflowDefaults)
		if err != nil {
			return err
		}
		workflowBytes, err := json.Marshal(wf)
		if err != nil {
			return err
		}
		mergedWf, err := strategicpatch.StrategicMergePatch(defaultsSpec, workflowBytes, wfv1.Workflow{})
		if err != nil {
			return err
		}
		err = json.Unmarshal(mergedWf, &wf)
		if err != nil {
			return err
		}
	}
	return nil
}

func (wfc *WorkflowController) newWorkflowTemplateInformer() wfextvv1alpha1.WorkflowTemplateInformer {
	return wfextv.NewSharedInformerFactoryWithOptions(wfc.wfclientset, workflowTemplateResyncPeriod, wfextv.WithNamespace(wfc.GetManagedNamespace())).Argoproj().V1alpha1().WorkflowTemplates()
}

func (wfc *WorkflowController) newClusterWorkflowTemplateInformer() wfextvv1alpha1.ClusterWorkflowTemplateInformer {
	return wfextv.NewSharedInformerFactoryWithOptions(wfc.wfclientset, clusterWorkflowTemplateResyncPeriod).Argoproj().V1alpha1().ClusterWorkflowTemplates()
}

func (wfc *WorkflowController) GetManagedNamespace() string {
	if wfc.managedNamespace != "" {
		return wfc.managedNamespace
	}
	return wfc.Config.Namespace
}

func (wfc *WorkflowController) GetContainerRuntimeExecutor() string {
	if wfc.containerRuntimeExecutor != "" {
		return wfc.containerRuntimeExecutor
	}
	return wfc.Config.ContainerRuntimeExecutor
}

func (wfc *WorkflowController) getMetricsServerConfig() (metrics.ServerConfig, metrics.ServerConfig) {
	// Metrics config
	path := wfc.Config.MetricsConfig.Path
	if path == "" {
		path = metrics.DefaultMetricsServerPath
	}
	port := wfc.Config.MetricsConfig.Port
	if port == "" {
		port = metrics.DefaultMetricsServerPort
	}
	metricsConfig := metrics.ServerConfig{
		Enabled:      wfc.Config.MetricsConfig.Enabled == nil || *wfc.Config.MetricsConfig.Enabled,
		Path:         path,
		Port:         port,
		TTL:          time.Duration(wfc.Config.MetricsConfig.MetricsTTL),
		IgnoreErrors: wfc.Config.MetricsConfig.IgnoreErrors,
	}

	// Telemetry config
	path = metricsConfig.Path
	if wfc.Config.TelemetryConfig.Path != "" {
		path = wfc.Config.TelemetryConfig.Path
	}

	port = metricsConfig.Port
	if wfc.Config.TelemetryConfig.Port != "" {
		port = wfc.Config.TelemetryConfig.Port
	}
	telemetryConfig := metrics.ServerConfig{
		Enabled:      wfc.Config.TelemetryConfig.Enabled == nil || *wfc.Config.TelemetryConfig.Enabled,
		Path:         path,
		Port:         port,
		IgnoreErrors: wfc.Config.TelemetryConfig.IgnoreErrors,
	}

	return metricsConfig, telemetryConfig
}

func (wfc *WorkflowController) isArchivable(wf *wfv1.Workflow) bool {
	return wfc.archiveLabelSelector.Matches(labels.Set(wf.Labels))

}<|MERGE_RESOLUTION|>--- conflicted
+++ resolved
@@ -109,12 +109,8 @@
 		configController:           config.NewController(namespace, configMap, kubeclientset),
 		completedPods:              make(chan string, 512),
 		gcPods:                     make(chan string, 512),
-<<<<<<< HEAD
-		eventRecorder:              eventRecorder,
 		cache:                      NewConfigMapCache("", namespace, kubeclientset),
-=======
 		eventRecorderManager:       newEventRecorderManager(kubeclientset),
->>>>>>> c2347f35
 	}
 	wfc.throttler = NewThrottler(0, wfc.wfQueue)
 	wfc.UpdateConfig()

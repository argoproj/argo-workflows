package controller

import (
	"context"
	"encoding/json"
	"fmt"
	"os"
	"strconv"
	"time"

	"github.com/argoproj/pkg/errors"
	syncpkg "github.com/argoproj/pkg/sync"
	log "github.com/sirupsen/logrus"
	apiv1 "k8s.io/api/core/v1"
	apierr "k8s.io/apimachinery/pkg/api/errors"
	metav1 "k8s.io/apimachinery/pkg/apis/meta/v1"
	"k8s.io/apimachinery/pkg/apis/meta/v1/unstructured"
	"k8s.io/apimachinery/pkg/labels"
	v1Label "k8s.io/apimachinery/pkg/labels"
	"k8s.io/apimachinery/pkg/runtime/schema"
	"k8s.io/apimachinery/pkg/selection"
	"k8s.io/apimachinery/pkg/types"
	"k8s.io/apimachinery/pkg/util/wait"
	"k8s.io/apimachinery/pkg/watch"
	"k8s.io/client-go/dynamic"
	"k8s.io/client-go/dynamic/dynamicinformer"
	"k8s.io/client-go/kubernetes"
	"k8s.io/client-go/rest"
	"k8s.io/client-go/tools/cache"
	"k8s.io/client-go/tools/leaderelection"
	"k8s.io/client-go/tools/leaderelection/resourcelock"
	apiwatch "k8s.io/client-go/tools/watch"
	"k8s.io/client-go/util/workqueue"
	"upper.io/db.v3/lib/sqlbuilder"

	"github.com/argoproj/argo"
	"github.com/argoproj/argo/config"
	argoErr "github.com/argoproj/argo/errors"
	"github.com/argoproj/argo/persist/sqldb"
	wfv1 "github.com/argoproj/argo/pkg/apis/workflow/v1alpha1"
	wfclientset "github.com/argoproj/argo/pkg/client/clientset/versioned"
	wfextvv1alpha1 "github.com/argoproj/argo/pkg/client/informers/externalversions/workflow/v1alpha1"
	authutil "github.com/argoproj/argo/util/auth"
	errorsutil "github.com/argoproj/argo/util/errors"
	"github.com/argoproj/argo/workflow/artifactrepositories"
	"github.com/argoproj/argo/workflow/clusters"
	"github.com/argoproj/argo/workflow/common"
	controllercache "github.com/argoproj/argo/workflow/controller/cache"
	"github.com/argoproj/argo/workflow/controller/estimation"
	"github.com/argoproj/argo/workflow/controller/indexes"
	"github.com/argoproj/argo/workflow/controller/informer"
	"github.com/argoproj/argo/workflow/controller/pod"
	"github.com/argoproj/argo/workflow/cron"
	"github.com/argoproj/argo/workflow/events"
	"github.com/argoproj/argo/workflow/hydrator"
	"github.com/argoproj/argo/workflow/metrics"
	"github.com/argoproj/argo/workflow/sync"
	"github.com/argoproj/argo/workflow/ttlcontroller"
	"github.com/argoproj/argo/workflow/util"
)

// WorkflowController is the controller for workflow resources
type WorkflowController struct {
	// namespace of the workflow controller
	namespace        string
	managedNamespace string

	configController config.Controller
	// Config is the workflow controller's configuration
	Config config.Config
	// get the artifact repository
	artifactRepositories artifactrepositories.Interface

	// cliExecutorImage is the executor image as specified from the command line
	cliExecutorImage string

	// cliExecutorImagePullPolicy is the executor imagePullPolicy as specified from the command line
	cliExecutorImagePullPolicy string
	containerRuntimeExecutor   string

	// restConfig is used by controller to send a SIGUSR1 to the wait sidecar using remotecommand.NewSPDYExecutor().
	restConfig        map[wfv1.RestConfigKey]*rest.Config
	kubeclientset     kubernetes.Interface
	dynamicInterface  dynamic.Interface
	dynamicInterfaces map[wfv1.RestConfigKey]dynamic.Interface
	wfclientset       wfclientset.Interface

	// datastructures to support the processing of workflows and workflow pods
	wfInformer            cache.SharedIndexInformer
	wftmplInformer        wfextvv1alpha1.WorkflowTemplateInformer
	cwftmplInformer       wfextvv1alpha1.ClusterWorkflowTemplateInformer
	podInformer           map[wfv1.RestConfigKey]cache.SharedIndexInformer
	wfQueue               workqueue.RateLimitingInterface // wfv1.WorkflowKey
	podQueue              workqueue.RateLimitingInterface
	podCleanupQueue       workqueue.RateLimitingInterface // wfv1.ResourceKey -  pods to be deleted or labelled depend on GC strategy
	throttler             sync.Throttler
	workflowKeyLock       syncpkg.KeyLock // used to lock workflows for exclusive modification or access
	session               sqlbuilder.Database
	offloadNodeStatusRepo sqldb.OffloadNodeStatusRepo
	hydrator              hydrator.Interface
	wfArchive             sqldb.WorkflowArchive
	estimatorFactory      estimation.EstimatorFactory
	syncManager           *sync.Manager
	metrics               *metrics.Metrics
	eventRecorderManager  events.EventRecorderManager
	archiveLabelSelector  labels.Selector
	cacheFactory          controllercache.Factory
}

const (
	workflowResyncPeriod                = 20 * time.Minute
	workflowTemplateResyncPeriod        = 20 * time.Minute
	podResyncPeriod                     = 30 * time.Minute
	clusterWorkflowTemplateResyncPeriod = 20 * time.Minute
)

// NewWorkflowController instantiates a new WorkflowController
func NewWorkflowController(ctx context.Context, restConfig *rest.Config, kubeclientset kubernetes.Interface, wfclientset wfclientset.Interface, namespace, managedNamespace, executorImage, executorImagePullPolicy, containerRuntimeExecutor, configMap string) (*WorkflowController, error) {
	configController := config.NewController(namespace, configMap, kubeclientset, config.EmptyConfigFunc)
	x, err := configController.Get(ctx)
	if err != nil {
		return nil, err
	}
	initConfig := x.(*config.Config)
	dynamicInterface, err := dynamic.NewForConfig(restConfig)
	if err != nil {
		return nil, err
	}
	restConfigs, _, dynamicInterfaces, err := clusters.GetConfigs(ctx, restConfig, kubeclientset, initConfig.ClusterName, namespace, managedNamespace)
	if err != nil {
		return nil, err
	}

	log.WithFields(log.Fields{"namespace": namespace, "managedNamespace": managedNamespace}).Info()

	for key := range restConfigs {
		log.WithField("clusterNamespace", key).Info()
	}

	wfc := WorkflowController{
		restConfig:                 restConfigs,
		kubeclientset:              kubeclientset,
		dynamicInterface:           dynamicInterface,
		dynamicInterfaces:          dynamicInterfaces,
		wfclientset:                wfclientset,
		namespace:                  namespace,
		managedNamespace:           managedNamespace,
		cliExecutorImage:           executorImage,
		cliExecutorImagePullPolicy: executorImagePullPolicy,
		containerRuntimeExecutor:   containerRuntimeExecutor,
		configController:           configController,
		workflowKeyLock:            syncpkg.NewKeyLock(),
		cacheFactory:               controllercache.NewCacheFactory(kubeclientset, namespace),
		eventRecorderManager:       events.NewEventRecorderManager(kubeclientset),
	}

	wfc.UpdateConfig(ctx)

	wfc.metrics = metrics.New(wfc.getMetricsServerConfig())

	workqueue.SetProvider(wfc.metrics) // must execute SetProvider before we created the queues
	wfc.wfQueue = wfc.metrics.RateLimiterWithBusyWorkers(&fixedItemIntervalRateLimiter{}, "workflow_queue")
	wfc.throttler = wfc.newThrottler()
	wfc.podQueue = wfc.metrics.RateLimiterWithBusyWorkers(workqueue.DefaultControllerRateLimiter(), "pod_queue")
	wfc.podCleanupQueue = wfc.metrics.RateLimiterWithBusyWorkers(workqueue.DefaultControllerRateLimiter(), "pod_cleanup_queue")

	return &wfc, nil
}

func (wfc *WorkflowController) newThrottler() sync.Throttler {
	return sync.NewThrottler(wfc.Config.Parallelism, func(key string) { wfc.wfQueue.AddRateLimited(key) })
}

// RunTTLController runs the workflow TTL controller
func (wfc *WorkflowController) runTTLController(ctx context.Context, workflowTTLWorkers int) {
	ttlCtrl := ttlcontroller.NewController(wfc.wfclientset, wfc.wfInformer, wfc.metrics)
	err := ttlCtrl.Run(ctx.Done(), workflowTTLWorkers)
	if err != nil {
		panic(err)
	}
}

func (wfc *WorkflowController) runCronController(ctx context.Context) {
	cronController := cron.NewCronController(wfc.wfclientset, wfc.dynamicInterface, wfc.namespace, wfc.GetManagedNamespace(), wfc.Config.InstanceID, wfc.metrics, wfc.eventRecorderManager)
	cronController.Run(ctx)
}

var indexers = cache.Indexers{
	indexes.ClusterWorkflowTemplateIndex: indexes.MetaNamespaceLabelIndexFunc(common.LabelKeyClusterWorkflowTemplate),
	indexes.CronWorkflowIndex:            indexes.MetaNamespaceLabelIndexFunc(common.LabelKeyCronWorkflow),
	indexes.WorkflowTemplateIndex:        indexes.MetaNamespaceLabelIndexFunc(common.LabelKeyWorkflowTemplate),
	indexes.SemaphoreConfigIndexName:     indexes.WorkflowSemaphoreKeysIndexFunc(),
	indexes.WorkflowPhaseIndex:           indexes.MetaWorkflowPhaseIndexFunc(),
	indexes.ConditionsIndex:              indexes.ConditionsIndexFunc,
}

// Run starts an Workflow resource controller
func (wfc *WorkflowController) Run(ctx context.Context, wfWorkers, workflowTTLWorkers, podCleanupWorkers int) {
	defer wfc.wfQueue.ShutDown()
	defer wfc.podQueue.ShutDown()
	defer wfc.podCleanupQueue.ShutDown()

	log.WithField("version", argo.GetVersion().Version).Info("Starting Workflow Controller")
	log.Infof("Workers: workflow: %d, pod cleanup: %d", wfWorkers, podCleanupWorkers)

	wfc.wfInformer = util.NewWorkflowInformer(wfc.dynamicInterface, wfc.GetManagedNamespace(), workflowResyncPeriod, wfc.tweakListOptions, indexers)
	wfc.wftmplInformer = informer.NewTolerantWorkflowTemplateInformer(wfc.dynamicInterface, workflowTemplateResyncPeriod, wfc.managedNamespace)

	wfc.addWorkflowInformerHandlers(ctx)
	wfc.podInformer = wfc.newResourceInformers()
	wfc.updateEstimatorFactory()

	go wfc.runConfigMapWatcher(ctx.Done())
	go wfc.configController.Run(ctx.Done(), wfc.updateConfig)
	go wfc.wfInformer.Run(ctx.Done())
	go wfc.wftmplInformer.Informer().Run(ctx.Done())
	for _, i := range wfc.podInformer {
		go i.Run(ctx.Done())
	}

	// Wait for all involved caches to be synced, before processing items from the queue is started
	informerSynceds := []cache.InformerSynced{wfc.wfInformer.HasSynced, wfc.wftmplInformer.Informer().HasSynced}
	for _, x := range wfc.podInformer {
		informerSynceds = append(informerSynceds, x.HasSynced)
	}
	if !cache.WaitForCacheSync(ctx.Done(), informerSynceds...) {
		log.Fatal("Timed out waiting for caches to sync")
	}

	wfc.createClusterWorkflowTemplateInformer(ctx)

	// Create Synchronization Manager
	err := wfc.createSynchronizationManager(ctx)
	if err != nil {
		log.Fatal(err)
	}

	nodeID, ok := os.LookupEnv("LEADER_ELECTION_IDENTITY")
	if !ok {
		log.Fatal("LEADER_ELECTION_IDENTITY must be set so that the workflow controllers can elect a leader")
	}
	logCtx := log.WithField("id", nodeID)

	var cancel context.CancelFunc
	go leaderelection.RunOrDie(ctx, leaderelection.LeaderElectionConfig{
		Lock: &resourcelock.LeaseLock{
			LeaseMeta: metav1.ObjectMeta{Name: "workflow-controller", Namespace: wfc.namespace}, Client: wfc.kubeclientset.CoordinationV1(),
			LockConfig: resourcelock.ResourceLockConfig{Identity: nodeID, EventRecorder: wfc.eventRecorderManager.Get(wfc.namespace)},
		},
		ReleaseOnCancel: true,
		LeaseDuration:   15 * time.Second,
		RenewDeadline:   10 * time.Second,
		RetryPeriod:     2 * time.Second,
		Callbacks: leaderelection.LeaderCallbacks{
			OnStartedLeading: func(ctx context.Context) {
				logCtx.Info("started leading")
				ctx, cancel = context.WithCancel(ctx)

				for i := 0; i < podCleanupWorkers; i++ {
					go wait.UntilWithContext(ctx, wfc.runPodCleanup, time.Second)
				}
				go wfc.workflowGarbageCollector(ctx.Done())
				go wfc.archivedWorkflowGarbageCollector(ctx.Done())

				go wfc.runTTLController(ctx, workflowTTLWorkers)
				go wfc.runCronController(ctx)
				go wfc.metrics.RunServer(ctx)
				go wait.Until(wfc.syncWorkflowPhaseMetrics, 15*time.Second, ctx.Done())
				go wait.Until(wfc.syncPodPhaseMetrics, 15*time.Second, ctx.Done())

				for i := 0; i < wfWorkers; i++ {
					go wait.Until(wfc.runWorker, time.Second, ctx.Done())
				}
			},
			OnStoppedLeading: func() {
				logCtx.Info("stopped leading")
				cancel()
			},
			OnNewLeader: func(identity string) {
				logCtx.WithField("leader", identity).Info("new leader")
			},
		},
	})
	<-ctx.Done()
}

func (wfc *WorkflowController) waitForCacheSync(ctx context.Context) {
	// Wait for all involved caches to be synced, before processing items from the queue is started
	cacheSyncs := []cache.InformerSynced{
		wfc.wfInformer.HasSynced, wfc.wftmplInformer.Informer().HasSynced,
	}
	if wfc.cwftmplInformer != nil {
		cacheSyncs = append(cacheSyncs, wfc.cwftmplInformer.Informer().HasSynced)
	}
	for _, i := range wfc.podInformer {
		cacheSyncs = append(cacheSyncs, i.HasSynced)
	}
	if !cache.WaitForCacheSync(ctx.Done(), cacheSyncs...) {
		panic("Timed out waiting for caches to sync")
	}
}

// Create and initialize the Synchronization Manager
func (wfc *WorkflowController) createSynchronizationManager(ctx context.Context) error {
	getSyncLimit := func(lockKey string) (int, error) {
		lockName, err := sync.DecodeLockName(lockKey)
		if err != nil {
			return 0, err
		}
		configMap, err := wfc.kubeclientset.CoreV1().ConfigMaps(lockName.Namespace).Get(ctx, lockName.ResourceName, metav1.GetOptions{})
		if err != nil {
			return 0, err
		}

		value, found := configMap.Data[lockName.Key]
		if !found {
			return 0, argoErr.New(argoErr.CodeBadRequest, fmt.Sprintf("Sync configuration key '%s' not found in ConfigMap", lockName.Key))
		}
		return strconv.Atoi(value)
	}

	nextWorkflow := func(key string) {
		wfc.wfQueue.AddRateLimited(key)
	}

	wfc.syncManager = sync.NewLockManager(getSyncLimit, nextWorkflow)

	labelSelector := v1Label.NewSelector()
	req, _ := v1Label.NewRequirement(common.LabelKeyPhase, selection.Equals, []string{string(wfv1.NodeRunning)})
	if req != nil {
		labelSelector = labelSelector.Add(*req)
	}

	listOpts := metav1.ListOptions{LabelSelector: labelSelector.String()}
	wfList, err := wfc.wfclientset.ArgoprojV1alpha1().Workflows(wfc.namespace).List(ctx, listOpts)
	if err != nil {
		return err
	}

	wfc.syncManager.Initialize(wfList.Items)
	return nil
}

func (wfc *WorkflowController) dynamicInterfaceX(clusterName wfv1.ClusterName, gvr schema.GroupVersionResource, namespace string) (dynamic.NamespaceableResourceInterface, error) {
	for _, y := range []string{namespace, apiv1.NamespaceAll} {
		if x, ok := wfc.dynamicInterfaces[wfv1.NewRestConfigKey(clusterName, gvr, y)]; ok {
			return x.Resource(gvr), nil
		}
	}
	return nil, fmt.Errorf(`cluster-namespace "%v" not configured`, wfv1.NewRestConfigKey(clusterName, gvr, namespace))
}

func (wfc *WorkflowController) restConfigX(clusterName wfv1.ClusterName, gvr schema.GroupVersionResource, namespace string) (*rest.Config, error) {
	for _, y := range []string{namespace, apiv1.NamespaceAll} {
		if x, ok := wfc.restConfig[wfv1.NewRestConfigKey(clusterName, gvr, y)]; ok {
			return x, nil
		}
	}
	return nil, fmt.Errorf(`cluster-namespace "%v" not configured`, wfv1.NewRestConfigKey(clusterName, gvr, namespace))
}

func (wfc *WorkflowController) resourceInformer(clusterName wfv1.ClusterName, gvr schema.GroupVersionResource, namespace string) (cache.SharedIndexInformer, error) {
	for _, y := range []string{namespace, apiv1.NamespaceAll} {
		if x, ok := wfc.podInformer[wfv1.NewRestConfigKey(clusterName, gvr, y)]; ok {
			return x, nil
		}
	}
	return nil, fmt.Errorf(`cluster-namespace "%v" not configured`, wfv1.NewRestConfigKey(clusterName, gvr, namespace))
}

func (wfc *WorkflowController) runConfigMapWatcher(stopCh <-chan struct{}) {
	ctx := context.Background()
	retryWatcher, err := apiwatch.NewRetryWatcher("1", &cache.ListWatch{
		WatchFunc: func(options metav1.ListOptions) (watch.Interface, error) {
			return wfc.kubeclientset.CoreV1().ConfigMaps(wfc.managedNamespace).Watch(ctx, metav1.ListOptions{})
		},
	})
	if err != nil {
		panic(err)
	}
	defer retryWatcher.Stop()

	for {
		select {
		case event := <-retryWatcher.ResultChan():
			cm, ok := event.Object.(*apiv1.ConfigMap)
			if !ok {
				log.Errorf("invalid config map object received in config watcher. Ignored processing")
				continue
			}
			log.Debugf("received config map %s/%s update", cm.Namespace, cm.Name)
			wfc.notifySemaphoreConfigUpdate(cm)

		case <-stopCh:
			return
		}
	}
}

// notifySemaphoreConfigUpdate will notify semaphore config update to pending workflows
func (wfc *WorkflowController) notifySemaphoreConfigUpdate(cm *apiv1.ConfigMap) {
	wfs, err := wfc.wfInformer.GetIndexer().ByIndex(indexes.SemaphoreConfigIndexName, fmt.Sprintf("%s/%s", cm.Namespace, cm.Name))
	if err != nil {
		log.Errorf("failed get the workflow from informer. %v", err)
	}

	for _, obj := range wfs {
		un, ok := obj.(*unstructured.Unstructured)
		if !ok {
			log.Warnf("received object from indexer %s is not an unstructured", indexes.SemaphoreConfigIndexName)
			continue
		}
		wfc.wfQueue.AddRateLimited(fmt.Sprintf("%s/%s", un.GetNamespace(), un.GetName()))
	}
}

// Check if the controller has RBAC access to ClusterWorkflowTemplates
func (wfc *WorkflowController) createClusterWorkflowTemplateInformer(ctx context.Context) {
	cwftGetAllowed, err := authutil.CanI(ctx, wfc.kubeclientset, "get", "clusterworkflowtemplates", wfc.namespace, "")
	errors.CheckError(err)
	cwftListAllowed, err := authutil.CanI(ctx, wfc.kubeclientset, "list", "clusterworkflowtemplates", wfc.namespace, "")
	errors.CheckError(err)
	cwftWatchAllowed, err := authutil.CanI(ctx, wfc.kubeclientset, "watch", "clusterworkflowtemplates", wfc.namespace, "")
	errors.CheckError(err)

	if cwftGetAllowed && cwftListAllowed && cwftWatchAllowed {
		wfc.cwftmplInformer = informer.NewTolerantClusterWorkflowTemplateInformer(wfc.dynamicInterface, clusterWorkflowTemplateResyncPeriod)
		go wfc.cwftmplInformer.Informer().Run(ctx.Done())
	} else {
		log.Warnf("Controller doesn't have RBAC access for ClusterWorkflowTemplates")
	}
}

func (wfc *WorkflowController) UpdateConfig(ctx context.Context) {
	config, err := wfc.configController.Get(ctx)
	if err != nil {
		log.Fatalf("Failed to register watch for controller config map: %v", err)
	}
	err = wfc.updateConfig(config)
	if err != nil {
		log.Fatalf("Failed to update config: %v", err)
	}
}

func (wfc *WorkflowController) queuePodForCleanup(key wfv1.ResourceKey, action podCleanupAction) {
	clusterName, gvr, namespace, podName := key.Split()
	wfc.podCleanupQueue.AddRateLimited(newPodCleanupKey(clusterName, gvr, namespace, podName, action))
}

func (wfc *WorkflowController) runPodCleanup(ctx context.Context) {
	for wfc.processNextPodCleanupItem(ctx) {
	}
}

// all pods will ultimately be cleaned up by either deleting them, or labelling them
func (wfc *WorkflowController) processNextPodCleanupItem(ctx context.Context) bool {
	key, quit := wfc.podCleanupQueue.Get()
	if quit {
		return false
	}
	defer wfc.podCleanupQueue.Done(key)
	clusterName, gvr, namespace, podName, action := parsePodCleanupKey(key.(podCleanupKey))
	logCtx := log.WithFields(log.Fields{"key": key, "action": action})
	logCtx.Info("cleaning up pod")
	err := func() error {
		k, err := wfc.dynamicInterfaceX(clusterName, gvr, namespace)
		if err != nil {
			return err
		}
		pods := k.Namespace(namespace)
		switch action {
		case labelPodCompleted:
			_, err := pods.Patch(
				ctx,
				podName,
				types.MergePatchType,
				[]byte(`{"metadata": {"labels": {"workflows.argoproj.io/completed": "true"}}}`),
				metav1.PatchOptions{},
			)
			if err != nil {
				return err
			}
		case deletePod:
			propagation := metav1.DeletePropagationBackground
			err := pods.Delete(ctx, podName, metav1.DeleteOptions{PropagationPolicy: &propagation})
			if err != nil && !apierr.IsNotFound(err) {
				return err
			}
		}
		return nil
	}()
	if err != nil {
		logCtx.WithError(err).Warn("failed to clean-up pod")
		if errorsutil.IsTransientErr(err) {
			wfc.podCleanupQueue.AddRateLimited(key)
		}
	}
	return true
}

func (wfc *WorkflowController) workflowGarbageCollector(stopCh <-chan struct{}) {
	value, ok := os.LookupEnv("WORKFLOW_GC_PERIOD")
	periodicity := 5 * time.Minute
	if ok {
		var err error
		periodicity, err = time.ParseDuration(value)
		if err != nil {
			log.WithFields(log.Fields{"err": err, "value": value}).Fatal("Failed to parse WORKFLOW_GC_PERIOD")
		}
	}
	log.Infof("Performing periodic GC every %v", periodicity)
	ticker := time.NewTicker(periodicity)
	for {
		select {
		case <-stopCh:
			ticker.Stop()
			return
		case <-ticker.C:
			if wfc.offloadNodeStatusRepo.IsEnabled() {
				log.Info("Performing periodic workflow GC")
				oldRecords, err := wfc.offloadNodeStatusRepo.ListOldOffloads(wfc.GetManagedNamespace())
				if err != nil {
					log.WithField("err", err).Error("Failed to list old offloaded nodes")
					continue
				}
				if len(oldRecords) == 0 {
					log.Info("Zero old offloads, nothing to do")
					continue
				}
				// get every lives workflow (1000s) into a map
				liveOffloadNodeStatusVersions := make(map[types.UID]string)
				workflows, err := util.NewWorkflowLister(wfc.wfInformer).List()
				if err != nil {
					log.WithField("err", err).Error("Failed to list incomplete workflows")
					continue
				}
				for _, wf := range workflows {
					// this could be the empty string - as it is no longer offloaded
					liveOffloadNodeStatusVersions[wf.UID] = wf.Status.OffloadNodeStatusVersion
				}
				log.WithFields(log.Fields{"len_wfs": len(liveOffloadNodeStatusVersions), "len_old_offloads": len(oldRecords)}).Info("Deleting old offloads that are not live")
				for _, record := range oldRecords {
					// this could be empty string
					nodeStatusVersion, ok := liveOffloadNodeStatusVersions[types.UID(record.UID)]
					if !ok || nodeStatusVersion != record.Version {
						err := wfc.offloadNodeStatusRepo.Delete(record.UID, record.Version)
						if err != nil {
							log.WithField("err", err).Error("Failed to delete offloaded nodes")
						}
					}
				}
			}
		}
	}
}

func (wfc *WorkflowController) archivedWorkflowGarbageCollector(stopCh <-chan struct{}) {
	value, ok := os.LookupEnv("ARCHIVED_WORKFLOW_GC_PERIOD")
	periodicity := 24 * time.Hour
	if ok {
		var err error
		periodicity, err = time.ParseDuration(value)
		if err != nil {
			log.WithFields(log.Fields{"err": err, "value": value}).Fatal("Failed to parse ARCHIVED_WORKFLOW_GC_PERIOD")
		}
	}
	if wfc.Config.Persistence == nil {
		log.Info("Persistence disabled - so archived workflow GC disabled - you must restart the controller if you enable this")
		return
	}
	if !wfc.Config.Persistence.Archive {
		log.Info("Archive disabled - so archived workflow GC disabled - you must restart the controller if you enable this")
		return
	}
	ttl := wfc.Config.Persistence.ArchiveTTL
	if ttl == config.TTL(0) {
		log.Info("Archived workflows TTL zero - so archived workflow GC disabled - you must restart the controller if you enable this")
		return
	}
	log.WithFields(log.Fields{"ttl": ttl, "periodicity": periodicity}).Info("Performing archived workflow GC")
	ticker := time.NewTicker(periodicity)
	defer ticker.Stop()
	for {
		select {
		case <-stopCh:
			return
		case <-ticker.C:
			log.Info("Performing archived workflow GC")
			err := wfc.wfArchive.DeleteExpiredWorkflows(time.Duration(ttl))
			if err != nil {
				log.WithField("err", err).Error("Failed to delete archived workflows")
			}
		}
	}
}

func (wfc *WorkflowController) runWorker() {
	ctx := context.Background()
	for wfc.processNextItem(ctx) {
	}
}

// processNextItem is the worker logic for handling workflow updates
func (wfc *WorkflowController) processNextItem(ctx context.Context) bool {
	key, quit := wfc.wfQueue.Get()
	if quit {
		return false
	}
	defer wfc.wfQueue.Done(key)

	obj, exists, err := wfc.wfInformer.GetIndexer().GetByKey(key.(string))
	if err != nil {
		log.WithFields(log.Fields{"key": key, "error": err}).Error("Failed to get workflow from informer")
		return true
	}
	if !exists {
		// This happens after a workflow was labeled with completed=true
		// or was deleted, but the work queue still had an entry for it.
		return true
	}

	wfc.workflowKeyLock.Lock(key.(string))
	defer wfc.workflowKeyLock.Unlock(key.(string))

	// The workflow informer receives unstructured objects to deal with the possibility of invalid
	// workflow manifests that are unable to unmarshal to workflow objects
	un, ok := obj.(*unstructured.Unstructured)
	if !ok {
		log.WithFields(log.Fields{"key": key}).Warn("Index is not an unstructured")
		return true
	}

	if !wfc.throttler.Admit(key.(string)) {
		log.WithFields(log.Fields{"key": key}).Info("Workflow processing has been postponed due to max parallelism limit")
		return true
	}

	wf, err := util.FromUnstructured(un)
	if err != nil {
		log.WithFields(log.Fields{"key": key, "error": err}).Warn("Failed to unmarshal key to workflow object")
		woc := newWorkflowOperationCtx(wf, wfc)
		woc.markWorkflowFailed(ctx, fmt.Sprintf("cannot unmarshall spec: %s", err.Error()))
		woc.persistUpdates(ctx)
		return true
	}

	if wf.Labels[common.LabelKeyCompleted] == "true" {
		// can get here if we already added the completed=true label,
		// but we are still draining the controller's workflow workqueue
		return true
	}
	// this will ensure we process every incomplete workflow once every 20m
	wfc.wfQueue.AddAfter(key, workflowResyncPeriod)

	woc := newWorkflowOperationCtx(wf, wfc)

	// make sure this is removed from the throttler is complete
	defer func() {
		// must be done with woc
		if woc.wf.Labels[common.LabelKeyCompleted] == "true" {
			wfc.throttler.Remove(key.(string))
		}
	}()

	err = wfc.hydrator.Hydrate(woc.wf)
	if err != nil {
		transientErr := errorsutil.IsTransientErr(err)
		woc.log.WithField("transientErr", transientErr).Errorf("hydration failed: %v", err)
		if !transientErr {
			woc.markWorkflowError(ctx, err)
			woc.persistUpdates(ctx)
		}
		return true
	}

	startTime := time.Now()
	woc.operate(ctx)
	wfc.metrics.OperationCompleted(time.Since(startTime).Seconds())
	if woc.wf.Status.Fulfilled() {
		// Send all completed pods to gcPods channel to delete it later depend on the PodGCStrategy.
		var doPodGC bool
		if woc.execWf.Spec.PodGC != nil {
			switch woc.execWf.Spec.PodGC.Strategy {
			case wfv1.PodGCOnWorkflowCompletion:
				doPodGC = true
			case wfv1.PodGCOnWorkflowSuccess:
				if woc.wf.Status.Successful() {
					doPodGC = true
				}
			}
		}
		if doPodGC {
			for key := range woc.completedPods {
				woc.controller.queuePodForCleanup(key, deletePod)
			}
		}
	}

	// TODO: operate should return error if it was unable to operate properly
	// so we can requeue the work for a later time
	// See: https://github.com/kubernetes/client-go/blob/master/examples/workqueue/main.go
	//c.handleErr(err, key)
	return true
}

// enqueueWfFromPodLabel will extract the workflow name from pod label and
// enqueue workflow for processing
func (wfc *WorkflowController) enqueueWfFromPodLabel(obj interface{}) {
	err := func() error {
		un, ok := obj.(*unstructured.Unstructured)
		if !ok {
			return fmt.Errorf("key in index is not a unstructured")
		}
		labels := un.GetLabels()
		wfc.wfQueue.AddRateLimited(wfv1.NamespaceOr(labels[common.LabelKeyWorkflowNamespace], un.GetNamespace()) + "/" + labels[common.LabelKeyWorkflow])
		return nil
	}()
	if err != nil {
		log.WithError(err).Warn("failed to queue workflow")
	}
}

func (wfc *WorkflowController) tweakListOptions(options *metav1.ListOptions) {
	labelSelector := labels.NewSelector().
		Add(util.InstanceIDRequirement(wfc.Config.InstanceID))
	options.LabelSelector = labelSelector.String()
}

func getWfPriority(obj interface{}) (int32, time.Time) {
	un, ok := obj.(*unstructured.Unstructured)
	if !ok {
		return 0, time.Now()
	}
	priority, hasPriority, err := unstructured.NestedInt64(un.Object, "spec", "priority")
	if err != nil {
		return 0, un.GetCreationTimestamp().Time
	}
	if !hasPriority {
		priority = 0
	}

	return int32(priority), un.GetCreationTimestamp().Time
}

func (wfc *WorkflowController) addWorkflowInformerHandlers(ctx context.Context) {
	wfc.wfInformer.AddEventHandler(
		cache.FilteringResourceEventHandler{
			FilterFunc: func(obj interface{}) bool {
				return !common.UnstructuredHasCompletedLabel(obj)
			},
			Handler: cache.ResourceEventHandlerFuncs{
				AddFunc: func(obj interface{}) {
					key, err := cache.MetaNamespaceKeyFunc(obj)
					if err == nil {
						// for a new workflow, we do not want to rate limit its execution using AddRateLimited
						wfc.wfQueue.AddAfter(key, wfc.Config.InitialDelay.Duration)
						priority, creation := getWfPriority(obj)
						wfc.throttler.Add(key, priority, creation)
					}
				},
				UpdateFunc: func(old, new interface{}) {
					oldWf, newWf := old.(*unstructured.Unstructured), new.(*unstructured.Unstructured)
					// this check is very important to prevent doing many reconciliations we do not need to do
					if oldWf.GetResourceVersion() == newWf.GetResourceVersion() {
						return
					}
					key, err := cache.MetaNamespaceKeyFunc(new)
					if err == nil {
						wfc.wfQueue.AddRateLimited(key)
						priority, creation := getWfPriority(new)
						wfc.throttler.Add(key, priority, creation)
					}
				},
				DeleteFunc: func(obj interface{}) {
					// IndexerInformer uses a delta queue, therefore for deletes we have to use this
					// key function.
					key, err := cache.DeletionHandlingMetaNamespaceKeyFunc(obj)
					if err == nil {
						wfc.releaseAllWorkflowLocks(obj)
						// no need to add to the queue - this workflow is done
						wfc.throttler.Remove(key)
					}
				},
			},
		},
	)
	wfc.wfInformer.AddEventHandler(cache.FilteringResourceEventHandler{
		FilterFunc: func(obj interface{}) bool {
			un, ok := obj.(*unstructured.Unstructured)
			// no need to check the `common.LabelKeyCompleted` as we already know it must be complete
			return ok && un.GetLabels()[common.LabelKeyWorkflowArchivingStatus] == "Pending"
		},
		Handler: cache.ResourceEventHandlerFuncs{
			AddFunc: func(obj interface{}) {
				wfc.archiveWorkflow(ctx, obj)
			},
			UpdateFunc: func(_, obj interface{}) {
				wfc.archiveWorkflow(ctx, obj)
			},
		},
	})
	finalizeWorkflow := func(obj interface{}) {
		err := func() error {
			wf, err := util.FromUnstructured(obj.(*unstructured.Unstructured))
			if err != nil {
				return fmt.Errorf("failed to convert from unstructured: %w", err)
			}
			propagationBackground := metav1.DeletePropagationBackground
			key := wf.Namespace + "/" + wf.Name
			for clusterName, namespaces := range wf.Status.Nodes.GetClusterNamespaces() {
				for namespace := range namespaces {
					clusterName := wfv1.ClusterNameOr(clusterName, wfc.Config.ClusterName)
					namespace := wfv1.NamespaceOr(namespace, wf.Namespace)
					dy, err := wfc.dynamicInterfaceX(clusterName, common.PodGVR, namespace)
					if err != nil {
						return fmt.Errorf("failed to get dynamic interface: %w", err)
					}
					err = dy.Namespace(namespace).DeleteCollection(
						ctx,
						metav1.DeleteOptions{
							PropagationPolicy: &propagationBackground,
						},
						metav1.ListOptions{
							LabelSelector: labels.NewSelector().
								Add(wfc.clusterNameRequirement(clusterName)).
								Add(wfc.instanceIdRequirement()).
								Add(util.WorkflowNamespaceRequirement(wf.GetNamespace())).
								Add(util.WorkflowNameRequirement(wf.GetName())).
								String(),
						},
					)
					if err != nil {
						return fmt.Errorf("failed to delete resources from %s for %s: %w", clusterName, key, err)
					}
				}
			}
			_, err = wfc.wfclientset.ArgoprojV1alpha1().Workflows(wf.Namespace).Patch(ctx, wf.Name, types.MergePatchType, []byte(`{"metadata": {"finalizers": []}}`), metav1.PatchOptions{})
			if err != nil {
				return fmt.Errorf("failed to remove finalizer from %s: %w", key, err)
			}
			return nil
		}()
		if err != nil {
			log.WithError(err).Errorf("failed to finalize workflow")
		}
	}
	wfc.wfInformer.AddEventHandler(cache.FilteringResourceEventHandler{
		FilterFunc: func(obj interface{}) bool {
			un, ok := obj.(*unstructured.Unstructured)
			return ok && un.GetDeletionTimestamp() != nil && len(un.GetFinalizers()) > 0
		},
		Handler: cache.ResourceEventHandlerFuncs{
			AddFunc:    finalizeWorkflow,
			UpdateFunc: func(_, obj interface{}) { finalizeWorkflow(obj) },
		},
	})
	wfc.wfInformer.AddEventHandler(cache.ResourceEventHandlerFuncs{
		DeleteFunc: func(obj interface{}) {
			wf, ok := obj.(*unstructured.Unstructured)
			if ok { // maybe cache.DeletedFinalStateUnknown
				wfc.metrics.StopRealtimeMetricsForKey(string(wf.GetUID()))
			}
		},
	})
}

func (wfc *WorkflowController) archiveWorkflow(ctx context.Context, obj interface{}) {
	key, err := cache.MetaNamespaceKeyFunc(obj)
	if err != nil {
		log.Error("failed to get key for object")
		return
	}
	wfc.workflowKeyLock.Lock(key)
	defer wfc.workflowKeyLock.Unlock(key)
	err = wfc.archiveWorkflowAux(ctx, obj)
	if err != nil {
		log.WithField("key", key).WithError(err).Error("failed to archive workflow")
	}
}

func (wfc *WorkflowController) archiveWorkflowAux(ctx context.Context, obj interface{}) error {
	un, ok := obj.(*unstructured.Unstructured)
	if !ok {
		return nil
	}
	wf, err := util.FromUnstructured(un)
	if err != nil {
		return fmt.Errorf("failed to convert to workflow from unstructured: %w", err)
	}
	err = wfc.hydrator.Hydrate(wf)
	if err != nil {
		return fmt.Errorf("failed to hydrate workflow: %w", err)
	}
	log.WithFields(log.Fields{"namespace": wf.Namespace, "workflow": wf.Name, "uid": wf.UID}).Info("archiving workflow")
	err = wfc.wfArchive.ArchiveWorkflow(wf)
	if err != nil {
		return fmt.Errorf("failed to archive workflow: %w", err)
	}
	data, err := json.Marshal(map[string]interface{}{
		"metadata": metav1.ObjectMeta{
			Labels: map[string]string{
				common.LabelKeyWorkflowArchivingStatus: "Archived",
			},
		},
	})
	if err != nil {
		return fmt.Errorf("failed to marshal patch: %w", err)
	}
	_, err = wfc.wfclientset.ArgoprojV1alpha1().Workflows(un.GetNamespace()).Patch(
		ctx,
		un.GetName(),
		types.MergePatchType,
		data,
		metav1.PatchOptions{},
	)
	if err != nil {
		// from this point on we have successfully archived the workflow, and it is possible for the workflow to have actually
		// been deleted, so it's not a problem to get a `IsNotFound` error
		if apierr.IsNotFound(err) {
			return nil
		}
		return fmt.Errorf("failed to archive workflow: %w", err)
	}
	return nil
}

func (wfc *WorkflowController) clusterNameRequirement(clusterName wfv1.ClusterName) v1Label.Requirement {
	return util.ClusterNameRequirement(clusterName, wfc.Config.ClusterName)
}

func (wfc *WorkflowController) instanceIdRequirement() v1Label.Requirement {
	return util.InstanceIDRequirement(wfc.Config.InstanceID)
}

func (wfc *WorkflowController) newResourceInformers() map[wfv1.RestConfigKey]cache.SharedIndexInformer {
	out := make(map[wfv1.RestConfigKey]cache.SharedIndexInformer)
	for clusterNamespace, dy := range wfc.dynamicInterfaces {
		clusterName, gvr, namespace := clusterNamespace.Split()
		incompleteReq, _ := labels.NewRequirement(common.LabelKeyCompleted, selection.Equals, []string{"false"})
		workflowReq, _ := labels.NewRequirement(common.LabelKeyWorkflow, selection.Exists, nil)
		labelSelector := labels.NewSelector().
			Add(*incompleteReq).
			Add(*workflowReq).
			Add(wfc.instanceIdRequirement()).
			Add(wfc.clusterNameRequirement(clusterName)).
			String()
		informerFactory := dynamicinformer.NewFilteredDynamicSharedInformerFactory(dy, podResyncPeriod, namespace, func(o *metav1.ListOptions) {
			o.LabelSelector = labelSelector
		})
		i := informerFactory.ForResource(gvr)
		err := i.Informer().AddIndexers(cache.Indexers{
			indexes.WorkflowIndex: indexes.MetaWorkflowIndexFunc,
			indexes.PodPhaseIndex: indexes.PodPhaseIndexFunc,
		})
		errors.CheckError(err)
		i.Informer().AddEventHandler(cache.ResourceEventHandlerFuncs{
			AddFunc: wfc.enqueueWfFromPodLabel,
			UpdateFunc: func(old, new interface{}) {
				key, err := cache.MetaNamespaceKeyFunc(new)
				if err != nil {
					return
				}
				oldUn, newUn := old.(*unstructured.Unstructured), new.(*unstructured.Unstructured)
				if oldUn.GetResourceVersion() == newUn.GetResourceVersion() {
					return
				}
				if oldUn.GetKind() == "Pod" {
					oldPod, _ := util.PodFromUnstructured(oldUn)
					newPod, _ := util.PodFromUnstructured(newUn)
					if !pod.SignificantPodChange(oldPod, newPod) {
						log.WithField("key", key).Info("insignificant pod change")
						pod.LogChanges(oldPod, newPod)
						return
					}
				}
				wfc.enqueueWfFromPodLabel(new)
			},
			DeleteFunc: wfc.enqueueWfFromPodLabel,
		},
		)
		out[clusterNamespace] = i.Informer()
	}
	return out
}

// call this func whenever the configuration changes, or when the workflow informer changes
func (wfc *WorkflowController) updateEstimatorFactory() {
	wfc.estimatorFactory = estimation.NewEstimatorFactory(wfc.wfInformer, wfc.hydrator, wfc.wfArchive)
}

// setWorkflowDefaults sets values in the workflow.Spec with defaults from the
// workflowController. Values in the workflow will be given the upper hand over the defaults.
// The defaults for the workflow controller are set in the workflow-controller config map
func (wfc *WorkflowController) setWorkflowDefaults(wf *wfv1.Workflow) error {
	if wfc.Config.WorkflowDefaults != nil {
		err := util.MergeTo(wfc.Config.WorkflowDefaults, wf)
		if err != nil {
			return err
		}
	}
	return nil
}

func (wfc *WorkflowController) GetManagedNamespace() string {
	if wfc.managedNamespace != "" {
		return wfc.managedNamespace
	}
	return wfc.Config.Namespace
}

func (wfc *WorkflowController) GetContainerRuntimeExecutor() string {
	if wfc.containerRuntimeExecutor != "" {
		return wfc.containerRuntimeExecutor
	}
	return wfc.Config.ContainerRuntimeExecutor
}

func (wfc *WorkflowController) getMetricsServerConfig() (metrics.ServerConfig, metrics.ServerConfig) {
	// Metrics config
	path := wfc.Config.MetricsConfig.Path
	if path == "" {
		path = metrics.DefaultMetricsServerPath
	}
	port := wfc.Config.MetricsConfig.Port
	if port == 0 {
		port = metrics.DefaultMetricsServerPort
	}
	metricsConfig := metrics.ServerConfig{
		Enabled:      wfc.Config.MetricsConfig.Enabled == nil || *wfc.Config.MetricsConfig.Enabled,
		Path:         path,
		Port:         port,
		TTL:          time.Duration(wfc.Config.MetricsConfig.MetricsTTL),
		IgnoreErrors: wfc.Config.MetricsConfig.IgnoreErrors,
	}

	// Telemetry config
	path = metricsConfig.Path
	if wfc.Config.TelemetryConfig.Path != "" {
		path = wfc.Config.TelemetryConfig.Path
	}

	port = metricsConfig.Port
	if wfc.Config.TelemetryConfig.Port > 0 {
		port = wfc.Config.TelemetryConfig.Port
	}
	telemetryConfig := metrics.ServerConfig{
		Enabled:      wfc.Config.TelemetryConfig.Enabled == nil || *wfc.Config.TelemetryConfig.Enabled,
		Path:         path,
		Port:         port,
		IgnoreErrors: wfc.Config.TelemetryConfig.IgnoreErrors,
	}
	return metricsConfig, telemetryConfig
}

func (wfc *WorkflowController) releaseAllWorkflowLocks(obj interface{}) {
	un, ok := obj.(*unstructured.Unstructured)
	if !ok {
		log.WithFields(log.Fields{"key": obj}).Warn("Key in index is not an unstructured")
		return
	}
	wf, err := util.FromUnstructured(un)
	if err != nil {
		log.WithFields(log.Fields{"key": obj}).Warn("Invalid workflow object")
		return
	}
	if wf.Status.Synchronization != nil {
		wfc.syncManager.ReleaseAll(wf)
	}
}

func (wfc *WorkflowController) isArchivable(wf *wfv1.Workflow) bool {
	return wfc.archiveLabelSelector.Matches(labels.Set(wf.Labels))
}

func (wfc *WorkflowController) syncWorkflowPhaseMetrics() {
	for _, phase := range []wfv1.NodePhase{wfv1.NodePending, wfv1.NodeRunning, wfv1.NodeSucceeded, wfv1.NodeFailed, wfv1.NodeError} {
		keys, err := wfc.wfInformer.GetIndexer().IndexKeys(indexes.WorkflowPhaseIndex, string(phase))
		errors.CheckError(err)
		wfc.metrics.SetWorkflowPhaseGauge(phase, len(keys))
	}
	for _, x := range []wfv1.Condition{
		{Type: wfv1.ConditionTypePodRunning, Status: metav1.ConditionTrue},
		{Type: wfv1.ConditionTypePodRunning, Status: metav1.ConditionFalse},
	} {
		keys, err := wfc.wfInformer.GetIndexer().IndexKeys(indexes.ConditionsIndex, indexes.ConditionValue(x))
		errors.CheckError(err)
		metrics.WorkflowConditionMetric.WithLabelValues(string(x.Type), string(x.Status)).Set(float64(len(keys)))
	}
}

func (wfc *WorkflowController) syncPodPhaseMetrics() {
	for _, phase := range []apiv1.PodPhase{apiv1.PodRunning, apiv1.PodPending} {
<<<<<<< HEAD
		count := 0
		for _, i := range wfc.podInformer {
			objs, err := i.GetIndexer().ByIndex(indexes.PodPhaseIndex, string(phase))
			if err != nil {
				log.WithError(err).Error("failed to list active pods")
				return
			}
			count += len(objs)
=======
		objs, err := wfc.podInformer.GetIndexer().IndexKeys(indexes.PodPhaseIndex, string(phase))
		if err != nil {
			log.WithError(err).Error("failed to list active pods")
			return
>>>>>>> f38c9a2d
		}
		wfc.metrics.SetPodPhaseGauge(phase, count)
	}
}<|MERGE_RESOLUTION|>--- conflicted
+++ resolved
@@ -1090,21 +1090,14 @@
 
 func (wfc *WorkflowController) syncPodPhaseMetrics() {
 	for _, phase := range []apiv1.PodPhase{apiv1.PodRunning, apiv1.PodPending} {
-<<<<<<< HEAD
 		count := 0
 		for _, i := range wfc.podInformer {
-			objs, err := i.GetIndexer().ByIndex(indexes.PodPhaseIndex, string(phase))
+			objs, err := i.GetIndexer().IndexKeys(indexes.PodPhaseIndex, string(phase))
 			if err != nil {
 				log.WithError(err).Error("failed to list active pods")
 				return
 			}
 			count += len(objs)
-=======
-		objs, err := wfc.podInformer.GetIndexer().IndexKeys(indexes.PodPhaseIndex, string(phase))
-		if err != nil {
-			log.WithError(err).Error("failed to list active pods")
-			return
->>>>>>> f38c9a2d
 		}
 		wfc.metrics.SetPodPhaseGauge(phase, count)
 	}

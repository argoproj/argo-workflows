--- conflicted
+++ resolved
@@ -278,36 +278,20 @@
 		case <-ticker.C:
 			if wfc.offloadNodeStatusRepo.IsEnabled() {
 				log.Info("Performing periodic workflow GC")
-<<<<<<< HEAD
-				uids, err := wfc.offloadNodeStatusRepo.ListOldUIDs(wfc.GetManagedNamespace())
-				if err != nil {
-					log.WithField("err", err).Error("Failed to list offloaded nodes")
-				}
-				list, err := wfc.wfclientset.ArgoprojV1alpha1().Workflows(wfc.GetManagedNamespace()).List(metav1.ListOptions{})
-=======
 				oldUIDs, err := wfc.offloadNodeStatusRepo.ListOldUIDs(wfc.GetManagedNamespace())
 				if err != nil {
 					log.WithField("err", err).Error("Failed to list offloaded nodes")
 				}
 				list, err := util.NewWorkflowLister(wfc.wfInformer).List()
->>>>>>> 2bac47fc
 				if err != nil {
 					log.WithField("err", err).Error("Failed to list workflows")
 				}
 				wfs := make(map[types.UID]bool)
-<<<<<<< HEAD
-				for _, wf := range list.Items {
-					wfs[wf.UID] = true
-				}
-				log.WithFields(log.Fields{"len_wfs": len(wfs), "len_offload_uids": len(uids)}).Info("Examining workflows")
-				for _, uid := range uids {
-=======
 				for _, wf := range list {
 					wfs[wf.UID] = true
 				}
 				log.WithFields(log.Fields{"len_wfs": len(wfs), "len_old_uids": len(oldUIDs)}).Info("Comparing live workflows with old UIDs")
 				for _, uid := range oldUIDs {
->>>>>>> 2bac47fc
 					_, ok := wfs[types.UID(uid)]
 					if !ok {
 						err := wfc.offloadNodeStatusRepo.Delete(string(uid))
@@ -380,11 +364,7 @@
 	if wf.Status.IsOffloadNodeStatus() {
 		nodes, err := wfc.offloadNodeStatusRepo.Get(string(wf.UID), wf.GetOffloadNodeStatusVersion())
 		if err != nil {
-<<<<<<< HEAD
 			woc.log.Errorf("getting offloaded nodes failed: %v", err)
-=======
-			woc.log.Warnf("getting offloaded nodes failed: %v", err)
->>>>>>> 2bac47fc
 			woc.markWorkflowError(err, true)
 			woc.persistUpdates()
 			wfc.throttler.Remove(key)
@@ -396,11 +376,7 @@
 	// Decompress the node if it is compressed
 	err = packer.DecompressWorkflow(woc.wf)
 	if err != nil {
-<<<<<<< HEAD
 		woc.log.Errorf("workflow decompression failed: %v", err)
-=======
-		woc.log.Warnf("workflow decompression failed: %v", err)
->>>>>>> 2bac47fc
 		woc.markWorkflowError(err, true)
 		woc.persistUpdates()
 		wfc.throttler.Remove(key)

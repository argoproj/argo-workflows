package controller

import (
	"context"
	"encoding/json"
	"fmt"
	"os"
	"strconv"
	"strings"
	"time"

	"github.com/argoproj/pkg/errors"
	log "github.com/sirupsen/logrus"
	apiv1 "k8s.io/api/core/v1"
	apierr "k8s.io/apimachinery/pkg/api/errors"
	metav1 "k8s.io/apimachinery/pkg/apis/meta/v1"
	"k8s.io/apimachinery/pkg/apis/meta/v1/unstructured"
	"k8s.io/apimachinery/pkg/labels"
	v1Label "k8s.io/apimachinery/pkg/labels"
	"k8s.io/apimachinery/pkg/runtime"
	"k8s.io/apimachinery/pkg/selection"
	"k8s.io/apimachinery/pkg/types"
	"k8s.io/apimachinery/pkg/util/strategicpatch"
	"k8s.io/apimachinery/pkg/util/wait"
	"k8s.io/apimachinery/pkg/watch"
	"k8s.io/client-go/kubernetes"
	"k8s.io/client-go/rest"
	"k8s.io/client-go/tools/cache"
	"k8s.io/client-go/util/workqueue"
	"upper.io/db.v3/lib/sqlbuilder"

	"github.com/argoproj/argo"
	"github.com/argoproj/argo/config"
	argoErr "github.com/argoproj/argo/errors"
	"github.com/argoproj/argo/persist/sqldb"
	wfv1 "github.com/argoproj/argo/pkg/apis/workflow/v1alpha1"
	wfclientset "github.com/argoproj/argo/pkg/client/clientset/versioned"
	wfextv "github.com/argoproj/argo/pkg/client/informers/externalversions"
	wfextvv1alpha1 "github.com/argoproj/argo/pkg/client/informers/externalversions/workflow/v1alpha1"
	authutil "github.com/argoproj/argo/util/auth"
	"github.com/argoproj/argo/workflow/common"
	"github.com/argoproj/argo/workflow/controller/pod"
	"github.com/argoproj/argo/workflow/cron"
	"github.com/argoproj/argo/workflow/hydrator"
	"github.com/argoproj/argo/workflow/metrics"
	"github.com/argoproj/argo/workflow/sync"
	"github.com/argoproj/argo/workflow/ttlcontroller"
	"github.com/argoproj/argo/workflow/util"
)

// WorkflowController is the controller for workflow resources
type WorkflowController struct {
	// namespace of the workflow controller
	namespace        string
	managedNamespace string

	configController config.Controller
	// Config is the workflow controller's configuration
	Config config.Config

	// cliExecutorImage is the executor image as specified from the command line
	cliExecutorImage string

	// cliExecutorImagePullPolicy is the executor imagePullPolicy as specified from the command line
	cliExecutorImagePullPolicy string
	containerRuntimeExecutor   string

	// restConfig is used by controller to send a SIGUSR1 to the wait sidecar using remotecommand.NewSPDYExecutor().
	restConfig    *rest.Config
	kubeclientset kubernetes.Interface
	wfclientset   wfclientset.Interface

	// datastructures to support the processing of workflows and workflow pods
	wfInformer            cache.SharedIndexInformer
	wftmplInformer        wfextvv1alpha1.WorkflowTemplateInformer
	cwftmplInformer       wfextvv1alpha1.ClusterWorkflowTemplateInformer
	podInformer           cache.SharedIndexInformer
	wfQueue               workqueue.RateLimitingInterface
	podQueue              workqueue.RateLimitingInterface
	completedPods         chan string
	gcPods                chan string // pods to be deleted depend on GC strategy
	throttler             sync.Throttler
	session               sqlbuilder.Database
	offloadNodeStatusRepo sqldb.OffloadNodeStatusRepo
	hydrator              hydrator.Interface
	wfArchive             sqldb.WorkflowArchive
<<<<<<< HEAD
	syncManager           *sync.SyncManager
	metrics               metrics.Metrics
=======
	metrics               *metrics.Metrics
>>>>>>> 2ab9495f
	eventRecorderManager  EventRecorderManager
	archiveLabelSelector  labels.Selector
}

const (
	workflowResyncPeriod                = 20 * time.Minute
	workflowTemplateResyncPeriod        = 20 * time.Minute
	podResyncPeriod                     = 30 * time.Minute
	clusterWorkflowTemplateResyncPeriod = 20 * time.Minute
)

// NewWorkflowController instantiates a new WorkflowController
func NewWorkflowController(restConfig *rest.Config, kubeclientset kubernetes.Interface, wfclientset wfclientset.Interface, namespace string, managedNamespace string, executorImage, executorImagePullPolicy, containerRuntimeExecutor, configMap string) *WorkflowController {
	wfc := WorkflowController{
		restConfig:                 restConfig,
		kubeclientset:              kubeclientset,
		wfclientset:                wfclientset,
		namespace:                  namespace,
		managedNamespace:           managedNamespace,
		cliExecutorImage:           executorImage,
		cliExecutorImagePullPolicy: executorImagePullPolicy,
		containerRuntimeExecutor:   containerRuntimeExecutor,
		wfQueue:                    workqueue.NewRateLimitingQueue(workqueue.DefaultControllerRateLimiter()),
		podQueue:                   workqueue.NewRateLimitingQueue(workqueue.DefaultControllerRateLimiter()),
		configController:           config.NewController(namespace, configMap, kubeclientset),
		completedPods:              make(chan string, 512),
		gcPods:                     make(chan string, 512),
		eventRecorderManager:       newEventRecorderManager(kubeclientset),
	}
	wfc.throttler = sync.NewThrottler(0, wfc.wfQueue)
	wfc.UpdateConfig()

	wfc.metrics = metrics.New(wfc.getMetricsServerConfig())
	return &wfc
}

// RunTTLController runs the workflow TTL controller
func (wfc *WorkflowController) runTTLController(ctx context.Context) {
	ttlCtrl := ttlcontroller.NewController(wfc.wfclientset, wfc.wfInformer)
	err := ttlCtrl.Run(ctx.Done())
	if err != nil {
		panic(err)
	}
}

func (wfc *WorkflowController) runCronController(ctx context.Context) {
	cronController := cron.NewCronController(wfc.wfclientset, wfc.restConfig, wfc.namespace, wfc.GetManagedNamespace(), wfc.Config.InstanceID, wfc.metrics)
	cronController.Run(ctx)
}

// Run starts an Workflow resource controller
func (wfc *WorkflowController) Run(ctx context.Context, wfWorkers, podWorkers int) {
	defer wfc.wfQueue.ShutDown()
	defer wfc.podQueue.ShutDown()

	log.WithField("version", argo.GetVersion().Version).Info("Starting Workflow Controller")
	log.Infof("Workers: workflow: %d, pod: %d", wfWorkers, podWorkers)

	wfc.wfInformer = util.NewWorkflowInformer(wfc.restConfig, wfc.GetManagedNamespace(), workflowResyncPeriod, wfc.tweakListOptions)
	wfc.wftmplInformer = wfc.newWorkflowTemplateInformer()

	wfc.addWorkflowInformerHandlers()
	wfc.podInformer = wfc.newPodInformer()

	go wfc.configController.Run(ctx.Done(), wfc.updateConfig)
	go wfc.wfInformer.Run(ctx.Done())
	go wfc.wftmplInformer.Informer().Run(ctx.Done())
	go wfc.podInformer.Run(ctx.Done())
	go wfc.podLabeler(ctx.Done())
	go wfc.podGarbageCollector(ctx.Done())
	go wfc.workflowGarbageCollector(ctx.Done())
	go wfc.archivedWorkflowGarbageCollector(ctx.Done())

	go wfc.runTTLController(ctx)
	go wfc.runCronController(ctx)
	go wfc.metrics.RunServer(ctx)

	// Wait for all involved caches to be synced, before processing items from the queue is started
	for _, informer := range []cache.SharedIndexInformer{wfc.wfInformer, wfc.wftmplInformer.Informer(), wfc.podInformer} {
		if !cache.WaitForCacheSync(ctx.Done(), informer.HasSynced) {
			log.Error("Timed out waiting for caches to sync")
			return
		}
	}

	// Create Synchronization Manager
	err := wfc.createSynchronizationManager()
	if err != nil {
		panic(err)
	}

	wfc.createClusterWorkflowTemplateInformer(ctx)

	for i := 0; i < wfWorkers; i++ {
		go wait.Until(wfc.runWorker, time.Second, ctx.Done())
	}
	for i := 0; i < podWorkers; i++ {
		go wait.Until(wfc.podWorker, time.Second, ctx.Done())
	}
	<-ctx.Done()
}

// Create and initialize the Synchronization Manager
func (wfc *WorkflowController) createSynchronizationManager() error {
	syncLimitConfig := func(lockKey string) (int, error) {
		lockName, err := sync.DecodeLockName(lockKey)
		if err != nil {
			return 0, err
		}
		configMap, err := wfc.kubeclientset.CoreV1().ConfigMaps(lockName.Namespace).Get(lockName.ResourceName, metav1.GetOptions{})
		if err != nil {
			return 0, err
		}

		value, found := configMap.Data[lockName.Key]
		if !found {
			return 0, argoErr.New(argoErr.CodeBadRequest, "Invalid Sync configuration Key")
		}
		return strconv.Atoi(value)
	}

	wfc.syncManager = sync.NewLockManager(syncLimitConfig, func(key string) {
		wfc.wfQueue.AddAfter(key, 0)
	})

	labelSelector := v1Label.NewSelector()
	req, _ := v1Label.NewRequirement(common.LabelKeyPhase, selection.Equals, []string{string(wfv1.NodeRunning)})
	if req != nil {
		labelSelector = labelSelector.Add(*req)
	}

	listOpts := metav1.ListOptions{LabelSelector: labelSelector.String()}
	wfList, err := wfc.wfclientset.ArgoprojV1alpha1().Workflows(wfc.namespace).List(listOpts)
	if err != nil {
		return err
	}

	wfc.syncManager.Initialize(wfList)
	return nil
}

// Check if the controller has RBAC access to ClusterWorkflowTemplates
func (wfc *WorkflowController) createClusterWorkflowTemplateInformer(ctx context.Context) {
	cwftGetAllowed, err := authutil.CanI(wfc.kubeclientset, "get", "clusterworkflowtemplates", wfc.namespace, "")
	errors.CheckError(err)
	cwftListAllowed, err := authutil.CanI(wfc.kubeclientset, "list", "clusterworkflowtemplates", wfc.namespace, "")
	errors.CheckError(err)
	cwftWatchAllowed, err := authutil.CanI(wfc.kubeclientset, "watch", "clusterworkflowtemplates", wfc.namespace, "")
	errors.CheckError(err)

	if cwftGetAllowed && cwftListAllowed && cwftWatchAllowed {
		wfc.cwftmplInformer = wfc.newClusterWorkflowTemplateInformer()
		go wfc.cwftmplInformer.Informer().Run(ctx.Done())
		if !cache.WaitForCacheSync(ctx.Done(), wfc.cwftmplInformer.Informer().HasSynced) {
			log.Error("Timed out waiting for caches to sync")
			return
		}
	} else {
		log.Warnf("Controller doesn't have RBAC access for ClusterWorkflowTemplates")
	}
}

func (wfc *WorkflowController) UpdateConfig() {
	config, err := wfc.configController.Get()
	if err != nil {
		log.Fatalf("Failed to register watch for controller config map: %v", err)
	}
	err = wfc.updateConfig(config)
	if err != nil {
		log.Fatalf("Failed to update config: %v", err)
	}
}

// podLabeler will label all pods on the controllers completedPod channel as completed
func (wfc *WorkflowController) podLabeler(stopCh <-chan struct{}) {
	for {
		select {
		case <-stopCh:
			return
		case pod := <-wfc.completedPods:
			parts := strings.Split(pod, "/")
			if len(parts) != 2 {
				log.Warnf("Unexpected item on completed pod channel: %s", pod)
				continue
			}
			namespace := parts[0]
			podName := parts[1]
			err := common.AddPodLabel(wfc.kubeclientset, podName, namespace, common.LabelKeyCompleted, "true")
			if err != nil {
				if !apierr.IsNotFound(err) {
					log.Errorf("Failed to label pod %s/%s completed: %+v", namespace, podName, err)
				}
			} else {
				log.Infof("Labeled pod %s/%s completed", namespace, podName)
			}
		}
	}
}

// podGarbageCollector will delete all pods on the controllers gcPods channel as completed
func (wfc *WorkflowController) podGarbageCollector(stopCh <-chan struct{}) {
	for {
		select {
		case <-stopCh:
			return
		case pod := <-wfc.gcPods:
			parts := strings.Split(pod, "/")
			if len(parts) != 2 {
				log.Warnf("Unexpected item on gcPods channel: %s", pod)
				continue
			}
			namespace := parts[0]
			podName := parts[1]
			err := common.DeletePod(wfc.kubeclientset, podName, namespace)
			if err != nil {
				log.Errorf("Failed to delete pod %s/%s for gc: %+v", namespace, podName, err)
			} else {
				log.Infof("Delete pod %s/%s for gc successfully", namespace, podName)
			}
		}
	}
}

func (wfc *WorkflowController) workflowGarbageCollector(stopCh <-chan struct{}) {
	value, ok := os.LookupEnv("WORKFLOW_GC_PERIOD")
	periodicity := 5 * time.Minute
	if ok {
		var err error
		periodicity, err = time.ParseDuration(value)
		if err != nil {
			log.WithFields(log.Fields{"err": err, "value": value}).Fatal("Failed to parse WORKFLOW_GC_PERIOD")
		}
	}
	log.Infof("Performing periodic GC every %v", periodicity)
	ticker := time.NewTicker(periodicity)
	for {
		select {
		case <-stopCh:
			ticker.Stop()
			return
		case <-ticker.C:
			if wfc.offloadNodeStatusRepo.IsEnabled() {
				log.Info("Performing periodic workflow GC")
				oldRecords, err := wfc.offloadNodeStatusRepo.ListOldOffloads(wfc.GetManagedNamespace())
				if err != nil {
					log.WithField("err", err).Error("Failed to list old offloaded nodes")
					continue
				}
				if len(oldRecords) == 0 {
					log.Info("Zero old offloads, nothing to do")
					continue
				}
				// get every lives workflow (1000s) into a map
				liveOffloadNodeStatusVersions := make(map[types.UID]string)
				workflows, err := util.NewWorkflowLister(wfc.wfInformer).List()
				if err != nil {
					log.WithField("err", err).Error("Failed to list incomplete workflows")
					continue
				}
				for _, wf := range workflows {
					// this could be the empty string - as it is no longer offloaded
					liveOffloadNodeStatusVersions[wf.UID] = wf.Status.OffloadNodeStatusVersion
				}
				log.WithFields(log.Fields{"len_wfs": len(liveOffloadNodeStatusVersions), "len_old_offloads": len(oldRecords)}).Info("Deleting old offloads that are not live")
				for _, record := range oldRecords {
					// this could be empty string
					nodeStatusVersion, ok := liveOffloadNodeStatusVersions[types.UID(record.UID)]
					if !ok || nodeStatusVersion != record.Version {
						err := wfc.offloadNodeStatusRepo.Delete(record.UID, record.Version)
						if err != nil {
							log.WithField("err", err).Error("Failed to delete offloaded nodes")
						}
					}
				}
			}
		}
	}
}

func (wfc *WorkflowController) archivedWorkflowGarbageCollector(stopCh <-chan struct{}) {
	value, ok := os.LookupEnv("ARCHIVED_WORKFLOW_GC_PERIOD")
	periodicity := 24 * time.Hour
	if ok {
		var err error
		periodicity, err = time.ParseDuration(value)
		if err != nil {
			log.WithFields(log.Fields{"err": err, "value": value}).Fatal("Failed to parse ARCHIVED_WORKFLOW_GC_PERIOD")
		}
	}
	if wfc.Config.Persistence == nil {
		log.Info("Persistence disabled - so archived workflow GC disabled - you must restart the controller if you enable this")
		return
	}
	if !wfc.Config.Persistence.Archive {
		log.Info("Archive disabled - so archived workflow GC disabled - you must restart the controller if you enable this")
		return
	}
	ttl := wfc.Config.Persistence.ArchiveTTL
	if ttl == config.TTL(0) {
		log.Info("Archived workflows TTL zero - so archived workflow GC disabled - you must restart the controller if you enable this")
		return
	}
	log.WithFields(log.Fields{"ttl": ttl, "periodicity": periodicity}).Info("Performing archived workflow GC")
	ticker := time.NewTicker(periodicity)
	defer ticker.Stop()
	for {
		select {
		case <-stopCh:
			return
		case <-ticker.C:
			log.Info("Performing archived workflow GC")
			err := wfc.wfArchive.DeleteExpiredWorkflows(time.Duration(ttl))
			if err != nil {
				log.WithField("err", err).Error("Failed to delete archived workflows")
			}
		}
	}
}

func (wfc *WorkflowController) runWorker() {
	for wfc.processNextItem() {
	}
}

// processNextItem is the worker logic for handling workflow updates
func (wfc *WorkflowController) processNextItem() bool {
	key, quit := wfc.wfQueue.Get()
	if quit {
		return false
	}
	defer wfc.wfQueue.Done(key)

	obj, exists, err := wfc.wfInformer.GetIndexer().GetByKey(key.(string))
	if err != nil {
		log.Errorf("Failed to get workflow '%s' from informer index: %+v", key, err)
		return true
	}
	if !exists {
		// This happens after a workflow was labeled with completed=true
		// or was deleted, but the work queue still had an entry for it.
		return true
	}
	// The workflow informer receives unstructured objects to deal with the possibility of invalid
	// workflow manifests that are unable to unmarshal to workflow objects
	un, ok := obj.(*unstructured.Unstructured)
	if !ok {
		log.Warnf("Key '%s' in index is not an unstructured", key)
		return true
	}

	if key, ok = wfc.throttler.Next(key); !ok {
		log.Warnf("Workflow %s processing has been postponed due to max parallelism limit", key)
		return true
	}

	wf, err := util.FromUnstructured(un)
	if err != nil {
		log.Warnf("Failed to unmarshal key '%s' to workflow object: %v", key, err)
		woc := newWorkflowOperationCtx(wf, wfc)
		woc.markWorkflowFailed(fmt.Sprintf("invalid spec: %s", err.Error()))
		woc.persistUpdates()
		wfc.throttler.Remove(key)
		return true
	}

	err = wfc.setWorkflowDefaults(wf)
	if err != nil {
		log.Warnf("Failed to apply default workflow values to '%s': %v", wf.Name, err)
		woc := newWorkflowOperationCtx(wf, wfc)
		woc.markWorkflowFailed(fmt.Sprintf("invalid spec: %s", err.Error()))
		woc.persistUpdates()
		wfc.throttler.Remove(key)
		return true
	}

	if wf.ObjectMeta.Labels[common.LabelKeyCompleted] == "true" {
		wfc.throttler.Remove(key)
		// can get here if we already added the completed=true label,
		// but we are still draining the controller's workflow workqueue
		return true
	}

	woc := newWorkflowOperationCtx(wf, wfc)

	err = wfc.hydrator.Hydrate(woc.wf)
	if err != nil {
		woc.log.Errorf("hydration failed: %v", err)
		woc.markWorkflowError(err, true)
		woc.persistUpdates()
		wfc.throttler.Remove(key)
		return true
	}

	if wf.Spec.Synchronization != nil {
		priority, creationTime := getWfPriority(woc.wf)
		acquired, wfUpdate, msg, err := wfc.syncManager.TryAcquire(woc.wf, "", priority, creationTime, woc.wf.Spec.Synchronization)
		if err != nil {
			log.Warnf("Failed to acquire the lock for '%s' : %v", key, err)
			woc.markWorkflowFailed(fmt.Sprintf("Failed to acquire the synchronization lock. %s", err.Error()))
			woc.persistUpdates()
			wfc.throttler.Remove(key)
			return true
		}
		woc.updated = wfUpdate
		if !acquired {
			log.Warnf("Workflow %s processing has been postponed due to concurrency limit. %s", key, msg)
			woc.persistUpdates()
			return true
		}
	}

	startTime := time.Now()
	woc.operate()
	wfc.metrics.OperationCompleted(time.Since(startTime).Seconds())
	if woc.wf.Status.Fulfilled() {
		// Release all acquired lock for completed workflow
		if wfc.syncManager.ReleaseAll(woc.wf) {
			log.Infof("%s released all acquired locks", wf.Name)
			woc.updated = true
			woc.persistUpdates()
		}

		wfc.throttler.Remove(key)

		// Send all completed pods to gcPods channel to delete it later depend on the PodGCStrategy.
		var doPodGC bool
		if woc.wfSpec.PodGC != nil {
			switch woc.wfSpec.PodGC.Strategy {
			case wfv1.PodGCOnWorkflowCompletion:
				doPodGC = true
			case wfv1.PodGCOnWorkflowSuccess:
				if woc.wf.Status.Successful() {
					doPodGC = true
				}
			}
		}
		if doPodGC {
			for podName := range woc.completedPods {
				pod := fmt.Sprintf("%s/%s", woc.wf.ObjectMeta.Namespace, podName)
				woc.controller.gcPods <- pod
			}
		}
	}

	// TODO: operate should return error if it was unable to operate properly
	// so we can requeue the work for a later time
	// See: https://github.com/kubernetes/client-go/blob/master/examples/workqueue/main.go
	//c.handleErr(err, key)
	return true
}

func (wfc *WorkflowController) podWorker() {
	for wfc.processNextPodItem() {
	}
}

// processNextPodItem is the worker logic for handling pod updates.
// For pods updates, this simply means to "wake up" the workflow by
// adding the corresponding workflow key into the workflow workqueue.
func (wfc *WorkflowController) processNextPodItem() bool {
	key, quit := wfc.podQueue.Get()
	if quit {
		return false
	}
	defer wfc.podQueue.Done(key)

	obj, exists, err := wfc.podInformer.GetIndexer().GetByKey(key.(string))
	if err != nil {
		log.Errorf("Failed to get pod '%s' from informer index: %+v", key, err)
		return true
	}
	if !exists {
		// we can get here if pod was queued into the pod workqueue,
		// but it was either deleted or labeled completed by the time
		// we dequeued it.
		return true
	}
	pod, ok := obj.(*apiv1.Pod)
	if !ok {
		log.Warnf("Key '%s' in index is not a pod", key)
		return true
	}
	if pod.Labels == nil {
		log.Warnf("Pod '%s' did not have labels", key)
		return true
	}
	workflowName, ok := pod.Labels[common.LabelKeyWorkflow]
	if !ok {
		// Ignore pods unrelated to workflow (this shouldn't happen unless the watch is setup incorrectly)
		log.Warnf("watch returned pod unrelated to any workflow: %s", pod.ObjectMeta.Name)
		return true
	}
	// add this change after 1s - this reduces the number of workflow reconciliations -
	//with each reconciliation doing more work
	wfc.wfQueue.AddAfter(pod.ObjectMeta.Namespace+"/"+workflowName, 1*time.Second)
	return true
}

func (wfc *WorkflowController) tweakListOptions(options *metav1.ListOptions) {
	labelSelector := labels.NewSelector().
		Add(util.InstanceIDRequirement(wfc.Config.InstanceID))
	options.LabelSelector = labelSelector.String()
}

func getWfPriority(obj interface{}) (int32, time.Time) {
	un, ok := obj.(*unstructured.Unstructured)
	if !ok {
		return 0, time.Now()
	}
	priority, hasPriority, err := unstructured.NestedInt64(un.Object, "spec", "priority")
	if err != nil {
		return 0, un.GetCreationTimestamp().Time
	}
	if !hasPriority {
		priority = 0
	}

	return int32(priority), un.GetCreationTimestamp().Time
}

func getWfPhase(obj interface{}) wfv1.NodePhase {
	un, ok := obj.(*unstructured.Unstructured)
	if !ok {
		return ""
	}
	phase, hasPhase, err := unstructured.NestedString(un.Object, "status", "phase")
	if err != nil {
		return ""
	}
	if !hasPhase {
		return wfv1.NodePending
	}
	return wfv1.NodePhase(phase)
}

func (wfc *WorkflowController) addWorkflowInformerHandlers() {
	wfc.wfInformer.AddEventHandler(
		cache.FilteringResourceEventHandler{
			FilterFunc: func(obj interface{}) bool {
				return !common.UnstructuredHasCompletedLabel(obj)
			},
			Handler: cache.ResourceEventHandlerFuncs{
				AddFunc: func(obj interface{}) {
					key, err := cache.MetaNamespaceKeyFunc(obj)
					if err == nil {
						wfc.wfQueue.Add(key)
						priority, creation := getWfPriority(obj)
						wfc.throttler.Add(key, priority, creation)
					}
				},
				UpdateFunc: func(old, new interface{}) {
					oldWf, newWf := old.(*unstructured.Unstructured), new.(*unstructured.Unstructured)
					// this check is very important to prevent doing many reconciliations we do not need to do
					if oldWf.GetResourceVersion() == newWf.GetResourceVersion() {
						return
					}
					key, err := cache.MetaNamespaceKeyFunc(new)
					if err == nil {
						wfc.wfQueue.Add(key)
						priority, creation := getWfPriority(new)
						wfc.throttler.Add(key, priority, creation)
					}
				},
				DeleteFunc: func(obj interface{}) {
					// IndexerInformer uses a delta queue, therefore for deletes we have to use this
					// key function.
					key, err := cache.DeletionHandlingMetaNamespaceKeyFunc(obj)
					if err == nil {
						wfc.releaseAllWorkflowLocks(obj)
						wfc.wfQueue.Add(key)
						wfc.throttler.Remove(key)
					}
				},
			},
		},
	)
	wfc.wfInformer.AddEventHandler(cache.ResourceEventHandlerFuncs{
		AddFunc: func(obj interface{}) {
			key, err := cache.MetaNamespaceKeyFunc(obj)
			if err == nil {
				wfc.metrics.WorkflowAdded(key, getWfPhase(obj))
			}
		},
		UpdateFunc: func(old, new interface{}) {
			key, err := cache.MetaNamespaceKeyFunc(new)
			if err == nil {
				wfc.metrics.WorkflowUpdated(key, getWfPhase(old), getWfPhase(new))
			}
		},
		DeleteFunc: func(obj interface{}) {
			key, err := cache.MetaNamespaceKeyFunc(obj)
			if err == nil {
				wfc.metrics.WorkflowDeleted(key, getWfPhase(obj))
			}
		},
	})
}

func (wfc *WorkflowController) newWorkflowPodWatch() *cache.ListWatch {
	c := wfc.kubeclientset.CoreV1().RESTClient()
	resource := "pods"
	namespace := wfc.GetManagedNamespace()
	// completed=false
	incompleteReq, _ := labels.NewRequirement(common.LabelKeyCompleted, selection.Equals, []string{"false"})
	labelSelector := labels.NewSelector().
		Add(*incompleteReq).
		Add(util.InstanceIDRequirement(wfc.Config.InstanceID))

	listFunc := func(options metav1.ListOptions) (runtime.Object, error) {
		options.LabelSelector = labelSelector.String()
		req := c.Get().
			Namespace(namespace).
			Resource(resource).
			VersionedParams(&options, metav1.ParameterCodec)
		return req.Do().Get()
	}
	watchFunc := func(options metav1.ListOptions) (watch.Interface, error) {
		options.Watch = true
		options.LabelSelector = labelSelector.String()
		req := c.Get().
			Namespace(namespace).
			Resource(resource).
			VersionedParams(&options, metav1.ParameterCodec)
		return req.Watch()
	}
	return &cache.ListWatch{ListFunc: listFunc, WatchFunc: watchFunc}
}

func (wfc *WorkflowController) newPodInformer() cache.SharedIndexInformer {
	source := wfc.newWorkflowPodWatch()
	informer := cache.NewSharedIndexInformer(source, &apiv1.Pod{}, podResyncPeriod, cache.Indexers{})
	informer.AddEventHandler(
		cache.ResourceEventHandlerFuncs{
			AddFunc: func(obj interface{}) {
				key, err := cache.MetaNamespaceKeyFunc(obj)
				if err == nil {
					wfc.podQueue.Add(key)
				}
			},
			UpdateFunc: func(old, new interface{}) {
				oldPod, newPod := old.(*apiv1.Pod), new.(*apiv1.Pod)
				if oldPod.ResourceVersion == newPod.ResourceVersion {
					return
				}
				if !pod.SignificantPodChange(oldPod, newPod) {
					return
				}
				key, err := cache.MetaNamespaceKeyFunc(new)
				if err == nil {
					wfc.podQueue.Add(key)
				}
			},
			DeleteFunc: func(obj interface{}) {
				// IndexerInformer uses a delta queue, therefore for deletes we have to use this
				// key function.
				key, err := cache.DeletionHandlingMetaNamespaceKeyFunc(obj)
				if err == nil {
					wfc.podQueue.Add(key)
				}
			},
		},
	)
	return informer
}

// setWorkflowDefaults sets values in the workflow.Spec with defaults from the
// workflowController. Values in the workflow will be given the upper hand over the defaults.
// The defaults for the workflow controller are set in the workflow-controller config map
func (wfc *WorkflowController) setWorkflowDefaults(wf *wfv1.Workflow) error {
	if wfc.Config.WorkflowDefaults != nil {
		defaultsSpec, err := json.Marshal(*wfc.Config.WorkflowDefaults)
		if err != nil {
			return err
		}
		workflowBytes, err := json.Marshal(wf)
		if err != nil {
			return err
		}
		mergedWf, err := strategicpatch.StrategicMergePatch(defaultsSpec, workflowBytes, wfv1.Workflow{})
		if err != nil {
			return err
		}
		err = json.Unmarshal(mergedWf, &wf)
		if err != nil {
			return err
		}
	}
	return nil
}

func (wfc *WorkflowController) newWorkflowTemplateInformer() wfextvv1alpha1.WorkflowTemplateInformer {
	return wfextv.NewSharedInformerFactoryWithOptions(wfc.wfclientset, workflowTemplateResyncPeriod, wfextv.WithNamespace(wfc.GetManagedNamespace())).Argoproj().V1alpha1().WorkflowTemplates()
}

func (wfc *WorkflowController) newClusterWorkflowTemplateInformer() wfextvv1alpha1.ClusterWorkflowTemplateInformer {
	return wfextv.NewSharedInformerFactoryWithOptions(wfc.wfclientset, clusterWorkflowTemplateResyncPeriod).Argoproj().V1alpha1().ClusterWorkflowTemplates()
}

func (wfc *WorkflowController) GetManagedNamespace() string {
	if wfc.managedNamespace != "" {
		return wfc.managedNamespace
	}
	return wfc.Config.Namespace
}

func (wfc *WorkflowController) GetContainerRuntimeExecutor() string {
	if wfc.containerRuntimeExecutor != "" {
		return wfc.containerRuntimeExecutor
	}
	return wfc.Config.ContainerRuntimeExecutor
}

func (wfc *WorkflowController) getMetricsServerConfig() (metrics.ServerConfig, metrics.ServerConfig) {
	// Metrics config
	path := wfc.Config.MetricsConfig.Path
	if path == "" {
		path = metrics.DefaultMetricsServerPath
	}
	port := wfc.Config.MetricsConfig.Port
	if port == "" {
		port = metrics.DefaultMetricsServerPort
	}
	metricsConfig := metrics.ServerConfig{
		Enabled:      wfc.Config.MetricsConfig.Enabled == nil || *wfc.Config.MetricsConfig.Enabled,
		Path:         path,
		Port:         port,
		TTL:          time.Duration(wfc.Config.MetricsConfig.MetricsTTL),
		IgnoreErrors: wfc.Config.MetricsConfig.IgnoreErrors,
	}

	// Telemetry config
	path = metricsConfig.Path
	if wfc.Config.TelemetryConfig.Path != "" {
		path = wfc.Config.TelemetryConfig.Path
	}

	port = metricsConfig.Port
	if wfc.Config.TelemetryConfig.Port != "" {
		port = wfc.Config.TelemetryConfig.Port
	}
	telemetryConfig := metrics.ServerConfig{
		Enabled:      wfc.Config.TelemetryConfig.Enabled == nil || *wfc.Config.TelemetryConfig.Enabled,
		Path:         path,
		Port:         port,
		IgnoreErrors: wfc.Config.TelemetryConfig.IgnoreErrors,
	}
	return metricsConfig, telemetryConfig
}

func (wfc *WorkflowController) releaseAllWorkflowLocks(obj interface{}) {
	un, ok := obj.(*unstructured.Unstructured)
	if !ok {
		log.Warnf("Key '%s' in index is not an unstructured", obj)
	}
	wf, err := util.FromUnstructured(un)
	if err != nil {
		log.Warnf("Invalid workflow object: %v", obj)
	}
	wfc.syncManager.ReleaseAll(wf)
}

func (wfc *WorkflowController) isArchivable(wf *wfv1.Workflow) bool {
	return wfc.archiveLabelSelector.Matches(labels.Set(wf.Labels))
}<|MERGE_RESOLUTION|>--- conflicted
+++ resolved
@@ -84,12 +84,8 @@
 	offloadNodeStatusRepo sqldb.OffloadNodeStatusRepo
 	hydrator              hydrator.Interface
 	wfArchive             sqldb.WorkflowArchive
-<<<<<<< HEAD
 	syncManager           *sync.SyncManager
-	metrics               metrics.Metrics
-=======
 	metrics               *metrics.Metrics
->>>>>>> 2ab9495f
 	eventRecorderManager  EventRecorderManager
 	archiveLabelSelector  labels.Selector
 }

package controller

import (
	"context"
	"encoding/json"
	"fmt"
	"os"
	"strconv"
	"strings"
	"time"

	"github.com/argoproj/pkg/errors"
	syncpkg "github.com/argoproj/pkg/sync"
	log "github.com/sirupsen/logrus"
	apiv1 "k8s.io/api/core/v1"
	apierr "k8s.io/apimachinery/pkg/api/errors"
	metav1 "k8s.io/apimachinery/pkg/apis/meta/v1"
	"k8s.io/apimachinery/pkg/apis/meta/v1/unstructured"
	"k8s.io/apimachinery/pkg/labels"
	v1Label "k8s.io/apimachinery/pkg/labels"
	"k8s.io/apimachinery/pkg/runtime"
	"k8s.io/apimachinery/pkg/selection"
	"k8s.io/apimachinery/pkg/types"
	"k8s.io/apimachinery/pkg/util/wait"
	"k8s.io/apimachinery/pkg/watch"
	"k8s.io/client-go/dynamic"
	"k8s.io/client-go/kubernetes"
	"k8s.io/client-go/rest"
	"k8s.io/client-go/tools/cache"
	apiwatch "k8s.io/client-go/tools/watch"
	"k8s.io/client-go/util/workqueue"
	"upper.io/db.v3/lib/sqlbuilder"

	"github.com/argoproj/argo"
	"github.com/argoproj/argo/config"
	argoErr "github.com/argoproj/argo/errors"
	"github.com/argoproj/argo/persist/sqldb"
	wfv1 "github.com/argoproj/argo/pkg/apis/workflow/v1alpha1"
	wfclientset "github.com/argoproj/argo/pkg/client/clientset/versioned"
	wfextvv1alpha1 "github.com/argoproj/argo/pkg/client/informers/externalversions/workflow/v1alpha1"
	authutil "github.com/argoproj/argo/util/auth"
	"github.com/argoproj/argo/workflow/common"
	controllercache "github.com/argoproj/argo/workflow/controller/cache"
	"github.com/argoproj/argo/workflow/controller/estimation"
	"github.com/argoproj/argo/workflow/controller/indexes"
	"github.com/argoproj/argo/workflow/controller/informer"
	"github.com/argoproj/argo/workflow/controller/pod"
	"github.com/argoproj/argo/workflow/cron"
	"github.com/argoproj/argo/workflow/events"
	"github.com/argoproj/argo/workflow/hydrator"
	"github.com/argoproj/argo/workflow/metrics"
	"github.com/argoproj/argo/workflow/sync"
	"github.com/argoproj/argo/workflow/ttlcontroller"
	"github.com/argoproj/argo/workflow/util"
)

const enoughTimeForInformerSync = 1 * time.Second

const semaphoreConfigIndexName = "bySemaphoreConfigMap"

// WorkflowController is the controller for workflow resources
type WorkflowController struct {
	// namespace of the workflow controller
	namespace        string
	managedNamespace string

	configController config.Controller
	// Config is the workflow controller's configuration
	Config config.Config

	// cliExecutorImage is the executor image as specified from the command line
	cliExecutorImage string

	// cliExecutorImagePullPolicy is the executor imagePullPolicy as specified from the command line
	cliExecutorImagePullPolicy string
	containerRuntimeExecutor   string

	// restConfig is used by controller to send a SIGUSR1 to the wait sidecar using remotecommand.NewSPDYExecutor().
	restConfig       *rest.Config
	kubeclientset    kubernetes.Interface
	dynamicInterface dynamic.Interface
	wfclientset      wfclientset.Interface

	// datastructures to support the processing of workflows and workflow pods
	wfInformer            cache.SharedIndexInformer
	wftmplInformer        wfextvv1alpha1.WorkflowTemplateInformer
	cwftmplInformer       wfextvv1alpha1.ClusterWorkflowTemplateInformer
	podInformer           cache.SharedIndexInformer
	wfQueue               workqueue.RateLimitingInterface
	podQueue              workqueue.RateLimitingInterface
	completedPods         chan string
	gcPods                chan string // pods to be deleted depend on GC strategy
	throttler             sync.Throttler
	workflowKeyLock       syncpkg.KeyLock // used to lock workflows for exclusive modification or access
	session               sqlbuilder.Database
	offloadNodeStatusRepo sqldb.OffloadNodeStatusRepo
	hydrator              hydrator.Interface
	wfArchive             sqldb.WorkflowArchive
	estimatorFactory      estimation.EstimatorFactory
	syncManager           *sync.Manager
	metrics               *metrics.Metrics
	eventRecorderManager  events.EventRecorderManager
	archiveLabelSelector  labels.Selector
	cacheFactory          controllercache.Factory
}

const (
	workflowResyncPeriod                = 20 * time.Minute
	workflowTemplateResyncPeriod        = 20 * time.Minute
	podResyncPeriod                     = 30 * time.Minute
	clusterWorkflowTemplateResyncPeriod = 20 * time.Minute
)

// NewWorkflowController instantiates a new WorkflowController
func NewWorkflowController(restConfig *rest.Config, kubeclientset kubernetes.Interface, wfclientset wfclientset.Interface, namespace, managedNamespace, executorImage, executorImagePullPolicy, containerRuntimeExecutor, configMap string) (*WorkflowController, error) {
	dynamicInterface, err := dynamic.NewForConfig(restConfig)
	if err != nil {
		return nil, err
	}

	wfc := WorkflowController{
		restConfig:                 restConfig,
		kubeclientset:              kubeclientset,
		dynamicInterface:           dynamicInterface,
		wfclientset:                wfclientset,
		namespace:                  namespace,
		managedNamespace:           managedNamespace,
		cliExecutorImage:           executorImage,
		cliExecutorImagePullPolicy: executorImagePullPolicy,
		containerRuntimeExecutor:   containerRuntimeExecutor,
		configController:           config.NewController(namespace, configMap, kubeclientset, config.EmptyConfigFunc),
		completedPods:              make(chan string, 512),
		gcPods:                     make(chan string, 512),
		workflowKeyLock:            syncpkg.NewKeyLock(),
		cacheFactory:               controllercache.NewCacheFactory(kubeclientset, namespace),
		eventRecorderManager:       events.NewEventRecorderManager(kubeclientset),
	}

	wfc.UpdateConfig()

	wfc.metrics = metrics.New(wfc.getMetricsServerConfig())

	workqueue.SetProvider(wfc.metrics)
	wfc.wfQueue = workqueue.NewNamedRateLimitingQueue(workqueue.DefaultControllerRateLimiter(), "workflow_queue")
	wfc.throttler = wfc.newThrottler()
	wfc.podQueue = workqueue.NewNamedRateLimitingQueue(workqueue.DefaultControllerRateLimiter(), "pod_queue")

	return &wfc, nil
}

func (wfc *WorkflowController) newThrottler() sync.Throttler {
	return sync.NewThrottler(wfc.Config.Parallelism, func(key string) { wfc.wfQueue.Add(key) })
}

// RunTTLController runs the workflow TTL controller
func (wfc *WorkflowController) runTTLController(ctx context.Context) {
	ttlCtrl := ttlcontroller.NewController(wfc.wfclientset, wfc.wfInformer, func() *config.Config {
		return &wfc.Config
	})
	err := ttlCtrl.Run(ctx.Done())
	if err != nil {
		panic(err)
	}
}

func (wfc *WorkflowController) runCronController(ctx context.Context) {
	cronController := cron.NewCronController(wfc.wfclientset, wfc.dynamicInterface, wfc.namespace, wfc.GetManagedNamespace(), wfc.Config.InstanceID, wfc.metrics, wfc.eventRecorderManager)
	cronController.Run(ctx)
}

var indexers = cache.Indexers{
	indexes.ClusterWorkflowTemplateIndex: indexes.MetaNamespaceLabelIndexFunc(common.LabelKeyClusterWorkflowTemplate),
	indexes.CronWorkflowIndex:            indexes.MetaNamespaceLabelIndexFunc(common.LabelKeyCronWorkflow),
	indexes.WorkflowTemplateIndex:        indexes.MetaNamespaceLabelIndexFunc(common.LabelKeyWorkflowTemplate),
}

// Run starts an Workflow resource controller
func (wfc *WorkflowController) Run(ctx context.Context, wfWorkers, podWorkers int) {
	defer wfc.wfQueue.ShutDown()
	defer wfc.podQueue.ShutDown()

	log.WithField("version", argo.GetVersion().Version).Info("Starting Workflow Controller")
	log.Infof("Workers: workflow: %d, pod: %d", wfWorkers, podWorkers)

	wfc.wfInformer = util.NewWorkflowInformer(wfc.dynamicInterface, wfc.GetManagedNamespace(), workflowResyncPeriod, wfc.tweakListOptions, indexers)
	wfc.wftmplInformer = informer.NewTolerantWorkflowTemplateInformer(wfc.dynamicInterface, workflowTemplateResyncPeriod, wfc.managedNamespace)

	wfc.addWorkflowInformerHandlers()
	wfc.podInformer = wfc.newPodInformer()
	wfc.updateEstimatorFactory()
	err := wfc.wfInformer.AddIndexers(cache.Indexers{
		semaphoreConfigIndexName: wfc.workflowIndexerBySemaphoreKeys,
	})
	if err != nil {
		panic(err)
	}

	go wfc.runConfigMapWatcher(ctx.Done())
	go wfc.configController.Run(ctx.Done(), wfc.updateConfig)
	go wfc.wfInformer.Run(ctx.Done())
	go wfc.wftmplInformer.Informer().Run(ctx.Done())
	go wfc.podInformer.Run(ctx.Done())
	go wfc.podLabeler(ctx.Done())
	go wfc.podGarbageCollector(ctx.Done())
	go wfc.workflowGarbageCollector(ctx.Done())
	go wfc.archivedWorkflowGarbageCollector(ctx.Done())

	go wfc.runTTLController(ctx)
	go wfc.runCronController(ctx)
	go wfc.metrics.RunServer(ctx)

	wfc.createClusterWorkflowTemplateInformer(ctx)
	wfc.waitForCacheSync(ctx)

	// Create Synchronization Manager
	err = wfc.createSynchronizationManager()
	if err != nil {
		panic(err)
	}

	for i := 0; i < wfWorkers; i++ {
		go wait.Until(wfc.runWorker, time.Second, ctx.Done())
	}
	for i := 0; i < podWorkers; i++ {
		go wait.Until(wfc.podWorker, time.Second, ctx.Done())
	}
	<-ctx.Done()
}

<<<<<<< HEAD
func (wfc *WorkflowController) workflowIndexerBySemaphoreKeys(obj interface{}) ([]string, error) {
	un, ok := obj.(*unstructured.Unstructured)
	if !ok {
		return []string{}, fmt.Errorf("cannot convert obj into unstructured.Unstructured")
	}
	wf, err := util.FromUnstructured(un)
	if err != nil {
		return []string{}, fmt.Errorf("failed to convert to workflow from unstructured: %w", err)
	}
	return wf.GetSemaphoreKeys(), nil
=======
func (wfc *WorkflowController) waitForCacheSync(ctx context.Context) {
	// Wait for all involved caches to be synced, before processing items from the queue is started
	if !cache.WaitForCacheSync(ctx.Done(), wfc.wfInformer.HasSynced, wfc.wftmplInformer.Informer().HasSynced, wfc.podInformer.HasSynced) {
		panic("Timed out waiting for caches to sync")
	}
	if wfc.cwftmplInformer != nil {
		if !cache.WaitForCacheSync(ctx.Done(), wfc.cwftmplInformer.Informer().HasSynced) {
			panic("Timed out waiting for caches to sync")
		}
	}
>>>>>>> 854883bd
}

// Create and initialize the Synchronization Manager
func (wfc *WorkflowController) createSynchronizationManager() error {
	getSyncLimit := func(lockKey string) (int, error) {
		lockName, err := sync.DecodeLockName(lockKey)
		if err != nil {
			return 0, err
		}
		configMap, err := wfc.kubeclientset.CoreV1().ConfigMaps(lockName.Namespace).Get(lockName.ResourceName, metav1.GetOptions{})
		if err != nil {
			return 0, err
		}

		value, found := configMap.Data[lockName.Key]
		if !found {
			return 0, argoErr.New(argoErr.CodeBadRequest, fmt.Sprintf("Sync configuration key '%s' not found in ConfigMap", lockName.Key))
		}
		return strconv.Atoi(value)
	}

	nextWorkflow := func(key string) {
		wfc.wfQueue.AddAfter(key, enoughTimeForInformerSync)
	}

	wfc.syncManager = sync.NewLockManager(getSyncLimit, nextWorkflow)

	labelSelector := v1Label.NewSelector()
	req, _ := v1Label.NewRequirement(common.LabelKeyPhase, selection.Equals, []string{string(wfv1.NodeRunning)})
	if req != nil {
		labelSelector = labelSelector.Add(*req)
	}

	listOpts := metav1.ListOptions{LabelSelector: labelSelector.String()}
	wfList, err := wfc.wfclientset.ArgoprojV1alpha1().Workflows(wfc.namespace).List(listOpts)
	if err != nil {
		return err
	}

	wfc.syncManager.Initialize(wfList.Items)
	return nil
}

func (wfc *WorkflowController) runConfigMapWatcher(stopCh <-chan struct{}) {
	retryWatcher, err := apiwatch.NewRetryWatcher("1", &cache.ListWatch{
		WatchFunc: func(options metav1.ListOptions) (watch.Interface, error) {
			return wfc.kubeclientset.CoreV1().ConfigMaps(wfc.managedNamespace).Watch(metav1.ListOptions{})
		},
	})
	if err != nil {
		panic(err)
	}
	defer retryWatcher.Stop()

	for {
		select {
		case event := <-retryWatcher.ResultChan():
			cm, ok := event.Object.(*apiv1.ConfigMap)
			if !ok {
				log.Errorf("invalid config map object received in config watcher. Ignored processing")
				continue
			}
			log.Debugf("received config map %s/%s update", cm.Namespace, cm.Name)
			wfc.notifySemaphoreConfigUpdate(cm)

		case <-stopCh:
			return
		}
	}
}

// notifySemaphoreConfigUpdate will notify semaphore config update to pending workflows
func (wfc *WorkflowController) notifySemaphoreConfigUpdate(cm *apiv1.ConfigMap) {
	wfs, err := wfc.wfInformer.GetIndexer().ByIndex(semaphoreConfigIndexName, fmt.Sprintf("%s/%s", cm.Namespace, cm.Name))
	if err != nil {
		log.Errorf("failed get the workflow from informer. %v", err)
	}

	for _, obj := range wfs {
		un, ok := obj.(*unstructured.Unstructured)
		if !ok {
			log.Warnf("received object from indexer %s is not an unstructured", semaphoreConfigIndexName)
			continue
		}
		wf, err := util.FromUnstructured(un)
		if err != nil {
			log.Errorf("failed to convert to workflow from unstructured: %v", err)
			continue
		}
		wfc.wfQueue.Add(fmt.Sprintf("%s/%s", wf.Namespace, wf.Name))
	}
}

// Check if the controller has RBAC access to ClusterWorkflowTemplates
func (wfc *WorkflowController) createClusterWorkflowTemplateInformer(ctx context.Context) {
	cwftGetAllowed, err := authutil.CanI(wfc.kubeclientset, "get", "clusterworkflowtemplates", wfc.namespace, "")
	errors.CheckError(err)
	cwftListAllowed, err := authutil.CanI(wfc.kubeclientset, "list", "clusterworkflowtemplates", wfc.namespace, "")
	errors.CheckError(err)
	cwftWatchAllowed, err := authutil.CanI(wfc.kubeclientset, "watch", "clusterworkflowtemplates", wfc.namespace, "")
	errors.CheckError(err)

	if cwftGetAllowed && cwftListAllowed && cwftWatchAllowed {
		wfc.cwftmplInformer = informer.NewTolerantClusterWorkflowTemplateInformer(wfc.dynamicInterface, clusterWorkflowTemplateResyncPeriod)
		go wfc.cwftmplInformer.Informer().Run(ctx.Done())
	} else {
		log.Warnf("Controller doesn't have RBAC access for ClusterWorkflowTemplates")
	}
}

func (wfc *WorkflowController) UpdateConfig() {
	config, err := wfc.configController.Get()
	if err != nil {
		log.Fatalf("Failed to register watch for controller config map: %v", err)
	}
	err = wfc.updateConfig(config)
	if err != nil {
		log.Fatalf("Failed to update config: %v", err)
	}
}

// podLabeler will label all pods on the controllers completedPod channel as completed
func (wfc *WorkflowController) podLabeler(stopCh <-chan struct{}) {
	for {
		select {
		case <-stopCh:
			return
		case pod := <-wfc.completedPods:
			parts := strings.Split(pod, "/")
			if len(parts) != 2 {
				log.WithFields(log.Fields{"pod": pod}).Warn("Unexpected item on completed pod channel")
				continue
			}
			namespace := parts[0]
			podName := parts[1]
			err := common.AddPodLabel(wfc.kubeclientset, podName, namespace, common.LabelKeyCompleted, "true")
			if err != nil {
				if !apierr.IsNotFound(err) {
					log.WithFields(log.Fields{"namespace": namespace, "pod": podName, "err": err}).Error("Failed to labeled pod completed")
				}
			} else {
				log.WithFields(log.Fields{"namespace": namespace, "pod": podName}).Info("Labeled pod completed")
			}
		}
	}
}

// podGarbageCollector will delete all pods on the controllers gcPods channel as completed
func (wfc *WorkflowController) podGarbageCollector(stopCh <-chan struct{}) {
	for {
		select {
		case <-stopCh:
			return
		case pod := <-wfc.gcPods:
			parts := strings.Split(pod, "/")
			if len(parts) != 2 {
				log.WithFields(log.Fields{"pod": pod}).Warn("Unexpected item on gcPods channel")
				continue
			}
			namespace := parts[0]
			podName := parts[1]
			err := common.DeletePod(wfc.kubeclientset, podName, namespace)
			if err != nil {
				log.WithFields(log.Fields{"namespace": namespace, "pod": podName, "err": err}).Error("Failed to delete pod for gc")
			} else {
				log.WithFields(log.Fields{"namespace": namespace, "pod": podName}).Info("Delete pod for gc successfully")
			}
		}
	}
}

func (wfc *WorkflowController) workflowGarbageCollector(stopCh <-chan struct{}) {
	value, ok := os.LookupEnv("WORKFLOW_GC_PERIOD")
	periodicity := 5 * time.Minute
	if ok {
		var err error
		periodicity, err = time.ParseDuration(value)
		if err != nil {
			log.WithFields(log.Fields{"err": err, "value": value}).Fatal("Failed to parse WORKFLOW_GC_PERIOD")
		}
	}
	log.Infof("Performing periodic GC every %v", periodicity)
	ticker := time.NewTicker(periodicity)
	for {
		select {
		case <-stopCh:
			ticker.Stop()
			return
		case <-ticker.C:
			if wfc.offloadNodeStatusRepo.IsEnabled() {
				log.Info("Performing periodic workflow GC")
				oldRecords, err := wfc.offloadNodeStatusRepo.ListOldOffloads(wfc.GetManagedNamespace())
				if err != nil {
					log.WithField("err", err).Error("Failed to list old offloaded nodes")
					continue
				}
				if len(oldRecords) == 0 {
					log.Info("Zero old offloads, nothing to do")
					continue
				}
				// get every lives workflow (1000s) into a map
				liveOffloadNodeStatusVersions := make(map[types.UID]string)
				workflows, err := util.NewWorkflowLister(wfc.wfInformer).List()
				if err != nil {
					log.WithField("err", err).Error("Failed to list incomplete workflows")
					continue
				}
				for _, wf := range workflows {
					// this could be the empty string - as it is no longer offloaded
					liveOffloadNodeStatusVersions[wf.UID] = wf.Status.OffloadNodeStatusVersion
				}
				log.WithFields(log.Fields{"len_wfs": len(liveOffloadNodeStatusVersions), "len_old_offloads": len(oldRecords)}).Info("Deleting old offloads that are not live")
				for _, record := range oldRecords {
					// this could be empty string
					nodeStatusVersion, ok := liveOffloadNodeStatusVersions[types.UID(record.UID)]
					if !ok || nodeStatusVersion != record.Version {
						err := wfc.offloadNodeStatusRepo.Delete(record.UID, record.Version)
						if err != nil {
							log.WithField("err", err).Error("Failed to delete offloaded nodes")
						}
					}
				}
			}
		}
	}
}

func (wfc *WorkflowController) archivedWorkflowGarbageCollector(stopCh <-chan struct{}) {
	value, ok := os.LookupEnv("ARCHIVED_WORKFLOW_GC_PERIOD")
	periodicity := 24 * time.Hour
	if ok {
		var err error
		periodicity, err = time.ParseDuration(value)
		if err != nil {
			log.WithFields(log.Fields{"err": err, "value": value}).Fatal("Failed to parse ARCHIVED_WORKFLOW_GC_PERIOD")
		}
	}
	if wfc.Config.Persistence == nil {
		log.Info("Persistence disabled - so archived workflow GC disabled - you must restart the controller if you enable this")
		return
	}
	if !wfc.Config.Persistence.Archive {
		log.Info("Archive disabled - so archived workflow GC disabled - you must restart the controller if you enable this")
		return
	}
	ttl := wfc.Config.Persistence.ArchiveTTL
	if ttl == config.TTL(0) {
		log.Info("Archived workflows TTL zero - so archived workflow GC disabled - you must restart the controller if you enable this")
		return
	}
	log.WithFields(log.Fields{"ttl": ttl, "periodicity": periodicity}).Info("Performing archived workflow GC")
	ticker := time.NewTicker(periodicity)
	defer ticker.Stop()
	for {
		select {
		case <-stopCh:
			return
		case <-ticker.C:
			log.Info("Performing archived workflow GC")
			err := wfc.wfArchive.DeleteExpiredWorkflows(time.Duration(ttl))
			if err != nil {
				log.WithField("err", err).Error("Failed to delete archived workflows")
			}
		}
	}
}

func (wfc *WorkflowController) runWorker() {
	for wfc.processNextItem() {
	}
}

// processNextItem is the worker logic for handling workflow updates
func (wfc *WorkflowController) processNextItem() bool {
	key, quit := wfc.wfQueue.Get()
	if quit {
		return false
	}
	defer wfc.wfQueue.Done(key)
	obj, exists, err := wfc.wfInformer.GetIndexer().GetByKey(key.(string))
	if err != nil {
		log.WithFields(log.Fields{"key": key, "error": err}).Error("Failed to get workflow from informer")
		return true
	}
	if !exists {
		// This happens after a workflow was labeled with completed=true
		// or was deleted, but the work queue still had an entry for it.
		return true
	}

	wfc.workflowKeyLock.Lock(key.(string))
	defer wfc.workflowKeyLock.Unlock(key.(string))

	// The workflow informer receives unstructured objects to deal with the possibility of invalid
	// workflow manifests that are unable to unmarshal to workflow objects
	un, ok := obj.(*unstructured.Unstructured)
	if !ok {
		log.WithFields(log.Fields{"key": key}).Warn("Index is not an unstructured")
		return true
	}

	if !wfc.throttler.Admit(key.(string)) {
		log.WithFields(log.Fields{"key": key}).Info("Workflow processing has been postponed due to max parallelism limit")
		return true
	}

	wf, err := util.FromUnstructured(un)
	if err != nil {
		log.WithFields(log.Fields{"key": key, "error": err}).Warn("Failed to unmarshal key to workflow object")
		woc := newWorkflowOperationCtx(wf, wfc)
		woc.markWorkflowFailed(fmt.Sprintf("cannot unmarshall spec: %s", err.Error()))
		woc.persistUpdates()
		return true
	}

	if wf.Labels[common.LabelKeyCompleted] == "true" {
		// can get here if we already added the completed=true label,
		// but we are still draining the controller's workflow workqueue
		return true
	}
	// this will ensure we process every incomplete workflow once every 20m
	wfc.wfQueue.AddAfter(key, workflowResyncPeriod)

	woc := newWorkflowOperationCtx(wf, wfc)

	// make sure this is removed from the throttler is complete
	defer func() {
		// must be done with woc
		if woc.wf.Labels[common.LabelKeyCompleted] == "true" {
			wfc.throttler.Remove(key.(string))
		}
	}()

	err = wfc.hydrator.Hydrate(woc.wf)
	if err != nil {
		woc.log.Errorf("hydration failed: %v", err)
		woc.markWorkflowError(err)
		woc.persistUpdates()
		return true
	}

	if wf.Spec.Synchronization != nil {
		acquired, wfUpdate, msg, err := wfc.syncManager.TryAcquire(woc.wf, "", woc.wf.Spec.Synchronization)
		if err != nil {
			log.WithFields(log.Fields{"key": key, "error": err}).Warn("Failed to acquire the lock")
			woc.markWorkflowFailed(fmt.Sprintf("Failed to acquire the synchronization lock. %s", err.Error()))
			woc.persistUpdates()
			return true
		}
		woc.updated = wfUpdate
		if !acquired {
			log.WithFields(log.Fields{"key": key, "message": msg}).Warn("Workflow processing has been postponed due to concurrency limit")
			woc.persistUpdates()
			return true
		}
	}

	startTime := time.Now()
	woc.operate()
	wfc.metrics.OperationCompleted(time.Since(startTime).Seconds())
	if woc.wf.Status.Fulfilled() {
		// Send all completed pods to gcPods channel to delete it later depend on the PodGCStrategy.
		var doPodGC bool
		if woc.execWf.Spec.PodGC != nil {
			switch woc.execWf.Spec.PodGC.Strategy {
			case wfv1.PodGCOnWorkflowCompletion:
				doPodGC = true
			case wfv1.PodGCOnWorkflowSuccess:
				if woc.wf.Status.Successful() {
					doPodGC = true
				}
			}
		}
		if doPodGC {
			for podName := range woc.completedPods {
				pod := fmt.Sprintf("%s/%s", woc.wf.ObjectMeta.Namespace, podName)
				woc.controller.gcPods <- pod
			}
		}
	}

	// TODO: operate should return error if it was unable to operate properly
	// so we can requeue the work for a later time
	// See: https://github.com/kubernetes/client-go/blob/master/examples/workqueue/main.go
	//c.handleErr(err, key)
	return true
}

func (wfc *WorkflowController) podWorker() {
	for wfc.processNextPodItem() {
	}
}

// processNextPodItem is the worker logic for handling pod updates.
// For pods updates, this simply means to "wake up" the workflow by
// adding the corresponding workflow key into the workflow workqueue.
func (wfc *WorkflowController) processNextPodItem() bool {
	key, quit := wfc.podQueue.Get()
	if quit {
		return false
	}
	defer wfc.podQueue.Done(key)

	obj, exists, err := wfc.podInformer.GetIndexer().GetByKey(key.(string))
	if err != nil {
		log.WithFields(log.Fields{"key": key, "error": err}).Error("Failed to get pod from informer index")
		return true
	}
	if !exists {
		// we can get here if pod was queued into the pod workqueue,
		// but it was either deleted or labeled completed by the time
		// we dequeued it.
		return true
	}

	err = wfc.enqueueWfFromPodLabel(obj)
	if err != nil {
		log.WithError(err).Warnf("Failed to enqueue the workflow for %s", key)
	}
	return true
}

// enqueueWfFromPodLabel will extract the workflow name from pod label and
// enqueue workflow for processing
func (wfc *WorkflowController) enqueueWfFromPodLabel(obj interface{}) error {
	pod, ok := obj.(*apiv1.Pod)
	if !ok {
		return fmt.Errorf("Key in index is not a pod")
	}
	if pod.Labels == nil {
		return fmt.Errorf("Pod did not have labels")
	}
	workflowName, ok := pod.Labels[common.LabelKeyWorkflow]
	if !ok {
		// Ignore pods unrelated to workflow (this shouldn't happen unless the watch is setup incorrectly)
		return fmt.Errorf("Watch returned pod unrelated to any workflow")
	}
	// add this change after 1s - this reduces the number of workflow reconciliations -
	//with each reconciliation doing more work
	wfc.wfQueue.AddAfter(pod.ObjectMeta.Namespace+"/"+workflowName, enoughTimeForInformerSync)
	return nil
}

func (wfc *WorkflowController) tweakListOptions(options *metav1.ListOptions) {
	labelSelector := labels.NewSelector().
		Add(util.InstanceIDRequirement(wfc.Config.InstanceID))
	options.LabelSelector = labelSelector.String()
}

func getWfPriority(obj interface{}) (int32, time.Time) {
	un, ok := obj.(*unstructured.Unstructured)
	if !ok {
		return 0, time.Now()
	}
	priority, hasPriority, err := unstructured.NestedInt64(un.Object, "spec", "priority")
	if err != nil {
		return 0, un.GetCreationTimestamp().Time
	}
	if !hasPriority {
		priority = 0
	}

	return int32(priority), un.GetCreationTimestamp().Time
}

func getWfPhase(obj interface{}) wfv1.NodePhase {
	un, ok := obj.(*unstructured.Unstructured)
	if !ok {
		return ""
	}
	phase, hasPhase, err := unstructured.NestedString(un.Object, "status", "phase")
	if err != nil {
		return ""
	}
	if !hasPhase {
		return wfv1.NodePending
	}
	return wfv1.NodePhase(phase)
}

func (wfc *WorkflowController) addWorkflowInformerHandlers() {
	wfc.wfInformer.AddEventHandler(
		cache.FilteringResourceEventHandler{
			FilterFunc: func(obj interface{}) bool {
				return !common.UnstructuredHasCompletedLabel(obj)
			},
			Handler: cache.ResourceEventHandlerFuncs{
				AddFunc: func(obj interface{}) {
					key, err := cache.MetaNamespaceKeyFunc(obj)
					if err == nil {
						wfc.wfQueue.AddAfter(key, wfc.Config.InitialDelay.Duration)
						priority, creation := getWfPriority(obj)
						wfc.throttler.Add(key, priority, creation)
					}
				},
				UpdateFunc: func(old, new interface{}) {
					oldWf, newWf := old.(*unstructured.Unstructured), new.(*unstructured.Unstructured)
					// this check is very important to prevent doing many reconciliations we do not need to do
					if oldWf.GetResourceVersion() == newWf.GetResourceVersion() {
						return
					}
					key, err := cache.MetaNamespaceKeyFunc(new)
					if err == nil {
						wfc.wfQueue.Add(key)
						priority, creation := getWfPriority(new)
						wfc.throttler.Add(key, priority, creation)
					}
				},
				DeleteFunc: func(obj interface{}) {
					// IndexerInformer uses a delta queue, therefore for deletes we have to use this
					// key function.
					key, err := cache.DeletionHandlingMetaNamespaceKeyFunc(obj)
					if err == nil {
						wfc.releaseAllWorkflowLocks(obj)
						wfc.wfQueue.Add(key)
						wfc.throttler.Remove(key)
					}
				},
			},
		},
	)
	wfc.wfInformer.AddEventHandler(cache.FilteringResourceEventHandler{
		FilterFunc: func(obj interface{}) bool {
			un, ok := obj.(*unstructured.Unstructured)
			// no need to check the `common.LabelKeyCompleted` as we already know it must be complete
			return ok && un.GetLabels()[common.LabelKeyWorkflowArchivingStatus] == "Pending"
		},
		Handler: cache.ResourceEventHandlerFuncs{
			AddFunc: wfc.archiveWorkflow,
			UpdateFunc: func(_, obj interface{}) {
				wfc.archiveWorkflow(obj)
			},
		},
	},
	)
	wfc.wfInformer.AddEventHandler(cache.ResourceEventHandlerFuncs{
		AddFunc: func(obj interface{}) {
			wf := obj.(*unstructured.Unstructured)
			wfc.metrics.WorkflowAdded(string(wf.GetUID()), getWfPhase(obj))
		},
		UpdateFunc: func(old, new interface{}) {
			wf := new.(*unstructured.Unstructured)
			wfc.metrics.WorkflowUpdated(string(wf.GetUID()), getWfPhase(old), getWfPhase(new))
		},
		DeleteFunc: func(obj interface{}) {
			wf, ok := obj.(*unstructured.Unstructured)
			if ok { // maybe cache.DeletedFinalStateUnknown
				wfc.metrics.WorkflowDeleted(string(wf.GetUID()), getWfPhase(obj))
			}
		},
	})
}

func (wfc *WorkflowController) archiveWorkflow(obj interface{}) {
	key, err := cache.MetaNamespaceKeyFunc(obj)
	if err != nil {
		log.Error("failed to get key for object")
		return
	}
	wfc.workflowKeyLock.Lock(key)
	defer wfc.workflowKeyLock.Unlock(key)
	err = wfc.archiveWorkflowAux(obj)
	if err != nil {
		log.WithField("key", key).WithError(err).Error("failed to archive workflow")
	}
}

func (wfc *WorkflowController) archiveWorkflowAux(obj interface{}) error {
	un, ok := obj.(*unstructured.Unstructured)
	if !ok {
		return nil
	}
	wf, err := util.FromUnstructured(un)
	if err != nil {
		return fmt.Errorf("failed to convert to workflow from unstructured: %w", err)
	}
	err = wfc.hydrator.Hydrate(wf)
	if err != nil {
		return fmt.Errorf("failed to hydrate workflow: %w", err)
	}
	log.WithFields(log.Fields{"namespace": wf.Namespace, "workflow": wf.Name, "uid": wf.UID}).Info("archiving workflow")
	err = wfc.wfArchive.ArchiveWorkflow(wf)
	if err != nil {
		return fmt.Errorf("failed to archive workflow: %w", err)
	}
	data, err := json.Marshal(map[string]interface{}{
		"metadata": metav1.ObjectMeta{
			Labels: map[string]string{
				common.LabelKeyWorkflowArchivingStatus: "Archived",
			},
		},
	})
	if err != nil {
		return fmt.Errorf("failed to marshal patch: %w", err)
	}
	_, err = wfc.wfclientset.ArgoprojV1alpha1().Workflows(un.GetNamespace()).Patch(un.GetName(), types.MergePatchType, data)
	if err != nil {
		// from this point on we have successfully archived the workflow, and it is possible for the workflow to have actually
		// been deleted, so it's not a problem to get a `IsNotFound` error
		if apierr.IsNotFound(err) {
			return nil
		}
		return fmt.Errorf("failed to archive workflow: %w", err)
	}
	return nil
}

func (wfc *WorkflowController) newWorkflowPodWatch() *cache.ListWatch {
	c := wfc.kubeclientset.CoreV1().Pods(wfc.GetManagedNamespace())
	// completed=false
	incompleteReq, _ := labels.NewRequirement(common.LabelKeyCompleted, selection.Equals, []string{"false"})
	labelSelector := labels.NewSelector().
		Add(*incompleteReq).
		Add(util.InstanceIDRequirement(wfc.Config.InstanceID))

	listFunc := func(options metav1.ListOptions) (runtime.Object, error) {
		options.LabelSelector = labelSelector.String()
		return c.List(options)
	}
	watchFunc := func(options metav1.ListOptions) (watch.Interface, error) {
		options.Watch = true
		options.LabelSelector = labelSelector.String()
		return c.Watch(options)
	}
	return &cache.ListWatch{ListFunc: listFunc, WatchFunc: watchFunc}
}

func (wfc *WorkflowController) newPodInformer() cache.SharedIndexInformer {
	source := wfc.newWorkflowPodWatch()
	informer := cache.NewSharedIndexInformer(source, &apiv1.Pod{}, podResyncPeriod, cache.Indexers{
		indexes.WorkflowIndex: indexes.MetaWorkflowIndexFunc,
	})
	informer.AddEventHandler(
		cache.ResourceEventHandlerFuncs{
			AddFunc: func(obj interface{}) {
				key, err := cache.MetaNamespaceKeyFunc(obj)
				if err != nil {
					return
				}
				wfc.podQueue.Add(key)
			},
			UpdateFunc: func(old, new interface{}) {
				key, err := cache.MetaNamespaceKeyFunc(new)
				if err != nil {
					return
				}
				oldPod, newPod := old.(*apiv1.Pod), new.(*apiv1.Pod)
				if oldPod.ResourceVersion == newPod.ResourceVersion {
					return
				}
				if !pod.SignificantPodChange(oldPod, newPod) {
					log.WithField("key", key).Info("insignificant pod change")
					pod.LogChanges(oldPod, newPod)
					return
				}
				wfc.podQueue.Add(key)
			},
			DeleteFunc: func(obj interface{}) {
				// IndexerInformer uses a delta queue, therefore for deletes we have to use this
				// key function.

				// Enqueue the workflow for deleted pod
				_ = wfc.enqueueWfFromPodLabel(obj)

			},
		},
	)
	return informer
}

// call this func whenever the configuration changes, or when the workflow informer changes
func (wfc *WorkflowController) updateEstimatorFactory() {
	wfc.estimatorFactory = estimation.NewEstimatorFactory(wfc.wfInformer, wfc.hydrator, wfc.wfArchive)
}

// setWorkflowDefaults sets values in the workflow.Spec with defaults from the
// workflowController. Values in the workflow will be given the upper hand over the defaults.
// The defaults for the workflow controller are set in the workflow-controller config map
func (wfc *WorkflowController) setWorkflowDefaults(wf *wfv1.Workflow) error {
	if wfc.Config.WorkflowDefaults != nil {
		err := util.MergeTo(wfc.Config.WorkflowDefaults, wf)
		if err != nil {
			return err
		}
	}
	return nil
}

func (wfc *WorkflowController) GetManagedNamespace() string {
	if wfc.managedNamespace != "" {
		return wfc.managedNamespace
	}
	return wfc.Config.Namespace
}

func (wfc *WorkflowController) GetContainerRuntimeExecutor() string {
	if wfc.containerRuntimeExecutor != "" {
		return wfc.containerRuntimeExecutor
	}
	return wfc.Config.ContainerRuntimeExecutor
}

func (wfc *WorkflowController) getMetricsServerConfig() (metrics.ServerConfig, metrics.ServerConfig) {
	// Metrics config
	path := wfc.Config.MetricsConfig.Path
	if path == "" {
		path = metrics.DefaultMetricsServerPath
	}
	port := wfc.Config.MetricsConfig.Port
	if port > 0 {
		port = metrics.DefaultMetricsServerPort
	}
	metricsConfig := metrics.ServerConfig{
		Enabled:      wfc.Config.MetricsConfig.Enabled == nil || *wfc.Config.MetricsConfig.Enabled,
		Path:         path,
		Port:         port,
		TTL:          time.Duration(wfc.Config.MetricsConfig.MetricsTTL),
		IgnoreErrors: wfc.Config.MetricsConfig.IgnoreErrors,
	}

	// Telemetry config
	path = metricsConfig.Path
	if wfc.Config.TelemetryConfig.Path != "" {
		path = wfc.Config.TelemetryConfig.Path
	}

	port = metricsConfig.Port
	if wfc.Config.TelemetryConfig.Port > 0 {
		port = wfc.Config.TelemetryConfig.Port
	}
	telemetryConfig := metrics.ServerConfig{
		Enabled:      wfc.Config.TelemetryConfig.Enabled == nil || *wfc.Config.TelemetryConfig.Enabled,
		Path:         path,
		Port:         port,
		IgnoreErrors: wfc.Config.TelemetryConfig.IgnoreErrors,
	}
	return metricsConfig, telemetryConfig
}

func (wfc *WorkflowController) releaseAllWorkflowLocks(obj interface{}) {
	un, ok := obj.(*unstructured.Unstructured)
	if !ok {
		log.WithFields(log.Fields{"key": obj}).Warn("Key in index is not an unstructured")
		return
	}
	wf, err := util.FromUnstructured(un)
	if err != nil {
		log.WithFields(log.Fields{"key": obj}).Warn("Invalid workflow object")
		return
	}
	if wf.Status.Synchronization != nil {
		wfc.syncManager.ReleaseAll(wf)
	}
}

func (wfc *WorkflowController) isArchivable(wf *wfv1.Workflow) bool {
	return wfc.archiveLabelSelector.Matches(labels.Set(wf.Labels))
}<|MERGE_RESOLUTION|>--- conflicted
+++ resolved
@@ -227,7 +227,6 @@
 	<-ctx.Done()
 }
 
-<<<<<<< HEAD
 func (wfc *WorkflowController) workflowIndexerBySemaphoreKeys(obj interface{}) ([]string, error) {
 	un, ok := obj.(*unstructured.Unstructured)
 	if !ok {
@@ -238,7 +237,8 @@
 		return []string{}, fmt.Errorf("failed to convert to workflow from unstructured: %w", err)
 	}
 	return wf.GetSemaphoreKeys(), nil
-=======
+}
+
 func (wfc *WorkflowController) waitForCacheSync(ctx context.Context) {
 	// Wait for all involved caches to be synced, before processing items from the queue is started
 	if !cache.WaitForCacheSync(ctx.Done(), wfc.wfInformer.HasSynced, wfc.wftmplInformer.Informer().HasSynced, wfc.podInformer.HasSynced) {
@@ -249,7 +249,6 @@
 			panic("Timed out waiting for caches to sync")
 		}
 	}
->>>>>>> 854883bd
 }
 
 // Create and initialize the Synchronization Manager

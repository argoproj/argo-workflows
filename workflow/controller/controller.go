package controller

import (
	"context"
	"encoding/json"
	"fmt"
	"os"
	"strings"
	"time"

	"github.com/prometheus/client_golang/prometheus"
	log "github.com/sirupsen/logrus"
	apiv1 "k8s.io/api/core/v1"
	apierr "k8s.io/apimachinery/pkg/api/errors"
	metav1 "k8s.io/apimachinery/pkg/apis/meta/v1"
	"k8s.io/apimachinery/pkg/apis/meta/v1/unstructured"
	"k8s.io/apimachinery/pkg/fields"
	"k8s.io/apimachinery/pkg/labels"
	"k8s.io/apimachinery/pkg/runtime"
	"k8s.io/apimachinery/pkg/selection"
	"k8s.io/apimachinery/pkg/types"
	"k8s.io/apimachinery/pkg/util/strategicpatch"
	"k8s.io/apimachinery/pkg/util/wait"
	"k8s.io/apimachinery/pkg/watch"
	"k8s.io/client-go/kubernetes"
	"k8s.io/client-go/rest"
	"k8s.io/client-go/tools/cache"
	"k8s.io/client-go/util/workqueue"
	"upper.io/db.v3/lib/sqlbuilder"

	"github.com/argoproj/pkg/errors"

	"github.com/argoproj/argo"
	"github.com/argoproj/argo/config"
	"github.com/argoproj/argo/persist/sqldb"
	wfv1 "github.com/argoproj/argo/pkg/apis/workflow/v1alpha1"
	wfclientset "github.com/argoproj/argo/pkg/client/clientset/versioned"
	wfextv "github.com/argoproj/argo/pkg/client/informers/externalversions"
	wfextvv1alpha1 "github.com/argoproj/argo/pkg/client/informers/externalversions/workflow/v1alpha1"
	authutil "github.com/argoproj/argo/util/auth"
	"github.com/argoproj/argo/workflow/common"
	"github.com/argoproj/argo/workflow/cron"
	"github.com/argoproj/argo/workflow/metrics"
	"github.com/argoproj/argo/workflow/packer"
	"github.com/argoproj/argo/workflow/ttlcontroller"
	"github.com/argoproj/argo/workflow/util"
)

// WorkflowController is the controller for workflow resources
type WorkflowController struct {
	// namespace of the workflow controller
	namespace        string
	managedNamespace string

	configController config.Controller
	// Config is the workflow controller's configuration
	Config config.Config

	// cliExecutorImage is the executor image as specified from the command line
	cliExecutorImage string

	// cliExecutorImagePullPolicy is the executor imagePullPolicy as specified from the command line
	cliExecutorImagePullPolicy string
	containerRuntimeExecutor   string

	// restConfig is used by controller to send a SIGUSR1 to the wait sidecar using remotecommand.NewSPDYExecutor().
	restConfig    *rest.Config
	kubeclientset kubernetes.Interface
	wfclientset   wfclientset.Interface

	// datastructures to support the processing of workflows and workflow pods
	incompleteWfInformer cache.SharedIndexInformer
	// only complete (i.e. not running) workflows
	completedWfInformer   cache.SharedIndexInformer
	wftmplInformer        wfextvv1alpha1.WorkflowTemplateInformer
	cwftmplInformer       wfextvv1alpha1.ClusterWorkflowTemplateInformer
	podInformer           cache.SharedIndexInformer
	wfQueue               workqueue.RateLimitingInterface
	podQueue              workqueue.RateLimitingInterface
	completedPods         chan string
	gcPods                chan string // pods to be deleted depend on GC strategy
	throttler             Throttler
	session               sqlbuilder.Database
	offloadNodeStatusRepo sqldb.OffloadNodeStatusRepo
	wfArchive             sqldb.WorkflowArchive
	Metrics               map[string]common.Metric
	metricsService        metrics.Service
}

const (
	workflowResyncPeriod                = 20 * time.Minute
	workflowTemplateResyncPeriod        = 20 * time.Minute
	workflowMetricsResyncPeriod         = 1 * time.Minute
	podResyncPeriod                     = 30 * time.Minute
	clusterWorkflowTemplateResyncPeriod = 20 * time.Minute
)

// NewWorkflowController instantiates a new WorkflowController
func NewWorkflowController(
	restConfig *rest.Config,
	kubeclientset kubernetes.Interface,
	wfclientset wfclientset.Interface,
	namespace string,
	managedNamespace string,
	executorImage,
	executorImagePullPolicy,
	containerRuntimeExecutor,
	configMap string,
) *WorkflowController {
	wfc := WorkflowController{
		restConfig:                 restConfig,
		kubeclientset:              kubeclientset,
		wfclientset:                wfclientset,
		namespace:                  namespace,
		managedNamespace:           managedNamespace,
		cliExecutorImage:           executorImage,
		cliExecutorImagePullPolicy: executorImagePullPolicy,
		containerRuntimeExecutor:   containerRuntimeExecutor,
		wfQueue:                    workqueue.NewRateLimitingQueue(workqueue.DefaultControllerRateLimiter()),
		podQueue:                   workqueue.NewRateLimitingQueue(workqueue.DefaultControllerRateLimiter()),
		configController:           config.NewController(namespace, configMap, kubeclientset),
		completedPods:              make(chan string, 512),
		gcPods:                     make(chan string, 512),
		Metrics:                    make(map[string]common.Metric),
		metricsService:             metrics.NewService(),
	}
	wfc.throttler = NewThrottler(0, wfc.wfQueue)
	return &wfc
}

// MetricsServer starts a prometheus metrics server if enabled in the configmap
func (wfc *WorkflowController) MetricsServer(ctx context.Context) {
	if wfc.Config.MetricsConfig.Enabled {
		informer := util.NewWorkflowInformer(wfc.restConfig, wfc.GetManagedNamespace(), workflowMetricsResyncPeriod, wfc.tweakWorkflowMetricslist)
		go informer.Run(ctx.Done())
		registry := metrics.NewMetricsRegistry(wfc, informer, wfc.metricsService, wfc.Config.MetricsConfig.DisableLegacy)
		metrics.RunServer(ctx, wfc.Config.MetricsConfig, registry)
	}
}

// TelemetryServer starts a prometheus telemetry server if enabled in the configmap
func (wfc *WorkflowController) TelemetryServer(ctx context.Context) {
	if wfc.Config.TelemetryConfig.Enabled && !wfc.Config.MetricsConfig.DisableLegacy {
		registry := metrics.NewTelemetryRegistry()
		metrics.RunServer(ctx, wfc.Config.TelemetryConfig, registry)
	}
}

// RunTTLController runs the workflow TTL controller
func (wfc *WorkflowController) RunTTLController(ctx context.Context) {
	ttlCtrl := ttlcontroller.NewController(
		wfc.restConfig,
		wfc.wfclientset,
		wfc.GetManagedNamespace(),
		wfc.Config.InstanceID,
	)
	err := ttlCtrl.Run(ctx.Done())
	if err != nil {
		panic(err)
	}
}

func (wfc *WorkflowController) RunCronController(ctx context.Context) {
	cronController := cron.NewCronController(wfc.wfclientset, wfc.restConfig, wfc.namespace, wfc.GetManagedNamespace(), wfc.Config.InstanceID)
	cronController.Run(ctx)
}

// Run starts an Workflow resource controller
func (wfc *WorkflowController) Run(ctx context.Context, wfWorkers, podWorkers int) {
	defer wfc.wfQueue.ShutDown()
	defer wfc.podQueue.ShutDown()

	log.WithField("version", argo.GetVersion().Version).Info("Starting Workflow Controller")
	log.Infof("Workers: workflow: %d, pod: %d", wfWorkers, podWorkers)

	wfc.incompleteWfInformer = util.NewWorkflowInformer(wfc.restConfig, wfc.GetManagedNamespace(), workflowResyncPeriod, wfc.incompleteWorkflowTweakListOptions)
	wfc.completedWfInformer = util.NewWorkflowInformer(wfc.restConfig, wfc.GetManagedNamespace(), workflowResyncPeriod, wfc.completedWorkflowTweakListOptions)
	wfc.wftmplInformer = wfc.newWorkflowTemplateInformer()

	wfc.addWorkflowInformerHandler()
	wfc.podInformer = wfc.newPodInformer()

	go wfc.configController.Run(ctx.Done(), wfc.updateConfig)
	go wfc.incompleteWfInformer.Run(ctx.Done())
	go wfc.completedWfInformer.Run(ctx.Done())
	go wfc.wftmplInformer.Informer().Run(ctx.Done())
	go wfc.podInformer.Run(ctx.Done())
	go wfc.podLabeler(ctx.Done())
	go wfc.podGarbageCollector(ctx.Done())
	go wfc.workflowGarbageCollector(ctx.Done())
	go wfc.archivedWorkflowGarbageCollector(ctx.Done())
	go wfc.metricsGarbageCollector(ctx.Done())

	wfc.createClusterWorkflowTemplateInformer(ctx)

	// Wait for all involved caches to be synced, before processing items from the queue is started
	for _, informer := range []cache.SharedIndexInformer{wfc.incompleteWfInformer, wfc.wftmplInformer.Informer(), wfc.podInformer} {
		if !cache.WaitForCacheSync(ctx.Done(), informer.HasSynced) {
			log.Error("Timed out waiting for caches to sync")
			return
		}
	}

	for i := 0; i < wfWorkers; i++ {
		go wait.Until(wfc.runWorker, time.Second, ctx.Done())
	}
	for i := 0; i < podWorkers; i++ {
		go wait.Until(wfc.podWorker, time.Second, ctx.Done())
	}
	<-ctx.Done()
}

// Check if the controller has RBAC access to ClusterWorkflowTemplates
func (wfc *WorkflowController) createClusterWorkflowTemplateInformer(ctx context.Context) {
	cwftGetAllowed, err := authutil.CanI(wfc.kubeclientset, "get", "clusterworkflowtemplates", wfc.namespace, "")
	errors.CheckError(err)
	cwftListAllowed, err := authutil.CanI(wfc.kubeclientset, "list", "clusterworkflowtemplates", wfc.namespace, "")
	errors.CheckError(err)
	cwftWatchAllowed, err := authutil.CanI(wfc.kubeclientset, "watch", "clusterworkflowtemplates", wfc.namespace, "")
	errors.CheckError(err)

	if cwftGetAllowed && cwftListAllowed && cwftWatchAllowed {
		wfc.cwftmplInformer = wfc.newClusterWorkflowTemplateInformer()
		go wfc.cwftmplInformer.Informer().Run(ctx.Done())
		if !cache.WaitForCacheSync(ctx.Done(), wfc.cwftmplInformer.Informer().HasSynced) {
			log.Error("Timed out waiting for caches to sync")
			return
		}
	} else {
		log.Warnf("Controller doesn't have RBAC access for ClusterWorkflowTemplates")
	}
}

func (wfc *WorkflowController) UpdateConfig() {
	config, err := wfc.configController.Get()
	if err != nil {
		log.Fatalf("Failed to register watch for controller config map: %v", err)
	}
	err = wfc.updateConfig(config)
	if err != nil {
		log.Fatalf("Failed to update config: %v", err)
	}
}

// podLabeler will label all pods on the controllers completedPod channel as completed
func (wfc *WorkflowController) podLabeler(stopCh <-chan struct{}) {
	for {
		select {
		case <-stopCh:
			return
		case pod := <-wfc.completedPods:
			parts := strings.Split(pod, "/")
			if len(parts) != 2 {
				log.Warnf("Unexpected item on completed pod channel: %s", pod)
				continue
			}
			namespace := parts[0]
			podName := parts[1]
			err := common.AddPodLabel(wfc.kubeclientset, podName, namespace, common.LabelKeyCompleted, "true")
			if err != nil {
				if !apierr.IsNotFound(err) {
					log.Errorf("Failed to label pod %s/%s completed: %+v", namespace, podName, err)
				}
			} else {
				log.Infof("Labeled pod %s/%s completed", namespace, podName)
			}
		}
	}
}

// podGarbageCollector will delete all pods on the controllers gcPods channel as completed
func (wfc *WorkflowController) podGarbageCollector(stopCh <-chan struct{}) {
	for {
		select {
		case <-stopCh:
			return
		case pod := <-wfc.gcPods:
			parts := strings.Split(pod, "/")
			if len(parts) != 2 {
				log.Warnf("Unexpected item on gcPods channel: %s", pod)
				continue
			}
			namespace := parts[0]
			podName := parts[1]
			err := common.DeletePod(wfc.kubeclientset, podName, namespace)
			if err != nil {
				log.Errorf("Failed to delete pod %s/%s for gc: %+v", namespace, podName, err)
			} else {
				log.Infof("Delete pod %s/%s for gc successfully", namespace, podName)
			}
		}
	}
}

func (wfc *WorkflowController) workflowGarbageCollector(stopCh <-chan struct{}) {
	value, ok := os.LookupEnv("WORKFLOW_GC_PERIOD")
	periodicity := 5 * time.Minute
	if ok {
		var err error
		periodicity, err = time.ParseDuration(value)
		if err != nil {
			log.WithFields(log.Fields{"err": err, "value": value}).Fatal("Failed to parse WORKFLOW_GC_PERIOD")
		}
	}
	log.Infof("Performing periodic GC every %v", periodicity)
	ticker := time.NewTicker(periodicity)
	for {
		select {
		case <-stopCh:
			ticker.Stop()
			return
		case <-ticker.C:
			if wfc.offloadNodeStatusRepo.IsEnabled() {
				log.Info("Performing periodic workflow GC")
				oldRecords, err := wfc.offloadNodeStatusRepo.ListOldOffloads(wfc.GetManagedNamespace())
				if err != nil {
					log.WithField("err", err).Error("Failed to list old offloaded nodes")
					continue
				}
				if len(oldRecords) == 0 {
					log.Info("Zero old offloads, nothing to do")
					continue
				}
				// get every lives workflow (1000s) into a map
				liveOffloadNodeStatusVersions := make(map[types.UID]string)
				incomplete, err := util.NewWorkflowLister(wfc.incompleteWfInformer).List()
				if err != nil {
					log.WithField("err", err).Error("Failed to list incomplete workflows")
					continue
				}
				completed, err := util.NewWorkflowLister(wfc.completedWfInformer).List()
				if err != nil {
					log.WithField("err", err).Error("Failed to list completed workflows")
					continue
				}
				for _, wf := range append(completed, incomplete...) {
					// this could be the empty string - as it is no longer offloaded
					liveOffloadNodeStatusVersions[wf.UID] = wf.Status.OffloadNodeStatusVersion
				}
				log.WithFields(log.Fields{"len_wfs": len(liveOffloadNodeStatusVersions), "len_old_offloads": len(oldRecords)}).Info("Deleting old offloads that are not live")
				for _, record := range oldRecords {
					// this could be empty string
					nodeStatusVersion, ok := liveOffloadNodeStatusVersions[types.UID(record.UID)]
					if !ok || nodeStatusVersion != record.Version {
						err := wfc.offloadNodeStatusRepo.Delete(record.UID, record.Version)
						if err != nil {
							log.WithField("err", err).Error("Failed to delete offloaded nodes")
						}
					}
				}
			}
		}
	}
}

func (wfc *WorkflowController) archivedWorkflowGarbageCollector(stopCh <-chan struct{}) {
	value, ok := os.LookupEnv("ARCHIVED_WORKFLOW_GC_PERIOD")
	periodicity := 24 * time.Hour
	if ok {
		var err error
		periodicity, err = time.ParseDuration(value)
		if err != nil {
			log.WithFields(log.Fields{"err": err, "value": value}).Fatal("Failed to parse ARCHIVED_WORKFLOW_GC_PERIOD")
		}
	}
	if wfc.Config.Persistence == nil {
		log.Info("Persistence disabled - so archived workflow GC disabled - you must restart the controller if you enable this")
		return
	}
	if !wfc.Config.Persistence.Archive {
		log.Info("Archive disabled - so archived workflow GC disabled - you must restart the controller if you enable this")
		return
	}
	ttl := wfc.Config.Persistence.ArchiveTTL
	if ttl == config.TTL(0) {
		log.Info("Archived workflows TTL zero - so archived workflow GC disabled - you must restart the controller if you enable this")
		return
	}
	log.WithFields(log.Fields{"ttl": ttl, "periodicity": periodicity}).Info("Performing archived workflow GC")
	ticker := time.NewTicker(periodicity)
	defer ticker.Stop()
	for {
		select {
		case <-stopCh:
			return
		case <-ticker.C:
			log.Info("Performing archived workflow GC")
			err := wfc.wfArchive.DeleteExpiredWorkflows(time.Duration(ttl))
			if err != nil {
				log.WithField("err", err).Error("Failed to delete archived workflows")
			}
		}
	}
}

func (wfc *WorkflowController) metricsGarbageCollector(stopCh <-chan struct{}) {
	if !wfc.Config.MetricsConfig.Enabled {
		log.Info("Cannot start metrics GC: metrics are disabled")
		return
	}
	ttl := wfc.Config.MetricsConfig.MetricsTTL
	if ttl == config.TTL(0) {
		log.Info("Metrics TTL is zero, metrics GC is disabled")
		return
	}
	duration := time.Duration(ttl)
	log.WithFields(log.Fields{"ttl": ttl}).Info("Performing metrics GC")
	ticker := time.NewTicker(duration)
	defer ticker.Stop()
	for {
		select {
		case <-stopCh:
			log.Info("Stopping metrics GC")
			return
		case <-ticker.C:
			log.Info("Performing metrics GC")
			wfc.DeleteExpiredMetrics(duration)
		}
	}
}

func (wfc *WorkflowController) runWorker() {
	for wfc.processNextItem() {
	}
}

// processNextItem is the worker logic for handling workflow updates
func (wfc *WorkflowController) processNextItem() bool {
	key, quit := wfc.wfQueue.Get()
	if quit {
		return false
	}
	defer wfc.wfQueue.Done(key)

	obj, exists, err := wfc.incompleteWfInformer.GetIndexer().GetByKey(key.(string))
	if err != nil {
		log.Errorf("Failed to get workflow '%s' from informer index: %+v", key, err)
		return true
	}
	if !exists {
		// This happens after a workflow was labeled with completed=true
		// or was deleted, but the work queue still had an entry for it.
		return true
	}
	// The workflow informer receives unstructured objects to deal with the possibility of invalid
	// workflow manifests that are unable to unmarshal to workflow objects
	un, ok := obj.(*unstructured.Unstructured)
	if !ok {
		log.Warnf("Key '%s' in index is not an unstructured", key)
		return true
	}

	if key, ok = wfc.throttler.Next(key); !ok {
		log.Warnf("Workflow %s processing has been postponed due to max parallelism limit", key)
		return true
	}

	wf, err := util.FromUnstructured(un)
	if err != nil {
		log.Warnf("Failed to unmarshal key '%s' to workflow object: %v", key, err)
		woc := newWorkflowOperationCtx(wf, wfc)
		woc.markWorkflowFailed(fmt.Sprintf("invalid spec: %s", err.Error()))
		woc.persistUpdates()
		wfc.throttler.Remove(key)
		return true
	}

	err = wfc.setWorkflowDefaults(wf)
	if err != nil {
		log.Warnf("Failed to apply default workflow values to '%s': %v", wf.Name, err)
		woc := newWorkflowOperationCtx(wf, wfc)
		woc.markWorkflowFailed(fmt.Sprintf("invalid spec: %s", err.Error()))
		woc.persistUpdates()
		wfc.throttler.Remove(key)
		return true
	}

	if wf.ObjectMeta.Labels[common.LabelKeyCompleted] == "true" {
		wfc.throttler.Remove(key)
		// can get here if we already added the completed=true label,
		// but we are still draining the controller's workflow workqueue
		return true
	}

	woc := newWorkflowOperationCtx(wf, wfc)

	// Loading running workflow from persistence storage if nodeStatusOffload enabled
	if wf.Status.IsOffloadNodeStatus() {
		nodes, err := wfc.offloadNodeStatusRepo.Get(string(wf.UID), wf.GetOffloadNodeStatusVersion())
		if err != nil {
			woc.log.Errorf("getting offloaded nodes failed: %v", err)
			woc.markWorkflowError(err, true)
			woc.persistUpdates()
			wfc.throttler.Remove(key)
			return true
		}
		woc.wf.Status.Nodes = nodes
	}

	// Decompress the node if it is compressed
	err = packer.DecompressWorkflow(woc.wf)
	if err != nil {
		woc.log.Errorf("workflow decompression failed: %v", err)
		woc.markWorkflowError(err, true)
		woc.persistUpdates()
		wfc.throttler.Remove(key)
		return true
	}
	woc.operate()
	if woc.wf.Status.Completed() {
		wfc.throttler.Remove(key)
		// Send all completed pods to gcPods channel to delete it later depend on the PodGCStrategy.
		var doPodGC bool
		if woc.wf.Spec.PodGC != nil {
			switch woc.wf.Spec.PodGC.Strategy {
			case wfv1.PodGCOnWorkflowCompletion:
				doPodGC = true
			case wfv1.PodGCOnWorkflowSuccess:
				if woc.wf.Status.Successful() {
					doPodGC = true
				}
			}
		}
		if doPodGC {
			for podName := range woc.completedPods {
				pod := fmt.Sprintf("%s/%s", woc.wf.ObjectMeta.Namespace, podName)
				woc.controller.gcPods <- pod
			}
		}
	}

	// TODO: operate should return error if it was unable to operate properly
	// so we can requeue the work for a later time
	// See: https://github.com/kubernetes/client-go/blob/master/examples/workqueue/main.go
	//c.handleErr(err, key)
	return true
}

func (wfc *WorkflowController) podWorker() {
	for wfc.processNextPodItem() {
	}
}

// processNextPodItem is the worker logic for handling pod updates.
// For pods updates, this simply means to "wake up" the workflow by
// adding the corresponding workflow key into the workflow workqueue.
func (wfc *WorkflowController) processNextPodItem() bool {
	key, quit := wfc.podQueue.Get()
	if quit {
		return false
	}
	defer wfc.podQueue.Done(key)

	obj, exists, err := wfc.podInformer.GetIndexer().GetByKey(key.(string))
	if err != nil {
		log.Errorf("Failed to get pod '%s' from informer index: %+v", key, err)
		return true
	}
	if !exists {
		// we can get here if pod was queued into the pod workqueue,
		// but it was either deleted or labeled completed by the time
		// we dequeued it.
		return true
	}
	pod, ok := obj.(*apiv1.Pod)
	if !ok {
		log.Warnf("Key '%s' in index is not a pod", key)
		return true
	}
	if pod.Labels == nil {
		log.Warnf("Pod '%s' did not have labels", key)
		return true
	}
	workflowName, ok := pod.Labels[common.LabelKeyWorkflow]
	if !ok {
		// Ignore pods unrelated to workflow (this shouldn't happen unless the watch is setup incorrectly)
		log.Warnf("watch returned pod unrelated to any workflow: %s", pod.ObjectMeta.Name)
		return true
	}
<<<<<<< HEAD
	defer wfc.metricsService.PodProcessed()
=======
>>>>>>> bc8ef33e
	wfc.wfQueue.Add(pod.ObjectMeta.Namespace + "/" + workflowName)
	return true
}

func (wfc *WorkflowController) incompleteWorkflowTweakListOptions(options *metav1.ListOptions) {
	wfc.tweakListOptions(selection.NotIn, options)
}

func (wfc *WorkflowController) completedWorkflowTweakListOptions(options *metav1.ListOptions) {
	wfc.tweakListOptions(selection.In, options)
}

func (wfc *WorkflowController) tweakListOptions(completedOp selection.Operator, options *metav1.ListOptions) {
	options.FieldSelector = fields.Everything().String()
	requirement, err := labels.NewRequirement(common.LabelKeyCompleted, completedOp, []string{"true"})
	if err != nil {
		panic(err)
	}
	labelSelector := labels.NewSelector().
		Add(*requirement).
		Add(util.InstanceIDRequirement(wfc.Config.InstanceID))
	options.LabelSelector = labelSelector.String()
}

func (wfc *WorkflowController) tweakWorkflowMetricslist(options *metav1.ListOptions) {
	options.FieldSelector = fields.Everything().String()
	labelSelector := labels.NewSelector().Add(util.InstanceIDRequirement(wfc.Config.InstanceID))
	options.LabelSelector = labelSelector.String()
}

func getWfPriority(obj interface{}) (int32, time.Time) {
	un, ok := obj.(*unstructured.Unstructured)
	if !ok {
		return 0, time.Now()
	}
	priority, hasPriority, err := unstructured.NestedInt64(un.Object, "spec", "priority")
	if err != nil {
		return 0, un.GetCreationTimestamp().Time
	}
	if !hasPriority {
		priority = 0
	}

	return int32(priority), un.GetCreationTimestamp().Time
}

func (wfc *WorkflowController) addWorkflowInformerHandler() {
	wfc.incompleteWfInformer.AddEventHandler(
		cache.ResourceEventHandlerFuncs{
			AddFunc: func(obj interface{}) {
				key, err := cache.MetaNamespaceKeyFunc(obj)
				if err == nil {
					wfc.wfQueue.Add(key)
					priority, creation := getWfPriority(obj)
					wfc.throttler.Add(key, priority, creation)
				}
			},
			UpdateFunc: func(old, new interface{}) {
				key, err := cache.MetaNamespaceKeyFunc(new)
				if err == nil {
					if old.(*unstructured.Unstructured).GetResourceVersion() == new.(*unstructured.Unstructured).GetResourceVersion() {
						return
					}
					wfc.wfQueue.Add(key)
					priority, creation := getWfPriority(new)
					wfc.throttler.Add(key, priority, creation)
				}
			},
			DeleteFunc: func(obj interface{}) {
				// IndexerInformer uses a delta queue, therefore for deletes we have to use this
				// key function.
				key, err := cache.DeletionHandlingMetaNamespaceKeyFunc(obj)
				if err == nil {
					wfc.wfQueue.Add(key)
					wfc.throttler.Remove(key)
				}
			},
		},
	)
}

func (wfc *WorkflowController) newWorkflowPodWatch() *cache.ListWatch {
	c := wfc.kubeclientset.CoreV1().RESTClient()
	resource := "pods"
	namespace := wfc.GetManagedNamespace()
	// completed=false
	incompleteReq, _ := labels.NewRequirement(common.LabelKeyCompleted, selection.Equals, []string{"false"})
	labelSelector := labels.NewSelector().
		Add(*incompleteReq).
		Add(util.InstanceIDRequirement(wfc.Config.InstanceID))

	listFunc := func(options metav1.ListOptions) (runtime.Object, error) {
		options.LabelSelector = labelSelector.String()
		req := c.Get().
			Namespace(namespace).
			Resource(resource).
			VersionedParams(&options, metav1.ParameterCodec)
		return req.Do().Get()
	}
	watchFunc := func(options metav1.ListOptions) (watch.Interface, error) {
		options.Watch = true
		options.LabelSelector = labelSelector.String()
		req := c.Get().
			Namespace(namespace).
			Resource(resource).
			VersionedParams(&options, metav1.ParameterCodec)
		return req.Watch()
	}
	return &cache.ListWatch{ListFunc: listFunc, WatchFunc: watchFunc}
}

func (wfc *WorkflowController) newPodInformer() cache.SharedIndexInformer {
	source := wfc.newWorkflowPodWatch()
	informer := cache.NewSharedIndexInformer(source, &apiv1.Pod{}, podResyncPeriod, cache.Indexers{})
	informer.AddEventHandler(
		cache.ResourceEventHandlerFuncs{
			AddFunc: func(obj interface{}) {
				key, err := cache.MetaNamespaceKeyFunc(obj)
				if err == nil {
					wfc.podQueue.Add(key)
				}
			},
			UpdateFunc: func(old, new interface{}) {
				key, err := cache.MetaNamespaceKeyFunc(new)
				if old.(*apiv1.Pod).GetResourceVersion() == new.(*apiv1.Pod).GetResourceVersion() {
					return
				}
				if err == nil {
					if !significantPodChange(old.(*apiv1.Pod), new.(*apiv1.Pod)) {
						return
					}
					wfc.podQueue.Add(key)
				}
			},
			DeleteFunc: func(obj interface{}) {
				// IndexerInformer uses a delta queue, therefore for deletes we have to use this
				// key function.
				key, err := cache.DeletionHandlingMetaNamespaceKeyFunc(obj)
				if err == nil {
					wfc.podQueue.Add(key)
				}
			},
		},
	)
	return informer
}

// setWorkflowDefaults sets values in the workflow.Spec with defaults from the
// workflowController. Values in the workflow will be given the upper hand over the defaults.
// The defaults for the workflow controller are set in the workflow-controller config map
func (wfc *WorkflowController) setWorkflowDefaults(wf *wfv1.Workflow) error {
	if wfc.Config.WorkflowDefaults != nil {
		defaultsSpec, err := json.Marshal(*wfc.Config.WorkflowDefaults)
		if err != nil {
			return err
		}
		workflowBytes, err := json.Marshal(wf)
		if err != nil {
			return err
		}
		mergedWf, err := strategicpatch.StrategicMergePatch(defaultsSpec, workflowBytes, wfv1.Workflow{})
		if err != nil {
			return err
		}
		err = json.Unmarshal(mergedWf, &wf)
		if err != nil {
			return err
		}
	}
	return nil
}

func (wfc *WorkflowController) newWorkflowTemplateInformer() wfextvv1alpha1.WorkflowTemplateInformer {
	return wfextv.NewSharedInformerFactoryWithOptions(wfc.wfclientset, workflowTemplateResyncPeriod, wfextv.WithNamespace(wfc.GetManagedNamespace())).Argoproj().V1alpha1().WorkflowTemplates()
}

func (wfc *WorkflowController) newClusterWorkflowTemplateInformer() wfextvv1alpha1.ClusterWorkflowTemplateInformer {
	return wfextv.NewSharedInformerFactoryWithOptions(wfc.wfclientset, clusterWorkflowTemplateResyncPeriod).Argoproj().V1alpha1().ClusterWorkflowTemplates()
}

func (wfc *WorkflowController) GetManagedNamespace() string {
	if wfc.managedNamespace != "" {
		return wfc.managedNamespace
	}
	return wfc.Config.Namespace
}

func (wfc *WorkflowController) GetContainerRuntimeExecutor() string {
	if wfc.containerRuntimeExecutor != "" {
		return wfc.containerRuntimeExecutor
	}
	return wfc.Config.ContainerRuntimeExecutor
}

func (wfc *WorkflowController) GetMetrics() []prometheus.Metric {
	var out []prometheus.Metric
	for _, metric := range wfc.Metrics {
		out = append(out, metric.Metric)
	}
	return out
}

func (wfc *WorkflowController) DeleteExpiredMetrics(ttl time.Duration) {
	for key, metric := range wfc.Metrics {
		if time.Since(metric.LastUpdated) > ttl {
			delete(wfc.Metrics, key)
		}
	}
}<|MERGE_RESOLUTION|>--- conflicted
+++ resolved
@@ -577,11 +577,8 @@
 		log.Warnf("watch returned pod unrelated to any workflow: %s", pod.ObjectMeta.Name)
 		return true
 	}
-<<<<<<< HEAD
-	defer wfc.metricsService.PodProcessed()
-=======
->>>>>>> bc8ef33e
-	wfc.wfQueue.Add(pod.ObjectMeta.Namespace + "/" + workflowName)
+	wfc.metricsService.PodProcessed()
+	wfc.wfQueue.AddAfter(pod.ObjectMeta.Namespace+"/"+workflowName, 1*time.Second)
 	return true
 }
 

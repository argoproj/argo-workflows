package controller

import (
	"context"
	"encoding/json"
	"fmt"
	"os"
	"strings"
	"time"

	"github.com/argoproj/pkg/errors"
	log "github.com/sirupsen/logrus"
	apiv1 "k8s.io/api/core/v1"
	apierr "k8s.io/apimachinery/pkg/api/errors"
	metav1 "k8s.io/apimachinery/pkg/apis/meta/v1"
	"k8s.io/apimachinery/pkg/apis/meta/v1/unstructured"
	"k8s.io/apimachinery/pkg/labels"
	"k8s.io/apimachinery/pkg/runtime"
	"k8s.io/apimachinery/pkg/selection"
	"k8s.io/apimachinery/pkg/types"
	"k8s.io/apimachinery/pkg/util/strategicpatch"
	"k8s.io/apimachinery/pkg/util/wait"
	"k8s.io/apimachinery/pkg/watch"
	"k8s.io/client-go/kubernetes"
	"k8s.io/client-go/rest"
	"k8s.io/client-go/tools/cache"
	"k8s.io/client-go/util/workqueue"
	"upper.io/db.v3/lib/sqlbuilder"

	"github.com/argoproj/argo"
	"github.com/argoproj/argo/config"
	"github.com/argoproj/argo/persist/sqldb"
	wfv1 "github.com/argoproj/argo/pkg/apis/workflow/v1alpha1"
	wfclientset "github.com/argoproj/argo/pkg/client/clientset/versioned"
	wfextv "github.com/argoproj/argo/pkg/client/informers/externalversions"
	wfextvv1alpha1 "github.com/argoproj/argo/pkg/client/informers/externalversions/workflow/v1alpha1"
	authutil "github.com/argoproj/argo/util/auth"
	"github.com/argoproj/argo/workflow/common"
	"github.com/argoproj/argo/workflow/cron"
	"github.com/argoproj/argo/workflow/metrics"
	"github.com/argoproj/argo/workflow/packer"
	"github.com/argoproj/argo/workflow/ttlcontroller"
	"github.com/argoproj/argo/workflow/util"
)

// WorkflowController is the controller for workflow resources
type WorkflowController struct {
	// namespace of the workflow controller
	namespace        string
	managedNamespace string

	configController config.Controller
	// Config is the workflow controller's configuration
	Config config.Config

	// cliExecutorImage is the executor image as specified from the command line
	cliExecutorImage string

	// cliExecutorImagePullPolicy is the executor imagePullPolicy as specified from the command line
	cliExecutorImagePullPolicy string
	containerRuntimeExecutor   string

	// restConfig is used by controller to send a SIGUSR1 to the wait sidecar using remotecommand.NewSPDYExecutor().
	restConfig    *rest.Config
	kubeclientset kubernetes.Interface
	wfclientset   wfclientset.Interface

	// datastructures to support the processing of workflows and workflow pods
	wfInformer            cache.SharedIndexInformer
	wftmplInformer        wfextvv1alpha1.WorkflowTemplateInformer
	cwftmplInformer       wfextvv1alpha1.ClusterWorkflowTemplateInformer
	podInformer           cache.SharedIndexInformer
	wfQueue               workqueue.RateLimitingInterface
	podQueue              workqueue.RateLimitingInterface
	completedPods         chan string
	gcPods                chan string // pods to be deleted depend on GC strategy
	throttler             Throttler
	session               sqlbuilder.Database
	offloadNodeStatusRepo sqldb.OffloadNodeStatusRepo
	wfArchive             sqldb.WorkflowArchive
	metrics               metrics.Metrics
	podManager            *PodManager
}

const (
	workflowResyncPeriod                = 20 * time.Minute
	workflowTemplateResyncPeriod        = 20 * time.Minute
	podResyncPeriod                     = 30 * time.Minute
	clusterWorkflowTemplateResyncPeriod = 20 * time.Minute
)

// NewWorkflowController instantiates a new WorkflowController
func NewWorkflowController(
	restConfig *rest.Config,
	kubeclientset kubernetes.Interface,
	wfclientset wfclientset.Interface,
	namespace string,
	managedNamespace string,
	executorImage,
	executorImagePullPolicy,
	containerRuntimeExecutor,
	configMap string,
) *WorkflowController {
	wfc := WorkflowController{
		restConfig:                 restConfig,
		kubeclientset:              kubeclientset,
		wfclientset:                wfclientset,
		namespace:                  namespace,
		managedNamespace:           managedNamespace,
		cliExecutorImage:           executorImage,
		cliExecutorImagePullPolicy: executorImagePullPolicy,
		containerRuntimeExecutor:   containerRuntimeExecutor,
		wfQueue:                    workqueue.NewRateLimitingQueue(workqueue.DefaultControllerRateLimiter()),
		podQueue:                   workqueue.NewRateLimitingQueue(workqueue.DefaultControllerRateLimiter()),
		configController:           config.NewController(namespace, configMap, kubeclientset),
		completedPods:              make(chan string, 512),
		gcPods:                     make(chan string, 512),
		podManager:                 NewPodManager(kubeclientset),
	}
	wfc.throttler = NewThrottler(0, wfc.wfQueue)
	wfc.UpdateConfig()

	wfc.metrics = metrics.New(wfc.getMetricsServerConfig())
	return &wfc
}

// RunTTLController runs the workflow TTL controller
func (wfc *WorkflowController) runTTLController(ctx context.Context) {
	ttlCtrl := ttlcontroller.NewController(wfc.wfclientset, wfc.wfInformer)
	err := ttlCtrl.Run(ctx.Done())
	if err != nil {
		panic(err)
	}
}

func (wfc *WorkflowController) runCronController(ctx context.Context) {
	cronController := cron.NewCronController(wfc.wfclientset, wfc.restConfig, wfc.namespace, wfc.GetManagedNamespace(), wfc.Config.InstanceID)
	cronController.Run(ctx)
}

// Run starts an Workflow resource controller
func (wfc *WorkflowController) Run(ctx context.Context, wfWorkers, podWorkers int) {
	defer wfc.wfQueue.ShutDown()
	defer wfc.podQueue.ShutDown()

	log.WithField("version", argo.GetVersion().Version).Info("Starting Workflow Controller")
	log.Infof("Workers: workflow: %d, pod: %d", wfWorkers, podWorkers)

	wfc.wfInformer = util.NewWorkflowInformer(wfc.restConfig, wfc.GetManagedNamespace(), workflowResyncPeriod, wfc.tweakListOptions)
	wfc.wftmplInformer = wfc.newWorkflowTemplateInformer()

	wfc.addWorkflowInformerHandlers()
	wfc.podInformer = wfc.newPodInformer()

	go wfc.configController.Run(ctx.Done(), wfc.updateConfig)
	go wfc.wfInformer.Run(ctx.Done())
	go wfc.wftmplInformer.Informer().Run(ctx.Done())
	go wfc.podInformer.Run(ctx.Done())
	go wfc.podLabeler(ctx.Done())
	go wfc.podGarbageCollector(ctx.Done())
	go wfc.workflowGarbageCollector(ctx.Done())
	go wfc.archivedWorkflowGarbageCollector(ctx.Done())

	go wfc.runTTLController(ctx)
	go wfc.runCronController(ctx)
	go wfc.metrics.RunServer(ctx)
	go wfc.podManager.run(ctx, podWorkers)

	// Wait for all involved caches to be synced, before processing items from the queue is started
	for _, informer := range []cache.SharedIndexInformer{wfc.wfInformer, wfc.wftmplInformer.Informer(), wfc.podInformer} {
		if !cache.WaitForCacheSync(ctx.Done(), informer.HasSynced) {
			log.Error("Timed out waiting for caches to sync")
			return
		}
	}

	wfc.createClusterWorkflowTemplateInformer(ctx)

	for i := 0; i < wfWorkers; i++ {
		go wait.Until(wfc.runWorker, time.Second, ctx.Done())
	}
	for i := 0; i < podWorkers; i++ {
		go wait.Until(wfc.podWorker, time.Second, ctx.Done())
	}
	<-ctx.Done()
}

// Check if the controller has RBAC access to ClusterWorkflowTemplates
func (wfc *WorkflowController) createClusterWorkflowTemplateInformer(ctx context.Context) {
	cwftGetAllowed, err := authutil.CanI(wfc.kubeclientset, "get", "argoproj.io", "clusterworkflowtemplates", wfc.namespace, "")
	errors.CheckError(err)
	cwftListAllowed, err := authutil.CanI(wfc.kubeclientset, "list", "argoproj.io", "clusterworkflowtemplates", wfc.namespace, "")
	errors.CheckError(err)
	cwftWatchAllowed, err := authutil.CanI(wfc.kubeclientset, "watch", "argoproj.io", "clusterworkflowtemplates", wfc.namespace, "")
	errors.CheckError(err)

	if cwftGetAllowed && cwftListAllowed && cwftWatchAllowed {
		wfc.cwftmplInformer = wfc.newClusterWorkflowTemplateInformer()
		go wfc.cwftmplInformer.Informer().Run(ctx.Done())
		if !cache.WaitForCacheSync(ctx.Done(), wfc.cwftmplInformer.Informer().HasSynced) {
			log.Error("Timed out waiting for caches to sync")
			return
		}
	} else {
		log.Warnf("Controller doesn't have RBAC access for ClusterWorkflowTemplates")
	}
}

func (wfc *WorkflowController) UpdateConfig() {
	config, err := wfc.configController.Get()
	if err != nil {
		log.Fatalf("Failed to register watch for controller config map: %v", err)
	}
	err = wfc.updateConfig(config)
	if err != nil {
		log.Fatalf("Failed to update config: %v", err)
	}
}

// podLabeler will label all pods on the controllers completedPod channel as completed
func (wfc *WorkflowController) podLabeler(stopCh <-chan struct{}) {
	for {
		select {
		case <-stopCh:
			return
		case pod := <-wfc.completedPods:
			parts := strings.Split(pod, "/")
			if len(parts) != 2 {
				log.Warnf("Unexpected item on completed pod channel: %s", pod)
				continue
			}
			namespace := parts[0]
			podName := parts[1]
			err := common.AddPodLabel(wfc.kubeclientset, podName, namespace, common.LabelKeyCompleted, "true")
			if err != nil {
				if !apierr.IsNotFound(err) {
					log.Errorf("Failed to label pod %s/%s completed: %+v", namespace, podName, err)
				}
			} else {
				log.Infof("Labeled pod %s/%s completed", namespace, podName)
			}
		}
	}
}

// podGarbageCollector will delete all pods on the controllers gcPods channel as completed
func (wfc *WorkflowController) podGarbageCollector(stopCh <-chan struct{}) {
	for {
		select {
		case <-stopCh:
			return
		case pod := <-wfc.gcPods:
			parts := strings.Split(pod, "/")
			if len(parts) != 2 {
				log.Warnf("Unexpected item on gcPods channel: %s", pod)
				continue
			}
			namespace := parts[0]
			podName := parts[1]
			err := common.DeletePod(wfc.kubeclientset, podName, namespace)
			if err != nil {
				log.Errorf("Failed to delete pod %s/%s for gc: %+v", namespace, podName, err)
			} else {
				log.Infof("Delete pod %s/%s for gc successfully", namespace, podName)
			}
		}
	}
}

func (wfc *WorkflowController) workflowGarbageCollector(stopCh <-chan struct{}) {
	value, ok := os.LookupEnv("WORKFLOW_GC_PERIOD")
	periodicity := 5 * time.Minute
	if ok {
		var err error
		periodicity, err = time.ParseDuration(value)
		if err != nil {
			log.WithFields(log.Fields{"err": err, "value": value}).Fatal("Failed to parse WORKFLOW_GC_PERIOD")
		}
	}
	log.Infof("Performing periodic GC every %v", periodicity)
	ticker := time.NewTicker(periodicity)
	for {
		select {
		case <-stopCh:
			ticker.Stop()
			return
		case <-ticker.C:
			if wfc.offloadNodeStatusRepo.IsEnabled() {
				log.Info("Performing periodic workflow GC")
				oldRecords, err := wfc.offloadNodeStatusRepo.ListOldOffloads(wfc.GetManagedNamespace())
				if err != nil {
					log.WithField("err", err).Error("Failed to list old offloaded nodes")
					continue
				}
				if len(oldRecords) == 0 {
					log.Info("Zero old offloads, nothing to do")
					continue
				}
				// get every lives workflow (1000s) into a map
				liveOffloadNodeStatusVersions := make(map[types.UID]string)
				workflows, err := util.NewWorkflowLister(wfc.wfInformer).List()
				if err != nil {
					log.WithField("err", err).Error("Failed to list incomplete workflows")
					continue
				}
				for _, wf := range workflows {
					// this could be the empty string - as it is no longer offloaded
					liveOffloadNodeStatusVersions[wf.UID] = wf.Status.OffloadNodeStatusVersion
				}
				log.WithFields(log.Fields{"len_wfs": len(liveOffloadNodeStatusVersions), "len_old_offloads": len(oldRecords)}).Info("Deleting old offloads that are not live")
				for _, record := range oldRecords {
					// this could be empty string
					nodeStatusVersion, ok := liveOffloadNodeStatusVersions[types.UID(record.UID)]
					if !ok || nodeStatusVersion != record.Version {
						err := wfc.offloadNodeStatusRepo.Delete(record.UID, record.Version)
						if err != nil {
							log.WithField("err", err).Error("Failed to delete offloaded nodes")
						}
					}
				}
			}
		}
	}
}

func (wfc *WorkflowController) archivedWorkflowGarbageCollector(stopCh <-chan struct{}) {
	value, ok := os.LookupEnv("ARCHIVED_WORKFLOW_GC_PERIOD")
	periodicity := 24 * time.Hour
	if ok {
		var err error
		periodicity, err = time.ParseDuration(value)
		if err != nil {
			log.WithFields(log.Fields{"err": err, "value": value}).Fatal("Failed to parse ARCHIVED_WORKFLOW_GC_PERIOD")
		}
	}
	if wfc.Config.Persistence == nil {
		log.Info("Persistence disabled - so archived workflow GC disabled - you must restart the controller if you enable this")
		return
	}
	if !wfc.Config.Persistence.Archive {
		log.Info("Archive disabled - so archived workflow GC disabled - you must restart the controller if you enable this")
		return
	}
	ttl := wfc.Config.Persistence.ArchiveTTL
	if ttl == config.TTL(0) {
		log.Info("Archived workflows TTL zero - so archived workflow GC disabled - you must restart the controller if you enable this")
		return
	}
	log.WithFields(log.Fields{"ttl": ttl, "periodicity": periodicity}).Info("Performing archived workflow GC")
	ticker := time.NewTicker(periodicity)
	defer ticker.Stop()
	for {
		select {
		case <-stopCh:
			return
		case <-ticker.C:
			log.Info("Performing archived workflow GC")
			err := wfc.wfArchive.DeleteExpiredWorkflows(time.Duration(ttl))
			if err != nil {
				log.WithField("err", err).Error("Failed to delete archived workflows")
			}
		}
	}
}

func (wfc *WorkflowController) runWorker() {
	for wfc.processNextItem() {
	}
}

// processNextItem is the worker logic for handling workflow updates
func (wfc *WorkflowController) processNextItem() bool {
	key, quit := wfc.wfQueue.Get()
	if quit {
		return false
	}
	defer wfc.wfQueue.Done(key)

	obj, exists, err := wfc.wfInformer.GetIndexer().GetByKey(key.(string))
	if err != nil {
		log.Errorf("Failed to get workflow '%s' from informer index: %+v", key, err)
		return true
	}
	if !exists {
		// This happens after a workflow was labeled with completed=true
		// or was deleted, but the work queue still had an entry for it.
		return true
	}
	// The workflow informer receives unstructured objects to deal with the possibility of invalid
	// workflow manifests that are unable to unmarshal to workflow objects
	un, ok := obj.(*unstructured.Unstructured)
	if !ok {
		log.Warnf("Key '%s' in index is not an unstructured", key)
		return true
	}

	if key, ok = wfc.throttler.Next(key); !ok {
		log.Warnf("Workflow %s processing has been postponed due to max parallelism limit", key)
		return true
	}

	wf, err := util.FromUnstructured(un)
	if err != nil {
		log.Warnf("Failed to unmarshal key '%s' to workflow object: %v", key, err)
		woc := newWorkflowOperationCtx(wf, wfc)
		woc.markWorkflowFailed(fmt.Sprintf("invalid spec: %s", err.Error()))
		woc.persistUpdates()
		wfc.throttler.Remove(key)
		return true
	}

	err = wfc.setWorkflowDefaults(wf)
	if err != nil {
		log.Warnf("Failed to apply default workflow values to '%s': %v", wf.Name, err)
		woc := newWorkflowOperationCtx(wf, wfc)
		woc.markWorkflowFailed(fmt.Sprintf("invalid spec: %s", err.Error()))
		woc.persistUpdates()
		wfc.throttler.Remove(key)
		return true
	}

	if wf.ObjectMeta.Labels[common.LabelKeyCompleted] == "true" {
		wfc.throttler.Remove(key)
		// can get here if we already added the completed=true label,
		// but we are still draining the controller's workflow workqueue
		return true
	}

	woc := newWorkflowOperationCtx(wf, wfc)

	// Loading running workflow from persistence storage if nodeStatusOffload enabled
	if wf.Status.IsOffloadNodeStatus() {
		nodes, err := wfc.offloadNodeStatusRepo.Get(string(wf.UID), wf.GetOffloadNodeStatusVersion())
		if err != nil {
			woc.log.Errorf("getting offloaded nodes failed: %v", err)
			woc.markWorkflowError(err, true)
			woc.persistUpdates()
			wfc.throttler.Remove(key)
			return true
		}
		woc.wf.Status.Nodes = nodes
	}

	// Decompress the node if it is compressed
	err = packer.DecompressWorkflow(woc.wf)
	if err != nil {
		woc.log.Errorf("workflow decompression failed: %v", err)
		woc.markWorkflowError(err, true)
		woc.persistUpdates()
		wfc.throttler.Remove(key)
		return true
	}

<<<<<<< HEAD
	err = woc.loadWorkflowSpec()
	if err != nil {
		woc.log.Errorf("Unable to get Workflow Template Reference for workflow, %s error: %s", woc.wf.Name, err)
		woc.markWorkflowError(err, true)
		woc.persistUpdates()
		wfc.throttler.Remove(key)
	}

=======
>>>>>>> 6df0b2d3
	startTime := time.Now()

	woc.operate()
	wfc.metrics.OperationCompleted(time.Since(startTime).Seconds())
	if woc.wf.Status.Completed() {
		wfc.throttler.Remove(key)
		// Send all completed pods to gcPods channel to delete it later depend on the PodGCStrategy.
		var doPodGC bool
		if woc.wfSpec.PodGC != nil {
			switch woc.wfSpec.PodGC.Strategy {
			case wfv1.PodGCOnWorkflowCompletion:
				doPodGC = true
			case wfv1.PodGCOnWorkflowSuccess:
				if woc.wf.Status.Successful() {
					doPodGC = true
				}
			}
		}
		if doPodGC {
			for podName := range woc.completedPods {
				pod := fmt.Sprintf("%s/%s", woc.wf.ObjectMeta.Namespace, podName)
				woc.controller.gcPods <- pod
			}
		}
	}

	// TODO: operate should return error if it was unable to operate properly
	// so we can requeue the work for a later time
	// See: https://github.com/kubernetes/client-go/blob/master/examples/workqueue/main.go
	//c.handleErr(err, key)
	return true
}

func (wfc *WorkflowController) podWorker() {
	for wfc.processNextPodItem() {
	}
}

// processNextPodItem is the worker logic for handling pod updates.
// For pods updates, this simply means to "wake up" the workflow by
// adding the corresponding workflow key into the workflow workqueue.
func (wfc *WorkflowController) processNextPodItem() bool {
	key, quit := wfc.podQueue.Get()
	if quit {
		return false
	}
	defer wfc.podQueue.Done(key)

	obj, exists, err := wfc.podInformer.GetIndexer().GetByKey(key.(string))
	if err != nil {
		log.Errorf("Failed to get pod '%s' from informer index: %+v", key, err)
		return true
	}
	if !exists {
		// we can get here if pod was queued into the pod workqueue,
		// but it was either deleted or labeled completed by the time
		// we dequeued it.
		return true
	}
	pod, ok := obj.(*apiv1.Pod)
	if !ok {
		log.Warnf("Key '%s' in index is not a pod", key)
		return true
	}
	if pod.Labels == nil {
		log.Warnf("Pod '%s' did not have labels", key)
		return true
	}
	workflowName, ok := pod.Labels[common.LabelKeyWorkflow]
	if !ok {
		// Ignore pods unrelated to workflow (this shouldn't happen unless the watch is setup incorrectly)
		log.Warnf("watch returned pod unrelated to any workflow: %s", pod.ObjectMeta.Name)
		return true
	}
	// TODO: currently we reawaken the workflow on *any* pod updates.
	// But this could be be much improved to become smarter by only
	// requeue the workflow when there are changes that we care about.
	wfc.wfQueue.Add(pod.ObjectMeta.Namespace + "/" + workflowName)
	return true
}

func (wfc *WorkflowController) tweakListOptions(options *metav1.ListOptions) {
	labelSelector := labels.NewSelector().
		Add(util.InstanceIDRequirement(wfc.Config.InstanceID))
	options.LabelSelector = labelSelector.String()
}

func getWfPriority(obj interface{}) (int32, time.Time) {
	un, ok := obj.(*unstructured.Unstructured)
	if !ok {
		return 0, time.Now()
	}
	priority, hasPriority, err := unstructured.NestedInt64(un.Object, "spec", "priority")
	if err != nil {
		return 0, un.GetCreationTimestamp().Time
	}
	if !hasPriority {
		priority = 0
	}

	return int32(priority), un.GetCreationTimestamp().Time
}

func getWfPhase(obj interface{}) wfv1.NodePhase {
	un, ok := obj.(*unstructured.Unstructured)
	if !ok {
		return ""
	}
	phase, hasPhase, err := unstructured.NestedString(un.Object, "status", "phase")
	if err != nil {
		return ""
	}
	if !hasPhase {
		return wfv1.NodePending
	}
	return wfv1.NodePhase(phase)
}

func (wfc *WorkflowController) addWorkflowInformerHandlers() {
	wfc.wfInformer.AddEventHandler(
		cache.FilteringResourceEventHandler{
			FilterFunc: func(obj interface{}) bool {
				return !common.UnstructuredHasCompletedLabel(obj)
			},
			Handler: cache.ResourceEventHandlerFuncs{
				AddFunc: func(obj interface{}) {
					key, err := cache.MetaNamespaceKeyFunc(obj)
					if err == nil {
						wfc.wfQueue.Add(key)
						priority, creation := getWfPriority(obj)
						wfc.throttler.Add(key, priority, creation)
					}
				},
				UpdateFunc: func(old, new interface{}) {
					oldWf, newWf := old.(*unstructured.Unstructured), new.(*unstructured.Unstructured)
					if oldWf.GetResourceVersion() == newWf.GetResourceVersion() {
						return
					}
					key, err := cache.MetaNamespaceKeyFunc(new)
					if err == nil {
						wfc.wfQueue.Add(key)
						priority, creation := getWfPriority(new)
						wfc.throttler.Add(key, priority, creation)
					}
				},
				DeleteFunc: func(obj interface{}) {
					// IndexerInformer uses a delta queue, therefore for deletes we have to use this
					// key function.
					key, err := cache.DeletionHandlingMetaNamespaceKeyFunc(obj)
					if err == nil {
						wfc.wfQueue.Add(key)
						wfc.throttler.Remove(key)
					}
				},
			},
		},
	)

	wfc.wfInformer.AddEventHandler(cache.ResourceEventHandlerFuncs{
		AddFunc: func(obj interface{}) {
			wfc.metrics.WorkflowAdded(getWfPhase(obj))
		},
		UpdateFunc: func(old, new interface{}) {
			wfc.metrics.WorkflowUpdated(getWfPhase(old), getWfPhase(new))
		},
		DeleteFunc: func(obj interface{}) {
			wfc.metrics.WorkflowDeleted(getWfPhase(obj))
		},
	})
}

func (wfc *WorkflowController) newWorkflowPodWatch() *cache.ListWatch {
	c := wfc.kubeclientset.CoreV1().RESTClient()
	resource := "pods"
	namespace := wfc.GetManagedNamespace()
	// completed=false
	incompleteReq, _ := labels.NewRequirement(common.LabelKeyCompleted, selection.Equals, []string{"false"})
	labelSelector := labels.NewSelector().
		Add(*incompleteReq).
		Add(util.InstanceIDRequirement(wfc.Config.InstanceID))

	listFunc := func(options metav1.ListOptions) (runtime.Object, error) {
		options.LabelSelector = labelSelector.String()
		req := c.Get().
			Namespace(namespace).
			Resource(resource).
			VersionedParams(&options, metav1.ParameterCodec)
		return req.Do().Get()
	}
	watchFunc := func(options metav1.ListOptions) (watch.Interface, error) {
		options.Watch = true
		options.LabelSelector = labelSelector.String()
		req := c.Get().
			Namespace(namespace).
			Resource(resource).
			VersionedParams(&options, metav1.ParameterCodec)
		return req.Watch()
	}
	return &cache.ListWatch{ListFunc: listFunc, WatchFunc: watchFunc}
}

func (wfc *WorkflowController) newPodInformer() cache.SharedIndexInformer {
	source := wfc.newWorkflowPodWatch()
	informer := cache.NewSharedIndexInformer(source, &apiv1.Pod{}, podResyncPeriod, cache.Indexers{})
	informer.AddEventHandler(
		cache.ResourceEventHandlerFuncs{
			AddFunc: func(obj interface{}) {
				key, err := cache.MetaNamespaceKeyFunc(obj)
				if err == nil {
					wfc.podQueue.Add(key)
				}
			},
			UpdateFunc: func(old, new interface{}) {
				oldPod, newPod := old.(*apiv1.Pod), new.(*apiv1.Pod)
				if oldPod.ResourceVersion == newPod.ResourceVersion {
					return
				}

				key, err := cache.MetaNamespaceKeyFunc(new)
				if err == nil {
					wfc.podQueue.Add(key)
				}
			},
			DeleteFunc: func(obj interface{}) {
				// IndexerInformer uses a delta queue, therefore for deletes we have to use this
				// key function.
				key, err := cache.DeletionHandlingMetaNamespaceKeyFunc(obj)
				if err == nil {
					wfc.podQueue.Add(key)
				}
			},
		},
	)
	return informer
}

// setWorkflowDefaults sets values in the workflow.Spec with defaults from the
// workflowController. Values in the workflow will be given the upper hand over the defaults.
// The defaults for the workflow controller are set in the workflow-controller config map
func (wfc *WorkflowController) setWorkflowDefaults(wf *wfv1.Workflow) error {
	if wfc.Config.WorkflowDefaults != nil {
		defaultsSpec, err := json.Marshal(*wfc.Config.WorkflowDefaults)
		if err != nil {
			return err
		}
		workflowBytes, err := json.Marshal(wf)
		if err != nil {
			return err
		}
		mergedWf, err := strategicpatch.StrategicMergePatch(defaultsSpec, workflowBytes, wfv1.Workflow{})
		if err != nil {
			return err
		}
		err = json.Unmarshal(mergedWf, &wf)
		if err != nil {
			return err
		}
	}
	return nil
}

func (wfc *WorkflowController) newWorkflowTemplateInformer() wfextvv1alpha1.WorkflowTemplateInformer {
	return wfextv.NewSharedInformerFactoryWithOptions(wfc.wfclientset, workflowTemplateResyncPeriod, wfextv.WithNamespace(wfc.GetManagedNamespace())).Argoproj().V1alpha1().WorkflowTemplates()
}

func (wfc *WorkflowController) newClusterWorkflowTemplateInformer() wfextvv1alpha1.ClusterWorkflowTemplateInformer {
	return wfextv.NewSharedInformerFactoryWithOptions(wfc.wfclientset, clusterWorkflowTemplateResyncPeriod).Argoproj().V1alpha1().ClusterWorkflowTemplates()
}

func (wfc *WorkflowController) GetManagedNamespace() string {
	if wfc.managedNamespace != "" {
		return wfc.managedNamespace
	}
	return wfc.Config.Namespace
}

func (wfc *WorkflowController) GetContainerRuntimeExecutor() string {
	if wfc.containerRuntimeExecutor != "" {
		return wfc.containerRuntimeExecutor
	}
	return wfc.Config.ContainerRuntimeExecutor
}

func (wfc *WorkflowController) getMetricsServerConfig() (metrics.ServerConfig, metrics.ServerConfig) {
	// Metrics config
	path := wfc.Config.MetricsConfig.Path
	if path == "" {
		path = "/metrics"
	}
	port := wfc.Config.MetricsConfig.Port
	if port == "" {
		port = "9090"
	}
	metricsConfig := metrics.ServerConfig{
		Enabled:      wfc.Config.MetricsConfig.Enabled == nil || *wfc.Config.MetricsConfig.Enabled,
		Path:         path,
		Port:         port,
		TTL:          time.Duration(wfc.Config.MetricsConfig.MetricsTTL),
		IgnoreErrors: wfc.Config.MetricsConfig.IgnoreErrors,
	}

	// Telemetry config
	path = metricsConfig.Path
	if wfc.Config.TelemetryConfig.Path != "" {
		path = wfc.Config.TelemetryConfig.Path
	}

	port = metricsConfig.Port
	if wfc.Config.TelemetryConfig.Port != "" {
		port = wfc.Config.TelemetryConfig.Port
	}
	telemetryConfig := metrics.ServerConfig{
		Enabled:      wfc.Config.TelemetryConfig.Enabled == nil || *wfc.Config.TelemetryConfig.Enabled,
		Path:         path,
		Port:         port,
		IgnoreErrors: wfc.Config.TelemetryConfig.IgnoreErrors,
	}

	return metricsConfig, telemetryConfig
}<|MERGE_RESOLUTION|>--- conflicted
+++ resolved
@@ -451,17 +451,6 @@
 		return true
 	}
 
-<<<<<<< HEAD
-	err = woc.loadWorkflowSpec()
-	if err != nil {
-		woc.log.Errorf("Unable to get Workflow Template Reference for workflow, %s error: %s", woc.wf.Name, err)
-		woc.markWorkflowError(err, true)
-		woc.persistUpdates()
-		wfc.throttler.Remove(key)
-	}
-
-=======
->>>>>>> 6df0b2d3
 	startTime := time.Now()
 
 	woc.operate()

--- conflicted
+++ resolved
@@ -219,11 +219,6 @@
 			WorkflowCondition: wfc.getWorkflowConditionMetrics,
 			IsLeader:          wfc.IsLeader,
 		})
-<<<<<<< HEAD
-	deprecation.Initialize(wfc.metrics.DeprecatedFeature)
-
-=======
->>>>>>> 614b0d24
 	if err != nil {
 		return nil, err
 	}

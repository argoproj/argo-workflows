--- conflicted
+++ resolved
@@ -114,9 +114,6 @@
 	archiveLabelSelector  labels.Selector
 	cacheFactory          controllercache.Factory
 	wfTaskSetInformer     wfextvv1alpha1.WorkflowTaskSetInformer
-<<<<<<< HEAD
-	plugins               []plugin.Symbol
-=======
 
 	// progressPatchTickDuration defines how often the executor will patch pod annotations if an updated progress is found.
 	// Default is 1m and can be configured using the env var ARGO_PROGRESS_PATCH_TICK_DURATION.
@@ -124,7 +121,7 @@
 	// progressFileTickDuration defines how often the progress file is read.
 	// Default is 3s and can be configured using the env var ARGO_PROGRESS_FILE_TICK_DURATION
 	progressFileTickDuration time.Duration
->>>>>>> a35d0ac8
+	plugins               []plugin.Symbol
 }
 
 const (

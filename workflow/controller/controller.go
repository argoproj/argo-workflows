--- conflicted
+++ resolved
@@ -202,17 +202,9 @@
 	go wfc.configController.Run(ctx.Done(), wfc.updateConfig)
 	go wfc.wfInformer.Run(ctx.Done())
 	go wfc.wftmplInformer.Informer().Run(ctx.Done())
-<<<<<<< HEAD
 	for _, i := range wfc.podInformer {
 		go i.Run(ctx.Done())
 	}
-	go wfc.podLabeler(ctx.Done())
-	go wfc.podGarbageCollector(ctx.Done())
-	go wfc.workflowGarbageCollector(ctx.Done())
-	go wfc.archivedWorkflowGarbageCollector(ctx.Done())
-=======
-	go wfc.podInformer.Run(ctx.Done())
->>>>>>> 96a55ce5
 
 	// Wait for all involved caches to be synced, before processing items from the queue is started
 	if !cache.WaitForCacheSync(ctx.Done(), wfc.wfInformer.HasSynced, wfc.wftmplInformer.Informer().HasSynced, wfc.podInformer.HasSynced) {
@@ -227,12 +219,6 @@
 		log.Fatal(err)
 	}
 
-<<<<<<< HEAD
-	for i := 0; i < wfWorkers; i++ {
-		go wait.Until(wfc.runWorker, time.Second, ctx.Done())
-	}
-
-=======
 	nodeID, ok := os.LookupEnv("LEADER_ELECTION_IDENTITY")
 	if !ok {
 		log.Fatal("LEADER_ELECTION_IDENTITY must be set so that the workflow controllers can elect a leader")
@@ -267,9 +253,6 @@
 				for i := 0; i < wfWorkers; i++ {
 					go wait.Until(wfc.runWorker, time.Second, ctx.Done())
 				}
-				for i := 0; i < podWorkers; i++ {
-					go wait.Until(wfc.podWorker, time.Second, ctx.Done())
-				}
 			},
 			OnStoppedLeading: func() {
 				logCtx.Info("stopped leading")
@@ -280,7 +263,6 @@
 			},
 		},
 	})
->>>>>>> 96a55ce5
 	<-ctx.Done()
 }
 

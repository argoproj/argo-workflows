package controller

import (
	"context"
	"encoding/json"
	"fmt"
	"os"
	"strings"
	"time"

	"github.com/argoproj/pkg/errors"
	log "github.com/sirupsen/logrus"
	apiv1 "k8s.io/api/core/v1"
	apierr "k8s.io/apimachinery/pkg/api/errors"
	metav1 "k8s.io/apimachinery/pkg/apis/meta/v1"
	"k8s.io/apimachinery/pkg/apis/meta/v1/unstructured"
	"k8s.io/apimachinery/pkg/labels"
	"k8s.io/apimachinery/pkg/runtime"
	"k8s.io/apimachinery/pkg/selection"
	"k8s.io/apimachinery/pkg/types"
	"k8s.io/apimachinery/pkg/util/strategicpatch"
	"k8s.io/apimachinery/pkg/util/wait"
	"k8s.io/apimachinery/pkg/watch"
	"k8s.io/client-go/kubernetes"
	"k8s.io/client-go/rest"
	"k8s.io/client-go/tools/cache"
	"k8s.io/client-go/util/workqueue"
	"upper.io/db.v3/lib/sqlbuilder"

	"github.com/argoproj/argo"
	"github.com/argoproj/argo/config"
	"github.com/argoproj/argo/persist/sqldb"
	wfv1 "github.com/argoproj/argo/pkg/apis/workflow/v1alpha1"
	wfclientset "github.com/argoproj/argo/pkg/client/clientset/versioned"
	wfextv "github.com/argoproj/argo/pkg/client/informers/externalversions"
	wfextvv1alpha1 "github.com/argoproj/argo/pkg/client/informers/externalversions/workflow/v1alpha1"
	authutil "github.com/argoproj/argo/util/auth"
	"github.com/argoproj/argo/workflow/common"
	"github.com/argoproj/argo/workflow/cron"
	"github.com/argoproj/argo/workflow/metrics"
	"github.com/argoproj/argo/workflow/packer"
	"github.com/argoproj/argo/workflow/ttlcontroller"
	"github.com/argoproj/argo/workflow/util"
)

// WorkflowController is the controller for workflow resources
type WorkflowController struct {
	// namespace of the workflow controller
	namespace        string
	managedNamespace string

	configController config.Controller
	// Config is the workflow controller's configuration
	Config config.Config

	// cliExecutorImage is the executor image as specified from the command line
	cliExecutorImage string

	// cliExecutorImagePullPolicy is the executor imagePullPolicy as specified from the command line
	cliExecutorImagePullPolicy string
	containerRuntimeExecutor   string

	// restConfig is used by controller to send a SIGUSR1 to the wait sidecar using remotecommand.NewSPDYExecutor().
	restConfig    *rest.Config
	kubeclientset kubernetes.Interface
	wfclientset   wfclientset.Interface

	// datastructures to support the processing of workflows and workflow pods
	wfInformer            cache.SharedIndexInformer
	wftmplInformer        wfextvv1alpha1.WorkflowTemplateInformer
	cwftmplInformer       wfextvv1alpha1.ClusterWorkflowTemplateInformer
	podInformer           cache.SharedIndexInformer
	wfQueue               workqueue.RateLimitingInterface
	podQueue              workqueue.RateLimitingInterface
	completedPods         chan string
	gcPods                chan string // pods to be deleted depend on GC strategy
	throttler             Throttler
	session               sqlbuilder.Database
	offloadNodeStatusRepo sqldb.OffloadNodeStatusRepo
	wfArchive             sqldb.WorkflowArchive
<<<<<<< HEAD
	metrics               metrics.Interface
=======
	metrics               metrics.Metrics
>>>>>>> ada2209e
}

const (
	workflowResyncPeriod                = 20 * time.Minute
	workflowTemplateResyncPeriod        = 20 * time.Minute
	podResyncPeriod                     = 30 * time.Minute
	clusterWorkflowTemplateResyncPeriod = 20 * time.Minute
)

// NewWorkflowController instantiates a new WorkflowController
func NewWorkflowController(
	restConfig *rest.Config,
	kubeclientset kubernetes.Interface,
	wfclientset wfclientset.Interface,
	namespace string,
	managedNamespace string,
	executorImage,
	executorImagePullPolicy,
	containerRuntimeExecutor,
	configMap string,
) *WorkflowController {
	wfc := WorkflowController{
		restConfig:                 restConfig,
		kubeclientset:              kubeclientset,
		wfclientset:                wfclientset,
		namespace:                  namespace,
		managedNamespace:           managedNamespace,
		cliExecutorImage:           executorImage,
		cliExecutorImagePullPolicy: executorImagePullPolicy,
		containerRuntimeExecutor:   containerRuntimeExecutor,
		wfQueue:                    workqueue.NewRateLimitingQueue(workqueue.DefaultControllerRateLimiter()),
		podQueue:                   workqueue.NewRateLimitingQueue(workqueue.DefaultControllerRateLimiter()),
		configController:           config.NewController(namespace, configMap, kubeclientset),
		completedPods:              make(chan string, 512),
		gcPods:                     make(chan string, 512),
<<<<<<< HEAD
		metrics:                    metrics.New(),
=======
>>>>>>> ada2209e
	}
	wfc.throttler = NewThrottler(0, wfc.wfQueue)
	wfc.UpdateConfig()

<<<<<<< HEAD
// MetricsServer starts a prometheus metrics server if enabled in the configmap
func (wfc *WorkflowController) MetricsServer(ctx context.Context) {
	if wfc.Config.MetricsConfig.Enabled {
		registry := metrics.NewMetricsRegistry(wfc.metrics)
		metrics.RunServer(ctx, wfc.Config.MetricsConfig, registry)
	}
}

// TelemetryServer starts a prometheus telemetry server if enabled in the configmap
func (wfc *WorkflowController) TelemetryServer(ctx context.Context) {
	if wfc.Config.TelemetryConfig.Enabled && !wfc.Config.MetricsConfig.DisableLegacy {
		registry := metrics.NewTelemetryRegistry()
		metrics.RunServer(ctx, wfc.Config.TelemetryConfig, registry)
	}
=======
	wfc.metrics = metrics.New(wfc.getMetricsServerConfig())
	return &wfc
>>>>>>> ada2209e
}

// RunTTLController runs the workflow TTL controller
func (wfc *WorkflowController) runTTLController(ctx context.Context) {
	ttlCtrl := ttlcontroller.NewController(wfc.wfclientset, wfc.wfInformer)
	err := ttlCtrl.Run(ctx.Done())
	if err != nil {
		panic(err)
	}
}

func (wfc *WorkflowController) runCronController(ctx context.Context) {
	cronController := cron.NewCronController(wfc.wfclientset, wfc.restConfig, wfc.namespace, wfc.GetManagedNamespace(), wfc.Config.InstanceID)
	cronController.Run(ctx)
}

// Run starts an Workflow resource controller
func (wfc *WorkflowController) Run(ctx context.Context, wfWorkers, podWorkers int) {
	defer wfc.wfQueue.ShutDown()
	defer wfc.podQueue.ShutDown()

	log.WithField("version", argo.GetVersion().Version).Info("Starting Workflow Controller")
	log.Infof("Workers: workflow: %d, pod: %d", wfWorkers, podWorkers)

	wfc.wfInformer = util.NewWorkflowInformer(wfc.restConfig, wfc.GetManagedNamespace(), workflowResyncPeriod, wfc.tweakListOptions)
	wfc.wftmplInformer = wfc.newWorkflowTemplateInformer()

	wfc.addWorkflowInformerHandlers()
	wfc.podInformer = wfc.newPodInformer()

	go wfc.configController.Run(ctx.Done(), wfc.updateConfig)
	go wfc.wfInformer.Run(ctx.Done())
	go wfc.wftmplInformer.Informer().Run(ctx.Done())
	go wfc.podInformer.Run(ctx.Done())
	go wfc.podLabeler(ctx.Done())
	go wfc.podGarbageCollector(ctx.Done())
	go wfc.workflowGarbageCollector(ctx.Done())
	go wfc.archivedWorkflowGarbageCollector(ctx.Done())

	go wfc.runTTLController(ctx)
	go wfc.runCronController(ctx)
	go wfc.metrics.RunServer(ctx)

	// Wait for all involved caches to be synced, before processing items from the queue is started
	for _, informer := range []cache.SharedIndexInformer{wfc.wfInformer, wfc.wftmplInformer.Informer(), wfc.podInformer} {
		if !cache.WaitForCacheSync(ctx.Done(), informer.HasSynced) {
			log.Error("Timed out waiting for caches to sync")
			return
		}
	}

	wfc.createClusterWorkflowTemplateInformer(ctx)

	for i := 0; i < wfWorkers; i++ {
		go wait.Until(wfc.runWorker, time.Second, ctx.Done())
	}
	for i := 0; i < podWorkers; i++ {
		go wait.Until(wfc.podWorker, time.Second, ctx.Done())
	}
	<-ctx.Done()
}

// Check if the controller has RBAC access to ClusterWorkflowTemplates
func (wfc *WorkflowController) createClusterWorkflowTemplateInformer(ctx context.Context) {
	cwftGetAllowed, err := authutil.CanI(wfc.kubeclientset, "get", "clusterworkflowtemplates", wfc.namespace, "")
	errors.CheckError(err)
	cwftListAllowed, err := authutil.CanI(wfc.kubeclientset, "list", "clusterworkflowtemplates", wfc.namespace, "")
	errors.CheckError(err)
	cwftWatchAllowed, err := authutil.CanI(wfc.kubeclientset, "watch", "clusterworkflowtemplates", wfc.namespace, "")
	errors.CheckError(err)

	if cwftGetAllowed && cwftListAllowed && cwftWatchAllowed {
		wfc.cwftmplInformer = wfc.newClusterWorkflowTemplateInformer()
		go wfc.cwftmplInformer.Informer().Run(ctx.Done())
		if !cache.WaitForCacheSync(ctx.Done(), wfc.cwftmplInformer.Informer().HasSynced) {
			log.Error("Timed out waiting for caches to sync")
			return
		}
	} else {
		log.Warnf("Controller doesn't have RBAC access for ClusterWorkflowTemplates")
	}
}

func (wfc *WorkflowController) UpdateConfig() {
	config, err := wfc.configController.Get()
	if err != nil {
		log.Fatalf("Failed to register watch for controller config map: %v", err)
	}
	err = wfc.updateConfig(config)
	if err != nil {
		log.Fatalf("Failed to update config: %v", err)
	}
}

// podLabeler will label all pods on the controllers completedPod channel as completed
func (wfc *WorkflowController) podLabeler(stopCh <-chan struct{}) {
	for {
		select {
		case <-stopCh:
			return
		case pod := <-wfc.completedPods:
			parts := strings.Split(pod, "/")
			if len(parts) != 2 {
				log.Warnf("Unexpected item on completed pod channel: %s", pod)
				continue
			}
			namespace := parts[0]
			podName := parts[1]
			err := common.AddPodLabel(wfc.kubeclientset, podName, namespace, common.LabelKeyCompleted, "true")
			if err != nil {
				if !apierr.IsNotFound(err) {
					log.Errorf("Failed to label pod %s/%s completed: %+v", namespace, podName, err)
				}
			} else {
				log.Infof("Labeled pod %s/%s completed", namespace, podName)
			}
		}
	}
}

// podGarbageCollector will delete all pods on the controllers gcPods channel as completed
func (wfc *WorkflowController) podGarbageCollector(stopCh <-chan struct{}) {
	for {
		select {
		case <-stopCh:
			return
		case pod := <-wfc.gcPods:
			parts := strings.Split(pod, "/")
			if len(parts) != 2 {
				log.Warnf("Unexpected item on gcPods channel: %s", pod)
				continue
			}
			namespace := parts[0]
			podName := parts[1]
			err := common.DeletePod(wfc.kubeclientset, podName, namespace)
			if err != nil {
				log.Errorf("Failed to delete pod %s/%s for gc: %+v", namespace, podName, err)
			} else {
				log.Infof("Delete pod %s/%s for gc successfully", namespace, podName)
			}
		}
	}
}

func (wfc *WorkflowController) workflowGarbageCollector(stopCh <-chan struct{}) {
	value, ok := os.LookupEnv("WORKFLOW_GC_PERIOD")
	periodicity := 5 * time.Minute
	if ok {
		var err error
		periodicity, err = time.ParseDuration(value)
		if err != nil {
			log.WithFields(log.Fields{"err": err, "value": value}).Fatal("Failed to parse WORKFLOW_GC_PERIOD")
		}
	}
	log.Infof("Performing periodic GC every %v", periodicity)
	ticker := time.NewTicker(periodicity)
	for {
		select {
		case <-stopCh:
			ticker.Stop()
			return
		case <-ticker.C:
			if wfc.offloadNodeStatusRepo.IsEnabled() {
				log.Info("Performing periodic workflow GC")
				oldRecords, err := wfc.offloadNodeStatusRepo.ListOldOffloads(wfc.GetManagedNamespace())
				if err != nil {
					log.WithField("err", err).Error("Failed to list old offloaded nodes")
					continue
				}
				if len(oldRecords) == 0 {
					log.Info("Zero old offloads, nothing to do")
					continue
				}
				// get every lives workflow (1000s) into a map
				liveOffloadNodeStatusVersions := make(map[types.UID]string)
				workflows, err := util.NewWorkflowLister(wfc.wfInformer).List()
				if err != nil {
					log.WithField("err", err).Error("Failed to list workflows")
					continue
				}
				for _, wf := range workflows {
					// this could be the empty string - as it is no longer offloaded
					liveOffloadNodeStatusVersions[wf.UID] = wf.Status.OffloadNodeStatusVersion
				}
				log.WithFields(log.Fields{"len_wfs": len(liveOffloadNodeStatusVersions), "len_old_offloads": len(oldRecords)}).Info("Deleting old offloads that are not live")
				for _, record := range oldRecords {
					// this could be empty string
					nodeStatusVersion, ok := liveOffloadNodeStatusVersions[types.UID(record.UID)]
					if !ok || nodeStatusVersion != record.Version {
						err := wfc.offloadNodeStatusRepo.Delete(record.UID, record.Version)
						if err != nil {
							log.WithField("err", err).Error("Failed to delete offloaded nodes")
						}
					}
				}
			}
		}
	}
}

func (wfc *WorkflowController) archivedWorkflowGarbageCollector(stopCh <-chan struct{}) {
	value, ok := os.LookupEnv("ARCHIVED_WORKFLOW_GC_PERIOD")
	periodicity := 24 * time.Hour
	if ok {
		var err error
		periodicity, err = time.ParseDuration(value)
		if err != nil {
			log.WithFields(log.Fields{"err": err, "value": value}).Fatal("Failed to parse ARCHIVED_WORKFLOW_GC_PERIOD")
		}
	}
	if wfc.Config.Persistence == nil {
		log.Info("Persistence disabled - so archived workflow GC disabled - you must restart the controller if you enable this")
		return
	}
	if !wfc.Config.Persistence.Archive {
		log.Info("Archive disabled - so archived workflow GC disabled - you must restart the controller if you enable this")
		return
	}
	ttl := wfc.Config.Persistence.ArchiveTTL
	if ttl == config.TTL(0) {
		log.Info("Archived workflows TTL zero - so archived workflow GC disabled - you must restart the controller if you enable this")
		return
	}
	log.WithFields(log.Fields{"ttl": ttl, "periodicity": periodicity}).Info("Performing archived workflow GC")
	ticker := time.NewTicker(periodicity)
	defer ticker.Stop()
	for {
		select {
		case <-stopCh:
			return
		case <-ticker.C:
			log.Info("Performing archived workflow GC")
			err := wfc.wfArchive.DeleteExpiredWorkflows(time.Duration(ttl))
			if err != nil {
				log.WithField("err", err).Error("Failed to delete archived workflows")
			}
		}
	}
}

<<<<<<< HEAD
func (wfc *WorkflowController) metricsGarbageCollector(stopCh <-chan struct{}) {
	if !wfc.Config.MetricsConfig.Enabled {
		log.Info("Cannot start metrics GC: metrics are disabled")
		return
	}
	ttl := wfc.Config.MetricsConfig.MetricsTTL
	if ttl == config.TTL(0) {
		log.Info("Metrics TTL is zero, metrics GC is disabled")
		return
	}
	duration := time.Duration(ttl)
	log.WithFields(log.Fields{"ttl": ttl}).Info("Performing metrics GC")
	ticker := time.NewTicker(duration)
	defer ticker.Stop()
	for {
		select {
		case <-stopCh:
			log.Info("Stopping metrics GC")
			return
		case <-ticker.C:
			log.Info("Performing metrics GC")
			wfc.metrics.DeleteExpiredMetrics(duration)
		}
	}
}

=======
>>>>>>> ada2209e
func (wfc *WorkflowController) runWorker() {
	for wfc.processNextItem() {
	}
}

// processNextItem is the worker logic for handling workflow updates
func (wfc *WorkflowController) processNextItem() bool {
	key, quit := wfc.wfQueue.Get()
	if quit {
		return false
	}
	defer wfc.wfQueue.Done(key)

	obj, exists, err := wfc.wfInformer.GetIndexer().GetByKey(key.(string))
	if err != nil {
		log.Errorf("Failed to get workflow '%s' from informer index: %+v", key, err)
		return true
	}
	if !exists {
		// This happens after a workflow was labeled with completed=true
		// or was deleted, but the work queue still had an entry for it.
		return true
	}
	// The workflow informer receives unstructured objects to deal with the possibility of invalid
	// workflow manifests that are unable to unmarshal to workflow objects
	un, ok := obj.(*unstructured.Unstructured)
	if !ok {
		log.Warnf("Key '%s' in index is not an unstructured", key)
		return true
	}

	if key, ok = wfc.throttler.Next(key); !ok {
		log.Warnf("Workflow %s processing has been postponed due to max parallelism limit", key)
		return true
	}

	wf, err := util.FromUnstructured(un)
	if err != nil {
		log.Warnf("Failed to unmarshal key '%s' to workflow object: %v", key, err)
		woc := newWorkflowOperationCtx(wf, wfc)
		woc.markWorkflowFailed(fmt.Sprintf("invalid spec: %s", err.Error()))
		woc.persistUpdates()
		wfc.throttler.Remove(key)
		return true
	}

	err = wfc.setWorkflowDefaults(wf)
	if err != nil {
		log.Warnf("Failed to apply default workflow values to '%s': %v", wf.Name, err)
		woc := newWorkflowOperationCtx(wf, wfc)
		woc.markWorkflowFailed(fmt.Sprintf("invalid spec: %s", err.Error()))
		woc.persistUpdates()
		wfc.throttler.Remove(key)
		return true
	}

	if wf.ObjectMeta.Labels[common.LabelKeyCompleted] == "true" {
		wfc.throttler.Remove(key)
		// can get here if we already added the completed=true label,
		// but we are still draining the controller's workflow workqueue
		return true
	}

	defer wfc.metrics.WorkflowProcessed()

	woc := newWorkflowOperationCtx(wf, wfc)

	// Loading running workflow from persistence storage if nodeStatusOffload enabled
	if wf.Status.IsOffloadNodeStatus() {
		nodes, err := wfc.offloadNodeStatusRepo.Get(string(wf.UID), wf.GetOffloadNodeStatusVersion())
		if err != nil {
			woc.log.Errorf("getting offloaded nodes failed: %v", err)
			woc.markWorkflowError(err, true)
			woc.persistUpdates()
			wfc.throttler.Remove(key)
			return true
		}
		woc.wf.Status.Nodes = nodes
	}

	// Decompress the node if it is compressed
	err = packer.DecompressWorkflow(woc.wf)
	if err != nil {
		woc.log.Errorf("workflow decompression failed: %v", err)
		woc.markWorkflowError(err, true)
		woc.persistUpdates()
		wfc.throttler.Remove(key)
		return true
	}
	startTime := time.Now()
	woc.operate()
	wfc.metrics.OperationCompleted(time.Since(startTime).Seconds())
	if woc.wf.Status.Completed() {
		wfc.throttler.Remove(key)
		// Send all completed pods to gcPods channel to delete it later depend on the PodGCStrategy.
		var doPodGC bool
		if woc.wf.Spec.PodGC != nil {
			switch woc.wf.Spec.PodGC.Strategy {
			case wfv1.PodGCOnWorkflowCompletion:
				doPodGC = true
			case wfv1.PodGCOnWorkflowSuccess:
				if woc.wf.Status.Successful() {
					doPodGC = true
				}
			}
		}
		if doPodGC {
			for podName := range woc.completedPods {
				pod := fmt.Sprintf("%s/%s", woc.wf.ObjectMeta.Namespace, podName)
				woc.controller.gcPods <- pod
			}
		}
	}

	// TODO: operate should return error if it was unable to operate properly
	// so we can requeue the work for a later time
	// See: https://github.com/kubernetes/client-go/blob/master/examples/workqueue/main.go
	//c.handleErr(err, key)
	return true
}

func (wfc *WorkflowController) podWorker() {
	for wfc.processNextPodItem() {
	}
}

// processNextPodItem is the worker logic for handling pod updates.
// For pods updates, this simply means to "wake up" the workflow by
// adding the corresponding workflow key into the workflow workqueue.
func (wfc *WorkflowController) processNextPodItem() bool {
	key, quit := wfc.podQueue.Get()
	if quit {
		return false
	}
	defer wfc.podQueue.Done(key)

	obj, exists, err := wfc.podInformer.GetIndexer().GetByKey(key.(string))
	if err != nil {
		log.Errorf("Failed to get pod '%s' from informer index: %+v", key, err)
		return true
	}
	if !exists {
		// we can get here if pod was queued into the pod workqueue,
		// but it was either deleted or labeled completed by the time
		// we dequeued it.
		return true
	}
	pod, ok := obj.(*apiv1.Pod)
	if !ok {
		log.Warnf("Key '%s' in index is not a pod", key)
		return true
	}
	if pod.Labels == nil {
		log.Warnf("Pod '%s' did not have labels", key)
		return true
	}
	workflowName, ok := pod.Labels[common.LabelKeyWorkflow]
	if !ok {
		// Ignore pods unrelated to workflow (this shouldn't happen unless the watch is setup incorrectly)
		log.Warnf("watch returned pod unrelated to any workflow: %s", pod.ObjectMeta.Name)
		return true
	}
	wfc.metrics.PodProcessed()
	wfc.wfQueue.AddAfter(pod.ObjectMeta.Namespace+"/"+workflowName, 1*time.Second)
	return true
}

func (wfc *WorkflowController) tweakListOptions(options *metav1.ListOptions) {
<<<<<<< HEAD
	options.FieldSelector = fields.Everything().String()
=======
>>>>>>> ada2209e
	labelSelector := labels.NewSelector().
		Add(util.InstanceIDRequirement(wfc.Config.InstanceID))
	options.LabelSelector = labelSelector.String()
}

func getWfPriority(obj interface{}) (int32, time.Time) {
	un, ok := obj.(*unstructured.Unstructured)
	if !ok {
		return 0, time.Now()
	}
	priority, hasPriority, err := unstructured.NestedInt64(un.Object, "spec", "priority")
	if err != nil {
		return 0, un.GetCreationTimestamp().Time
	}
	if !hasPriority {
		priority = 0
	}

	return int32(priority), un.GetCreationTimestamp().Time
}

<<<<<<< HEAD
func (wfc *WorkflowController) addWorkflowInformerHandler() {
	wfc.wfInformer.AddEventHandler(
		cache.FilteringResourceEventHandler{
			FilterFunc: func(obj interface{}) bool {
				wf := obj.(*unstructured.Unstructured)
				return wf.GetLabels()[common.LabelKeyCompleted] != "true"
=======
func getWfPhase(obj interface{}) wfv1.NodePhase {
	un, ok := obj.(*unstructured.Unstructured)
	if !ok {
		return ""
	}
	phase, hasPhase, err := unstructured.NestedString(un.Object, "status", "phase")
	if err != nil {
		return ""
	}
	if !hasPhase {
		return wfv1.NodePending
	}
	return wfv1.NodePhase(phase)
}

func (wfc *WorkflowController) addWorkflowInformerHandlers() {
	wfc.wfInformer.AddEventHandler(
		cache.FilteringResourceEventHandler{
			FilterFunc: func(obj interface{}) bool {
				return !common.UnstructuredHasCompletedLabel(obj)
>>>>>>> ada2209e
			},
			Handler: cache.ResourceEventHandlerFuncs{
				AddFunc: func(obj interface{}) {
					key, err := cache.MetaNamespaceKeyFunc(obj)
					if err == nil {
						wfc.wfQueue.Add(key)
						priority, creation := getWfPriority(obj)
						wfc.throttler.Add(key, priority, creation)
					}
				},
				UpdateFunc: func(old, new interface{}) {
<<<<<<< HEAD
					key, err := cache.MetaNamespaceKeyFunc(new)
					if err == nil {
						oldWf := old.(*unstructured.Unstructured)
						newWf := new.(*unstructured.Unstructured)
						// we can get repeated resource version which we don't need to process
						// this is common due to how we put the workflow back
						if oldWf.GetResourceVersion() == newWf.GetResourceVersion() {
							wfc.metrics.WorkflowResourceVersionRepeated()
							return
						}
=======
					oldWf, newWf := old.(*unstructured.Unstructured), new.(*unstructured.Unstructured)
					if oldWf.GetResourceVersion() == newWf.GetResourceVersion() {
						return
					}
					key, err := cache.MetaNamespaceKeyFunc(new)
					if err == nil {
>>>>>>> ada2209e
						wfc.wfQueue.Add(key)
						priority, creation := getWfPriority(new)
						wfc.throttler.Add(key, priority, creation)
					}
				},
				DeleteFunc: func(obj interface{}) {
					// IndexerInformer uses a delta queue, therefore for deletes we have to use this
					// key function.
					key, err := cache.DeletionHandlingMetaNamespaceKeyFunc(obj)
					if err == nil {
						wfc.wfQueue.Add(key)
						wfc.throttler.Remove(key)
					}
				},
			},
		},
	)
<<<<<<< HEAD
	wfc.wfInformer.AddEventHandler(cache.ResourceEventHandlerFuncs{
		AddFunc: func(obj interface{}) {
			wf := obj.(*unstructured.Unstructured)
			wfc.metrics.WorkflowAdded(getPhase(wf))
		},
		UpdateFunc: func(old, new interface{}) {
			oldWf := old.(*unstructured.Unstructured)
			newWf := new.(*unstructured.Unstructured)
			wfc.metrics.WorkflowUpdated(getPhase(oldWf), getPhase(newWf))
		},
		DeleteFunc: func(obj interface{}) {
			wf := obj.(*unstructured.Unstructured)
			wfc.metrics.WorkflowUpdated(getPhase(wf), getPhase(wf))
		},
	})
}

func getPhase(un *unstructured.Unstructured) wfv1.NodePhase {
	phase, exists, err := unstructured.NestedString(un.Object, "status", "phase")
	if err != nil {
		panic(fmt.Errorf("failed to get phase: %v", err))
	} else if !exists {
		return wfv1.NodePending
	} else {
		return wfv1.NodePhase(phase)
	}
=======

	wfc.wfInformer.AddEventHandler(cache.ResourceEventHandlerFuncs{
		AddFunc: func(obj interface{}) {
			wfc.metrics.WorkflowAdded(getWfPhase(obj))
		},
		UpdateFunc: func(old, new interface{}) {
			wfc.metrics.WorkflowUpdated(getWfPhase(old), getWfPhase(new))
		},
		DeleteFunc: func(obj interface{}) {
			wfc.metrics.WorkflowDeleted(getWfPhase(obj))
		},
	})
>>>>>>> ada2209e
}

func (wfc *WorkflowController) newWorkflowPodWatch() *cache.ListWatch {
	c := wfc.kubeclientset.CoreV1().RESTClient()
	resource := "pods"
	namespace := wfc.GetManagedNamespace()
	// completed=false
	incompleteReq, _ := labels.NewRequirement(common.LabelKeyCompleted, selection.Equals, []string{"false"})
	labelSelector := labels.NewSelector().
		Add(*incompleteReq).
		Add(util.InstanceIDRequirement(wfc.Config.InstanceID))

	listFunc := func(options metav1.ListOptions) (runtime.Object, error) {
		options.LabelSelector = labelSelector.String()
		req := c.Get().
			Namespace(namespace).
			Resource(resource).
			VersionedParams(&options, metav1.ParameterCodec)
		return req.Do().Get()
	}
	watchFunc := func(options metav1.ListOptions) (watch.Interface, error) {
		options.Watch = true
		options.LabelSelector = labelSelector.String()
		req := c.Get().
			Namespace(namespace).
			Resource(resource).
			VersionedParams(&options, metav1.ParameterCodec)
		return req.Watch()
	}
	return &cache.ListWatch{ListFunc: listFunc, WatchFunc: watchFunc}
}

func (wfc *WorkflowController) newPodInformer() cache.SharedIndexInformer {
	source := wfc.newWorkflowPodWatch()
	informer := cache.NewSharedIndexInformer(source, &apiv1.Pod{}, podResyncPeriod, cache.Indexers{})
	informer.AddEventHandler(
		cache.ResourceEventHandlerFuncs{
			AddFunc: func(obj interface{}) {
				key, err := cache.MetaNamespaceKeyFunc(obj)
				if err == nil {
					wfc.podQueue.Add(key)
				}
			},
			UpdateFunc: func(old, new interface{}) {
				oldPod, newPod := old.(*apiv1.Pod), new.(*apiv1.Pod)
				if oldPod.ResourceVersion == newPod.ResourceVersion {
					return
				}

				key, err := cache.MetaNamespaceKeyFunc(new)
				if err == nil {
					oldPod := old.(*apiv1.Pod)
					newPod := new.(*apiv1.Pod)
					if oldPod.GetResourceVersion() == newPod.GetResourceVersion() {
						wfc.metrics.PodResourceVersionRepeated()
						return
					}
					significant := oldPod.Status.Phase != newPod.Status.Phase
					wfc.metrics.PodChanged(significant)
					if !significant {
						return
					}
					wfc.podQueue.Add(key)
				}
			},
			DeleteFunc: func(obj interface{}) {
				// IndexerInformer uses a delta queue, therefore for deletes we have to use this
				// key function.
				key, err := cache.DeletionHandlingMetaNamespaceKeyFunc(obj)
				if err == nil {
					wfc.podQueue.Add(key)
				}
			},
		},
	)
	return informer
}

// setWorkflowDefaults sets values in the workflow.Spec with defaults from the
// workflowController. Values in the workflow will be given the upper hand over the defaults.
// The defaults for the workflow controller are set in the workflow-controller config map
func (wfc *WorkflowController) setWorkflowDefaults(wf *wfv1.Workflow) error {
	if wfc.Config.WorkflowDefaults != nil {
		defaultsSpec, err := json.Marshal(*wfc.Config.WorkflowDefaults)
		if err != nil {
			return err
		}
		workflowBytes, err := json.Marshal(wf)
		if err != nil {
			return err
		}
		mergedWf, err := strategicpatch.StrategicMergePatch(defaultsSpec, workflowBytes, wfv1.Workflow{})
		if err != nil {
			return err
		}
		err = json.Unmarshal(mergedWf, &wf)
		if err != nil {
			return err
		}
	}
	return nil
}

func (wfc *WorkflowController) newWorkflowTemplateInformer() wfextvv1alpha1.WorkflowTemplateInformer {
	return wfextv.NewSharedInformerFactoryWithOptions(wfc.wfclientset, workflowTemplateResyncPeriod, wfextv.WithNamespace(wfc.GetManagedNamespace())).Argoproj().V1alpha1().WorkflowTemplates()
}

func (wfc *WorkflowController) newClusterWorkflowTemplateInformer() wfextvv1alpha1.ClusterWorkflowTemplateInformer {
	return wfextv.NewSharedInformerFactoryWithOptions(wfc.wfclientset, clusterWorkflowTemplateResyncPeriod).Argoproj().V1alpha1().ClusterWorkflowTemplates()
}

func (wfc *WorkflowController) GetManagedNamespace() string {
	if wfc.managedNamespace != "" {
		return wfc.managedNamespace
	}
	return wfc.Config.Namespace
}

func (wfc *WorkflowController) GetContainerRuntimeExecutor() string {
	if wfc.containerRuntimeExecutor != "" {
		return wfc.containerRuntimeExecutor
	}
	return wfc.Config.ContainerRuntimeExecutor
<<<<<<< HEAD
=======
}

func (wfc *WorkflowController) getMetricsServerConfig() (metrics.ServerConfig, metrics.ServerConfig) {
	// Metrics config
	path := wfc.Config.MetricsConfig.Path
	if path == "" {
		path = "/metrics"
	}
	port := wfc.Config.MetricsConfig.Port
	if port == "" {
		port = "9090"
	}
	metricsConfig := metrics.ServerConfig{
		Enabled:      wfc.Config.MetricsConfig.Enabled == nil || *wfc.Config.MetricsConfig.Enabled,
		Path:         path,
		Port:         port,
		TTL:          time.Duration(wfc.Config.MetricsConfig.MetricsTTL),
		IgnoreErrors: wfc.Config.MetricsConfig.IgnoreErrors,
	}

	// Telemetry config
	path = metricsConfig.Path
	if wfc.Config.TelemetryConfig.Path != "" {
		path = wfc.Config.TelemetryConfig.Path
	}

	port = metricsConfig.Port
	if wfc.Config.TelemetryConfig.Port != "" {
		port = wfc.Config.TelemetryConfig.Port
	}
	telemetryConfig := metrics.ServerConfig{
		Enabled:      wfc.Config.TelemetryConfig.Enabled == nil || *wfc.Config.TelemetryConfig.Enabled,
		Path:         path,
		Port:         port,
		IgnoreErrors: wfc.Config.TelemetryConfig.IgnoreErrors,
	}

	return metricsConfig, telemetryConfig
>>>>>>> ada2209e
}<|MERGE_RESOLUTION|>--- conflicted
+++ resolved
@@ -78,11 +78,7 @@
 	session               sqlbuilder.Database
 	offloadNodeStatusRepo sqldb.OffloadNodeStatusRepo
 	wfArchive             sqldb.WorkflowArchive
-<<<<<<< HEAD
-	metrics               metrics.Interface
-=======
 	metrics               metrics.Metrics
->>>>>>> ada2209e
 }
 
 const (
@@ -118,33 +114,12 @@
 		configController:           config.NewController(namespace, configMap, kubeclientset),
 		completedPods:              make(chan string, 512),
 		gcPods:                     make(chan string, 512),
-<<<<<<< HEAD
-		metrics:                    metrics.New(),
-=======
->>>>>>> ada2209e
 	}
 	wfc.throttler = NewThrottler(0, wfc.wfQueue)
 	wfc.UpdateConfig()
 
-<<<<<<< HEAD
-// MetricsServer starts a prometheus metrics server if enabled in the configmap
-func (wfc *WorkflowController) MetricsServer(ctx context.Context) {
-	if wfc.Config.MetricsConfig.Enabled {
-		registry := metrics.NewMetricsRegistry(wfc.metrics)
-		metrics.RunServer(ctx, wfc.Config.MetricsConfig, registry)
-	}
-}
-
-// TelemetryServer starts a prometheus telemetry server if enabled in the configmap
-func (wfc *WorkflowController) TelemetryServer(ctx context.Context) {
-	if wfc.Config.TelemetryConfig.Enabled && !wfc.Config.MetricsConfig.DisableLegacy {
-		registry := metrics.NewTelemetryRegistry()
-		metrics.RunServer(ctx, wfc.Config.TelemetryConfig, registry)
-	}
-=======
 	wfc.metrics = metrics.New(wfc.getMetricsServerConfig())
 	return &wfc
->>>>>>> ada2209e
 }
 
 // RunTTLController runs the workflow TTL controller
@@ -189,7 +164,7 @@
 	go wfc.metrics.RunServer(ctx)
 
 	// Wait for all involved caches to be synced, before processing items from the queue is started
-	for _, informer := range []cache.SharedIndexInformer{wfc.wfInformer, wfc.wftmplInformer.Informer(), wfc.podInformer} {
+	for _, informer := range []cache.SharedIndexInformer{wfc.incompleteWfInformer, wfc.wftmplInformer.Informer(), wfc.podInformer} {
 		if !cache.WaitForCacheSync(ctx.Done(), informer.HasSynced) {
 			log.Error("Timed out waiting for caches to sync")
 			return
@@ -322,7 +297,7 @@
 				liveOffloadNodeStatusVersions := make(map[types.UID]string)
 				workflows, err := util.NewWorkflowLister(wfc.wfInformer).List()
 				if err != nil {
-					log.WithField("err", err).Error("Failed to list workflows")
+					log.WithField("err", err).Error("Failed to list incomplete workflows")
 					continue
 				}
 				for _, wf := range workflows {
@@ -385,35 +360,6 @@
 	}
 }
 
-<<<<<<< HEAD
-func (wfc *WorkflowController) metricsGarbageCollector(stopCh <-chan struct{}) {
-	if !wfc.Config.MetricsConfig.Enabled {
-		log.Info("Cannot start metrics GC: metrics are disabled")
-		return
-	}
-	ttl := wfc.Config.MetricsConfig.MetricsTTL
-	if ttl == config.TTL(0) {
-		log.Info("Metrics TTL is zero, metrics GC is disabled")
-		return
-	}
-	duration := time.Duration(ttl)
-	log.WithFields(log.Fields{"ttl": ttl}).Info("Performing metrics GC")
-	ticker := time.NewTicker(duration)
-	defer ticker.Stop()
-	for {
-		select {
-		case <-stopCh:
-			log.Info("Stopping metrics GC")
-			return
-		case <-ticker.C:
-			log.Info("Performing metrics GC")
-			wfc.metrics.DeleteExpiredMetrics(duration)
-		}
-	}
-}
-
-=======
->>>>>>> ada2209e
 func (wfc *WorkflowController) runWorker() {
 	for wfc.processNextItem() {
 	}
@@ -476,8 +422,6 @@
 		// but we are still draining the controller's workflow workqueue
 		return true
 	}
-
-	defer wfc.metrics.WorkflowProcessed()
 
 	woc := newWorkflowOperationCtx(wf, wfc)
 
@@ -576,16 +520,11 @@
 		log.Warnf("watch returned pod unrelated to any workflow: %s", pod.ObjectMeta.Name)
 		return true
 	}
-	wfc.metrics.PodProcessed()
 	wfc.wfQueue.AddAfter(pod.ObjectMeta.Namespace+"/"+workflowName, 1*time.Second)
 	return true
 }
 
 func (wfc *WorkflowController) tweakListOptions(options *metav1.ListOptions) {
-<<<<<<< HEAD
-	options.FieldSelector = fields.Everything().String()
-=======
->>>>>>> ada2209e
 	labelSelector := labels.NewSelector().
 		Add(util.InstanceIDRequirement(wfc.Config.InstanceID))
 	options.LabelSelector = labelSelector.String()
@@ -607,14 +546,6 @@
 	return int32(priority), un.GetCreationTimestamp().Time
 }
 
-<<<<<<< HEAD
-func (wfc *WorkflowController) addWorkflowInformerHandler() {
-	wfc.wfInformer.AddEventHandler(
-		cache.FilteringResourceEventHandler{
-			FilterFunc: func(obj interface{}) bool {
-				wf := obj.(*unstructured.Unstructured)
-				return wf.GetLabels()[common.LabelKeyCompleted] != "true"
-=======
 func getWfPhase(obj interface{}) wfv1.NodePhase {
 	un, ok := obj.(*unstructured.Unstructured)
 	if !ok {
@@ -635,7 +566,6 @@
 		cache.FilteringResourceEventHandler{
 			FilterFunc: func(obj interface{}) bool {
 				return !common.UnstructuredHasCompletedLabel(obj)
->>>>>>> ada2209e
 			},
 			Handler: cache.ResourceEventHandlerFuncs{
 				AddFunc: func(obj interface{}) {
@@ -647,25 +577,12 @@
 					}
 				},
 				UpdateFunc: func(old, new interface{}) {
-<<<<<<< HEAD
-					key, err := cache.MetaNamespaceKeyFunc(new)
-					if err == nil {
-						oldWf := old.(*unstructured.Unstructured)
-						newWf := new.(*unstructured.Unstructured)
-						// we can get repeated resource version which we don't need to process
-						// this is common due to how we put the workflow back
-						if oldWf.GetResourceVersion() == newWf.GetResourceVersion() {
-							wfc.metrics.WorkflowResourceVersionRepeated()
-							return
-						}
-=======
 					oldWf, newWf := old.(*unstructured.Unstructured), new.(*unstructured.Unstructured)
 					if oldWf.GetResourceVersion() == newWf.GetResourceVersion() {
 						return
 					}
 					key, err := cache.MetaNamespaceKeyFunc(new)
 					if err == nil {
->>>>>>> ada2209e
 						wfc.wfQueue.Add(key)
 						priority, creation := getWfPriority(new)
 						wfc.throttler.Add(key, priority, creation)
@@ -683,34 +600,6 @@
 			},
 		},
 	)
-<<<<<<< HEAD
-	wfc.wfInformer.AddEventHandler(cache.ResourceEventHandlerFuncs{
-		AddFunc: func(obj interface{}) {
-			wf := obj.(*unstructured.Unstructured)
-			wfc.metrics.WorkflowAdded(getPhase(wf))
-		},
-		UpdateFunc: func(old, new interface{}) {
-			oldWf := old.(*unstructured.Unstructured)
-			newWf := new.(*unstructured.Unstructured)
-			wfc.metrics.WorkflowUpdated(getPhase(oldWf), getPhase(newWf))
-		},
-		DeleteFunc: func(obj interface{}) {
-			wf := obj.(*unstructured.Unstructured)
-			wfc.metrics.WorkflowUpdated(getPhase(wf), getPhase(wf))
-		},
-	})
-}
-
-func getPhase(un *unstructured.Unstructured) wfv1.NodePhase {
-	phase, exists, err := unstructured.NestedString(un.Object, "status", "phase")
-	if err != nil {
-		panic(fmt.Errorf("failed to get phase: %v", err))
-	} else if !exists {
-		return wfv1.NodePending
-	} else {
-		return wfv1.NodePhase(phase)
-	}
-=======
 
 	wfc.wfInformer.AddEventHandler(cache.ResourceEventHandlerFuncs{
 		AddFunc: func(obj interface{}) {
@@ -723,7 +612,6 @@
 			wfc.metrics.WorkflowDeleted(getWfPhase(obj))
 		},
 	})
->>>>>>> ada2209e
 }
 
 func (wfc *WorkflowController) newWorkflowPodWatch() *cache.ListWatch {
@@ -775,14 +663,7 @@
 
 				key, err := cache.MetaNamespaceKeyFunc(new)
 				if err == nil {
-					oldPod := old.(*apiv1.Pod)
-					newPod := new.(*apiv1.Pod)
-					if oldPod.GetResourceVersion() == newPod.GetResourceVersion() {
-						wfc.metrics.PodResourceVersionRepeated()
-						return
-					}
 					significant := oldPod.Status.Phase != newPod.Status.Phase
-					wfc.metrics.PodChanged(significant)
 					if !significant {
 						return
 					}
@@ -847,8 +728,6 @@
 		return wfc.containerRuntimeExecutor
 	}
 	return wfc.Config.ContainerRuntimeExecutor
-<<<<<<< HEAD
-=======
 }
 
 func (wfc *WorkflowController) getMetricsServerConfig() (metrics.ServerConfig, metrics.ServerConfig) {
@@ -887,5 +766,4 @@
 	}
 
 	return metricsConfig, telemetryConfig
->>>>>>> ada2209e
 }
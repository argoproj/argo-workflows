package controller

import (
	"context"
	"encoding/json"
	"fmt"
	"os"
	"strings"
	"time"

	"github.com/argoproj/pkg/errors"
	log "github.com/sirupsen/logrus"
	apiv1 "k8s.io/api/core/v1"
	apierr "k8s.io/apimachinery/pkg/api/errors"
	metav1 "k8s.io/apimachinery/pkg/apis/meta/v1"
	"k8s.io/apimachinery/pkg/apis/meta/v1/unstructured"
	"k8s.io/apimachinery/pkg/labels"
	"k8s.io/apimachinery/pkg/runtime"
	"k8s.io/apimachinery/pkg/selection"
	"k8s.io/apimachinery/pkg/types"
	"k8s.io/apimachinery/pkg/util/strategicpatch"
	"k8s.io/apimachinery/pkg/util/wait"
	"k8s.io/apimachinery/pkg/watch"
	"k8s.io/client-go/kubernetes"
	"k8s.io/client-go/rest"
	"k8s.io/client-go/tools/cache"
	"k8s.io/client-go/util/workqueue"
	"upper.io/db.v3/lib/sqlbuilder"

	"github.com/argoproj/argo"
	"github.com/argoproj/argo/config"
	"github.com/argoproj/argo/persist/sqldb"
	wfv1 "github.com/argoproj/argo/pkg/apis/workflow/v1alpha1"
	wfclientset "github.com/argoproj/argo/pkg/client/clientset/versioned"
	wfextv "github.com/argoproj/argo/pkg/client/informers/externalversions"
	wfextvv1alpha1 "github.com/argoproj/argo/pkg/client/informers/externalversions/workflow/v1alpha1"
	authutil "github.com/argoproj/argo/util/auth"
	"github.com/argoproj/argo/workflow/common"
	"github.com/argoproj/argo/workflow/cron"
	"github.com/argoproj/argo/workflow/metrics"
	"github.com/argoproj/argo/workflow/packer"
	"github.com/argoproj/argo/workflow/ttlcontroller"
	"github.com/argoproj/argo/workflow/util"
)

// WorkflowController is the controller for workflow resources
type WorkflowController struct {
	// namespace of the workflow controller
	namespace        string
	managedNamespace string

	configController config.Controller
	// Config is the workflow controller's configuration
	Config config.Config

	// cliExecutorImage is the executor image as specified from the command line
	cliExecutorImage string

	// cliExecutorImagePullPolicy is the executor imagePullPolicy as specified from the command line
	cliExecutorImagePullPolicy string
	containerRuntimeExecutor   string

	// restConfig is used by controller to send a SIGUSR1 to the wait sidecar using remotecommand.NewSPDYExecutor().
	restConfig    *rest.Config
	kubeclientset kubernetes.Interface
	wfclientset   wfclientset.Interface

	// datastructures to support the processing of workflows and workflow pods
	wfInformer            cache.SharedIndexInformer
	wftmplInformer        wfextvv1alpha1.WorkflowTemplateInformer
	cwftmplInformer       wfextvv1alpha1.ClusterWorkflowTemplateInformer
	podInformer           cache.SharedIndexInformer
	wfQueue               workqueue.RateLimitingInterface
	podQueue              workqueue.RateLimitingInterface
	completedPods         chan string
	gcPods                chan string // pods to be deleted depend on GC strategy
	throttler             Throttler
	session               sqlbuilder.Database
	offloadNodeStatusRepo sqldb.OffloadNodeStatusRepo
	wfArchive             sqldb.WorkflowArchive
<<<<<<< HEAD
	Metrics               map[string]common.Metric
	concurrencyMgr        *ConcurrencyManager
=======
	metrics               metrics.Metrics
>>>>>>> 6577bd74
}

const (
	workflowResyncPeriod                = 20 * time.Minute
	workflowTemplateResyncPeriod        = 20 * time.Minute
	podResyncPeriod                     = 30 * time.Minute
	clusterWorkflowTemplateResyncPeriod = 20 * time.Minute
)

// NewWorkflowController instantiates a new WorkflowController
func NewWorkflowController(
	restConfig *rest.Config,
	kubeclientset kubernetes.Interface,
	wfclientset wfclientset.Interface,
	namespace string,
	managedNamespace string,
	executorImage,
	executorImagePullPolicy,
	containerRuntimeExecutor,
	configMap string,
) *WorkflowController {
	wfc := WorkflowController{
		restConfig:                 restConfig,
		kubeclientset:              kubeclientset,
		wfclientset:                wfclientset,
		namespace:                  namespace,
		managedNamespace:           managedNamespace,
		cliExecutorImage:           executorImage,
		cliExecutorImagePullPolicy: executorImagePullPolicy,
		containerRuntimeExecutor:   containerRuntimeExecutor,
		wfQueue:                    workqueue.NewRateLimitingQueue(workqueue.DefaultControllerRateLimiter()),
		podQueue:                   workqueue.NewRateLimitingQueue(workqueue.DefaultControllerRateLimiter()),
		configController:           config.NewController(namespace, configMap, kubeclientset),
		completedPods:              make(chan string, 512),
		gcPods:                     make(chan string, 512),
	}
	wfc.throttler = NewThrottler(0, wfc.wfQueue)
	wfc.UpdateConfig()

	wfc.metrics = metrics.New(wfc.getMetricsServerConfig())
	return &wfc
}

// RunTTLController runs the workflow TTL controller
func (wfc *WorkflowController) runTTLController(ctx context.Context) {
	ttlCtrl := ttlcontroller.NewController(wfc.wfclientset, wfc.wfInformer)
	err := ttlCtrl.Run(ctx.Done())
	if err != nil {
		panic(err)
	}
}

func (wfc *WorkflowController) runCronController(ctx context.Context) {
	cronController := cron.NewCronController(wfc.wfclientset, wfc.restConfig, wfc.namespace, wfc.GetManagedNamespace(), wfc.Config.InstanceID)
	cronController.Run(ctx)
}

// Run starts an Workflow resource controller
func (wfc *WorkflowController) Run(ctx context.Context, wfWorkers, podWorkers int) {
	defer wfc.wfQueue.ShutDown()
	defer wfc.podQueue.ShutDown()

	log.WithField("version", argo.GetVersion().Version).Info("Starting Workflow Controller")
	log.Infof("Workers: workflow: %d, pod: %d", wfWorkers, podWorkers)

	wfc.wfInformer = util.NewWorkflowInformer(wfc.restConfig, wfc.GetManagedNamespace(), workflowResyncPeriod, wfc.tweakListOptions)
	wfc.wftmplInformer = wfc.newWorkflowTemplateInformer()

	wfc.addWorkflowInformerHandlers()
	wfc.podInformer = wfc.newPodInformer()

	go wfc.configController.Run(ctx.Done(), wfc.updateConfig)
	go wfc.wfInformer.Run(ctx.Done())
	go wfc.wftmplInformer.Informer().Run(ctx.Done())
	go wfc.podInformer.Run(ctx.Done())
	go wfc.podLabeler(ctx.Done())
	go wfc.podGarbageCollector(ctx.Done())
	go wfc.workflowGarbageCollector(ctx.Done())
	go wfc.archivedWorkflowGarbageCollector(ctx.Done())

	go wfc.runTTLController(ctx)
	go wfc.runCronController(ctx)
	go wfc.metrics.RunServer(ctx)

<<<<<<< HEAD
	wfc.concurrencyMgr = NewConcurrencyManager(wfc)

	// Wait for all involved caches to be synced, before processing items from the waiting is started
	for _, informer := range []cache.SharedIndexInformer{wfc.incompleteWfInformer, wfc.wftmplInformer.Informer(), wfc.podInformer} {
=======
	// Wait for all involved caches to be synced, before processing items from the queue is started
	for _, informer := range []cache.SharedIndexInformer{wfc.wfInformer, wfc.wftmplInformer.Informer(), wfc.podInformer} {
>>>>>>> 6577bd74
		if !cache.WaitForCacheSync(ctx.Done(), informer.HasSynced) {
			log.Error("Timed out waiting for caches to sync")
			return
		}
	}

	wfc.createClusterWorkflowTemplateInformer(ctx)

	for i := 0; i < wfWorkers; i++ {
		go wait.Until(wfc.runWorker, time.Second, ctx.Done())
	}
	for i := 0; i < podWorkers; i++ {
		go wait.Until(wfc.podWorker, time.Second, ctx.Done())
	}
	<-ctx.Done()
}

// Check if the controller has RBAC access to ClusterWorkflowTemplates
func (wfc *WorkflowController) createClusterWorkflowTemplateInformer(ctx context.Context) {
	cwftGetAllowed, err := authutil.CanI(wfc.kubeclientset, "get", "clusterworkflowtemplates", wfc.namespace, "")
	errors.CheckError(err)
	cwftListAllowed, err := authutil.CanI(wfc.kubeclientset, "list", "clusterworkflowtemplates", wfc.namespace, "")
	errors.CheckError(err)
	cwftWatchAllowed, err := authutil.CanI(wfc.kubeclientset, "watch", "clusterworkflowtemplates", wfc.namespace, "")
	errors.CheckError(err)

	if cwftGetAllowed && cwftListAllowed && cwftWatchAllowed {
		wfc.cwftmplInformer = wfc.newClusterWorkflowTemplateInformer()
		go wfc.cwftmplInformer.Informer().Run(ctx.Done())
		if !cache.WaitForCacheSync(ctx.Done(), wfc.cwftmplInformer.Informer().HasSynced) {
			log.Error("Timed out waiting for caches to sync")
			return
		}
	} else {
		log.Warnf("Controller doesn't have RBAC access for ClusterWorkflowTemplates")
	}
}

func (wfc *WorkflowController) UpdateConfig() {
	config, err := wfc.configController.Get()
	if err != nil {
		log.Fatalf("Failed to register watch for controller config map: %v", err)
	}
	err = wfc.updateConfig(config)
	if err != nil {
		log.Fatalf("Failed to update config: %v", err)
	}
}

// podLabeler will label all pods on the controllers completedPod channel as completed
func (wfc *WorkflowController) podLabeler(stopCh <-chan struct{}) {
	for {
		select {
		case <-stopCh:
			return
		case pod := <-wfc.completedPods:
			parts := strings.Split(pod, "/")
			if len(parts) != 2 {
				log.Warnf("Unexpected item on completed pod channel: %s", pod)
				continue
			}
			namespace := parts[0]
			podName := parts[1]
			err := common.AddPodLabel(wfc.kubeclientset, podName, namespace, common.LabelKeyCompleted, "true")
			if err != nil {
				if !apierr.IsNotFound(err) {
					log.Errorf("Failed to label pod %s/%s completed: %+v", namespace, podName, err)
				}
			} else {
				log.Infof("Labeled pod %s/%s completed", namespace, podName)
			}
		}
	}
}

// podGarbageCollector will delete all pods on the controllers gcPods channel as completed
func (wfc *WorkflowController) podGarbageCollector(stopCh <-chan struct{}) {
	for {
		select {
		case <-stopCh:
			return
		case pod := <-wfc.gcPods:
			parts := strings.Split(pod, "/")
			if len(parts) != 2 {
				log.Warnf("Unexpected item on gcPods channel: %s", pod)
				continue
			}
			namespace := parts[0]
			podName := parts[1]
			err := common.DeletePod(wfc.kubeclientset, podName, namespace)
			if err != nil {
				log.Errorf("Failed to delete pod %s/%s for gc: %+v", namespace, podName, err)
			} else {
				log.Infof("Delete pod %s/%s for gc successfully", namespace, podName)
			}
		}
	}
}

func (wfc *WorkflowController) workflowGarbageCollector(stopCh <-chan struct{}) {
	value, ok := os.LookupEnv("WORKFLOW_GC_PERIOD")
	periodicity := 5 * time.Minute
	if ok {
		var err error
		periodicity, err = time.ParseDuration(value)
		if err != nil {
			log.WithFields(log.Fields{"err": err, "value": value}).Fatal("Failed to parse WORKFLOW_GC_PERIOD")
		}
	}
	log.Infof("Performing periodic GC every %v", periodicity)
	ticker := time.NewTicker(periodicity)
	for {
		select {
		case <-stopCh:
			ticker.Stop()
			return
		case <-ticker.C:
			if wfc.offloadNodeStatusRepo.IsEnabled() {
				log.Info("Performing periodic workflow GC")
				oldRecords, err := wfc.offloadNodeStatusRepo.ListOldOffloads(wfc.GetManagedNamespace())
				if err != nil {
					log.WithField("err", err).Error("Failed to list old offloaded nodes")
					continue
				}
				if len(oldRecords) == 0 {
					log.Info("Zero old offloads, nothing to do")
					continue
				}
				// get every lives workflow (1000s) into a map
				liveOffloadNodeStatusVersions := make(map[types.UID]string)
				workflows, err := util.NewWorkflowLister(wfc.wfInformer).List()
				if err != nil {
					log.WithField("err", err).Error("Failed to list incomplete workflows")
					continue
				}
				for _, wf := range workflows {
					// this could be the empty string - as it is no longer offloaded
					liveOffloadNodeStatusVersions[wf.UID] = wf.Status.OffloadNodeStatusVersion
				}
				log.WithFields(log.Fields{"len_wfs": len(liveOffloadNodeStatusVersions), "len_old_offloads": len(oldRecords)}).Info("Deleting old offloads that are not live")
				for _, record := range oldRecords {
					// this could be empty string
					nodeStatusVersion, ok := liveOffloadNodeStatusVersions[types.UID(record.UID)]
					if !ok || nodeStatusVersion != record.Version {
						err := wfc.offloadNodeStatusRepo.Delete(record.UID, record.Version)
						if err != nil {
							log.WithField("err", err).Error("Failed to delete offloaded nodes")
						}
					}
				}
			}
		}
	}
}

func (wfc *WorkflowController) archivedWorkflowGarbageCollector(stopCh <-chan struct{}) {
	value, ok := os.LookupEnv("ARCHIVED_WORKFLOW_GC_PERIOD")
	periodicity := 24 * time.Hour
	if ok {
		var err error
		periodicity, err = time.ParseDuration(value)
		if err != nil {
			log.WithFields(log.Fields{"err": err, "value": value}).Fatal("Failed to parse ARCHIVED_WORKFLOW_GC_PERIOD")
		}
	}
	if wfc.Config.Persistence == nil {
		log.Info("Persistence disabled - so archived workflow GC disabled - you must restart the controller if you enable this")
		return
	}
	if !wfc.Config.Persistence.Archive {
		log.Info("Archive disabled - so archived workflow GC disabled - you must restart the controller if you enable this")
		return
	}
	ttl := wfc.Config.Persistence.ArchiveTTL
	if ttl == config.TTL(0) {
		log.Info("Archived workflows TTL zero - so archived workflow GC disabled - you must restart the controller if you enable this")
		return
	}
	log.WithFields(log.Fields{"ttl": ttl, "periodicity": periodicity}).Info("Performing archived workflow GC")
	ticker := time.NewTicker(periodicity)
	defer ticker.Stop()
	for {
		select {
		case <-stopCh:
			return
		case <-ticker.C:
			log.Info("Performing archived workflow GC")
			err := wfc.wfArchive.DeleteExpiredWorkflows(time.Duration(ttl))
			if err != nil {
				log.WithField("err", err).Error("Failed to delete archived workflows")
			}
		}
	}
}

func (wfc *WorkflowController) runWorker() {
	for wfc.processNextItem() {
	}
}

// processNextItem is the worker logic for handling workflow updates
func (wfc *WorkflowController) processNextItem() bool {
	key, quit := wfc.wfQueue.Get()
	if quit {
		return false
	}
	defer wfc.wfQueue.Done(key)

	obj, exists, err := wfc.wfInformer.GetIndexer().GetByKey(key.(string))
	if err != nil {
		log.Errorf("Failed to get workflow '%s' from informer index: %+v", key, err)
		return true
	}
	if !exists {
		// This happens after a workflow was labeled with completed=true
		// or was deleted, but the work queue still had an entry for it.
		return true
	}
	// The workflow informer receives unstructured objects to deal with the possibility of invalid
	// workflow manifests that are unable to unmarshal to workflow objects
	un, ok := obj.(*unstructured.Unstructured)
	if !ok {
		log.Warnf("Key '%s' in index is not an unstructured", key)
		return true
	}

	if key, ok = wfc.throttler.Next(key); !ok {
		log.Warnf("Workflow %s processing has been postponed due to max parallelism limit", key)
		return true
	}

	wf, err := util.FromUnstructured(un)
	if err != nil {
		log.Warnf("Failed to unmarshal key '%s' to workflow object: %v", key, err)
		woc := newWorkflowOperationCtx(wf, wfc)
		woc.markWorkflowFailed(fmt.Sprintf("invalid spec: %s", err.Error()))
		woc.persistUpdates()
		wfc.throttler.Remove(key)
		return true
	}

	err = wfc.setWorkflowDefaults(wf)
	if err != nil {
		log.Warnf("Failed to apply default workflow values to '%s': %v", wf.Name, err)
		woc := newWorkflowOperationCtx(wf, wfc)
		woc.markWorkflowFailed(fmt.Sprintf("invalid spec: %s", err.Error()))
		woc.persistUpdates()
		wfc.throttler.Remove(key)
		return true
	}

	if wf.ObjectMeta.Labels[common.LabelKeyCompleted] == "true" {
		wfc.throttler.Remove(key)
		// can get here if we already added the completed=true label,
		// but we are still draining the controller's workflow workqueue
		return true
	}
	if wf.Spec.Semaphore != nil {
		wfKey := fmt.Sprintf("%v", key)
		priority, creationTime := getWfPriority(wf)
		acquired, msg, err := wfc.concurrencyMgr.TryAcquire(wfKey, wf.Namespace, priority, creationTime, wf.Spec.Semaphore)
		if err != nil {
			log.Warnf("Failed to unmarshal key '%s' to workflow object: %v", key, err)
			woc := newWorkflowOperationCtx(wf, wfc)
			woc.markWorkflowFailed(fmt.Sprintf("invalid spec: %s", err.Error()))
			woc.persistUpdates()
			wfc.throttler.Remove(key)
			return true
		}
		if !acquired {
			log.Warnf("Workflow %s processing has been postponed due to semaphore limit. %s", key, msg)
			return true
		}
	}

	woc := newWorkflowOperationCtx(wf, wfc)

	// Loading running workflow from persistence storage if nodeStatusOffload enabled
	if wf.Status.IsOffloadNodeStatus() {
		nodes, err := wfc.offloadNodeStatusRepo.Get(string(wf.UID), wf.GetOffloadNodeStatusVersion())
		if err != nil {
			woc.log.Errorf("getting offloaded nodes failed: %v", err)
			woc.markWorkflowError(err, true)
			woc.persistUpdates()
			wfc.throttler.Remove(key)
			return true
		}
		woc.wf.Status.Nodes = nodes
	}

	// Decompress the node if it is compressed
	err = packer.DecompressWorkflow(woc.wf)
	if err != nil {
		woc.log.Errorf("workflow decompression failed: %v", err)
		woc.markWorkflowError(err, true)
		woc.persistUpdates()
		wfc.throttler.Remove(key)
		return true
	}

	startTime := time.Now()
	woc.operate()
	wfc.metrics.OperationCompleted(time.Since(startTime).Seconds())
	if woc.wf.Status.Completed() {
		wfc.throttler.Remove(key)

		if wf.Spec.Semaphore != nil {
			wfc.concurrencyMgr.Release(fmt.Sprintf("%v", key), wf.Namespace, wf.Spec.Semaphore)
		}
		// Send all completed pods to gcPods channel to delete it later depend on the PodGCStrategy.
		var doPodGC bool
		if woc.wfSpec.PodGC != nil {
			switch woc.wfSpec.PodGC.Strategy {
			case wfv1.PodGCOnWorkflowCompletion:
				doPodGC = true
			case wfv1.PodGCOnWorkflowSuccess:
				if woc.wf.Status.Successful() {
					doPodGC = true
				}
			}
		}
		if doPodGC {
			for podName := range woc.completedPods {
				pod := fmt.Sprintf("%s/%s", woc.wf.ObjectMeta.Namespace, podName)
				woc.controller.gcPods <- pod
			}
		}
	}

	// TODO: operate should return error if it was unable to operate properly
	// so we can requeue the work for a later time
	// See: https://github.com/kubernetes/client-go/blob/master/examples/workqueue/main.go
	//c.handleErr(err, key)
	return true
}

func (wfc *WorkflowController) podWorker() {
	for wfc.processNextPodItem() {
	}
}

// processNextPodItem is the worker logic for handling pod updates.
// For pods updates, this simply means to "wake up" the workflow by
// adding the corresponding workflow key into the workflow workqueue.
func (wfc *WorkflowController) processNextPodItem() bool {
	key, quit := wfc.podQueue.Get()
	if quit {
		return false
	}
	defer wfc.podQueue.Done(key)

	obj, exists, err := wfc.podInformer.GetIndexer().GetByKey(key.(string))
	if err != nil {
		log.Errorf("Failed to get pod '%s' from informer index: %+v", key, err)
		return true
	}
	if !exists {
		// we can get here if pod was queued into the pod workqueue,
		// but it was either deleted or labeled completed by the time
		// we dequeued it.
		return true
	}
	pod, ok := obj.(*apiv1.Pod)
	if !ok {
		log.Warnf("Key '%s' in index is not a pod", key)
		return true
	}
	if pod.Labels == nil {
		log.Warnf("Pod '%s' did not have labels", key)
		return true
	}
	workflowName, ok := pod.Labels[common.LabelKeyWorkflow]
	if !ok {
		// Ignore pods unrelated to workflow (this shouldn't happen unless the watch is setup incorrectly)
		log.Warnf("watch returned pod unrelated to any workflow: %s", pod.ObjectMeta.Name)
		return true
	}
	// TODO: currently we reawaken the workflow on *any* pod updates.
	// But this could be be much improved to become smarter by only
	// requeue the workflow when there are changes that we care about.
	wfc.wfQueue.Add(pod.ObjectMeta.Namespace + "/" + workflowName)
	return true
}

func (wfc *WorkflowController) tweakListOptions(options *metav1.ListOptions) {
	labelSelector := labels.NewSelector().
		Add(util.InstanceIDRequirement(wfc.Config.InstanceID))
	options.LabelSelector = labelSelector.String()
}

func getWfPriority(obj interface{}) (int32, time.Time) {
	un, ok := obj.(*unstructured.Unstructured)
	if !ok {
		return 0, time.Now()
	}
	priority, hasPriority, err := unstructured.NestedInt64(un.Object, "spec", "priority")
	if err != nil {
		return 0, un.GetCreationTimestamp().Time
	}
	if !hasPriority {
		priority = 0
	}

	return int32(priority), un.GetCreationTimestamp().Time
}

<<<<<<< HEAD
func (wfc *WorkflowController) addWorkflowToQueue(obj interface{}) {
	key, err := cache.MetaNamespaceKeyFunc(obj)
	if err == nil {
		wfc.wfQueue.Add(key)
		priority, creation := getWfPriority(obj)
		wfc.throttler.Add(key, priority, creation)
	}
}

func (wfc *WorkflowController) addWorkflowInformerHandler() {
	wfc.incompleteWfInformer.AddEventHandler(
		cache.ResourceEventHandlerFuncs{
			AddFunc: func(obj interface{}) {
				wfc.addWorkflowToQueue(obj)
			},
			UpdateFunc: func(old, new interface{}) {
				wfc.addWorkflowToQueue(new)
=======
func getWfPhase(obj interface{}) wfv1.NodePhase {
	un, ok := obj.(*unstructured.Unstructured)
	if !ok {
		return ""
	}
	phase, hasPhase, err := unstructured.NestedString(un.Object, "status", "phase")
	if err != nil {
		return ""
	}
	if !hasPhase {
		return wfv1.NodePending
	}
	return wfv1.NodePhase(phase)
}

func (wfc *WorkflowController) addWorkflowInformerHandlers() {
	wfc.wfInformer.AddEventHandler(
		cache.FilteringResourceEventHandler{
			FilterFunc: func(obj interface{}) bool {
				return !common.UnstructuredHasCompletedLabel(obj)
>>>>>>> 6577bd74
			},
			Handler: cache.ResourceEventHandlerFuncs{
				AddFunc: func(obj interface{}) {
					key, err := cache.MetaNamespaceKeyFunc(obj)
					if err == nil {
						wfc.wfQueue.Add(key)
						priority, creation := getWfPriority(obj)
						wfc.throttler.Add(key, priority, creation)
					}
				},
				UpdateFunc: func(old, new interface{}) {
					oldWf, newWf := old.(*unstructured.Unstructured), new.(*unstructured.Unstructured)
					if oldWf.GetResourceVersion() == newWf.GetResourceVersion() {
						return
					}
					key, err := cache.MetaNamespaceKeyFunc(new)
					if err == nil {
						wfc.wfQueue.Add(key)
						priority, creation := getWfPriority(new)
						wfc.throttler.Add(key, priority, creation)
					}
				},
				DeleteFunc: func(obj interface{}) {
					// IndexerInformer uses a delta queue, therefore for deletes we have to use this
					// key function.
					key, err := cache.DeletionHandlingMetaNamespaceKeyFunc(obj)
					if err == nil {
						wfc.wfQueue.Add(key)
						wfc.throttler.Remove(key)
					}
				},
			},
		},
	)

	wfc.wfInformer.AddEventHandler(cache.ResourceEventHandlerFuncs{
		AddFunc: func(obj interface{}) {
			wfc.metrics.WorkflowAdded(getWfPhase(obj))
		},
		UpdateFunc: func(old, new interface{}) {
			wfc.metrics.WorkflowUpdated(getWfPhase(old), getWfPhase(new))
		},
		DeleteFunc: func(obj interface{}) {
			wfc.metrics.WorkflowDeleted(getWfPhase(obj))
		},
	})
}

func (wfc *WorkflowController) newWorkflowPodWatch() *cache.ListWatch {
	c := wfc.kubeclientset.CoreV1().RESTClient()
	resource := "pods"
	namespace := wfc.GetManagedNamespace()
	// completed=false
	incompleteReq, _ := labels.NewRequirement(common.LabelKeyCompleted, selection.Equals, []string{"false"})
	labelSelector := labels.NewSelector().
		Add(*incompleteReq).
		Add(util.InstanceIDRequirement(wfc.Config.InstanceID))

	listFunc := func(options metav1.ListOptions) (runtime.Object, error) {
		options.LabelSelector = labelSelector.String()
		req := c.Get().
			Namespace(namespace).
			Resource(resource).
			VersionedParams(&options, metav1.ParameterCodec)
		return req.Do().Get()
	}
	watchFunc := func(options metav1.ListOptions) (watch.Interface, error) {
		options.Watch = true
		options.LabelSelector = labelSelector.String()
		req := c.Get().
			Namespace(namespace).
			Resource(resource).
			VersionedParams(&options, metav1.ParameterCodec)
		return req.Watch()
	}
	return &cache.ListWatch{ListFunc: listFunc, WatchFunc: watchFunc}
}

func (wfc *WorkflowController) newPodInformer() cache.SharedIndexInformer {
	source := wfc.newWorkflowPodWatch()
	informer := cache.NewSharedIndexInformer(source, &apiv1.Pod{}, podResyncPeriod, cache.Indexers{})
	informer.AddEventHandler(
		cache.ResourceEventHandlerFuncs{
			AddFunc: func(obj interface{}) {
				key, err := cache.MetaNamespaceKeyFunc(obj)
				if err == nil {
					wfc.podQueue.Add(key)
				}
			},
			UpdateFunc: func(old, new interface{}) {
				oldPod, newPod := old.(*apiv1.Pod), new.(*apiv1.Pod)
				if oldPod.ResourceVersion == newPod.ResourceVersion {
					return
				}

				key, err := cache.MetaNamespaceKeyFunc(new)
				if err == nil {
					wfc.podQueue.Add(key)
				}
			},
			DeleteFunc: func(obj interface{}) {
				// IndexerInformer uses a delta queue, therefore for deletes we have to use this
				// key function.
				key, err := cache.DeletionHandlingMetaNamespaceKeyFunc(obj)
				if err == nil {
					wfc.podQueue.Add(key)
				}
			},
		},
	)
	return informer
}

// setWorkflowDefaults sets values in the workflow.Spec with defaults from the
// workflowController. Values in the workflow will be given the upper hand over the defaults.
// The defaults for the workflow controller are set in the workflow-controller config map
func (wfc *WorkflowController) setWorkflowDefaults(wf *wfv1.Workflow) error {
	if wfc.Config.WorkflowDefaults != nil {
		defaultsSpec, err := json.Marshal(*wfc.Config.WorkflowDefaults)
		if err != nil {
			return err
		}
		workflowBytes, err := json.Marshal(wf)
		if err != nil {
			return err
		}
		mergedWf, err := strategicpatch.StrategicMergePatch(defaultsSpec, workflowBytes, wfv1.Workflow{})
		if err != nil {
			return err
		}
		err = json.Unmarshal(mergedWf, &wf)
		if err != nil {
			return err
		}
	}
	return nil
}

func (wfc *WorkflowController) newWorkflowTemplateInformer() wfextvv1alpha1.WorkflowTemplateInformer {
	return wfextv.NewSharedInformerFactoryWithOptions(wfc.wfclientset, workflowTemplateResyncPeriod, wfextv.WithNamespace(wfc.GetManagedNamespace())).Argoproj().V1alpha1().WorkflowTemplates()
}

func (wfc *WorkflowController) newClusterWorkflowTemplateInformer() wfextvv1alpha1.ClusterWorkflowTemplateInformer {
	return wfextv.NewSharedInformerFactoryWithOptions(wfc.wfclientset, clusterWorkflowTemplateResyncPeriod).Argoproj().V1alpha1().ClusterWorkflowTemplates()
}

func (wfc *WorkflowController) GetManagedNamespace() string {
	if wfc.managedNamespace != "" {
		return wfc.managedNamespace
	}
	return wfc.Config.Namespace
}

func (wfc *WorkflowController) GetContainerRuntimeExecutor() string {
	if wfc.containerRuntimeExecutor != "" {
		return wfc.containerRuntimeExecutor
	}
	return wfc.Config.ContainerRuntimeExecutor
}

func (wfc *WorkflowController) getMetricsServerConfig() (metrics.ServerConfig, metrics.ServerConfig) {
	// Metrics config
	path := wfc.Config.MetricsConfig.Path
	if path == "" {
		path = "/metrics"
	}
	port := wfc.Config.MetricsConfig.Port
	if port == "" {
		port = "9090"
	}
	metricsConfig := metrics.ServerConfig{
		Enabled:      wfc.Config.MetricsConfig.Enabled == nil || *wfc.Config.MetricsConfig.Enabled,
		Path:         path,
		Port:         port,
		TTL:          time.Duration(wfc.Config.MetricsConfig.MetricsTTL),
		IgnoreErrors: wfc.Config.MetricsConfig.IgnoreErrors,
	}

	// Telemetry config
	path = metricsConfig.Path
	if wfc.Config.TelemetryConfig.Path != "" {
		path = wfc.Config.TelemetryConfig.Path
	}

	port = metricsConfig.Port
	if wfc.Config.TelemetryConfig.Port != "" {
		port = wfc.Config.TelemetryConfig.Port
	}
	telemetryConfig := metrics.ServerConfig{
		Enabled:      wfc.Config.TelemetryConfig.Enabled == nil || *wfc.Config.TelemetryConfig.Enabled,
		Path:         path,
		Port:         port,
		IgnoreErrors: wfc.Config.TelemetryConfig.IgnoreErrors,
	}

	return metricsConfig, telemetryConfig
}<|MERGE_RESOLUTION|>--- conflicted
+++ resolved
@@ -78,12 +78,8 @@
 	session               sqlbuilder.Database
 	offloadNodeStatusRepo sqldb.OffloadNodeStatusRepo
 	wfArchive             sqldb.WorkflowArchive
-<<<<<<< HEAD
-	Metrics               map[string]common.Metric
 	concurrencyMgr        *ConcurrencyManager
-=======
 	metrics               metrics.Metrics
->>>>>>> 6577bd74
 }
 
 const (
@@ -168,15 +164,10 @@
 	go wfc.runCronController(ctx)
 	go wfc.metrics.RunServer(ctx)
 
-<<<<<<< HEAD
 	wfc.concurrencyMgr = NewConcurrencyManager(wfc)
 
-	// Wait for all involved caches to be synced, before processing items from the waiting is started
-	for _, informer := range []cache.SharedIndexInformer{wfc.incompleteWfInformer, wfc.wftmplInformer.Informer(), wfc.podInformer} {
-=======
 	// Wait for all involved caches to be synced, before processing items from the queue is started
 	for _, informer := range []cache.SharedIndexInformer{wfc.wfInformer, wfc.wftmplInformer.Informer(), wfc.podInformer} {
->>>>>>> 6577bd74
 		if !cache.WaitForCacheSync(ctx.Done(), informer.HasSynced) {
 			log.Error("Timed out waiting for caches to sync")
 			return
@@ -583,7 +574,6 @@
 	return int32(priority), un.GetCreationTimestamp().Time
 }
 
-<<<<<<< HEAD
 func (wfc *WorkflowController) addWorkflowToQueue(obj interface{}) {
 	key, err := cache.MetaNamespaceKeyFunc(obj)
 	if err == nil {
@@ -593,15 +583,7 @@
 	}
 }
 
-func (wfc *WorkflowController) addWorkflowInformerHandler() {
-	wfc.incompleteWfInformer.AddEventHandler(
-		cache.ResourceEventHandlerFuncs{
-			AddFunc: func(obj interface{}) {
-				wfc.addWorkflowToQueue(obj)
-			},
-			UpdateFunc: func(old, new interface{}) {
-				wfc.addWorkflowToQueue(new)
-=======
+
 func getWfPhase(obj interface{}) wfv1.NodePhase {
 	un, ok := obj.(*unstructured.Unstructured)
 	if !ok {
@@ -622,7 +604,6 @@
 		cache.FilteringResourceEventHandler{
 			FilterFunc: func(obj interface{}) bool {
 				return !common.UnstructuredHasCompletedLabel(obj)
->>>>>>> 6577bd74
 			},
 			Handler: cache.ResourceEventHandlerFuncs{
 				AddFunc: func(obj interface{}) {

package controller

import (
	"context"
	"fmt"
	"os"

	log "github.com/sirupsen/logrus"
	apiv1 "k8s.io/api/core/v1"
	apierr "k8s.io/apimachinery/pkg/api/errors"
	"k8s.io/apimachinery/pkg/api/resource"
	metav1 "k8s.io/apimachinery/pkg/apis/meta/v1"
	"k8s.io/client-go/tools/cache"
	"k8s.io/utils/pointer"

	"github.com/argoproj/argo-workflows/v3/errors"
	"github.com/argoproj/argo-workflows/v3/pkg/apis/workflow"
	wfv1 "github.com/argoproj/argo-workflows/v3/pkg/apis/workflow/v1alpha1"
	"github.com/argoproj/argo-workflows/v3/util/env"
	"github.com/argoproj/argo-workflows/v3/workflow/common"
)

func (woc *wfOperationCtx) getAgentPodName() string {
	return woc.wf.NodeID("agent") + "-agent"
}

func (woc *wfOperationCtx) isAgentPod(pod *apiv1.Pod) bool {
	return pod.Name == woc.getAgentPodName()
}

func (woc *wfOperationCtx) reconcileAgentPod(ctx context.Context) error {
	woc.log.Infof("reconcileAgentPod")
	if len(woc.taskSet) == 0 {
		return nil
	}
	pod, err := woc.createAgentPod(ctx)
	if err != nil {
		return err
	}
	// Check Pod is just created
	if pod.Status.Phase != "" {
		woc.updateAgentPodStatus(ctx, pod)
	}
	return nil
}

func (woc *wfOperationCtx) updateAgentPodStatus(ctx context.Context, pod *apiv1.Pod) {
	woc.log.Info("updateAgentPodStatus")
	newPhase, message := assessAgentPodStatus(pod)
	if newPhase == wfv1.WorkflowFailed || newPhase == wfv1.WorkflowError {
		woc.markWorkflowError(ctx, fmt.Errorf("agent pod failed with reason %s", message))
	}
}

func assessAgentPodStatus(pod *apiv1.Pod) (wfv1.WorkflowPhase, string) {
	var newPhase wfv1.WorkflowPhase
	var message string
	log.WithField("namespace", pod.Namespace).
		WithField("podName", pod.Name).
		Info("assessAgentPodStatus")
	switch pod.Status.Phase {
	case apiv1.PodSucceeded, apiv1.PodRunning, apiv1.PodPending:
		return "", ""
	case apiv1.PodFailed:
		newPhase = wfv1.WorkflowFailed
		message = pod.Status.Message
	default:
		newPhase = wfv1.WorkflowError
		message = fmt.Sprintf("Unexpected pod phase for %s: %s", pod.ObjectMeta.Name, pod.Status.Phase)
	}
	return newPhase, message
}

func (woc *wfOperationCtx) secretExists(ctx context.Context, name string) (bool, error) {
	_, err := woc.controller.kubeclientset.CoreV1().Secrets(woc.wf.Namespace).Get(ctx, name, metav1.GetOptions{})
	if err != nil {
		if apierr.IsNotFound(err) {
			return false, nil
		}
		return false, err
	}
	return true, nil
}

func (woc *wfOperationCtx) getCertVolumeMount(ctx context.Context, name string) (*apiv1.Volume, *apiv1.VolumeMount, error) {
	exists, err := woc.secretExists(ctx, name)
	if err != nil {
		return nil, nil, fmt.Errorf("failed to check if secret %s exists: %v", name, err)
	}
	if exists {
		certVolume := &apiv1.Volume{
			Name: name,
			VolumeSource: apiv1.VolumeSource{
				Secret: &apiv1.SecretVolumeSource{
					SecretName: name,
				},
			}}

		certVolumeMount := &apiv1.VolumeMount{
			Name:      name,
			MountPath: "/etc/ssl/certs/ca-certificates/",
			ReadOnly:  true,
		}

		return certVolume, certVolumeMount, nil
	}
	return nil, nil, nil
}

func (woc *wfOperationCtx) createAgentPod(ctx context.Context) (*apiv1.Pod, error) {
	podName := woc.getAgentPodName()
	log := woc.log.WithField("podName", podName)

	obj, exists, err := woc.controller.podInformer.GetStore().Get(cache.ExplicitKey(woc.wf.Namespace + "/" + podName))
	if err != nil {
		return nil, fmt.Errorf("failed to get pod from informer store: %w", err)
	}
	if exists {
		existing, ok := obj.(*apiv1.Pod)
		if ok {
			log.WithField("podPhase", existing.Status.Phase).Debug("Skipped pod creation: already exists")
			return existing, nil
		}
	}

	certVolume, certVolumeMount, err := woc.getCertVolumeMount(ctx, common.CACertificatesVolumeMountName)
	if err != nil {
		return nil, err
	}

	pluginSidecars, pluginVolumes, err := woc.getExecutorPlugins(ctx)
	if err != nil {
		return nil, err
	}

	envVars := []apiv1.EnvVar{
		{Name: common.EnvVarWorkflowName, Value: woc.wf.Name},
		{Name: common.EnvAgentPatchRate, Value: env.LookupEnvStringOr(common.EnvAgentPatchRate, GetRequeueTime().String())},
		{Name: common.EnvVarPluginAddresses, Value: wfv1.MustMarshallJSON(addresses(pluginSidecars))},
		{Name: common.EnvVarPluginNames, Value: wfv1.MustMarshallJSON(names(pluginSidecars))},
	}

	// If the default number of task workers is overridden, then pass it to the agent pod.
	if taskWorkers, exists := os.LookupEnv(common.EnvAgentTaskWorkers); exists {
		envVars = append(envVars, apiv1.EnvVar{
			Name:  common.EnvAgentTaskWorkers,
			Value: taskWorkers,
		})
	}

	serviceAccountName := woc.execWf.Spec.ServiceAccountName
	tokenVolume, tokenVolumeMount, err := woc.getServiceAccountTokenVolume(ctx, serviceAccountName)
	if err != nil {
		return nil, err
	}

<<<<<<< HEAD
	podVolumes := append(pluginVolumes, *tokenVolume)
	podVolumeMounts := []apiv1.VolumeMount{
=======
	podVolumes := []apiv1.Volume{
		volumeVarArgo,
		*tokenVolume,
	}
	podVolumeMounts := []apiv1.VolumeMount{
		volumeMountVarArgo,
>>>>>>> 0e707cdf
		*tokenVolumeMount,
	}
	if certVolume != nil && certVolumeMount != nil {
		podVolumes = append(podVolumes, *certVolume)
		podVolumeMounts = append(podVolumeMounts, *certVolumeMount)
<<<<<<< HEAD
=======
	}
	agentCtrTemplate := apiv1.Container{
		Command:         []string{"argoexec"},
		Image:           woc.controller.executorImage(),
		ImagePullPolicy: woc.controller.executorImagePullPolicy(),
		Env:             envVars,
		SecurityContext: &apiv1.SecurityContext{
			Capabilities: &apiv1.Capabilities{
				Drop: []apiv1.Capability{"ALL"},
			},
			RunAsNonRoot:             pointer.BoolPtr(true),
			RunAsUser:                pointer.Int64Ptr(8737),
			ReadOnlyRootFilesystem:   pointer.BoolPtr(true),
			AllowPrivilegeEscalation: pointer.BoolPtr(false),
		},
		Resources: apiv1.ResourceRequirements{
			Requests: map[apiv1.ResourceName]resource.Quantity{
				"cpu":    resource.MustParse("10m"),
				"memory": resource.MustParse("64M"),
			},
			Limits: map[apiv1.ResourceName]resource.Quantity{
				"cpu":    resource.MustParse(env.LookupEnvStringOr("ARGO_AGENT_CPU_LIMIT", "100m")),
				"memory": resource.MustParse(env.LookupEnvStringOr("ARGO_AGENT_MEMORY_LIMIT", "256M")),
			},
		},
		VolumeMounts: podVolumeMounts,
>>>>>>> 0e707cdf
	}
	// the `init` container populates the shared empty-dir volume with tokens
	agentInitCtr := agentCtrTemplate.DeepCopy()
	agentInitCtr.Name = common.InitContainerName
	agentInitCtr.Args = []string{"agent", "init"}
	// the `main` container runs the actual work
	agentMainCtr := agentCtrTemplate.DeepCopy()
	agentMainCtr.Name = common.MainContainerName
	agentMainCtr.Args = []string{"agent", "main"}

	pod := &apiv1.Pod{
		ObjectMeta: metav1.ObjectMeta{
			Name:      podName,
			Namespace: woc.wf.ObjectMeta.Namespace,
			Labels: map[string]string{
				common.LabelKeyWorkflow:  woc.wf.Name, // Allows filtering by pods related to specific workflow
				common.LabelKeyCompleted: "false",     // Allows filtering by incomplete workflow pods
				common.LabelKeyComponent: "agent",     // Allows you to identify agent pods and use a different NetworkPolicy on them
			},
			Annotations: map[string]string{
				common.AnnotationKeyDefaultContainer: common.MainContainerName,
			},
			OwnerReferences: []metav1.OwnerReference{
				*metav1.NewControllerRef(woc.wf, wfv1.SchemeGroupVersion.WithKind(workflow.WorkflowKind)),
			},
		},
		Spec: apiv1.PodSpec{
			RestartPolicy:    apiv1.RestartPolicyOnFailure,
			ImagePullSecrets: woc.execWf.Spec.ImagePullSecrets,
			SecurityContext: &apiv1.PodSecurityContext{
				RunAsNonRoot: pointer.BoolPtr(true),
				RunAsUser:    pointer.Int64Ptr(8737),
			},
			ServiceAccountName:           serviceAccountName,
			AutomountServiceAccountToken: pointer.BoolPtr(false),
			Volumes:                      podVolumes,
			InitContainers: []apiv1.Container{
				*agentInitCtr,
			},
			Containers: append(
				pluginSidecars,
				*agentMainCtr,
			),
		},
	}

	if woc.controller.Config.InstanceID != "" {
		pod.ObjectMeta.Labels[common.LabelKeyControllerInstanceID] = woc.controller.Config.InstanceID
	}

	log.Debug("Creating Agent pod")

	created, err := woc.controller.kubeclientset.CoreV1().Pods(woc.wf.ObjectMeta.Namespace).Create(ctx, pod, metav1.CreateOptions{})
	if err != nil {
		log.WithError(err).Info("Failed to create Agent pod")
		if apierr.IsAlreadyExists(err) {
			return created, nil
		}
		return nil, errors.InternalWrapError(fmt.Errorf("failed to create Agent pod. Reason: %v", err))
	}
	log.Info("Created Agent pod")
	return created, nil
}

func (woc *wfOperationCtx) getExecutorPlugins(ctx context.Context) ([]apiv1.Container, []apiv1.Volume, error) {
	var sidecars []apiv1.Container
	var volumes []apiv1.Volume
	namespaces := map[string]bool{} // de-dupes executorPlugins when their namespaces are the same
	namespaces[woc.controller.namespace] = true
	namespaces[woc.wf.Namespace] = true
	for namespace := range namespaces {
		for _, plug := range woc.controller.executorPlugins[namespace] {
<<<<<<< HEAD
			s := plug.Spec.Sidecar
			c := s.Container.DeepCopy()
			if s.AutomountServiceAccountToken {
				volume, volumeMount, err := woc.getServiceAccountTokenVolume(ctx, plug.Name+"-executor-plugin")
				if err != nil {
					return nil, nil, err
				}
				volumes = append(volumes, *volume)
				c.VolumeMounts = append(c.VolumeMounts, *volumeMount)
			}
=======
			c := plug.Spec.Sidecar.Container.DeepCopy()
			c.VolumeMounts = append(c.VolumeMounts, apiv1.VolumeMount{
				Name:      volumeMountVarArgo.Name,
				MountPath: volumeMountVarArgo.MountPath,
				ReadOnly:  true,
				// only mount the token for this plugin, not others
				SubPath: c.Name,
			})
>>>>>>> 0e707cdf
			sidecars = append(sidecars, *c)
		}
	}
	return sidecars, volumes, nil
}

func addresses(containers []apiv1.Container) []string {
	var addresses []string
	for _, c := range containers {
		addresses = append(addresses, fmt.Sprintf("http://localhost:%d", c.Ports[0].ContainerPort))
	}
	return addresses
}

func names(containers []apiv1.Container) []string {
	var addresses []string
	for _, c := range containers {
		addresses = append(addresses, c.Name)
	}
	return addresses
}<|MERGE_RESOLUTION|>--- conflicted
+++ resolved
@@ -154,24 +154,18 @@
 		return nil, err
 	}
 
-<<<<<<< HEAD
-	podVolumes := append(pluginVolumes, *tokenVolume)
-	podVolumeMounts := []apiv1.VolumeMount{
-=======
-	podVolumes := []apiv1.Volume{
+	podVolumes := append(
+		pluginVolumes,
 		volumeVarArgo,
 		*tokenVolume,
-	}
+	)
 	podVolumeMounts := []apiv1.VolumeMount{
 		volumeMountVarArgo,
->>>>>>> 0e707cdf
 		*tokenVolumeMount,
 	}
 	if certVolume != nil && certVolumeMount != nil {
 		podVolumes = append(podVolumes, *certVolume)
 		podVolumeMounts = append(podVolumeMounts, *certVolumeMount)
-<<<<<<< HEAD
-=======
 	}
 	agentCtrTemplate := apiv1.Container{
 		Command:         []string{"argoexec"},
@@ -198,7 +192,6 @@
 			},
 		},
 		VolumeMounts: podVolumeMounts,
->>>>>>> 0e707cdf
 	}
 	// the `init` container populates the shared empty-dir volume with tokens
 	agentInitCtr := agentCtrTemplate.DeepCopy()
@@ -271,9 +264,15 @@
 	namespaces[woc.wf.Namespace] = true
 	for namespace := range namespaces {
 		for _, plug := range woc.controller.executorPlugins[namespace] {
-<<<<<<< HEAD
 			s := plug.Spec.Sidecar
 			c := s.Container.DeepCopy()
+			c.VolumeMounts = append(c.VolumeMounts, apiv1.VolumeMount{
+				Name:      volumeMountVarArgo.Name,
+				MountPath: volumeMountVarArgo.MountPath,
+				ReadOnly:  true,
+				// only mount the token for this plugin, not others
+				SubPath: c.Name,
+			})
 			if s.AutomountServiceAccountToken {
 				volume, volumeMount, err := woc.getServiceAccountTokenVolume(ctx, plug.Name+"-executor-plugin")
 				if err != nil {
@@ -282,16 +281,6 @@
 				volumes = append(volumes, *volume)
 				c.VolumeMounts = append(c.VolumeMounts, *volumeMount)
 			}
-=======
-			c := plug.Spec.Sidecar.Container.DeepCopy()
-			c.VolumeMounts = append(c.VolumeMounts, apiv1.VolumeMount{
-				Name:      volumeMountVarArgo.Name,
-				MountPath: volumeMountVarArgo.MountPath,
-				ReadOnly:  true,
-				// only mount the token for this plugin, not others
-				SubPath: c.Name,
-			})
->>>>>>> 0e707cdf
 			sidecars = append(sidecars, *c)
 		}
 	}

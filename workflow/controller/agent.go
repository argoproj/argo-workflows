package controller

import (
	"context"
	"fmt"
	"os"

	log "github.com/sirupsen/logrus"
	apiv1 "k8s.io/api/core/v1"
	apierr "k8s.io/apimachinery/pkg/api/errors"
	"k8s.io/apimachinery/pkg/api/resource"
	metav1 "k8s.io/apimachinery/pkg/apis/meta/v1"
	"k8s.io/client-go/tools/cache"
	"k8s.io/utils/pointer"

	"github.com/argoproj/argo-workflows/v3/errors"
	"github.com/argoproj/argo-workflows/v3/pkg/apis/workflow"
	wfv1 "github.com/argoproj/argo-workflows/v3/pkg/apis/workflow/v1alpha1"
	"github.com/argoproj/argo-workflows/v3/util/env"
	"github.com/argoproj/argo-workflows/v3/workflow/common"
)

func (woc *wfOperationCtx) getAgentPodName() string {
	return woc.wf.NodeID("agent") + "-agent"
}

func (woc *wfOperationCtx) isAgentPod(pod *apiv1.Pod) bool {
	return pod.Name == woc.getAgentPodName()
}

func (woc *wfOperationCtx) reconcileAgentPod(ctx context.Context) error {
	woc.log.Infof("reconcileAgentPod")
	if len(woc.taskSet) == 0 {
		return nil
	}
	pod, err := woc.createAgentPod(ctx)
	if err != nil {
		return err
	}
	// Check Pod is just created
	if pod.Status.Phase != "" {
		woc.updateAgentPodStatus(ctx, pod)
	}
	return nil
}

func (woc *wfOperationCtx) updateAgentPodStatus(ctx context.Context, pod *apiv1.Pod) {
	woc.log.Info("updateAgentPodStatus")
	newPhase, message := assessAgentPodStatus(pod)
	if newPhase == wfv1.WorkflowFailed || newPhase == wfv1.WorkflowError {
		woc.markWorkflowError(ctx, fmt.Errorf("agent pod failed with reason %s", message))
	}
}

func assessAgentPodStatus(pod *apiv1.Pod) (wfv1.WorkflowPhase, string) {
	var newPhase wfv1.WorkflowPhase
	var message string
	log.WithField("namespace", pod.Namespace).
		WithField("podName", pod.Name).
		Info("assessAgentPodStatus")
	switch pod.Status.Phase {
	case apiv1.PodSucceeded, apiv1.PodRunning, apiv1.PodPending:
		return "", ""
	case apiv1.PodFailed:
		newPhase = wfv1.WorkflowFailed
		message = pod.Status.Message
	default:
		newPhase = wfv1.WorkflowError
		message = fmt.Sprintf("Unexpected pod phase for %s: %s", pod.ObjectMeta.Name, pod.Status.Phase)
	}
	return newPhase, message
}

func (woc *wfOperationCtx) secretExists(ctx context.Context, name string) (bool, error) {
	_, err := woc.controller.kubeclientset.CoreV1().Secrets(woc.wf.Namespace).Get(ctx, name, metav1.GetOptions{})
	if err != nil {
		if apierr.IsNotFound(err) {
			return false, nil
		}
		return false, err
	}
	return true, nil
}

func (woc *wfOperationCtx) getCertVolumeMount(ctx context.Context, name string) (*apiv1.Volume, *apiv1.VolumeMount, error) {
	exists, err := woc.secretExists(ctx, name)
	if err != nil {
		return nil, nil, fmt.Errorf("failed to check if secret %s exists: %v", name, err)
	}
	if exists {
		certVolume := &apiv1.Volume{
			Name: name,
			VolumeSource: apiv1.VolumeSource{
				Secret: &apiv1.SecretVolumeSource{
					SecretName: name,
				},
			}}

		certVolumeMount := &apiv1.VolumeMount{
			Name:      name,
			MountPath: "/etc/ssl/certs/ca-certificates/",
			ReadOnly:  true,
		}

		return certVolume, certVolumeMount, nil
	}
	return nil, nil, nil
}

func (woc *wfOperationCtx) createAgentPod(ctx context.Context) (*apiv1.Pod, error) {
	podName := woc.getAgentPodName()
	log := woc.log.WithField("podName", podName)

	obj, exists, err := woc.controller.podInformer.GetStore().Get(cache.ExplicitKey(woc.wf.Namespace + "/" + podName))
	if err != nil {
		return nil, fmt.Errorf("failed to get pod from informer store: %w", err)
	}
	if exists {
		existing, ok := obj.(*apiv1.Pod)
		if ok {
			log.WithField("podPhase", existing.Status.Phase).Debug("Skipped pod creation: already exists")
			return existing, nil
		}
	}

	certVolume, certVolumeMount, err := woc.getCertVolumeMount(ctx, common.CACertificatesVolumeMountName)
	if err != nil {
		return nil, err
	}

<<<<<<< HEAD
	pluginSidecars := woc.getExecutorPlugins()
=======
	pluginSidecars, pluginVolumes, err := woc.getExecutorPlugins(ctx)
	if err != nil {
		return nil, err
	}

>>>>>>> 3d1ea426
	envVars := []apiv1.EnvVar{
		{Name: common.EnvVarWorkflowName, Value: woc.wf.Name},
		{Name: common.EnvAgentPatchRate, Value: env.LookupEnvStringOr(common.EnvAgentPatchRate, GetRequeueTime().String())},
		{Name: common.EnvVarPluginAddresses, Value: wfv1.MustMarshallJSON(addresses(pluginSidecars))},
		{Name: common.EnvVarPluginNames, Value: wfv1.MustMarshallJSON(names(pluginSidecars))},
	}

	// If the default number of task workers is overridden, then pass it to the agent pod.
	if taskWorkers, exists := os.LookupEnv(common.EnvAgentTaskWorkers); exists {
		envVars = append(envVars, apiv1.EnvVar{
			Name:  common.EnvAgentTaskWorkers,
			Value: taskWorkers,
		})
	}

	serviceAccountName := woc.execWf.Spec.ServiceAccountName
	tokenVolume, tokenVolumeMount, err := woc.getServiceAccountTokenVolume(ctx, serviceAccountName)
	if err != nil {
		return nil, fmt.Errorf("failed to get token volumes: %w", err)
	}

<<<<<<< HEAD
	podVolumes := []apiv1.Volume{
		volumeVarArgo,
		*tokenVolume,
	}
=======
	podVolumes := append(
		pluginVolumes,
		volumeVarArgo,
		*tokenVolume,
	)
>>>>>>> 3d1ea426
	podVolumeMounts := []apiv1.VolumeMount{
		volumeMountVarArgo,
		*tokenVolumeMount,
	}
	if certVolume != nil && certVolumeMount != nil {
		podVolumes = append(podVolumes, *certVolume)
		podVolumeMounts = append(podVolumeMounts, *certVolumeMount)
	}
	agentCtrTemplate := apiv1.Container{
		Command:         []string{"argoexec"},
		Image:           woc.controller.executorImage(),
		ImagePullPolicy: woc.controller.executorImagePullPolicy(),
		Env:             envVars,
		SecurityContext: &apiv1.SecurityContext{
			Capabilities: &apiv1.Capabilities{
				Drop: []apiv1.Capability{"ALL"},
			},
			RunAsNonRoot:             pointer.BoolPtr(true),
			RunAsUser:                pointer.Int64Ptr(8737),
			ReadOnlyRootFilesystem:   pointer.BoolPtr(true),
			AllowPrivilegeEscalation: pointer.BoolPtr(false),
		},
		Resources: apiv1.ResourceRequirements{
			Requests: map[apiv1.ResourceName]resource.Quantity{
				"cpu":    resource.MustParse("10m"),
				"memory": resource.MustParse("64M"),
			},
			Limits: map[apiv1.ResourceName]resource.Quantity{
				"cpu":    resource.MustParse(env.LookupEnvStringOr("ARGO_AGENT_CPU_LIMIT", "100m")),
				"memory": resource.MustParse(env.LookupEnvStringOr("ARGO_AGENT_MEMORY_LIMIT", "256M")),
			},
		},
		VolumeMounts: podVolumeMounts,
	}
	// the `init` container populates the shared empty-dir volume with tokens
	agentInitCtr := agentCtrTemplate.DeepCopy()
	agentInitCtr.Name = common.InitContainerName
	agentInitCtr.Args = []string{"agent", "init"}
	// the `main` container runs the actual work
	agentMainCtr := agentCtrTemplate.DeepCopy()
	agentMainCtr.Name = common.MainContainerName
	agentMainCtr.Args = []string{"agent", "main"}

	pod := &apiv1.Pod{
		ObjectMeta: metav1.ObjectMeta{
			Name:      podName,
			Namespace: woc.wf.ObjectMeta.Namespace,
			Labels: map[string]string{
				common.LabelKeyWorkflow:  woc.wf.Name, // Allows filtering by pods related to specific workflow
				common.LabelKeyCompleted: "false",     // Allows filtering by incomplete workflow pods
				common.LabelKeyComponent: "agent",     // Allows you to identify agent pods and use a different NetworkPolicy on them
			},
			Annotations: map[string]string{
				common.AnnotationKeyDefaultContainer: common.MainContainerName,
			},
			OwnerReferences: []metav1.OwnerReference{
				*metav1.NewControllerRef(woc.wf, wfv1.SchemeGroupVersion.WithKind(workflow.WorkflowKind)),
			},
		},
		Spec: apiv1.PodSpec{
			RestartPolicy:    apiv1.RestartPolicyOnFailure,
			ImagePullSecrets: woc.execWf.Spec.ImagePullSecrets,
			SecurityContext: &apiv1.PodSecurityContext{
				RunAsNonRoot: pointer.BoolPtr(true),
				RunAsUser:    pointer.Int64Ptr(8737),
			},
			ServiceAccountName:           serviceAccountName,
			AutomountServiceAccountToken: pointer.BoolPtr(false),
			Volumes:                      podVolumes,
			InitContainers: []apiv1.Container{
				*agentInitCtr,
			},
			Containers: append(
				pluginSidecars,
				*agentMainCtr,
			),
		},
	}

	if woc.controller.Config.InstanceID != "" {
		pod.ObjectMeta.Labels[common.LabelKeyControllerInstanceID] = woc.controller.Config.InstanceID
	}

	log.Debug("Creating Agent pod")

	created, err := woc.controller.kubeclientset.CoreV1().Pods(woc.wf.ObjectMeta.Namespace).Create(ctx, pod, metav1.CreateOptions{})
	if err != nil {
		log.WithError(err).Info("Failed to create Agent pod")
		if apierr.IsAlreadyExists(err) {
			return created, nil
		}
		return nil, errors.InternalWrapError(fmt.Errorf("failed to create Agent pod. Reason: %v", err))
	}
	log.Info("Created Agent pod")
	return created, nil
}

func (woc *wfOperationCtx) getExecutorPlugins(ctx context.Context) ([]apiv1.Container, []apiv1.Volume, error) {
	var sidecars []apiv1.Container
	var volumes []apiv1.Volume
	namespaces := map[string]bool{} // de-dupes executorPlugins when their namespaces are the same
	namespaces[woc.controller.namespace] = true
	namespaces[woc.wf.Namespace] = true
	for namespace := range namespaces {
		for _, plug := range woc.controller.executorPlugins[namespace] {
<<<<<<< HEAD
			c := plug.Spec.Sidecar.Container.DeepCopy()
=======
			s := plug.Spec.Sidecar
			c := s.Container.DeepCopy()
>>>>>>> 3d1ea426
			c.VolumeMounts = append(c.VolumeMounts, apiv1.VolumeMount{
				Name:      volumeMountVarArgo.Name,
				MountPath: volumeMountVarArgo.MountPath,
				ReadOnly:  true,
				// only mount the token for this plugin, not others
				SubPath: c.Name,
			})
<<<<<<< HEAD
=======
			if s.AutomountServiceAccountToken {
				volume, volumeMount, err := woc.getServiceAccountTokenVolume(ctx, plug.Name+"-executor-plugin")
				if err != nil {
					return nil, nil, err
				}
				volumes = append(volumes, *volume)
				c.VolumeMounts = append(c.VolumeMounts, *volumeMount)
			}
>>>>>>> 3d1ea426
			sidecars = append(sidecars, *c)
		}
	}
	return sidecars, volumes, nil
}

func addresses(containers []apiv1.Container) []string {
	var addresses []string
	for _, c := range containers {
		addresses = append(addresses, fmt.Sprintf("http://localhost:%d", c.Ports[0].ContainerPort))
	}
	return addresses
}

func names(containers []apiv1.Container) []string {
	var addresses []string
	for _, c := range containers {
		addresses = append(addresses, c.Name)
	}
	return addresses
}<|MERGE_RESOLUTION|>--- conflicted
+++ resolved
@@ -128,15 +128,7 @@
 		return nil, err
 	}
 
-<<<<<<< HEAD
 	pluginSidecars := woc.getExecutorPlugins()
-=======
-	pluginSidecars, pluginVolumes, err := woc.getExecutorPlugins(ctx)
-	if err != nil {
-		return nil, err
-	}
-
->>>>>>> 3d1ea426
 	envVars := []apiv1.EnvVar{
 		{Name: common.EnvVarWorkflowName, Value: woc.wf.Name},
 		{Name: common.EnvAgentPatchRate, Value: env.LookupEnvStringOr(common.EnvAgentPatchRate, GetRequeueTime().String())},
@@ -158,18 +150,11 @@
 		return nil, fmt.Errorf("failed to get token volumes: %w", err)
 	}
 
-<<<<<<< HEAD
 	podVolumes := []apiv1.Volume{
 		volumeVarArgo,
 		*tokenVolume,
 	}
-=======
-	podVolumes := append(
-		pluginVolumes,
-		volumeVarArgo,
-		*tokenVolume,
-	)
->>>>>>> 3d1ea426
+
 	podVolumeMounts := []apiv1.VolumeMount{
 		volumeMountVarArgo,
 		*tokenVolumeMount,
@@ -275,12 +260,8 @@
 	namespaces[woc.wf.Namespace] = true
 	for namespace := range namespaces {
 		for _, plug := range woc.controller.executorPlugins[namespace] {
-<<<<<<< HEAD
 			c := plug.Spec.Sidecar.Container.DeepCopy()
-=======
-			s := plug.Spec.Sidecar
-			c := s.Container.DeepCopy()
->>>>>>> 3d1ea426
+
 			c.VolumeMounts = append(c.VolumeMounts, apiv1.VolumeMount{
 				Name:      volumeMountVarArgo.Name,
 				MountPath: volumeMountVarArgo.MountPath,
@@ -288,17 +269,7 @@
 				// only mount the token for this plugin, not others
 				SubPath: c.Name,
 			})
-<<<<<<< HEAD
-=======
-			if s.AutomountServiceAccountToken {
-				volume, volumeMount, err := woc.getServiceAccountTokenVolume(ctx, plug.Name+"-executor-plugin")
-				if err != nil {
-					return nil, nil, err
-				}
-				volumes = append(volumes, *volume)
-				c.VolumeMounts = append(c.VolumeMounts, *volumeMount)
-			}
->>>>>>> 3d1ea426
+
 			sidecars = append(sidecars, *c)
 		}
 	}

package controller

import (
	"context"
	"fmt"
	"os"

	log "github.com/sirupsen/logrus"
	apiv1 "k8s.io/api/core/v1"
	apierr "k8s.io/apimachinery/pkg/api/errors"
	"k8s.io/apimachinery/pkg/api/resource"
	metav1 "k8s.io/apimachinery/pkg/apis/meta/v1"
	"k8s.io/apimachinery/pkg/util/rand"
	"k8s.io/client-go/tools/cache"
	"k8s.io/utils/pointer"

	"github.com/argoproj/argo-workflows/v3/errors"
	"github.com/argoproj/argo-workflows/v3/pkg/apis/workflow"
	wfv1 "github.com/argoproj/argo-workflows/v3/pkg/apis/workflow/v1alpha1"
	"github.com/argoproj/argo-workflows/v3/util/env"
	"github.com/argoproj/argo-workflows/v3/workflow/common"
)

func (woc *wfOperationCtx) getAgentPodName() string {
	return woc.wf.NodeID("agent") + "-agent"
}

func (woc *wfOperationCtx) isAgentPod(pod *apiv1.Pod) bool {
	return pod.Name == woc.getAgentPodName()
}

func (woc *wfOperationCtx) reconcileAgentPod(ctx context.Context) error {
	woc.log.Infof("reconcileAgentPod")
	if len(woc.taskSet) == 0 {
		return nil
	}
	pod, err := woc.createAgentPod(ctx)
	if err != nil {
		return err
	}
	// Check Pod is just created
	if pod.Status.Phase != "" {
		woc.updateAgentPodStatus(ctx, pod)
	}
	return nil
}

func (woc *wfOperationCtx) updateAgentPodStatus(ctx context.Context, pod *apiv1.Pod) {
	woc.log.Info("updateAgentPodStatus")
	newPhase, message := assessAgentPodStatus(pod)
	if newPhase == wfv1.WorkflowFailed || newPhase == wfv1.WorkflowError {
		woc.markWorkflowError(ctx, fmt.Errorf("agent pod failed with reason %s", message))
	}
}

func assessAgentPodStatus(pod *apiv1.Pod) (wfv1.WorkflowPhase, string) {
	var newPhase wfv1.WorkflowPhase
	var message string
	log.WithField("namespace", pod.Namespace).
		WithField("podName", pod.Name).
		Info("assessAgentPodStatus")
	switch pod.Status.Phase {
	case apiv1.PodSucceeded, apiv1.PodRunning, apiv1.PodPending:
		return "", ""
	case apiv1.PodFailed:
		newPhase = wfv1.WorkflowFailed
		message = pod.Status.Message
	default:
		newPhase = wfv1.WorkflowError
		message = fmt.Sprintf("Unexpected pod phase for %s: %s", pod.ObjectMeta.Name, pod.Status.Phase)
	}
	return newPhase, message
}

func (woc *wfOperationCtx) secretExists(ctx context.Context, name string) (bool, error) {
	_, err := woc.controller.kubeclientset.CoreV1().Secrets(woc.wf.Namespace).Get(ctx, name, metav1.GetOptions{})
	if err != nil {
		if apierr.IsNotFound(err) {
			return false, nil
		}
		return false, err
	}
	return true, nil
}

func (woc *wfOperationCtx) getCertVolumeMount(ctx context.Context, name string) (*apiv1.Volume, *apiv1.VolumeMount, error) {
	exists, err := woc.secretExists(ctx, name)
	if err != nil {
		return nil, nil, fmt.Errorf("failed to check if secret %s exists: %v", name, err)
	}
	if exists {
		certVolume := &apiv1.Volume{
			Name: name,
			VolumeSource: apiv1.VolumeSource{
				Secret: &apiv1.SecretVolumeSource{
					SecretName: name,
				},
			}}

		certVolumeMount := &apiv1.VolumeMount{
			Name:      name,
			MountPath: "/etc/ssl/certs/ca-certificates/",
			ReadOnly:  true,
		}

		return certVolume, certVolumeMount, nil
	}
	return nil, nil, nil
}

func (woc *wfOperationCtx) createAgentPod(ctx context.Context) (*apiv1.Pod, error) {
	podName := woc.getAgentPodName()
	log := woc.log.WithField("podName", podName)

	obj, exists, err := woc.controller.podInformer.GetStore().Get(cache.ExplicitKey(woc.wf.Namespace + "/" + podName))
	if err != nil {
		return nil, fmt.Errorf("failed to get pod from informer store: %w", err)
	}
	if exists {
		existing, ok := obj.(*apiv1.Pod)
		if ok {
			log.WithField("podPhase", existing.Status.Phase).Debug("Skipped pod creation: already exists")
			return existing, nil
		}
	}

	certVolume, certVolumeMount, err := woc.getCertVolumeMount(ctx, common.CACertificatesVolumeMountName)
	if err != nil {
		return nil, err
	}

	pluginSidecars := woc.getExecutorPlugins()
	envVars := []apiv1.EnvVar{
		{Name: common.EnvVarWorkflowName, Value: woc.wf.Name},
		{Name: common.EnvAgentPatchRate, Value: env.LookupEnvStringOr(common.EnvAgentPatchRate, GetRequeueTime().String())},
		{Name: common.EnvVarPluginAddresses, Value: wfv1.MustMarshallJSON(addresses(pluginSidecars))},
		{Name: common.EnvVarPluginNames, Value: wfv1.MustMarshallJSON(names(pluginSidecars))},
	}

	// If the default number of task workers is overridden, then pass it to the agent pod.
	if taskWorkers, exists := os.LookupEnv(common.EnvAgentTaskWorkers); exists {
		envVars = append(envVars, apiv1.EnvVar{
			Name:  common.EnvAgentTaskWorkers,
			Value: taskWorkers,
		})
	}

	serviceAccountName := woc.execWf.Spec.ServiceAccountName
	secretName, err := woc.getServiceAccountTokenName(ctx, serviceAccountName)
	if err != nil {
		return nil, fmt.Errorf("failed to get token volumes: %w", err)
	}
	// Intentionally randomize the name so that plugins cannot determine it.
	tokenVolumeName := fmt.Sprintf("kube-api-access-%s", rand.String(5))

<<<<<<< HEAD
	agentCtrTemplate := apiv1.Container{
		Command:         []string{"argoexec"},
		Image:           woc.controller.executorImage(),
		ImagePullPolicy: woc.controller.executorImagePullPolicy(),
		Env:             envVars,
		SecurityContext: &apiv1.SecurityContext{
			Capabilities: &apiv1.Capabilities{
				Drop: []apiv1.Capability{"ALL"},
			},
			RunAsNonRoot:             pointer.BoolPtr(true),
			RunAsUser:                pointer.Int64Ptr(8737),
			ReadOnlyRootFilesystem:   pointer.BoolPtr(true),
			AllowPrivilegeEscalation: pointer.BoolPtr(false),
		},
		Resources: apiv1.ResourceRequirements{
			Requests: map[apiv1.ResourceName]resource.Quantity{
				"cpu":    resource.MustParse("10m"),
				"memory": resource.MustParse("64M"),
			},
			Limits: map[apiv1.ResourceName]resource.Quantity{
				"cpu":    resource.MustParse(env.LookupEnvStringOr("ARGO_AGENT_CPU_LIMIT", "100m")),
				"memory": resource.MustParse(env.LookupEnvStringOr("ARGO_AGENT_MEMORY_LIMIT", "256M")),
			},
		},
		VolumeMounts: []apiv1.VolumeMount{
=======
	var podVolumes []apiv1.Volume
	var podVolumeMounts []apiv1.VolumeMount
	if certVolume != nil && certVolumeMount != nil {
		podVolumes = []apiv1.Volume{
			{
				Name: tokenVolumeName,
				VolumeSource: apiv1.VolumeSource{
					Secret: &apiv1.SecretVolumeSource{SecretName: secretName},
				},
			},
			*certVolume,
		}

		podVolumeMounts = []apiv1.VolumeMount{
			{
				Name:      tokenVolumeName,
				MountPath: common.ServiceAccountTokenMountPath,
				ReadOnly:  true,
			},
			*certVolumeMount,
		}
	} else {
		podVolumes = []apiv1.Volume{
			{
				Name: tokenVolumeName,
				VolumeSource: apiv1.VolumeSource{
					Secret: &apiv1.SecretVolumeSource{SecretName: secretName},
				},
			},
		}

		podVolumeMounts = []apiv1.VolumeMount{
>>>>>>> 690ba00e
			{
				Name:      tokenVolumeName,
				MountPath: common.ServiceAccountTokenMountPath,
				ReadOnly:  true,
			},
<<<<<<< HEAD
			volumeMountVarArgo,
		},
	}
	// the `init` container populates the shared empty-dir volume with tokens
	agentInitCtr := agentCtrTemplate.DeepCopy()
	agentInitCtr.Name = common.InitContainerName
	agentInitCtr.Args = []string{"agent", "init"}
	// the `main` container runs the actual work
	agentMainCtr := agentCtrTemplate.DeepCopy()
	agentMainCtr.Name = common.MainContainerName
	agentMainCtr.Args = []string{"agent", "main"}
=======
		}
	}
>>>>>>> 690ba00e

	pod := &apiv1.Pod{
		ObjectMeta: metav1.ObjectMeta{
			Name:      podName,
			Namespace: woc.wf.ObjectMeta.Namespace,
			Labels: map[string]string{
				common.LabelKeyWorkflow:  woc.wf.Name, // Allows filtering by pods related to specific workflow
				common.LabelKeyCompleted: "false",     // Allows filtering by incomplete workflow pods
				common.LabelKeyComponent: "agent",     // Allows you to identify agent pods and use a different NetworkPolicy on them
			},
			Annotations: map[string]string{
				common.AnnotationKeyDefaultContainer: common.MainContainerName,
			},
			OwnerReferences: []metav1.OwnerReference{
				*metav1.NewControllerRef(woc.wf, wfv1.SchemeGroupVersion.WithKind(workflow.WorkflowKind)),
			},
		},
		Spec: apiv1.PodSpec{
			RestartPolicy:    apiv1.RestartPolicyOnFailure,
			ImagePullSecrets: woc.execWf.Spec.ImagePullSecrets,
			SecurityContext: &apiv1.PodSecurityContext{
				RunAsNonRoot: pointer.BoolPtr(true),
				RunAsUser:    pointer.Int64Ptr(8737),
			},
			ServiceAccountName:           serviceAccountName,
			AutomountServiceAccountToken: pointer.BoolPtr(false),
<<<<<<< HEAD
			Volumes: []apiv1.Volume{
				{
					Name: tokenVolumeName,
					VolumeSource: apiv1.VolumeSource{
						Secret: &apiv1.SecretVolumeSource{SecretName: secretName},
					},
				},
				volumeVarArgo,
			},
			InitContainers: []apiv1.Container{
				*agentInitCtr,
			},
			Containers: append(
				pluginSidecars,
				*agentMainCtr,
=======
			Volumes:                      podVolumes,

			Containers: append(
				pluginSidecars,
				apiv1.Container{
					Name:            common.MainContainerName,
					Command:         []string{"argoexec"},
					Args:            []string{"agent"},
					Image:           woc.controller.executorImage(),
					ImagePullPolicy: woc.controller.executorImagePullPolicy(),
					Env:             envVars,

					SecurityContext: &apiv1.SecurityContext{
						Capabilities: &apiv1.Capabilities{
							Drop: []apiv1.Capability{"ALL"},
						},
						RunAsNonRoot:             pointer.BoolPtr(true),
						RunAsUser:                pointer.Int64Ptr(8737),
						ReadOnlyRootFilesystem:   pointer.BoolPtr(true),
						AllowPrivilegeEscalation: pointer.BoolPtr(false),
					},
					Resources: apiv1.ResourceRequirements{
						Requests: map[apiv1.ResourceName]resource.Quantity{
							"cpu":    resource.MustParse("10m"),
							"memory": resource.MustParse("64M"),
						},
						Limits: map[apiv1.ResourceName]resource.Quantity{
							"cpu":    resource.MustParse(env.LookupEnvStringOr("ARGO_AGENT_CPU_LIMIT", "100m")),
							"memory": resource.MustParse(env.LookupEnvStringOr("ARGO_AGENT_MEMORY_LIMIT", "256M")),
						},
					},
					VolumeMounts: podVolumeMounts,
				},
>>>>>>> 690ba00e
			),
		},
	}

	if woc.controller.Config.InstanceID != "" {
		pod.ObjectMeta.Labels[common.LabelKeyControllerInstanceID] = woc.controller.Config.InstanceID
	}

	log.Debug("Creating Agent pod")

	created, err := woc.controller.kubeclientset.CoreV1().Pods(woc.wf.ObjectMeta.Namespace).Create(ctx, pod, metav1.CreateOptions{})
	if err != nil {
		log.WithError(err).Info("Failed to create Agent pod")
		if apierr.IsAlreadyExists(err) {
			return created, nil
		}
		return nil, errors.InternalWrapError(fmt.Errorf("failed to create Agent pod. Reason: %v", err))
	}
	log.Info("Created Agent pod")
	return created, nil
}

func (woc *wfOperationCtx) getExecutorPlugins() []apiv1.Container {
	var sidecars []apiv1.Container
	namespaces := map[string]bool{} // de-dupes executorPlugins when their namespaces are the same
	namespaces[woc.controller.namespace] = true
	namespaces[woc.wf.Namespace] = true
	for namespace := range namespaces {
		for _, plug := range woc.controller.executorPlugins[namespace] {
			c := plug.Spec.Sidecar.Container.DeepCopy()
			c.VolumeMounts = append(c.VolumeMounts, apiv1.VolumeMount{
				Name:      volumeMountVarArgo.Name,
				MountPath: volumeMountVarArgo.MountPath,
				ReadOnly:  true,
				// only mount the token for this plugin, not others
				SubPath: c.Name,
			})
			sidecars = append(sidecars, *c)
		}
	}
	return sidecars
}

func addresses(containers []apiv1.Container) []string {
	var addresses []string
	for _, c := range containers {
		addresses = append(addresses, fmt.Sprintf("http://localhost:%d", c.Ports[0].ContainerPort))
	}
	return addresses
}

func names(containers []apiv1.Container) []string {
	var addresses []string
	for _, c := range containers {
		addresses = append(addresses, c.Name)
	}
	return addresses
}<|MERGE_RESOLUTION|>--- conflicted
+++ resolved
@@ -153,7 +153,25 @@
 	// Intentionally randomize the name so that plugins cannot determine it.
 	tokenVolumeName := fmt.Sprintf("kube-api-access-%s", rand.String(5))
 
-<<<<<<< HEAD
+	podVolumes := []apiv1.Volume{
+		{
+			Name: tokenVolumeName,
+			VolumeSource: apiv1.VolumeSource{
+				Secret: &apiv1.SecretVolumeSource{SecretName: secretName},
+			},
+		},
+	}
+	podVolumeMounts := []apiv1.VolumeMount{
+		{
+			Name:      tokenVolumeName,
+			MountPath: common.ServiceAccountTokenMountPath,
+			ReadOnly:  true,
+		},
+	}
+	if certVolume != nil && certVolumeMount != nil {
+		podVolumes = append(podVolumes, *certVolume)
+		podVolumeMounts = append(podVolumeMounts, *certVolumeMount)
+	}
 	agentCtrTemplate := apiv1.Container{
 		Command:         []string{"argoexec"},
 		Image:           woc.controller.executorImage(),
@@ -178,49 +196,7 @@
 				"memory": resource.MustParse(env.LookupEnvStringOr("ARGO_AGENT_MEMORY_LIMIT", "256M")),
 			},
 		},
-		VolumeMounts: []apiv1.VolumeMount{
-=======
-	var podVolumes []apiv1.Volume
-	var podVolumeMounts []apiv1.VolumeMount
-	if certVolume != nil && certVolumeMount != nil {
-		podVolumes = []apiv1.Volume{
-			{
-				Name: tokenVolumeName,
-				VolumeSource: apiv1.VolumeSource{
-					Secret: &apiv1.SecretVolumeSource{SecretName: secretName},
-				},
-			},
-			*certVolume,
-		}
-
-		podVolumeMounts = []apiv1.VolumeMount{
-			{
-				Name:      tokenVolumeName,
-				MountPath: common.ServiceAccountTokenMountPath,
-				ReadOnly:  true,
-			},
-			*certVolumeMount,
-		}
-	} else {
-		podVolumes = []apiv1.Volume{
-			{
-				Name: tokenVolumeName,
-				VolumeSource: apiv1.VolumeSource{
-					Secret: &apiv1.SecretVolumeSource{SecretName: secretName},
-				},
-			},
-		}
-
-		podVolumeMounts = []apiv1.VolumeMount{
->>>>>>> 690ba00e
-			{
-				Name:      tokenVolumeName,
-				MountPath: common.ServiceAccountTokenMountPath,
-				ReadOnly:  true,
-			},
-<<<<<<< HEAD
-			volumeMountVarArgo,
-		},
+		VolumeMounts: podVolumeMounts,
 	}
 	// the `init` container populates the shared empty-dir volume with tokens
 	agentInitCtr := agentCtrTemplate.DeepCopy()
@@ -230,10 +206,6 @@
 	agentMainCtr := agentCtrTemplate.DeepCopy()
 	agentMainCtr.Name = common.MainContainerName
 	agentMainCtr.Args = []string{"agent", "main"}
-=======
-		}
-	}
->>>>>>> 690ba00e
 
 	pod := &apiv1.Pod{
 		ObjectMeta: metav1.ObjectMeta{
@@ -260,57 +232,13 @@
 			},
 			ServiceAccountName:           serviceAccountName,
 			AutomountServiceAccountToken: pointer.BoolPtr(false),
-<<<<<<< HEAD
-			Volumes: []apiv1.Volume{
-				{
-					Name: tokenVolumeName,
-					VolumeSource: apiv1.VolumeSource{
-						Secret: &apiv1.SecretVolumeSource{SecretName: secretName},
-					},
-				},
-				volumeVarArgo,
-			},
+			Volumes:                      podVolumes,
 			InitContainers: []apiv1.Container{
 				*agentInitCtr,
 			},
 			Containers: append(
 				pluginSidecars,
 				*agentMainCtr,
-=======
-			Volumes:                      podVolumes,
-
-			Containers: append(
-				pluginSidecars,
-				apiv1.Container{
-					Name:            common.MainContainerName,
-					Command:         []string{"argoexec"},
-					Args:            []string{"agent"},
-					Image:           woc.controller.executorImage(),
-					ImagePullPolicy: woc.controller.executorImagePullPolicy(),
-					Env:             envVars,
-
-					SecurityContext: &apiv1.SecurityContext{
-						Capabilities: &apiv1.Capabilities{
-							Drop: []apiv1.Capability{"ALL"},
-						},
-						RunAsNonRoot:             pointer.BoolPtr(true),
-						RunAsUser:                pointer.Int64Ptr(8737),
-						ReadOnlyRootFilesystem:   pointer.BoolPtr(true),
-						AllowPrivilegeEscalation: pointer.BoolPtr(false),
-					},
-					Resources: apiv1.ResourceRequirements{
-						Requests: map[apiv1.ResourceName]resource.Quantity{
-							"cpu":    resource.MustParse("10m"),
-							"memory": resource.MustParse("64M"),
-						},
-						Limits: map[apiv1.ResourceName]resource.Quantity{
-							"cpu":    resource.MustParse(env.LookupEnvStringOr("ARGO_AGENT_CPU_LIMIT", "100m")),
-							"memory": resource.MustParse(env.LookupEnvStringOr("ARGO_AGENT_MEMORY_LIMIT", "256M")),
-						},
-					},
-					VolumeMounts: podVolumeMounts,
-				},
->>>>>>> 690ba00e
 			),
 		},
 	}

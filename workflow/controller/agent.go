--- conflicted
+++ resolved
@@ -128,13 +128,13 @@
 					Image:           woc.controller.executorImage(),
 					ImagePullPolicy: woc.controller.executorImagePullPolicy(),
 					Env:             envVars,
-<<<<<<< HEAD
+
 					VolumeMounts: []apiv1.VolumeMount{{
 						Name:      "cert",
 						MountPath: "/etc/ssl/certs/ca-certificates",
 						ReadOnly:  true,
 					}},
-=======
+
 					SecurityContext: &apiv1.SecurityContext{
 						Capabilities: &apiv1.Capabilities{
 							Drop: []apiv1.Capability{"ALL"},
@@ -144,7 +144,6 @@
 						ReadOnlyRootFilesystem:   pointer.BoolPtr(true),
 						AllowPrivilegeEscalation: pointer.BoolPtr(false),
 					},
->>>>>>> aea6c391
 				},
 			),
 			Volumes: []apiv1.Volume{{

package controller

import (
	"context"
	"fmt"
	"path/filepath"
	"strconv"
	"testing"
	"time"

	"github.com/stretchr/testify/assert"
	apiv1 "k8s.io/api/core/v1"
	"k8s.io/apimachinery/pkg/api/resource"
	metav1 "k8s.io/apimachinery/pkg/apis/meta/v1"
	"k8s.io/utils/pointer"

	"github.com/argoproj/argo-workflows/v3/config"
	wfv1 "github.com/argoproj/argo-workflows/v3/pkg/apis/workflow/v1alpha1"
	"github.com/argoproj/argo-workflows/v3/test/util"
	armocks "github.com/argoproj/argo-workflows/v3/workflow/artifactrepositories/mocks"
	"github.com/argoproj/argo-workflows/v3/workflow/common"
	wfutil "github.com/argoproj/argo-workflows/v3/workflow/util"
)

// Deprecated
func unmarshalTemplate(yamlStr string) *wfv1.Template {
	return wfv1.MustUnmarshalTemplate(yamlStr)
}

// newWoc a new operation context suitable for testing
func newWoc(wfs ...wfv1.Workflow) *wfOperationCtx {
	var wf *wfv1.Workflow
	if len(wfs) == 0 {
		wf = wfv1.MustUnmarshalWorkflow(helloWorldWf)
	} else {
		wf = &wfs[0]
	}
	cancel, controller := newController(wf)
	defer cancel()
	woc := newWorkflowOperationCtx(wf, controller)
	return woc
}

var scriptWf = `
apiVersion: argoproj.io/v1alpha1
kind: Workflow
metadata:
  name: hello-world
spec:
  entrypoint: whalesay
  templates:
  - name: script-with-input-artifact
    inputs:
      artifacts:
      - name: kubectl
        path: /bin/kubectl
        http:
          url: https://storage.googleapis.com/kubernetes-release/release/v1.8.0/bin/linux/amd64/kubectl
    script:
      image: alpine:latest
      command: [sh]
      source: |
        ls /bin/kubectl
`

var scriptTemplateWithInputArtifact = `
name: script-with-input-artifact
inputs:
  artifacts:
  - name: kubectl
    path: /bin/kubectl
    http:
      url: https://storage.googleapis.com/kubernetes-release/release/v1.8.0/bin/linux/amd64/kubectl
script:
  image: alpine:latest
  command: [sh]
  source: |
    ls /bin/kubectl
`

// TestScriptTemplateWithVolume ensure we can a script pod with input artifacts
func TestScriptTemplateWithVolume(t *testing.T) {
	ctx := context.Background()
	tmpl := unmarshalTemplate(scriptTemplateWithInputArtifact)
	woc := newWoc()
	_, err := woc.executeScript(ctx, tmpl.Name, "", tmpl, &wfv1.WorkflowStep{}, &executeTemplateOpts{})
	assert.NoError(t, err)
}

var scriptTemplateWithOptionalInputArtifactProvided = `
name: script-with-input-artifact
inputs:
  artifacts:
  - name: manifest
    path: /manifest
    optional: true
    http:
        url: https://raw.githubusercontent.com/argoproj/argo-workflows/stable/manifests/install.yaml
script:
  image: alpine:latest
  command: [sh]
  source: |
    ls -al
`

var scriptTemplateWithOptionalInputArtifactProvidedAndOverlappedPath = `
name: script-with-input-artifact
inputs:
  artifacts:
  - name: manifest
    path: /manifest
    optional: true
    http:
        url: https://raw.githubusercontent.com/argoproj/argo-workflows/stable/manifests/install.yaml
script:
  volumeMounts:
  - mountPath: /manifest
    name: my-mount
  image: alpine:latest
  command: [sh]
  source: |
    ls -al
`

// TestScriptTemplateWithVolume ensure we can a script pod with input artifacts
func TestScriptTemplateWithoutVolumeOptionalArtifact(t *testing.T) {
	volumeMount := apiv1.VolumeMount{
		Name:             "input-artifacts",
		ReadOnly:         false,
		MountPath:        "/manifest",
		SubPath:          "manifest",
		MountPropagation: nil,
		SubPathExpr:      "",
	}

	customVolumeMount := apiv1.VolumeMount{
		Name:             "my-mount",
		ReadOnly:         false,
		MountPath:        "/manifest",
		SubPath:          "",
		MountPropagation: nil,
		SubPathExpr:      "",
	}

	customVolumeMountForInit := apiv1.VolumeMount{
		Name:             "my-mount",
		ReadOnly:         false,
		MountPath:        filepath.Join(common.ExecutorMainFilesystemDir, "/manifest"),
		SubPath:          "",
		MountPropagation: nil,
		SubPathExpr:      "",
	}

	// Ensure that volume mount is added when artifact is provided
	tmpl := unmarshalTemplate(scriptTemplateWithOptionalInputArtifactProvided)
	woc := newWoc()
	mainCtr := tmpl.Script.Container
	mainCtr.Args = append(mainCtr.Args, common.ExecutorScriptSourcePath)
	ctx := context.Background()
	pod, err := woc.createWorkflowPod(ctx, tmpl.Name, []apiv1.Container{mainCtr}, tmpl, &createWorkflowPodOpts{})
	assert.NoError(t, err)
	// Note: pod.Spec.Containers[0] is wait
	assert.Contains(t, pod.Spec.Containers[1].VolumeMounts, volumeMount)
	assert.NotContains(t, pod.Spec.Containers[1].VolumeMounts, customVolumeMount)
	assert.NotContains(t, pod.Spec.InitContainers[0].VolumeMounts, customVolumeMountForInit)

	// Ensure that volume mount is added to initContainer when artifact is provided
	// and the volume is mounted manually in the template
	tmpl = unmarshalTemplate(scriptTemplateWithOptionalInputArtifactProvidedAndOverlappedPath)
	wf := wfv1.MustUnmarshalWorkflow(helloWorldWf)
	wf.Spec.Volumes = append(wf.Spec.Volumes, apiv1.Volume{Name: "my-mount"})
	woc = newWoc(*wf)
	mainCtr = tmpl.Script.Container
	mainCtr.Args = append(mainCtr.Args, common.ExecutorScriptSourcePath)
	pod, err = woc.createWorkflowPod(ctx, tmpl.Name, []apiv1.Container{mainCtr}, tmpl, &createWorkflowPodOpts{includeScriptOutput: true})
	assert.NoError(t, err)
	assert.NotContains(t, pod.Spec.Containers[1].VolumeMounts, volumeMount)
	assert.Contains(t, pod.Spec.Containers[1].VolumeMounts, customVolumeMount)
	assert.Contains(t, pod.Spec.InitContainers[0].VolumeMounts, customVolumeMountForInit)
}

// TestWFLevelServiceAccount verifies the ability to carry forward the service account name
// for the pod from workflow.spec.serviceAccountName.
func TestWFLevelServiceAccount(t *testing.T) {
	woc := newWoc()
	woc.execWf.Spec.ServiceAccountName = "foo"
	tmplCtx, err := woc.createTemplateContext(wfv1.ResourceScopeLocal, "")
	assert.NoError(t, err)

	ctx := context.Background()
	_, err = woc.executeContainer(ctx, woc.execWf.Spec.Entrypoint, tmplCtx.GetTemplateScope(), &woc.execWf.Spec.Templates[0], &wfv1.WorkflowStep{}, &executeTemplateOpts{})
	assert.NoError(t, err)
	pods, err := listPods(woc)
	assert.NoError(t, err)
	assert.Len(t, pods.Items, 1)
	pod := pods.Items[0]
	assert.Equal(t, pod.Spec.ServiceAccountName, "foo")
}

// TestTmplServiceAccount verifies the ability to carry forward the Template level service account name
// for the pod from workflow.spec.serviceAccountName.
func TestTmplServiceAccount(t *testing.T) {
	woc := newWoc()
	woc.execWf.Spec.ServiceAccountName = "foo"
	woc.execWf.Spec.Templates[0].ServiceAccountName = "tmpl"
	tmplCtx, err := woc.createTemplateContext(wfv1.ResourceScopeLocal, "")
	assert.NoError(t, err)

	ctx := context.Background()
	_, err = woc.executeContainer(ctx, woc.execWf.Spec.Entrypoint, tmplCtx.GetTemplateScope(), &woc.execWf.Spec.Templates[0], &wfv1.WorkflowStep{}, &executeTemplateOpts{})
	assert.NoError(t, err)

	pods, err := listPods(woc)
	assert.NoError(t, err)
	assert.Len(t, pods.Items, 1)
	pod := pods.Items[0]
	assert.Equal(t, pod.Spec.ServiceAccountName, "tmpl")
}

// TestWFLevelAutomountServiceAccountToken verifies the ability to carry forward workflow level AutomountServiceAccountToken to Podspec.
func TestWFLevelAutomountServiceAccountToken(t *testing.T) {
	woc := newWoc()
	ctx := context.Background()
	_, err := util.CreateServiceAccountWithToken(ctx, woc.controller.kubeclientset, "", "foo", "foo-token")
	assert.NoError(t, err)

	falseValue := false
	woc.execWf.Spec.AutomountServiceAccountToken = &falseValue
	woc.execWf.Spec.Executor = &wfv1.ExecutorConfig{ServiceAccountName: "foo"}
	tmplCtx, err := woc.createTemplateContext(wfv1.ResourceScopeLocal, "")
	assert.NoError(t, err)

	_, err = woc.executeContainer(ctx, woc.execWf.Spec.Entrypoint, tmplCtx.GetTemplateScope(), &woc.execWf.Spec.Templates[0], &wfv1.WorkflowStep{}, &executeTemplateOpts{})
	assert.NoError(t, err)
	pods, err := listPods(woc)
	assert.NoError(t, err)
	assert.Len(t, pods.Items, 1)
	pod := pods.Items[0]
	assert.Equal(t, *pod.Spec.AutomountServiceAccountToken, false)
}

// TestTmplLevelAutomountServiceAccountToken verifies the ability to carry forward template level AutomountServiceAccountToken to Podspec.
func TestTmplLevelAutomountServiceAccountToken(t *testing.T) {
	woc := newWoc()
	ctx := context.Background()
	_, err := util.CreateServiceAccountWithToken(ctx, woc.controller.kubeclientset, "", "foo", "foo-token")
	assert.NoError(t, err)

	trueValue := true
	falseValue := false
	woc.execWf.Spec.AutomountServiceAccountToken = &trueValue
	woc.execWf.Spec.Executor = &wfv1.ExecutorConfig{ServiceAccountName: "foo"}
	woc.execWf.Spec.Templates[0].AutomountServiceAccountToken = &falseValue
	tmplCtx, err := woc.createTemplateContext(wfv1.ResourceScopeLocal, "")
	assert.NoError(t, err)

	_, err = woc.executeContainer(ctx, woc.execWf.Spec.Entrypoint, tmplCtx.GetTemplateScope(), &woc.execWf.Spec.Templates[0], &wfv1.WorkflowStep{}, &executeTemplateOpts{})
	assert.NoError(t, err)
	pods, err := listPods(woc)
	assert.NoError(t, err)
	assert.Len(t, pods.Items, 1)
	pod := pods.Items[0]
	assert.Equal(t, *pod.Spec.AutomountServiceAccountToken, false)
}

// verifyServiceAccountTokenVolumeMount is a helper function to verify service account token volume in a container.
func verifyServiceAccountTokenVolumeMount(t *testing.T, ctr apiv1.Container, volName, mountPath string) {
	for _, vol := range ctr.VolumeMounts {
		if vol.Name == volName && vol.MountPath == mountPath {
			return
		}
	}
	t.Fatalf("%v does not have serviceAccountToken mounted properly (name: %s, mountPath: %s)", ctr, volName, mountPath)
}

// TestWFLevelExecutorServiceAccountName verifies the ability to carry forward workflow level AutomountServiceAccountToken to Podspec.
func TestWFLevelExecutorServiceAccountName(t *testing.T) {
	woc := newWoc()
	ctx := context.Background()
	_, err := util.CreateServiceAccountWithToken(ctx, woc.controller.kubeclientset, "", "foo", "foo-token")
	assert.NoError(t, err)

	woc.execWf.Spec.Executor = &wfv1.ExecutorConfig{ServiceAccountName: "foo"}
	tmplCtx, err := woc.createTemplateContext(wfv1.ResourceScopeLocal, "")
	assert.NoError(t, err)

	_, err = woc.executeContainer(ctx, woc.execWf.Spec.Entrypoint, tmplCtx.GetTemplateScope(), &woc.execWf.Spec.Templates[0], &wfv1.WorkflowStep{}, &executeTemplateOpts{})
	assert.NoError(t, err)
	pods, err := listPods(woc)
	assert.NoError(t, err)
	assert.Len(t, pods.Items, 1)
	pod := pods.Items[0]
	assert.Equal(t, "exec-sa-token", pod.Spec.Volumes[1].Name)
	assert.Equal(t, "foo-token", pod.Spec.Volumes[1].VolumeSource.Secret.SecretName)

	waitCtr := pod.Spec.Containers[0]
	verifyServiceAccountTokenVolumeMount(t, waitCtr, "exec-sa-token", "/var/run/secrets/kubernetes.io/serviceaccount")
}

// TestTmplLevelExecutorServiceAccountName verifies the ability to carry forward template level AutomountServiceAccountToken to Podspec.
func TestTmplLevelExecutorServiceAccountName(t *testing.T) {
	woc := newWoc()
	ctx := context.Background()
	_, err := util.CreateServiceAccountWithToken(ctx, woc.controller.kubeclientset, "", "foo", "foo-token")
	assert.NoError(t, err)
	_, err = util.CreateServiceAccountWithToken(ctx, woc.controller.kubeclientset, "", "tmpl", "tmpl-token")
	assert.NoError(t, err)

	woc.execWf.Spec.Executor = &wfv1.ExecutorConfig{ServiceAccountName: "foo"}
	woc.execWf.Spec.Templates[0].Executor = &wfv1.ExecutorConfig{ServiceAccountName: "tmpl"}
	tmplCtx, err := woc.createTemplateContext(wfv1.ResourceScopeLocal, "")
	assert.NoError(t, err)

	_, err = woc.executeContainer(ctx, woc.execWf.Spec.Entrypoint, tmplCtx.GetTemplateScope(), &woc.execWf.Spec.Templates[0], &wfv1.WorkflowStep{}, &executeTemplateOpts{})
	assert.NoError(t, err)
	pods, err := woc.controller.kubeclientset.CoreV1().Pods("").List(ctx, metav1.ListOptions{})
	assert.NoError(t, err)
	assert.Len(t, pods.Items, 1)
	pod := pods.Items[0]
	assert.Equal(t, "exec-sa-token", pod.Spec.Volumes[1].Name)
	assert.Equal(t, "tmpl-token", pod.Spec.Volumes[1].VolumeSource.Secret.SecretName)

	waitCtr := pod.Spec.Containers[0]
	verifyServiceAccountTokenVolumeMount(t, waitCtr, "exec-sa-token", "/var/run/secrets/kubernetes.io/serviceaccount")
}

// TestTmplLevelExecutorServiceAccountName verifies the ability to carry forward template level AutomountServiceAccountToken to Podspec.
func TestTmplLevelExecutorSecurityContext(t *testing.T) {
	var user int64 = 1000
	ctx := context.Background()
	woc := newWoc()
	_, err := util.CreateServiceAccountWithToken(ctx, woc.controller.kubeclientset, "", "foo", "foo-token")
	assert.NoError(t, err)
	_, err = util.CreateServiceAccountWithToken(ctx, woc.controller.kubeclientset, "", "tmpl", "tmpl-token")
	assert.NoError(t, err)

	woc.controller.Config.Executor = &apiv1.Container{SecurityContext: &apiv1.SecurityContext{RunAsUser: &user}}
	woc.execWf.Spec.Templates[0].Executor = &wfv1.ExecutorConfig{ServiceAccountName: "tmpl"}
	tmplCtx, err := woc.createTemplateContext(wfv1.ResourceScopeLocal, "")
	assert.NoError(t, err)
	_, err = woc.executeContainer(ctx, woc.execWf.Spec.Entrypoint, tmplCtx.GetTemplateScope(), &woc.execWf.Spec.Templates[0], &wfv1.WorkflowStep{}, &executeTemplateOpts{})
	assert.NoError(t, err)
	pods, err := woc.controller.kubeclientset.CoreV1().Pods("").List(ctx, metav1.ListOptions{})
	assert.NoError(t, err)
	assert.Len(t, pods.Items, 1)
	pod := pods.Items[0]

	waitCtr := pod.Spec.Containers[0]
	assert.NotNil(t, waitCtr.SecurityContext)
	if waitCtr.SecurityContext != nil {
		assert.NotNil(t, waitCtr.SecurityContext.RunAsUser)
		if waitCtr.SecurityContext.RunAsUser != nil {
			assert.Equal(t, int64(1000), *waitCtr.SecurityContext.RunAsUser)
		}
	}
}

// TestImagePullSecrets verifies the ability to carry forward imagePullSecrets from workflow.spec
func TestImagePullSecrets(t *testing.T) {
	woc := newWoc()
	woc.execWf.Spec.ImagePullSecrets = []apiv1.LocalObjectReference{
		{
			Name: "secret-name",
		},
	}
	tmplCtx, err := woc.createTemplateContext(wfv1.ResourceScopeLocal, "")
	assert.NoError(t, err)

	ctx := context.Background()
	_, err = woc.executeContainer(ctx, woc.execWf.Spec.Entrypoint, tmplCtx.GetTemplateScope(), &woc.execWf.Spec.Templates[0], &wfv1.WorkflowStep{}, &executeTemplateOpts{})
	assert.NoError(t, err)
	pods, err := woc.controller.kubeclientset.CoreV1().Pods("").List(ctx, metav1.ListOptions{})
	assert.NoError(t, err)
	assert.Len(t, pods.Items, 1)
	pod := pods.Items[0]
	assert.Equal(t, pod.Spec.ImagePullSecrets[0].Name, "secret-name")
}

// TestAffinity verifies the ability to carry forward affinity rules
func TestAffinity(t *testing.T) {
	woc := newWoc()
	woc.execWf.Spec.Affinity = &apiv1.Affinity{
		NodeAffinity: &apiv1.NodeAffinity{
			RequiredDuringSchedulingIgnoredDuringExecution: &apiv1.NodeSelector{
				NodeSelectorTerms: []apiv1.NodeSelectorTerm{
					{
						MatchExpressions: []apiv1.NodeSelectorRequirement{
							{
								Key:      "kubernetes.io/e2e-az-name",
								Operator: apiv1.NodeSelectorOpIn,
								Values: []string{
									"e2e-az1",
									"e2e-az2",
								},
							},
						},
					},
				},
			},
		},
	}
	tmplCtx, err := woc.createTemplateContext(wfv1.ResourceScopeLocal, "")
	assert.NoError(t, err)

	ctx := context.Background()
	_, err = woc.executeContainer(ctx, woc.execWf.Spec.Entrypoint, tmplCtx.GetTemplateScope(), &woc.execWf.Spec.Templates[0], &wfv1.WorkflowStep{}, &executeTemplateOpts{})
	assert.NoError(t, err)
	pods, err := listPods(woc)
	assert.NoError(t, err)
	assert.Len(t, pods.Items, 1)
	pod := pods.Items[0]
	assert.NotNil(t, pod.Spec.Affinity)
}

// TestTolerations verifies the ability to carry forward tolerations.
func TestTolerations(t *testing.T) {
	woc := newWoc()
	woc.execWf.Spec.Templates[0].Tolerations = []apiv1.Toleration{{
		Key:      "nvidia.com/gpu",
		Operator: "Exists",
		Effect:   "NoSchedule",
	}}
	tmplCtx, err := woc.createTemplateContext(wfv1.ResourceScopeLocal, "")
	assert.NoError(t, err)

	ctx := context.Background()
	_, err = woc.executeContainer(ctx, woc.execWf.Spec.Entrypoint, tmplCtx.GetTemplateScope(), &woc.execWf.Spec.Templates[0], &wfv1.WorkflowStep{}, &executeTemplateOpts{})
	assert.NoError(t, err)
	pods, err := listPods(woc)
	assert.NoError(t, err)
	assert.Len(t, pods.Items, 1)
	pod := pods.Items[0]
	assert.NotNil(t, pod.Spec.Tolerations)
	assert.Equal(t, pod.Spec.Tolerations[0].Key, "nvidia.com/gpu")
}

// TestMetadata verifies ability to carry forward annotations and labels
func TestMetadata(t *testing.T) {
	woc := newWoc()
	tmplCtx, err := woc.createTemplateContext(wfv1.ResourceScopeLocal, "")
	assert.NoError(t, err)

	ctx := context.Background()
	_, err = woc.executeContainer(ctx, woc.execWf.Spec.Entrypoint, tmplCtx.GetTemplateScope(), &woc.execWf.Spec.Templates[0], &wfv1.WorkflowStep{}, &executeTemplateOpts{})
	assert.NoError(t, err)
	pods, err := listPods(woc)
	assert.NoError(t, err)
	assert.Len(t, pods.Items, 1)
	pod := pods.Items[0]
	assert.NotNil(t, pod.ObjectMeta)
	assert.NotNil(t, pod.ObjectMeta.Annotations)
	assert.NotNil(t, pod.ObjectMeta.Labels)
	for k, v := range woc.execWf.Spec.Templates[0].Metadata.Annotations {
		assert.Equal(t, pod.ObjectMeta.Annotations[k], v)
	}
	for k, v := range woc.execWf.Spec.Templates[0].Metadata.Labels {
		assert.Equal(t, pod.ObjectMeta.Labels[k], v)
	}
}

// TestWorkflowControllerArchiveConfig verifies archive location substitution of workflow
func TestWorkflowControllerArchiveConfig(t *testing.T) {
	ctx := context.Background()
	woc := newWoc()
	setArtifactRepository(woc.controller, &wfv1.ArtifactRepository{S3: &wfv1.S3ArtifactRepository{
		S3Bucket: wfv1.S3Bucket{
			Bucket: "foo",
		},
		KeyFormat: "{{workflow.creationTimestamp.Y}}/{{workflow.creationTimestamp.m}}/{{workflow.creationTimestamp.d}}/{{workflow.name}}/{{pod.name}}",
	}})
	woc.operate(ctx)
	pods, err := listPods(woc)
	assert.NoError(t, err)
	assert.Len(t, pods.Items, 1)
}

func setArtifactRepository(controller *WorkflowController, repo *wfv1.ArtifactRepository) {
	controller.artifactRepositories = armocks.DummyArtifactRepositories(repo)
}

<<<<<<< HEAD
// TestWorkflowControllerArchiveConfigUnresolvable verifies workflow fails when archive location has
// unresolvable variables
func TestWorkflowControllerArchiveConfigUnresolvable(t *testing.T) {
	wf := wfv1.MustUnmarshalWorkflow(helloWorldWf)
	wf.Spec.Templates[0].Outputs = wfv1.Outputs{
		Artifacts: []wfv1.Artifact{
			{
				Name: "foo",
				Path: "/tmp/file",
			},
		},
	}
	woc := newWoc(*wf)
	ctx := context.Background()
	setArtifactRepository(woc.controller, &wfv1.ArtifactRepository{S3: &wfv1.S3ArtifactRepository{
		S3Bucket: wfv1.S3Bucket{
			Bucket: "foo",
		},
		KeyFormat: "{{workflow.unresolvable}}",
	}})
	woc.operate(ctx)
	pods, err := listPods(woc)
	assert.NoError(t, err)
	assert.Len(t, pods.Items, 0)
}

=======
>>>>>>> e5dc961b
// TestConditionalNoAddArchiveLocation verifies we do not add archive location if it is not needed
func TestConditionalNoAddArchiveLocation(t *testing.T) {
	ctx := context.Background()
	woc := newWoc()
	setArtifactRepository(woc.controller, &wfv1.ArtifactRepository{S3: &wfv1.S3ArtifactRepository{
		S3Bucket: wfv1.S3Bucket{
			Bucket: "foo",
		},
		KeyFormat: "path/in/bucket",
	}})
	woc.operate(ctx)
	pods, err := listPods(woc)
	assert.NoError(t, err)
	assert.Len(t, pods.Items, 1)
	pod := pods.Items[0]
	tmpl, err := getPodTemplate(&pod)
	assert.NoError(t, err)
	assert.Nil(t, tmpl.ArchiveLocation)
}

// TestConditionalNoAddArchiveLocation verifies we do  add archive location if it is needed for logs
func TestConditionalAddArchiveLocationArchiveLogs(t *testing.T) {
	ctx := context.Background()
	woc := newWoc()
	setArtifactRepository(woc.controller, &wfv1.ArtifactRepository{
		S3: &wfv1.S3ArtifactRepository{
			S3Bucket: wfv1.S3Bucket{
				Bucket: "foo",
			},
			KeyFormat: "path/in/bucket",
		},
		ArchiveLogs: pointer.BoolPtr(true),
	})
	woc.operate(ctx)
	assert.Equal(t, wfv1.WorkflowRunning, woc.wf.Status.Phase)
	pods, err := listPods(woc)
	assert.NoError(t, err)
	assert.Len(t, pods.Items, 1)
	pod := pods.Items[0]
	tmpl, err := getPodTemplate(&pod)
	assert.NoError(t, err)
	assert.NotNil(t, tmpl.ArchiveLocation)
}

// TestConditionalNoAddArchiveLocation verifies we add archive location when it is needed
func TestConditionalArchiveLocation(t *testing.T) {
	ctx := context.Background()
	wf := wfv1.MustUnmarshalWorkflow(helloWorldWf)
	wf.Spec.Templates[0].Outputs = wfv1.Outputs{
		Artifacts: []wfv1.Artifact{
			{
				Name: "foo",
				Path: "/tmp/file",
			},
		},
	}
	woc := newWoc()
	setArtifactRepository(woc.controller, &wfv1.ArtifactRepository{S3: &wfv1.S3ArtifactRepository{
		S3Bucket: wfv1.S3Bucket{
			Bucket: "foo",
		},
		KeyFormat: "path/in/bucket",
	}})
	woc.operate(ctx)
	pods, err := listPods(woc)
	assert.NoError(t, err)
	assert.Len(t, pods.Items, 1)
	pod := pods.Items[0]
	tmpl, err := getPodTemplate(&pod)
	assert.NoError(t, err)
	assert.Nil(t, tmpl.ArchiveLocation)
}

// TestConditionalAddArchiveLocationTemplateArchiveLogs verifies we do  add archive location if it is needed for logs
func TestConditionalAddArchiveLocationTemplateArchiveLogs(t *testing.T) {
	tests := []struct {
		controllerArchiveLog bool
		workflowArchiveLog   string
		templateArchiveLog   string
		finalArchiveLog      bool
	}{
		{true, "true", "true", true},
		{true, "true", "false", true},
		{true, "false", "true", true},
		{true, "false", "false", true},
		{false, "true", "true", true},
		{false, "true", "false", false},
		{false, "false", "true", true},
		{false, "false", "false", false},
		{true, "true", "", true},
		{true, "false", "", true},
		{true, "", "true", true},
		{true, "", "false", true},
		{false, "true", "", true},
		{false, "false", "", false},
		{false, "", "true", true},
		{false, "", "false", false},
	}
	for _, tt := range tests {
		t.Run(fmt.Sprintf("controllerArchiveLog: %t, workflowArchiveLog: %s, templateArchiveLog: %s, finalArchiveLog: %t", tt.controllerArchiveLog, tt.workflowArchiveLog, tt.templateArchiveLog, tt.finalArchiveLog), func(t *testing.T) {
			wf := wfv1.MustUnmarshalWorkflow(helloWorldWf)
			if tt.workflowArchiveLog != "" {
				workflowArchiveLog, _ := strconv.ParseBool(tt.workflowArchiveLog)
				wf.Spec.ArchiveLogs = pointer.BoolPtr(workflowArchiveLog)
			}
			if tt.templateArchiveLog != "" {
				templateArchiveLog, _ := strconv.ParseBool(tt.templateArchiveLog)
				wf.Spec.Templates[0].ArchiveLocation = &wfv1.ArtifactLocation{
					ArchiveLogs: pointer.BoolPtr(templateArchiveLog),
				}
			}
			cancel, controller := newController(wf)
			defer cancel()
			woc := newWorkflowOperationCtx(wf, controller)
			setArtifactRepository(woc.controller, &wfv1.ArtifactRepository{
				ArchiveLogs: pointer.BoolPtr(tt.controllerArchiveLog),
				S3: &wfv1.S3ArtifactRepository{
					S3Bucket: wfv1.S3Bucket{
						Bucket: "foo",
					},
					KeyFormat: "path/in/bucket",
				},
			})
			woc.operate(context.Background())
			pods, err := listPods(woc)
			assert.NoError(t, err)
			assert.Len(t, pods.Items, 1)
			pod := pods.Items[0]
			tmpl, err := getPodTemplate(&pod)
			assert.NoError(t, err)
			assert.Equal(t, tt.finalArchiveLog, tmpl.ArchiveLocation.IsArchiveLogs())
		})
	}
}

func Test_createWorkflowPod_rateLimited(t *testing.T) {
	for limit, limited := range map[config.ResourceRateLimit]bool{
		{Limit: 0, Burst: 0}: true,
		{Limit: 1, Burst: 1}: false,
		{Limit: 0, Burst: 1}: false,
		{Limit: 1, Burst: 1}: false,
	} {
		limit := limit
		t.Run(fmt.Sprintf("%v", limit), func(t *testing.T) {
			wf := wfv1.MustUnmarshalWorkflow(helloWorldWf)
			cancel, controller := newController(wf, func(c *WorkflowController) {
				c.Config.ResourceRateLimit = &limit
			})
			defer cancel()
			woc := newWorkflowOperationCtx(wf, controller)
			woc.operate(context.Background())
			x := woc.wf.Status.Nodes[woc.wf.Name]
			assert.Equal(t, wfv1.NodePending, x.Phase)
			if limited {
				assert.Equal(t, "resource creation rate-limit reached", x.Message)
			} else {
				assert.Empty(t, x.Message)
			}
		})
	}
}

func Test_createWorkflowPod_containerName(t *testing.T) {
	woc := newWoc()
	pod, err := woc.createWorkflowPod(context.Background(), "", []apiv1.Container{{Name: "invalid"}}, &wfv1.Template{}, &createWorkflowPodOpts{})
	assert.NoError(t, err)
	assert.Equal(t, common.MainContainerName, pod.Spec.Containers[1].Name)
}

func Test_createWorkflowPod_emissary(t *testing.T) {
	t.Run("NoCommand", func(t *testing.T) {
		woc := newWoc()
		woc.controller.containerRuntimeExecutor = common.ContainerRuntimeExecutorEmissary
		_, err := woc.createWorkflowPod(context.Background(), "", []apiv1.Container{{}}, &wfv1.Template{}, &createWorkflowPodOpts{})
		assert.Error(t, err)
	})
	t.Run("CommandNoArgs", func(t *testing.T) {
		woc := newWoc()
		woc.controller.containerRuntimeExecutor = common.ContainerRuntimeExecutorEmissary
		pod, err := woc.createWorkflowPod(context.Background(), "", []apiv1.Container{{Command: []string{"foo"}}}, &wfv1.Template{}, &createWorkflowPodOpts{})
		assert.NoError(t, err)
		assert.Equal(t, []string{"/var/run/argo/argoexec", "emissary", "--", "foo"}, pod.Spec.Containers[1].Command)
	})
	t.Run("NoCommandWithImageIndex", func(t *testing.T) {
		woc := newWoc()
		woc.controller.containerRuntimeExecutor = common.ContainerRuntimeExecutorEmissary
		pod, err := woc.createWorkflowPod(context.Background(), "", []apiv1.Container{{Image: "my-image"}}, &wfv1.Template{}, &createWorkflowPodOpts{})
		if assert.NoError(t, err) {
			assert.Equal(t, []string{"/var/run/argo/argoexec", "emissary", "--", "my-cmd"}, pod.Spec.Containers[1].Command)
			assert.Equal(t, []string{"my-args"}, pod.Spec.Containers[1].Args)
		}
	})
	t.Run("NoCommandWithArgsWithImageIndex", func(t *testing.T) {
		woc := newWoc()
		woc.controller.containerRuntimeExecutor = common.ContainerRuntimeExecutorEmissary
		pod, err := woc.createWorkflowPod(context.Background(), "", []apiv1.Container{{Image: "my-image", Args: []string{"foo"}}}, &wfv1.Template{}, &createWorkflowPodOpts{})
		if assert.NoError(t, err) {
			assert.Equal(t, []string{"/var/run/argo/argoexec", "emissary", "--", "my-cmd"}, pod.Spec.Containers[1].Command)
			assert.Equal(t, []string{"foo"}, pod.Spec.Containers[1].Args)
		}
	})
}

// TestVolumeAndVolumeMounts verifies the ability to carry forward volumes and volumeMounts from workflow.spec
func TestVolumeAndVolumeMounts(t *testing.T) {
	volumes := []apiv1.Volume{
		{
			Name: "volume-name",
			VolumeSource: apiv1.VolumeSource{
				EmptyDir: &apiv1.EmptyDirVolumeSource{},
			},
		},
	}
	volumeMounts := []apiv1.VolumeMount{
		{
			Name:      "volume-name",
			MountPath: "/test",
		},
	}

	// For Docker executor
	t.Run("Docker", func(t *testing.T) {
		ctx := context.Background()
		woc := newWoc()
		woc.volumes = volumes
		woc.execWf.Spec.Templates[0].Container.VolumeMounts = volumeMounts
		woc.controller.Config.ContainerRuntimeExecutor = common.ContainerRuntimeExecutorDocker

		tmplCtx, err := woc.createTemplateContext(wfv1.ResourceScopeLocal, "")
		assert.NoError(t, err)
		_, err = woc.executeContainer(ctx, woc.execWf.Spec.Entrypoint, tmplCtx.GetTemplateScope(), &woc.execWf.Spec.Templates[0], &wfv1.WorkflowStep{}, &executeTemplateOpts{})
		assert.NoError(t, err)
		pods, err := listPods(woc)
		assert.NoError(t, err)
		assert.Len(t, pods.Items, 1)
		pod := pods.Items[0]
		assert.Equal(t, 2, len(pod.Spec.Volumes))
		assert.Equal(t, "docker-sock", pod.Spec.Volumes[0].Name)
		assert.Equal(t, "volume-name", pod.Spec.Volumes[1].Name)
		assert.Equal(t, 1, len(pod.Spec.Containers[1].VolumeMounts))
		assert.Equal(t, "volume-name", pod.Spec.Containers[1].VolumeMounts[0].Name)
	})

	// For Kubelet executor
	t.Run("Kubelet", func(t *testing.T) {
		ctx := context.Background()
		woc := newWoc()
		woc.volumes = volumes
		woc.execWf.Spec.Templates[0].Container.VolumeMounts = volumeMounts
		woc.controller.Config.ContainerRuntimeExecutor = common.ContainerRuntimeExecutorKubelet

		tmplCtx, err := woc.createTemplateContext(wfv1.ResourceScopeLocal, "")
		assert.NoError(t, err)
		_, err = woc.executeContainer(ctx, woc.execWf.Spec.Entrypoint, tmplCtx.GetTemplateScope(), &woc.execWf.Spec.Templates[0], &wfv1.WorkflowStep{}, &executeTemplateOpts{})
		assert.NoError(t, err)
		pods, err := listPods(woc)
		assert.NoError(t, err)
		assert.Len(t, pods.Items, 1)
		pod := pods.Items[0]
		assert.Equal(t, 1, len(pod.Spec.Volumes))
		assert.Equal(t, "volume-name", pod.Spec.Volumes[0].Name)
		assert.Equal(t, 1, len(pod.Spec.Containers[1].VolumeMounts))
		assert.Equal(t, "volume-name", pod.Spec.Containers[1].VolumeMounts[0].Name)
	})

	// For K8sAPI executor
	t.Run("K8SAPI", func(t *testing.T) {
		ctx := context.Background()
		woc := newWoc()
		woc.volumes = volumes
		woc.execWf.Spec.Templates[0].Container.VolumeMounts = volumeMounts
		woc.controller.Config.ContainerRuntimeExecutor = common.ContainerRuntimeExecutorK8sAPI

		tmplCtx, err := woc.createTemplateContext(wfv1.ResourceScopeLocal, "")
		assert.NoError(t, err)
		_, err = woc.executeContainer(ctx, woc.execWf.Spec.Entrypoint, tmplCtx.GetTemplateScope(), &woc.execWf.Spec.Templates[0], &wfv1.WorkflowStep{}, &executeTemplateOpts{})
		assert.NoError(t, err)
		pods, err := listPods(woc)
		assert.NoError(t, err)
		assert.Len(t, pods.Items, 1)
		pod := pods.Items[0]
		assert.Equal(t, 1, len(pod.Spec.Volumes))
		assert.Equal(t, "volume-name", pod.Spec.Volumes[0].Name)
		assert.Equal(t, 1, len(pod.Spec.Containers[1].VolumeMounts))
		assert.Equal(t, "volume-name", pod.Spec.Containers[1].VolumeMounts[0].Name)
	})

	// For emissary executor
	t.Run("Emissary", func(t *testing.T) {
		ctx := context.Background()
		woc := newWoc()
		woc.volumes = volumes
		woc.execWf.Spec.Templates[0].Container.VolumeMounts = volumeMounts
		woc.controller.Config.ContainerRuntimeExecutor = common.ContainerRuntimeExecutorEmissary

		tmplCtx, err := woc.createTemplateContext(wfv1.ResourceScopeLocal, "")
		assert.NoError(t, err)
		_, err = woc.executeContainer(ctx, woc.execWf.Spec.Entrypoint, tmplCtx.GetTemplateScope(), &woc.execWf.Spec.Templates[0], &wfv1.WorkflowStep{}, &executeTemplateOpts{})
		assert.NoError(t, err)
		pods, err := listPods(woc)
		assert.NoError(t, err)
		assert.Len(t, pods.Items, 1)
		pod := pods.Items[0]
		if assert.Len(t, pod.Spec.Volumes, 2) {
			assert.Equal(t, "var-run-argo", pod.Spec.Volumes[0].Name)
			assert.Equal(t, "volume-name", pod.Spec.Volumes[1].Name)
		}
		if assert.Len(t, pod.Spec.InitContainers, 1) {
			init := pod.Spec.InitContainers[0]
			if assert.Len(t, init.VolumeMounts, 1) {
				assert.Equal(t, "var-run-argo", init.VolumeMounts[0].Name)
			}
		}
		containers := pod.Spec.Containers
		if assert.Len(t, containers, 2) {
			wait := containers[0]
			if assert.Len(t, wait.VolumeMounts, 2) {
				assert.Equal(t, "volume-name", wait.VolumeMounts[0].Name)
				assert.Equal(t, "var-run-argo", wait.VolumeMounts[1].Name)
			}
			main := containers[1]
			assert.Equal(t, []string{"/var/run/argo/argoexec", "emissary", "--", "cowsay"}, main.Command)
			if assert.Len(t, main.VolumeMounts, 2) {
				assert.Equal(t, "volume-name", main.VolumeMounts[0].Name)
				assert.Equal(t, "var-run-argo", main.VolumeMounts[1].Name)
			}
		}
	})
}

func TestVolumesPodSubstitution(t *testing.T) {
	volumes := []apiv1.Volume{
		{
			Name: "volume-name",
			VolumeSource: apiv1.VolumeSource{
				PersistentVolumeClaim: &apiv1.PersistentVolumeClaimVolumeSource{
					ClaimName: "{{inputs.parameters.volume-name}}",
				},
			},
		},
	}
	volumeMounts := []apiv1.VolumeMount{
		{
			Name:      "volume-name",
			MountPath: "/test",
		},
	}
	inputParameters := []wfv1.Parameter{
		{
			Name:  "volume-name",
			Value: wfv1.AnyStringPtr("test-name"),
		},
	}

	ctx := context.Background()
	woc := newWoc()
	woc.volumes = volumes
	woc.execWf.Spec.Templates[0].Container.VolumeMounts = volumeMounts
	woc.execWf.Spec.Templates[0].Inputs.Parameters = inputParameters
	woc.controller.Config.ContainerRuntimeExecutor = common.ContainerRuntimeExecutorDocker

	tmplCtx, err := woc.createTemplateContext(wfv1.ResourceScopeLocal, "")
	assert.NoError(t, err)
	_, err = woc.executeContainer(ctx, woc.execWf.Spec.Entrypoint, tmplCtx.GetTemplateScope(), &woc.execWf.Spec.Templates[0], &wfv1.WorkflowStep{}, &executeTemplateOpts{})
	assert.NoError(t, err)
	pods, err := listPods(woc)
	assert.NoError(t, err)
	assert.Len(t, pods.Items, 1)
	pod := pods.Items[0]
	assert.Equal(t, 2, len(pod.Spec.Volumes))
	assert.Equal(t, "volume-name", pod.Spec.Volumes[1].Name)
	assert.Equal(t, "test-name", pod.Spec.Volumes[1].PersistentVolumeClaim.ClaimName)
	assert.Equal(t, 1, len(pod.Spec.Containers[1].VolumeMounts))
	assert.Equal(t, "volume-name", pod.Spec.Containers[1].VolumeMounts[0].Name)
}

func TestOutOfCluster(t *testing.T) {
	verifyKubeConfigVolume := func(ctr apiv1.Container, volName, mountPath string) {
		for _, vol := range ctr.VolumeMounts {
			if vol.Name == volName && vol.MountPath == mountPath {
				for _, arg := range ctr.Args {
					if arg == fmt.Sprintf("--kubeconfig=%s", mountPath) {
						return
					}
				}
			}
		}
		t.Fatalf("%v does not have kubeconfig mounted properly (name: %s, mountPath: %s)", ctr, volName, mountPath)
	}

	// default mount path & volume name
	{
		ctx := context.Background()
		woc := newWoc()
		woc.controller.Config.KubeConfig = &config.KubeConfig{
			SecretName: "foo",
			SecretKey:  "bar",
		}

		tmplCtx, err := woc.createTemplateContext(wfv1.ResourceScopeLocal, "")
		assert.NoError(t, err)
		_, err = woc.executeContainer(ctx, woc.execWf.Spec.Entrypoint, tmplCtx.GetTemplateScope(), &woc.execWf.Spec.Templates[0], &wfv1.WorkflowStep{}, &executeTemplateOpts{})
		assert.NoError(t, err)
		pods, err := listPods(woc)
		assert.NoError(t, err)
		assert.Len(t, pods.Items, 1)
		pod := pods.Items[0]
		assert.Equal(t, "kubeconfig", pod.Spec.Volumes[0].Name)
		assert.Equal(t, "foo", pod.Spec.Volumes[0].VolumeSource.Secret.SecretName)

		waitCtr := pod.Spec.Containers[0]
		verifyKubeConfigVolume(waitCtr, "kubeconfig", "/kube/config")
	}

	// custom mount path & volume name, in case name collision
	{
		ctx := context.Background()
		woc := newWoc()
		woc.controller.Config.KubeConfig = &config.KubeConfig{
			SecretName: "foo",
			SecretKey:  "bar",
			MountPath:  "/some/path/config",
			VolumeName: "kube-config-secret",
		}

		tmplCtx, err := woc.createTemplateContext(wfv1.ResourceScopeLocal, "")
		assert.NoError(t, err)
		_, err = woc.executeContainer(ctx, woc.execWf.Spec.Entrypoint, tmplCtx.GetTemplateScope(), &woc.execWf.Spec.Templates[0], &wfv1.WorkflowStep{}, &executeTemplateOpts{})
		assert.NoError(t, err)
		pods, err := listPods(woc)
		assert.NoError(t, err)
		assert.Len(t, pods.Items, 1)
		pod := pods.Items[0]
		assert.Equal(t, "kube-config-secret", pod.Spec.Volumes[0].Name)
		assert.Equal(t, "foo", pod.Spec.Volumes[0].VolumeSource.Secret.SecretName)

		// kubeconfig volume is the last one
		waitCtr := pod.Spec.Containers[0]
		verifyKubeConfigVolume(waitCtr, "kube-config-secret", "/some/path/config")
	}
}

// TestPriority verifies the ability to carry forward priorityClassName and priority.
func TestPriority(t *testing.T) {
	priority := int32(15)
	ctx := context.Background()
	woc := newWoc()
	woc.execWf.Spec.Templates[0].PriorityClassName = "foo"
	woc.execWf.Spec.Templates[0].Priority = &priority
	tmplCtx, err := woc.createTemplateContext(wfv1.ResourceScopeLocal, "")
	assert.NoError(t, err)
	_, err = woc.executeContainer(ctx, woc.execWf.Spec.Entrypoint, tmplCtx.GetTemplateScope(), &woc.execWf.Spec.Templates[0], &wfv1.WorkflowStep{}, &executeTemplateOpts{})
	assert.NoError(t, err)
	pods, err := listPods(woc)
	assert.NoError(t, err)
	assert.Len(t, pods.Items, 1)
	pod := pods.Items[0]
	assert.Equal(t, pod.Spec.PriorityClassName, "foo")
	assert.Equal(t, pod.Spec.Priority, &priority)
}

// TestSchedulerName verifies the ability to carry forward schedulerName.
func TestSchedulerName(t *testing.T) {
	ctx := context.Background()
	woc := newWoc()
	woc.execWf.Spec.Templates[0].SchedulerName = "foo"
	tmplCtx, err := woc.createTemplateContext(wfv1.ResourceScopeLocal, "")
	assert.NoError(t, err)
	_, err = woc.executeContainer(ctx, woc.execWf.Spec.Entrypoint, tmplCtx.GetTemplateScope(), &woc.execWf.Spec.Templates[0], &wfv1.WorkflowStep{}, &executeTemplateOpts{})
	assert.NoError(t, err)
	pods, err := listPods(woc)
	assert.NoError(t, err)
	assert.Len(t, pods.Items, 1)
	pod := pods.Items[0]
	assert.Equal(t, pod.Spec.SchedulerName, "foo")
}

// TestInitContainers verifies the ability to set up initContainers
func TestInitContainers(t *testing.T) {
	volumes := []apiv1.Volume{
		{
			Name: "volume-name",
			VolumeSource: apiv1.VolumeSource{
				EmptyDir: &apiv1.EmptyDirVolumeSource{},
			},
		},
		{
			Name: "init-volume-name",
			VolumeSource: apiv1.VolumeSource{
				EmptyDir: &apiv1.EmptyDirVolumeSource{},
			},
		},
	}
	volumeMounts := []apiv1.VolumeMount{
		{
			Name:      "volume-name",
			MountPath: "/test",
		},
	}
	initVolumeMounts := []apiv1.VolumeMount{
		{
			Name:      "init-volume-name",
			MountPath: "/init-test",
		},
	}
	mirrorVolumeMounts := true

	ctx := context.Background()
	woc := newWoc()
	woc.volumes = volumes
	woc.execWf.Spec.Templates[0].Container.VolumeMounts = volumeMounts
	woc.execWf.Spec.Templates[0].InitContainers = []wfv1.UserContainer{
		{
			MirrorVolumeMounts: &mirrorVolumeMounts,
			Container: apiv1.Container{
				Name:         "init-foo",
				VolumeMounts: initVolumeMounts,
			},
		},
	}

	tmplCtx, err := woc.createTemplateContext(wfv1.ResourceScopeLocal, "")
	assert.NoError(t, err)
	_, err = woc.executeContainer(ctx, woc.execWf.Spec.Entrypoint, tmplCtx.GetTemplateScope(), &woc.execWf.Spec.Templates[0], &wfv1.WorkflowStep{}, &executeTemplateOpts{})
	assert.NoError(t, err)
	pods, err := listPods(woc)
	assert.NoError(t, err)
	assert.Len(t, pods.Items, 1)
	pod := pods.Items[0]
	assert.Equal(t, 1, len(pod.Spec.InitContainers))
	assert.Equal(t, "init-foo", pod.Spec.InitContainers[0].Name)
	for _, v := range volumes {
		assert.Contains(t, pod.Spec.Volumes, v)
	}
	assert.Equal(t, 2, len(pod.Spec.InitContainers[0].VolumeMounts))
	assert.Equal(t, "init-volume-name", pod.Spec.InitContainers[0].VolumeMounts[0].Name)
	assert.Equal(t, "volume-name", pod.Spec.InitContainers[0].VolumeMounts[1].Name)
}

// TestSidecars verifies the ability to set up sidecars
func TestSidecars(t *testing.T) {
	volumes := []apiv1.Volume{
		{
			Name: "volume-name",
			VolumeSource: apiv1.VolumeSource{
				EmptyDir: &apiv1.EmptyDirVolumeSource{},
			},
		},
		{
			Name: "sidecar-volume-name",
			VolumeSource: apiv1.VolumeSource{
				EmptyDir: &apiv1.EmptyDirVolumeSource{},
			},
		},
	}
	volumeMounts := []apiv1.VolumeMount{
		{
			Name:      "volume-name",
			MountPath: "/test",
		},
	}
	sidecarVolumeMounts := []apiv1.VolumeMount{
		{
			Name:      "sidecar-volume-name",
			MountPath: "/sidecar-test",
		},
	}
	mirrorVolumeMounts := true

	ctx := context.Background()
	woc := newWoc()
	woc.volumes = volumes
	woc.execWf.Spec.Templates[0].Container.VolumeMounts = volumeMounts
	woc.execWf.Spec.Templates[0].Sidecars = []wfv1.UserContainer{
		{
			MirrorVolumeMounts: &mirrorVolumeMounts,
			Container: apiv1.Container{
				Name:         "side-foo",
				VolumeMounts: sidecarVolumeMounts,
			},
		},
	}

	tmplCtx, err := woc.createTemplateContext(wfv1.ResourceScopeLocal, "")
	assert.NoError(t, err)
	_, err = woc.executeContainer(ctx, woc.execWf.Spec.Entrypoint, tmplCtx.GetTemplateScope(), &woc.execWf.Spec.Templates[0], &wfv1.WorkflowStep{}, &executeTemplateOpts{})
	assert.NoError(t, err)
	pods, err := listPods(woc)
	assert.NoError(t, err)
	assert.Len(t, pods.Items, 1)
	pod := pods.Items[0]
	assert.Equal(t, 3, len(pod.Spec.Containers))
	assert.Equal(t, "wait", pod.Spec.Containers[0].Name)
	assert.Equal(t, "main", pod.Spec.Containers[1].Name)
	assert.Equal(t, "side-foo", pod.Spec.Containers[2].Name)
	for _, v := range volumes {
		assert.Contains(t, pod.Spec.Volumes, v)
	}
	assert.Equal(t, 2, len(pod.Spec.Containers[2].VolumeMounts))
	assert.Equal(t, "sidecar-volume-name", pod.Spec.Containers[2].VolumeMounts[0].Name)
	assert.Equal(t, "volume-name", pod.Spec.Containers[2].VolumeMounts[1].Name)
}

func TestTemplateLocalVolumes(t *testing.T) {
	volumes := []apiv1.Volume{
		{
			Name: "volume-name",
			VolumeSource: apiv1.VolumeSource{
				EmptyDir: &apiv1.EmptyDirVolumeSource{},
			},
		},
	}
	localVolumes := []apiv1.Volume{
		{
			Name: "local-volume-name",
			VolumeSource: apiv1.VolumeSource{
				EmptyDir: &apiv1.EmptyDirVolumeSource{},
			},
		},
	}
	volumeMounts := []apiv1.VolumeMount{
		{
			Name:      "volume-name",
			MountPath: "/test",
		},
		{
			Name:      "local-volume-name",
			MountPath: "/local-test",
		},
	}

	ctx := context.Background()
	woc := newWoc()
	woc.volumes = volumes
	woc.execWf.Spec.Templates[0].Container.VolumeMounts = volumeMounts
	woc.execWf.Spec.Templates[0].Volumes = localVolumes

	tmplCtx, err := woc.createTemplateContext(wfv1.ResourceScopeLocal, "")
	assert.NoError(t, err)
	_, err = woc.executeContainer(ctx, woc.execWf.Spec.Entrypoint, tmplCtx.GetTemplateScope(), &woc.execWf.Spec.Templates[0], &wfv1.WorkflowStep{}, &executeTemplateOpts{})
	assert.NoError(t, err)
	pods, err := listPods(woc)
	assert.NoError(t, err)
	assert.Len(t, pods.Items, 1)
	pod := pods.Items[0]
	for _, v := range volumes {
		assert.Contains(t, pod.Spec.Volumes, v)
	}
	for _, v := range localVolumes {
		assert.Contains(t, pod.Spec.Volumes, v)
	}
}

// TestWFLevelHostAliases verifies the ability to carry forward workflow level HostAliases to Podspec
func TestWFLevelHostAliases(t *testing.T) {
	ctx := context.Background()
	woc := newWoc()
	woc.execWf.Spec.HostAliases = []apiv1.HostAlias{
		{IP: "127.0.0.1"},
		{IP: "127.0.0.1"},
	}
	tmplCtx, err := woc.createTemplateContext(wfv1.ResourceScopeLocal, "")
	assert.NoError(t, err)
	_, err = woc.executeContainer(ctx, woc.execWf.Spec.Entrypoint, tmplCtx.GetTemplateScope(), &woc.execWf.Spec.Templates[0], &wfv1.WorkflowStep{}, &executeTemplateOpts{})
	assert.NoError(t, err)
	pods, err := listPods(woc)
	assert.NoError(t, err)
	assert.Len(t, pods.Items, 1)
	pod := pods.Items[0]
	assert.NotNil(t, pod.Spec.HostAliases)
}

// TestTmplLevelHostAliases verifies the ability to carry forward template level HostAliases to Podspec
func TestTmplLevelHostAliases(t *testing.T) {
	ctx := context.Background()
	woc := newWoc()
	woc.execWf.Spec.Templates[0].HostAliases = []apiv1.HostAlias{
		{IP: "127.0.0.1"},
		{IP: "127.0.0.1"},
	}
	tmplCtx, err := woc.createTemplateContext(wfv1.ResourceScopeLocal, "")
	assert.NoError(t, err)
	_, err = woc.executeContainer(ctx, woc.execWf.Spec.Entrypoint, tmplCtx.GetTemplateScope(), &woc.execWf.Spec.Templates[0], &wfv1.WorkflowStep{}, &executeTemplateOpts{})
	assert.NoError(t, err)
	pods, err := listPods(woc)
	assert.NoError(t, err)
	assert.Len(t, pods.Items, 1)
	pod := pods.Items[0]
	assert.NotNil(t, pod.Spec.HostAliases)
}

// TestWFLevelSecurityContext verifies the ability to carry forward workflow level SecurityContext to Podspec
func TestWFLevelSecurityContext(t *testing.T) {
	ctx := context.Background()
	woc := newWoc()
	runAsUser := int64(1234)
	woc.execWf.Spec.SecurityContext = &apiv1.PodSecurityContext{
		RunAsUser: &runAsUser,
	}
	tmplCtx, err := woc.createTemplateContext(wfv1.ResourceScopeLocal, "")
	assert.NoError(t, err)
	_, err = woc.executeContainer(ctx, woc.execWf.Spec.Entrypoint, tmplCtx.GetTemplateScope(), &woc.execWf.Spec.Templates[0], &wfv1.WorkflowStep{}, &executeTemplateOpts{})
	assert.NoError(t, err)
	pods, err := listPods(woc)
	assert.NoError(t, err)
	assert.Len(t, pods.Items, 1)
	pod := pods.Items[0]
	assert.NotNil(t, pod.Spec.SecurityContext)
	assert.Equal(t, runAsUser, *pod.Spec.SecurityContext.RunAsUser)
}

// TestTmplLevelSecurityContext verifies the ability to carry forward template level SecurityContext to Podspec
func TestTmplLevelSecurityContext(t *testing.T) {
	ctx := context.Background()
	woc := newWoc()
	runAsUser := int64(1234)
	woc.execWf.Spec.Templates[0].SecurityContext = &apiv1.PodSecurityContext{
		RunAsUser: &runAsUser,
	}
	tmplCtx, err := woc.createTemplateContext(wfv1.ResourceScopeLocal, "")
	assert.NoError(t, err)
	_, err = woc.executeContainer(ctx, woc.execWf.Spec.Entrypoint, tmplCtx.GetTemplateScope(), &woc.execWf.Spec.Templates[0], &wfv1.WorkflowStep{}, &executeTemplateOpts{})
	assert.NoError(t, err)
	pods, err := listPods(woc)
	assert.NoError(t, err)
	assert.Len(t, pods.Items, 1)
	pod := pods.Items[0]
	assert.NotNil(t, pod.Spec.SecurityContext)
	assert.Equal(t, runAsUser, *pod.Spec.SecurityContext.RunAsUser)
}

var helloWorldWfWithPatch = `
apiVersion: argoproj.io/v1alpha1
kind: Workflow
metadata:
  name: hello-world
spec:
  entrypoint: whalesay
  templates:
  - name: whalesay
    podSpecPatch: '{"containers":[{"name":"main", "resources":{"limits":{"cpu": "800m"}}}]}'
    container:
      image: docker/whalesay:latest
      command: [cowsay]
      args: ["hello world"]
`

var helloWorldWfWithWFPatch = `
apiVersion: argoproj.io/v1alpha1
kind: Workflow
metadata:
  name: hello-world
spec:
  entrypoint: whalesay
  podSpecPatch: '{"containers":[{"name":"main", "resources":{"limits":{"cpu": "800m"}}}]}'
  templates:
  - name: whalesay
    container:
      image: docker/whalesay:latest
      command: [cowsay]
      args: ["hello world"]
`

var helloWorldWfWithWFYAMLPatch = `
apiVersion: argoproj.io/v1alpha1
kind: Workflow
metadata:
  name: hello-world
spec:
  entrypoint: whalesay
  podSpecPatch: |
    containers:
      - name: main
        resources:
          limits:
            cpu: "800m"
  templates:
  - name: whalesay
    podSpecPatch: '{"containers":[{"name":"main", "resources":{"limits":{"memory": "100Mi"}}}]}'
    container:
      image: docker/whalesay:latest
      command: [cowsay]
      args: ["hello world"]
`

var helloWorldWfWithInvalidPatchFormat = `
apiVersion: argoproj.io/v1alpha1
kind: Workflow
metadata:
  name: hello-world
spec:
  entrypoint: whalesay
  templates:
  - name: whalesay
    podSpecPatch: '{"containers"}' # not a valid JSON here
    container:
      image: docker/whalesay:latest
      command: [cowsay]
      args: ["hello world"]
`

func TestPodSpecPatch(t *testing.T) {
	wf := wfv1.MustUnmarshalWorkflow(helloWorldWfWithPatch)
	ctx := context.Background()
	woc := newWoc(*wf)
	mainCtr := woc.execWf.Spec.Templates[0].Container
	pod, _ := woc.createWorkflowPod(ctx, wf.Name, []apiv1.Container{*mainCtr}, &wf.Spec.Templates[0], &createWorkflowPodOpts{})
	assert.Equal(t, "0.800", pod.Spec.Containers[1].Resources.Limits.Cpu().AsDec().String())

	wf = wfv1.MustUnmarshalWorkflow(helloWorldWfWithWFPatch)
	woc = newWoc(*wf)
	mainCtr = woc.execWf.Spec.Templates[0].Container
	pod, _ = woc.createWorkflowPod(ctx, wf.Name, []apiv1.Container{*mainCtr}, &wf.Spec.Templates[0], &createWorkflowPodOpts{})
	assert.Equal(t, "0.800", pod.Spec.Containers[1].Resources.Limits.Cpu().AsDec().String())

	wf = wfv1.MustUnmarshalWorkflow(helloWorldWfWithWFYAMLPatch)
	woc = newWoc(*wf)
	mainCtr = woc.execWf.Spec.Templates[0].Container
	pod, _ = woc.createWorkflowPod(ctx, wf.Name, []apiv1.Container{*mainCtr}, &wf.Spec.Templates[0], &createWorkflowPodOpts{})

	assert.Equal(t, "0.800", pod.Spec.Containers[1].Resources.Limits.Cpu().AsDec().String())
	assert.Equal(t, "104857600", pod.Spec.Containers[1].Resources.Limits.Memory().AsDec().String())

	wf = wfv1.MustUnmarshalWorkflow(helloWorldWfWithInvalidPatchFormat)
	woc = newWoc(*wf)
	mainCtr = woc.execWf.Spec.Templates[0].Container
	_, err := woc.createWorkflowPod(ctx, wf.Name, []apiv1.Container{*mainCtr}, &wf.Spec.Templates[0], &createWorkflowPodOpts{})
	assert.EqualError(t, err, "Failed to merge the workflow PodSpecPatch with the template PodSpecPatch due to invalid format")
}

func TestMainContainerCustomization(t *testing.T) {
	mainCtrSpec := &apiv1.Container{
		Name: common.MainContainerName,
		Resources: apiv1.ResourceRequirements{
			Limits: apiv1.ResourceList{
				apiv1.ResourceCPU:    resource.MustParse("0.200"),
				apiv1.ResourceMemory: resource.MustParse("512Mi"),
			},
		},
	}
	// podSpecPatch in workflow spec takes precedence over the main container's
	// configuration in controller so here we respect what's specified in podSpecPatch.
	wf := wfv1.MustUnmarshalWorkflow(helloWorldWfWithPatch)
	woc := newWoc(*wf)
	ctx := context.Background()
	woc.controller.Config.MainContainer = mainCtrSpec
	mainCtr := woc.execWf.Spec.Templates[0].Container
	pod, _ := woc.createWorkflowPod(ctx, wf.Name, []apiv1.Container{*mainCtr}, &wf.Spec.Templates[0], &createWorkflowPodOpts{})
	assert.Equal(t, "0.800", pod.Spec.Containers[1].Resources.Limits.Cpu().AsDec().String())

	// The main container's resources should be changed since the existing
	// container's resources are not specified.
	wf = wfv1.MustUnmarshalWorkflow(helloWorldWf)
	woc = newWoc(*wf)
	woc.controller.Config.MainContainer = mainCtrSpec
	mainCtr = woc.execWf.Spec.Templates[0].Container
	mainCtr.Resources = apiv1.ResourceRequirements{Limits: apiv1.ResourceList{}}
	pod, _ = woc.createWorkflowPod(ctx, wf.Name, []apiv1.Container{*mainCtr}, &wf.Spec.Templates[0], &createWorkflowPodOpts{})
	assert.Equal(t, "0.200", pod.Spec.Containers[1].Resources.Limits.Cpu().AsDec().String())

	// Workflow spec's main container takes precedence over config in controller
	// so here the main container resources remain unchanged.
	wf = wfv1.MustUnmarshalWorkflow(helloWorldWf)
	woc = newWoc(*wf)
	woc.controller.Config.MainContainer = mainCtrSpec
	mainCtr = woc.execWf.Spec.Templates[0].Container
	wf.Spec.Templates[0].Container.Name = common.MainContainerName
	wf.Spec.Templates[0].Container.Resources = apiv1.ResourceRequirements{
		Limits: apiv1.ResourceList{
			apiv1.ResourceCPU:    resource.MustParse("0.900"),
			apiv1.ResourceMemory: resource.MustParse("512Mi"),
		},
	}
	pod, _ = woc.createWorkflowPod(ctx, wf.Name, []apiv1.Container{*mainCtr}, &wf.Spec.Templates[0], &createWorkflowPodOpts{})
	assert.Equal(t, "0.900", pod.Spec.Containers[1].Resources.Limits.Cpu().AsDec().String())

	// If the name of the container in the workflow spec is not "main",
	// the main container resources should remain unchanged.
	wf = wfv1.MustUnmarshalWorkflow(helloWorldWf)
	woc = newWoc(*wf)
	mainCtr = woc.execWf.Spec.Templates[0].Container
	mainCtr.Resources = apiv1.ResourceRequirements{
		Limits: apiv1.ResourceList{
			apiv1.ResourceCPU:    resource.MustParse("0.100"),
			apiv1.ResourceMemory: resource.MustParse("512Mi"),
		},
	}
	wf.Spec.Templates[0].Container.Name = "non-main"
	wf.Spec.Templates[0].Container.Resources = apiv1.ResourceRequirements{
		Limits: apiv1.ResourceList{
			apiv1.ResourceCPU:    resource.MustParse("0.900"),
			apiv1.ResourceMemory: resource.MustParse("512Mi"),
		},
	}
	pod, _ = woc.createWorkflowPod(ctx, wf.Name, []apiv1.Container{*mainCtr}, &wf.Spec.Templates[0], &createWorkflowPodOpts{})
	assert.Equal(t, "0.100", pod.Spec.Containers[1].Resources.Limits.Cpu().AsDec().String())

	// If script template has limits then they take precedence over config in controller
	wf = wfv1.MustUnmarshalWorkflow(scriptWf)
	woc = newWoc(*wf)
	woc.controller.Config.MainContainer = mainCtrSpec
	mainCtr = &woc.execWf.Spec.Templates[0].Script.Container
	wf.Spec.Templates[0].Script.Container.Resources = apiv1.ResourceRequirements{
		Limits: apiv1.ResourceList{
			apiv1.ResourceCPU:    resource.MustParse("1"),
			apiv1.ResourceMemory: resource.MustParse("123Mi"),
		},
	}
	pod, _ = woc.createWorkflowPod(ctx, wf.Name, []apiv1.Container{*mainCtr}, &wf.Spec.Templates[0], &createWorkflowPodOpts{})
	assert.Equal(t, "1", pod.Spec.Containers[1].Resources.Limits.Cpu().AsDec().String())
	assert.Equal(t, "128974848", pod.Spec.Containers[1].Resources.Limits.Memory().AsDec().String())

}

func TestIsResourcesSpecified(t *testing.T) {
	wf := wfv1.MustUnmarshalWorkflow(helloWorldWf)
	woc := newWoc(*wf)
	mainCtr := woc.execWf.Spec.Templates[0].Container
	mainCtr.Resources = apiv1.ResourceRequirements{Limits: apiv1.ResourceList{}}
	assert.False(t, isResourcesSpecified(mainCtr))

	// only limits
	mainCtr.Resources = apiv1.ResourceRequirements{
		Limits: apiv1.ResourceList{
			apiv1.ResourceCPU:    resource.MustParse("0.900"),
			apiv1.ResourceMemory: resource.MustParse("512Mi"),
		},
	}
	assert.True(t, isResourcesSpecified(mainCtr))

	// only requests
	mainCtr.Resources = apiv1.ResourceRequirements{
		Requests: apiv1.ResourceList{
			apiv1.ResourceCPU:    resource.MustParse("0.250"),
			apiv1.ResourceMemory: resource.MustParse("64Mi"),
		},
	}
	assert.True(t, isResourcesSpecified(mainCtr))

	// both requests and limits
	mainCtr.Resources = apiv1.ResourceRequirements{
		Requests: apiv1.ResourceList{
			apiv1.ResourceCPU:    resource.MustParse("0.250"),
			apiv1.ResourceMemory: resource.MustParse("64Mi"),
		},
		Limits: apiv1.ResourceList{
			apiv1.ResourceCPU:    resource.MustParse("0.900"),
			apiv1.ResourceMemory: resource.MustParse("512Mi"),
		},
	}
	assert.True(t, isResourcesSpecified(mainCtr))
}

var helloWindowsWf = `
apiVersion: argoproj.io/v1alpha1
kind: Workflow
metadata:
  name: hello-hybrid-win
spec:
  entrypoint: hello-win
  templates:
    - name: hello-win
      nodeSelector:
        kubernetes.io/os: windows
      container:
        image: mcr.microsoft.com/windows/nanoserver:1809
        command: ["cmd", "/c"]
        args: ["echo", "Hello from Windows Container!"]
`

var helloLinuxWf = `
apiVersion: argoproj.io/v1alpha1
kind: Workflow
metadata:
  name: hello-hybrid-lin
spec:
  entrypoint: hello-linux
  templates:
    - name: hello-linux
      nodeSelector:
        kubernetes.io/os: linux
      container:
        image: alpine
        command: [echo]
        args: ["Hello from Linux Container!"]
`

func TestHybridWfVolumesWindows(t *testing.T) {
	wf := wfv1.MustUnmarshalWorkflow(helloWindowsWf)
	woc := newWoc(*wf)

	ctx := context.Background()
	mainCtr := woc.execWf.Spec.Templates[0].Container
	pod, _ := woc.createWorkflowPod(ctx, wf.Name, []apiv1.Container{*mainCtr}, &wf.Spec.Templates[0], &createWorkflowPodOpts{})
	assert.Equal(t, "\\\\.\\pipe\\docker_engine", pod.Spec.Containers[0].VolumeMounts[0].MountPath)
	assert.Equal(t, false, pod.Spec.Containers[0].VolumeMounts[0].ReadOnly)
	assert.Equal(t, (*apiv1.HostPathType)(nil), pod.Spec.Volumes[0].HostPath.Type)
}

func TestWindowsUNCPathsAreRemoved(t *testing.T) {
	wf := wfv1.MustUnmarshalWorkflow(helloWindowsWf)
	uncVolume := apiv1.Volume{
		Name: "unc",
		VolumeSource: apiv1.VolumeSource{
			HostPath: &apiv1.HostPathVolumeSource{
				Path: "\\\\.\\pipe\\test",
			},
		},
	}
	uncMount := apiv1.VolumeMount{
		Name:      "unc",
		MountPath: "\\\\.\\pipe\\test",
	}

	// Add artifacts so that initContainer volumeMount logic is run
	inp := wfv1.Artifact{
		Name: "kubectl",
		Path: "C:\\kubectl",
		ArtifactLocation: wfv1.ArtifactLocation{HTTP: &wfv1.HTTPArtifact{
			URL: "https://dl.k8s.io/release/v1.22.0/bin/windows/amd64/kubectl.exe"},
		},
	}
	wf.Spec.Volumes = append(wf.Spec.Volumes, uncVolume)
	wf.Spec.Templates[0].Container.VolumeMounts = append(wf.Spec.Templates[0].Container.VolumeMounts, uncMount)
	wf.Spec.Templates[0].Inputs.Artifacts = append(wf.Spec.Templates[0].Inputs.Artifacts, inp)
	woc := newWoc(*wf)

	ctx := context.Background()
	mainCtr := woc.execWf.Spec.Templates[0].Container
	pod, _ := woc.createWorkflowPod(ctx, wf.Name, []apiv1.Container{*mainCtr}, &wf.Spec.Templates[0], &createWorkflowPodOpts{})
	waitCtrIdx, err := wfutil.FindWaitCtrIndex(pod)

	if err != nil {
		assert.Errorf(t, err, "could not find wait ctr index")
	}
	for _, mnt := range pod.Spec.Containers[waitCtrIdx].VolumeMounts {
		assert.NotEqual(t, mnt.Name, "unc")
	}
	for _, initCtr := range pod.Spec.InitContainers {
		if initCtr.Name == common.InitContainerName {
			for _, mnt := range initCtr.VolumeMounts {
				assert.NotEqual(t, mnt.Name, "unc")
			}
		}
	}
}

func TestWindowsUNCPathsAreRemoved(t *testing.T) {
	wf := wfv1.MustUnmarshalWorkflow(helloWindowsWf)
	uncVolume := apiv1.Volume{
		Name: "unc",
		VolumeSource: apiv1.VolumeSource{
			HostPath: &apiv1.HostPathVolumeSource{
				Path: "\\\\.\\pipe\\test",
			},
		},
	}
	uncMount := apiv1.VolumeMount{
		Name:      "unc",
		MountPath: "\\\\.\\pipe\\test",
	}

	// Add artifacts so that initContainer volumeMount logic is run
	inp := wfv1.Artifact{
		Name: "kubectl",
		Path: "C:\\kubectl",
		ArtifactLocation: wfv1.ArtifactLocation{HTTP: &wfv1.HTTPArtifact{
			URL: "https://dl.k8s.io/release/v1.22.0/bin/windows/amd64/kubectl.exe"},
		},
	}
	wf.Spec.Volumes = append(wf.Spec.Volumes, uncVolume)
	wf.Spec.Templates[0].Container.VolumeMounts = append(wf.Spec.Templates[0].Container.VolumeMounts, uncMount)
	wf.Spec.Templates[0].Inputs.Artifacts = append(wf.Spec.Templates[0].Inputs.Artifacts, inp)
	woc := newWoc(*wf)

	ctx := context.Background()
	mainCtr := woc.execWf.Spec.Templates[0].Container
	pod, _ := woc.createWorkflowPod(ctx, wf.Name, []apiv1.Container{*mainCtr}, &wf.Spec.Templates[0], &createWorkflowPodOpts{})
	waitCtrIdx, err := wfutil.FindWaitCtrIndex(pod)

	if err != nil {
		assert.Errorf(t, err, "could not find wait ctr index")
	}
	for _, mnt := range pod.Spec.Containers[waitCtrIdx].VolumeMounts {
		assert.NotEqual(t, mnt.Name, "unc")
	}
	for _, initCtr := range pod.Spec.InitContainers {
		if initCtr.Name == common.InitContainerName {
			for _, mnt := range initCtr.VolumeMounts {
				assert.NotEqual(t, mnt.Name, "unc")
			}
		}
	}
}

func TestHybridWfVolumesLinux(t *testing.T) {
	wf := wfv1.MustUnmarshalWorkflow(helloLinuxWf)
	woc := newWoc(*wf)

	ctx := context.Background()
	mainCtr := woc.execWf.Spec.Templates[0].Container
	pod, _ := woc.createWorkflowPod(ctx, wf.Name, []apiv1.Container{*mainCtr}, &wf.Spec.Templates[0], &createWorkflowPodOpts{})
	assert.Equal(t, "/var/run/docker.sock", pod.Spec.Containers[0].VolumeMounts[0].MountPath)
	assert.Equal(t, true, pod.Spec.Containers[0].VolumeMounts[0].ReadOnly)
	assert.Equal(t, &hostPathSocket, pod.Spec.Volumes[0].HostPath.Type)
}

var propagateMaxDuration = `
name: retry-backoff
retryStrategy:
  limit: 10
  backoff:
    duration: "1"
    factor: 1
    maxDuration: "20"
container:
  image: alpine
  command: [sh, -c]
  args: ["sleep $(( {{retries}} * 100 )); exit 1"]

`

func TestPropagateMaxDuration(t *testing.T) {
	// Ensure that volume mount is added when artifact is provided
	tmpl := unmarshalTemplate(propagateMaxDuration)
	woc := newWoc()
	deadline := time.Time{}.Add(time.Second)
	ctx := context.Background()
	pod, err := woc.createWorkflowPod(ctx, tmpl.Name, []apiv1.Container{*tmpl.Container}, tmpl, &createWorkflowPodOpts{executionDeadline: deadline})
	assert.NoError(t, err)
	v, err := getPodDeadline(pod)
	assert.NoError(t, err)
	assert.Equal(t, v, deadline)
}

var wfWithPodMetadata = `
apiVersion: argoproj.io/v1alpha1
kind: Workflow
metadata:
  name: hello-world
spec:
  entrypoint: whalesay
  podMetadata:
    annotations:
      workflow-level-pod-annotation: foo
    labels:
      workflow-level-pod-label: bar
  templates:
  - name: whalesay
    container:
      image: docker/whalesay:latest
      command: [cowsay]
      args: ["hello world"]
`

var wfWithPodMetadataAndTemplateMetadata = `
apiVersion: argoproj.io/v1alpha1
kind: Workflow
metadata:
  name: hello-world
spec:
  entrypoint: whalesay
  podMetadata:
    annotations:
      workflow-level-pod-annotation: foo
    labels:
      workflow-level-pod-label: bar
  templates:
  - name: whalesay
    metadata:
      annotations:
        workflow-level-pod-annotation: fizz
        template-level-pod-annotation: hello
      labels:
        workflow-level-pod-label: buzz
        template-level-pod-label: world
    container:
      image: docker/whalesay:latest
      command: [cowsay]
      args: ["hello world"]
`

func TestPodMetadata(t *testing.T) {
	wf := wfv1.MustUnmarshalWorkflow(wfWithPodMetadata)
	ctx := context.Background()
	woc := newWoc(*wf)
	mainCtr := woc.execWf.Spec.Templates[0].Container
	pod, _ := woc.createWorkflowPod(ctx, wf.Name, []apiv1.Container{*mainCtr}, &wf.Spec.Templates[0], &createWorkflowPodOpts{})
	assert.Equal(t, "foo", pod.ObjectMeta.Annotations["workflow-level-pod-annotation"])
	assert.Equal(t, "bar", pod.ObjectMeta.Labels["workflow-level-pod-label"])

	wf = wfv1.MustUnmarshalWorkflow(wfWithPodMetadataAndTemplateMetadata)
	woc = newWoc(*wf)
	mainCtr = woc.execWf.Spec.Templates[0].Container
	pod, _ = woc.createWorkflowPod(ctx, wf.Name, []apiv1.Container{*mainCtr}, &wf.Spec.Templates[0], &createWorkflowPodOpts{})
	assert.Equal(t, "fizz", pod.ObjectMeta.Annotations["workflow-level-pod-annotation"])
	assert.Equal(t, "buzz", pod.ObjectMeta.Labels["workflow-level-pod-label"])
	assert.Equal(t, "hello", pod.ObjectMeta.Annotations["template-level-pod-annotation"])
	assert.Equal(t, "world", pod.ObjectMeta.Labels["template-level-pod-label"])
}

<<<<<<< HEAD
=======
func TestGetDeadline(t *testing.T) {
	wf := wfv1.MustUnmarshalWorkflow(helloWorldWf)
	ctx := context.Background()
	woc := newWoc(*wf)
	mainCtr := woc.execWf.Spec.Templates[0].Container
	pod, _ := woc.createWorkflowPod(ctx, wf.Name, []apiv1.Container{*mainCtr}, &wf.Spec.Templates[0], &createWorkflowPodOpts{})
	deadline, _ := getPodDeadline(pod)
	assert.Equal(t, time.Time{}, deadline)

	executionDeadline := time.Now().Add(5 * time.Minute)
	wf = wfv1.MustUnmarshalWorkflow(helloWorldWf)
	ctx = context.Background()
	woc = newWoc(*wf)
	mainCtr = woc.execWf.Spec.Templates[0].Container
	pod, _ = woc.createWorkflowPod(ctx, wf.Name, []apiv1.Container{*mainCtr}, &wf.Spec.Templates[0], &createWorkflowPodOpts{executionDeadline: executionDeadline})
	deadline, _ = getPodDeadline(pod)
	assert.Equal(t, executionDeadline.Format(time.RFC3339), deadline.Format(time.RFC3339))
}

>>>>>>> e5dc961b
func TestPodMetadataWithWorkflowDefaults(t *testing.T) {
	cancel, controller := newController()
	defer cancel()

	wfDefaultAnnotations := make(map[string]string)
	wfDefaultAnnotations["controller-level-pod-annotation"] = "annotation-value"
	wfDefaultAnnotations["workflow-level-pod-annotation"] = "set-by-controller"
	wfDefaultLabels := make(map[string]string)
	wfDefaultLabels["controller-level-pod-label"] = "label-value"
	wfDefaultLabels["workflow-level-pod-label"] = "set-by-controller"
	controller.Config.WorkflowDefaults = &wfv1.Workflow{
		Spec: wfv1.WorkflowSpec{
			PodMetadata: &wfv1.Metadata{
				Annotations: wfDefaultAnnotations,
				Labels:      wfDefaultLabels,
			},
		},
	}

	wf := wfv1.MustUnmarshalWorkflow(helloWorldWf)
	ctx := context.Background()
	woc := newWorkflowOperationCtx(wf, controller)
	err := woc.setExecWorkflow(ctx)
	assert.NoError(t, err)
	mainCtr := woc.execWf.Spec.Templates[0].Container
	pod, _ := woc.createWorkflowPod(ctx, wf.Name, []apiv1.Container{*mainCtr}, &wf.Spec.Templates[0], &createWorkflowPodOpts{})
	assert.Equal(t, "annotation-value", pod.ObjectMeta.Annotations["controller-level-pod-annotation"])
	assert.Equal(t, "set-by-controller", pod.ObjectMeta.Annotations["workflow-level-pod-annotation"])
	assert.Equal(t, "label-value", pod.ObjectMeta.Labels["controller-level-pod-label"])
	assert.Equal(t, "set-by-controller", pod.ObjectMeta.Labels["workflow-level-pod-label"])
	cancel() // need to cancel to spin up pods with the same name

	cancel, controller = newController()
	defer cancel()
	controller.Config.WorkflowDefaults = &wfv1.Workflow{
		Spec: wfv1.WorkflowSpec{
			PodMetadata: &wfv1.Metadata{
				Annotations: wfDefaultAnnotations,
				Labels:      wfDefaultLabels,
			},
		},
	}
	wf = wfv1.MustUnmarshalWorkflow(wfWithPodMetadata)
	ctx = context.Background()
	woc = newWorkflowOperationCtx(wf, controller)
	err = woc.setExecWorkflow(ctx)
	assert.NoError(t, err)
	mainCtr = woc.execWf.Spec.Templates[0].Container
	pod, _ = woc.createWorkflowPod(ctx, wf.Name, []apiv1.Container{*mainCtr}, &wf.Spec.Templates[0], &createWorkflowPodOpts{})
	assert.Equal(t, "foo", pod.ObjectMeta.Annotations["workflow-level-pod-annotation"])
	assert.Equal(t, "bar", pod.ObjectMeta.Labels["workflow-level-pod-label"])
	assert.Equal(t, "annotation-value", pod.ObjectMeta.Annotations["controller-level-pod-annotation"])
	assert.Equal(t, "label-value", pod.ObjectMeta.Labels["controller-level-pod-label"])
	cancel()
<<<<<<< HEAD
=======
}

func TestPodExists(t *testing.T) {
	cancel, controller := newController()
	defer cancel()

	wf := wfv1.MustUnmarshalWorkflow(helloWorldWf)
	ctx := context.Background()
	woc := newWorkflowOperationCtx(wf, controller)
	err := woc.setExecWorkflow(ctx)
	assert.NoError(t, err)
	mainCtr := woc.execWf.Spec.Templates[0].Container
	pod, err := woc.createWorkflowPod(ctx, wf.Name, []apiv1.Container{*mainCtr}, &wf.Spec.Templates[0], &createWorkflowPodOpts{})
	assert.NoError(t, err)
	assert.NotNil(t, pod)

	pods, err := listPods(woc)
	assert.NoError(t, err)
	assert.Len(t, pods.Items, 1)

	// Sleep 1 second to wait for informer getting pod info
	time.Sleep(time.Second)
	existingPod, doesExist, err := woc.podExists(pod.ObjectMeta.Name)
	assert.NoError(t, err)
	assert.NotNil(t, existingPod)
	assert.True(t, doesExist)
	assert.EqualValues(t, pod, existingPod)
>>>>>>> e5dc961b
}<|MERGE_RESOLUTION|>--- conflicted
+++ resolved
@@ -478,35 +478,6 @@
 	controller.artifactRepositories = armocks.DummyArtifactRepositories(repo)
 }
 
-<<<<<<< HEAD
-// TestWorkflowControllerArchiveConfigUnresolvable verifies workflow fails when archive location has
-// unresolvable variables
-func TestWorkflowControllerArchiveConfigUnresolvable(t *testing.T) {
-	wf := wfv1.MustUnmarshalWorkflow(helloWorldWf)
-	wf.Spec.Templates[0].Outputs = wfv1.Outputs{
-		Artifacts: []wfv1.Artifact{
-			{
-				Name: "foo",
-				Path: "/tmp/file",
-			},
-		},
-	}
-	woc := newWoc(*wf)
-	ctx := context.Background()
-	setArtifactRepository(woc.controller, &wfv1.ArtifactRepository{S3: &wfv1.S3ArtifactRepository{
-		S3Bucket: wfv1.S3Bucket{
-			Bucket: "foo",
-		},
-		KeyFormat: "{{workflow.unresolvable}}",
-	}})
-	woc.operate(ctx)
-	pods, err := listPods(woc)
-	assert.NoError(t, err)
-	assert.Len(t, pods.Items, 0)
-}
-
-=======
->>>>>>> e5dc961b
 // TestConditionalNoAddArchiveLocation verifies we do not add archive location if it is not needed
 func TestConditionalNoAddArchiveLocation(t *testing.T) {
 	ctx := context.Background()
@@ -1554,54 +1525,6 @@
 	}
 }
 
-func TestWindowsUNCPathsAreRemoved(t *testing.T) {
-	wf := wfv1.MustUnmarshalWorkflow(helloWindowsWf)
-	uncVolume := apiv1.Volume{
-		Name: "unc",
-		VolumeSource: apiv1.VolumeSource{
-			HostPath: &apiv1.HostPathVolumeSource{
-				Path: "\\\\.\\pipe\\test",
-			},
-		},
-	}
-	uncMount := apiv1.VolumeMount{
-		Name:      "unc",
-		MountPath: "\\\\.\\pipe\\test",
-	}
-
-	// Add artifacts so that initContainer volumeMount logic is run
-	inp := wfv1.Artifact{
-		Name: "kubectl",
-		Path: "C:\\kubectl",
-		ArtifactLocation: wfv1.ArtifactLocation{HTTP: &wfv1.HTTPArtifact{
-			URL: "https://dl.k8s.io/release/v1.22.0/bin/windows/amd64/kubectl.exe"},
-		},
-	}
-	wf.Spec.Volumes = append(wf.Spec.Volumes, uncVolume)
-	wf.Spec.Templates[0].Container.VolumeMounts = append(wf.Spec.Templates[0].Container.VolumeMounts, uncMount)
-	wf.Spec.Templates[0].Inputs.Artifacts = append(wf.Spec.Templates[0].Inputs.Artifacts, inp)
-	woc := newWoc(*wf)
-
-	ctx := context.Background()
-	mainCtr := woc.execWf.Spec.Templates[0].Container
-	pod, _ := woc.createWorkflowPod(ctx, wf.Name, []apiv1.Container{*mainCtr}, &wf.Spec.Templates[0], &createWorkflowPodOpts{})
-	waitCtrIdx, err := wfutil.FindWaitCtrIndex(pod)
-
-	if err != nil {
-		assert.Errorf(t, err, "could not find wait ctr index")
-	}
-	for _, mnt := range pod.Spec.Containers[waitCtrIdx].VolumeMounts {
-		assert.NotEqual(t, mnt.Name, "unc")
-	}
-	for _, initCtr := range pod.Spec.InitContainers {
-		if initCtr.Name == common.InitContainerName {
-			for _, mnt := range initCtr.VolumeMounts {
-				assert.NotEqual(t, mnt.Name, "unc")
-			}
-		}
-	}
-}
-
 func TestHybridWfVolumesLinux(t *testing.T) {
 	wf := wfv1.MustUnmarshalWorkflow(helloLinuxWf)
 	woc := newWoc(*wf)
@@ -1708,8 +1631,6 @@
 	assert.Equal(t, "world", pod.ObjectMeta.Labels["template-level-pod-label"])
 }
 
-<<<<<<< HEAD
-=======
 func TestGetDeadline(t *testing.T) {
 	wf := wfv1.MustUnmarshalWorkflow(helloWorldWf)
 	ctx := context.Background()
@@ -1729,7 +1650,6 @@
 	assert.Equal(t, executionDeadline.Format(time.RFC3339), deadline.Format(time.RFC3339))
 }
 
->>>>>>> e5dc961b
 func TestPodMetadataWithWorkflowDefaults(t *testing.T) {
 	cancel, controller := newController()
 	defer cancel()
@@ -1784,8 +1704,6 @@
 	assert.Equal(t, "annotation-value", pod.ObjectMeta.Annotations["controller-level-pod-annotation"])
 	assert.Equal(t, "label-value", pod.ObjectMeta.Labels["controller-level-pod-label"])
 	cancel()
-<<<<<<< HEAD
-=======
 }
 
 func TestPodExists(t *testing.T) {
@@ -1813,5 +1731,4 @@
 	assert.NotNil(t, existingPod)
 	assert.True(t, doesExist)
 	assert.EqualValues(t, pod, existingPod)
->>>>>>> e5dc961b
 }
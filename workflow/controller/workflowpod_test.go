package controller

import (
	"context"
	"encoding/json"
	"fmt"
	"path/filepath"
	"testing"
	"time"

	"github.com/stretchr/testify/assert"
	apiv1 "k8s.io/api/core/v1"
	"k8s.io/apimachinery/pkg/api/resource"
	metav1 "k8s.io/apimachinery/pkg/apis/meta/v1"
	"k8s.io/utils/pointer"
	"sigs.k8s.io/yaml"

	"github.com/argoproj/argo/config"
	wfv1 "github.com/argoproj/argo/pkg/apis/workflow/v1alpha1"
	"github.com/argoproj/argo/test/util"
	armocks "github.com/argoproj/argo/workflow/artifactrepositories/mocks"
	"github.com/argoproj/argo/workflow/common"
)

func unmarshalTemplate(yamlStr string) *wfv1.Template {
	var tmpl wfv1.Template
	err := yaml.Unmarshal([]byte(yamlStr), &tmpl)
	if err != nil {
		panic(err)
	}
	return &tmpl
}

// newWoc a new operation context suitable for testing
func newWoc(wfs ...wfv1.Workflow) *wfOperationCtx {
	var wf *wfv1.Workflow
	if len(wfs) == 0 {
		wf = unmarshalWF(helloWorldWf)
	} else {
		wf = &wfs[0]
	}
	cancel, controller := newController(wf)
	defer cancel()
	woc := newWorkflowOperationCtx(wf, controller)
	return woc
}

var scriptTemplateWithInputArtifact = `
name: script-with-input-artifact
inputs:
  artifacts:
  - name: kubectl
    path: /bin/kubectl
    http:
      url: https://storage.googleapis.com/kubernetes-release/release/v1.8.0/bin/linux/amd64/kubectl
script:
  image: alpine:latest
  command: [sh]
  source: |
    ls /bin/kubectl
`

// TestScriptTemplateWithVolume ensure we can a script pod with input artifacts
func TestScriptTemplateWithVolume(t *testing.T) {
	ctx := context.Background()
	tmpl := unmarshalTemplate(scriptTemplateWithInputArtifact)
	woc := newWoc()
	_, err := woc.executeScript(ctx, tmpl.Name, "", tmpl, tmpl, &executeTemplateOpts{})
	assert.NoError(t, err)
}

var scriptTemplateWithArgsAndWithSource = `
name: script-with-args-and-with-source
script:
  image: alpine:latest
  command: [sh]
  args: ["hello world"]
  source: |
    echo $@
`

// TestScriptTemplateMainCtrArgsWhenArgsAndWhenSource ensure order of merged args
// and script path is correct when both args and script source are specified
func TestScriptTemplateMainCtrArgsWhenArgsAndWhenSource(t *testing.T) {
	tmpl := unmarshalTemplate(scriptTemplateWithArgsAndWithSource)
	mainCtr := extractMainCtrFromScriptTemplate(tmpl)
	assert.Equal(t, []string{"sh"}, mainCtr.Command)
	assert.Equal(t, []string{common.ExecutorScriptSourcePath, "hello world"}, mainCtr.Args)
}

var scriptTemplateWithArgsAndWithoutSource = `
name: script-with-args-and-without-source
script:
  image: alpine:latest
  command: [echo]
  args: ["hello world"]
`

// TestScriptTemplateMainCtrArgsWhenArgsAndWhenNoSource ensure only args are passed
// to the resulting container when script source is empty
func TestScriptTemplateMainCtrArgsWhenArgsAndWhenNoSource(t *testing.T) {
	tmpl := unmarshalTemplate(scriptTemplateWithArgsAndWithoutSource)
	mainCtr := extractMainCtrFromScriptTemplate(tmpl)
	assert.Equal(t, []string{"echo"}, mainCtr.Command)
	assert.Equal(t, []string{"hello world"}, mainCtr.Args)
}

var scriptTemplateWithOptionalInputArtifactProvided = `
name: script-with-input-artifact
inputs:
  artifacts:
  - name: manifest
    path: /manifest
    optional: true
    http:
        url: https://raw.githubusercontent.com/argoproj/argo/stable/manifests/install.yaml
script:
  image: alpine:latest
  command: [sh]
  source: |
    ls -al
`

var scriptTemplateWithOptionalInputArtifactProvidedAndOverlappedPath = `
name: script-with-input-artifact
inputs:
  artifacts:
  - name: manifest
    path: /manifest
    optional: true
    http:
        url: https://raw.githubusercontent.com/argoproj/argo/stable/manifests/install.yaml
script:
  volumeMounts:
  - mountPath: /manifest
    name: my-mount
  image: alpine:latest
  command: [sh]
  source: |
    ls -al
`

// TestScriptTemplateWithVolume ensure we can a script pod with input artifacts
func TestScriptTemplateWithoutVolumeOptionalArtifact(t *testing.T) {
	volumeMount := apiv1.VolumeMount{
		Name:             "input-artifacts",
		ReadOnly:         false,
		MountPath:        "/manifest",
		SubPath:          "manifest",
		MountPropagation: nil,
		SubPathExpr:      "",
	}

	customVolumeMount := apiv1.VolumeMount{
		Name:             "my-mount",
		ReadOnly:         false,
		MountPath:        "/manifest",
		SubPath:          "",
		MountPropagation: nil,
		SubPathExpr:      "",
	}

	customVolumeMountForInit := apiv1.VolumeMount{
		Name:             "my-mount",
		ReadOnly:         false,
		MountPath:        filepath.Join(common.ExecutorMainFilesystemDir, "/manifest"),
		SubPath:          "",
		MountPropagation: nil,
		SubPathExpr:      "",
	}

	// Ensure that volume mount is added when artifact is provided
	tmpl := unmarshalTemplate(scriptTemplateWithOptionalInputArtifactProvided)
	woc := newWoc()
	mainCtr := tmpl.Script.Container
	mainCtr.Args = append(mainCtr.Args, common.ExecutorScriptSourcePath)
	ctx := context.Background()
	pod, err := woc.createWorkflowPod(ctx, tmpl.Name, mainCtr, tmpl, &createWorkflowPodOpts{})
	assert.NoError(t, err)
	// Note: pod.Spec.Containers[0] is wait
	assert.Contains(t, pod.Spec.Containers[1].VolumeMounts, volumeMount)
	assert.NotContains(t, pod.Spec.Containers[1].VolumeMounts, customVolumeMount)
	assert.NotContains(t, pod.Spec.InitContainers[0].VolumeMounts, customVolumeMountForInit)

	// Ensure that volume mount is added to initContainer when artifact is provided
	// and the volume is mounted manually in the template
	tmpl = unmarshalTemplate(scriptTemplateWithOptionalInputArtifactProvidedAndOverlappedPath)
	wf := unmarshalWF(helloWorldWf)
	wf.Spec.Volumes = append(wf.Spec.Volumes, apiv1.Volume{Name: "my-mount"})
	woc = newWoc(*wf)
	mainCtr = tmpl.Script.Container
	mainCtr.Args = append(mainCtr.Args, common.ExecutorScriptSourcePath)
	pod, err = woc.createWorkflowPod(ctx, tmpl.Name, mainCtr, tmpl, &createWorkflowPodOpts{includeScriptOutput: true})
	assert.NoError(t, err)
	assert.NotContains(t, pod.Spec.Containers[1].VolumeMounts, volumeMount)
	assert.Contains(t, pod.Spec.Containers[1].VolumeMounts, customVolumeMount)
	assert.Contains(t, pod.Spec.InitContainers[0].VolumeMounts, customVolumeMountForInit)
}

// TestWFLevelServiceAccount verifies the ability to carry forward the service account name
// for the pod from workflow.spec.serviceAccountName.
func TestWFLevelServiceAccount(t *testing.T) {
	woc := newWoc()
	woc.execWf.Spec.ServiceAccountName = "foo"
	tmplCtx, err := woc.createTemplateContext(wfv1.ResourceScopeLocal, "")
	assert.NoError(t, err)

	ctx := context.Background()
	_, err = woc.executeContainer(ctx, woc.execWf.Spec.Entrypoint, tmplCtx.GetTemplateScope(), &woc.execWf.Spec.Templates[0], &woc.execWf.Spec.Templates[0], &executeTemplateOpts{})
	assert.NoError(t, err)
	pods, err := listPods(woc)
	assert.NoError(t, err)
	assert.Len(t, pods.Items, 1)
	pod := pods.Items[0]
	assert.Equal(t, pod.Spec.ServiceAccountName, "foo")
}

// TestTmplServiceAccount verifies the ability to carry forward the Template level service account name
// for the pod from workflow.spec.serviceAccountName.
func TestTmplServiceAccount(t *testing.T) {
	woc := newWoc()
	woc.execWf.Spec.ServiceAccountName = "foo"
	woc.execWf.Spec.Templates[0].ServiceAccountName = "tmpl"
	tmplCtx, err := woc.createTemplateContext(wfv1.ResourceScopeLocal, "")
	assert.NoError(t, err)

	ctx := context.Background()
	_, err = woc.executeContainer(ctx, woc.execWf.Spec.Entrypoint, tmplCtx.GetTemplateScope(), &woc.execWf.Spec.Templates[0], &woc.execWf.Spec.Templates[0], &executeTemplateOpts{})
	assert.NoError(t, err)

	pods, err := listPods(woc)
	assert.NoError(t, err)
	assert.Len(t, pods.Items, 1)
	pod := pods.Items[0]
	assert.Equal(t, pod.Spec.ServiceAccountName, "tmpl")
}

// TestWFLevelAutomountServiceAccountToken verifies the ability to carry forward workflow level AutomountServiceAccountToken to Podspec.
func TestWFLevelAutomountServiceAccountToken(t *testing.T) {
	woc := newWoc()
	ctx := context.Background()
	_, err := util.CreateServiceAccountWithToken(ctx, woc.controller.kubeclientset, "", "foo", "foo-token")
	assert.NoError(t, err)

	falseValue := false
	woc.execWf.Spec.AutomountServiceAccountToken = &falseValue
	woc.execWf.Spec.Executor = &wfv1.ExecutorConfig{ServiceAccountName: "foo"}
	tmplCtx, err := woc.createTemplateContext(wfv1.ResourceScopeLocal, "")
	assert.NoError(t, err)

	_, err = woc.executeContainer(ctx, woc.execWf.Spec.Entrypoint, tmplCtx.GetTemplateScope(), &woc.execWf.Spec.Templates[0], &woc.execWf.Spec.Templates[0], &executeTemplateOpts{})
	assert.NoError(t, err)
	pods, err := listPods(woc)
	assert.NoError(t, err)
	assert.Len(t, pods.Items, 1)
	pod := pods.Items[0]
	assert.Equal(t, *pod.Spec.AutomountServiceAccountToken, false)
}

// TestTmplLevelAutomountServiceAccountToken verifies the ability to carry forward template level AutomountServiceAccountToken to Podspec.
func TestTmplLevelAutomountServiceAccountToken(t *testing.T) {
	woc := newWoc()
	ctx := context.Background()
	_, err := util.CreateServiceAccountWithToken(ctx, woc.controller.kubeclientset, "", "foo", "foo-token")
	assert.NoError(t, err)

	trueValue := true
	falseValue := false
	woc.execWf.Spec.AutomountServiceAccountToken = &trueValue
	woc.execWf.Spec.Executor = &wfv1.ExecutorConfig{ServiceAccountName: "foo"}
	woc.execWf.Spec.Templates[0].AutomountServiceAccountToken = &falseValue
	tmplCtx, err := woc.createTemplateContext(wfv1.ResourceScopeLocal, "")
	assert.NoError(t, err)

	_, err = woc.executeContainer(ctx, woc.execWf.Spec.Entrypoint, tmplCtx.GetTemplateScope(), &woc.execWf.Spec.Templates[0], &woc.execWf.Spec.Templates[0], &executeTemplateOpts{})
	assert.NoError(t, err)
	pods, err := listPods(woc)
	assert.NoError(t, err)
	assert.Len(t, pods.Items, 1)
	pod := pods.Items[0]
	assert.Equal(t, *pod.Spec.AutomountServiceAccountToken, false)
}

// verifyServiceAccountTokenVolumeMount is a helper function to verify service account token volume in a container.
func verifyServiceAccountTokenVolumeMount(t *testing.T, ctr apiv1.Container, volName, mountPath string) {
	for _, vol := range ctr.VolumeMounts {
		if vol.Name == volName && vol.MountPath == mountPath {
			return
		}
	}
	t.Fatalf("%v does not have serviceAccountToken mounted properly (name: %s, mountPath: %s)", ctr, volName, mountPath)
}

// TestWFLevelExecutorServiceAccountName verifies the ability to carry forward workflow level AutomountServiceAccountToken to Podspec.
func TestWFLevelExecutorServiceAccountName(t *testing.T) {
	woc := newWoc()
	ctx := context.Background()
	_, err := util.CreateServiceAccountWithToken(ctx, woc.controller.kubeclientset, "", "foo", "foo-token")
	assert.NoError(t, err)

	woc.execWf.Spec.Executor = &wfv1.ExecutorConfig{ServiceAccountName: "foo"}
	tmplCtx, err := woc.createTemplateContext(wfv1.ResourceScopeLocal, "")
	assert.NoError(t, err)

	_, err = woc.executeContainer(ctx, woc.execWf.Spec.Entrypoint, tmplCtx.GetTemplateScope(), &woc.execWf.Spec.Templates[0], &woc.execWf.Spec.Templates[0], &executeTemplateOpts{})
	assert.NoError(t, err)
	pods, err := listPods(woc)
	assert.NoError(t, err)
	assert.Len(t, pods.Items, 1)
	pod := pods.Items[0]
	assert.Equal(t, "exec-sa-token", pod.Spec.Volumes[2].Name)
	assert.Equal(t, "foo-token", pod.Spec.Volumes[2].VolumeSource.Secret.SecretName)

	waitCtr := pod.Spec.Containers[0]
	verifyServiceAccountTokenVolumeMount(t, waitCtr, "exec-sa-token", "/var/run/secrets/kubernetes.io/serviceaccount")
}

// TestTmplLevelExecutorServiceAccountName verifies the ability to carry forward template level AutomountServiceAccountToken to Podspec.
func TestTmplLevelExecutorServiceAccountName(t *testing.T) {
	woc := newWoc()
	ctx := context.Background()
	_, err := util.CreateServiceAccountWithToken(ctx, woc.controller.kubeclientset, "", "foo", "foo-token")
	assert.NoError(t, err)
	_, err = util.CreateServiceAccountWithToken(ctx, woc.controller.kubeclientset, "", "tmpl", "tmpl-token")
	assert.NoError(t, err)

	woc.execWf.Spec.Executor = &wfv1.ExecutorConfig{ServiceAccountName: "foo"}
	woc.execWf.Spec.Templates[0].Executor = &wfv1.ExecutorConfig{ServiceAccountName: "tmpl"}
	tmplCtx, err := woc.createTemplateContext(wfv1.ResourceScopeLocal, "")
	assert.NoError(t, err)

	_, err = woc.executeContainer(ctx, woc.execWf.Spec.Entrypoint, tmplCtx.GetTemplateScope(), &woc.execWf.Spec.Templates[0], &woc.execWf.Spec.Templates[0], &executeTemplateOpts{})
	assert.NoError(t, err)
	pods, err := woc.controller.kubeclientset.CoreV1().Pods("").List(ctx, metav1.ListOptions{})
	assert.NoError(t, err)
	assert.Len(t, pods.Items, 1)
	pod := pods.Items[0]
	assert.Equal(t, "exec-sa-token", pod.Spec.Volumes[2].Name)
	assert.Equal(t, "tmpl-token", pod.Spec.Volumes[2].VolumeSource.Secret.SecretName)

	waitCtr := pod.Spec.Containers[0]
	verifyServiceAccountTokenVolumeMount(t, waitCtr, "exec-sa-token", "/var/run/secrets/kubernetes.io/serviceaccount")
}

// TestTmplLevelExecutorServiceAccountName verifies the ability to carry forward template level AutomountServiceAccountToken to Podspec.
func TestTmplLevelExecutorSecurityContext(t *testing.T) {
	var user int64 = 1000
	ctx := context.Background()
	woc := newWoc()
	_, err := util.CreateServiceAccountWithToken(ctx, woc.controller.kubeclientset, "", "foo", "foo-token")
	assert.NoError(t, err)
	_, err = util.CreateServiceAccountWithToken(ctx, woc.controller.kubeclientset, "", "tmpl", "tmpl-token")
	assert.NoError(t, err)

	woc.controller.Config.Executor = &apiv1.Container{SecurityContext: &apiv1.SecurityContext{RunAsUser: &user}}
	woc.execWf.Spec.Templates[0].Executor = &wfv1.ExecutorConfig{ServiceAccountName: "tmpl"}
	tmplCtx, err := woc.createTemplateContext(wfv1.ResourceScopeLocal, "")
	assert.NoError(t, err)
	_, err = woc.executeContainer(ctx, woc.execWf.Spec.Entrypoint, tmplCtx.GetTemplateScope(), &woc.execWf.Spec.Templates[0], &woc.execWf.Spec.Templates[0], &executeTemplateOpts{})
	assert.NoError(t, err)
	pods, err := woc.controller.kubeclientset.CoreV1().Pods("").List(ctx, metav1.ListOptions{})
	assert.NoError(t, err)
	assert.Len(t, pods.Items, 1)
	pod := pods.Items[0]

	waitCtr := pod.Spec.Containers[0]
	assert.NotNil(t, waitCtr.SecurityContext)
	if waitCtr.SecurityContext != nil {
		assert.NotNil(t, waitCtr.SecurityContext.RunAsUser)
		if waitCtr.SecurityContext.RunAsUser != nil {
			assert.Equal(t, int64(1000), *waitCtr.SecurityContext.RunAsUser)
		}
	}
}

// TestImagePullSecrets verifies the ability to carry forward imagePullSecrets from workflow.spec
func TestImagePullSecrets(t *testing.T) {
	woc := newWoc()
	woc.execWf.Spec.ImagePullSecrets = []apiv1.LocalObjectReference{
		{
			Name: "secret-name",
		},
	}
	tmplCtx, err := woc.createTemplateContext(wfv1.ResourceScopeLocal, "")
	assert.NoError(t, err)

	ctx := context.Background()
	_, err = woc.executeContainer(ctx, woc.execWf.Spec.Entrypoint, tmplCtx.GetTemplateScope(), &woc.execWf.Spec.Templates[0], &woc.execWf.Spec.Templates[0], &executeTemplateOpts{})
	assert.NoError(t, err)
	pods, err := woc.controller.kubeclientset.CoreV1().Pods("").List(ctx, metav1.ListOptions{})
	assert.NoError(t, err)
	assert.Len(t, pods.Items, 1)
	pod := pods.Items[0]
	assert.Equal(t, pod.Spec.ImagePullSecrets[0].Name, "secret-name")
}

// TestAffinity verifies the ability to carry forward affinity rules
func TestAffinity(t *testing.T) {
	woc := newWoc()
	woc.execWf.Spec.Affinity = &apiv1.Affinity{
		NodeAffinity: &apiv1.NodeAffinity{
			RequiredDuringSchedulingIgnoredDuringExecution: &apiv1.NodeSelector{
				NodeSelectorTerms: []apiv1.NodeSelectorTerm{
					{
						MatchExpressions: []apiv1.NodeSelectorRequirement{
							{
								Key:      "kubernetes.io/e2e-az-name",
								Operator: apiv1.NodeSelectorOpIn,
								Values: []string{
									"e2e-az1",
									"e2e-az2",
								},
							},
						},
					},
				},
			},
		},
	}
	tmplCtx, err := woc.createTemplateContext(wfv1.ResourceScopeLocal, "")
	assert.NoError(t, err)

	ctx := context.Background()
	_, err = woc.executeContainer(ctx, woc.execWf.Spec.Entrypoint, tmplCtx.GetTemplateScope(), &woc.execWf.Spec.Templates[0], &woc.execWf.Spec.Templates[0], &executeTemplateOpts{})
	assert.NoError(t, err)
	pods, err := listPods(woc)
	assert.NoError(t, err)
	assert.Len(t, pods.Items, 1)
	pod := pods.Items[0]
	assert.NotNil(t, pod.Spec.Affinity)
}

// TestTolerations verifies the ability to carry forward tolerations.
func TestTolerations(t *testing.T) {
	woc := newWoc()
	woc.execWf.Spec.Templates[0].Tolerations = []apiv1.Toleration{{
		Key:      "nvidia.com/gpu",
		Operator: "Exists",
		Effect:   "NoSchedule",
	}}
	tmplCtx, err := woc.createTemplateContext(wfv1.ResourceScopeLocal, "")
	assert.NoError(t, err)

	ctx := context.Background()
	_, err = woc.executeContainer(ctx, woc.execWf.Spec.Entrypoint, tmplCtx.GetTemplateScope(), &woc.execWf.Spec.Templates[0], &woc.execWf.Spec.Templates[0], &executeTemplateOpts{})
	assert.NoError(t, err)
	pods, err := listPods(woc)
	assert.NoError(t, err)
	assert.Len(t, pods.Items, 1)
	pod := pods.Items[0]
	assert.NotNil(t, pod.Spec.Tolerations)
	assert.Equal(t, pod.Spec.Tolerations[0].Key, "nvidia.com/gpu")
}

// TestMetadata verifies ability to carry forward annotations and labels
func TestMetadata(t *testing.T) {
	woc := newWoc()
	tmplCtx, err := woc.createTemplateContext(wfv1.ResourceScopeLocal, "")
	assert.NoError(t, err)

	ctx := context.Background()
	_, err = woc.executeContainer(ctx, woc.execWf.Spec.Entrypoint, tmplCtx.GetTemplateScope(), &woc.execWf.Spec.Templates[0], &woc.execWf.Spec.Templates[0], &executeTemplateOpts{})
	assert.NoError(t, err)
	pods, err := listPods(woc)
	assert.NoError(t, err)
	assert.Len(t, pods.Items, 1)
	pod := pods.Items[0]
	assert.NotNil(t, pod.ObjectMeta)
	assert.NotNil(t, pod.ObjectMeta.Annotations)
	assert.NotNil(t, pod.ObjectMeta.Labels)
	for k, v := range woc.execWf.Spec.Templates[0].Metadata.Annotations {
		assert.Equal(t, pod.ObjectMeta.Annotations[k], v)
	}
	for k, v := range woc.execWf.Spec.Templates[0].Metadata.Labels {
		assert.Equal(t, pod.ObjectMeta.Labels[k], v)
	}
}

// TestWorkflowControllerArchiveConfig verifies archive location substitution of workflow
func TestWorkflowControllerArchiveConfig(t *testing.T) {
	ctx := context.Background()
	woc := newWoc()
	setArtifactRepository(woc.controller, &config.ArtifactRepository{S3: &config.S3ArtifactRepository{
		S3Bucket: wfv1.S3Bucket{
			Bucket: "foo",
		},
		KeyFormat: "{{workflow.creationTimestamp.Y}}/{{workflow.creationTimestamp.m}}/{{workflow.creationTimestamp.d}}/{{workflow.name}}/{{pod.name}}",
	}})
	woc.operate(ctx)
	pods, err := listPods(woc)
	assert.NoError(t, err)
	assert.Len(t, pods.Items, 1)
}

func setArtifactRepository(controller *WorkflowController, repo *config.ArtifactRepository) {
	controller.artifactRepositories = armocks.DummyArtifactRepositories(repo)
}

// TestWorkflowControllerArchiveConfigUnresolvable verifies workflow fails when archive location has
// unresolvable variables
func TestWorkflowControllerArchiveConfigUnresolvable(t *testing.T) {
	wf := unmarshalWF(helloWorldWf)
	wf.Spec.Templates[0].Outputs = wfv1.Outputs{
		Artifacts: []wfv1.Artifact{
			{
				Name: "foo",
				Path: "/tmp/file",
			},
		},
	}
	woc := newWoc(*wf)
	ctx := context.Background()
	setArtifactRepository(woc.controller, &config.ArtifactRepository{S3: &config.S3ArtifactRepository{
		S3Bucket: wfv1.S3Bucket{
			Bucket: "foo",
		},
		KeyFormat: "{{workflow.unresolvable}}",
	}})
	woc.operate(ctx)
	pods, err := listPods(woc)
	assert.NoError(t, err)
	assert.Len(t, pods.Items, 0)
}

// TestConditionalNoAddArchiveLocation verifies we do not add archive location if it is not needed
func TestConditionalNoAddArchiveLocation(t *testing.T) {
	ctx := context.Background()
	woc := newWoc()
	setArtifactRepository(woc.controller, &config.ArtifactRepository{S3: &config.S3ArtifactRepository{
		S3Bucket: wfv1.S3Bucket{
			Bucket: "foo",
		},
		KeyFormat: "path/in/bucket",
	}})
	woc.operate(ctx)
	pods, err := listPods(woc)
	assert.NoError(t, err)
	assert.Len(t, pods.Items, 1)
	pod := pods.Items[0]
	var tmpl wfv1.Template
	err = json.Unmarshal([]byte(pod.Annotations[common.AnnotationKeyTemplate]), &tmpl)
	assert.NoError(t, err)
	assert.Nil(t, tmpl.ArchiveLocation)
}

// TestConditionalNoAddArchiveLocation verifies we do  add archive location if it is needed for logs
func TestConditionalAddArchiveLocationArchiveLogs(t *testing.T) {
	ctx := context.Background()
	woc := newWoc()
	setArtifactRepository(woc.controller, &config.ArtifactRepository{
		S3: &config.S3ArtifactRepository{
			S3Bucket: wfv1.S3Bucket{
				Bucket: "foo",
			},
			KeyFormat: "path/in/bucket",
		},
		ArchiveLogs: pointer.BoolPtr(true),
	})
	woc.operate(ctx)
<<<<<<< HEAD
	assert.Equal(t, wfv1.WorkflowRunning, woc.wf.Status.Phase)
	pods, err := woc.controller.kubeclientset.CoreV1().Pods("").List(ctx, metav1.ListOptions{})
=======
	assert.Equal(t, wfv1.NodeRunning, woc.wf.Status.Phase)
	pods, err := listPods(woc)
>>>>>>> f872366f
	assert.NoError(t, err)
	assert.Len(t, pods.Items, 1)
	pod := pods.Items[0]
	var tmpl wfv1.Template
	err = json.Unmarshal([]byte(pod.Annotations[common.AnnotationKeyTemplate]), &tmpl)
	assert.NoError(t, err)
	assert.NotNil(t, tmpl.ArchiveLocation)
}

// TestConditionalNoAddArchiveLocation verifies we add archive location when it is needed
func TestConditionalArchiveLocation(t *testing.T) {
	ctx := context.Background()
	wf := unmarshalWF(helloWorldWf)
	wf.Spec.Templates[0].Outputs = wfv1.Outputs{
		Artifacts: []wfv1.Artifact{
			{
				Name: "foo",
				Path: "/tmp/file",
			},
		},
	}
	woc := newWoc()
	setArtifactRepository(woc.controller, &config.ArtifactRepository{S3: &config.S3ArtifactRepository{
		S3Bucket: wfv1.S3Bucket{
			Bucket: "foo",
		},
		KeyFormat: "path/in/bucket",
	}})
	woc.operate(ctx)
	pods, err := listPods(woc)
	assert.NoError(t, err)
	assert.Len(t, pods.Items, 1)
	pod := pods.Items[0]
	var tmpl wfv1.Template
	err = json.Unmarshal([]byte(pod.Annotations[common.AnnotationKeyTemplate]), &tmpl)
	assert.NoError(t, err)
	assert.Nil(t, tmpl.ArchiveLocation)
}

// TestVolumeAndVolumeMounts verifies the ability to carry forward volumes and volumeMounts from workflow.spec
func TestVolumeAndVolumeMounts(t *testing.T) {
	volumes := []apiv1.Volume{
		{
			Name: "volume-name",
			VolumeSource: apiv1.VolumeSource{
				EmptyDir: &apiv1.EmptyDirVolumeSource{},
			},
		},
	}
	volumeMounts := []apiv1.VolumeMount{
		{
			Name:      "volume-name",
			MountPath: "/test",
		},
	}

	// For Docker executor
	{
		ctx := context.Background()
		woc := newWoc()
		woc.volumes = volumes
		woc.execWf.Spec.Templates[0].Container.VolumeMounts = volumeMounts
		woc.controller.Config.ContainerRuntimeExecutor = common.ContainerRuntimeExecutorDocker

		tmplCtx, err := woc.createTemplateContext(wfv1.ResourceScopeLocal, "")
		assert.NoError(t, err)
		_, err = woc.executeContainer(ctx, woc.execWf.Spec.Entrypoint, tmplCtx.GetTemplateScope(), &woc.execWf.Spec.Templates[0], &woc.execWf.Spec.Templates[0], &executeTemplateOpts{})
		assert.NoError(t, err)
		pods, err := listPods(woc)
		assert.NoError(t, err)
		assert.Len(t, pods.Items, 1)
		pod := pods.Items[0]
		assert.Equal(t, 3, len(pod.Spec.Volumes))
		assert.Equal(t, "podmetadata", pod.Spec.Volumes[0].Name)
		assert.Equal(t, "docker-sock", pod.Spec.Volumes[1].Name)
		assert.Equal(t, "volume-name", pod.Spec.Volumes[2].Name)
		assert.Equal(t, 1, len(pod.Spec.Containers[1].VolumeMounts))
		assert.Equal(t, "volume-name", pod.Spec.Containers[1].VolumeMounts[0].Name)
	}

	// For Kubelet executor
	{
		ctx := context.Background()
		woc := newWoc()
		woc.volumes = volumes
		woc.execWf.Spec.Templates[0].Container.VolumeMounts = volumeMounts
		woc.controller.Config.ContainerRuntimeExecutor = common.ContainerRuntimeExecutorKubelet

		tmplCtx, err := woc.createTemplateContext(wfv1.ResourceScopeLocal, "")
		assert.NoError(t, err)
		_, err = woc.executeContainer(ctx, woc.execWf.Spec.Entrypoint, tmplCtx.GetTemplateScope(), &woc.execWf.Spec.Templates[0], &woc.execWf.Spec.Templates[0], &executeTemplateOpts{})
		assert.NoError(t, err)
		pods, err := listPods(woc)
		assert.NoError(t, err)
		assert.Len(t, pods.Items, 1)
		pod := pods.Items[0]
		assert.Equal(t, 2, len(pod.Spec.Volumes))
		assert.Equal(t, "podmetadata", pod.Spec.Volumes[0].Name)
		assert.Equal(t, "volume-name", pod.Spec.Volumes[1].Name)
		assert.Equal(t, 1, len(pod.Spec.Containers[1].VolumeMounts))
		assert.Equal(t, "volume-name", pod.Spec.Containers[1].VolumeMounts[0].Name)
	}

	// For K8sAPI executor
	{
		ctx := context.Background()
		woc := newWoc()
		woc.volumes = volumes
		woc.execWf.Spec.Templates[0].Container.VolumeMounts = volumeMounts
		woc.controller.Config.ContainerRuntimeExecutor = common.ContainerRuntimeExecutorK8sAPI

		tmplCtx, err := woc.createTemplateContext(wfv1.ResourceScopeLocal, "")
		assert.NoError(t, err)
		_, err = woc.executeContainer(ctx, woc.execWf.Spec.Entrypoint, tmplCtx.GetTemplateScope(), &woc.execWf.Spec.Templates[0], &woc.execWf.Spec.Templates[0], &executeTemplateOpts{})
		assert.NoError(t, err)
		pods, err := listPods(woc)
		assert.NoError(t, err)
		assert.Len(t, pods.Items, 1)
		pod := pods.Items[0]
		assert.Equal(t, 2, len(pod.Spec.Volumes))
		assert.Equal(t, "podmetadata", pod.Spec.Volumes[0].Name)
		assert.Equal(t, "volume-name", pod.Spec.Volumes[1].Name)
		assert.Equal(t, 1, len(pod.Spec.Containers[1].VolumeMounts))
		assert.Equal(t, "volume-name", pod.Spec.Containers[1].VolumeMounts[0].Name)
	}
}

func TestVolumesPodSubstitution(t *testing.T) {
	volumes := []apiv1.Volume{
		{
			Name: "volume-name",
			VolumeSource: apiv1.VolumeSource{
				PersistentVolumeClaim: &apiv1.PersistentVolumeClaimVolumeSource{
					ClaimName: "{{inputs.parameters.volume-name}}",
				},
			},
		},
	}
	volumeMounts := []apiv1.VolumeMount{
		{
			Name:      "volume-name",
			MountPath: "/test",
		},
	}
	inputParameters := []wfv1.Parameter{
		{
			Name:  "volume-name",
			Value: wfv1.AnyStringPtr("test-name"),
		},
	}

	ctx := context.Background()
	woc := newWoc()
	woc.volumes = volumes
	woc.execWf.Spec.Templates[0].Container.VolumeMounts = volumeMounts
	woc.execWf.Spec.Templates[0].Inputs.Parameters = inputParameters
	woc.controller.Config.ContainerRuntimeExecutor = common.ContainerRuntimeExecutorDocker

	tmplCtx, err := woc.createTemplateContext(wfv1.ResourceScopeLocal, "")
	assert.NoError(t, err)
	_, err = woc.executeContainer(ctx, woc.execWf.Spec.Entrypoint, tmplCtx.GetTemplateScope(), &woc.execWf.Spec.Templates[0], &woc.execWf.Spec.Templates[0], &executeTemplateOpts{})
	assert.NoError(t, err)
	pods, err := listPods(woc)
	assert.NoError(t, err)
	assert.Len(t, pods.Items, 1)
	pod := pods.Items[0]
	assert.Equal(t, 3, len(pod.Spec.Volumes))
	assert.Equal(t, "volume-name", pod.Spec.Volumes[2].Name)
	assert.Equal(t, "test-name", pod.Spec.Volumes[2].PersistentVolumeClaim.ClaimName)
	assert.Equal(t, 1, len(pod.Spec.Containers[1].VolumeMounts))
	assert.Equal(t, "volume-name", pod.Spec.Containers[1].VolumeMounts[0].Name)
}

func TestOutOfCluster(t *testing.T) {

	verifyKubeConfigVolume := func(ctr apiv1.Container, volName, mountPath string) {
		for _, vol := range ctr.VolumeMounts {
			if vol.Name == volName && vol.MountPath == mountPath {
				for _, arg := range ctr.Args {
					if arg == fmt.Sprintf("--kubeconfig=%s", mountPath) {
						return
					}
				}
			}
		}
		t.Fatalf("%v does not have kubeconfig mounted properly (name: %s, mountPath: %s)", ctr, volName, mountPath)
	}

	// default mount path & volume name
	{
		ctx := context.Background()
		woc := newWoc()
		woc.controller.Config.KubeConfig = &config.KubeConfig{
			SecretName: "foo",
			SecretKey:  "bar",
		}

		tmplCtx, err := woc.createTemplateContext(wfv1.ResourceScopeLocal, "")
		assert.NoError(t, err)
		_, err = woc.executeContainer(ctx, woc.execWf.Spec.Entrypoint, tmplCtx.GetTemplateScope(), &woc.execWf.Spec.Templates[0], &woc.execWf.Spec.Templates[0], &executeTemplateOpts{})
		assert.NoError(t, err)
		pods, err := listPods(woc)
		assert.NoError(t, err)
		assert.Len(t, pods.Items, 1)
		pod := pods.Items[0]
		assert.Equal(t, "kubeconfig", pod.Spec.Volumes[1].Name)
		assert.Equal(t, "foo", pod.Spec.Volumes[1].VolumeSource.Secret.SecretName)

		waitCtr := pod.Spec.Containers[0]
		verifyKubeConfigVolume(waitCtr, "kubeconfig", "/kube/config")
	}

	// custom mount path & volume name, in case name collision
	{
		ctx := context.Background()
		woc := newWoc()
		woc.controller.Config.KubeConfig = &config.KubeConfig{
			SecretName: "foo",
			SecretKey:  "bar",
			MountPath:  "/some/path/config",
			VolumeName: "kube-config-secret",
		}

		tmplCtx, err := woc.createTemplateContext(wfv1.ResourceScopeLocal, "")
		assert.NoError(t, err)
		_, err = woc.executeContainer(ctx, woc.execWf.Spec.Entrypoint, tmplCtx.GetTemplateScope(), &woc.execWf.Spec.Templates[0], &woc.execWf.Spec.Templates[0], &executeTemplateOpts{})
		assert.NoError(t, err)
		pods, err := listPods(woc)
		assert.NoError(t, err)
		assert.Len(t, pods.Items, 1)
		pod := pods.Items[0]
		assert.Equal(t, "kube-config-secret", pod.Spec.Volumes[1].Name)
		assert.Equal(t, "foo", pod.Spec.Volumes[1].VolumeSource.Secret.SecretName)

		// kubeconfig volume is the last one
		waitCtr := pod.Spec.Containers[0]
		verifyKubeConfigVolume(waitCtr, "kube-config-secret", "/some/path/config")
	}
}

// TestPriority verifies the ability to carry forward priorityClassName and priority.
func TestPriority(t *testing.T) {
	priority := int32(15)
	ctx := context.Background()
	woc := newWoc()
	woc.execWf.Spec.Templates[0].PriorityClassName = "foo"
	woc.execWf.Spec.Templates[0].Priority = &priority
	tmplCtx, err := woc.createTemplateContext(wfv1.ResourceScopeLocal, "")
	assert.NoError(t, err)
	_, err = woc.executeContainer(ctx, woc.execWf.Spec.Entrypoint, tmplCtx.GetTemplateScope(), &woc.execWf.Spec.Templates[0], &woc.execWf.Spec.Templates[0], &executeTemplateOpts{})
	assert.NoError(t, err)
	pods, err := listPods(woc)
	assert.NoError(t, err)
	assert.Len(t, pods.Items, 1)
	pod := pods.Items[0]
	assert.Equal(t, pod.Spec.PriorityClassName, "foo")
	assert.Equal(t, pod.Spec.Priority, &priority)
}

// TestSchedulerName verifies the ability to carry forward schedulerName.
func TestSchedulerName(t *testing.T) {
	ctx := context.Background()
	woc := newWoc()
	woc.execWf.Spec.Templates[0].SchedulerName = "foo"
	tmplCtx, err := woc.createTemplateContext(wfv1.ResourceScopeLocal, "")
	assert.NoError(t, err)
	_, err = woc.executeContainer(ctx, woc.execWf.Spec.Entrypoint, tmplCtx.GetTemplateScope(), &woc.execWf.Spec.Templates[0], &woc.execWf.Spec.Templates[0], &executeTemplateOpts{})
	assert.NoError(t, err)
	pods, err := listPods(woc)
	assert.NoError(t, err)
	assert.Len(t, pods.Items, 1)
	pod := pods.Items[0]
	assert.Equal(t, pod.Spec.SchedulerName, "foo")
}

// TestInitContainers verifies the ability to set up initContainers
func TestInitContainers(t *testing.T) {
	volumes := []apiv1.Volume{
		{
			Name: "volume-name",
			VolumeSource: apiv1.VolumeSource{
				EmptyDir: &apiv1.EmptyDirVolumeSource{},
			},
		},
		{
			Name: "init-volume-name",
			VolumeSource: apiv1.VolumeSource{
				EmptyDir: &apiv1.EmptyDirVolumeSource{},
			},
		},
	}
	volumeMounts := []apiv1.VolumeMount{
		{
			Name:      "volume-name",
			MountPath: "/test",
		},
	}
	initVolumeMounts := []apiv1.VolumeMount{
		{
			Name:      "init-volume-name",
			MountPath: "/init-test",
		},
	}
	mirrorVolumeMounts := true

	ctx := context.Background()
	woc := newWoc()
	woc.volumes = volumes
	woc.execWf.Spec.Templates[0].Container.VolumeMounts = volumeMounts
	woc.execWf.Spec.Templates[0].InitContainers = []wfv1.UserContainer{
		{
			MirrorVolumeMounts: &mirrorVolumeMounts,
			Container: apiv1.Container{
				Name:         "init-foo",
				VolumeMounts: initVolumeMounts,
			},
		},
	}

	tmplCtx, err := woc.createTemplateContext(wfv1.ResourceScopeLocal, "")
	assert.NoError(t, err)
	_, err = woc.executeContainer(ctx, woc.execWf.Spec.Entrypoint, tmplCtx.GetTemplateScope(), &woc.execWf.Spec.Templates[0], &woc.execWf.Spec.Templates[0], &executeTemplateOpts{})
	assert.NoError(t, err)
	pods, err := listPods(woc)
	assert.NoError(t, err)
	assert.Len(t, pods.Items, 1)
	pod := pods.Items[0]
	assert.Equal(t, 1, len(pod.Spec.InitContainers))
	assert.Equal(t, "init-foo", pod.Spec.InitContainers[0].Name)
	for _, v := range volumes {
		assert.Contains(t, pod.Spec.Volumes, v)
	}
	assert.Equal(t, 2, len(pod.Spec.InitContainers[0].VolumeMounts))
	assert.Equal(t, "init-volume-name", pod.Spec.InitContainers[0].VolumeMounts[0].Name)
	assert.Equal(t, "volume-name", pod.Spec.InitContainers[0].VolumeMounts[1].Name)
}

// TestSidecars verifies the ability to set up sidecars
func TestSidecars(t *testing.T) {
	volumes := []apiv1.Volume{
		{
			Name: "volume-name",
			VolumeSource: apiv1.VolumeSource{
				EmptyDir: &apiv1.EmptyDirVolumeSource{},
			},
		},
		{
			Name: "sidecar-volume-name",
			VolumeSource: apiv1.VolumeSource{
				EmptyDir: &apiv1.EmptyDirVolumeSource{},
			},
		},
	}
	volumeMounts := []apiv1.VolumeMount{
		{
			Name:      "volume-name",
			MountPath: "/test",
		},
	}
	sidecarVolumeMounts := []apiv1.VolumeMount{
		{
			Name:      "sidecar-volume-name",
			MountPath: "/sidecar-test",
		},
	}
	mirrorVolumeMounts := true

	ctx := context.Background()
	woc := newWoc()
	woc.volumes = volumes
	woc.execWf.Spec.Templates[0].Container.VolumeMounts = volumeMounts
	woc.execWf.Spec.Templates[0].Sidecars = []wfv1.UserContainer{
		{
			MirrorVolumeMounts: &mirrorVolumeMounts,
			Container: apiv1.Container{
				Name:         "side-foo",
				VolumeMounts: sidecarVolumeMounts,
			},
		},
	}

	tmplCtx, err := woc.createTemplateContext(wfv1.ResourceScopeLocal, "")
	assert.NoError(t, err)
	_, err = woc.executeContainer(ctx, woc.execWf.Spec.Entrypoint, tmplCtx.GetTemplateScope(), &woc.execWf.Spec.Templates[0], &woc.execWf.Spec.Templates[0], &executeTemplateOpts{})
	assert.NoError(t, err)
	pods, err := listPods(woc)
	assert.NoError(t, err)
	assert.Len(t, pods.Items, 1)
	pod := pods.Items[0]
	assert.Equal(t, 3, len(pod.Spec.Containers))
	assert.Equal(t, "wait", pod.Spec.Containers[0].Name)
	assert.Equal(t, "main", pod.Spec.Containers[1].Name)
	assert.Equal(t, "side-foo", pod.Spec.Containers[2].Name)
	for _, v := range volumes {
		assert.Contains(t, pod.Spec.Volumes, v)
	}
	assert.Equal(t, 2, len(pod.Spec.Containers[2].VolumeMounts))
	assert.Equal(t, "sidecar-volume-name", pod.Spec.Containers[2].VolumeMounts[0].Name)
	assert.Equal(t, "volume-name", pod.Spec.Containers[2].VolumeMounts[1].Name)
}

func TestTemplateLocalVolumes(t *testing.T) {

	volumes := []apiv1.Volume{
		{
			Name: "volume-name",
			VolumeSource: apiv1.VolumeSource{
				EmptyDir: &apiv1.EmptyDirVolumeSource{},
			},
		},
	}
	localVolumes := []apiv1.Volume{
		{
			Name: "local-volume-name",
			VolumeSource: apiv1.VolumeSource{
				EmptyDir: &apiv1.EmptyDirVolumeSource{},
			},
		},
	}
	volumeMounts := []apiv1.VolumeMount{
		{
			Name:      "volume-name",
			MountPath: "/test",
		},
		{
			Name:      "local-volume-name",
			MountPath: "/local-test",
		},
	}

	ctx := context.Background()
	woc := newWoc()
	woc.volumes = volumes
	woc.execWf.Spec.Templates[0].Container.VolumeMounts = volumeMounts
	woc.execWf.Spec.Templates[0].Volumes = localVolumes

	tmplCtx, err := woc.createTemplateContext(wfv1.ResourceScopeLocal, "")
	assert.NoError(t, err)
	_, err = woc.executeContainer(ctx, woc.execWf.Spec.Entrypoint, tmplCtx.GetTemplateScope(), &woc.execWf.Spec.Templates[0], &woc.execWf.Spec.Templates[0], &executeTemplateOpts{})
	assert.NoError(t, err)
	pods, err := listPods(woc)
	assert.NoError(t, err)
	assert.Len(t, pods.Items, 1)
	pod := pods.Items[0]
	for _, v := range volumes {
		assert.Contains(t, pod.Spec.Volumes, v)
	}
	for _, v := range localVolumes {
		assert.Contains(t, pod.Spec.Volumes, v)
	}
}

// TestWFLevelHostAliases verifies the ability to carry forward workflow level HostAliases to Podspec
func TestWFLevelHostAliases(t *testing.T) {
	ctx := context.Background()
	woc := newWoc()
	woc.execWf.Spec.HostAliases = []apiv1.HostAlias{
		{IP: "127.0.0.1"},
		{IP: "127.0.0.1"},
	}
	tmplCtx, err := woc.createTemplateContext(wfv1.ResourceScopeLocal, "")
	assert.NoError(t, err)
	_, err = woc.executeContainer(ctx, woc.execWf.Spec.Entrypoint, tmplCtx.GetTemplateScope(), &woc.execWf.Spec.Templates[0], &woc.execWf.Spec.Templates[0], &executeTemplateOpts{})
	assert.NoError(t, err)
	pods, err := listPods(woc)
	assert.NoError(t, err)
	assert.Len(t, pods.Items, 1)
	pod := pods.Items[0]
	assert.NotNil(t, pod.Spec.HostAliases)

}

// TestTmplLevelHostAliases verifies the ability to carry forward template level HostAliases to Podspec
func TestTmplLevelHostAliases(t *testing.T) {
	ctx := context.Background()
	woc := newWoc()
	woc.execWf.Spec.Templates[0].HostAliases = []apiv1.HostAlias{
		{IP: "127.0.0.1"},
		{IP: "127.0.0.1"},
	}
	tmplCtx, err := woc.createTemplateContext(wfv1.ResourceScopeLocal, "")
	assert.NoError(t, err)
	_, err = woc.executeContainer(ctx, woc.execWf.Spec.Entrypoint, tmplCtx.GetTemplateScope(), &woc.execWf.Spec.Templates[0], &woc.execWf.Spec.Templates[0], &executeTemplateOpts{})
	assert.NoError(t, err)
	pods, err := listPods(woc)
	assert.NoError(t, err)
	assert.Len(t, pods.Items, 1)
	pod := pods.Items[0]
	assert.NotNil(t, pod.Spec.HostAliases)

}

// TestWFLevelSecurityContext verifies the ability to carry forward workflow level SecurityContext to Podspec
func TestWFLevelSecurityContext(t *testing.T) {
	ctx := context.Background()
	woc := newWoc()
	runAsUser := int64(1234)
	woc.execWf.Spec.SecurityContext = &apiv1.PodSecurityContext{
		RunAsUser: &runAsUser,
	}
	tmplCtx, err := woc.createTemplateContext(wfv1.ResourceScopeLocal, "")
	assert.NoError(t, err)
	_, err = woc.executeContainer(ctx, woc.execWf.Spec.Entrypoint, tmplCtx.GetTemplateScope(), &woc.execWf.Spec.Templates[0], &woc.execWf.Spec.Templates[0], &executeTemplateOpts{})
	assert.NoError(t, err)
	pods, err := listPods(woc)
	assert.NoError(t, err)
	assert.Len(t, pods.Items, 1)
	pod := pods.Items[0]
	assert.NotNil(t, pod.Spec.SecurityContext)
	assert.Equal(t, runAsUser, *pod.Spec.SecurityContext.RunAsUser)
}

// TestTmplLevelSecurityContext verifies the ability to carry forward template level SecurityContext to Podspec
func TestTmplLevelSecurityContext(t *testing.T) {
	ctx := context.Background()
	woc := newWoc()
	runAsUser := int64(1234)
	woc.execWf.Spec.Templates[0].SecurityContext = &apiv1.PodSecurityContext{
		RunAsUser: &runAsUser,
	}
	tmplCtx, err := woc.createTemplateContext(wfv1.ResourceScopeLocal, "")
	assert.NoError(t, err)
	_, err = woc.executeContainer(ctx, woc.execWf.Spec.Entrypoint, tmplCtx.GetTemplateScope(), &woc.execWf.Spec.Templates[0], &woc.execWf.Spec.Templates[0], &executeTemplateOpts{})
	assert.NoError(t, err)
	pods, err := listPods(woc)
	assert.NoError(t, err)
	assert.Len(t, pods.Items, 1)
	pod := pods.Items[0]
	assert.NotNil(t, pod.Spec.SecurityContext)
	assert.Equal(t, runAsUser, *pod.Spec.SecurityContext.RunAsUser)
}

var helloWorldWfWithPatch = `
apiVersion: argoproj.io/v1alpha1
kind: Workflow
metadata:
  name: hello-world
spec:
  entrypoint: whalesay
  templates:
  - name: whalesay
    podSpecPatch: '{"containers":[{"name":"main", "resources":{"limits":{"cpu": "800m"}}}]}'
    container:
      image: docker/whalesay:latest
      command: [cowsay]
      args: ["hello world"]
`

var helloWorldWfWithWFPatch = `
apiVersion: argoproj.io/v1alpha1
kind: Workflow
metadata:
  name: hello-world
spec:
  entrypoint: whalesay
  podSpecPatch: '{"containers":[{"name":"main", "resources":{"limits":{"cpu": "800m"}}}]}'
  templates:
  - name: whalesay
    container:
      image: docker/whalesay:latest
      command: [cowsay]
      args: ["hello world"]
`

var helloWorldWfWithWFYAMLPatch = `
apiVersion: argoproj.io/v1alpha1
kind: Workflow
metadata:
  name: hello-world
spec:
  entrypoint: whalesay
  podSpecPatch: |
    containers:
      - name: main
        resources:
          limits:
            cpu: "800m"
  templates:
  - name: whalesay
    podSpecPatch: '{"containers":[{"name":"main", "resources":{"limits":{"memory": "100Mi"}}}]}'
    container:
      image: docker/whalesay:latest
      command: [cowsay]
      args: ["hello world"]
`

func TestPodSpecPatch(t *testing.T) {
	wf := unmarshalWF(helloWorldWfWithPatch)
	ctx := context.Background()
	woc := newWoc(*wf)
	mainCtr := woc.execWf.Spec.Templates[0].Container
	pod, _ := woc.createWorkflowPod(ctx, wf.Name, *mainCtr, &wf.Spec.Templates[0], &createWorkflowPodOpts{})
	assert.Equal(t, "0.800", pod.Spec.Containers[1].Resources.Limits.Cpu().AsDec().String())

	wf = unmarshalWF(helloWorldWfWithWFPatch)
	woc = newWoc(*wf)
	mainCtr = woc.execWf.Spec.Templates[0].Container
	pod, _ = woc.createWorkflowPod(ctx, wf.Name, *mainCtr, &wf.Spec.Templates[0], &createWorkflowPodOpts{})
	assert.Equal(t, "0.800", pod.Spec.Containers[1].Resources.Limits.Cpu().AsDec().String())

	wf = unmarshalWF(helloWorldWfWithWFYAMLPatch)
	woc = newWoc(*wf)
	mainCtr = woc.execWf.Spec.Templates[0].Container
	pod, _ = woc.createWorkflowPod(ctx, wf.Name, *mainCtr, &wf.Spec.Templates[0], &createWorkflowPodOpts{})

	assert.Equal(t, "0.800", pod.Spec.Containers[1].Resources.Limits.Cpu().AsDec().String())
	assert.Equal(t, "104857600", pod.Spec.Containers[1].Resources.Limits.Memory().AsDec().String())

}

func TestMainContainerCustomization(t *testing.T) {
	mainCtrSpec := &apiv1.Container{
		Name: common.MainContainerName,
		Resources: apiv1.ResourceRequirements{
			Limits: apiv1.ResourceList{
				apiv1.ResourceCPU:    resource.MustParse("0.200"),
				apiv1.ResourceMemory: resource.MustParse("512Mi"),
			},
		},
	}
	// podSpecPatch in workflow spec takes precedence over the main container's
	// configuration in controller so here we respect what's specified in podSpecPatch.
	wf := unmarshalWF(helloWorldWfWithPatch)
	woc := newWoc(*wf)
	ctx := context.Background()
	woc.controller.Config.MainContainer = mainCtrSpec
	mainCtr := woc.execWf.Spec.Templates[0].Container
	pod, _ := woc.createWorkflowPod(ctx, wf.Name, *mainCtr, &wf.Spec.Templates[0], &createWorkflowPodOpts{})
	assert.Equal(t, "0.800", pod.Spec.Containers[1].Resources.Limits.Cpu().AsDec().String())

	// The main container's resources should be changed since the existing
	// container's resources are not specified.
	wf = unmarshalWF(helloWorldWf)
	woc = newWoc(*wf)
	woc.controller.Config.MainContainer = mainCtrSpec
	mainCtr = woc.execWf.Spec.Templates[0].Container
	mainCtr.Resources = apiv1.ResourceRequirements{Limits: apiv1.ResourceList{}}
	pod, _ = woc.createWorkflowPod(ctx, wf.Name, *mainCtr, &wf.Spec.Templates[0], &createWorkflowPodOpts{})
	assert.Equal(t, "0.200", pod.Spec.Containers[1].Resources.Limits.Cpu().AsDec().String())

	// Workflow spec's main container takes precedence over config in controller
	// so here the main container resources remain unchanged.
	wf = unmarshalWF(helloWorldWf)
	woc = newWoc(*wf)
	woc.controller.Config.MainContainer = mainCtrSpec
	mainCtr = woc.execWf.Spec.Templates[0].Container
	wf.Spec.Templates[0].Container.Name = common.MainContainerName
	wf.Spec.Templates[0].Container.Resources = apiv1.ResourceRequirements{
		Limits: apiv1.ResourceList{
			apiv1.ResourceCPU:    resource.MustParse("0.900"),
			apiv1.ResourceMemory: resource.MustParse("512Mi"),
		},
	}
	pod, _ = woc.createWorkflowPod(ctx, wf.Name, *mainCtr, &wf.Spec.Templates[0], &createWorkflowPodOpts{})
	assert.Equal(t, "0.900", pod.Spec.Containers[1].Resources.Limits.Cpu().AsDec().String())

	// If the name of the container in the workflow spec is not "main",
	// the main container resources should remain unchanged.
	wf = unmarshalWF(helloWorldWf)
	woc = newWoc(*wf)
	mainCtr = woc.execWf.Spec.Templates[0].Container
	mainCtr.Resources = apiv1.ResourceRequirements{
		Limits: apiv1.ResourceList{
			apiv1.ResourceCPU:    resource.MustParse("0.100"),
			apiv1.ResourceMemory: resource.MustParse("512Mi"),
		},
	}
	wf.Spec.Templates[0].Container.Name = "non-main"
	wf.Spec.Templates[0].Container.Resources = apiv1.ResourceRequirements{
		Limits: apiv1.ResourceList{
			apiv1.ResourceCPU:    resource.MustParse("0.900"),
			apiv1.ResourceMemory: resource.MustParse("512Mi"),
		},
	}
	pod, _ = woc.createWorkflowPod(ctx, wf.Name, *mainCtr, &wf.Spec.Templates[0], &createWorkflowPodOpts{})
	assert.Equal(t, "0.100", pod.Spec.Containers[1].Resources.Limits.Cpu().AsDec().String())
}

func TestIsResourcesSpecified(t *testing.T) {
	wf := unmarshalWF(helloWorldWf)
	woc := newWoc(*wf)
	mainCtr := woc.execWf.Spec.Templates[0].Container
	mainCtr.Resources = apiv1.ResourceRequirements{Limits: apiv1.ResourceList{}}
	assert.False(t, isResourcesSpecified(mainCtr))

	mainCtr.Resources = apiv1.ResourceRequirements{
		Limits: apiv1.ResourceList{
			apiv1.ResourceCPU:    resource.MustParse("0.900"),
			apiv1.ResourceMemory: resource.MustParse("512Mi"),
		},
	}
	assert.True(t, isResourcesSpecified(mainCtr))
}

var helloWindowsWf = `
apiVersion: argoproj.io/v1alpha1
kind: Workflow
metadata:
  name: hello-hybrid-win
spec:
  entrypoint: hello-win
  templates:
    - name: hello-win
      nodeSelector:
        kubernetes.io/os: windows
      container:
        image: mcr.microsoft.com/windows/nanoserver:1809
        command: ["cmd", "/c"]
        args: ["echo", "Hello from Windows Container!"]
`

var helloLinuxWf = `
apiVersion: argoproj.io/v1alpha1
kind: Workflow
metadata:
  name: hello-hybrid-lin
spec:
  entrypoint: hello-linux
  templates:
    - name: hello-linux
      nodeSelector:
        kubernetes.io/os: linux
      container:
        image: alpine
        command: [echo]
        args: ["Hello from Linux Container!"]
`

func TestHybridWfVolumesWindows(t *testing.T) {
	wf := unmarshalWF(helloWindowsWf)
	woc := newWoc(*wf)

	ctx := context.Background()
	mainCtr := woc.execWf.Spec.Templates[0].Container
	pod, _ := woc.createWorkflowPod(ctx, wf.Name, *mainCtr, &wf.Spec.Templates[0], &createWorkflowPodOpts{})
	assert.Equal(t, "\\\\.\\pipe\\docker_engine", pod.Spec.Containers[0].VolumeMounts[1].MountPath)
	assert.Equal(t, false, pod.Spec.Containers[0].VolumeMounts[1].ReadOnly)
	assert.Equal(t, (*apiv1.HostPathType)(nil), pod.Spec.Volumes[1].HostPath.Type)
}

func TestHybridWfVolumesLinux(t *testing.T) {
	wf := unmarshalWF(helloLinuxWf)
	woc := newWoc(*wf)

	ctx := context.Background()
	mainCtr := woc.execWf.Spec.Templates[0].Container
	pod, _ := woc.createWorkflowPod(ctx, wf.Name, *mainCtr, &wf.Spec.Templates[0], &createWorkflowPodOpts{})
	assert.Equal(t, "/var/run/docker.sock", pod.Spec.Containers[0].VolumeMounts[1].MountPath)
	assert.Equal(t, true, pod.Spec.Containers[0].VolumeMounts[1].ReadOnly)
	assert.Equal(t, &hostPathSocket, pod.Spec.Volumes[1].HostPath.Type)
}

var propagateMaxDuration = `
name: retry-backoff
retryStrategy:
  limit: 10
  backoff:
    duration: "1"
    factor: 1
    maxDuration: "20"
container:
  image: alpine
  command: [sh, -c]
  args: ["sleep $(( {{retries}} * 100 )); exit 1"]

`

func TestPropagateMaxDuration(t *testing.T) {
	// Ensure that volume mount is added when artifact is provided
	tmpl := unmarshalTemplate(propagateMaxDuration)
	woc := newWoc()
	deadline := time.Now()
	ctx := context.Background()
	pod, err := woc.createWorkflowPod(ctx, tmpl.Name, *tmpl.Container, tmpl, &createWorkflowPodOpts{executionDeadline: deadline})
	assert.NoError(t, err)
	out, err := json.Marshal(map[string]time.Time{"deadline": deadline})
	if assert.NoError(t, err) {
		assert.Equal(t, string(out), pod.Annotations[common.AnnotationKeyExecutionControl])
	}
}<|MERGE_RESOLUTION|>--- conflicted
+++ resolved
@@ -557,13 +557,8 @@
 		ArchiveLogs: pointer.BoolPtr(true),
 	})
 	woc.operate(ctx)
-<<<<<<< HEAD
 	assert.Equal(t, wfv1.WorkflowRunning, woc.wf.Status.Phase)
-	pods, err := woc.controller.kubeclientset.CoreV1().Pods("").List(ctx, metav1.ListOptions{})
-=======
-	assert.Equal(t, wfv1.NodeRunning, woc.wf.Status.Phase)
-	pods, err := listPods(woc)
->>>>>>> f872366f
+	pods, err := listPods(woc)
 	assert.NoError(t, err)
 	assert.Len(t, pods.Items, 1)
 	pod := pods.Items[0]

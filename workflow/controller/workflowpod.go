package controller

import (
	"context"
	"encoding/json"
	"fmt"
	"path/filepath"
	"strconv"
	"time"

	log "github.com/sirupsen/logrus"
	apiv1 "k8s.io/api/core/v1"
	apierr "k8s.io/apimachinery/pkg/api/errors"
	metav1 "k8s.io/apimachinery/pkg/apis/meta/v1"
	"k8s.io/apimachinery/pkg/util/strategicpatch"

	"github.com/argoproj/argo-workflows/v3/errors"
	"github.com/argoproj/argo-workflows/v3/pkg/apis/workflow"
	wfv1 "github.com/argoproj/argo-workflows/v3/pkg/apis/workflow/v1alpha1"
	errorsutil "github.com/argoproj/argo-workflows/v3/util/errors"
	"github.com/argoproj/argo-workflows/v3/util/intstr"
	"github.com/argoproj/argo-workflows/v3/util/template"
	"github.com/argoproj/argo-workflows/v3/workflow/common"
	"github.com/argoproj/argo-workflows/v3/workflow/controller/entrypoint"
	"github.com/argoproj/argo-workflows/v3/workflow/controller/indexes"
	"github.com/argoproj/argo-workflows/v3/workflow/util"
)

var (
	volumeVarArgo = apiv1.Volume{
		Name: "var-run-argo",
		VolumeSource: apiv1.VolumeSource{
			EmptyDir: &apiv1.EmptyDirVolumeSource{},
		},
	}
	volumeMountVarArgo = apiv1.VolumeMount{
		Name:      volumeVarArgo.Name,
		MountPath: common.VarRunArgoPath,
	}
)

func (woc *wfOperationCtx) hasPodSpecPatch(tmpl *wfv1.Template) bool {
	return woc.execWf.Spec.HasPodSpecPatch() || tmpl.HasPodSpecPatch()
}

// scheduleOnDifferentHost adds affinity to prevent retry on the same host when
// retryStrategy.affinity.nodeAntiAffinity{} is specified
func (woc *wfOperationCtx) scheduleOnDifferentHost(node *wfv1.NodeStatus, pod *apiv1.Pod) error {
	if node != nil && pod != nil {
		if retryNode := FindRetryNode(woc.wf.Status.Nodes, node.ID); retryNode != nil {
			// recover template for the retry node
			tmplCtx, err := woc.createTemplateContext(retryNode.GetTemplateScope())
			if err != nil {
				return err
			}
			_, retryTmpl, _, err := tmplCtx.ResolveTemplate(retryNode)
			if err != nil {
				return err
			}
			if retryStrategy := woc.retryStrategy(retryTmpl); retryStrategy != nil {
				RetryOnDifferentHost(retryNode.ID)(*retryStrategy, woc.wf.Status.Nodes, pod)
			}
		}
	}
	return nil
}

type createWorkflowPodOpts struct {
	includeScriptOutput bool
	onExitPod           bool
	executionDeadline   time.Time
}

func (woc *wfOperationCtx) createWorkflowPod(ctx context.Context, nodeName string, mainCtrs []apiv1.Container, tmpl *wfv1.Template, opts *createWorkflowPodOpts) (*apiv1.Pod, error) {
	nodeID := woc.wf.NodeID(nodeName)

	// we must check to see if the pod exists rather than just optimistically creating the pod and see if we get
	// an `AlreadyExists` error because we won't get that error if there is not enough resources.
	// Performance enhancement: Code later in this func is expensive to execute, so return quickly if we can.
	existing, exists, err := woc.podExists(nodeID)
	if err != nil {
		return nil, err
	}

	if exists {
		woc.log.WithField("podPhase", existing.Status.Phase).Debugf("Skipped pod %s (%s) creation: already exists", nodeName, nodeID)
		return existing, nil
	}

	if !woc.GetShutdownStrategy().ShouldExecute(opts.onExitPod) {
		// Do not create pods if we are shutting down
		woc.markNodePhase(nodeName, wfv1.NodeSkipped, fmt.Sprintf("workflow shutdown with strategy: %s", woc.GetShutdownStrategy()))
		return nil, nil
	}

	tmpl = tmpl.DeepCopy()
	wfSpec := woc.execWf.Spec.DeepCopy()

	for i, c := range mainCtrs {
		if c.Name == "" || tmpl.GetType() != wfv1.TemplateTypeContainerSet {
			c.Name = common.MainContainerName
		}
		// Allow customization of main container resources.
		if ctrDefaults := woc.controller.Config.MainContainer; ctrDefaults != nil {
			// essentially merge the defaults, then the template, into the container
			a, err := json.Marshal(ctrDefaults)
			if err != nil {
				return nil, err
			}
			b, err := json.Marshal(c)
			if err != nil {
				return nil, err
			}
			if err := json.Unmarshal(a, &c); err != nil {
				return nil, err
			}
			if err = json.Unmarshal(b, &c); err != nil {
				return nil, err
			}
		}

		mainCtrs[i] = c
	}

	var activeDeadlineSeconds *int64
	wfDeadline := woc.getWorkflowDeadline()
	tmplActiveDeadlineSeconds, err := intstr.Int64(tmpl.ActiveDeadlineSeconds)
	if err != nil {
		return nil, err
	}
	if wfDeadline == nil || opts.onExitPod { // ignore the workflow deadline for exit handler so they still run if the deadline has passed
		activeDeadlineSeconds = tmplActiveDeadlineSeconds
	} else {
		wfActiveDeadlineSeconds := int64((*wfDeadline).Sub(time.Now().UTC()).Seconds())
		if wfActiveDeadlineSeconds <= 0 {
			return nil, nil
		} else if tmpl.ActiveDeadlineSeconds == nil || wfActiveDeadlineSeconds < *tmplActiveDeadlineSeconds {
			activeDeadlineSeconds = &wfActiveDeadlineSeconds
		} else {
			activeDeadlineSeconds = tmplActiveDeadlineSeconds
		}
	}

	// If the template is marked for debugging no deadline will be set
	for _, c := range mainCtrs {
		for _, env := range c.Env {
			if env.Name == "ARGO_DEBUG_PAUSE_BEFORE" || env.Name == "ARGO_DEBUG_PAUSE_AFTER" {
				activeDeadlineSeconds = nil
			}
		}
	}

	pod := &apiv1.Pod{
		ObjectMeta: metav1.ObjectMeta{
			Name:      util.PodName(woc.wf.Name, nodeName, tmpl.Name, nodeID, util.GetPodNameVersion()),
			Namespace: woc.wf.ObjectMeta.Namespace,
			Labels: map[string]string{
				common.LabelKeyWorkflow:  woc.wf.ObjectMeta.Name, // Allows filtering by pods related to specific workflow
				common.LabelKeyCompleted: "false",                // Allows filtering by incomplete workflow pods
			},
			Annotations: map[string]string{
				common.AnnotationKeyNodeName: nodeName,
				common.AnnotationKeyNodeID:   nodeID,
			},
			OwnerReferences: []metav1.OwnerReference{
				*metav1.NewControllerRef(woc.wf, wfv1.SchemeGroupVersion.WithKind(workflow.WorkflowKind)),
			},
		},
		Spec: apiv1.PodSpec{
			RestartPolicy:         apiv1.RestartPolicyNever,
			Volumes:               woc.createVolumes(tmpl),
			ActiveDeadlineSeconds: activeDeadlineSeconds,
			ImagePullSecrets:      woc.execWf.Spec.ImagePullSecrets,
		},
	}

	if opts.onExitPod {
		// This pod is part of an onExit handler, label it so
		pod.ObjectMeta.Labels[common.LabelKeyOnExit] = "true"
	}

	if woc.execWf.Spec.HostNetwork != nil {
		pod.Spec.HostNetwork = *woc.execWf.Spec.HostNetwork
	}

	if woc.execWf.Spec.DNSPolicy != nil {
		pod.Spec.DNSPolicy = *woc.execWf.Spec.DNSPolicy
	}

	if woc.execWf.Spec.DNSConfig != nil {
		pod.Spec.DNSConfig = woc.execWf.Spec.DNSConfig
	}

	if woc.controller.Config.InstanceID != "" {
		pod.ObjectMeta.Labels[common.LabelKeyControllerInstanceID] = woc.controller.Config.InstanceID
	}

	woc.addArchiveLocation(tmpl)

	err = woc.setupServiceAccount(ctx, pod, tmpl)
	if err != nil {
		return nil, err
	}

	if tmpl.GetType() != wfv1.TemplateTypeResource && tmpl.GetType() != wfv1.TemplateTypeData {
		// we do not need the wait container for resource templates because
		// argoexec runs as the main container and will perform the job of
		// annotating the outputs or errors, making the wait container redundant.
		waitCtr := woc.newWaitContainer(tmpl)
		pod.Spec.Containers = append(pod.Spec.Containers, *waitCtr)
	}
	// NOTE: the order of the container list is significant. kubelet will pull, create, and start
	// each container sequentially in the order that they appear in this list. For PNS we want the
	// wait container to start before the main, so that it always has the chance to see the main
	// container's PID and root filesystem.
	pod.Spec.Containers = append(pod.Spec.Containers, mainCtrs...)

	// Configuring default container to be used with commands like "kubectl exec/logs".
	// Select "main" container if it's available. In other case use the last container (can happent when pod created from ContainerSet).
	defaultContainer := pod.Spec.Containers[len(pod.Spec.Containers)-1].Name
	for _, c := range pod.Spec.Containers {
		if c.Name == common.MainContainerName {
			defaultContainer = common.MainContainerName
			break
		}
	}
	pod.ObjectMeta.Annotations[common.AnnotationKeyDefaultContainer] = defaultContainer

	// Add init container only if it needs input artifacts. This is also true for
	// script templates (which needs to populate the script)
	initCtr := woc.newInitContainer(tmpl)
	pod.Spec.InitContainers = []apiv1.Container{initCtr}

	addSchedulingConstraints(pod, wfSpec, tmpl)
	woc.addMetadata(pod, tmpl)

	err = addVolumeReferences(pod, woc.volumes, tmpl, woc.wf.Status.PersistentVolumeClaims)
	if err != nil {
		return nil, err
	}

	err = woc.addInputArtifactsVolumes(pod, tmpl)
	if err != nil {
		return nil, err
	}

	if tmpl.GetType() == wfv1.TemplateTypeScript {
		addScriptStagingVolume(pod)
	}

	// addInitContainers, addSidecars and addOutputArtifactsVolumes should be called after all
	// volumes have been manipulated in the main container since volumeMounts are mirrored
	addInitContainers(pod, tmpl)
	addSidecars(pod, tmpl)
	addOutputArtifactsVolumes(pod, tmpl)

	for i, c := range pod.Spec.InitContainers {
		c.VolumeMounts = append(c.VolumeMounts, volumeMountVarArgo)
		pod.Spec.InitContainers[i] = c
	}

	envVarTemplateValue := wfv1.MustMarshallJSON(tmpl)
	templateSize := len(envVarTemplateValue)
	if templateSize > 128000 {
		err = fmt.Errorf("workflow templates are limited to 128KB, this workflow is %d bytes", templateSize)
		return nil, err
	}

	// Add standard environment variables, making pod spec larger
	envVars := []apiv1.EnvVar{
		{Name: common.EnvVarTemplate, Value: envVarTemplateValue},
		{Name: common.EnvVarNodeID, Value: nodeID},
		{Name: common.EnvVarIncludeScriptOutput, Value: strconv.FormatBool(opts.includeScriptOutput)},
		{Name: common.EnvVarDeadline, Value: woc.getDeadline(opts).Format(time.RFC3339)},
		{Name: common.EnvVarProgressFile, Value: common.ArgoProgressPath},
	}

	// only set tick durations if progress is enabled. The EnvVarProgressFile is always set (user convenience) but the
	// progress is only monitored if the tick durations are >0.
	if woc.controller.progressPatchTickDuration != 0 && woc.controller.progressFileTickDuration != 0 {
		envVars = append(envVars,
			apiv1.EnvVar{
				Name:  common.EnvVarProgressPatchTickDuration,
				Value: woc.controller.progressPatchTickDuration.String(),
			},
			apiv1.EnvVar{
				Name:  common.EnvVarProgressFileTickDuration,
				Value: woc.controller.progressFileTickDuration.String(),
			},
		)
	}

	for i, c := range pod.Spec.InitContainers {
		c.Env = append(c.Env, apiv1.EnvVar{Name: common.EnvVarContainerName, Value: c.Name})
		c.Env = append(c.Env, envVars...)
		pod.Spec.InitContainers[i] = c
	}
	for i, c := range pod.Spec.Containers {
		c.Env = append(c.Env, apiv1.EnvVar{Name: common.EnvVarContainerName, Value: c.Name})
		c.Env = append(c.Env, envVars...)
		pod.Spec.Containers[i] = c
	}

	// Perform one last variable substitution here. Some variables come from the from workflow
	// configmap (e.g. archive location) or volumes attribute, and were not substituted
	// in executeTemplate.
	pod, err = substitutePodParams(pod, woc.globalParams, tmpl)
	if err != nil {
		return nil, err
	}

	// One final check to verify all variables are resolvable for select fields. We are choosing
	// only to check ArchiveLocation for now, since everything else should have been substituted
	// earlier (i.e. in executeTemplate). But archive location is unique in that the variables
	// are formulated from the configmap. We can expand this to other fields as necessary.
	for _, c := range pod.Spec.Containers {
		for _, e := range c.Env {
			if e.Name == common.EnvVarTemplate {
				err = json.Unmarshal([]byte(e.Value), tmpl)
				if err != nil {
					return nil, err
				}
				for _, obj := range []interface{}{tmpl.ArchiveLocation} {
					err = verifyResolvedVariables(obj)
					if err != nil {
						return nil, err
					}
				}
			}
		}
	}

	// Apply the patch string from template
	if woc.hasPodSpecPatch(tmpl) {
		jsonstr, err := json.Marshal(pod.Spec)
		if err != nil {
			return nil, errors.Wrap(err, "", "Failed to marshal the Pod spec")
		}

		tmpl.PodSpecPatch, err = util.PodSpecPatchMerge(woc.wf, tmpl)

		if err != nil {
			return nil, errors.Wrap(err, "", "Failed to merge the workflow PodSpecPatch with the template PodSpecPatch due to invalid format")
		}

		// Final substitution for workflow level PodSpecPatch
		localParams := make(map[string]string)
		if tmpl.IsPodType() {
			localParams[common.LocalVarPodName] = pod.Name
		}
		tmpl, err := common.ProcessArgs(tmpl, &wfv1.Arguments{}, woc.globalParams, localParams, false, woc.wf.Namespace, woc.controller.configMapInformer)
		if err != nil {
			return nil, errors.Wrap(err, "", "Failed to substitute the PodSpecPatch variables")
		}

		if err := json.Unmarshal([]byte(tmpl.PodSpecPatch), &apiv1.PodSpec{}); err != nil {
			return nil, fmt.Errorf("invalid podSpecPatch %q: %w", tmpl.PodSpecPatch, err)
		}

		modJson, err := strategicpatch.StrategicMergePatch(jsonstr, []byte(tmpl.PodSpecPatch), apiv1.PodSpec{})
		if err != nil {
			return nil, errors.Wrap(err, "", "Error occurred during strategic merge patch")
		}
		pod.Spec = apiv1.PodSpec{} // zero out the pod spec so we cannot get conflicts
		err = json.Unmarshal(modJson, &pod.Spec)
		if err != nil {
			return nil, errors.Wrap(err, "", "Error in Unmarshalling after merge the patch")
		}
	}

	for i, c := range pod.Spec.Containers {
		if c.Name != common.WaitContainerName {
			// https://kubernetes.io/docs/tasks/inject-data-application/define-command-argument-container/#notes
			if len(c.Command) == 0 {
				x, err := woc.controller.entrypoint.Lookup(ctx, c.Image, entrypoint.Options{
					Namespace: woc.wf.Namespace, ServiceAccountName: woc.wf.Spec.ServiceAccountName, ImagePullSecrets: woc.wf.Spec.ImagePullSecrets,
				})
				if err != nil {
					return nil, fmt.Errorf("failed to look-up entrypoint/cmd for image %q, you must either explicitly specify the command, or list the image's command in the index: https://argoproj.github.io/argo-workflows/workflow-executors/#emissary-emissary: %w", c.Image, err)
				}
				c.Command = x.Entrypoint
				if c.Args == nil { // check nil rather than length, as zero-length is valid args
					c.Args = x.Cmd
				}
			}
<<<<<<< HEAD
			if len(c.Command) == 0 {
				return nil, fmt.Errorf("container %q in template %q, does not have the command specified: when using the emissary executor you must either explicitly specify the command, or list the image's command in the index: https://argoproj.github.io/argo-workflows/workflow-executors/#emissary-emissary", c.Name, tmpl.Name)
			}
=======
>>>>>>> 3d1ea426
			c.Command = append([]string{common.VarRunArgoPath + "/argoexec", "emissary", "--"}, c.Command...)
		}
		c.VolumeMounts = append(c.VolumeMounts, volumeMountVarArgo)
		if x := pod.Spec.TerminationGracePeriodSeconds; x != nil && c.Name == common.WaitContainerName {
			c.Env = append(c.Env, apiv1.EnvVar{Name: common.EnvVarTerminationGracePeriodSeconds, Value: fmt.Sprint(*x)})
		}
		pod.Spec.Containers[i] = c
	}

	// Check if the template has exceeded its timeout duration. If it hasn't set the applicable activeDeadlineSeconds
	node := woc.wf.GetNodeByName(nodeName)
	templateDeadline, err := woc.checkTemplateTimeout(tmpl, node)
	if err != nil {
		return nil, err
	}

	if err := woc.scheduleOnDifferentHost(node, pod); err != nil {
		return nil, err
	}

	if templateDeadline != nil && (pod.Spec.ActiveDeadlineSeconds == nil || time.Since(*templateDeadline).Seconds() < float64(*pod.Spec.ActiveDeadlineSeconds)) {
		newActiveDeadlineSeconds := int64(time.Until(*templateDeadline).Seconds())
		if newActiveDeadlineSeconds <= 1 {
			return nil, fmt.Errorf("%s exceeded its deadline", nodeName)
		}
		woc.log.Debugf("Setting new activeDeadlineSeconds %d for pod %s/%s due to templateDeadline", newActiveDeadlineSeconds, pod.Namespace, pod.Name)
		pod.Spec.ActiveDeadlineSeconds = &newActiveDeadlineSeconds
	}

	if !woc.controller.rateLimiter.Allow() {
		return nil, ErrResourceRateLimitReached
	}

	woc.log.Debugf("Creating Pod: %s (%s)", nodeName, pod.Name)

	created, err := woc.controller.kubeclientset.CoreV1().Pods(woc.wf.ObjectMeta.Namespace).Create(ctx, pod, metav1.CreateOptions{})
	if err != nil {
		if apierr.IsAlreadyExists(err) {
			// workflow pod names are deterministic. We can get here if the
			// controller fails to persist the workflow after creating the pod.
			woc.log.Infof("Failed pod %s (%s) creation: already exists", nodeName, pod.Name)
			return created, nil
		}
		if errorsutil.IsTransientErr(err) {
			return nil, err
		}
		woc.log.Infof("Failed to create pod %s (%s): %v", nodeName, pod.Name, err)
		return nil, errors.InternalWrapError(err)
	}
	woc.log.Infof("Created pod: %s (%s)", nodeName, created.Name)
	woc.activePods++
	return created, nil
}

func (woc *wfOperationCtx) podExists(nodeID string) (existing *apiv1.Pod, exists bool, err error) {
	objs, err := woc.controller.podInformer.GetIndexer().ByIndex(indexes.NodeIDIndex, woc.wf.Namespace+"/"+nodeID)
	if err != nil {
		return nil, false, fmt.Errorf("failed to get pod from informer store: %w", err)
	}

	objectCount := len(objs)

	if objectCount == 0 {
		return nil, false, nil
	}

	if objectCount > 1 {
		return nil, false, fmt.Errorf("expected < 2 pods, got %d - this is a bug", len(objs))
	}

	if existing, ok := objs[0].(*apiv1.Pod); ok {
		return existing, true, nil
	}

	return nil, false, nil
}

func (woc *wfOperationCtx) getDeadline(opts *createWorkflowPodOpts) *time.Time {
	deadline := time.Time{}
	if woc.workflowDeadline != nil {
		deadline = *woc.workflowDeadline
	}
	if !opts.executionDeadline.IsZero() && (deadline.IsZero() || opts.executionDeadline.Before(deadline)) {
		deadline = opts.executionDeadline
	}
	return &deadline
}

// substitutePodParams returns a pod spec with parameter references substituted as well as pod.name
func substitutePodParams(pod *apiv1.Pod, globalParams common.Parameters, tmpl *wfv1.Template) (*apiv1.Pod, error) {
	podParams := globalParams.DeepCopy()
	for _, inParam := range tmpl.Inputs.Parameters {
		podParams["inputs.parameters."+inParam.Name] = inParam.Value.String()
	}
	podParams[common.LocalVarPodName] = pod.Name
	specBytes, err := json.Marshal(pod)
	if err != nil {
		return nil, err
	}
	newSpecBytes, err := template.Replace(string(specBytes), podParams, true)
	if err != nil {
		return nil, err
	}
	var newSpec apiv1.Pod
	err = json.Unmarshal([]byte(newSpecBytes), &newSpec)
	if err != nil {
		return nil, errors.InternalWrapError(err)
	}
	return &newSpec, nil
}

func (woc *wfOperationCtx) newInitContainer(tmpl *wfv1.Template) apiv1.Container {
	ctr := woc.newExecContainer(common.InitContainerName, tmpl)
	ctr.Command = []string{"argoexec", "init", "--loglevel", getExecutorLogLevel()}
	return *ctr
}

func (woc *wfOperationCtx) newWaitContainer(tmpl *wfv1.Template) *apiv1.Container {
	ctr := woc.newExecContainer(common.WaitContainerName, tmpl)
	ctr.Command = []string{"argoexec", "wait", "--loglevel", getExecutorLogLevel()}
	return ctr
}

func getExecutorLogLevel() string {
	return log.GetLevel().String()
}

func (woc *wfOperationCtx) createEnvVars() []apiv1.EnvVar {
	execEnvVars := []apiv1.EnvVar{
		{
			Name: common.EnvVarPodName,
			ValueFrom: &apiv1.EnvVarSource{
				FieldRef: &apiv1.ObjectFieldSelector{
					APIVersion: "v1",
					FieldPath:  "metadata.name",
				},
			},
		},
		{
			Name: common.EnvVarPodUID,
			ValueFrom: &apiv1.EnvVarSource{
				FieldRef: &apiv1.ObjectFieldSelector{
					APIVersion: "v1",
					FieldPath:  "metadata.uid",
				},
			},
		},
		// This flag was introduced in Go 15 and will be removed in Go 16.
		// x509: cannot validate certificate for ... because it doesn't contain any IP SANs
		// https://github.com/argoproj/argo-workflows/issues/5563 - Upgrade to Go 16
		// https://github.com/golang/go/issues/39568
		{
			Name:  "GODEBUG",
			Value: "x509ignoreCN=0",
		},
		{
			Name:  common.EnvVarWorkflowName,
			Value: woc.wf.Name,
		},
<<<<<<< HEAD
		{
			Name:  common.EnvVarWorkflowUID,
			Value: string(woc.wf.UID),
		},
	}
	if v := woc.controller.Config.InstanceID; v != "" {
		execEnvVars = append(execEnvVars,
			apiv1.EnvVar{Name: common.EnvVarInstanceID, Value: v},
		)
	}
	if woc.controller.Config.Executor != nil {
		execEnvVars = append(execEnvVars, woc.controller.Config.Executor.Env...)
=======
>>>>>>> 3d1ea426
	}
	if v := woc.controller.Config.InstanceID; v != "" {
		execEnvVars = append(execEnvVars,
			apiv1.EnvVar{Name: common.EnvVarInstanceID, Value: v},
		)
	}
	if woc.controller.Config.Executor != nil {
		execEnvVars = append(execEnvVars, woc.controller.Config.Executor.Env...)
	}
	return execEnvVars
}

func (woc *wfOperationCtx) createVolumes(tmpl *wfv1.Template) []apiv1.Volume {
	var volumes []apiv1.Volume
	if woc.controller.Config.KubeConfig != nil {
		name := woc.controller.Config.KubeConfig.VolumeName
		if name == "" {
			name = common.KubeConfigDefaultVolumeName
		}
		volumes = append(volumes, apiv1.Volume{
			Name: name,
			VolumeSource: apiv1.VolumeSource{
				Secret: &apiv1.SecretVolumeSource{
					SecretName: woc.controller.Config.KubeConfig.SecretName,
				},
			},
		})
	}

	volumes = append(volumes, volumeVarArgo)
	volumes = append(volumes, tmpl.Volumes...)
	return volumes
}

func (woc *wfOperationCtx) newExecContainer(name string, tmpl *wfv1.Template) *apiv1.Container {
	exec := apiv1.Container{
		Name:            name,
		Image:           woc.controller.executorImage(),
		ImagePullPolicy: woc.controller.executorImagePullPolicy(),
		Env:             woc.createEnvVars(),
		Resources:       woc.controller.Config.GetExecutor().Resources,
		SecurityContext: woc.controller.Config.GetExecutor().SecurityContext,
	}
	if woc.controller.Config.KubeConfig != nil {
		path := woc.controller.Config.KubeConfig.MountPath
		if path == "" {
			path = common.KubeConfigDefaultMountPath
		}
		name := woc.controller.Config.KubeConfig.VolumeName
		if name == "" {
			name = common.KubeConfigDefaultVolumeName
		}
		exec.VolumeMounts = append(exec.VolumeMounts, apiv1.VolumeMount{
			Name:      name,
			MountPath: path,
			ReadOnly:  true,
			SubPath:   woc.controller.Config.KubeConfig.SecretKey,
		})
		exec.Args = append(exec.Args, "--kubeconfig="+path)
	}

	executorServiceAccountName := ""
	if tmpl.Executor != nil && tmpl.Executor.ServiceAccountName != "" {
		executorServiceAccountName = tmpl.Executor.ServiceAccountName
	} else if woc.execWf.Spec.Executor != nil && woc.execWf.Spec.Executor.ServiceAccountName != "" {
		executorServiceAccountName = woc.execWf.Spec.Executor.ServiceAccountName
	}
	if executorServiceAccountName != "" {
		exec.VolumeMounts = append(exec.VolumeMounts, apiv1.VolumeMount{
			Name:      common.ServiceAccountTokenVolumeName,
			MountPath: common.ServiceAccountTokenMountPath,
			ReadOnly:  true,
		})
	}
	return &exec
}

// addMetadata applies metadata specified in the template
func (woc *wfOperationCtx) addMetadata(pod *apiv1.Pod, tmpl *wfv1.Template) {
	if woc.execWf.Spec.PodMetadata != nil {
		// add workflow-level pod annotations and labels
		for k, v := range woc.execWf.Spec.PodMetadata.Annotations {
			pod.ObjectMeta.Annotations[k] = v
		}
		for k, v := range woc.execWf.Spec.PodMetadata.Labels {
			pod.ObjectMeta.Labels[k] = v
		}
	}

	for k, v := range tmpl.Metadata.Annotations {
		pod.ObjectMeta.Annotations[k] = v
	}
	for k, v := range tmpl.Metadata.Labels {
		pod.ObjectMeta.Labels[k] = v
	}
}

// addSchedulingConstraints applies any node selectors or affinity rules to the pod, either set in the workflow or the template
func addSchedulingConstraints(pod *apiv1.Pod, wfSpec *wfv1.WorkflowSpec, tmpl *wfv1.Template) {
	// Set nodeSelector (if specified)
	if len(tmpl.NodeSelector) > 0 {
		pod.Spec.NodeSelector = tmpl.NodeSelector
	} else if len(wfSpec.NodeSelector) > 0 {
		pod.Spec.NodeSelector = wfSpec.NodeSelector
	}
	// Set affinity (if specified)
	if tmpl.Affinity != nil {
		pod.Spec.Affinity = tmpl.Affinity
	} else if wfSpec.Affinity != nil {
		pod.Spec.Affinity = wfSpec.Affinity
	}
	// Set tolerations (if specified)
	if len(tmpl.Tolerations) > 0 {
		pod.Spec.Tolerations = tmpl.Tolerations
	} else if len(wfSpec.Tolerations) > 0 {
		pod.Spec.Tolerations = wfSpec.Tolerations
	}

	// Set scheduler name (if specified)
	if tmpl.SchedulerName != "" {
		pod.Spec.SchedulerName = tmpl.SchedulerName
	} else if wfSpec.SchedulerName != "" {
		pod.Spec.SchedulerName = wfSpec.SchedulerName
	}
	// Set priorityClass (if specified)
	if tmpl.PriorityClassName != "" {
		pod.Spec.PriorityClassName = tmpl.PriorityClassName
	} else if wfSpec.PodPriorityClassName != "" {
		pod.Spec.PriorityClassName = wfSpec.PodPriorityClassName
	}
	// Set priority (if specified)
	if tmpl.Priority != nil {
		pod.Spec.Priority = tmpl.Priority
	} else if wfSpec.PodPriority != nil {
		pod.Spec.Priority = wfSpec.PodPriority
	}

	// set hostaliases
	pod.Spec.HostAliases = append(pod.Spec.HostAliases, wfSpec.HostAliases...)
	pod.Spec.HostAliases = append(pod.Spec.HostAliases, tmpl.HostAliases...)

	// set pod security context
	if tmpl.SecurityContext != nil {
		pod.Spec.SecurityContext = tmpl.SecurityContext
	} else if wfSpec.SecurityContext != nil {
		pod.Spec.SecurityContext = wfSpec.SecurityContext
	}
}

// addVolumeReferences adds any volumeMounts that a container/sidecar is referencing, to the pod.spec.volumes
// These are either specified in the workflow.spec.volumes or the workflow.spec.volumeClaimTemplate section
func addVolumeReferences(pod *apiv1.Pod, vols []apiv1.Volume, tmpl *wfv1.Template, pvcs []apiv1.Volume) error {
	switch tmpl.GetType() {
	case wfv1.TemplateTypeContainer, wfv1.TemplateTypeContainerSet, wfv1.TemplateTypeScript, wfv1.TemplateTypeData:
	default:
		return nil
	}

	// getVolByName is a helper to retrieve a volume by its name, either from the volumes or claims section
	getVolByName := func(name string) *apiv1.Volume {
		// Find a volume from template-local volumes.
		for _, vol := range tmpl.Volumes {
			if vol.Name == name {
				return &vol
			}
		}
		// Find a volume from global volumes.
		for _, vol := range vols {
			if vol.Name == name {
				return &vol
			}
		}
		// Find a volume from pvcs.
		for _, pvc := range pvcs {
			if pvc.Name == name {
				return &pvc
			}
		}
		return nil
	}

	addVolumeRef := func(volMounts []apiv1.VolumeMount) error {
		for _, volMnt := range volMounts {
			vol := getVolByName(volMnt.Name)
			if vol == nil {
				return errors.Errorf(errors.CodeBadRequest, "volume '%s' not found in workflow spec", volMnt.Name)
			}
			found := false
			for _, v := range pod.Spec.Volumes {
				if v.Name == vol.Name {
					found = true
					break
				}
			}
			if !found {
				if pod.Spec.Volumes == nil {
					pod.Spec.Volumes = make([]apiv1.Volume, 0)
				}
				pod.Spec.Volumes = append(pod.Spec.Volumes, *vol)
			}
		}
		return nil
	}

	err := addVolumeRef(tmpl.GetVolumeMounts())
	if err != nil {
		return err
	}

	for _, container := range tmpl.InitContainers {
		err := addVolumeRef(container.VolumeMounts)
		if err != nil {
			return err
		}
	}

	for _, sidecar := range tmpl.Sidecars {
		err := addVolumeRef(sidecar.VolumeMounts)
		if err != nil {
			return err
		}
	}

	volumes, volumeMounts := createSecretVolumes(tmpl)
	pod.Spec.Volumes = append(pod.Spec.Volumes, volumes...)

	for idx, container := range pod.Spec.Containers {
		if container.Name == common.WaitContainerName {
			pod.Spec.Containers[idx].VolumeMounts = append(pod.Spec.Containers[idx].VolumeMounts, volumeMounts...)
			break
		}
	}
	for idx, container := range pod.Spec.InitContainers {
		if container.Name == common.InitContainerName {
			pod.Spec.InitContainers[idx].VolumeMounts = append(pod.Spec.InitContainers[idx].VolumeMounts, volumeMounts...)
			break
		}
	}
	if tmpl.Data != nil {
		for idx, container := range pod.Spec.Containers {
			if container.Name == common.MainContainerName {
				pod.Spec.Containers[idx].VolumeMounts = append(pod.Spec.Containers[idx].VolumeMounts, volumeMounts...)
				break
			}
		}
	}

	return nil
}

// addInputArtifactVolumes sets up the artifacts volume to the pod to support input artifacts to containers.
// In order support input artifacts, the init container shares a emptydir volume with the main container.
// It is the responsibility of the init container to load all artifacts to the mounted emptydir location.
// (e.g. /inputs/artifacts/CODE). The shared emptydir is mapped to the user's desired location in the main
// container.
//
// It is possible that a user specifies overlapping paths of an artifact path with a volume mount,
// (e.g. user wants an external volume mounted at /src, while simultaneously wanting an input artifact
// placed at /src/some/subdirectory). When this occurs, we need to prevent the duplicate bind mounting of
// overlapping volumes, since the outer volume will not see the changes made in the artifact emptydir.
//
// To prevent overlapping bind mounts, both the controller and executor will recognize the overlap between
// the explicit volume mount and the artifact emptydir and prevent all uses of the emptydir for purposes of
// loading data. The controller will omit mounting the emptydir to the artifact path, and the executor
// will load the artifact in the in user's volume (as opposed to the emptydir)
func (woc *wfOperationCtx) addInputArtifactsVolumes(pod *apiv1.Pod, tmpl *wfv1.Template) error {
	if len(tmpl.Inputs.Artifacts) == 0 {
		return nil
	}
	artVol := apiv1.Volume{
		Name: "input-artifacts",
		VolumeSource: apiv1.VolumeSource{
			EmptyDir: &apiv1.EmptyDirVolumeSource{},
		},
	}
	pod.Spec.Volumes = append(pod.Spec.Volumes, artVol)

	for i, initCtr := range pod.Spec.InitContainers {
		if initCtr.Name == common.InitContainerName {
			volMount := apiv1.VolumeMount{
				Name:      artVol.Name,
				MountPath: common.ExecutorArtifactBaseDir,
			}
			initCtr.VolumeMounts = append(initCtr.VolumeMounts, volMount)

			// We also add the user supplied mount paths to the init container,
			// in case the executor needs to load artifacts to this volume
			// instead of the artifacts volume
			for _, mnt := range tmpl.GetVolumeMounts() {
				if util.IsWindowsUNCPath(mnt.MountPath, tmpl) {
					continue
				}
				mnt.MountPath = filepath.Join(common.ExecutorMainFilesystemDir, mnt.MountPath)
				initCtr.VolumeMounts = append(initCtr.VolumeMounts, mnt)
			}

			pod.Spec.InitContainers[i] = initCtr
			break
		}
	}

	for i, c := range pod.Spec.Containers {
		if c.Name != common.MainContainerName {
			continue
		}
		for _, art := range tmpl.Inputs.Artifacts {
			err := art.CleanPath()
			if err != nil {
				return errors.Errorf(errors.CodeBadRequest, "error in inputs.artifacts.%s: %s", art.Name, err.Error())
			}
			if !art.HasLocationOrKey() && art.Optional {
				woc.log.Infof("skip volume mount of %s (%s): optional artifact was not provided",
					art.Name, art.Path)
				continue
			}
			overlap := common.FindOverlappingVolume(tmpl, art.Path)
			if overlap != nil {
				// artifact path overlaps with a mounted volume. do not mount the
				// artifacts emptydir to the main container. init would have copied
				// the artifact to the user's volume instead
				woc.log.Debugf("skip volume mount of %s (%s): overlaps with mount %s at %s",
					art.Name, art.Path, overlap.Name, overlap.MountPath)
				continue
			}
			volMount := apiv1.VolumeMount{
				Name:      artVol.Name,
				MountPath: art.Path,
				SubPath:   art.Name,
			}
			c.VolumeMounts = append(c.VolumeMounts, volMount)
		}
		pod.Spec.Containers[i] = c
	}
	return nil
}

// addOutputArtifactsVolumes mirrors any volume mounts in the main container to the wait sidecar.
// For any output artifacts that were produced in mounted volumes (e.g. PVCs, emptyDirs), the
// wait container will collect the artifacts directly from volumeMount instead of `docker cp`-ing
// them to the wait sidecar. In order for this to work, we mirror all volume mounts in the main
// container under a well-known path.
func addOutputArtifactsVolumes(pod *apiv1.Pod, tmpl *wfv1.Template) {
	if tmpl.GetType() == wfv1.TemplateTypeResource || tmpl.GetType() == wfv1.TemplateTypeData {
		return
	}

	waitCtrIndex, err := util.FindWaitCtrIndex(pod)
	if err != nil {
		log.Info("Could not find wait container in pod spec")
		return
	}
	waitCtr := &pod.Spec.Containers[waitCtrIndex]

	for _, c := range pod.Spec.Containers {
		if c.Name != common.MainContainerName {
			continue
		}
		for _, mnt := range c.VolumeMounts {
			if util.IsWindowsUNCPath(mnt.MountPath, tmpl) {
				continue
			}
			mnt.MountPath = filepath.Join(common.ExecutorMainFilesystemDir, mnt.MountPath)
			// ReadOnly is needed to be false for overlapping volume mounts
			mnt.ReadOnly = false
			waitCtr.VolumeMounts = append(waitCtr.VolumeMounts, mnt)
		}
	}
	pod.Spec.Containers[waitCtrIndex] = *waitCtr
}

// addArchiveLocation conditionally updates the template with the default artifact repository
// information configured in the controller, for the purposes of archiving outputs. This is skipped
// for templates which do not need to archive anything, or have explicitly set an archive location
// in the template.
func (woc *wfOperationCtx) addArchiveLocation(tmpl *wfv1.Template) {
	if tmpl.ArchiveLocation.HasLocation() {
		// User explicitly set the location. nothing else to do.
		return
	}
	archiveLogs := woc.IsArchiveLogs(tmpl)
	needLocation := archiveLogs
	for _, art := range append(tmpl.Inputs.Artifacts, tmpl.Outputs.Artifacts...) {
		if !art.HasLocation() {
			needLocation = true
		}
	}
	woc.log.WithField("needLocation", needLocation).Debug()
	if !needLocation {
		return
	}
	tmpl.ArchiveLocation = woc.artifactRepository.ToArtifactLocation()
	tmpl.ArchiveLocation.ArchiveLogs = &archiveLogs
}

// IsArchiveLogs determines if container should archive logs
// priorities: controller(on) > template > workflow > controller(off)
func (woc *wfOperationCtx) IsArchiveLogs(tmpl *wfv1.Template) bool {
	archiveLogs := woc.artifactRepository.IsArchiveLogs()
	if !archiveLogs {
		if woc.execWf.Spec.ArchiveLogs != nil {
			archiveLogs = *woc.execWf.Spec.ArchiveLogs
		}
		if tmpl.ArchiveLocation != nil && tmpl.ArchiveLocation.ArchiveLogs != nil {
			archiveLogs = *tmpl.ArchiveLocation.ArchiveLogs
		}
	}
	return archiveLogs
}

// setupServiceAccount sets up service account and token.
func (woc *wfOperationCtx) setupServiceAccount(ctx context.Context, pod *apiv1.Pod, tmpl *wfv1.Template) error {
	if tmpl.ServiceAccountName != "" {
		pod.Spec.ServiceAccountName = tmpl.ServiceAccountName
	} else if woc.execWf.Spec.ServiceAccountName != "" {
		pod.Spec.ServiceAccountName = woc.execWf.Spec.ServiceAccountName
	}

	var automountServiceAccountToken *bool
	if tmpl.AutomountServiceAccountToken != nil {
		automountServiceAccountToken = tmpl.AutomountServiceAccountToken
	} else if woc.execWf.Spec.AutomountServiceAccountToken != nil {
		automountServiceAccountToken = woc.execWf.Spec.AutomountServiceAccountToken
	}
	if automountServiceAccountToken != nil && !*automountServiceAccountToken {
		pod.Spec.AutomountServiceAccountToken = automountServiceAccountToken
	}

	executorServiceAccountName := ""
	if tmpl.Executor != nil && tmpl.Executor.ServiceAccountName != "" {
		executorServiceAccountName = tmpl.Executor.ServiceAccountName
	} else if woc.execWf.Spec.Executor != nil && woc.execWf.Spec.Executor.ServiceAccountName != "" {
		executorServiceAccountName = woc.execWf.Spec.Executor.ServiceAccountName
	}
	if executorServiceAccountName != "" {
		tokenName, err := woc.getServiceAccountTokenName(ctx, executorServiceAccountName)
		if err != nil {
			return err
		}
		pod.Spec.Volumes = append(pod.Spec.Volumes, apiv1.Volume{
			Name: common.ServiceAccountTokenVolumeName,
			VolumeSource: apiv1.VolumeSource{
				Secret: &apiv1.SecretVolumeSource{
					SecretName: tokenName,
				},
			},
		})
	} else if automountServiceAccountToken != nil && !*automountServiceAccountToken {
		return errors.Errorf(errors.CodeBadRequest, "executor.serviceAccountName must not be empty if automountServiceAccountToken is false")
	}
	return nil
}

// addScriptStagingVolume sets up a shared staging volume between the init container
// and main container for the purpose of holding the script source code for script templates
func addScriptStagingVolume(pod *apiv1.Pod) {
	volName := "argo-staging"
	stagingVol := apiv1.Volume{
		Name: volName,
		VolumeSource: apiv1.VolumeSource{
			EmptyDir: &apiv1.EmptyDirVolumeSource{},
		},
	}
	pod.Spec.Volumes = append(pod.Spec.Volumes, stagingVol)

	for i, initCtr := range pod.Spec.InitContainers {
		if initCtr.Name == common.InitContainerName {
			volMount := apiv1.VolumeMount{
				Name:      volName,
				MountPath: common.ExecutorStagingEmptyDir,
			}
			initCtr.VolumeMounts = append(initCtr.VolumeMounts, volMount)
			pod.Spec.InitContainers[i] = initCtr
			break
		}
	}
	found := false
	for i, ctr := range pod.Spec.Containers {
		if ctr.Name == common.MainContainerName {
			volMount := apiv1.VolumeMount{
				Name:      volName,
				MountPath: common.ExecutorStagingEmptyDir,
			}
			ctr.VolumeMounts = append(ctr.VolumeMounts, volMount)
			pod.Spec.Containers[i] = ctr
			found = true
			break
		}
	}
	if !found {
		panic("Unable to locate main container")
	}
}

// addInitContainers adds all init containers to the pod spec of the step
// Optionally volume mounts from the main container to the init containers
func addInitContainers(pod *apiv1.Pod, tmpl *wfv1.Template) {
	mainCtr := findMainContainer(pod)
	for _, ctr := range tmpl.InitContainers {
		log.Debugf("Adding init container %s", ctr.Name)
		if mainCtr != nil && ctr.MirrorVolumeMounts != nil && *ctr.MirrorVolumeMounts {
			mirrorVolumeMounts(mainCtr, &ctr.Container)
		}
		pod.Spec.InitContainers = append(pod.Spec.InitContainers, ctr.Container)
	}
}

// addSidecars adds all sidecars to the pod spec of the step.
// Optionally volume mounts from the main container to the sidecar
func addSidecars(pod *apiv1.Pod, tmpl *wfv1.Template) {
	mainCtr := findMainContainer(pod)
	for _, sidecar := range tmpl.Sidecars {
		log.Debugf("Adding sidecar container %s", sidecar.Name)
		if mainCtr != nil && sidecar.MirrorVolumeMounts != nil && *sidecar.MirrorVolumeMounts {
			mirrorVolumeMounts(mainCtr, &sidecar.Container)
		}
		pod.Spec.Containers = append(pod.Spec.Containers, sidecar.Container)
	}
}

// verifyResolvedVariables is a helper to ensure all {{variables}} have been resolved for a object
func verifyResolvedVariables(obj interface{}) error {
	str, err := json.Marshal(obj)
	if err != nil {
		return err
	}
	return template.Validate(string(str), func(tag string) error {
		return errors.Errorf(errors.CodeBadRequest, "failed to resolve {{%s}}", tag)
	})
}

// createSecretVolumes will retrieve and create Volumes and Volumemount object for Pod
func createSecretVolumes(tmpl *wfv1.Template) ([]apiv1.Volume, []apiv1.VolumeMount) {
	allVolumesMap := make(map[string]apiv1.Volume)
	uniqueKeyMap := make(map[string]bool)
	var secretVolumes []apiv1.Volume
	var secretVolMounts []apiv1.VolumeMount

	createArchiveLocationSecret(tmpl, allVolumesMap, uniqueKeyMap)

	for _, art := range tmpl.Outputs.Artifacts {
		createSecretVolume(allVolumesMap, art, uniqueKeyMap)
	}
	for _, art := range tmpl.Inputs.Artifacts {
		createSecretVolume(allVolumesMap, art, uniqueKeyMap)
	}

	if tmpl.Data != nil {
		if art, needed := tmpl.Data.Source.GetArtifactIfNeeded(); needed {
			createSecretVolume(allVolumesMap, *art, uniqueKeyMap)
		}
	}

	for volMountName, val := range allVolumesMap {
		secretVolumes = append(secretVolumes, val)
		secretVolMounts = append(secretVolMounts, apiv1.VolumeMount{
			Name:      volMountName,
			MountPath: common.SecretVolMountPath + "/" + val.Name,
			ReadOnly:  true,
		})
	}

	return secretVolumes, secretVolMounts
}

func createArchiveLocationSecret(tmpl *wfv1.Template, volMap map[string]apiv1.Volume, uniqueKeyMap map[string]bool) {
	if tmpl.ArchiveLocation == nil {
		return
	}
	if s3ArtRepo := tmpl.ArchiveLocation.S3; s3ArtRepo != nil {
		createSecretVal(volMap, s3ArtRepo.AccessKeySecret, uniqueKeyMap)
		createSecretVal(volMap, s3ArtRepo.SecretKeySecret, uniqueKeyMap)
	} else if hdfsArtRepo := tmpl.ArchiveLocation.HDFS; hdfsArtRepo != nil {
		createSecretVal(volMap, hdfsArtRepo.KrbKeytabSecret, uniqueKeyMap)
		createSecretVal(volMap, hdfsArtRepo.KrbCCacheSecret, uniqueKeyMap)
	} else if artRepo := tmpl.ArchiveLocation.Artifactory; artRepo != nil {
		createSecretVal(volMap, artRepo.UsernameSecret, uniqueKeyMap)
		createSecretVal(volMap, artRepo.PasswordSecret, uniqueKeyMap)
	} else if gitRepo := tmpl.ArchiveLocation.Git; gitRepo != nil {
		createSecretVal(volMap, gitRepo.UsernameSecret, uniqueKeyMap)
		createSecretVal(volMap, gitRepo.PasswordSecret, uniqueKeyMap)
		createSecretVal(volMap, gitRepo.SSHPrivateKeySecret, uniqueKeyMap)
	} else if ossRepo := tmpl.ArchiveLocation.OSS; ossRepo != nil {
		createSecretVal(volMap, ossRepo.AccessKeySecret, uniqueKeyMap)
		createSecretVal(volMap, ossRepo.SecretKeySecret, uniqueKeyMap)
	} else if gcsRepo := tmpl.ArchiveLocation.GCS; gcsRepo != nil {
		createSecretVal(volMap, gcsRepo.ServiceAccountKeySecret, uniqueKeyMap)
	}
}

func createSecretVolume(volMap map[string]apiv1.Volume, art wfv1.Artifact, keyMap map[string]bool) {
	if art.S3 != nil {
		createSecretVal(volMap, art.S3.AccessKeySecret, keyMap)
		createSecretVal(volMap, art.S3.SecretKeySecret, keyMap)
	} else if art.Git != nil {
		createSecretVal(volMap, art.Git.UsernameSecret, keyMap)
		createSecretVal(volMap, art.Git.PasswordSecret, keyMap)
		createSecretVal(volMap, art.Git.SSHPrivateKeySecret, keyMap)
	} else if art.Artifactory != nil {
		createSecretVal(volMap, art.Artifactory.UsernameSecret, keyMap)
		createSecretVal(volMap, art.Artifactory.PasswordSecret, keyMap)
	} else if art.HDFS != nil {
		createSecretVal(volMap, art.HDFS.KrbCCacheSecret, keyMap)
		createSecretVal(volMap, art.HDFS.KrbKeytabSecret, keyMap)
	} else if art.OSS != nil {
		createSecretVal(volMap, art.OSS.AccessKeySecret, keyMap)
		createSecretVal(volMap, art.OSS.SecretKeySecret, keyMap)
	} else if art.GCS != nil {
		createSecretVal(volMap, art.GCS.ServiceAccountKeySecret, keyMap)
	}
}

func createSecretVal(volMap map[string]apiv1.Volume, secret *apiv1.SecretKeySelector, keyMap map[string]bool) {
	if secret == nil || secret.Name == "" || secret.Key == "" {
		return
	}
	if vol, ok := volMap[secret.Name]; ok {
		key := apiv1.KeyToPath{
			Key:  secret.Key,
			Path: secret.Key,
		}
		if val := keyMap[secret.Name+"-"+secret.Key]; !val {
			keyMap[secret.Name+"-"+secret.Key] = true
			vol.Secret.Items = append(vol.Secret.Items, key)
		}
	} else {
		volume := apiv1.Volume{
			Name: secret.Name,
			VolumeSource: apiv1.VolumeSource{
				Secret: &apiv1.SecretVolumeSource{
					SecretName: secret.Name,
					Items: []apiv1.KeyToPath{
						{
							Key:  secret.Key,
							Path: secret.Key,
						},
					},
				},
			},
		}
		keyMap[secret.Name+"-"+secret.Key] = true
		volMap[secret.Name] = volume
	}
}

// findMainContainer finds main container
func findMainContainer(pod *apiv1.Pod) *apiv1.Container {
	for _, ctr := range pod.Spec.Containers {
		if common.MainContainerName == ctr.Name {
			return &ctr
		}
	}
	return nil
}

// mirrorVolumeMounts mirrors volumeMounts of source container to target container
func mirrorVolumeMounts(sourceContainer, targetContainer *apiv1.Container) {
	for _, volMnt := range sourceContainer.VolumeMounts {
		if targetContainer.VolumeMounts == nil {
			targetContainer.VolumeMounts = make([]apiv1.VolumeMount, 0)
		}
		log.Debugf("Adding volume mount %v to container %v", volMnt.Name, targetContainer.Name)
		targetContainer.VolumeMounts = append(targetContainer.VolumeMounts, volMnt)

	}
}<|MERGE_RESOLUTION|>--- conflicted
+++ resolved
@@ -383,12 +383,11 @@
 					c.Args = x.Cmd
 				}
 			}
-<<<<<<< HEAD
+
 			if len(c.Command) == 0 {
 				return nil, fmt.Errorf("container %q in template %q, does not have the command specified: when using the emissary executor you must either explicitly specify the command, or list the image's command in the index: https://argoproj.github.io/argo-workflows/workflow-executors/#emissary-emissary", c.Name, tmpl.Name)
 			}
-=======
->>>>>>> 3d1ea426
+
 			c.Command = append([]string{common.VarRunArgoPath + "/argoexec", "emissary", "--"}, c.Command...)
 		}
 		c.VolumeMounts = append(c.VolumeMounts, volumeMountVarArgo)
@@ -548,7 +547,7 @@
 			Name:  common.EnvVarWorkflowName,
 			Value: woc.wf.Name,
 		},
-<<<<<<< HEAD
+
 		{
 			Name:  common.EnvVarWorkflowUID,
 			Value: string(woc.wf.UID),
@@ -561,8 +560,7 @@
 	}
 	if woc.controller.Config.Executor != nil {
 		execEnvVars = append(execEnvVars, woc.controller.Config.Executor.Env...)
-=======
->>>>>>> 3d1ea426
+
 	}
 	if v := woc.controller.Config.InstanceID; v != "" {
 		execEnvVars = append(execEnvVars,

package controller

import (
	"encoding/json"
	"fmt"
	"io"
	"path"
	"path/filepath"
	"strconv"
	"time"

	log "github.com/sirupsen/logrus"
	"github.com/valyala/fasttemplate"
	apiv1 "k8s.io/api/core/v1"
	apierr "k8s.io/apimachinery/pkg/api/errors"
	metav1 "k8s.io/apimachinery/pkg/apis/meta/v1"
	"k8s.io/apimachinery/pkg/util/strategicpatch"
	"k8s.io/client-go/tools/cache"
	"k8s.io/utils/pointer"

	"github.com/argoproj/argo/errors"
	"github.com/argoproj/argo/pkg/apis/workflow"
	wfv1 "github.com/argoproj/argo/pkg/apis/workflow/v1alpha1"
	errorsutil "github.com/argoproj/argo/util/errors"
	"github.com/argoproj/argo/util/intstr"
	"github.com/argoproj/argo/util/retry"
	"github.com/argoproj/argo/workflow/common"
	"github.com/argoproj/argo/workflow/util"
)

// Reusable k8s pod spec portions used in workflow pods
var (
	// volumePodMetadata makes available the pod metadata available as a file
	// to the executor's init and sidecar containers. Specifically, the template
	// of the pod is stored as an annotation
	volumePodMetadata = apiv1.Volume{
		Name: common.PodMetadataVolumeName,
		VolumeSource: apiv1.VolumeSource{
			DownwardAPI: &apiv1.DownwardAPIVolumeSource{
				Items: []apiv1.DownwardAPIVolumeFile{
					{
						Path: common.PodMetadataAnnotationsVolumePath,
						FieldRef: &apiv1.ObjectFieldSelector{
							APIVersion: "v1",
							FieldPath:  "metadata.annotations",
						},
					},
				},
			},
		},
	}
	volumeMountPodMetadata = apiv1.VolumeMount{
		Name:      volumePodMetadata.Name,
		MountPath: common.PodMetadataMountPath,
	}

	hostPathSocket = apiv1.HostPathSocket
)

func (woc *wfOperationCtx) getVolumeMountDockerSock(tmpl *wfv1.Template) apiv1.VolumeMount {
	return apiv1.VolumeMount{
		Name:      common.DockerSockVolumeName,
		MountPath: getDockerSockPath(tmpl),
		ReadOnly:  getDockerSockReadOnly(tmpl),
	}
}

func getDockerSockReadOnly(tmpl *wfv1.Template) bool {
	return !hasWindowsOSNodeSelector(tmpl.NodeSelector)
}

func getDockerSockPath(tmpl *wfv1.Template) string {
	if hasWindowsOSNodeSelector(tmpl.NodeSelector) {
		return "\\\\.\\pipe\\docker_engine"
	}

	return "/var/run/docker.sock"
}

func getVolumeHostPathType(tmpl *wfv1.Template) *apiv1.HostPathType {
	if hasWindowsOSNodeSelector(tmpl.NodeSelector) {
		return nil
	}

	return &hostPathSocket
}

func hasWindowsOSNodeSelector(nodeSelector map[string]string) bool {
	if nodeSelector == nil {
		return false
	}

	if os, keyExists := nodeSelector["kubernetes.io/os"]; keyExists && os == "windows" {
		return true
	}

	return false
}

func (woc *wfOperationCtx) getVolumeDockerSock(tmpl *wfv1.Template) apiv1.Volume {
	dockerSockPath := getDockerSockPath(tmpl)

	if woc.controller.Config.DockerSockPath != "" {
		dockerSockPath = woc.controller.Config.DockerSockPath
	}

	// volumeDockerSock provides the wait container direct access to the minion's host docker daemon.
	// The primary purpose of this is to make available `docker cp` to collect an output artifact
	// from a container. Alternatively, we could use `kubectl cp`, but `docker cp` avoids the extra
	// hop to the kube api server.
	return apiv1.Volume{
		Name: common.DockerSockVolumeName,
		VolumeSource: apiv1.VolumeSource{
			HostPath: &apiv1.HostPathVolumeSource{
				Path: dockerSockPath,
				Type: getVolumeHostPathType(tmpl),
			},
		},
	}
}

func (woc *wfOperationCtx) hasPodSpecPatch(tmpl *wfv1.Template) bool {
	return woc.execWf.Spec.HasPodSpecPatch() || tmpl.HasPodSpecPatch()
}

type createWorkflowPodOpts struct {
	includeScriptOutput bool
	onExitPod           bool
	executionDeadline   time.Time
}

func (woc *wfOperationCtx) createWorkflowPod(nodeName string, mainCtr apiv1.Container, tmpl *wfv1.Template, opts *createWorkflowPodOpts) (*apiv1.Pod, error) {
	nodeID := woc.wf.NodeID(nodeName)
	woc.log.Debugf("Creating Pod: %s (%s)", nodeName, nodeID)
	tmpl = tmpl.DeepCopy()
	wfSpec := woc.execWf.Spec.DeepCopy()

	mainCtr.Name = common.MainContainerName

	var activeDeadlineSeconds *int64
	wfDeadline := woc.getWorkflowDeadline()
	tmplActiveDeadlineSeconds, err := intstr.Int64(tmpl.ActiveDeadlineSeconds)
	if err != nil {
		return nil, err
	}
	if wfDeadline == nil || opts.onExitPod { //ignore the workflow deadline for exit handler so they still run if the deadline has passed
		activeDeadlineSeconds = tmplActiveDeadlineSeconds
	} else {
		wfActiveDeadlineSeconds := int64((*wfDeadline).Sub(time.Now().UTC()).Seconds())
		if wfActiveDeadlineSeconds <= 0 {
			return nil, nil
		} else if tmpl.ActiveDeadlineSeconds == nil || wfActiveDeadlineSeconds < *tmplActiveDeadlineSeconds {
			activeDeadlineSeconds = &wfActiveDeadlineSeconds
		} else {
			activeDeadlineSeconds = tmplActiveDeadlineSeconds
		}
	}

	pod := &apiv1.Pod{
		ObjectMeta: metav1.ObjectMeta{
			Name:      nodeID,
			Namespace: woc.wf.ObjectMeta.Namespace,
			Labels: map[string]string{
				common.LabelKeyWorkflow:  woc.wf.ObjectMeta.Name, // Allows filtering by pods related to specific workflow
				common.LabelKeyCompleted: "false",                // Allows filtering by incomplete workflow pods
			},
			Annotations: map[string]string{
				common.AnnotationKeyNodeName: nodeName,
			},
			OwnerReferences: []metav1.OwnerReference{
				*metav1.NewControllerRef(woc.wf, wfv1.SchemeGroupVersion.WithKind(workflow.WorkflowKind)),
			},
		},
		Spec: apiv1.PodSpec{
			RestartPolicy:         apiv1.RestartPolicyNever,
			Volumes:               woc.createVolumes(tmpl),
			ActiveDeadlineSeconds: activeDeadlineSeconds,
			ImagePullSecrets:      woc.execWf.Spec.ImagePullSecrets,
		},
	}

	if opts.onExitPod {
		// This pod is part of an onExit handler, label it so
		pod.ObjectMeta.Labels[common.LabelKeyOnExit] = "true"
	}

	if woc.execWf.Spec.HostNetwork != nil {
		pod.Spec.HostNetwork = *woc.execWf.Spec.HostNetwork
	}

	if woc.execWf.Spec.DNSPolicy != nil {
		pod.Spec.DNSPolicy = *woc.execWf.Spec.DNSPolicy
	}

	if woc.execWf.Spec.DNSConfig != nil {
		pod.Spec.DNSConfig = woc.execWf.Spec.DNSConfig
	}

	if woc.controller.Config.InstanceID != "" {
		pod.ObjectMeta.Labels[common.LabelKeyControllerInstanceID] = woc.controller.Config.InstanceID
	}
	if woc.controller.GetContainerRuntimeExecutor() == common.ContainerRuntimeExecutorPNS {
		pod.Spec.ShareProcessNamespace = pointer.BoolPtr(true)
	}

	err = woc.addArchiveLocation(tmpl)
	if err != nil {
		return nil, err
	}

	err = woc.setupServiceAccount(pod, tmpl)
	if err != nil {
		return nil, err
	}

	if tmpl.GetType() != wfv1.TemplateTypeResource {
		// we do not need the wait container for resource templates because
		// argoexec runs as the main container and will perform the job of
		// annotating the outputs or errors, making the wait container redundant.
		waitCtr, err := woc.newWaitContainer(tmpl)
		if err != nil {
			return nil, err
		}
		pod.Spec.Containers = append(pod.Spec.Containers, *waitCtr)
	}
	// NOTE: the order of the container list is significant. kubelet will pull, create, and start
	// each container sequentially in the order that they appear in this list. For PNS we want the
	// wait container to start before the main, so that it always has the chance to see the main
	// container's PID and root filesystem.
	pod.Spec.Containers = append(pod.Spec.Containers, mainCtr)

	// Add init container only if it needs input artifacts. This is also true for
	// script templates (which needs to populate the script)
	if len(tmpl.Inputs.Artifacts) > 0 || tmpl.GetType() == wfv1.TemplateTypeScript {
		initCtr := woc.newInitContainer(tmpl)
		pod.Spec.InitContainers = []apiv1.Container{initCtr}
	}

	addSchedulingConstraints(pod, wfSpec, tmpl)
	woc.addMetadata(pod, tmpl, opts)

	err = addVolumeReferences(pod, woc.volumes, tmpl, woc.wf.Status.PersistentVolumeClaims)
	if err != nil {
		return nil, err
	}

	err = woc.addInputArtifactsVolumes(pod, tmpl)
	if err != nil {
		return nil, err
	}

	if tmpl.GetType() == wfv1.TemplateTypeScript {
		addScriptStagingVolume(pod)
	}

	// addInitContainers, addSidecars and addOutputArtifactsVolumes should be called after all
	// volumes have been manipulated in the main container since volumeMounts are mirrored
	err = addInitContainers(pod, tmpl)
	if err != nil {
		return nil, err
	}
	err = addSidecars(pod, tmpl)
	if err != nil {
		return nil, err
	}
	addOutputArtifactsVolumes(pod, tmpl)

	// Set the container template JSON in pod annotations, which executor examines for things like
	// artifact location/path.
	tmplBytes, err := json.Marshal(tmpl)
	if err != nil {
		return nil, err
	}
	pod.ObjectMeta.Annotations[common.AnnotationKeyTemplate] = string(tmplBytes)

	// Perform one last variable substitution here. Some variables come from the from workflow
	// configmap (e.g. archive location) or volumes attribute, and were not substituted
	// in executeTemplate.
	pod, err = substitutePodParams(pod, woc.globalParams, tmpl)
	if err != nil {
		return nil, err
	}

	// One final check to verify all variables are resolvable for select fields. We are choosing
	// only to check ArchiveLocation for now, since everything else should have been substituted
	// earlier (i.e. in executeTemplate). But archive location is unique in that the variables
	// are formulated from the configmap. We can expand this to other fields as necessary.
	err = json.Unmarshal([]byte(pod.ObjectMeta.Annotations[common.AnnotationKeyTemplate]), &tmpl)
	if err != nil {
		return nil, err
	}
	for _, obj := range []interface{}{tmpl.ArchiveLocation} {
		err = verifyResolvedVariables(obj)
		if err != nil {
			return nil, err
		}
	}

	// Apply the patch string from template
	if woc.hasPodSpecPatch(tmpl) {
		jsonstr, err := json.Marshal(pod.Spec)
		if err != nil {
			return nil, errors.Wrap(err, "", "Fail to marshal the Pod spec")
		}

		tmpl.PodSpecPatch, err = util.PodSpecPatchMerge(woc.wf, tmpl)

		if err != nil {
			return nil, errors.Wrap(err, "", "Fail to marshal the Pod spec")
		}

		// Final substitution for workflow level PodSpecPatch
		localParams := make(map[string]string)
		if tmpl.IsPodType() {
			localParams[common.LocalVarPodName] = woc.wf.NodeID(nodeName)
		}
		tmpl, err := common.ProcessArgs(tmpl, &wfv1.Arguments{}, woc.globalParams, localParams, false)
		if err != nil {
			return nil, errors.Wrap(err, "", "Fail to substitute the PodSpecPatch variables")
		}

		var spec apiv1.PodSpec

		if !util.ValidateJsonStr(tmpl.PodSpecPatch, spec) {
			return nil, errors.New("", "Invalid PodSpecPatch String")
		}

		modJson, err := strategicpatch.StrategicMergePatch(jsonstr, []byte(tmpl.PodSpecPatch), apiv1.PodSpec{})

		if err != nil {
			return nil, errors.Wrap(err, "", "Error occurred during strategic merge patch")
		}
		err = json.Unmarshal(modJson, &pod.Spec)
		if err != nil {
			return nil, errors.Wrap(err, "", "Error in Unmarshalling after merge the patch")
		}
	}

	// we must check to see if the pod exists rather than just optimistically creating the pod and see if we get
	// an `AlreadyExists` error because we won't get that error if there is not enough resources
	obj, exists, err := woc.controller.podInformer.GetStore().Get(cache.ExplicitKey(pod.Namespace + "/" + pod.Name))
	if err != nil {
		return nil, fmt.Errorf("failed to get pod from informer store: %w", err)
	}
	if exists {
		existing, ok := obj.(*apiv1.Pod)
		if ok {
			woc.log.WithField("podPhase", existing.Status.Phase).Infof("Skipped pod %s (%s) creation: already exists", nodeName, nodeID)
			return existing, nil
		}
	}

	created, err := woc.controller.kubeclientset.CoreV1().Pods(woc.wf.ObjectMeta.Namespace).Create(pod)
	if err != nil {
		if apierr.IsAlreadyExists(err) {
			// workflow pod names are deterministic. We can get here if the
			// controller fails to persist the workflow after creating the pod.
			woc.log.Infof("Failed pod %s (%s) creation: already exists", nodeName, nodeID)
			return created, nil
		}
<<<<<<< HEAD
		if errorsutil.IsTransientErr(err) {
=======
		if apierr.IsForbidden(err) || apierr.IsTooManyRequests(err) || retry.IsResourceQuotaConflictErr(err) {
>>>>>>> 0cf7709f
			return nil, err
		}
		woc.log.Infof("Failed to create pod %s (%s): %v", nodeName, nodeID, err)
		return nil, errors.InternalWrapError(err)
	}
	woc.log.Infof("Created pod: %s (%s)", nodeName, created.Name)
	woc.activePods++
	return created, nil
}

// substitutePodParams returns a pod spec with parameter references substituted as well as pod.name
func substitutePodParams(pod *apiv1.Pod, globalParams common.Parameters, tmpl *wfv1.Template) (*apiv1.Pod, error) {
	podParams := globalParams.DeepCopy()
	for _, inParam := range tmpl.Inputs.Parameters {
		podParams["inputs.parameters."+inParam.Name] = inParam.Value.String()
	}
	podParams[common.LocalVarPodName] = pod.Name
	specBytes, err := json.Marshal(pod)
	if err != nil {
		return nil, err
	}
	fstTmpl, err := fasttemplate.NewTemplate(string(specBytes), "{{", "}}")
	if err != nil {
		return nil, fmt.Errorf("unable to parse argo varaible: %w", err)
	}
	newSpecBytes, err := common.Replace(fstTmpl, podParams, true)
	if err != nil {
		return nil, err
	}
	var newSpec apiv1.Pod
	err = json.Unmarshal([]byte(newSpecBytes), &newSpec)
	if err != nil {
		return nil, errors.InternalWrapError(err)
	}
	return &newSpec, nil
}

func (woc *wfOperationCtx) newInitContainer(tmpl *wfv1.Template) apiv1.Container {
	ctr := woc.newExecContainer(common.InitContainerName, tmpl)
	ctr.Command = []string{"argoexec", "init"}
	return *ctr
}

func (woc *wfOperationCtx) newWaitContainer(tmpl *wfv1.Template) (*apiv1.Container, error) {
	ctr := woc.newExecContainer(common.WaitContainerName, tmpl)
	ctr.Command = []string{"argoexec", "wait"}
	switch woc.controller.GetContainerRuntimeExecutor() {
	case common.ContainerRuntimeExecutorPNS:
		ctr.SecurityContext = &apiv1.SecurityContext{
			Capabilities: &apiv1.Capabilities{
				Add: []apiv1.Capability{
					// necessary to access main's root filesystem when run with a different user id
					apiv1.Capability("SYS_PTRACE"),
					apiv1.Capability("SYS_CHROOT"),
				},
			},
		}
		if hasPrivilegedContainers(tmpl) {
			// if the main or sidecar is privileged, the wait sidecar must also run privileged,
			// in order to SIGTERM/SIGKILL the pid
			ctr.SecurityContext.Privileged = pointer.BoolPtr(true)
		}
	case "", common.ContainerRuntimeExecutorDocker:
		ctr.VolumeMounts = append(ctr.VolumeMounts, woc.getVolumeMountDockerSock(tmpl))
	}
	return ctr, nil
}

// hasPrivilegedContainers tests if the main container or sidecars is privileged
func hasPrivilegedContainers(tmpl *wfv1.Template) bool {
	if containerIsPrivileged(tmpl.Container) {
		return true
	}
	for _, side := range tmpl.Sidecars {
		if containerIsPrivileged(&side.Container) {
			return true
		}
	}
	return false
}

func containerIsPrivileged(ctr *apiv1.Container) bool {
	if ctr != nil && ctr.SecurityContext != nil && ctr.SecurityContext.Privileged != nil && *ctr.SecurityContext.Privileged {
		return true
	}
	return false
}

func (woc *wfOperationCtx) createEnvVars() []apiv1.EnvVar {
	var execEnvVars []apiv1.EnvVar
	execEnvVars = append(execEnvVars, apiv1.EnvVar{
		Name: common.EnvVarPodName,
		ValueFrom: &apiv1.EnvVarSource{
			FieldRef: &apiv1.ObjectFieldSelector{
				APIVersion: "v1",
				FieldPath:  "metadata.name",
			},
		},
	})
	if woc.controller.Config.Executor != nil {
		execEnvVars = append(execEnvVars, woc.controller.Config.Executor.Env...)
	}
	switch woc.controller.GetContainerRuntimeExecutor() {
	case common.ContainerRuntimeExecutorK8sAPI:
		execEnvVars = append(execEnvVars,
			apiv1.EnvVar{
				Name:  common.EnvVarContainerRuntimeExecutor,
				Value: woc.controller.GetContainerRuntimeExecutor(),
			},
		)
	case common.ContainerRuntimeExecutorKubelet:
		execEnvVars = append(execEnvVars,
			apiv1.EnvVar{
				Name:  common.EnvVarContainerRuntimeExecutor,
				Value: woc.controller.GetContainerRuntimeExecutor(),
			},
			apiv1.EnvVar{
				Name: common.EnvVarDownwardAPINodeIP,
				ValueFrom: &apiv1.EnvVarSource{
					FieldRef: &apiv1.ObjectFieldSelector{
						FieldPath: "status.hostIP",
					},
				},
			},
			apiv1.EnvVar{
				Name:  common.EnvVarKubeletPort,
				Value: strconv.Itoa(woc.controller.Config.KubeletPort),
			},
			apiv1.EnvVar{
				Name:  common.EnvVarKubeletInsecure,
				Value: strconv.FormatBool(woc.controller.Config.KubeletInsecure),
			},
		)
	case common.ContainerRuntimeExecutorPNS:
		execEnvVars = append(execEnvVars,
			apiv1.EnvVar{
				Name:  common.EnvVarContainerRuntimeExecutor,
				Value: woc.controller.GetContainerRuntimeExecutor(),
			},
		)
	}
	return execEnvVars
}

func (woc *wfOperationCtx) createVolumes(tmpl *wfv1.Template) []apiv1.Volume {
	volumes := []apiv1.Volume{
		volumePodMetadata,
	}
	if woc.controller.Config.KubeConfig != nil {
		name := woc.controller.Config.KubeConfig.VolumeName
		if name == "" {
			name = common.KubeConfigDefaultVolumeName
		}
		volumes = append(volumes, apiv1.Volume{
			Name: name,
			VolumeSource: apiv1.VolumeSource{
				Secret: &apiv1.SecretVolumeSource{
					SecretName: woc.controller.Config.KubeConfig.SecretName,
				},
			},
		})
	}
	switch woc.controller.GetContainerRuntimeExecutor() {
	case common.ContainerRuntimeExecutorKubelet, common.ContainerRuntimeExecutorK8sAPI, common.ContainerRuntimeExecutorPNS:
		return volumes
	default:
		return append(volumes, woc.getVolumeDockerSock(tmpl))
	}
}

func (woc *wfOperationCtx) newExecContainer(name string, tmpl *wfv1.Template) *apiv1.Container {
	exec := apiv1.Container{
		Name:            name,
		Image:           woc.controller.executorImage(),
		ImagePullPolicy: woc.controller.executorImagePullPolicy(),
		Env:             woc.createEnvVars(),
		VolumeMounts: []apiv1.VolumeMount{
			volumeMountPodMetadata,
		},
	}
	if woc.controller.Config.Executor != nil {
		exec.Args = woc.controller.Config.Executor.Args
		if woc.controller.Config.Executor.SecurityContext != nil {
			exec.SecurityContext = woc.controller.Config.Executor.SecurityContext.DeepCopy()
		}
	}
	if isResourcesSpecified(woc.controller.Config.Executor) {
		exec.Resources = woc.controller.Config.Executor.Resources
	} else if woc.controller.Config.ExecutorResources != nil {
		exec.Resources = *woc.controller.Config.ExecutorResources
	}
	if woc.controller.Config.KubeConfig != nil {
		path := woc.controller.Config.KubeConfig.MountPath
		if path == "" {
			path = common.KubeConfigDefaultMountPath
		}
		name := woc.controller.Config.KubeConfig.VolumeName
		if name == "" {
			name = common.KubeConfigDefaultVolumeName
		}
		exec.VolumeMounts = append(exec.VolumeMounts, apiv1.VolumeMount{
			Name:      name,
			MountPath: path,
			ReadOnly:  true,
			SubPath:   woc.controller.Config.KubeConfig.SecretKey,
		})
		exec.Args = append(exec.Args, "--kubeconfig="+path)
	}
	executorServiceAccountName := ""
	if tmpl.Executor != nil && tmpl.Executor.ServiceAccountName != "" {
		executorServiceAccountName = tmpl.Executor.ServiceAccountName
	} else if woc.execWf.Spec.Executor != nil && woc.execWf.Spec.Executor.ServiceAccountName != "" {
		executorServiceAccountName = woc.execWf.Spec.Executor.ServiceAccountName
	}
	if executorServiceAccountName != "" {
		exec.VolumeMounts = append(exec.VolumeMounts, apiv1.VolumeMount{
			Name:      common.ServiceAccountTokenVolumeName,
			MountPath: common.ServiceAccountTokenMountPath,
			ReadOnly:  true,
		})
	}
	return &exec
}

func isResourcesSpecified(ctr *apiv1.Container) bool {
	return ctr != nil && (ctr.Resources.Limits.Cpu() != nil || ctr.Resources.Limits.Memory() != nil)
}

// addMetadata applies metadata specified in the template
func (woc *wfOperationCtx) addMetadata(pod *apiv1.Pod, tmpl *wfv1.Template, opts *createWorkflowPodOpts) {
	for k, v := range tmpl.Metadata.Annotations {
		pod.ObjectMeta.Annotations[k] = v
	}
	for k, v := range tmpl.Metadata.Labels {
		pod.ObjectMeta.Labels[k] = v
	}

	execCtl := common.ExecutionControl{
		IncludeScriptOutput: opts.includeScriptOutput,
	}

	if woc.workflowDeadline != nil {
		execCtl.Deadline = woc.workflowDeadline
	}

	// If we're passed down an executionDeadline, only set it if there isn't one set already, or if it's before than
	// the one already set.
	if !opts.executionDeadline.IsZero() && (execCtl.Deadline == nil || opts.executionDeadline.Before(*execCtl.Deadline)) {
		execCtl.Deadline = &opts.executionDeadline
	}

	if execCtl.Deadline != nil || opts.includeScriptOutput {
		execCtlBytes, err := json.Marshal(execCtl)
		if err != nil {
			panic(err)
		}

		pod.ObjectMeta.Annotations[common.AnnotationKeyExecutionControl] = string(execCtlBytes)
	}
}

// addSchedulingConstraints applies any node selectors or affinity rules to the pod, either set in the workflow or the template
func addSchedulingConstraints(pod *apiv1.Pod, wfSpec *wfv1.WorkflowSpec, tmpl *wfv1.Template) {
	// Set nodeSelector (if specified)
	if len(tmpl.NodeSelector) > 0 {
		pod.Spec.NodeSelector = tmpl.NodeSelector
	} else if len(wfSpec.NodeSelector) > 0 {
		pod.Spec.NodeSelector = wfSpec.NodeSelector
	}
	// Set affinity (if specified)
	if tmpl.Affinity != nil {
		pod.Spec.Affinity = tmpl.Affinity
	} else if wfSpec.Affinity != nil {
		pod.Spec.Affinity = wfSpec.Affinity
	}
	// Set tolerations (if specified)
	if len(tmpl.Tolerations) > 0 {
		pod.Spec.Tolerations = tmpl.Tolerations
	} else if len(wfSpec.Tolerations) > 0 {
		pod.Spec.Tolerations = wfSpec.Tolerations
	}

	// Set scheduler name (if specified)
	if tmpl.SchedulerName != "" {
		pod.Spec.SchedulerName = tmpl.SchedulerName
	} else if wfSpec.SchedulerName != "" {
		pod.Spec.SchedulerName = wfSpec.SchedulerName
	}
	// Set priorityClass (if specified)
	if tmpl.PriorityClassName != "" {
		pod.Spec.PriorityClassName = tmpl.PriorityClassName
	} else if wfSpec.PodPriorityClassName != "" {
		pod.Spec.PriorityClassName = wfSpec.PodPriorityClassName
	}
	// Set priority (if specified)
	if tmpl.Priority != nil {
		pod.Spec.Priority = tmpl.Priority
	} else if wfSpec.PodPriority != nil {
		pod.Spec.Priority = wfSpec.PodPriority
	}

	// set hostaliases
	pod.Spec.HostAliases = append(pod.Spec.HostAliases, wfSpec.HostAliases...)
	pod.Spec.HostAliases = append(pod.Spec.HostAliases, tmpl.HostAliases...)

	// set pod security context
	if tmpl.SecurityContext != nil {
		pod.Spec.SecurityContext = tmpl.SecurityContext
	} else if wfSpec.SecurityContext != nil {
		pod.Spec.SecurityContext = wfSpec.SecurityContext
	}
}

// addVolumeReferences adds any volumeMounts that a container/sidecar is referencing, to the pod.spec.volumes
// These are either specified in the workflow.spec.volumes or the workflow.spec.volumeClaimTemplate section
func addVolumeReferences(pod *apiv1.Pod, vols []apiv1.Volume, tmpl *wfv1.Template, pvcs []apiv1.Volume) error {
	switch tmpl.GetType() {
	case wfv1.TemplateTypeContainer, wfv1.TemplateTypeScript:
	default:
		return nil
	}

	// getVolByName is a helper to retrieve a volume by its name, either from the volumes or claims section
	getVolByName := func(name string) *apiv1.Volume {
		// Find a volume from template-local volumes.
		for _, vol := range tmpl.Volumes {
			if vol.Name == name {
				return &vol
			}
		}
		// Find a volume from global volumes.
		for _, vol := range vols {
			if vol.Name == name {
				return &vol
			}
		}
		// Find a volume from pvcs.
		for _, pvc := range pvcs {
			if pvc.Name == name {
				return &pvc
			}
		}
		return nil
	}

	addVolumeRef := func(volMounts []apiv1.VolumeMount) error {
		for _, volMnt := range volMounts {
			vol := getVolByName(volMnt.Name)
			if vol == nil {
				return errors.Errorf(errors.CodeBadRequest, "volume '%s' not found in workflow spec", volMnt.Name)
			}
			found := false
			for _, v := range pod.Spec.Volumes {
				if v.Name == vol.Name {
					found = true
					break
				}
			}
			if !found {
				if pod.Spec.Volumes == nil {
					pod.Spec.Volumes = make([]apiv1.Volume, 0)
				}
				pod.Spec.Volumes = append(pod.Spec.Volumes, *vol)
			}
		}
		return nil
	}

	if tmpl.Container != nil {
		err := addVolumeRef(tmpl.Container.VolumeMounts)
		if err != nil {
			return err
		}
	}
	if tmpl.Script != nil {
		err := addVolumeRef(tmpl.Script.VolumeMounts)
		if err != nil {
			return err
		}
	}

	for _, container := range tmpl.InitContainers {
		err := addVolumeRef(container.VolumeMounts)
		if err != nil {
			return err
		}
	}

	for _, sidecar := range tmpl.Sidecars {
		err := addVolumeRef(sidecar.VolumeMounts)
		if err != nil {
			return err
		}
	}

	volumes, volumeMounts := createSecretVolumes(tmpl)
	pod.Spec.Volumes = append(pod.Spec.Volumes, volumes...)

	for idx, container := range pod.Spec.Containers {
		if container.Name == common.WaitContainerName {
			pod.Spec.Containers[idx].VolumeMounts = append(pod.Spec.Containers[idx].VolumeMounts, volumeMounts...)
			break
		}
	}
	for idx, container := range pod.Spec.InitContainers {
		if container.Name == common.InitContainerName {
			pod.Spec.InitContainers[idx].VolumeMounts = append(pod.Spec.InitContainers[idx].VolumeMounts, volumeMounts...)
			break
		}
	}

	return nil
}

// addInputArtifactVolumes sets up the artifacts volume to the pod to support input artifacts to containers.
// In order support input artifacts, the init container shares a emptydir volume with the main container.
// It is the responsibility of the init container to load all artifacts to the mounted emptydir location.
// (e.g. /inputs/artifacts/CODE). The shared emptydir is mapped to the user's desired location in the main
// container.
//
// It is possible that a user specifies overlapping paths of an artifact path with a volume mount,
// (e.g. user wants an external volume mounted at /src, while simultaneously wanting an input artifact
// placed at /src/some/subdirectory). When this occurs, we need to prevent the duplicate bind mounting of
// overlapping volumes, since the outer volume will not see the changes made in the artifact emptydir.
//
// To prevent overlapping bind mounts, both the controller and executor will recognize the overlap between
// the explicit volume mount and the artifact emptydir and prevent all uses of the emptydir for purposes of
// loading data. The controller will omit mounting the emptydir to the artifact path, and the executor
// will load the artifact in the in user's volume (as opposed to the emptydir)
func (woc *wfOperationCtx) addInputArtifactsVolumes(pod *apiv1.Pod, tmpl *wfv1.Template) error {
	if len(tmpl.Inputs.Artifacts) == 0 {
		return nil
	}
	artVol := apiv1.Volume{
		Name: "input-artifacts",
		VolumeSource: apiv1.VolumeSource{
			EmptyDir: &apiv1.EmptyDirVolumeSource{},
		},
	}
	pod.Spec.Volumes = append(pod.Spec.Volumes, artVol)

	for i, initCtr := range pod.Spec.InitContainers {
		if initCtr.Name == common.InitContainerName {
			volMount := apiv1.VolumeMount{
				Name:      artVol.Name,
				MountPath: common.ExecutorArtifactBaseDir,
			}
			initCtr.VolumeMounts = append(initCtr.VolumeMounts, volMount)

			// We also add the user supplied mount paths to the init container,
			// in case the executor needs to load artifacts to this volume
			// instead of the artifacts volume
			tmplVolumeMounts := []apiv1.VolumeMount{}
			if tmpl.Container != nil {
				tmplVolumeMounts = tmpl.Container.VolumeMounts
			} else if tmpl.Script != nil {
				tmplVolumeMounts = tmpl.Script.Container.VolumeMounts
			}
			for _, mnt := range tmplVolumeMounts {
				mnt.MountPath = filepath.Join(common.ExecutorMainFilesystemDir, mnt.MountPath)
				initCtr.VolumeMounts = append(initCtr.VolumeMounts, mnt)
			}

			pod.Spec.InitContainers[i] = initCtr
			break
		}
	}

	mainCtrIndex := -1
	for i, ctr := range pod.Spec.Containers {
		switch ctr.Name {
		case common.MainContainerName:
			mainCtrIndex = i
		}
	}
	if mainCtrIndex == -1 {
		panic("Could not find main or wait container in pod spec")
	}
	mainCtr := &pod.Spec.Containers[mainCtrIndex]

	for _, art := range tmpl.Inputs.Artifacts {
		if art.Path == "" {
			return errors.Errorf(errors.CodeBadRequest, "inputs.artifacts.%s did not specify a path", art.Name)
		}
		if !art.HasLocation() && art.Optional {
			woc.log.Infof("skip volume mount of %s (%s): optional artifact was not provided",
				art.Name, art.Path)
			continue
		}
		overlap := common.FindOverlappingVolume(tmpl, art.Path)
		if overlap != nil {
			// artifact path overlaps with a mounted volume. do not mount the
			// artifacts emptydir to the main container. init would have copied
			// the artifact to the user's volume instead
			woc.log.Debugf("skip volume mount of %s (%s): overlaps with mount %s at %s",
				art.Name, art.Path, overlap.Name, overlap.MountPath)
			continue
		}
		volMount := apiv1.VolumeMount{
			Name:      artVol.Name,
			MountPath: art.Path,
			SubPath:   art.Name,
		}
		if mainCtr.VolumeMounts == nil {
			mainCtr.VolumeMounts = make([]apiv1.VolumeMount, 0)
		}
		mainCtr.VolumeMounts = append(mainCtr.VolumeMounts, volMount)
	}
	pod.Spec.Containers[mainCtrIndex] = *mainCtr
	return nil
}

// addOutputArtifactsVolumes mirrors any volume mounts in the main container to the wait sidecar.
// For any output artifacts that were produced in mounted volumes (e.g. PVCs, emptyDirs), the
// wait container will collect the artifacts directly from volumeMount instead of `docker cp`-ing
// them to the wait sidecar. In order for this to work, we mirror all volume mounts in the main
// container under a well-known path.
func addOutputArtifactsVolumes(pod *apiv1.Pod, tmpl *wfv1.Template) {
	if tmpl.GetType() == wfv1.TemplateTypeResource {
		return
	}
	mainCtrIndex := -1
	waitCtrIndex := -1
	var mainCtr *apiv1.Container
	for i, ctr := range pod.Spec.Containers {
		switch ctr.Name {
		case common.MainContainerName:
			mainCtrIndex = i
		case common.WaitContainerName:
			waitCtrIndex = i
		}
	}
	if mainCtrIndex == -1 || waitCtrIndex == -1 {
		panic("Could not find main or wait container in pod spec")
	}
	mainCtr = &pod.Spec.Containers[mainCtrIndex]
	waitCtr := &pod.Spec.Containers[waitCtrIndex]

	for _, mnt := range mainCtr.VolumeMounts {
		mnt.MountPath = filepath.Join(common.ExecutorMainFilesystemDir, mnt.MountPath)
		// ReadOnly is needed to be false for overlapping volume mounts
		mnt.ReadOnly = false
		waitCtr.VolumeMounts = append(waitCtr.VolumeMounts, mnt)
	}
	pod.Spec.Containers[waitCtrIndex] = *waitCtr
}

// addArchiveLocation conditionally updates the template with the default artifact repository
// information configured in the controller, for the purposes of archiving outputs. This is skipped
// for templates which do not need to archive anything, or have explicitly set an archive location
// in the template.
func (woc *wfOperationCtx) addArchiveLocation(tmpl *wfv1.Template) error {
	// needLocation keeps track if the workflow needs to have an archive location set.
	// If so, and one was not supplied (or defaulted), we will return error
	var needLocation bool

	if tmpl.ArchiveLocation != nil {
		if tmpl.ArchiveLocation.S3 != nil || tmpl.ArchiveLocation.Artifactory != nil || tmpl.ArchiveLocation.HDFS != nil || tmpl.ArchiveLocation.OSS != nil || tmpl.ArchiveLocation.GCS != nil {
			// User explicitly set the location. nothing else to do.
			return nil
		}
		if tmpl.ArchiveLocation.ArchiveLogs != nil && *tmpl.ArchiveLocation.ArchiveLogs {
			needLocation = true
		}
	}
	for _, art := range tmpl.Outputs.Artifacts {
		if !art.HasLocation() {
			needLocation = true
			break
		}
	}
	if woc.artifactRepository.IsArchiveLogs() {
		needLocation = true
	}
	if !needLocation {
		woc.log.Debugf("archive location unnecessary")
		return nil
	}
	tmpl.ArchiveLocation = &wfv1.ArtifactLocation{
		ArchiveLogs: woc.artifactRepository.ArchiveLogs,
	}
	// artifact location is defaulted using the following formula:
	// <worflow_name>/<pod_name>/<artifact_name>.tgz
	// (e.g. myworkflowartifacts/argo-wf-fhljp/argo-wf-fhljp-123291312382/src.tgz)
	if s3Location := woc.artifactRepository.S3; s3Location != nil {
		woc.log.Debugf("Setting s3 artifact repository information")
		artLocationKey := s3Location.KeyFormat
		// NOTE: we use unresolved variables, will get substituted later
		if artLocationKey == "" {
			artLocationKey = path.Join(s3Location.KeyPrefix, common.DefaultArchivePattern)
		}
		tmpl.ArchiveLocation.S3 = &wfv1.S3Artifact{
			S3Bucket: s3Location.S3Bucket,
			Key:      artLocationKey,
		}
	} else if woc.artifactRepository.Artifactory != nil {
		woc.log.Debugf("Setting artifactory artifact repository information")
		repoURL := ""
		if woc.artifactRepository.Artifactory.RepoURL != "" {
			repoURL = woc.artifactRepository.Artifactory.RepoURL + "/"
		}
		artURL := fmt.Sprintf("%s%s", repoURL, common.DefaultArchivePattern)
		tmpl.ArchiveLocation.Artifactory = &wfv1.ArtifactoryArtifact{
			ArtifactoryAuth: woc.artifactRepository.Artifactory.ArtifactoryAuth,
			URL:             artURL,
		}
	} else if hdfsLocation := woc.artifactRepository.HDFS; hdfsLocation != nil {
		woc.log.Debugf("Setting HDFS artifact repository information")
		tmpl.ArchiveLocation.HDFS = &wfv1.HDFSArtifact{
			HDFSConfig: hdfsLocation.HDFSConfig,
			Path:       hdfsLocation.PathFormat,
			Force:      hdfsLocation.Force,
		}
	} else if ossLocation := woc.artifactRepository.OSS; ossLocation != nil {
		woc.log.Debugf("Setting OSS artifact repository information")
		artLocationKey := ossLocation.KeyFormat
		// NOTE: we use unresolved variables, will get substituted later
		if artLocationKey == "" {
			artLocationKey = path.Join(ossLocation.KeyFormat, common.DefaultArchivePattern)
		}
		tmpl.ArchiveLocation.OSS = &wfv1.OSSArtifact{
			OSSBucket: wfv1.OSSBucket{
				Bucket:          ossLocation.Bucket,
				Endpoint:        ossLocation.Endpoint,
				AccessKeySecret: ossLocation.AccessKeySecret,
				SecretKeySecret: ossLocation.SecretKeySecret,
			},
			Key: artLocationKey,
		}
	} else if gcsLocation := woc.artifactRepository.GCS; gcsLocation != nil {
		woc.log.Debugf("Setting GCS artifact repository information")
		artLocationKey := gcsLocation.KeyFormat
		if artLocationKey == "" {
			artLocationKey = common.DefaultArchivePattern
		}
		tmpl.ArchiveLocation.GCS = &wfv1.GCSArtifact{
			GCSBucket: wfv1.GCSBucket{
				Bucket:                  gcsLocation.Bucket,
				ServiceAccountKeySecret: gcsLocation.ServiceAccountKeySecret,
			},
			Key: artLocationKey,
		}
	} else {
		return errors.Errorf(errors.CodeBadRequest, "controller is not configured with a default archive location")
	}
	return nil
}

// setupServiceAccount sets up service account and token.
func (woc *wfOperationCtx) setupServiceAccount(pod *apiv1.Pod, tmpl *wfv1.Template) error {
	if tmpl.ServiceAccountName != "" {
		pod.Spec.ServiceAccountName = tmpl.ServiceAccountName
	} else if woc.execWf.Spec.ServiceAccountName != "" {
		pod.Spec.ServiceAccountName = woc.execWf.Spec.ServiceAccountName
	}

	var automountServiceAccountToken *bool
	if tmpl.AutomountServiceAccountToken != nil {
		automountServiceAccountToken = tmpl.AutomountServiceAccountToken
	} else if woc.execWf.Spec.AutomountServiceAccountToken != nil {
		automountServiceAccountToken = woc.execWf.Spec.AutomountServiceAccountToken
	}
	if automountServiceAccountToken != nil && !*automountServiceAccountToken {
		pod.Spec.AutomountServiceAccountToken = automountServiceAccountToken
	}

	executorServiceAccountName := ""
	if tmpl.Executor != nil && tmpl.Executor.ServiceAccountName != "" {
		executorServiceAccountName = tmpl.Executor.ServiceAccountName
	} else if woc.execWf.Spec.Executor != nil && woc.execWf.Spec.Executor.ServiceAccountName != "" {
		executorServiceAccountName = woc.execWf.Spec.Executor.ServiceAccountName
	}
	if executorServiceAccountName != "" {
		tokenName, err := common.GetServiceAccountTokenName(woc.controller.kubeclientset, pod.Namespace, executorServiceAccountName)
		if err != nil {
			return err
		}
		pod.Spec.Volumes = append(pod.Spec.Volumes, apiv1.Volume{
			Name: common.ServiceAccountTokenVolumeName,
			VolumeSource: apiv1.VolumeSource{
				Secret: &apiv1.SecretVolumeSource{
					SecretName: tokenName,
				},
			},
		})
	} else if automountServiceAccountToken != nil && !*automountServiceAccountToken {
		return errors.Errorf(errors.CodeBadRequest, "executor.serviceAccountName must not be empty if automountServiceAccountToken is false")
	}
	return nil
}

// addScriptStagingVolume sets up a shared staging volume between the init container
// and main container for the purpose of holding the script source code for script templates
func addScriptStagingVolume(pod *apiv1.Pod) {
	volName := "argo-staging"
	stagingVol := apiv1.Volume{
		Name: volName,
		VolumeSource: apiv1.VolumeSource{
			EmptyDir: &apiv1.EmptyDirVolumeSource{},
		},
	}
	pod.Spec.Volumes = append(pod.Spec.Volumes, stagingVol)

	for i, initCtr := range pod.Spec.InitContainers {
		if initCtr.Name == common.InitContainerName {
			volMount := apiv1.VolumeMount{
				Name:      volName,
				MountPath: common.ExecutorStagingEmptyDir,
			}
			initCtr.VolumeMounts = append(initCtr.VolumeMounts, volMount)
			pod.Spec.InitContainers[i] = initCtr
			break
		}
	}
	found := false
	for i, ctr := range pod.Spec.Containers {
		if ctr.Name == common.MainContainerName {
			volMount := apiv1.VolumeMount{
				Name:      volName,
				MountPath: common.ExecutorStagingEmptyDir,
			}
			ctr.VolumeMounts = append(ctr.VolumeMounts, volMount)
			pod.Spec.Containers[i] = ctr
			found = true
			break
		}
	}
	if !found {
		panic("Unable to locate main container")
	}
}

// addInitContainers adds all init containers to the pod spec of the step
// Optionally volume mounts from the main container to the init containers
func addInitContainers(pod *apiv1.Pod, tmpl *wfv1.Template) error {
	if len(tmpl.InitContainers) == 0 {
		return nil
	}
	mainCtr := findMainContainer(pod)
	if mainCtr == nil {
		panic("Unable to locate main container")
	}
	for _, ctr := range tmpl.InitContainers {
		log.Debugf("Adding init container %s", ctr.Name)
		if ctr.MirrorVolumeMounts != nil && *ctr.MirrorVolumeMounts {
			mirrorVolumeMounts(mainCtr, &ctr.Container)
		}
		pod.Spec.InitContainers = append(pod.Spec.InitContainers, ctr.Container)
	}
	return nil
}

// addSidecars adds all sidecars to the pod spec of the step.
// Optionally volume mounts from the main container to the sidecar
func addSidecars(pod *apiv1.Pod, tmpl *wfv1.Template) error {
	if len(tmpl.Sidecars) == 0 {
		return nil
	}
	mainCtr := findMainContainer(pod)
	if mainCtr == nil {
		panic("Unable to locate main container")
	}
	for _, sidecar := range tmpl.Sidecars {
		log.Debugf("Adding sidecar container %s", sidecar.Name)
		if sidecar.MirrorVolumeMounts != nil && *sidecar.MirrorVolumeMounts {
			mirrorVolumeMounts(mainCtr, &sidecar.Container)
		}
		pod.Spec.Containers = append(pod.Spec.Containers, sidecar.Container)
	}
	return nil
}

// verifyResolvedVariables is a helper to ensure all {{variables}} have been resolved for a object
func verifyResolvedVariables(obj interface{}) error {
	str, err := json.Marshal(obj)
	if err != nil {
		return err
	}
	var unresolvedErr error
	fstTmpl, err := fasttemplate.NewTemplate(string(str), "{{", "}}")
	if err != nil {
		return fmt.Errorf("unable to parse argo varaible: %w", err)
	}
	fstTmpl.ExecuteFuncString(func(w io.Writer, tag string) (int, error) {
		unresolvedErr = errors.Errorf(errors.CodeBadRequest, "failed to resolve {{%s}}", tag)
		return 0, nil
	})
	return unresolvedErr
}

// createSecretVolumes will retrieve and create Volumes and Volumemount object for Pod
func createSecretVolumes(tmpl *wfv1.Template) ([]apiv1.Volume, []apiv1.VolumeMount) {
	var allVolumesMap = make(map[string]apiv1.Volume)
	var uniqueKeyMap = make(map[string]bool)
	var secretVolumes []apiv1.Volume
	var secretVolMounts []apiv1.VolumeMount

	createArchiveLocationSecret(tmpl, allVolumesMap, uniqueKeyMap)

	for _, art := range tmpl.Outputs.Artifacts {
		createSecretVolume(allVolumesMap, art, uniqueKeyMap)
	}
	for _, art := range tmpl.Inputs.Artifacts {
		createSecretVolume(allVolumesMap, art, uniqueKeyMap)
	}

	for volMountName, val := range allVolumesMap {
		secretVolumes = append(secretVolumes, val)
		secretVolMounts = append(secretVolMounts, apiv1.VolumeMount{
			Name:      volMountName,
			MountPath: common.SecretVolMountPath + "/" + val.Name,
			ReadOnly:  true,
		})
	}

	return secretVolumes, secretVolMounts
}

func createArchiveLocationSecret(tmpl *wfv1.Template, volMap map[string]apiv1.Volume, uniqueKeyMap map[string]bool) {
	if tmpl.ArchiveLocation == nil {
		return
	}
	if s3ArtRepo := tmpl.ArchiveLocation.S3; s3ArtRepo != nil {
		createSecretVal(volMap, &s3ArtRepo.AccessKeySecret, uniqueKeyMap)
		createSecretVal(volMap, &s3ArtRepo.SecretKeySecret, uniqueKeyMap)
	} else if hdfsArtRepo := tmpl.ArchiveLocation.HDFS; hdfsArtRepo != nil {
		createSecretVal(volMap, hdfsArtRepo.KrbKeytabSecret, uniqueKeyMap)
		createSecretVal(volMap, hdfsArtRepo.KrbCCacheSecret, uniqueKeyMap)
	} else if artRepo := tmpl.ArchiveLocation.Artifactory; artRepo != nil {
		createSecretVal(volMap, artRepo.UsernameSecret, uniqueKeyMap)
		createSecretVal(volMap, artRepo.PasswordSecret, uniqueKeyMap)
	} else if gitRepo := tmpl.ArchiveLocation.Git; gitRepo != nil {
		createSecretVal(volMap, gitRepo.UsernameSecret, uniqueKeyMap)
		createSecretVal(volMap, gitRepo.PasswordSecret, uniqueKeyMap)
		createSecretVal(volMap, gitRepo.SSHPrivateKeySecret, uniqueKeyMap)
	} else if ossRepo := tmpl.ArchiveLocation.OSS; ossRepo != nil {
		createSecretVal(volMap, &ossRepo.AccessKeySecret, uniqueKeyMap)
		createSecretVal(volMap, &ossRepo.SecretKeySecret, uniqueKeyMap)
	} else if gcsRepo := tmpl.ArchiveLocation.GCS; gcsRepo != nil {
		createSecretVal(volMap, &gcsRepo.ServiceAccountKeySecret, uniqueKeyMap)
	}
}

func createSecretVolume(volMap map[string]apiv1.Volume, art wfv1.Artifact, keyMap map[string]bool) {
	if art.S3 != nil {
		createSecretVal(volMap, &art.S3.AccessKeySecret, keyMap)
		createSecretVal(volMap, &art.S3.SecretKeySecret, keyMap)
	} else if art.Git != nil {
		createSecretVal(volMap, art.Git.UsernameSecret, keyMap)
		createSecretVal(volMap, art.Git.PasswordSecret, keyMap)
		createSecretVal(volMap, art.Git.SSHPrivateKeySecret, keyMap)
	} else if art.Artifactory != nil {
		createSecretVal(volMap, art.Artifactory.UsernameSecret, keyMap)
		createSecretVal(volMap, art.Artifactory.PasswordSecret, keyMap)
	} else if art.HDFS != nil {
		createSecretVal(volMap, art.HDFS.KrbCCacheSecret, keyMap)
		createSecretVal(volMap, art.HDFS.KrbKeytabSecret, keyMap)
	} else if art.OSS != nil {
		createSecretVal(volMap, &art.OSS.AccessKeySecret, keyMap)
		createSecretVal(volMap, &art.OSS.SecretKeySecret, keyMap)
	} else if art.GCS != nil {
		createSecretVal(volMap, &art.GCS.ServiceAccountKeySecret, keyMap)
	}
}

func createSecretVal(volMap map[string]apiv1.Volume, secret *apiv1.SecretKeySelector, keyMap map[string]bool) {
	if secret == nil || secret.Name == "" || secret.Key == "" {
		return
	}
	if vol, ok := volMap[secret.Name]; ok {
		key := apiv1.KeyToPath{
			Key:  secret.Key,
			Path: secret.Key,
		}
		if val := keyMap[secret.Name+"-"+secret.Key]; !val {
			keyMap[secret.Name+"-"+secret.Key] = true
			vol.Secret.Items = append(vol.Secret.Items, key)
		}
	} else {
		volume := apiv1.Volume{
			Name: secret.Name,
			VolumeSource: apiv1.VolumeSource{
				Secret: &apiv1.SecretVolumeSource{
					SecretName: secret.Name,
					Items: []apiv1.KeyToPath{
						{
							Key:  secret.Key,
							Path: secret.Key,
						},
					},
				},
			},
		}
		keyMap[secret.Name+"-"+secret.Key] = true
		volMap[secret.Name] = volume
	}
}

// findMainContainer finds main container
func findMainContainer(pod *apiv1.Pod) *apiv1.Container {
	var mainCtr *apiv1.Container
	for _, ctr := range pod.Spec.Containers {
		if ctr.Name != common.MainContainerName {
			continue
		}
		mainCtr = &ctr
		break
	}
	return mainCtr
}

// mirrorVolumeMounts mirrors volumeMounts of source container to target container
func mirrorVolumeMounts(sourceContainer, targetContainer *apiv1.Container) {
	for _, volMnt := range sourceContainer.VolumeMounts {
		if targetContainer.VolumeMounts == nil {
			targetContainer.VolumeMounts = make([]apiv1.VolumeMount, 0)
		}
		log.Debugf("Adding volume mount %v to container %v", volMnt.Name, targetContainer.Name)
		targetContainer.VolumeMounts = append(targetContainer.VolumeMounts, volMnt)

	}
}<|MERGE_RESOLUTION|>--- conflicted
+++ resolved
@@ -358,11 +358,7 @@
 			woc.log.Infof("Failed pod %s (%s) creation: already exists", nodeName, nodeID)
 			return created, nil
 		}
-<<<<<<< HEAD
 		if errorsutil.IsTransientErr(err) {
-=======
-		if apierr.IsForbidden(err) || apierr.IsTooManyRequests(err) || retry.IsResourceQuotaConflictErr(err) {
->>>>>>> 0cf7709f
 			return nil, err
 		}
 		woc.log.Infof("Failed to create pod %s (%s): %v", nodeName, nodeID, err)

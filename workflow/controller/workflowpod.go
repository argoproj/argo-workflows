package controller

import (
	"context"
	"encoding/json"
	"fmt"
	"io"
	"os"
	"path/filepath"
	"strconv"
	"time"

	log "github.com/sirupsen/logrus"
	"github.com/valyala/fasttemplate"
	apiv1 "k8s.io/api/core/v1"
	apierr "k8s.io/apimachinery/pkg/api/errors"
	metav1 "k8s.io/apimachinery/pkg/apis/meta/v1"
	"k8s.io/apimachinery/pkg/util/strategicpatch"
	"k8s.io/client-go/tools/cache"
	"k8s.io/utils/pointer"

	"github.com/argoproj/argo-workflows/v3/errors"
	"github.com/argoproj/argo-workflows/v3/pkg/apis/workflow"
	wfv1 "github.com/argoproj/argo-workflows/v3/pkg/apis/workflow/v1alpha1"
	errorsutil "github.com/argoproj/argo-workflows/v3/util/errors"
	"github.com/argoproj/argo-workflows/v3/util/intstr"
	"github.com/argoproj/argo-workflows/v3/workflow/common"
	"github.com/argoproj/argo-workflows/v3/workflow/util"
)

var (
	// volumePodMetadata makes available the pod metadata available as a file
	// to the executor's init and sidecar containers. Specifically, the template
	// of the pod is stored as an annotation
	volumePodMetadata = apiv1.Volume{
		Name: common.PodMetadataVolumeName,
		VolumeSource: apiv1.VolumeSource{
			DownwardAPI: &apiv1.DownwardAPIVolumeSource{
				Items: []apiv1.DownwardAPIVolumeFile{
					{
						Path: common.PodMetadataAnnotationsVolumePath,
						FieldRef: &apiv1.ObjectFieldSelector{
							APIVersion: "v1",
							FieldPath:  "metadata.annotations",
						},
					},
				},
			},
		},
	}
	volumeMountPodMetadata = apiv1.VolumeMount{
		Name:      volumePodMetadata.Name,
		MountPath: common.PodMetadataMountPath,
	}
	volumeVarArgo = apiv1.Volume{
		Name: "var-run-argo",
		VolumeSource: apiv1.VolumeSource{
			EmptyDir: &apiv1.EmptyDirVolumeSource{},
		},
	}
	volumeMountVarArgo = apiv1.VolumeMount{
		Name:      volumeVarArgo.Name,
		MountPath: "/var/run/argo",
	}
	hostPathSocket = apiv1.HostPathSocket
)

func (woc *wfOperationCtx) getVolumeMountDockerSock(tmpl *wfv1.Template) apiv1.VolumeMount {
	return apiv1.VolumeMount{
		Name:      common.DockerSockVolumeName,
		MountPath: getDockerSockPath(tmpl),
		ReadOnly:  getDockerSockReadOnly(tmpl),
	}
}

func getDockerSockReadOnly(tmpl *wfv1.Template) bool {
	return !hasWindowsOSNodeSelector(tmpl.NodeSelector)
}

func getDockerSockPath(tmpl *wfv1.Template) string {
	if hasWindowsOSNodeSelector(tmpl.NodeSelector) {
		return "\\\\.\\pipe\\docker_engine"
	}

	return "/var/run/docker.sock"
}

func getVolumeHostPathType(tmpl *wfv1.Template) *apiv1.HostPathType {
	if hasWindowsOSNodeSelector(tmpl.NodeSelector) {
		return nil
	}

	return &hostPathSocket
}

func hasWindowsOSNodeSelector(nodeSelector map[string]string) bool {
	if nodeSelector == nil {
		return false
	}

	if os, keyExists := nodeSelector["kubernetes.io/os"]; keyExists && os == "windows" {
		return true
	}

	return false
}

func (woc *wfOperationCtx) getVolumeDockerSock(tmpl *wfv1.Template) apiv1.Volume {
	dockerSockPath := getDockerSockPath(tmpl)

	if woc.controller.Config.DockerSockPath != "" {
		dockerSockPath = woc.controller.Config.DockerSockPath
	}

	// volumeDockerSock provides the wait container direct access to the minion's host docker daemon.
	// The primary purpose of this is to make available `docker cp` to collect an output artifact
	// from a container. Alternatively, we could use `kubectl cp`, but `docker cp` avoids the extra
	// hop to the kube api server.
	return apiv1.Volume{
		Name: common.DockerSockVolumeName,
		VolumeSource: apiv1.VolumeSource{
			HostPath: &apiv1.HostPathVolumeSource{
				Path: dockerSockPath,
				Type: getVolumeHostPathType(tmpl),
			},
		},
	}
}

func (woc *wfOperationCtx) hasPodSpecPatch(tmpl *wfv1.Template) bool {
	return woc.execWf.Spec.HasPodSpecPatch() || tmpl.HasPodSpecPatch()
}

type createWorkflowPodOpts struct {
	includeScriptOutput bool
	onExitPod           bool
	executionDeadline   time.Time
}

func (woc *wfOperationCtx) createWorkflowPod(ctx context.Context, nodeName string, mainCtr apiv1.Container, tmpl *wfv1.Template, opts *createWorkflowPodOpts) (*apiv1.Pod, error) {
	nodeID := woc.wf.NodeID(nodeName)

	// we must check to see if the pod exists rather than just optimistically creating the pod and see if we get
	// an `AlreadyExists` error because we won't get that error if there is not enough resources.
	// Performance enhancement: Code later in this func is expensive to execute, so return quickly if we can.
	obj, exists, err := woc.controller.podInformer.GetStore().Get(cache.ExplicitKey(woc.wf.Namespace + "/" + nodeID))
	if err != nil {
		return nil, fmt.Errorf("failed to get pod from informer store: %w", err)
	}
	if exists {
		existing, ok := obj.(*apiv1.Pod)
		if ok {
			woc.log.WithField("podPhase", existing.Status.Phase).Debugf("Skipped pod %s (%s) creation: already exists", nodeName, nodeID)
			return existing, nil
		}
	}

	if !woc.execWf.Spec.Shutdown.ShouldExecute(opts.onExitPod) {
		// Do not create pods if we are shutting down
		woc.markNodePhase(nodeName, wfv1.NodeSkipped, fmt.Sprintf("workflow shutdown with strategy: %s", woc.execWf.Spec.Shutdown))
		return nil, nil
	}

	tmpl = tmpl.DeepCopy()
	wfSpec := woc.execWf.Spec.DeepCopy()

	mainCtr.Name = common.MainContainerName
	// Allow customization of main container resources.
	if isResourcesSpecified(woc.controller.Config.MainContainer) {
		mainCtr.Resources = *woc.controller.Config.MainContainer.Resources.DeepCopy()
	}
	// Container resources in workflow spec takes precedence over the main container's configuration in controller.
	if isResourcesSpecified(tmpl.Container) && tmpl.Container.Name == common.MainContainerName {
		mainCtr.Resources = *tmpl.Container.Resources.DeepCopy()
	}

	var activeDeadlineSeconds *int64
	wfDeadline := woc.getWorkflowDeadline()
	tmplActiveDeadlineSeconds, err := intstr.Int64(tmpl.ActiveDeadlineSeconds)
	if err != nil {
		return nil, err
	}
	if wfDeadline == nil || opts.onExitPod { // ignore the workflow deadline for exit handler so they still run if the deadline has passed
		activeDeadlineSeconds = tmplActiveDeadlineSeconds
	} else {
		wfActiveDeadlineSeconds := int64((*wfDeadline).Sub(time.Now().UTC()).Seconds())
		if wfActiveDeadlineSeconds <= 0 {
			return nil, nil
		} else if tmpl.ActiveDeadlineSeconds == nil || wfActiveDeadlineSeconds < *tmplActiveDeadlineSeconds {
			activeDeadlineSeconds = &wfActiveDeadlineSeconds
		} else {
			activeDeadlineSeconds = tmplActiveDeadlineSeconds
		}
	}

	pod := &apiv1.Pod{
		ObjectMeta: metav1.ObjectMeta{
			Name:      nodeID,
			Namespace: woc.wf.ObjectMeta.Namespace,
			Labels: map[string]string{
				common.LabelKeyWorkflow:  woc.wf.ObjectMeta.Name, // Allows filtering by pods related to specific workflow
				common.LabelKeyCompleted: "false",                // Allows filtering by incomplete workflow pods
			},
			Annotations: map[string]string{
				common.AnnotationKeyNodeName: nodeName,
			},
			OwnerReferences: []metav1.OwnerReference{
				*metav1.NewControllerRef(woc.wf, wfv1.SchemeGroupVersion.WithKind(workflow.WorkflowKind)),
			},
		},
		Spec: apiv1.PodSpec{
			RestartPolicy:         apiv1.RestartPolicyNever,
			Volumes:               woc.createVolumes(tmpl),
			ActiveDeadlineSeconds: activeDeadlineSeconds,
			ImagePullSecrets:      woc.execWf.Spec.ImagePullSecrets,
		},
	}

	if opts.onExitPod {
		// This pod is part of an onExit handler, label it so
		pod.ObjectMeta.Labels[common.LabelKeyOnExit] = "true"
	}

	if woc.execWf.Spec.HostNetwork != nil {
		pod.Spec.HostNetwork = *woc.execWf.Spec.HostNetwork
	}

	if woc.execWf.Spec.DNSPolicy != nil {
		pod.Spec.DNSPolicy = *woc.execWf.Spec.DNSPolicy
	}

	if woc.execWf.Spec.DNSConfig != nil {
		pod.Spec.DNSConfig = woc.execWf.Spec.DNSConfig
	}

	if woc.controller.Config.InstanceID != "" {
		pod.ObjectMeta.Labels[common.LabelKeyControllerInstanceID] = woc.controller.Config.InstanceID
	}
<<<<<<< HEAD
	if woc.GetContainerRuntimeExecutor() == common.ContainerRuntimeExecutorPNS {
=======
	if woc.getContainerRuntimeExecutor() == common.ContainerRuntimeExecutorPNS {
>>>>>>> a9c42006
		pod.Spec.ShareProcessNamespace = pointer.BoolPtr(true)
	}

	woc.addArchiveLocation(tmpl)

	err = woc.setupServiceAccount(ctx, pod, tmpl)
	if err != nil {
		return nil, err
	}

	if tmpl.GetType() != wfv1.TemplateTypeResource {
		// we do not need the wait container for resource templates because
		// argoexec runs as the main container and will perform the job of
		// annotating the outputs or errors, making the wait container redundant.
		waitCtr := woc.newWaitContainer(tmpl)
		pod.Spec.Containers = append(pod.Spec.Containers, *waitCtr)
	}
	// NOTE: the order of the container list is significant. kubelet will pull, create, and start
	// each container sequentially in the order that they appear in this list. For PNS we want the
	// wait container to start before the main, so that it always has the chance to see the main
	// container's PID and root filesystem.
	pod.Spec.Containers = append(pod.Spec.Containers, mainCtr)

	// Add init container only if it needs input artifacts. This is also true for
	// script templates (which needs to populate the script)
	if len(tmpl.Inputs.Artifacts) > 0 || tmpl.GetType() == wfv1.TemplateTypeScript || woc.GetContainerRuntimeExecutor() == common.ContainerRuntimeExecutorEmissary {
		initCtr := woc.newInitContainer(tmpl)
		pod.Spec.InitContainers = []apiv1.Container{initCtr}
	}

	addSchedulingConstraints(pod, wfSpec, tmpl)
	woc.addMetadata(pod, tmpl, opts)

	err = addVolumeReferences(pod, woc.volumes, tmpl, woc.wf.Status.PersistentVolumeClaims)
	if err != nil {
		return nil, err
	}

	err = woc.addInputArtifactsVolumes(pod, tmpl)
	if err != nil {
		return nil, err
	}

	if tmpl.GetType() == wfv1.TemplateTypeScript {
		addScriptStagingVolume(pod)
	}

	// addInitContainers, addSidecars and addOutputArtifactsVolumes should be called after all
	// volumes have been manipulated in the main container since volumeMounts are mirrored
	addInitContainers(pod, tmpl)
	addSidecars(pod, tmpl)
	addOutputArtifactsVolumes(pod, tmpl)

	if woc.GetContainerRuntimeExecutor() == common.ContainerRuntimeExecutorEmissary && tmpl.GetType() != wfv1.TemplateTypeResource {
		for i, c := range pod.Spec.InitContainers {
			c.VolumeMounts = append(c.VolumeMounts, volumeMountVarArgo)
			pod.Spec.InitContainers[i] = c
		}
		for i, c := range pod.Spec.Containers {
			if c.Name != common.WaitContainerName {
				if len(c.Command) == 0 {
					c.Command = woc.getCommandFor(c.Image)
				}
				if len(c.Command) == 0 {
					return nil, fmt.Errorf("must specify the command when using the entrypoint executor; determine this using `docker image inspect -f '{{.Config.Cmd}}' %s` or `docker image inspect -f '{{.Config.Entrypoint}}' %s`, or list the image's command in the index: https://argoproj.github.io/argo-workflows/workflow-executors/#image-command-index", c.Image, c.Image)
				}
				c.Command = append([]string{"/var/run/argo/argoexec", "emissary", "--"}, c.Command...)
			}
			c.VolumeMounts = append(c.VolumeMounts, volumeMountVarArgo)
			pod.Spec.Containers[i] = c
		}
	}

	for i, c := range pod.Spec.Containers {
		c.Env = append(c.Env,
			apiv1.EnvVar{Name: common.EnvVarContainerName, Value: c.Name},
			apiv1.EnvVar{Name: common.EnvVarIncludeScriptOutput, Value: strconv.FormatBool(c.Name == common.MainContainerName && opts.includeScriptOutput)},
		)
		pod.Spec.Containers[i] = c
	}

	// Set the container template JSON in pod annotations, which executor examines for things like
	// artifact location/path.
	tmplBytes, err := json.Marshal(tmpl)
	if err != nil {
		return nil, err
	}
	pod.ObjectMeta.Annotations[common.AnnotationKeyTemplate] = string(tmplBytes)

	// Perform one last variable substitution here. Some variables come from the from workflow
	// configmap (e.g. archive location) or volumes attribute, and were not substituted
	// in executeTemplate.
	pod, err = substitutePodParams(pod, woc.globalParams, tmpl)
	if err != nil {
		return nil, err
	}

	// One final check to verify all variables are resolvable for select fields. We are choosing
	// only to check ArchiveLocation for now, since everything else should have been substituted
	// earlier (i.e. in executeTemplate). But archive location is unique in that the variables
	// are formulated from the configmap. We can expand this to other fields as necessary.
	err = json.Unmarshal([]byte(pod.ObjectMeta.Annotations[common.AnnotationKeyTemplate]), &tmpl)
	if err != nil {
		return nil, err
	}
	for _, obj := range []interface{}{tmpl.ArchiveLocation} {
		err = verifyResolvedVariables(obj)
		if err != nil {
			return nil, err
		}
	}

	// Apply the patch string from template
	if woc.hasPodSpecPatch(tmpl) {
		jsonstr, err := json.Marshal(pod.Spec)
		if err != nil {
			return nil, errors.Wrap(err, "", "Fail to marshal the Pod spec")
		}

		tmpl.PodSpecPatch, err = util.PodSpecPatchMerge(woc.wf, tmpl)

		if err != nil {
			return nil, errors.Wrap(err, "", "Fail to marshal the Pod spec")
		}

		// Final substitution for workflow level PodSpecPatch
		localParams := make(map[string]string)
		if tmpl.IsPodType() {
			localParams[common.LocalVarPodName] = woc.wf.NodeID(nodeName)
		}
		tmpl, err := common.ProcessArgs(tmpl, &wfv1.Arguments{}, woc.globalParams, localParams, false)
		if err != nil {
			return nil, errors.Wrap(err, "", "Fail to substitute the PodSpecPatch variables")
		}

		var spec apiv1.PodSpec

		if !util.ValidateJsonStr(tmpl.PodSpecPatch, spec) {
			return nil, errors.New("", "Invalid PodSpecPatch String")
		}

		modJson, err := strategicpatch.StrategicMergePatch(jsonstr, []byte(tmpl.PodSpecPatch), apiv1.PodSpec{})
		if err != nil {
			return nil, errors.Wrap(err, "", "Error occurred during strategic merge patch")
		}
		err = json.Unmarshal(modJson, &pod.Spec)
		if err != nil {
			return nil, errors.Wrap(err, "", "Error in Unmarshalling after merge the patch")
		}
	}

	// Check if the template has exceeded its timeout duration. If it hasn't set the applicable activeDeadlineSeconds
	node := woc.wf.GetNodeByName(nodeName)
	templateDeadline, err := woc.checkTemplateTimeout(tmpl, node)
	if err != nil {
		return nil, err
	}

	if templateDeadline != nil && (pod.Spec.ActiveDeadlineSeconds == nil || time.Since(*templateDeadline).Seconds() < float64(*pod.Spec.ActiveDeadlineSeconds)) {
		newActiveDeadlineSeconds := int64(time.Until(*templateDeadline).Seconds())
		if newActiveDeadlineSeconds <= 1 {
			return nil, fmt.Errorf("%s exceeded its deadline", nodeName)
		}
		woc.log.Debugf("Setting new activeDeadlineSeconds %d for pod %s/%s due to templateDeadline", newActiveDeadlineSeconds, pod.Namespace, pod.Name)
		pod.Spec.ActiveDeadlineSeconds = &newActiveDeadlineSeconds
	}

	woc.log.Debugf("Creating Pod: %s (%s)", nodeName, nodeID)

	created, err := woc.controller.kubeclientset.CoreV1().Pods(woc.wf.ObjectMeta.Namespace).Create(ctx, pod, metav1.CreateOptions{})
	if err != nil {
		if apierr.IsAlreadyExists(err) {
			// workflow pod names are deterministic. We can get here if the
			// controller fails to persist the workflow after creating the pod.
			woc.log.Infof("Failed pod %s (%s) creation: already exists", nodeName, nodeID)
			return created, nil
		}
		if errorsutil.IsTransientErr(err) {
			return nil, err
		}
		woc.log.Infof("Failed to create pod %s (%s): %v", nodeName, nodeID, err)
		return nil, errors.InternalWrapError(err)
	}
	woc.log.Infof("Created pod: %s (%s)", nodeName, created.Name)
	woc.activePods++
	return created, nil
}

func (woc *wfOperationCtx) getCommandFor(image string) []string {
	if woc.controller.Config.ImageCommandIndex == nil {
		return nil
	}
	return woc.controller.Config.ImageCommandIndex[image]
}

// substitutePodParams returns a pod spec with parameter references substituted as well as pod.name
func substitutePodParams(pod *apiv1.Pod, globalParams common.Parameters, tmpl *wfv1.Template) (*apiv1.Pod, error) {
	podParams := globalParams.DeepCopy()
	for _, inParam := range tmpl.Inputs.Parameters {
		podParams["inputs.parameters."+inParam.Name] = inParam.Value.String()
	}
	podParams[common.LocalVarPodName] = pod.Name
	specBytes, err := json.Marshal(pod)
	if err != nil {
		return nil, err
	}
	fstTmpl, err := fasttemplate.NewTemplate(string(specBytes), "{{", "}}")
	if err != nil {
		return nil, fmt.Errorf("unable to parse argo variable: %w", err)
	}
	newSpecBytes, err := common.Replace(fstTmpl, podParams, true)
	if err != nil {
		return nil, err
	}
	var newSpec apiv1.Pod
	err = json.Unmarshal([]byte(newSpecBytes), &newSpec)
	if err != nil {
		return nil, errors.InternalWrapError(err)
	}
	return &newSpec, nil
}

func (woc *wfOperationCtx) newInitContainer(tmpl *wfv1.Template) apiv1.Container {
	ctr := woc.newExecContainer(common.InitContainerName, tmpl)
	ctr.Command = []string{"argoexec", "init", "--loglevel", getExecutorLogLevel()}
	return *ctr
}

func (woc *wfOperationCtx) newWaitContainer(tmpl *wfv1.Template) *apiv1.Container {
	ctr := woc.newExecContainer(common.WaitContainerName, tmpl)
	ctr.Command = []string{"argoexec", "wait", "--loglevel", getExecutorLogLevel()}
<<<<<<< HEAD
	switch woc.GetContainerRuntimeExecutor() {
=======
	switch woc.getContainerRuntimeExecutor() {
>>>>>>> a9c42006
	case common.ContainerRuntimeExecutorPNS:
		ctr.SecurityContext = &apiv1.SecurityContext{
			Capabilities: &apiv1.Capabilities{
				Add: []apiv1.Capability{
					// necessary to access main's root filesystem when run with a different user id
					apiv1.Capability("SYS_PTRACE"),
					apiv1.Capability("SYS_CHROOT"),
				},
			},
		}
		// PNS_PRIVILEGED allows you to always set privileged on for PNS, this seems to be needed for certain systems
		// https://github.com/argoproj/argo-workflows/issues/1256
		if hasPrivilegedContainers(tmpl) || os.Getenv("PNS_PRIVILEGED") == "true" {
			// if the main or sidecar is privileged, the wait sidecar must also run privileged,
			// in order to SIGTERM/SIGKILL the pid
			ctr.SecurityContext.Privileged = pointer.BoolPtr(true)
		}
	case "", common.ContainerRuntimeExecutorDocker:
		ctr.VolumeMounts = append(ctr.VolumeMounts, woc.getVolumeMountDockerSock(tmpl))
	}
	return ctr
}

func getExecutorLogLevel() string {
	return log.GetLevel().String()
}

// hasPrivilegedContainers tests if the main container or sidecars is privileged
func hasPrivilegedContainers(tmpl *wfv1.Template) bool {
	if containerIsPrivileged(tmpl.Container) {
		return true
	}
	for _, side := range tmpl.Sidecars {
		if containerIsPrivileged(&side.Container) {
			return true
		}
	}
	return false
}

func containerIsPrivileged(ctr *apiv1.Container) bool {
	if ctr != nil && ctr.SecurityContext != nil && ctr.SecurityContext.Privileged != nil && *ctr.SecurityContext.Privileged {
		return true
	}
	return false
}

func (woc *wfOperationCtx) createEnvVars() []apiv1.EnvVar {
	execEnvVars := []apiv1.EnvVar{
		{
			Name: common.EnvVarPodName,
			ValueFrom: &apiv1.EnvVarSource{
				FieldRef: &apiv1.ObjectFieldSelector{
					APIVersion: "v1",
					FieldPath:  "metadata.name",
				},
			},
		},
		{
			Name:  common.EnvVarContainerRuntimeExecutor,
			Value: woc.controller.GetContainerRuntimeExecutor(),
		},
	}
	if woc.controller.Config.Executor != nil {
		execEnvVars = append(execEnvVars, woc.controller.Config.Executor.Env...)
	}
<<<<<<< HEAD
	switch woc.GetContainerRuntimeExecutor() {
	case common.ContainerRuntimeExecutorKubelet:
		execEnvVars = append(execEnvVars,
			apiv1.EnvVar{
=======
	switch woc.getContainerRuntimeExecutor() {
	case common.ContainerRuntimeExecutorK8sAPI:
		execEnvVars = append(execEnvVars,
			apiv1.EnvVar{
				Name:  common.EnvVarContainerRuntimeExecutor,
				Value: woc.getContainerRuntimeExecutor(),
			},
		)
	case common.ContainerRuntimeExecutorKubelet:
		execEnvVars = append(execEnvVars,
			apiv1.EnvVar{
				Name:  common.EnvVarContainerRuntimeExecutor,
				Value: woc.getContainerRuntimeExecutor(),
			},
			apiv1.EnvVar{
>>>>>>> a9c42006
				Name: common.EnvVarDownwardAPINodeIP,
				ValueFrom: &apiv1.EnvVarSource{
					FieldRef: &apiv1.ObjectFieldSelector{
						FieldPath: "status.hostIP",
					},
				},
			},
			apiv1.EnvVar{
				Name:  common.EnvVarKubeletPort,
				Value: strconv.Itoa(woc.controller.Config.KubeletPort),
			},
			apiv1.EnvVar{
				Name:  common.EnvVarKubeletInsecure,
				Value: strconv.FormatBool(woc.controller.Config.KubeletInsecure),
			},
		)
<<<<<<< HEAD
=======
	case common.ContainerRuntimeExecutorPNS:
		execEnvVars = append(execEnvVars,
			apiv1.EnvVar{
				Name:  common.EnvVarContainerRuntimeExecutor,
				Value: woc.getContainerRuntimeExecutor(),
			},
		)
>>>>>>> a9c42006
	}
	return execEnvVars
}

func (woc *wfOperationCtx) createVolumes(tmpl *wfv1.Template) []apiv1.Volume {
	volumes := []apiv1.Volume{
		volumePodMetadata,
	}
	if woc.controller.Config.KubeConfig != nil {
		name := woc.controller.Config.KubeConfig.VolumeName
		if name == "" {
			name = common.KubeConfigDefaultVolumeName
		}
		volumes = append(volumes, apiv1.Volume{
			Name: name,
			VolumeSource: apiv1.VolumeSource{
				Secret: &apiv1.SecretVolumeSource{
					SecretName: woc.controller.Config.KubeConfig.SecretName,
				},
			},
		})
	}
<<<<<<< HEAD
	switch woc.GetContainerRuntimeExecutor() {
=======
	switch woc.getContainerRuntimeExecutor() {
>>>>>>> a9c42006
	case common.ContainerRuntimeExecutorKubelet, common.ContainerRuntimeExecutorK8sAPI, common.ContainerRuntimeExecutorPNS:
	case common.ContainerRuntimeExecutorEmissary:
		volumes = append(volumes, volumeVarArgo)
	default:
		volumes = append(volumes, woc.getVolumeDockerSock(tmpl))
	}
	volumes = append(volumes, tmpl.Volumes...)
	return volumes
}

func (woc *wfOperationCtx) newExecContainer(name string, tmpl *wfv1.Template) *apiv1.Container {
	exec := apiv1.Container{
		Name:            name,
		Image:           woc.controller.executorImage(),
		ImagePullPolicy: woc.controller.executorImagePullPolicy(),
		Env:             woc.createEnvVars(),
		VolumeMounts: []apiv1.VolumeMount{
			volumeMountPodMetadata,
		},
	}
	if woc.controller.Config.Executor != nil {
		exec.Args = woc.controller.Config.Executor.Args
		if woc.controller.Config.Executor.SecurityContext != nil {
			exec.SecurityContext = woc.controller.Config.Executor.SecurityContext.DeepCopy()
		}
	}
	if isResourcesSpecified(woc.controller.Config.Executor) {
		exec.Resources = *woc.controller.Config.Executor.Resources.DeepCopy()
	} else if woc.controller.Config.ExecutorResources != nil {
		exec.Resources = *woc.controller.Config.ExecutorResources.DeepCopy()
	}
	if woc.controller.Config.KubeConfig != nil {
		path := woc.controller.Config.KubeConfig.MountPath
		if path == "" {
			path = common.KubeConfigDefaultMountPath
		}
		name := woc.controller.Config.KubeConfig.VolumeName
		if name == "" {
			name = common.KubeConfigDefaultVolumeName
		}
		exec.VolumeMounts = append(exec.VolumeMounts, apiv1.VolumeMount{
			Name:      name,
			MountPath: path,
			ReadOnly:  true,
			SubPath:   woc.controller.Config.KubeConfig.SecretKey,
		})
		exec.Args = append(exec.Args, "--kubeconfig="+path)
	}

	executorServiceAccountName := ""
	if tmpl.Executor != nil && tmpl.Executor.ServiceAccountName != "" {
		executorServiceAccountName = tmpl.Executor.ServiceAccountName
	} else if woc.execWf.Spec.Executor != nil && woc.execWf.Spec.Executor.ServiceAccountName != "" {
		executorServiceAccountName = woc.execWf.Spec.Executor.ServiceAccountName
	}
	if executorServiceAccountName != "" {
		exec.VolumeMounts = append(exec.VolumeMounts, apiv1.VolumeMount{
			Name:      common.ServiceAccountTokenVolumeName,
			MountPath: common.ServiceAccountTokenMountPath,
			ReadOnly:  true,
		})
	}
	return &exec
}

func isResourcesSpecified(ctr *apiv1.Container) bool {
	return ctr != nil && len(ctr.Resources.Limits) != 0
}

// addMetadata applies metadata specified in the template
func (woc *wfOperationCtx) addMetadata(pod *apiv1.Pod, tmpl *wfv1.Template, opts *createWorkflowPodOpts) {
	if woc.wf.Spec.PodMetadata != nil {
		// add workflow-level pod annotations and labels
		for k, v := range woc.wf.Spec.PodMetadata.Annotations {
			pod.ObjectMeta.Annotations[k] = v
		}
		for k, v := range woc.wf.Spec.PodMetadata.Labels {
			pod.ObjectMeta.Labels[k] = v
		}
	}

	for k, v := range tmpl.Metadata.Annotations {
		pod.ObjectMeta.Annotations[k] = v
	}
	for k, v := range tmpl.Metadata.Labels {
		pod.ObjectMeta.Labels[k] = v
	}

	execCtl := common.ExecutionControl{
		IncludeScriptOutput: opts.includeScriptOutput,
	}

	if woc.workflowDeadline != nil {
		execCtl.Deadline = woc.workflowDeadline
	}

	// If we're passed down an executionDeadline, only set it if there isn't one set already, or if it's before than
	// the one already set.
	if !opts.executionDeadline.IsZero() && (execCtl.Deadline == nil || opts.executionDeadline.Before(*execCtl.Deadline)) {
		execCtl.Deadline = &opts.executionDeadline
	}

	if execCtl.Deadline != nil || opts.includeScriptOutput {
		execCtlBytes, err := json.Marshal(execCtl)
		if err != nil {
			panic(err)
		}

		pod.ObjectMeta.Annotations[common.AnnotationKeyExecutionControl] = string(execCtlBytes)
	}
}

// addSchedulingConstraints applies any node selectors or affinity rules to the pod, either set in the workflow or the template
func addSchedulingConstraints(pod *apiv1.Pod, wfSpec *wfv1.WorkflowSpec, tmpl *wfv1.Template) {
	// Set nodeSelector (if specified)
	if len(tmpl.NodeSelector) > 0 {
		pod.Spec.NodeSelector = tmpl.NodeSelector
	} else if len(wfSpec.NodeSelector) > 0 {
		pod.Spec.NodeSelector = wfSpec.NodeSelector
	}
	// Set affinity (if specified)
	if tmpl.Affinity != nil {
		pod.Spec.Affinity = tmpl.Affinity
	} else if wfSpec.Affinity != nil {
		pod.Spec.Affinity = wfSpec.Affinity
	}
	// Set tolerations (if specified)
	if len(tmpl.Tolerations) > 0 {
		pod.Spec.Tolerations = tmpl.Tolerations
	} else if len(wfSpec.Tolerations) > 0 {
		pod.Spec.Tolerations = wfSpec.Tolerations
	}

	// Set scheduler name (if specified)
	if tmpl.SchedulerName != "" {
		pod.Spec.SchedulerName = tmpl.SchedulerName
	} else if wfSpec.SchedulerName != "" {
		pod.Spec.SchedulerName = wfSpec.SchedulerName
	}
	// Set priorityClass (if specified)
	if tmpl.PriorityClassName != "" {
		pod.Spec.PriorityClassName = tmpl.PriorityClassName
	} else if wfSpec.PodPriorityClassName != "" {
		pod.Spec.PriorityClassName = wfSpec.PodPriorityClassName
	}
	// Set priority (if specified)
	if tmpl.Priority != nil {
		pod.Spec.Priority = tmpl.Priority
	} else if wfSpec.PodPriority != nil {
		pod.Spec.Priority = wfSpec.PodPriority
	}

	// set hostaliases
	pod.Spec.HostAliases = append(pod.Spec.HostAliases, wfSpec.HostAliases...)
	pod.Spec.HostAliases = append(pod.Spec.HostAliases, tmpl.HostAliases...)

	// set pod security context
	if tmpl.SecurityContext != nil {
		pod.Spec.SecurityContext = tmpl.SecurityContext
	} else if wfSpec.SecurityContext != nil {
		pod.Spec.SecurityContext = wfSpec.SecurityContext
	}
}

// addVolumeReferences adds any volumeMounts that a container/sidecar is referencing, to the pod.spec.volumes
// These are either specified in the workflow.spec.volumes or the workflow.spec.volumeClaimTemplate section
func addVolumeReferences(pod *apiv1.Pod, vols []apiv1.Volume, tmpl *wfv1.Template, pvcs []apiv1.Volume) error {
	switch tmpl.GetType() {
	case wfv1.TemplateTypeContainer, wfv1.TemplateTypeScript:
	default:
		return nil
	}

	// getVolByName is a helper to retrieve a volume by its name, either from the volumes or claims section
	getVolByName := func(name string) *apiv1.Volume {
		// Find a volume from template-local volumes.
		for _, vol := range tmpl.Volumes {
			if vol.Name == name {
				return &vol
			}
		}
		// Find a volume from global volumes.
		for _, vol := range vols {
			if vol.Name == name {
				return &vol
			}
		}
		// Find a volume from pvcs.
		for _, pvc := range pvcs {
			if pvc.Name == name {
				return &pvc
			}
		}
		return nil
	}

	addVolumeRef := func(volMounts []apiv1.VolumeMount) error {
		for _, volMnt := range volMounts {
			vol := getVolByName(volMnt.Name)
			if vol == nil {
				return errors.Errorf(errors.CodeBadRequest, "volume '%s' not found in workflow spec", volMnt.Name)
			}
			found := false
			for _, v := range pod.Spec.Volumes {
				if v.Name == vol.Name {
					found = true
					break
				}
			}
			if !found {
				if pod.Spec.Volumes == nil {
					pod.Spec.Volumes = make([]apiv1.Volume, 0)
				}
				pod.Spec.Volumes = append(pod.Spec.Volumes, *vol)
			}
		}
		return nil
	}

	if tmpl.Container != nil {
		err := addVolumeRef(tmpl.Container.VolumeMounts)
		if err != nil {
			return err
		}
	}
	if tmpl.Script != nil {
		err := addVolumeRef(tmpl.Script.VolumeMounts)
		if err != nil {
			return err
		}
	}

	for _, container := range tmpl.InitContainers {
		err := addVolumeRef(container.VolumeMounts)
		if err != nil {
			return err
		}
	}

	for _, sidecar := range tmpl.Sidecars {
		err := addVolumeRef(sidecar.VolumeMounts)
		if err != nil {
			return err
		}
	}

	volumes, volumeMounts := createSecretVolumes(tmpl)
	pod.Spec.Volumes = append(pod.Spec.Volumes, volumes...)

	for idx, container := range pod.Spec.Containers {
		if container.Name == common.WaitContainerName {
			pod.Spec.Containers[idx].VolumeMounts = append(pod.Spec.Containers[idx].VolumeMounts, volumeMounts...)
			break
		}
	}
	for idx, container := range pod.Spec.InitContainers {
		if container.Name == common.InitContainerName {
			pod.Spec.InitContainers[idx].VolumeMounts = append(pod.Spec.InitContainers[idx].VolumeMounts, volumeMounts...)
			break
		}
	}

	return nil
}

// addInputArtifactVolumes sets up the artifacts volume to the pod to support input artifacts to containers.
// In order support input artifacts, the init container shares a emptydir volume with the main container.
// It is the responsibility of the init container to load all artifacts to the mounted emptydir location.
// (e.g. /inputs/artifacts/CODE). The shared emptydir is mapped to the user's desired location in the main
// container.
//
// It is possible that a user specifies overlapping paths of an artifact path with a volume mount,
// (e.g. user wants an external volume mounted at /src, while simultaneously wanting an input artifact
// placed at /src/some/subdirectory). When this occurs, we need to prevent the duplicate bind mounting of
// overlapping volumes, since the outer volume will not see the changes made in the artifact emptydir.
//
// To prevent overlapping bind mounts, both the controller and executor will recognize the overlap between
// the explicit volume mount and the artifact emptydir and prevent all uses of the emptydir for purposes of
// loading data. The controller will omit mounting the emptydir to the artifact path, and the executor
// will load the artifact in the in user's volume (as opposed to the emptydir)
func (woc *wfOperationCtx) addInputArtifactsVolumes(pod *apiv1.Pod, tmpl *wfv1.Template) error {
	if len(tmpl.Inputs.Artifacts) == 0 {
		return nil
	}
	artVol := apiv1.Volume{
		Name: "input-artifacts",
		VolumeSource: apiv1.VolumeSource{
			EmptyDir: &apiv1.EmptyDirVolumeSource{},
		},
	}
	pod.Spec.Volumes = append(pod.Spec.Volumes, artVol)

	for i, initCtr := range pod.Spec.InitContainers {
		if initCtr.Name == common.InitContainerName {
			volMount := apiv1.VolumeMount{
				Name:      artVol.Name,
				MountPath: common.ExecutorArtifactBaseDir,
			}
			initCtr.VolumeMounts = append(initCtr.VolumeMounts, volMount)

			// We also add the user supplied mount paths to the init container,
			// in case the executor needs to load artifacts to this volume
			// instead of the artifacts volume
			tmplVolumeMounts := []apiv1.VolumeMount{}
			if tmpl.Container != nil {
				tmplVolumeMounts = tmpl.Container.VolumeMounts
			} else if tmpl.Script != nil {
				tmplVolumeMounts = tmpl.Script.Container.VolumeMounts
			}
			for _, mnt := range tmplVolumeMounts {
				mnt.MountPath = filepath.Join(common.ExecutorMainFilesystemDir, mnt.MountPath)
				initCtr.VolumeMounts = append(initCtr.VolumeMounts, mnt)
			}

			pod.Spec.InitContainers[i] = initCtr
			break
		}
	}

	mainCtrIndex := -1
	for i, ctr := range pod.Spec.Containers {
		switch ctr.Name {
		case common.MainContainerName:
			mainCtrIndex = i
		}
	}
	if mainCtrIndex == -1 {
		panic("Could not find main or wait container in pod spec")
	}
	mainCtr := &pod.Spec.Containers[mainCtrIndex]

	for _, art := range tmpl.Inputs.Artifacts {
		if art.Path == "" {
			return errors.Errorf(errors.CodeBadRequest, "inputs.artifacts.%s did not specify a path", art.Name)
		}
		if !art.HasLocationOrKey() && art.Optional {
			woc.log.Infof("skip volume mount of %s (%s): optional artifact was not provided",
				art.Name, art.Path)
			continue
		}
		overlap := common.FindOverlappingVolume(tmpl, art.Path)
		if overlap != nil {
			// artifact path overlaps with a mounted volume. do not mount the
			// artifacts emptydir to the main container. init would have copied
			// the artifact to the user's volume instead
			woc.log.Debugf("skip volume mount of %s (%s): overlaps with mount %s at %s",
				art.Name, art.Path, overlap.Name, overlap.MountPath)
			continue
		}
		volMount := apiv1.VolumeMount{
			Name:      artVol.Name,
			MountPath: art.Path,
			SubPath:   art.Name,
		}
		if mainCtr.VolumeMounts == nil {
			mainCtr.VolumeMounts = make([]apiv1.VolumeMount, 0)
		}
		mainCtr.VolumeMounts = append(mainCtr.VolumeMounts, volMount)
	}
	pod.Spec.Containers[mainCtrIndex] = *mainCtr
	return nil
}

// addOutputArtifactsVolumes mirrors any volume mounts in the main container to the wait sidecar.
// For any output artifacts that were produced in mounted volumes (e.g. PVCs, emptyDirs), the
// wait container will collect the artifacts directly from volumeMount instead of `docker cp`-ing
// them to the wait sidecar. In order for this to work, we mirror all volume mounts in the main
// container under a well-known path.
func addOutputArtifactsVolumes(pod *apiv1.Pod, tmpl *wfv1.Template) {
	if tmpl.GetType() == wfv1.TemplateTypeResource {
		return
	}
	mainCtrIndex := -1
	waitCtrIndex := -1
	var mainCtr *apiv1.Container
	for i, ctr := range pod.Spec.Containers {
		switch ctr.Name {
		case common.MainContainerName:
			mainCtrIndex = i
		case common.WaitContainerName:
			waitCtrIndex = i
		}
	}
	if mainCtrIndex == -1 || waitCtrIndex == -1 {
		panic("Could not find main or wait container in pod spec")
	}
	mainCtr = &pod.Spec.Containers[mainCtrIndex]
	waitCtr := &pod.Spec.Containers[waitCtrIndex]

	for _, mnt := range mainCtr.VolumeMounts {
		mnt.MountPath = filepath.Join(common.ExecutorMainFilesystemDir, mnt.MountPath)
		// ReadOnly is needed to be false for overlapping volume mounts
		mnt.ReadOnly = false
		waitCtr.VolumeMounts = append(waitCtr.VolumeMounts, mnt)
	}
	pod.Spec.Containers[waitCtrIndex] = *waitCtr
}

// addArchiveLocation conditionally updates the template with the default artifact repository
// information configured in the controller, for the purposes of archiving outputs. This is skipped
// for templates which do not need to archive anything, or have explicitly set an archive location
// in the template.
func (woc *wfOperationCtx) addArchiveLocation(tmpl *wfv1.Template) {
	if tmpl.ArchiveLocation.HasLocation() {
		// User explicitly set the location. nothing else to do.
		return
	}
	needLocation := woc.artifactRepository.IsArchiveLogs()
	for _, art := range append(tmpl.Inputs.Artifacts, tmpl.Outputs.Artifacts...) {
		if !art.HasLocation() {
			needLocation = true
		}
	}
	woc.log.WithField("needLocation", needLocation).Debug()
	if !needLocation {
		return
	}
	tmpl.ArchiveLocation = woc.artifactRepository.ToArtifactLocation()
}

// setupServiceAccount sets up service account and token.
func (woc *wfOperationCtx) setupServiceAccount(ctx context.Context, pod *apiv1.Pod, tmpl *wfv1.Template) error {
	if tmpl.ServiceAccountName != "" {
		pod.Spec.ServiceAccountName = tmpl.ServiceAccountName
	} else if woc.execWf.Spec.ServiceAccountName != "" {
		pod.Spec.ServiceAccountName = woc.execWf.Spec.ServiceAccountName
	}

	var automountServiceAccountToken *bool
	if tmpl.AutomountServiceAccountToken != nil {
		automountServiceAccountToken = tmpl.AutomountServiceAccountToken
	} else if woc.execWf.Spec.AutomountServiceAccountToken != nil {
		automountServiceAccountToken = woc.execWf.Spec.AutomountServiceAccountToken
	}
	if automountServiceAccountToken != nil && !*automountServiceAccountToken {
		pod.Spec.AutomountServiceAccountToken = automountServiceAccountToken
	}

	executorServiceAccountName := ""
	if tmpl.Executor != nil && tmpl.Executor.ServiceAccountName != "" {
		executorServiceAccountName = tmpl.Executor.ServiceAccountName
	} else if woc.execWf.Spec.Executor != nil && woc.execWf.Spec.Executor.ServiceAccountName != "" {
		executorServiceAccountName = woc.execWf.Spec.Executor.ServiceAccountName
	}
	if executorServiceAccountName != "" {
		tokenName, err := common.GetServiceAccountTokenName(ctx, woc.controller.kubeclientset, pod.Namespace, executorServiceAccountName)
		if err != nil {
			return err
		}
		pod.Spec.Volumes = append(pod.Spec.Volumes, apiv1.Volume{
			Name: common.ServiceAccountTokenVolumeName,
			VolumeSource: apiv1.VolumeSource{
				Secret: &apiv1.SecretVolumeSource{
					SecretName: tokenName,
				},
			},
		})
	} else if automountServiceAccountToken != nil && !*automountServiceAccountToken {
		return errors.Errorf(errors.CodeBadRequest, "executor.serviceAccountName must not be empty if automountServiceAccountToken is false")
	}
	return nil
}

// addScriptStagingVolume sets up a shared staging volume between the init container
// and main container for the purpose of holding the script source code for script templates
func addScriptStagingVolume(pod *apiv1.Pod) {
	volName := "argo-staging"
	stagingVol := apiv1.Volume{
		Name: volName,
		VolumeSource: apiv1.VolumeSource{
			EmptyDir: &apiv1.EmptyDirVolumeSource{},
		},
	}
	pod.Spec.Volumes = append(pod.Spec.Volumes, stagingVol)

	for i, initCtr := range pod.Spec.InitContainers {
		if initCtr.Name == common.InitContainerName {
			volMount := apiv1.VolumeMount{
				Name:      volName,
				MountPath: common.ExecutorStagingEmptyDir,
			}
			initCtr.VolumeMounts = append(initCtr.VolumeMounts, volMount)
			pod.Spec.InitContainers[i] = initCtr
			break
		}
	}
	found := false
	for i, ctr := range pod.Spec.Containers {
		if ctr.Name == common.MainContainerName {
			volMount := apiv1.VolumeMount{
				Name:      volName,
				MountPath: common.ExecutorStagingEmptyDir,
			}
			ctr.VolumeMounts = append(ctr.VolumeMounts, volMount)
			pod.Spec.Containers[i] = ctr
			found = true
			break
		}
	}
	if !found {
		panic("Unable to locate main container")
	}
}

// addInitContainers adds all init containers to the pod spec of the step
// Optionally volume mounts from the main container to the init containers
func addInitContainers(pod *apiv1.Pod, tmpl *wfv1.Template) {
	if len(tmpl.InitContainers) == 0 {
		return
	}
	mainCtr := findMainContainer(pod)
	if mainCtr == nil {
		panic("Unable to locate main container")
	}
	for _, ctr := range tmpl.InitContainers {
		log.Debugf("Adding init container %s", ctr.Name)
		if ctr.MirrorVolumeMounts != nil && *ctr.MirrorVolumeMounts {
			mirrorVolumeMounts(mainCtr, &ctr.Container)
		}
		pod.Spec.InitContainers = append(pod.Spec.InitContainers, ctr.Container)
	}
}

// addSidecars adds all sidecars to the pod spec of the step.
// Optionally volume mounts from the main container to the sidecar
func addSidecars(pod *apiv1.Pod, tmpl *wfv1.Template) {
	if len(tmpl.Sidecars) == 0 {
		return
	}
	mainCtr := findMainContainer(pod)
	if mainCtr == nil {
		panic("Unable to locate main container")
	}
	for _, sidecar := range tmpl.Sidecars {
		log.Debugf("Adding sidecar container %s", sidecar.Name)
		if sidecar.MirrorVolumeMounts != nil && *sidecar.MirrorVolumeMounts {
			mirrorVolumeMounts(mainCtr, &sidecar.Container)
		}
		pod.Spec.Containers = append(pod.Spec.Containers, sidecar.Container)
	}
}

// verifyResolvedVariables is a helper to ensure all {{variables}} have been resolved for a object
func verifyResolvedVariables(obj interface{}) error {
	str, err := json.Marshal(obj)
	if err != nil {
		return err
	}
	var unresolvedErr error
	fstTmpl, err := fasttemplate.NewTemplate(string(str), "{{", "}}")
	if err != nil {
		return fmt.Errorf("unable to parse argo variable: %w", err)
	}
	fstTmpl.ExecuteFuncString(func(w io.Writer, tag string) (int, error) {
		unresolvedErr = errors.Errorf(errors.CodeBadRequest, "failed to resolve {{%s}}", tag)
		return 0, nil
	})
	return unresolvedErr
}

// createSecretVolumes will retrieve and create Volumes and Volumemount object for Pod
func createSecretVolumes(tmpl *wfv1.Template) ([]apiv1.Volume, []apiv1.VolumeMount) {
	allVolumesMap := make(map[string]apiv1.Volume)
	uniqueKeyMap := make(map[string]bool)
	var secretVolumes []apiv1.Volume
	var secretVolMounts []apiv1.VolumeMount

	createArchiveLocationSecret(tmpl, allVolumesMap, uniqueKeyMap)

	for _, art := range tmpl.Outputs.Artifacts {
		createSecretVolume(allVolumesMap, art, uniqueKeyMap)
	}
	for _, art := range tmpl.Inputs.Artifacts {
		createSecretVolume(allVolumesMap, art, uniqueKeyMap)
	}

	for volMountName, val := range allVolumesMap {
		secretVolumes = append(secretVolumes, val)
		secretVolMounts = append(secretVolMounts, apiv1.VolumeMount{
			Name:      volMountName,
			MountPath: common.SecretVolMountPath + "/" + val.Name,
			ReadOnly:  true,
		})
	}

	return secretVolumes, secretVolMounts
}

func createArchiveLocationSecret(tmpl *wfv1.Template, volMap map[string]apiv1.Volume, uniqueKeyMap map[string]bool) {
	if tmpl.ArchiveLocation == nil {
		return
	}
	if s3ArtRepo := tmpl.ArchiveLocation.S3; s3ArtRepo != nil {
		createSecretVal(volMap, s3ArtRepo.AccessKeySecret, uniqueKeyMap)
		createSecretVal(volMap, s3ArtRepo.SecretKeySecret, uniqueKeyMap)
	} else if hdfsArtRepo := tmpl.ArchiveLocation.HDFS; hdfsArtRepo != nil {
		createSecretVal(volMap, hdfsArtRepo.KrbKeytabSecret, uniqueKeyMap)
		createSecretVal(volMap, hdfsArtRepo.KrbCCacheSecret, uniqueKeyMap)
	} else if artRepo := tmpl.ArchiveLocation.Artifactory; artRepo != nil {
		createSecretVal(volMap, artRepo.UsernameSecret, uniqueKeyMap)
		createSecretVal(volMap, artRepo.PasswordSecret, uniqueKeyMap)
	} else if gitRepo := tmpl.ArchiveLocation.Git; gitRepo != nil {
		createSecretVal(volMap, gitRepo.UsernameSecret, uniqueKeyMap)
		createSecretVal(volMap, gitRepo.PasswordSecret, uniqueKeyMap)
		createSecretVal(volMap, gitRepo.SSHPrivateKeySecret, uniqueKeyMap)
	} else if ossRepo := tmpl.ArchiveLocation.OSS; ossRepo != nil {
		createSecretVal(volMap, ossRepo.AccessKeySecret, uniqueKeyMap)
		createSecretVal(volMap, ossRepo.SecretKeySecret, uniqueKeyMap)
	} else if gcsRepo := tmpl.ArchiveLocation.GCS; gcsRepo != nil {
		createSecretVal(volMap, gcsRepo.ServiceAccountKeySecret, uniqueKeyMap)
	}
}

func createSecretVolume(volMap map[string]apiv1.Volume, art wfv1.Artifact, keyMap map[string]bool) {
	if art.S3 != nil {
		createSecretVal(volMap, art.S3.AccessKeySecret, keyMap)
		createSecretVal(volMap, art.S3.SecretKeySecret, keyMap)
	} else if art.Git != nil {
		createSecretVal(volMap, art.Git.UsernameSecret, keyMap)
		createSecretVal(volMap, art.Git.PasswordSecret, keyMap)
		createSecretVal(volMap, art.Git.SSHPrivateKeySecret, keyMap)
	} else if art.Artifactory != nil {
		createSecretVal(volMap, art.Artifactory.UsernameSecret, keyMap)
		createSecretVal(volMap, art.Artifactory.PasswordSecret, keyMap)
	} else if art.HDFS != nil {
		createSecretVal(volMap, art.HDFS.KrbCCacheSecret, keyMap)
		createSecretVal(volMap, art.HDFS.KrbKeytabSecret, keyMap)
	} else if art.OSS != nil {
		createSecretVal(volMap, art.OSS.AccessKeySecret, keyMap)
		createSecretVal(volMap, art.OSS.SecretKeySecret, keyMap)
	} else if art.GCS != nil {
		createSecretVal(volMap, art.GCS.ServiceAccountKeySecret, keyMap)
	}
}

func createSecretVal(volMap map[string]apiv1.Volume, secret *apiv1.SecretKeySelector, keyMap map[string]bool) {
	if secret == nil || secret.Name == "" || secret.Key == "" {
		return
	}
	if vol, ok := volMap[secret.Name]; ok {
		key := apiv1.KeyToPath{
			Key:  secret.Key,
			Path: secret.Key,
		}
		if val := keyMap[secret.Name+"-"+secret.Key]; !val {
			keyMap[secret.Name+"-"+secret.Key] = true
			vol.Secret.Items = append(vol.Secret.Items, key)
		}
	} else {
		volume := apiv1.Volume{
			Name: secret.Name,
			VolumeSource: apiv1.VolumeSource{
				Secret: &apiv1.SecretVolumeSource{
					SecretName: secret.Name,
					Items: []apiv1.KeyToPath{
						{
							Key:  secret.Key,
							Path: secret.Key,
						},
					},
				},
			},
		}
		keyMap[secret.Name+"-"+secret.Key] = true
		volMap[secret.Name] = volume
	}
}

// findMainContainer finds main container
func findMainContainer(pod *apiv1.Pod) *apiv1.Container {
	var mainCtr *apiv1.Container
	for _, ctr := range pod.Spec.Containers {
		if ctr.Name != common.MainContainerName {
			continue
		}
		mainCtr = &ctr
		break
	}
	return mainCtr
}

// mirrorVolumeMounts mirrors volumeMounts of source container to target container
func mirrorVolumeMounts(sourceContainer, targetContainer *apiv1.Container) {
	for _, volMnt := range sourceContainer.VolumeMounts {
		if targetContainer.VolumeMounts == nil {
			targetContainer.VolumeMounts = make([]apiv1.VolumeMount, 0)
		}
		log.Debugf("Adding volume mount %v to container %v", volMnt.Name, targetContainer.Name)
		targetContainer.VolumeMounts = append(targetContainer.VolumeMounts, volMnt)

	}
}<|MERGE_RESOLUTION|>--- conflicted
+++ resolved
@@ -236,11 +236,7 @@
 	if woc.controller.Config.InstanceID != "" {
 		pod.ObjectMeta.Labels[common.LabelKeyControllerInstanceID] = woc.controller.Config.InstanceID
 	}
-<<<<<<< HEAD
-	if woc.GetContainerRuntimeExecutor() == common.ContainerRuntimeExecutorPNS {
-=======
 	if woc.getContainerRuntimeExecutor() == common.ContainerRuntimeExecutorPNS {
->>>>>>> a9c42006
 		pod.Spec.ShareProcessNamespace = pointer.BoolPtr(true)
 	}
 
@@ -266,7 +262,7 @@
 
 	// Add init container only if it needs input artifacts. This is also true for
 	// script templates (which needs to populate the script)
-	if len(tmpl.Inputs.Artifacts) > 0 || tmpl.GetType() == wfv1.TemplateTypeScript || woc.GetContainerRuntimeExecutor() == common.ContainerRuntimeExecutorEmissary {
+	if len(tmpl.Inputs.Artifacts) > 0 || tmpl.GetType() == wfv1.TemplateTypeScript || woc.getContainerRuntimeExecutor() == common.ContainerRuntimeExecutorEmissary {
 		initCtr := woc.newInitContainer(tmpl)
 		pod.Spec.InitContainers = []apiv1.Container{initCtr}
 	}
@@ -294,7 +290,7 @@
 	addSidecars(pod, tmpl)
 	addOutputArtifactsVolumes(pod, tmpl)
 
-	if woc.GetContainerRuntimeExecutor() == common.ContainerRuntimeExecutorEmissary && tmpl.GetType() != wfv1.TemplateTypeResource {
+	if woc.getContainerRuntimeExecutor() == common.ContainerRuntimeExecutorEmissary && tmpl.GetType() != wfv1.TemplateTypeResource {
 		for i, c := range pod.Spec.InitContainers {
 			c.VolumeMounts = append(c.VolumeMounts, volumeMountVarArgo)
 			pod.Spec.InitContainers[i] = c
@@ -472,11 +468,7 @@
 func (woc *wfOperationCtx) newWaitContainer(tmpl *wfv1.Template) *apiv1.Container {
 	ctr := woc.newExecContainer(common.WaitContainerName, tmpl)
 	ctr.Command = []string{"argoexec", "wait", "--loglevel", getExecutorLogLevel()}
-<<<<<<< HEAD
-	switch woc.GetContainerRuntimeExecutor() {
-=======
 	switch woc.getContainerRuntimeExecutor() {
->>>>>>> a9c42006
 	case common.ContainerRuntimeExecutorPNS:
 		ctr.SecurityContext = &apiv1.SecurityContext{
 			Capabilities: &apiv1.Capabilities{
@@ -537,26 +529,14 @@
 		},
 		{
 			Name:  common.EnvVarContainerRuntimeExecutor,
-			Value: woc.controller.GetContainerRuntimeExecutor(),
+			Value: woc.getContainerRuntimeExecutor(),
 		},
 	}
 	if woc.controller.Config.Executor != nil {
 		execEnvVars = append(execEnvVars, woc.controller.Config.Executor.Env...)
 	}
-<<<<<<< HEAD
-	switch woc.GetContainerRuntimeExecutor() {
-	case common.ContainerRuntimeExecutorKubelet:
-		execEnvVars = append(execEnvVars,
-			apiv1.EnvVar{
-=======
 	switch woc.getContainerRuntimeExecutor() {
 	case common.ContainerRuntimeExecutorK8sAPI:
-		execEnvVars = append(execEnvVars,
-			apiv1.EnvVar{
-				Name:  common.EnvVarContainerRuntimeExecutor,
-				Value: woc.getContainerRuntimeExecutor(),
-			},
-		)
 	case common.ContainerRuntimeExecutorKubelet:
 		execEnvVars = append(execEnvVars,
 			apiv1.EnvVar{
@@ -564,7 +544,6 @@
 				Value: woc.getContainerRuntimeExecutor(),
 			},
 			apiv1.EnvVar{
->>>>>>> a9c42006
 				Name: common.EnvVarDownwardAPINodeIP,
 				ValueFrom: &apiv1.EnvVarSource{
 					FieldRef: &apiv1.ObjectFieldSelector{
@@ -581,16 +560,6 @@
 				Value: strconv.FormatBool(woc.controller.Config.KubeletInsecure),
 			},
 		)
-<<<<<<< HEAD
-=======
-	case common.ContainerRuntimeExecutorPNS:
-		execEnvVars = append(execEnvVars,
-			apiv1.EnvVar{
-				Name:  common.EnvVarContainerRuntimeExecutor,
-				Value: woc.getContainerRuntimeExecutor(),
-			},
-		)
->>>>>>> a9c42006
 	}
 	return execEnvVars
 }
@@ -613,11 +582,7 @@
 			},
 		})
 	}
-<<<<<<< HEAD
-	switch woc.GetContainerRuntimeExecutor() {
-=======
 	switch woc.getContainerRuntimeExecutor() {
->>>>>>> a9c42006
 	case common.ContainerRuntimeExecutorKubelet, common.ContainerRuntimeExecutorK8sAPI, common.ContainerRuntimeExecutorPNS:
 	case common.ContainerRuntimeExecutorEmissary:
 		volumes = append(volumes, volumeVarArgo)

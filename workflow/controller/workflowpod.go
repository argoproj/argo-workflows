package controller

import (
	"encoding/json"
	"fmt"
	"io"
	"path"
	"strconv"

	"github.com/argoproj/argo/errors"
	wfv1 "github.com/argoproj/argo/pkg/apis/workflow/v1alpha1"
	"github.com/argoproj/argo/workflow/common"
	log "github.com/sirupsen/logrus"
	"github.com/valyala/fasttemplate"
	apiv1 "k8s.io/api/core/v1"
	apierr "k8s.io/apimachinery/pkg/api/errors"
	metav1 "k8s.io/apimachinery/pkg/apis/meta/v1"
)

// Reusable k8s pod spec portions used in workflow pods
var (
	// volumePodMetadata makes available the pod metadata available as a file
	// to the executor's init and sidecar containers. Specifically, the template
	// of the pod is stored as an annotation
	volumePodMetadata = apiv1.Volume{
		Name: common.PodMetadataVolumeName,
		VolumeSource: apiv1.VolumeSource{
			DownwardAPI: &apiv1.DownwardAPIVolumeSource{
				Items: []apiv1.DownwardAPIVolumeFile{
					{
						Path: common.PodMetadataAnnotationsVolumePath,
						FieldRef: &apiv1.ObjectFieldSelector{
							APIVersion: "v1",
							FieldPath:  "metadata.annotations",
						},
					},
				},
			},
		},
	}
	volumeMountPodMetadata = apiv1.VolumeMount{
		Name:      volumePodMetadata.Name,
		MountPath: common.PodMetadataMountPath,
	}

	hostPathSocket = apiv1.HostPathSocket

	// volumeDockerSock provides the wait container direct access to the minion's host docker daemon.
	// The primary purpose of this is to make available `docker cp` to collect an output artifact
	// from a container. Alternatively, we could use `kubectl cp`, but `docker cp` avoids the extra
	// hop to the kube api server.
	volumeDockerSock = apiv1.Volume{
		Name: common.DockerSockVolumeName,
		VolumeSource: apiv1.VolumeSource{
			HostPath: &apiv1.HostPathVolumeSource{
				Path: "/var/run/docker.sock",
				Type: &hostPathSocket,
			},
		},
	}
	volumeMountDockerSock = apiv1.VolumeMount{
		Name:      volumeDockerSock.Name,
		MountPath: "/var/run/docker.sock",
		ReadOnly:  true,
	}

	// execEnvVars exposes various pod information as environment variables to the exec container
	execEnvVars = []apiv1.EnvVar{
		envFromField(common.EnvVarPodName, "metadata.name"),
	}
)

// envFromField is a helper to return a EnvVar with the name and field
func envFromField(envVarName, fieldPath string) apiv1.EnvVar {
	return apiv1.EnvVar{
		Name: envVarName,
		ValueFrom: &apiv1.EnvVarSource{
			FieldRef: &apiv1.ObjectFieldSelector{
				APIVersion: "v1",
				FieldPath:  fieldPath,
			},
		},
	}
}

func (woc *wfOperationCtx) createWorkflowPod(nodeName string, mainCtr apiv1.Container, tmpl *wfv1.Template) (*apiv1.Pod, error) {
	nodeID := woc.wf.NodeID(nodeName)
	woc.log.Debugf("Creating Pod: %s (%s)", nodeName, nodeID)
	tmpl = tmpl.DeepCopy()
	wfSpec := woc.wf.Spec.DeepCopy()
	mainCtr.Name = common.MainContainerName
	pod := &apiv1.Pod{
		ObjectMeta: metav1.ObjectMeta{
			Name:      nodeID,
			Namespace: woc.wf.ObjectMeta.Namespace,
			Labels: map[string]string{
				common.LabelKeyWorkflow:  woc.wf.ObjectMeta.Name, // Allows filtering by pods related to specific workflow
				common.LabelKeyCompleted: "false",                // Allows filtering by incomplete workflow pods
			},
			Annotations: map[string]string{
				common.AnnotationKeyNodeName: nodeName,
			},
			OwnerReferences: []metav1.OwnerReference{
				*metav1.NewControllerRef(woc.wf, wfv1.SchemaGroupVersionKind),
			},
		},
		Spec: apiv1.PodSpec{
			RestartPolicy: apiv1.RestartPolicyNever,
			Containers: []apiv1.Container{
				mainCtr,
			},
			Volumes:               woc.createVolumes(),
			ActiveDeadlineSeconds: tmpl.ActiveDeadlineSeconds,
			ServiceAccountName:    woc.wf.Spec.ServiceAccountName,
			ImagePullSecrets:      woc.wf.Spec.ImagePullSecrets,
		},
	}

	if woc.wf.Spec.HostNetwork != nil {
		pod.Spec.HostNetwork = *woc.wf.Spec.HostNetwork
	}

	if woc.wf.Spec.DNSPolicy != nil {
		pod.Spec.DNSPolicy = *woc.wf.Spec.DNSPolicy
	}

	if woc.wf.Spec.DNSConfig != nil {
		pod.Spec.DNSConfig = woc.wf.Spec.DNSConfig
	}

	if woc.controller.Config.InstanceID != "" {
		pod.ObjectMeta.Labels[common.LabelKeyControllerInstanceID] = woc.controller.Config.InstanceID
	}

	err := woc.addArchiveLocation(pod, tmpl)
	if err != nil {
		return nil, err
	}

	if tmpl.GetType() != wfv1.TemplateTypeResource {
		// we do not need the wait container for resource templates because
		// argoexec runs as the main container and will perform the job of
		// annotating the outputs or errors, making the wait container redundant.
		waitCtr, err := woc.newWaitContainer(tmpl)
		if err != nil {
			return nil, err
		}
		pod.Spec.Containers = append(pod.Spec.Containers, *waitCtr)
	}

	// Add init container only if it needs input artifacts. This is also true for
	// script templates (which needs to populate the script)
	if len(tmpl.Inputs.Artifacts) > 0 || tmpl.GetType() == wfv1.TemplateTypeScript {
		initCtr := woc.newInitContainer(tmpl)
		pod.Spec.InitContainers = []apiv1.Container{initCtr}
	}

	addSchedulingConstraints(pod, wfSpec, tmpl)
	woc.addMetadata(pod, tmpl)

	err = addVolumeReferences(pod, wfSpec, tmpl, woc.wf.Status.PersistentVolumeClaims)
	if err != nil {
		return nil, err
	}

	err = woc.addInputArtifactsVolumes(pod, tmpl)
	if err != nil {
		return nil, err
	}

	if tmpl.GetType() == wfv1.TemplateTypeScript {
		addExecutorStagingVolume(pod)
	}

	// addInitContainers should be called after all volumes have been manipulated
	// in the main container (in case sidecar requires volume mount mirroring)
	err = addInitContainers(pod, tmpl)
	if err != nil {
		return nil, err
	}

	// addSidecars should be called after all volumes have been manipulated
	// in the main container (in case sidecar requires volume mount mirroring)
	err = addSidecars(pod, tmpl)
	if err != nil {
		return nil, err
	}

	// Set the container template JSON in pod annotations, which executor examines for things like
	// artifact location/path.
	tmplBytes, err := json.Marshal(tmpl)
	if err != nil {
		return nil, err
	}
	pod.ObjectMeta.Annotations[common.AnnotationKeyTemplate] = string(tmplBytes)

	// Perform one last variable substitution here. Some variables come from the from workflow
	// configmap (e.g. archive location), and were not substituted in executeTemplate.
	pod, err = substituteGlobals(pod, woc.globalParams)
	if err != nil {
		return nil, err
	}

	// One final check to verify all variables are resolvable for select fields. We are choosing
	// only to check ArchiveLocation for now, since everything else should have been substituted
	// earlier (i.e. in executeTemplate). But archive location is unique in that the variables
	// are formulated from the configmap. We can expand this to other fields as necessary.
	err = json.Unmarshal([]byte(pod.ObjectMeta.Annotations[common.AnnotationKeyTemplate]), &tmpl)
	if err != nil {
		return nil, err
	}
	for _, obj := range []interface{}{tmpl.ArchiveLocation} {
		err = verifyResolvedVariables(obj)
		if err != nil {
			return nil, err
		}
	}

	created, err := woc.controller.kubeclientset.CoreV1().Pods(woc.wf.ObjectMeta.Namespace).Create(pod)
	if err != nil {
		if apierr.IsAlreadyExists(err) {
			// workflow pod names are deterministic. We can get here if the
			// controller fails to persist the workflow after creating the pod.
			woc.log.Infof("Skipped pod %s (%s) creation: already exists", nodeName, nodeID)
			return created, nil
		}
		woc.log.Infof("Failed to create pod %s (%s): %v", nodeName, nodeID, err)
		return nil, errors.InternalWrapError(err)
	}
	woc.log.Infof("Created pod: %s (%s)", nodeName, created.Name)
	woc.activePods++
	return created, nil
}

// substituteGlobals returns a pod spec with global parameter references substituted as well as pod.name
func substituteGlobals(pod *apiv1.Pod, globalParams map[string]string) (*apiv1.Pod, error) {
	newGlobalParams := make(map[string]string)
	for k, v := range globalParams {
		newGlobalParams[k] = v
	}
	newGlobalParams[common.LocalVarPodName] = pod.Name
	globalParams = newGlobalParams
	specBytes, err := json.Marshal(pod)
	if err != nil {
		return nil, err
	}
	fstTmpl := fasttemplate.New(string(specBytes), "{{", "}}")
	newSpecBytes, err := common.Replace(fstTmpl, globalParams, true)
	if err != nil {
		return nil, err
	}
	var newSpec apiv1.Pod
	err = json.Unmarshal([]byte(newSpecBytes), &newSpec)
	if err != nil {
		return nil, errors.InternalWrapError(err)
	}
	return &newSpec, nil
}

func (woc *wfOperationCtx) newInitContainer(tmpl *wfv1.Template) apiv1.Container {
	ctr := woc.newExecContainer(common.InitContainerName, false, "init")
	ctr.VolumeMounts = append([]apiv1.VolumeMount{volumeMountPodMetadata}, ctr.VolumeMounts...)
	return *ctr
}

func (woc *wfOperationCtx) newWaitContainer(tmpl *wfv1.Template) (*apiv1.Container, error) {
	ctr := woc.newExecContainer(common.WaitContainerName, false, "wait")
	ctr.VolumeMounts = append(woc.createVolumeMounts(), ctr.VolumeMounts...)
	return ctr, nil
}

func (woc *wfOperationCtx) createEnvVars() []apiv1.EnvVar {
	switch woc.controller.Config.ContainerRuntimeExecutor {
	case common.ContainerRuntimeExecutorK8sAPI:
		return append(execEnvVars,
			apiv1.EnvVar{
				Name:  common.EnvVarContainerRuntimeExecutor,
				Value: woc.controller.Config.ContainerRuntimeExecutor,
			},
		)
	case common.ContainerRuntimeExecutorKubelet:
		return append(execEnvVars,
			apiv1.EnvVar{
				Name:  common.EnvVarContainerRuntimeExecutor,
				Value: woc.controller.Config.ContainerRuntimeExecutor,
			},
			apiv1.EnvVar{
				Name: common.EnvVarDownwardAPINodeIP,
				ValueFrom: &apiv1.EnvVarSource{
					FieldRef: &apiv1.ObjectFieldSelector{
						FieldPath: "status.hostIP",
					},
				},
			},
			apiv1.EnvVar{
				Name:  common.EnvVarKubeletPort,
				Value: strconv.Itoa(woc.controller.Config.KubeletPort),
			},
			apiv1.EnvVar{
				Name:  common.EnvVarKubeletInsecure,
				Value: strconv.FormatBool(woc.controller.Config.KubeletInsecure),
			},
		)
	default:
		return execEnvVars
	}
}

func (woc *wfOperationCtx) createVolumeMounts() []apiv1.VolumeMount {
	volumeMounts := []apiv1.VolumeMount{
		volumeMountPodMetadata,
	}
	switch woc.controller.Config.ContainerRuntimeExecutor {
	case common.ContainerRuntimeExecutorKubelet, common.ContainerRuntimeExecutorK8sAPI:
		return volumeMounts
	default:
		return append(volumeMounts, volumeMountDockerSock)
	}
}

func (woc *wfOperationCtx) createVolumes() []apiv1.Volume {
	volumes := []apiv1.Volume{
		volumePodMetadata,
	}
	if woc.controller.Config.KubeConfig != nil {
		name := woc.controller.Config.KubeConfig.VolumeName
		if name == "" {
			name = common.KubeConfigDefaultVolumeName
		}
		volumes = append(volumes, apiv1.Volume{
			Name: name,
			VolumeSource: apiv1.VolumeSource{
				Secret: &apiv1.SecretVolumeSource{
					SecretName: woc.controller.Config.KubeConfig.SecretName,
				},
			},
		})
	}
	switch woc.controller.Config.ContainerRuntimeExecutor {
	case common.ContainerRuntimeExecutorKubelet, common.ContainerRuntimeExecutorK8sAPI:
		return volumes
	default:
		return append(volumes, volumeDockerSock)
	}
}

func (woc *wfOperationCtx) newExecContainer(name string, privileged bool, subCommand string) *apiv1.Container {
	exec := apiv1.Container{
		Name:            name,
		Image:           woc.controller.executorImage(),
		ImagePullPolicy: woc.controller.executorImagePullPolicy(),
		Env:             woc.createEnvVars(),
		SecurityContext: &apiv1.SecurityContext{
			Privileged: &privileged,
		},
		Command: []string{"argoexec"},
		Args:    []string{subCommand},
	}
	if woc.controller.Config.ExecutorResources != nil {
		exec.Resources = *woc.controller.Config.ExecutorResources
	}
	if woc.controller.Config.KubeConfig != nil {
		path := woc.controller.Config.KubeConfig.MountPath
		if path == "" {
			path = common.KubeConfigDefaultMountPath
		}
		name := woc.controller.Config.KubeConfig.VolumeName
		if name == "" {
			name = common.KubeConfigDefaultVolumeName
		}
		exec.VolumeMounts = []apiv1.VolumeMount{{
			Name:      name,
			MountPath: path,
			ReadOnly:  true,
			SubPath:   woc.controller.Config.KubeConfig.SecretKey,
		},
		}
		exec.Args = append(exec.Args, "--kubeconfig="+path)
	}
	return &exec
}

// addMetadata applies metadata specified in the template
func (woc *wfOperationCtx) addMetadata(pod *apiv1.Pod, tmpl *wfv1.Template) {
	for k, v := range tmpl.Metadata.Annotations {
		pod.ObjectMeta.Annotations[k] = v
	}
	for k, v := range tmpl.Metadata.Labels {
		pod.ObjectMeta.Labels[k] = v
	}
	if woc.workflowDeadline != nil {
		execCtl := common.ExecutionControl{
			Deadline: woc.workflowDeadline,
		}
		execCtlBytes, err := json.Marshal(execCtl)
		if err != nil {
			panic(err)
		}
		pod.ObjectMeta.Annotations[common.AnnotationKeyExecutionControl] = string(execCtlBytes)
	}
}

// addSchedulingConstraints applies any node selectors or affinity rules to the pod, either set in the workflow or the template
func addSchedulingConstraints(pod *apiv1.Pod, wfSpec *wfv1.WorkflowSpec, tmpl *wfv1.Template) {
	// Set nodeSelector (if specified)
	if len(tmpl.NodeSelector) > 0 {
		pod.Spec.NodeSelector = tmpl.NodeSelector
	} else if len(wfSpec.NodeSelector) > 0 {
		pod.Spec.NodeSelector = wfSpec.NodeSelector
	}
	// Set affinity (if specified)
	if tmpl.Affinity != nil {
		pod.Spec.Affinity = tmpl.Affinity
	} else if wfSpec.Affinity != nil {
		pod.Spec.Affinity = wfSpec.Affinity
	}
	// Set tolerations (if specified)
	if len(tmpl.Tolerations) > 0 {
		pod.Spec.Tolerations = tmpl.Tolerations
	} else if len(wfSpec.Tolerations) > 0 {
		pod.Spec.Tolerations = wfSpec.Tolerations
	}

	// Set scheduler name (if specified)
	if tmpl.SchedulerName != "" {
		pod.Spec.SchedulerName = tmpl.SchedulerName
	} else if wfSpec.SchedulerName != "" {
		pod.Spec.SchedulerName = wfSpec.SchedulerName
	}
	// Set priorityClass (if specified)
	if tmpl.PriorityClassName != "" {
		pod.Spec.PriorityClassName = tmpl.PriorityClassName
	} else if wfSpec.PodPriorityClassName != "" {
		pod.Spec.PriorityClassName = wfSpec.PodPriorityClassName
	}
	// Set priority (if specified)
	if tmpl.Priority != nil {
		pod.Spec.Priority = tmpl.Priority
	} else if wfSpec.PodPriority != nil {
		pod.Spec.Priority = wfSpec.PodPriority
	}
	// Set schedulerName (if specified)
	if tmpl.SchedulerName != "" {
		pod.Spec.SchedulerName = tmpl.SchedulerName
	} else if wfSpec.SchedulerName != "" {
		pod.Spec.SchedulerName = wfSpec.SchedulerName
	}
}

// addVolumeReferences adds any volumeMounts that a container/sidecar is referencing, to the pod.spec.volumes
// These are either specified in the workflow.spec.volumes or the workflow.spec.volumeClaimTemplate section
func addVolumeReferences(pod *apiv1.Pod, wfSpec *wfv1.WorkflowSpec, tmpl *wfv1.Template, pvcs []apiv1.Volume) error {
	switch tmpl.GetType() {
	case wfv1.TemplateTypeContainer, wfv1.TemplateTypeScript:
	default:
		return nil
	}

	// getVolByName is a helper to retrieve a volume by its name, either from the volumes or claims section
	getVolByName := func(name string) *apiv1.Volume {
		for _, vol := range wfSpec.Volumes {
			if vol.Name == name {
				return &vol
			}
		}
		for _, pvc := range pvcs {
			if pvc.Name == name {
				return &pvc
			}
		}
		return nil
	}

	addVolumeRef := func(volMounts []apiv1.VolumeMount) error {
		for _, volMnt := range volMounts {
			vol := getVolByName(volMnt.Name)
			if vol == nil {
				return errors.Errorf(errors.CodeBadRequest, "volume '%s' not found in workflow spec", volMnt.Name)
			}
			found := false
			for _, v := range pod.Spec.Volumes {
				if v.Name == vol.Name {
					found = true
					break
				}
			}
			if !found {
				if pod.Spec.Volumes == nil {
					pod.Spec.Volumes = make([]apiv1.Volume, 0)
				}
				pod.Spec.Volumes = append(pod.Spec.Volumes, *vol)
			}
		}
		return nil
	}

	if tmpl.Container != nil {
		err := addVolumeRef(tmpl.Container.VolumeMounts)
		if err != nil {
			return err
		}
	}
	if tmpl.Script != nil {
		err := addVolumeRef(tmpl.Script.VolumeMounts)
		if err != nil {
			return err
		}
	}

	for _, sidecar := range tmpl.Sidecars {
		err := addVolumeRef(sidecar.VolumeMounts)
		if err != nil {
			return err
		}
	}

	volumes, volumeMounts := createSecretVolumes(tmpl)
	pod.Spec.Volumes = append(pod.Spec.Volumes, volumes...)

	for idx, container := range pod.Spec.Containers {
		if container.Name == common.WaitContainerName {
			pod.Spec.Containers[idx].VolumeMounts = append(pod.Spec.Containers[idx].VolumeMounts, volumeMounts...)
			break
		}
	}
	for idx, container := range pod.Spec.InitContainers {
		if container.Name == common.InitContainerName {
			pod.Spec.InitContainers[idx].VolumeMounts = append(pod.Spec.InitContainers[idx].VolumeMounts, volumeMounts...)
			break
		}
	}

	return nil
}

// addInputArtifactVolumes sets up the artifacts volume to the pod to support input artifacts to containers.
// In order support input artifacts, the init container shares a emptydir volume with the main container.
// It is the responsibility of the init container to load all artifacts to the mounted emptydir location.
// (e.g. /inputs/artifacts/CODE). The shared emptydir is mapped to the user's desired location in the main
// container.
//
// It is possible that a user specifies overlapping paths of an artifact path with a volume mount,
// (e.g. user wants an external volume mounted at /src, while simultaneously wanting an input artifact
// placed at /src/some/subdirectory). When this occurs, we need to prevent the duplicate bind mounting of
// overlapping volumes, since the outer volume will not see the changes made in the artifact emptydir.
//
// To prevent overlapping bind mounts, both the controller and executor will recognize the overlap between
// the explicit volume mount and the artifact emptydir and prevent all uses of the emptydir for purposes of
// loading data. The controller will omit mounting the emptydir to the artifact path, and the executor
// will load the artifact in the in user's volume (as opposed to the emptydir)
func (woc *wfOperationCtx) addInputArtifactsVolumes(pod *apiv1.Pod, tmpl *wfv1.Template) error {
	if len(tmpl.Inputs.Artifacts) == 0 {
		return nil
	}
	artVol := apiv1.Volume{
		Name: "input-artifacts",
		VolumeSource: apiv1.VolumeSource{
			EmptyDir: &apiv1.EmptyDirVolumeSource{},
		},
	}
	pod.Spec.Volumes = append(pod.Spec.Volumes, artVol)

	for i, initCtr := range pod.Spec.InitContainers {
		if initCtr.Name == common.InitContainerName {
			volMount := apiv1.VolumeMount{
				Name:      artVol.Name,
				MountPath: common.ExecutorArtifactBaseDir,
			}
			initCtr.VolumeMounts = append(initCtr.VolumeMounts, volMount)

			// We also add the user supplied mount paths to the init container,
			// in case the executor needs to load artifacts to this volume
			// instead of the artifacts volume
			if tmpl.Container != nil {
				for _, mnt := range tmpl.Container.VolumeMounts {
					mnt.MountPath = path.Join(common.InitContainerMainFilesystemDir, mnt.MountPath)
					initCtr.VolumeMounts = append(initCtr.VolumeMounts, mnt)
				}
			}
			pod.Spec.InitContainers[i] = initCtr
			break
		}
	}

	mainCtrIndex := 0
	var mainCtr *apiv1.Container
	for i, ctr := range pod.Spec.Containers {
		if ctr.Name == common.MainContainerName {
			mainCtrIndex = i
			mainCtr = &pod.Spec.Containers[i]
		}
	}
	if mainCtr == nil {
		panic("Could not find main container in pod spec")
	}
	// TODO: the order in which we construct the volume mounts may matter,
	// especially if they are overlapping.
	for _, art := range tmpl.Inputs.Artifacts {
		if art.Path == "" {
			return errors.Errorf(errors.CodeBadRequest, "inputs.artifacts.%s did not specify a path", art.Name)
		}
		overlap := common.FindOverlappingVolume(tmpl, art.Path)
		if overlap != nil {
			// artifact path overlaps with a mounted volume. do not mount the
			// artifacts emptydir to the main container. init would have copied
			// the artifact to the user's volume instead
			woc.log.Debugf("skip volume mount of %s (%s): overlaps with mount %s at %s",
				art.Name, art.Path, overlap.Name, overlap.MountPath)
			continue
		}
		volMount := apiv1.VolumeMount{
			Name:      artVol.Name,
			MountPath: art.Path,
			SubPath:   art.Name,
		}
		if mainCtr.VolumeMounts == nil {
			mainCtr.VolumeMounts = make([]apiv1.VolumeMount, 0)
		}
		mainCtr.VolumeMounts = append(mainCtr.VolumeMounts, volMount)
	}
	pod.Spec.Containers[mainCtrIndex] = *mainCtr
	return nil
}

// addArchiveLocation updates the template with the default artifact repository information
// configured in the controller. This is skipped for templates which have explicitly set an archive
// location in the template.
func (woc *wfOperationCtx) addArchiveLocation(pod *apiv1.Pod, tmpl *wfv1.Template) error {
	if tmpl.ArchiveLocation == nil {
		tmpl.ArchiveLocation = &wfv1.ArtifactLocation{
			ArchiveLogs: woc.controller.Config.ArtifactRepository.ArchiveLogs,
		}
	}
	if tmpl.ArchiveLocation.S3 != nil || tmpl.ArchiveLocation.Artifactory != nil || tmpl.ArchiveLocation.HDFS != nil {
		// User explicitly set the location. nothing else to do.
		return nil
	}
	// needLocation keeps track if the workflow needs to have an archive location set.
	// If so, and one was not supplied (or defaulted), we will return error
	var needLocation bool
	if tmpl.ArchiveLocation.ArchiveLogs != nil && *tmpl.ArchiveLocation.ArchiveLogs {
		needLocation = true
	}

	// artifact location is defaulted using the following formula:
	// <worflow_name>/<pod_name>/<artifact_name>.tgz
	// (e.g. myworkflowartifacts/argo-wf-fhljp/argo-wf-fhljp-123291312382/src.tgz)
	if s3Location := woc.controller.Config.ArtifactRepository.S3; s3Location != nil {
		log.Debugf("Setting s3 artifact repository information")
		artLocationKey := s3Location.KeyFormat
		// NOTE: we use unresolved variables, will get substituted later
		if artLocationKey == "" {
			artLocationKey = path.Join(s3Location.KeyPrefix, common.DefaultArchivePattern)
		}
		tmpl.ArchiveLocation.S3 = &wfv1.S3Artifact{
			S3Bucket: s3Location.S3Bucket,
			Key:      artLocationKey,
		}
	} else if woc.controller.Config.ArtifactRepository.Artifactory != nil {
		log.Debugf("Setting artifactory artifact repository information")
		repoURL := ""
		if woc.controller.Config.ArtifactRepository.Artifactory.RepoURL != "" {
			repoURL = woc.controller.Config.ArtifactRepository.Artifactory.RepoURL + "/"
		}
		artURL := fmt.Sprintf("%s%s", repoURL, common.DefaultArchivePattern)
		tmpl.ArchiveLocation.Artifactory = &wfv1.ArtifactoryArtifact{
			ArtifactoryAuth: woc.controller.Config.ArtifactRepository.Artifactory.ArtifactoryAuth,
			URL:             artURL,
		}
	} else if hdfsLocation := woc.controller.Config.ArtifactRepository.HDFS; hdfsLocation != nil {
		log.Debugf("Setting HDFS artifact repository information")
		tmpl.ArchiveLocation.HDFS = &wfv1.HDFSArtifact{
			HDFSConfig: hdfsLocation.HDFSConfig,
			Path:       hdfsLocation.PathFormat,
			Force:      hdfsLocation.Force,
		}
	} else {
		for _, art := range tmpl.Outputs.Artifacts {
			if !art.HasLocation() {
				needLocation = true
				break
			}
		}
		if needLocation {
			return errors.Errorf(errors.CodeBadRequest, "controller is not configured with a default archive location")
		}
	}
	return nil
}

// addExecutorStagingVolume sets up a shared staging volume between the init container
// and main container for the purpose of holding the script source code for script templates
func addExecutorStagingVolume(pod *apiv1.Pod) {
	volName := "argo-staging"
	stagingVol := apiv1.Volume{
		Name: volName,
		VolumeSource: apiv1.VolumeSource{
			EmptyDir: &apiv1.EmptyDirVolumeSource{},
		},
	}
	pod.Spec.Volumes = append(pod.Spec.Volumes, stagingVol)

	for i, initCtr := range pod.Spec.InitContainers {
		if initCtr.Name == common.InitContainerName {
			volMount := apiv1.VolumeMount{
				Name:      volName,
				MountPath: common.ExecutorStagingEmptyDir,
			}
			initCtr.VolumeMounts = append(initCtr.VolumeMounts, volMount)
			pod.Spec.InitContainers[i] = initCtr
			break
		}
	}
	found := false
	for i, ctr := range pod.Spec.Containers {
		if ctr.Name == common.MainContainerName {
			volMount := apiv1.VolumeMount{
				Name:      volName,
				MountPath: common.ExecutorStagingEmptyDir,
			}
			if ctr.VolumeMounts == nil {
				ctr.VolumeMounts = []apiv1.VolumeMount{volMount}
			} else {
				ctr.VolumeMounts = append(ctr.VolumeMounts, volMount)
			}
			pod.Spec.Containers[i] = ctr
			found = true
			break
		}
	}
	if !found {
		panic("Unable to locate main container")
	}
}

// addInitContainers adds all init containers to the pod spec of the step
// Optionally volume mounts from the main container to the init containers
func addInitContainers(pod *apiv1.Pod, tmpl *wfv1.Template) error {
	if len(tmpl.InitContainers) == 0 {
		return nil
	}
	mainCtr := findMainContainer(pod)
	if mainCtr == nil {
		panic("Unable to locate main container")
	}
	for _, ctr := range tmpl.InitContainers {
		log.Debugf("Adding init container %s", ctr.Name)
		if ctr.MirrorVolumeMounts != nil && *ctr.MirrorVolumeMounts {
			mirrorVolumeMounts(mainCtr, &ctr.Container)
		}
		pod.Spec.InitContainers = append(pod.Spec.InitContainers, ctr.Container)
	}
	return nil
}

// addSidecars adds all sidecars to the pod spec of the step.
// Optionally volume mounts from the main container to the sidecar
func addSidecars(pod *apiv1.Pod, tmpl *wfv1.Template) error {
	if len(tmpl.Sidecars) == 0 {
		return nil
	}
	mainCtr := findMainContainer(pod)
	if mainCtr == nil {
		panic("Unable to locate main container")
	}
	for _, sidecar := range tmpl.Sidecars {
		log.Debugf("Adding sidecar container %s", sidecar.Name)
		if sidecar.MirrorVolumeMounts != nil && *sidecar.MirrorVolumeMounts {
			mirrorVolumeMounts(mainCtr, &sidecar.Container)
		}
		pod.Spec.Containers = append(pod.Spec.Containers, sidecar.Container)
	}
	return nil
}

// verifyResolvedVariables is a helper to ensure all {{variables}} have been resolved for a object
func verifyResolvedVariables(obj interface{}) error {
	str, err := json.Marshal(obj)
	if err != nil {
		return err
	}
	var unresolvedErr error
	fstTmpl := fasttemplate.New(string(str), "{{", "}}")
	fstTmpl.ExecuteFuncString(func(w io.Writer, tag string) (int, error) {
		unresolvedErr = errors.Errorf(errors.CodeBadRequest, "failed to resolve {{%s}}", tag)
		return 0, nil
	})
	return unresolvedErr
}

<<<<<<< HEAD
// createSecretVolumes will retrieve and create Volumes and Volumemount object for Pod
func createSecretVolumes(tmpl *wfv1.Template) ([]apiv1.Volume, []apiv1.VolumeMount) {
	var allVolumesMap = make(map[string]apiv1.Volume)
	var uniqueKeyMap = make(map[string]bool)
	var secretVolumes []apiv1.Volume
	var secretVolMounts []apiv1.VolumeMount

	createArgoArtifactsRepoSecret(tmpl, allVolumesMap, uniqueKeyMap)

	for _, art := range tmpl.Outputs.Artifacts {
		createSecretVolume(allVolumesMap, art, uniqueKeyMap)
	}
	for _, art := range tmpl.Inputs.Artifacts {
		createSecretVolume(allVolumesMap, art, uniqueKeyMap)
	}

	for volMountName, val := range allVolumesMap {
		secretVolumes = append(secretVolumes, val)
		secretVolMounts = append(secretVolMounts, apiv1.VolumeMount{
			Name:      volMountName,
			MountPath: common.SecretVolMountPath,
			ReadOnly:  true,
		})
	}

	return secretVolumes, secretVolMounts
}

func createArgoArtifactsRepoSecret(tmpl *wfv1.Template, volMap map[string]apiv1.Volume, uniqueKeyMap map[string]bool) {
	if s3ArtRepo := tmpl.ArchiveLocation.S3; s3ArtRepo != nil {
		createSecretVal(volMap, s3ArtRepo.AccessKeySecret, uniqueKeyMap)
		createSecretVal(volMap, s3ArtRepo.SecretKeySecret, uniqueKeyMap)
	} else if hdfsArtRepo := tmpl.ArchiveLocation.HDFS; hdfsArtRepo != nil {
		createSecretVal(volMap, *hdfsArtRepo.KrbKeytabSecret, uniqueKeyMap)
		createSecretVal(volMap, *hdfsArtRepo.KrbCCacheSecret, uniqueKeyMap)
	} else if artRepo := tmpl.ArchiveLocation.Artifactory; artRepo != nil {
		createSecretVal(volMap, *artRepo.UsernameSecret, uniqueKeyMap)
		createSecretVal(volMap, *artRepo.PasswordSecret, uniqueKeyMap)
	} else if gitRepo := tmpl.ArchiveLocation.Git; gitRepo != nil {
		createSecretVal(volMap, *gitRepo.UsernameSecret, uniqueKeyMap)
		createSecretVal(volMap, *gitRepo.PasswordSecret, uniqueKeyMap)
		createSecretVal(volMap, *gitRepo.SSHPrivateKeySecret, uniqueKeyMap)
	}

}

func createSecretVolume(volMap map[string]apiv1.Volume, art wfv1.Artifact, keyMap map[string]bool) {

	if art.S3 != nil {
		createSecretVal(volMap, art.S3.AccessKeySecret, keyMap)
		createSecretVal(volMap, art.S3.SecretKeySecret, keyMap)
	} else if art.Git != nil {
		createSecretVal(volMap, *art.Git.UsernameSecret, keyMap)
		createSecretVal(volMap, *art.Git.PasswordSecret, keyMap)
		createSecretVal(volMap, *art.Git.SSHPrivateKeySecret, keyMap)
	} else if art.Artifactory != nil {
		createSecretVal(volMap, *art.Artifactory.UsernameSecret, keyMap)
		createSecretVal(volMap, *art.Artifactory.PasswordSecret, keyMap)
	} else if art.HDFS != nil {
		createSecretVal(volMap, *art.HDFS.KrbCCacheSecret, keyMap)
		createSecretVal(volMap, *art.HDFS.KrbKeytabSecret, keyMap)

	}
}

func createSecretVal(volMap map[string]apiv1.Volume, secret apiv1.SecretKeySelector, keyMap map[string]bool) {
	if vol, ok := volMap[secret.Name]; ok {
		key := apiv1.KeyToPath{
			Key:  secret.Key,
			Path: secret.Name + "/" + secret.Key,
		}
		if val, _ := keyMap[secret.Name+"-"+secret.Key]; !val {
			keyMap[secret.Name+"-"+secret.Key] = true
			vol.Secret.Items = append(vol.Secret.Items, key)
		}
	} else {
		volume := apiv1.Volume{
			Name: secret.Name,
			VolumeSource: apiv1.VolumeSource{
				Secret: &apiv1.SecretVolumeSource{
					SecretName: secret.Name,
					Items: []apiv1.KeyToPath{
						{
							Key:  secret.Key,
							Path: secret.Name + "/" + secret.Key,
						},
					},
				},
			},
		}
		keyMap[secret.Name+"-"+secret.Key] = true
		volMap[secret.Name] = volume
=======
// findMainContainer finds main container
func findMainContainer(pod *apiv1.Pod) *apiv1.Container {
	var mainCtr *apiv1.Container
	for _, ctr := range pod.Spec.Containers {
		if ctr.Name != common.MainContainerName {
			continue
		}
		mainCtr = &ctr
		break
	}
	return mainCtr
}

// mirrorVolumeMounts mirrors volumeMounts of source container to target container
func mirrorVolumeMounts(sourceContainer, targetContainer *apiv1.Container) {
	for _, volMnt := range sourceContainer.VolumeMounts {
		if targetContainer.VolumeMounts == nil {
			targetContainer.VolumeMounts = make([]apiv1.VolumeMount, 0)
		}
		log.Debugf("Adding volume mount %v to container %v", volMnt.Name, targetContainer.Name)
		targetContainer.VolumeMounts = append(targetContainer.VolumeMounts, volMnt)
>>>>>>> e34024a3
	}
}<|MERGE_RESOLUTION|>--- conflicted
+++ resolved
@@ -788,7 +788,6 @@
 	return unresolvedErr
 }
 
-<<<<<<< HEAD
 // createSecretVolumes will retrieve and create Volumes and Volumemount object for Pod
 func createSecretVolumes(tmpl *wfv1.Template) ([]apiv1.Volume, []apiv1.VolumeMount) {
 	var allVolumesMap = make(map[string]apiv1.Volume)
@@ -881,7 +880,9 @@
 		}
 		keyMap[secret.Name+"-"+secret.Key] = true
 		volMap[secret.Name] = volume
-=======
+	}
+}
+
 // findMainContainer finds main container
 func findMainContainer(pod *apiv1.Pod) *apiv1.Container {
 	var mainCtr *apiv1.Container
@@ -903,6 +904,6 @@
 		}
 		log.Debugf("Adding volume mount %v to container %v", volMnt.Name, targetContainer.Name)
 		targetContainer.VolumeMounts = append(targetContainer.VolumeMounts, volMnt)
->>>>>>> e34024a3
+
 	}
 }
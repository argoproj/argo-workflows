package controller

import (
	"context"
	"encoding/json"
	"fmt"
	"path/filepath"
	"strconv"
	"time"

	log "github.com/sirupsen/logrus"
	apiv1 "k8s.io/api/core/v1"
	apierr "k8s.io/apimachinery/pkg/api/errors"
	metav1 "k8s.io/apimachinery/pkg/apis/meta/v1"
	"k8s.io/apimachinery/pkg/util/strategicpatch"

	"github.com/argoproj/argo-workflows/v3/config"
	"github.com/argoproj/argo-workflows/v3/errors"
	"github.com/argoproj/argo-workflows/v3/pkg/apis/workflow"
	wfv1 "github.com/argoproj/argo-workflows/v3/pkg/apis/workflow/v1alpha1"
	errorsutil "github.com/argoproj/argo-workflows/v3/util/errors"
	"github.com/argoproj/argo-workflows/v3/util/intstr"
	"github.com/argoproj/argo-workflows/v3/util/template"
	"github.com/argoproj/argo-workflows/v3/workflow/common"
	"github.com/argoproj/argo-workflows/v3/workflow/controller/indexes"
	"github.com/argoproj/argo-workflows/v3/workflow/util"
)

var (
	volumeVarArgo = apiv1.Volume{
		Name: "var-run-argo",
		VolumeSource: apiv1.VolumeSource{
			EmptyDir: &apiv1.EmptyDirVolumeSource{},
		},
	}
	volumeMountVarArgo = apiv1.VolumeMount{
		Name:      volumeVarArgo.Name,
		MountPath: common.VarRunArgoPath,
	}
)

func (woc *wfOperationCtx) hasPodSpecPatch(tmpl *wfv1.Template) bool {
	return woc.execWf.Spec.HasPodSpecPatch() || tmpl.HasPodSpecPatch()
}

// scheduleOnDifferentHost adds affinity to prevent retry on the same host when
// retryStrategy.affinity.nodeAntiAffinity{} is specified
func (woc *wfOperationCtx) scheduleOnDifferentHost(node *wfv1.NodeStatus, pod *apiv1.Pod) error {
	if node != nil && pod != nil {
		if retryNode := FindRetryNode(woc.wf.Status.Nodes, node.ID); retryNode != nil {
			// recover template for the retry node
			tmplCtx, err := woc.createTemplateContext(retryNode.GetTemplateScope())
			if err != nil {
				return err
			}
			_, retryTmpl, _, err := tmplCtx.ResolveTemplate(retryNode)
			if err != nil {
				return err
			}
			if retryStrategy := woc.retryStrategy(retryTmpl); retryStrategy != nil {
				RetryOnDifferentHost(retryNode.ID)(*retryStrategy, woc.wf.Status.Nodes, pod)
			}
		}
	}
	return nil
}

type createWorkflowPodOpts struct {
	includeScriptOutput bool
	onExitPod           bool
	executionDeadline   time.Time
}

func (woc *wfOperationCtx) createWorkflowPod(ctx context.Context, nodeName string, mainCtrs []apiv1.Container, tmpl *wfv1.Template, opts *createWorkflowPodOpts) (*apiv1.Pod, error) {
	nodeID := woc.wf.NodeID(nodeName)

	// we must check to see if the pod exists rather than just optimistically creating the pod and see if we get
	// an `AlreadyExists` error because we won't get that error if there is not enough resources.
	// Performance enhancement: Code later in this func is expensive to execute, so return quickly if we can.
	existing, exists, err := woc.podExists(nodeID)
	if err != nil {
		return nil, err
	}

	if exists {
		woc.log.WithField("podPhase", existing.Status.Phase).Debugf("Skipped pod %s (%s) creation: already exists", nodeName, nodeID)
		return existing, nil
	}

	if !woc.GetShutdownStrategy().ShouldExecute(opts.onExitPod) {
		// Do not create pods if we are shutting down
		woc.markNodePhase(nodeName, wfv1.NodeSkipped, fmt.Sprintf("workflow shutdown with strategy: %s", woc.GetShutdownStrategy()))
		return nil, nil
	}

	tmpl = tmpl.DeepCopy()
	wfSpec := woc.execWf.Spec.DeepCopy()

	for i, c := range mainCtrs {
		if c.Name == "" || tmpl.GetType() != wfv1.TemplateTypeContainerSet {
			c.Name = common.MainContainerName
		}
		// Allow customization of main container resources.
		if ctrDefaults := woc.controller.Config.MainContainer; ctrDefaults != nil {
			// essentially merge the defaults, then the template, into the container
			a, err := json.Marshal(ctrDefaults)
			if err != nil {
				return nil, err
			}
			b, err := json.Marshal(c)
			if err != nil {
				return nil, err
			}
			if err := json.Unmarshal(a, &c); err != nil {
				return nil, err
			}
			if err = json.Unmarshal(b, &c); err != nil {
				return nil, err
			}
		}

		mainCtrs[i] = c
	}

	var activeDeadlineSeconds *int64
	wfDeadline := woc.getWorkflowDeadline()
	tmplActiveDeadlineSeconds, err := intstr.Int64(tmpl.ActiveDeadlineSeconds)
	if err != nil {
		return nil, err
	}
	if wfDeadline == nil || opts.onExitPod { // ignore the workflow deadline for exit handler so they still run if the deadline has passed
		activeDeadlineSeconds = tmplActiveDeadlineSeconds
	} else {
		wfActiveDeadlineSeconds := int64((*wfDeadline).Sub(time.Now().UTC()).Seconds())
		if wfActiveDeadlineSeconds <= 0 {
			return nil, nil
		} else if tmpl.ActiveDeadlineSeconds == nil || wfActiveDeadlineSeconds < *tmplActiveDeadlineSeconds {
			activeDeadlineSeconds = &wfActiveDeadlineSeconds
		} else {
			activeDeadlineSeconds = tmplActiveDeadlineSeconds
		}
	}

	// If the template is marked for debugging no deadline will be set
	for _, c := range mainCtrs {
		for _, env := range c.Env {
			if env.Name == "ARGO_DEBUG_PAUSE_BEFORE" || env.Name == "ARGO_DEBUG_PAUSE_AFTER" {
				activeDeadlineSeconds = nil
			}
		}
	}

	pod := &apiv1.Pod{
		ObjectMeta: metav1.ObjectMeta{
			Name:      util.PodName(woc.wf.Name, nodeName, tmpl.Name, nodeID, util.GetPodNameVersion()),
			Namespace: woc.wf.ObjectMeta.Namespace,
			Labels: map[string]string{
				common.LabelKeyWorkflow:  woc.wf.ObjectMeta.Name, // Allows filtering by pods related to specific workflow
				common.LabelKeyCompleted: "false",                // Allows filtering by incomplete workflow pods
			},
			Annotations: map[string]string{
				common.AnnotationKeyNodeName: nodeName,
				common.AnnotationKeyNodeID:   nodeID,
			},
			OwnerReferences: []metav1.OwnerReference{
				*metav1.NewControllerRef(woc.wf, wfv1.SchemeGroupVersion.WithKind(workflow.WorkflowKind)),
			},
		},
		Spec: apiv1.PodSpec{
			RestartPolicy:         apiv1.RestartPolicyNever,
			Volumes:               woc.createVolumes(tmpl),
			ActiveDeadlineSeconds: activeDeadlineSeconds,
			ImagePullSecrets:      woc.execWf.Spec.ImagePullSecrets,
		},
	}

	if opts.onExitPod {
		// This pod is part of an onExit handler, label it so
		pod.ObjectMeta.Labels[common.LabelKeyOnExit] = "true"
	}

	if woc.execWf.Spec.HostNetwork != nil {
		pod.Spec.HostNetwork = *woc.execWf.Spec.HostNetwork
	}

	if woc.execWf.Spec.DNSPolicy != nil {
		pod.Spec.DNSPolicy = *woc.execWf.Spec.DNSPolicy
	}

	if woc.execWf.Spec.DNSConfig != nil {
		pod.Spec.DNSConfig = woc.execWf.Spec.DNSConfig
	}

	if woc.controller.Config.InstanceID != "" {
		pod.ObjectMeta.Labels[common.LabelKeyControllerInstanceID] = woc.controller.Config.InstanceID
	}

	woc.addArchiveLocation(tmpl)

	err = woc.setupServiceAccount(ctx, pod, tmpl)
	if err != nil {
		return nil, err
	}

	if tmpl.GetType() != wfv1.TemplateTypeResource && tmpl.GetType() != wfv1.TemplateTypeData {
		// we do not need the wait container for resource templates because
		// argoexec runs as the main container and will perform the job of
		// annotating the outputs or errors, making the wait container redundant.
		waitCtr := woc.newWaitContainer(tmpl)
		pod.Spec.Containers = append(pod.Spec.Containers, *waitCtr)
	}
	// NOTE: the order of the container list is significant. kubelet will pull, create, and start
	// each container sequentially in the order that they appear in this list. For PNS we want the
	// wait container to start before the main, so that it always has the chance to see the main
	// container's PID and root filesystem.
	pod.Spec.Containers = append(pod.Spec.Containers, mainCtrs...)

	// Configuring default container to be used with commands like "kubectl exec/logs".
	// Select "main" container if it's available. In other case use the last container (can happent when pod created from ContainerSet).
	defaultContainer := pod.Spec.Containers[len(pod.Spec.Containers)-1].Name
	for _, c := range pod.Spec.Containers {
		if c.Name == common.MainContainerName {
			defaultContainer = common.MainContainerName
			break
		}
	}
	pod.ObjectMeta.Annotations[common.AnnotationKeyDefaultContainer] = defaultContainer

	// Add init container only if it needs input artifacts. This is also true for
	// script templates (which needs to populate the script)
	initCtr := woc.newInitContainer(tmpl)
	pod.Spec.InitContainers = []apiv1.Container{initCtr}

	addSchedulingConstraints(pod, wfSpec, tmpl)
	woc.addMetadata(pod, tmpl)

	err = addVolumeReferences(pod, woc.volumes, tmpl, woc.wf.Status.PersistentVolumeClaims)
	if err != nil {
		return nil, err
	}

	err = woc.addInputArtifactsVolumes(pod, tmpl)
	if err != nil {
		return nil, err
	}

	if tmpl.GetType() == wfv1.TemplateTypeScript {
		addScriptStagingVolume(pod)
	}

	// addInitContainers, addSidecars and addOutputArtifactsVolumes should be called after all
	// volumes have been manipulated in the main container since volumeMounts are mirrored
	addInitContainers(pod, tmpl)
	addSidecars(pod, tmpl)
	addOutputArtifactsVolumes(pod, tmpl)

	for i, c := range pod.Spec.InitContainers {
		c.VolumeMounts = append(c.VolumeMounts, volumeMountVarArgo)
		pod.Spec.InitContainers[i] = c
	}

	envVarTemplateValue := wfv1.MustMarshallJSON(tmpl)
	templateSize := len(envVarTemplateValue)
	if templateSize > 128000 {
		err = fmt.Errorf("workflow templates are limited to 128KB, this workflow is %d bytes", templateSize)
		return nil, err
	}

	// Add standard environment variables, making pod spec larger
	envVars := []apiv1.EnvVar{
		{Name: common.EnvVarTemplate, Value: envVarTemplateValue},
		{Name: common.EnvVarNodeID, Value: nodeID},
		{Name: common.EnvVarIncludeScriptOutput, Value: strconv.FormatBool(opts.includeScriptOutput)},
		{Name: common.EnvVarDeadline, Value: woc.getDeadline(opts).Format(time.RFC3339)},
		{Name: common.EnvVarProgressFile, Value: common.ArgoProgressPath},
	}

	// only set tick durations if progress is enabled. The EnvVarProgressFile is always set (user convenience) but the
	// progress is only monitored if the tick durations are >0.
	if woc.controller.progressPatchTickDuration != 0 && woc.controller.progressFileTickDuration != 0 {
		envVars = append(envVars,
			apiv1.EnvVar{
				Name:  common.EnvVarProgressPatchTickDuration,
				Value: woc.controller.progressPatchTickDuration.String(),
			},
			apiv1.EnvVar{
				Name:  common.EnvVarProgressFileTickDuration,
				Value: woc.controller.progressFileTickDuration.String(),
			},
		)
	}

	for i, c := range pod.Spec.InitContainers {
		c.Env = append(c.Env, apiv1.EnvVar{Name: common.EnvVarContainerName, Value: c.Name})
		c.Env = append(c.Env, envVars...)
		pod.Spec.InitContainers[i] = c
	}
	for i, c := range pod.Spec.Containers {
		c.Env = append(c.Env, apiv1.EnvVar{Name: common.EnvVarContainerName, Value: c.Name})
		c.Env = append(c.Env, envVars...)
		pod.Spec.Containers[i] = c
	}

	// Perform one last variable substitution here. Some variables come from the from workflow
	// configmap (e.g. archive location) or volumes attribute, and were not substituted
	// in executeTemplate.
	pod, err = substitutePodParams(pod, woc.globalParams, tmpl)
	if err != nil {
		return nil, err
	}

	// One final check to verify all variables are resolvable for select fields. We are choosing
	// only to check ArchiveLocation for now, since everything else should have been substituted
	// earlier (i.e. in executeTemplate). But archive location is unique in that the variables
	// are formulated from the configmap. We can expand this to other fields as necessary.
	for _, c := range pod.Spec.Containers {
		for _, e := range c.Env {
			if e.Name == common.EnvVarTemplate {
				err = json.Unmarshal([]byte(e.Value), tmpl)
				if err != nil {
					return nil, err
				}
				for _, obj := range []interface{}{tmpl.ArchiveLocation} {
					err = verifyResolvedVariables(obj)
					if err != nil {
						return nil, err
					}
				}
			}
		}
	}

	// Apply the patch string from template
	if woc.hasPodSpecPatch(tmpl) {
		jsonstr, err := json.Marshal(pod.Spec)
		if err != nil {
			return nil, errors.Wrap(err, "", "Failed to marshal the Pod spec")
		}

		tmpl.PodSpecPatch, err = util.PodSpecPatchMerge(woc.wf, tmpl)

		if err != nil {
			return nil, errors.Wrap(err, "", "Failed to merge the workflow PodSpecPatch with the template PodSpecPatch due to invalid format")
		}

		// Final substitution for workflow level PodSpecPatch
		localParams := make(map[string]string)
		if tmpl.IsPodType() {
			localParams[common.LocalVarPodName] = pod.Name
		}
		tmpl, err := common.ProcessArgs(tmpl, &wfv1.Arguments{}, woc.globalParams, localParams, false, woc.wf.Namespace, woc.controller.configMapInformer)
		if err != nil {
			return nil, errors.Wrap(err, "", "Failed to substitute the PodSpecPatch variables")
		}

		if err := json.Unmarshal([]byte(tmpl.PodSpecPatch), &apiv1.PodSpec{}); err != nil {
			return nil, fmt.Errorf("invalid podSpecPatch %q: %w", tmpl.PodSpecPatch, err)
		}

		modJson, err := strategicpatch.StrategicMergePatch(jsonstr, []byte(tmpl.PodSpecPatch), apiv1.PodSpec{})
		if err != nil {
			return nil, errors.Wrap(err, "", "Error occurred during strategic merge patch")
		}
		pod.Spec = apiv1.PodSpec{} // zero out the pod spec so we cannot get conflicts
		err = json.Unmarshal(modJson, &pod.Spec)
		if err != nil {
			return nil, errors.Wrap(err, "", "Error in Unmarshalling after merge the patch")
		}
	}

	for i, c := range pod.Spec.Containers {
		if c.Name != common.WaitContainerName {
			// https://kubernetes.io/docs/tasks/inject-data-application/define-command-argument-container/#notes
			if len(c.Command) == 0 {
				x := woc.getImage(c.Image)
				c.Command = x.Command
				if c.Args == nil { // check nil rather than length, as zero-length is valid args
					c.Args = x.Args
				}
			}
			if len(c.Command) == 0 {
				return nil, fmt.Errorf("container %q in template %q, does not have the command specified: when using the emissary executor you must either explicitly specify the command, or list the image's command in the index: https://argoproj.github.io/argo-workflows/workflow-executors/#emissary-emissary", c.Name, tmpl.Name)
			}
			c.Command = append([]string{common.VarRunArgoPath + "/argoexec", "emissary", "--"}, c.Command...)
		}
		c.VolumeMounts = append(c.VolumeMounts, volumeMountVarArgo)
		if x := pod.Spec.TerminationGracePeriodSeconds; x != nil && c.Name == common.WaitContainerName {
			c.Env = append(c.Env, apiv1.EnvVar{Name: common.EnvVarTerminationGracePeriodSeconds, Value: fmt.Sprint(*x)})
		}
		pod.Spec.Containers[i] = c
	}

	// Check if the template has exceeded its timeout duration. If it hasn't set the applicable activeDeadlineSeconds
	node := woc.wf.GetNodeByName(nodeName)
	templateDeadline, err := woc.checkTemplateTimeout(tmpl, node)
	if err != nil {
		return nil, err
	}

	if err := woc.scheduleOnDifferentHost(node, pod); err != nil {
		return nil, err
	}

	if templateDeadline != nil && (pod.Spec.ActiveDeadlineSeconds == nil || time.Since(*templateDeadline).Seconds() < float64(*pod.Spec.ActiveDeadlineSeconds)) {
		newActiveDeadlineSeconds := int64(time.Until(*templateDeadline).Seconds())
		if newActiveDeadlineSeconds <= 1 {
			return nil, fmt.Errorf("%s exceeded its deadline", nodeName)
		}
		woc.log.Debugf("Setting new activeDeadlineSeconds %d for pod %s/%s due to templateDeadline", newActiveDeadlineSeconds, pod.Namespace, pod.Name)
		pod.Spec.ActiveDeadlineSeconds = &newActiveDeadlineSeconds
	}

	if !woc.controller.rateLimiter.Allow() {
		return nil, ErrResourceRateLimitReached
	}

	woc.log.Debugf("Creating Pod: %s (%s)", nodeName, pod.Name)

	created, err := woc.controller.kubeclientset.CoreV1().Pods(woc.wf.ObjectMeta.Namespace).Create(ctx, pod, metav1.CreateOptions{})
	if err != nil {
		if apierr.IsAlreadyExists(err) {
			// workflow pod names are deterministic. We can get here if the
			// controller fails to persist the workflow after creating the pod.
			woc.log.Infof("Failed pod %s (%s) creation: already exists", nodeName, pod.Name)
			return created, nil
		}
		if errorsutil.IsTransientErr(err) {
			return nil, err
		}
		woc.log.Infof("Failed to create pod %s (%s): %v", nodeName, pod.Name, err)
		return nil, errors.InternalWrapError(err)
	}
	woc.log.Infof("Created pod: %s (%s)", nodeName, created.Name)
	woc.activePods++
	return created, nil
}

func (woc *wfOperationCtx) podExists(nodeID string) (existing *apiv1.Pod, exists bool, err error) {
	objs, err := woc.controller.podInformer.GetIndexer().ByIndex(indexes.NodeIDIndex, woc.wf.Namespace+"/"+nodeID)
	if err != nil {
		return nil, false, fmt.Errorf("failed to get pod from informer store: %w", err)
	}

	objectCount := len(objs)

	if objectCount == 0 {
		return nil, false, nil
	}

	if objectCount > 1 {
		return nil, false, fmt.Errorf("expected < 2 pods, got %d - this is a bug", len(objs))
	}

	if existing, ok := objs[0].(*apiv1.Pod); ok {
		return existing, true, nil
	}

	return nil, false, nil
}

func (woc *wfOperationCtx) getDeadline(opts *createWorkflowPodOpts) *time.Time {
	deadline := time.Time{}
	if woc.workflowDeadline != nil {
		deadline = *woc.workflowDeadline
	}
	if !opts.executionDeadline.IsZero() && (deadline.IsZero() || opts.executionDeadline.Before(deadline)) {
		deadline = opts.executionDeadline
	}
	return &deadline
}

func (woc *wfOperationCtx) getImage(image string) config.Image {
	if woc.controller.Config.Images == nil {
		return config.Image{}
	}
	return woc.controller.Config.Images[image]
}

// substitutePodParams returns a pod spec with parameter references substituted as well as pod.name
func substitutePodParams(pod *apiv1.Pod, globalParams common.Parameters, tmpl *wfv1.Template) (*apiv1.Pod, error) {
	podParams := globalParams.DeepCopy()
	for _, inParam := range tmpl.Inputs.Parameters {
		podParams["inputs.parameters."+inParam.Name] = inParam.Value.String()
	}
	podParams[common.LocalVarPodName] = pod.Name
	specBytes, err := json.Marshal(pod)
	if err != nil {
		return nil, err
	}
	newSpecBytes, err := template.Replace(string(specBytes), podParams, true)
	if err != nil {
		return nil, err
	}
	var newSpec apiv1.Pod
	err = json.Unmarshal([]byte(newSpecBytes), &newSpec)
	if err != nil {
		return nil, errors.InternalWrapError(err)
	}
	return &newSpec, nil
}

func (woc *wfOperationCtx) newInitContainer(tmpl *wfv1.Template) apiv1.Container {
	ctr := woc.newExecContainer(common.InitContainerName, tmpl)
	ctr.Command = []string{"argoexec", "init", "--loglevel", getExecutorLogLevel()}
	return *ctr
}

func (woc *wfOperationCtx) newWaitContainer(tmpl *wfv1.Template) *apiv1.Container {
	ctr := woc.newExecContainer(common.WaitContainerName, tmpl)
	ctr.Command = []string{"argoexec", "wait", "--loglevel", getExecutorLogLevel()}
	return ctr
}

func getExecutorLogLevel() string {
	return log.GetLevel().String()
}

func (woc *wfOperationCtx) createEnvVars() []apiv1.EnvVar {
	execEnvVars := []apiv1.EnvVar{
		{
			Name: common.EnvVarPodName,
			ValueFrom: &apiv1.EnvVarSource{
				FieldRef: &apiv1.ObjectFieldSelector{
					APIVersion: "v1",
					FieldPath:  "metadata.name",
				},
			},
		},
<<<<<<< HEAD
=======
		{
			Name: common.EnvVarPodUID,
			ValueFrom: &apiv1.EnvVarSource{
				FieldRef: &apiv1.ObjectFieldSelector{
					APIVersion: "v1",
					FieldPath:  "metadata.uid",
				},
			},
		},
		{
			Name:  common.EnvVarContainerRuntimeExecutor,
			Value: woc.getContainerRuntimeExecutor(),
		},
>>>>>>> 65dc0882
		// This flag was introduced in Go 15 and will be removed in Go 16.
		// x509: cannot validate certificate for ... because it doesn't contain any IP SANs
		// https://github.com/argoproj/argo-workflows/issues/5563 - Upgrade to Go 16
		// https://github.com/golang/go/issues/39568
		{
			Name:  "GODEBUG",
			Value: "x509ignoreCN=0",
		},
		{
			Name:  common.EnvVarWorkflowName,
			Value: woc.wf.Name,
		},
	}
	if v := woc.controller.Config.InstanceID; v != "" {
		execEnvVars = append(execEnvVars,
			apiv1.EnvVar{Name: common.EnvVarInstanceID, Value: v},
		)
	}
	if woc.controller.Config.Executor != nil {
		execEnvVars = append(execEnvVars, woc.controller.Config.Executor.Env...)
	}
	return execEnvVars
}

func (woc *wfOperationCtx) createVolumes(tmpl *wfv1.Template) []apiv1.Volume {
	var volumes []apiv1.Volume
	if woc.controller.Config.KubeConfig != nil {
		name := woc.controller.Config.KubeConfig.VolumeName
		if name == "" {
			name = common.KubeConfigDefaultVolumeName
		}
		volumes = append(volumes, apiv1.Volume{
			Name: name,
			VolumeSource: apiv1.VolumeSource{
				Secret: &apiv1.SecretVolumeSource{
					SecretName: woc.controller.Config.KubeConfig.SecretName,
				},
			},
		})
	}

	volumes = append(volumes, volumeVarArgo)
	volumes = append(volumes, tmpl.Volumes...)
	return volumes
}

func (woc *wfOperationCtx) newExecContainer(name string, tmpl *wfv1.Template) *apiv1.Container {
	exec := apiv1.Container{
		Name:            name,
		Image:           woc.controller.executorImage(),
		ImagePullPolicy: woc.controller.executorImagePullPolicy(),
		Env:             woc.createEnvVars(),
		Resources:       woc.controller.Config.GetExecutor().Resources,
		SecurityContext: woc.controller.Config.GetExecutor().SecurityContext,
	}
	if woc.controller.Config.KubeConfig != nil {
		path := woc.controller.Config.KubeConfig.MountPath
		if path == "" {
			path = common.KubeConfigDefaultMountPath
		}
		name := woc.controller.Config.KubeConfig.VolumeName
		if name == "" {
			name = common.KubeConfigDefaultVolumeName
		}
		exec.VolumeMounts = append(exec.VolumeMounts, apiv1.VolumeMount{
			Name:      name,
			MountPath: path,
			ReadOnly:  true,
			SubPath:   woc.controller.Config.KubeConfig.SecretKey,
		})
		exec.Args = append(exec.Args, "--kubeconfig="+path)
	}

	executorServiceAccountName := ""
	if tmpl.Executor != nil && tmpl.Executor.ServiceAccountName != "" {
		executorServiceAccountName = tmpl.Executor.ServiceAccountName
	} else if woc.execWf.Spec.Executor != nil && woc.execWf.Spec.Executor.ServiceAccountName != "" {
		executorServiceAccountName = woc.execWf.Spec.Executor.ServiceAccountName
	}
	if executorServiceAccountName != "" {
		exec.VolumeMounts = append(exec.VolumeMounts, apiv1.VolumeMount{
			Name:      common.ServiceAccountTokenVolumeName,
			MountPath: common.ServiceAccountTokenMountPath,
			ReadOnly:  true,
		})
	}
	return &exec
}

// addMetadata applies metadata specified in the template
func (woc *wfOperationCtx) addMetadata(pod *apiv1.Pod, tmpl *wfv1.Template) {
	if woc.execWf.Spec.PodMetadata != nil {
		// add workflow-level pod annotations and labels
		for k, v := range woc.execWf.Spec.PodMetadata.Annotations {
			pod.ObjectMeta.Annotations[k] = v
		}
		for k, v := range woc.execWf.Spec.PodMetadata.Labels {
			pod.ObjectMeta.Labels[k] = v
		}
	}

	for k, v := range tmpl.Metadata.Annotations {
		pod.ObjectMeta.Annotations[k] = v
	}
	for k, v := range tmpl.Metadata.Labels {
		pod.ObjectMeta.Labels[k] = v
	}
}

// addSchedulingConstraints applies any node selectors or affinity rules to the pod, either set in the workflow or the template
func addSchedulingConstraints(pod *apiv1.Pod, wfSpec *wfv1.WorkflowSpec, tmpl *wfv1.Template) {
	// Set nodeSelector (if specified)
	if len(tmpl.NodeSelector) > 0 {
		pod.Spec.NodeSelector = tmpl.NodeSelector
	} else if len(wfSpec.NodeSelector) > 0 {
		pod.Spec.NodeSelector = wfSpec.NodeSelector
	}
	// Set affinity (if specified)
	if tmpl.Affinity != nil {
		pod.Spec.Affinity = tmpl.Affinity
	} else if wfSpec.Affinity != nil {
		pod.Spec.Affinity = wfSpec.Affinity
	}
	// Set tolerations (if specified)
	if len(tmpl.Tolerations) > 0 {
		pod.Spec.Tolerations = tmpl.Tolerations
	} else if len(wfSpec.Tolerations) > 0 {
		pod.Spec.Tolerations = wfSpec.Tolerations
	}

	// Set scheduler name (if specified)
	if tmpl.SchedulerName != "" {
		pod.Spec.SchedulerName = tmpl.SchedulerName
	} else if wfSpec.SchedulerName != "" {
		pod.Spec.SchedulerName = wfSpec.SchedulerName
	}
	// Set priorityClass (if specified)
	if tmpl.PriorityClassName != "" {
		pod.Spec.PriorityClassName = tmpl.PriorityClassName
	} else if wfSpec.PodPriorityClassName != "" {
		pod.Spec.PriorityClassName = wfSpec.PodPriorityClassName
	}
	// Set priority (if specified)
	if tmpl.Priority != nil {
		pod.Spec.Priority = tmpl.Priority
	} else if wfSpec.PodPriority != nil {
		pod.Spec.Priority = wfSpec.PodPriority
	}

	// set hostaliases
	pod.Spec.HostAliases = append(pod.Spec.HostAliases, wfSpec.HostAliases...)
	pod.Spec.HostAliases = append(pod.Spec.HostAliases, tmpl.HostAliases...)

	// set pod security context
	if tmpl.SecurityContext != nil {
		pod.Spec.SecurityContext = tmpl.SecurityContext
	} else if wfSpec.SecurityContext != nil {
		pod.Spec.SecurityContext = wfSpec.SecurityContext
	}
}

// addVolumeReferences adds any volumeMounts that a container/sidecar is referencing, to the pod.spec.volumes
// These are either specified in the workflow.spec.volumes or the workflow.spec.volumeClaimTemplate section
func addVolumeReferences(pod *apiv1.Pod, vols []apiv1.Volume, tmpl *wfv1.Template, pvcs []apiv1.Volume) error {
	switch tmpl.GetType() {
	case wfv1.TemplateTypeContainer, wfv1.TemplateTypeContainerSet, wfv1.TemplateTypeScript, wfv1.TemplateTypeData:
	default:
		return nil
	}

	// getVolByName is a helper to retrieve a volume by its name, either from the volumes or claims section
	getVolByName := func(name string) *apiv1.Volume {
		// Find a volume from template-local volumes.
		for _, vol := range tmpl.Volumes {
			if vol.Name == name {
				return &vol
			}
		}
		// Find a volume from global volumes.
		for _, vol := range vols {
			if vol.Name == name {
				return &vol
			}
		}
		// Find a volume from pvcs.
		for _, pvc := range pvcs {
			if pvc.Name == name {
				return &pvc
			}
		}
		return nil
	}

	addVolumeRef := func(volMounts []apiv1.VolumeMount) error {
		for _, volMnt := range volMounts {
			vol := getVolByName(volMnt.Name)
			if vol == nil {
				return errors.Errorf(errors.CodeBadRequest, "volume '%s' not found in workflow spec", volMnt.Name)
			}
			found := false
			for _, v := range pod.Spec.Volumes {
				if v.Name == vol.Name {
					found = true
					break
				}
			}
			if !found {
				if pod.Spec.Volumes == nil {
					pod.Spec.Volumes = make([]apiv1.Volume, 0)
				}
				pod.Spec.Volumes = append(pod.Spec.Volumes, *vol)
			}
		}
		return nil
	}

	err := addVolumeRef(tmpl.GetVolumeMounts())
	if err != nil {
		return err
	}

	for _, container := range tmpl.InitContainers {
		err := addVolumeRef(container.VolumeMounts)
		if err != nil {
			return err
		}
	}

	for _, sidecar := range tmpl.Sidecars {
		err := addVolumeRef(sidecar.VolumeMounts)
		if err != nil {
			return err
		}
	}

	volumes, volumeMounts := createSecretVolumes(tmpl)
	pod.Spec.Volumes = append(pod.Spec.Volumes, volumes...)

	for idx, container := range pod.Spec.Containers {
		if container.Name == common.WaitContainerName {
			pod.Spec.Containers[idx].VolumeMounts = append(pod.Spec.Containers[idx].VolumeMounts, volumeMounts...)
			break
		}
	}
	for idx, container := range pod.Spec.InitContainers {
		if container.Name == common.InitContainerName {
			pod.Spec.InitContainers[idx].VolumeMounts = append(pod.Spec.InitContainers[idx].VolumeMounts, volumeMounts...)
			break
		}
	}
	if tmpl.Data != nil {
		for idx, container := range pod.Spec.Containers {
			if container.Name == common.MainContainerName {
				pod.Spec.Containers[idx].VolumeMounts = append(pod.Spec.Containers[idx].VolumeMounts, volumeMounts...)
				break
			}
		}
	}

	return nil
}

// addInputArtifactVolumes sets up the artifacts volume to the pod to support input artifacts to containers.
// In order support input artifacts, the init container shares a emptydir volume with the main container.
// It is the responsibility of the init container to load all artifacts to the mounted emptydir location.
// (e.g. /inputs/artifacts/CODE). The shared emptydir is mapped to the user's desired location in the main
// container.
//
// It is possible that a user specifies overlapping paths of an artifact path with a volume mount,
// (e.g. user wants an external volume mounted at /src, while simultaneously wanting an input artifact
// placed at /src/some/subdirectory). When this occurs, we need to prevent the duplicate bind mounting of
// overlapping volumes, since the outer volume will not see the changes made in the artifact emptydir.
//
// To prevent overlapping bind mounts, both the controller and executor will recognize the overlap between
// the explicit volume mount and the artifact emptydir and prevent all uses of the emptydir for purposes of
// loading data. The controller will omit mounting the emptydir to the artifact path, and the executor
// will load the artifact in the in user's volume (as opposed to the emptydir)
func (woc *wfOperationCtx) addInputArtifactsVolumes(pod *apiv1.Pod, tmpl *wfv1.Template) error {
	if len(tmpl.Inputs.Artifacts) == 0 {
		return nil
	}
	artVol := apiv1.Volume{
		Name: "input-artifacts",
		VolumeSource: apiv1.VolumeSource{
			EmptyDir: &apiv1.EmptyDirVolumeSource{},
		},
	}
	pod.Spec.Volumes = append(pod.Spec.Volumes, artVol)

	for i, initCtr := range pod.Spec.InitContainers {
		if initCtr.Name == common.InitContainerName {
			volMount := apiv1.VolumeMount{
				Name:      artVol.Name,
				MountPath: common.ExecutorArtifactBaseDir,
			}
			initCtr.VolumeMounts = append(initCtr.VolumeMounts, volMount)

			// We also add the user supplied mount paths to the init container,
			// in case the executor needs to load artifacts to this volume
			// instead of the artifacts volume
			for _, mnt := range tmpl.GetVolumeMounts() {
				if util.IsWindowsUNCPath(mnt.MountPath, tmpl) {
					continue
				}
				mnt.MountPath = filepath.Join(common.ExecutorMainFilesystemDir, mnt.MountPath)
				initCtr.VolumeMounts = append(initCtr.VolumeMounts, mnt)
			}

			pod.Spec.InitContainers[i] = initCtr
			break
		}
	}

	for i, c := range pod.Spec.Containers {
		if c.Name != common.MainContainerName {
			continue
		}
		for _, art := range tmpl.Inputs.Artifacts {
			err := art.CleanPath()
			if err != nil {
				return errors.Errorf(errors.CodeBadRequest, "error in inputs.artifacts.%s: %s", art.Name, err.Error())
			}
			if !art.HasLocationOrKey() && art.Optional {
				woc.log.Infof("skip volume mount of %s (%s): optional artifact was not provided",
					art.Name, art.Path)
				continue
			}
			overlap := common.FindOverlappingVolume(tmpl, art.Path)
			if overlap != nil {
				// artifact path overlaps with a mounted volume. do not mount the
				// artifacts emptydir to the main container. init would have copied
				// the artifact to the user's volume instead
				woc.log.Debugf("skip volume mount of %s (%s): overlaps with mount %s at %s",
					art.Name, art.Path, overlap.Name, overlap.MountPath)
				continue
			}
			volMount := apiv1.VolumeMount{
				Name:      artVol.Name,
				MountPath: art.Path,
				SubPath:   art.Name,
			}
			c.VolumeMounts = append(c.VolumeMounts, volMount)
		}
		pod.Spec.Containers[i] = c
	}
	return nil
}

// addOutputArtifactsVolumes mirrors any volume mounts in the main container to the wait sidecar.
// For any output artifacts that were produced in mounted volumes (e.g. PVCs, emptyDirs), the
// wait container will collect the artifacts directly from volumeMount instead of `docker cp`-ing
// them to the wait sidecar. In order for this to work, we mirror all volume mounts in the main
// container under a well-known path.
func addOutputArtifactsVolumes(pod *apiv1.Pod, tmpl *wfv1.Template) {
	if tmpl.GetType() == wfv1.TemplateTypeResource || tmpl.GetType() == wfv1.TemplateTypeData {
		return
	}

	waitCtrIndex, err := util.FindWaitCtrIndex(pod)
	if err != nil {
		log.Info("Could not find wait container in pod spec")
		return
	}
	waitCtr := &pod.Spec.Containers[waitCtrIndex]

	for _, c := range pod.Spec.Containers {
		if c.Name != common.MainContainerName {
			continue
		}
		for _, mnt := range c.VolumeMounts {
			if util.IsWindowsUNCPath(mnt.MountPath, tmpl) {
				continue
			}
			mnt.MountPath = filepath.Join(common.ExecutorMainFilesystemDir, mnt.MountPath)
			// ReadOnly is needed to be false for overlapping volume mounts
			mnt.ReadOnly = false
			waitCtr.VolumeMounts = append(waitCtr.VolumeMounts, mnt)
		}
	}
	pod.Spec.Containers[waitCtrIndex] = *waitCtr
}

// addArchiveLocation conditionally updates the template with the default artifact repository
// information configured in the controller, for the purposes of archiving outputs. This is skipped
// for templates which do not need to archive anything, or have explicitly set an archive location
// in the template.
func (woc *wfOperationCtx) addArchiveLocation(tmpl *wfv1.Template) {
	if tmpl.ArchiveLocation.HasLocation() {
		// User explicitly set the location. nothing else to do.
		return
	}
	archiveLogs := woc.IsArchiveLogs(tmpl)
	needLocation := archiveLogs
	for _, art := range append(tmpl.Inputs.Artifacts, tmpl.Outputs.Artifacts...) {
		if !art.HasLocation() {
			needLocation = true
		}
	}
	woc.log.WithField("needLocation", needLocation).Debug()
	if !needLocation {
		return
	}
	tmpl.ArchiveLocation = woc.artifactRepository.ToArtifactLocation()
	tmpl.ArchiveLocation.ArchiveLogs = &archiveLogs
}

// IsArchiveLogs determines if container should archive logs
// priorities: controller(on) > template > workflow > controller(off)
func (woc *wfOperationCtx) IsArchiveLogs(tmpl *wfv1.Template) bool {
	archiveLogs := woc.artifactRepository.IsArchiveLogs()
	if !archiveLogs {
		if woc.execWf.Spec.ArchiveLogs != nil {
			archiveLogs = *woc.execWf.Spec.ArchiveLogs
		}
		if tmpl.ArchiveLocation != nil && tmpl.ArchiveLocation.ArchiveLogs != nil {
			archiveLogs = *tmpl.ArchiveLocation.ArchiveLogs
		}
	}
	return archiveLogs
}

// setupServiceAccount sets up service account and token.
func (woc *wfOperationCtx) setupServiceAccount(ctx context.Context, pod *apiv1.Pod, tmpl *wfv1.Template) error {
	if tmpl.ServiceAccountName != "" {
		pod.Spec.ServiceAccountName = tmpl.ServiceAccountName
	} else if woc.execWf.Spec.ServiceAccountName != "" {
		pod.Spec.ServiceAccountName = woc.execWf.Spec.ServiceAccountName
	}

	var automountServiceAccountToken *bool
	if tmpl.AutomountServiceAccountToken != nil {
		automountServiceAccountToken = tmpl.AutomountServiceAccountToken
	} else if woc.execWf.Spec.AutomountServiceAccountToken != nil {
		automountServiceAccountToken = woc.execWf.Spec.AutomountServiceAccountToken
	}
	if automountServiceAccountToken != nil && !*automountServiceAccountToken {
		pod.Spec.AutomountServiceAccountToken = automountServiceAccountToken
	}

	executorServiceAccountName := ""
	if tmpl.Executor != nil && tmpl.Executor.ServiceAccountName != "" {
		executorServiceAccountName = tmpl.Executor.ServiceAccountName
	} else if woc.execWf.Spec.Executor != nil && woc.execWf.Spec.Executor.ServiceAccountName != "" {
		executorServiceAccountName = woc.execWf.Spec.Executor.ServiceAccountName
	}
	if executorServiceAccountName != "" {
		tokenName, err := woc.getServiceAccountTokenName(ctx, executorServiceAccountName)
		if err != nil {
			return err
		}
		pod.Spec.Volumes = append(pod.Spec.Volumes, apiv1.Volume{
			Name: common.ServiceAccountTokenVolumeName,
			VolumeSource: apiv1.VolumeSource{
				Secret: &apiv1.SecretVolumeSource{
					SecretName: tokenName,
				},
			},
		})
	} else if automountServiceAccountToken != nil && !*automountServiceAccountToken {
		return errors.Errorf(errors.CodeBadRequest, "executor.serviceAccountName must not be empty if automountServiceAccountToken is false")
	}
	return nil
}

// addScriptStagingVolume sets up a shared staging volume between the init container
// and main container for the purpose of holding the script source code for script templates
func addScriptStagingVolume(pod *apiv1.Pod) {
	volName := "argo-staging"
	stagingVol := apiv1.Volume{
		Name: volName,
		VolumeSource: apiv1.VolumeSource{
			EmptyDir: &apiv1.EmptyDirVolumeSource{},
		},
	}
	pod.Spec.Volumes = append(pod.Spec.Volumes, stagingVol)

	for i, initCtr := range pod.Spec.InitContainers {
		if initCtr.Name == common.InitContainerName {
			volMount := apiv1.VolumeMount{
				Name:      volName,
				MountPath: common.ExecutorStagingEmptyDir,
			}
			initCtr.VolumeMounts = append(initCtr.VolumeMounts, volMount)
			pod.Spec.InitContainers[i] = initCtr
			break
		}
	}
	found := false
	for i, ctr := range pod.Spec.Containers {
		if ctr.Name == common.MainContainerName {
			volMount := apiv1.VolumeMount{
				Name:      volName,
				MountPath: common.ExecutorStagingEmptyDir,
			}
			ctr.VolumeMounts = append(ctr.VolumeMounts, volMount)
			pod.Spec.Containers[i] = ctr
			found = true
			break
		}
	}
	if !found {
		panic("Unable to locate main container")
	}
}

// addInitContainers adds all init containers to the pod spec of the step
// Optionally volume mounts from the main container to the init containers
func addInitContainers(pod *apiv1.Pod, tmpl *wfv1.Template) {
	mainCtr := findMainContainer(pod)
	for _, ctr := range tmpl.InitContainers {
		log.Debugf("Adding init container %s", ctr.Name)
		if mainCtr != nil && ctr.MirrorVolumeMounts != nil && *ctr.MirrorVolumeMounts {
			mirrorVolumeMounts(mainCtr, &ctr.Container)
		}
		pod.Spec.InitContainers = append(pod.Spec.InitContainers, ctr.Container)
	}
}

// addSidecars adds all sidecars to the pod spec of the step.
// Optionally volume mounts from the main container to the sidecar
func addSidecars(pod *apiv1.Pod, tmpl *wfv1.Template) {
	mainCtr := findMainContainer(pod)
	for _, sidecar := range tmpl.Sidecars {
		log.Debugf("Adding sidecar container %s", sidecar.Name)
		if mainCtr != nil && sidecar.MirrorVolumeMounts != nil && *sidecar.MirrorVolumeMounts {
			mirrorVolumeMounts(mainCtr, &sidecar.Container)
		}
		pod.Spec.Containers = append(pod.Spec.Containers, sidecar.Container)
	}
}

// verifyResolvedVariables is a helper to ensure all {{variables}} have been resolved for a object
func verifyResolvedVariables(obj interface{}) error {
	str, err := json.Marshal(obj)
	if err != nil {
		return err
	}
	return template.Validate(string(str), func(tag string) error {
		return errors.Errorf(errors.CodeBadRequest, "failed to resolve {{%s}}", tag)
	})
}

// createSecretVolumes will retrieve and create Volumes and Volumemount object for Pod
func createSecretVolumes(tmpl *wfv1.Template) ([]apiv1.Volume, []apiv1.VolumeMount) {
	allVolumesMap := make(map[string]apiv1.Volume)
	uniqueKeyMap := make(map[string]bool)
	var secretVolumes []apiv1.Volume
	var secretVolMounts []apiv1.VolumeMount

	createArchiveLocationSecret(tmpl, allVolumesMap, uniqueKeyMap)

	for _, art := range tmpl.Outputs.Artifacts {
		createSecretVolume(allVolumesMap, art, uniqueKeyMap)
	}
	for _, art := range tmpl.Inputs.Artifacts {
		createSecretVolume(allVolumesMap, art, uniqueKeyMap)
	}

	if tmpl.Data != nil {
		if art, needed := tmpl.Data.Source.GetArtifactIfNeeded(); needed {
			createSecretVolume(allVolumesMap, *art, uniqueKeyMap)
		}
	}

	for volMountName, val := range allVolumesMap {
		secretVolumes = append(secretVolumes, val)
		secretVolMounts = append(secretVolMounts, apiv1.VolumeMount{
			Name:      volMountName,
			MountPath: common.SecretVolMountPath + "/" + val.Name,
			ReadOnly:  true,
		})
	}

	return secretVolumes, secretVolMounts
}

func createArchiveLocationSecret(tmpl *wfv1.Template, volMap map[string]apiv1.Volume, uniqueKeyMap map[string]bool) {
	if tmpl.ArchiveLocation == nil {
		return
	}
	if s3ArtRepo := tmpl.ArchiveLocation.S3; s3ArtRepo != nil {
		createSecretVal(volMap, s3ArtRepo.AccessKeySecret, uniqueKeyMap)
		createSecretVal(volMap, s3ArtRepo.SecretKeySecret, uniqueKeyMap)
	} else if hdfsArtRepo := tmpl.ArchiveLocation.HDFS; hdfsArtRepo != nil {
		createSecretVal(volMap, hdfsArtRepo.KrbKeytabSecret, uniqueKeyMap)
		createSecretVal(volMap, hdfsArtRepo.KrbCCacheSecret, uniqueKeyMap)
	} else if artRepo := tmpl.ArchiveLocation.Artifactory; artRepo != nil {
		createSecretVal(volMap, artRepo.UsernameSecret, uniqueKeyMap)
		createSecretVal(volMap, artRepo.PasswordSecret, uniqueKeyMap)
	} else if gitRepo := tmpl.ArchiveLocation.Git; gitRepo != nil {
		createSecretVal(volMap, gitRepo.UsernameSecret, uniqueKeyMap)
		createSecretVal(volMap, gitRepo.PasswordSecret, uniqueKeyMap)
		createSecretVal(volMap, gitRepo.SSHPrivateKeySecret, uniqueKeyMap)
	} else if ossRepo := tmpl.ArchiveLocation.OSS; ossRepo != nil {
		createSecretVal(volMap, ossRepo.AccessKeySecret, uniqueKeyMap)
		createSecretVal(volMap, ossRepo.SecretKeySecret, uniqueKeyMap)
	} else if gcsRepo := tmpl.ArchiveLocation.GCS; gcsRepo != nil {
		createSecretVal(volMap, gcsRepo.ServiceAccountKeySecret, uniqueKeyMap)
	}
}

func createSecretVolume(volMap map[string]apiv1.Volume, art wfv1.Artifact, keyMap map[string]bool) {
	if art.S3 != nil {
		createSecretVal(volMap, art.S3.AccessKeySecret, keyMap)
		createSecretVal(volMap, art.S3.SecretKeySecret, keyMap)
	} else if art.Git != nil {
		createSecretVal(volMap, art.Git.UsernameSecret, keyMap)
		createSecretVal(volMap, art.Git.PasswordSecret, keyMap)
		createSecretVal(volMap, art.Git.SSHPrivateKeySecret, keyMap)
	} else if art.Artifactory != nil {
		createSecretVal(volMap, art.Artifactory.UsernameSecret, keyMap)
		createSecretVal(volMap, art.Artifactory.PasswordSecret, keyMap)
	} else if art.HDFS != nil {
		createSecretVal(volMap, art.HDFS.KrbCCacheSecret, keyMap)
		createSecretVal(volMap, art.HDFS.KrbKeytabSecret, keyMap)
	} else if art.OSS != nil {
		createSecretVal(volMap, art.OSS.AccessKeySecret, keyMap)
		createSecretVal(volMap, art.OSS.SecretKeySecret, keyMap)
	} else if art.GCS != nil {
		createSecretVal(volMap, art.GCS.ServiceAccountKeySecret, keyMap)
	}
}

func createSecretVal(volMap map[string]apiv1.Volume, secret *apiv1.SecretKeySelector, keyMap map[string]bool) {
	if secret == nil || secret.Name == "" || secret.Key == "" {
		return
	}
	if vol, ok := volMap[secret.Name]; ok {
		key := apiv1.KeyToPath{
			Key:  secret.Key,
			Path: secret.Key,
		}
		if val := keyMap[secret.Name+"-"+secret.Key]; !val {
			keyMap[secret.Name+"-"+secret.Key] = true
			vol.Secret.Items = append(vol.Secret.Items, key)
		}
	} else {
		volume := apiv1.Volume{
			Name: secret.Name,
			VolumeSource: apiv1.VolumeSource{
				Secret: &apiv1.SecretVolumeSource{
					SecretName: secret.Name,
					Items: []apiv1.KeyToPath{
						{
							Key:  secret.Key,
							Path: secret.Key,
						},
					},
				},
			},
		}
		keyMap[secret.Name+"-"+secret.Key] = true
		volMap[secret.Name] = volume
	}
}

// findMainContainer finds main container
func findMainContainer(pod *apiv1.Pod) *apiv1.Container {
	for _, ctr := range pod.Spec.Containers {
		if common.MainContainerName == ctr.Name {
			return &ctr
		}
	}
	return nil
}

// mirrorVolumeMounts mirrors volumeMounts of source container to target container
func mirrorVolumeMounts(sourceContainer, targetContainer *apiv1.Container) {
	for _, volMnt := range sourceContainer.VolumeMounts {
		if targetContainer.VolumeMounts == nil {
			targetContainer.VolumeMounts = make([]apiv1.VolumeMount, 0)
		}
		log.Debugf("Adding volume mount %v to container %v", volMnt.Name, targetContainer.Name)
		targetContainer.VolumeMounts = append(targetContainer.VolumeMounts, volMnt)

	}
}<|MERGE_RESOLUTION|>--- conflicted
+++ resolved
@@ -526,8 +526,6 @@
 				},
 			},
 		},
-<<<<<<< HEAD
-=======
 		{
 			Name: common.EnvVarPodUID,
 			ValueFrom: &apiv1.EnvVarSource{
@@ -537,11 +535,6 @@
 				},
 			},
 		},
-		{
-			Name:  common.EnvVarContainerRuntimeExecutor,
-			Value: woc.getContainerRuntimeExecutor(),
-		},
->>>>>>> 65dc0882
 		// This flag was introduced in Go 15 and will be removed in Go 16.
 		// x509: cannot validate certificate for ... because it doesn't contain any IP SANs
 		// https://github.com/argoproj/argo-workflows/issues/5563 - Upgrade to Go 16

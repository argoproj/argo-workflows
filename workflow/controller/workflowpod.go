package controller

import (
	"encoding/json"
	"fmt"
	"io"
	"path"
	"path/filepath"
	"strconv"

	log "github.com/sirupsen/logrus"
	"github.com/valyala/fasttemplate"
	apiv1 "k8s.io/api/core/v1"
	apierr "k8s.io/apimachinery/pkg/api/errors"
	metav1 "k8s.io/apimachinery/pkg/apis/meta/v1"
	"k8s.io/utils/pointer"

	"github.com/argoproj/argo/errors"
	wfv1 "github.com/argoproj/argo/pkg/apis/workflow/v1alpha1"
	"github.com/argoproj/argo/workflow/common"
)

// Reusable k8s pod spec portions used in workflow pods
var (
	// volumePodMetadata makes available the pod metadata available as a file
	// to the executor's init and sidecar containers. Specifically, the template
	// of the pod is stored as an annotation
	volumePodMetadata = apiv1.Volume{
		Name: common.PodMetadataVolumeName,
		VolumeSource: apiv1.VolumeSource{
			DownwardAPI: &apiv1.DownwardAPIVolumeSource{
				Items: []apiv1.DownwardAPIVolumeFile{
					{
						Path: common.PodMetadataAnnotationsVolumePath,
						FieldRef: &apiv1.ObjectFieldSelector{
							APIVersion: "v1",
							FieldPath:  "metadata.annotations",
						},
					},
				},
			},
		},
	}
	volumeMountPodMetadata = apiv1.VolumeMount{
		Name:      volumePodMetadata.Name,
		MountPath: common.PodMetadataMountPath,
	}

	hostPathSocket = apiv1.HostPathSocket

	// volumeDockerSock provides the wait container direct access to the minion's host docker daemon.
	// The primary purpose of this is to make available `docker cp` to collect an output artifact
	// from a container. Alternatively, we could use `kubectl cp`, but `docker cp` avoids the extra
	// hop to the kube api server.
	volumeDockerSock = apiv1.Volume{
		Name: common.DockerSockVolumeName,
		VolumeSource: apiv1.VolumeSource{
			HostPath: &apiv1.HostPathVolumeSource{
				Path: "/var/run/docker.sock",
				Type: &hostPathSocket,
			},
		},
	}
	volumeMountDockerSock = apiv1.VolumeMount{
		Name:      volumeDockerSock.Name,
		MountPath: "/var/run/docker.sock",
		ReadOnly:  true,
	}
)

func (woc *wfOperationCtx) createWorkflowPod(nodeName string, mainCtr apiv1.Container, tmpl *wfv1.Template) (*apiv1.Pod, error) {
	nodeID := woc.wf.NodeID(nodeName)
	woc.log.Debugf("Creating Pod: %s (%s)", nodeName, nodeID)
	tmpl = tmpl.DeepCopy()
	wfSpec := woc.wf.Spec.DeepCopy()
	mainCtr.Name = common.MainContainerName
	pod := &apiv1.Pod{
		ObjectMeta: metav1.ObjectMeta{
			Name:      nodeID,
			Namespace: woc.wf.ObjectMeta.Namespace,
			Labels: map[string]string{
				common.LabelKeyWorkflow:  woc.wf.ObjectMeta.Name, // Allows filtering by pods related to specific workflow
				common.LabelKeyCompleted: "false",                // Allows filtering by incomplete workflow pods
			},
			Annotations: map[string]string{
				common.AnnotationKeyNodeName: nodeName,
			},
			OwnerReferences: []metav1.OwnerReference{
				*metav1.NewControllerRef(woc.wf, wfv1.SchemaGroupVersionKind),
			},
		},
		Spec: apiv1.PodSpec{
			RestartPolicy:         apiv1.RestartPolicyNever,
			Volumes:               woc.createVolumes(),
			ActiveDeadlineSeconds: tmpl.ActiveDeadlineSeconds,
			ServiceAccountName:    woc.wf.Spec.ServiceAccountName,
			ImagePullSecrets:      woc.wf.Spec.ImagePullSecrets,
		},
	}

	if woc.wf.Spec.HostNetwork != nil {
		pod.Spec.HostNetwork = *woc.wf.Spec.HostNetwork
	}

	if woc.wf.Spec.DNSPolicy != nil {
		pod.Spec.DNSPolicy = *woc.wf.Spec.DNSPolicy
	}

	if woc.wf.Spec.DNSConfig != nil {
		pod.Spec.DNSConfig = woc.wf.Spec.DNSConfig
	}

	if woc.controller.Config.InstanceID != "" {
		pod.ObjectMeta.Labels[common.LabelKeyControllerInstanceID] = woc.controller.Config.InstanceID
	}
	if woc.controller.Config.ContainerRuntimeExecutor == common.ContainerRuntimeExecutorPNS {
		pod.Spec.ShareProcessNamespace = pointer.BoolPtr(true)
	}

	err := woc.addArchiveLocation(pod, tmpl)
	if err != nil {
		return nil, err
	}

	if tmpl.GetType() != wfv1.TemplateTypeResource {
		// we do not need the wait container for resource templates because
		// argoexec runs as the main container and will perform the job of
		// annotating the outputs or errors, making the wait container redundant.
		waitCtr, err := woc.newWaitContainer(tmpl)
		if err != nil {
			return nil, err
		}
		pod.Spec.Containers = append(pod.Spec.Containers, *waitCtr)
	}
	// NOTE: the order of the container list is significant. kubelet will pull, create, and start
	// each container sequentially in the order that they appear in this list. For PNS we want the
	// wait container to start before the main, so that it always has the chance to see the main
	// container's PID and root filesystem.
	pod.Spec.Containers = append(pod.Spec.Containers, mainCtr)

	// Add init container only if it needs input artifacts. This is also true for
	// script templates (which needs to populate the script)
	if len(tmpl.Inputs.Artifacts) > 0 || tmpl.GetType() == wfv1.TemplateTypeScript {
		initCtr := woc.newInitContainer(tmpl)
		pod.Spec.InitContainers = []apiv1.Container{initCtr}
	}

	addSchedulingConstraints(pod, wfSpec, tmpl)
	woc.addMetadata(pod, tmpl)

	err = addVolumeReferences(pod, woc.volumes, tmpl, woc.wf.Status.PersistentVolumeClaims)
	if err != nil {
		return nil, err
	}

	err = woc.addInputArtifactsVolumes(pod, tmpl)
	if err != nil {
		return nil, err
	}

	if tmpl.GetType() == wfv1.TemplateTypeScript {
		addScriptStagingVolume(pod)
	}

	// addInitContainers, addSidecars and addOutputArtifactsVolumes should be called after all
	// volumes have been manipulated in the main container since volumeMounts are mirrored
	err = addInitContainers(pod, tmpl)
	if err != nil {
		return nil, err
	}
	err = addSidecars(pod, tmpl)
	if err != nil {
		return nil, err
	}
	addOutputArtifactsVolumes(pod, tmpl)

	// Set the container template JSON in pod annotations, which executor examines for things like
	// artifact location/path.
	tmplBytes, err := json.Marshal(tmpl)
	if err != nil {
		return nil, err
	}
	pod.ObjectMeta.Annotations[common.AnnotationKeyTemplate] = string(tmplBytes)

	// Perform one last variable substitution here. Some variables come from the from workflow
	// configmap (e.g. archive location) or volumes attribute, and were not substituted
	// in executeTemplate.
	podParams := woc.globalParams
	for _, inParam := range tmpl.Inputs.Parameters {
		podParams["inputs.parameters."+inParam.Name] = *inParam.Value
	}
	pod, err = substitutePodParams(pod, podParams)
	if err != nil {
		return nil, err
	}

	// One final check to verify all variables are resolvable for select fields. We are choosing
	// only to check ArchiveLocation for now, since everything else should have been substituted
	// earlier (i.e. in executeTemplate). But archive location is unique in that the variables
	// are formulated from the configmap. We can expand this to other fields as necessary.
	err = json.Unmarshal([]byte(pod.ObjectMeta.Annotations[common.AnnotationKeyTemplate]), &tmpl)
	if err != nil {
		return nil, err
	}
	for _, obj := range []interface{}{tmpl.ArchiveLocation} {
		err = verifyResolvedVariables(obj)
		if err != nil {
			return nil, err
		}
	}

	created, err := woc.controller.kubeclientset.CoreV1().Pods(woc.wf.ObjectMeta.Namespace).Create(pod)
	if err != nil {
		if apierr.IsAlreadyExists(err) {
			// workflow pod names are deterministic. We can get here if the
			// controller fails to persist the workflow after creating the pod.
			woc.log.Infof("Skipped pod %s (%s) creation: already exists", nodeName, nodeID)
			return created, nil
		}
		woc.log.Infof("Failed to create pod %s (%s): %v", nodeName, nodeID, err)
		return nil, errors.InternalWrapError(err)
	}
	woc.log.Infof("Created pod: %s (%s)", nodeName, created.Name)
	woc.activePods++
	return created, nil
}

// substitutePodParams returns a pod spec with parameter references substituted as well as pod.name
func substitutePodParams(pod *apiv1.Pod, podParams map[string]string) (*apiv1.Pod, error) {
	newPodParams := make(map[string]string)
	for k, v := range podParams {
		newPodParams[k] = v
	}
	newPodParams[common.LocalVarPodName] = pod.Name
	podParams = newPodParams
	specBytes, err := json.Marshal(pod)
	if err != nil {
		return nil, err
	}
	fstTmpl := fasttemplate.New(string(specBytes), "{{", "}}")
	newSpecBytes, err := common.Replace(fstTmpl, podParams, true)
	if err != nil {
		return nil, err
	}
	var newSpec apiv1.Pod
	err = json.Unmarshal([]byte(newSpecBytes), &newSpec)
	if err != nil {
		return nil, errors.InternalWrapError(err)
	}
	return &newSpec, nil
}

func (woc *wfOperationCtx) newInitContainer(tmpl *wfv1.Template) apiv1.Container {
<<<<<<< HEAD
	ctr := woc.newExecContainer(common.InitContainerName, false)
	ctr.Command = []string{"argoexec"}
	ctr.Args = []string{"init"}
	ctr.VolumeMounts = append(ctr.VolumeMounts, volumeMountPodMetadata)

=======
	ctr := woc.newExecContainer(common.InitContainerName)
	ctr.Command = []string{"argoexec", "init"}
>>>>>>> 4e37a444
	return *ctr
}

func (woc *wfOperationCtx) newWaitContainer(tmpl *wfv1.Template) (*apiv1.Container, error) {
<<<<<<< HEAD
	ctr := woc.newExecContainer(common.WaitContainerName, false)
	ctr.Command = []string{"argoexec"}
	ctr.Args = []string{"wait"}
	ctr.VolumeMounts = append(ctr.VolumeMounts, woc.createVolumeMounts()...)

=======
	ctr := woc.newExecContainer(common.WaitContainerName)
	ctr.Command = []string{"argoexec", "wait"}
	switch woc.controller.Config.ContainerRuntimeExecutor {
	case common.ContainerRuntimeExecutorPNS:
		ctr.SecurityContext = &apiv1.SecurityContext{
			Capabilities: &apiv1.Capabilities{
				Add: []apiv1.Capability{
					// necessary to access main's root filesystem when run with a different user id
					apiv1.Capability("SYS_PTRACE"),
				},
			},
		}
		if hasPrivilegedContainers(tmpl) {
			// if the main or sidecar is privileged, the wait sidecar must also run privileged,
			// in order to SIGTERM/SIGKILL the pid
			ctr.SecurityContext.Privileged = pointer.BoolPtr(true)
		}
	case "", common.ContainerRuntimeExecutorDocker:
		ctr.VolumeMounts = append(ctr.VolumeMounts, volumeMountDockerSock)
	}
>>>>>>> 4e37a444
	return ctr, nil
}

// hasPrivilegedContainers tests if the main container or sidecars is privileged
func hasPrivilegedContainers(tmpl *wfv1.Template) bool {
	if containerIsPrivileged(tmpl.Container) {
		return true
	}
	for _, side := range tmpl.Sidecars {
		if containerIsPrivileged(&side.Container) {
			return true
		}
	}
	return false
}

func containerIsPrivileged(ctr *apiv1.Container) bool {
	if ctr != nil && ctr.SecurityContext != nil && ctr.SecurityContext.Privileged != nil && *ctr.SecurityContext.Privileged {
		return true
	}
	return false
}

func (woc *wfOperationCtx) createEnvVars() []apiv1.EnvVar {
	var execEnvVars []apiv1.EnvVar
	execEnvVars = append(execEnvVars, apiv1.EnvVar{
		Name: common.EnvVarPodName,
		ValueFrom: &apiv1.EnvVarSource{
			FieldRef: &apiv1.ObjectFieldSelector{
				APIVersion: "v1",
				FieldPath:  "metadata.name",
			},
		},
	})
	if woc.controller.Config.Executor != nil {
		execEnvVars = append(execEnvVars, woc.controller.Config.Executor.Env...)
	}
	switch woc.controller.Config.ContainerRuntimeExecutor {
	case common.ContainerRuntimeExecutorK8sAPI:
		execEnvVars = append(execEnvVars,
			apiv1.EnvVar{
				Name:  common.EnvVarContainerRuntimeExecutor,
				Value: woc.controller.Config.ContainerRuntimeExecutor,
			},
		)
	case common.ContainerRuntimeExecutorKubelet:
		execEnvVars = append(execEnvVars,
			apiv1.EnvVar{
				Name:  common.EnvVarContainerRuntimeExecutor,
				Value: woc.controller.Config.ContainerRuntimeExecutor,
			},
			apiv1.EnvVar{
				Name: common.EnvVarDownwardAPINodeIP,
				ValueFrom: &apiv1.EnvVarSource{
					FieldRef: &apiv1.ObjectFieldSelector{
						FieldPath: "status.hostIP",
					},
				},
			},
			apiv1.EnvVar{
				Name:  common.EnvVarKubeletPort,
				Value: strconv.Itoa(woc.controller.Config.KubeletPort),
			},
			apiv1.EnvVar{
				Name:  common.EnvVarKubeletInsecure,
				Value: strconv.FormatBool(woc.controller.Config.KubeletInsecure),
			},
		)
	case common.ContainerRuntimeExecutorPNS:
		execEnvVars = append(execEnvVars,
			apiv1.EnvVar{
				Name:  common.EnvVarContainerRuntimeExecutor,
				Value: woc.controller.Config.ContainerRuntimeExecutor,
			},
		)
	}
	return execEnvVars
}

func (woc *wfOperationCtx) createVolumes() []apiv1.Volume {
	volumes := []apiv1.Volume{
		volumePodMetadata,
	}
	if woc.controller.Config.KubeConfig != nil {
		name := woc.controller.Config.KubeConfig.VolumeName
		if name == "" {
			name = common.KubeConfigDefaultVolumeName
		}
		volumes = append(volumes, apiv1.Volume{
			Name: name,
			VolumeSource: apiv1.VolumeSource{
				Secret: &apiv1.SecretVolumeSource{
					SecretName: woc.controller.Config.KubeConfig.SecretName,
				},
			},
		})
	}
	switch woc.controller.Config.ContainerRuntimeExecutor {
	case common.ContainerRuntimeExecutorKubelet, common.ContainerRuntimeExecutorK8sAPI, common.ContainerRuntimeExecutorPNS:
		return volumes
	default:
		return append(volumes, volumeDockerSock)
	}
}

func (woc *wfOperationCtx) newExecContainer(name string) *apiv1.Container {
	exec := apiv1.Container{
		Name:            name,
		Image:           woc.controller.executorImage(),
		ImagePullPolicy: woc.controller.executorImagePullPolicy(),
		VolumeMounts:    []apiv1.VolumeMount{},
		Env:             woc.createEnvVars(),
		VolumeMounts: []apiv1.VolumeMount{
			volumeMountPodMetadata,
		},
	}
	if woc.controller.Config.Executor != nil {
		exec.Args = woc.controller.Config.Executor.Args
	}
	if isResourcesSpecified(woc.controller.Config.Executor) {
		exec.Resources = woc.controller.Config.Executor.Resources
	} else if woc.controller.Config.ExecutorResources != nil {
		exec.Resources = *woc.controller.Config.ExecutorResources
	}
<<<<<<< HEAD

=======
	if woc.controller.Config.KubeConfig != nil {
		path := woc.controller.Config.KubeConfig.MountPath
		if path == "" {
			path = common.KubeConfigDefaultMountPath
		}
		name := woc.controller.Config.KubeConfig.VolumeName
		if name == "" {
			name = common.KubeConfigDefaultVolumeName
		}
		exec.VolumeMounts = []apiv1.VolumeMount{{
			Name:      name,
			MountPath: path,
			ReadOnly:  true,
			SubPath:   woc.controller.Config.KubeConfig.SecretKey,
		},
		}
		exec.Args = append(exec.Args, "--kubeconfig="+path)
	}
>>>>>>> 4e37a444
	return &exec
}

func isResourcesSpecified(ctr *apiv1.Container) bool {
	return ctr != nil && (ctr.Resources.Limits.Cpu() != nil || ctr.Resources.Limits.Memory() != nil)
}

// addMetadata applies metadata specified in the template
func (woc *wfOperationCtx) addMetadata(pod *apiv1.Pod, tmpl *wfv1.Template) {
	for k, v := range tmpl.Metadata.Annotations {
		pod.ObjectMeta.Annotations[k] = v
	}
	for k, v := range tmpl.Metadata.Labels {
		pod.ObjectMeta.Labels[k] = v
	}
	if woc.workflowDeadline != nil {
		execCtl := common.ExecutionControl{
			Deadline: woc.workflowDeadline,
		}
		execCtlBytes, err := json.Marshal(execCtl)
		if err != nil {
			panic(err)
		}
		pod.ObjectMeta.Annotations[common.AnnotationKeyExecutionControl] = string(execCtlBytes)
	}
}

// addSchedulingConstraints applies any node selectors or affinity rules to the pod, either set in the workflow or the template
func addSchedulingConstraints(pod *apiv1.Pod, wfSpec *wfv1.WorkflowSpec, tmpl *wfv1.Template) {
	// Set nodeSelector (if specified)
	if len(tmpl.NodeSelector) > 0 {
		pod.Spec.NodeSelector = tmpl.NodeSelector
	} else if len(wfSpec.NodeSelector) > 0 {
		pod.Spec.NodeSelector = wfSpec.NodeSelector
	}
	// Set affinity (if specified)
	if tmpl.Affinity != nil {
		pod.Spec.Affinity = tmpl.Affinity
	} else if wfSpec.Affinity != nil {
		pod.Spec.Affinity = wfSpec.Affinity
	}
	// Set tolerations (if specified)
	if len(tmpl.Tolerations) > 0 {
		pod.Spec.Tolerations = tmpl.Tolerations
	} else if len(wfSpec.Tolerations) > 0 {
		pod.Spec.Tolerations = wfSpec.Tolerations
	}

	// Set scheduler name (if specified)
	if tmpl.SchedulerName != "" {
		pod.Spec.SchedulerName = tmpl.SchedulerName
	} else if wfSpec.SchedulerName != "" {
		pod.Spec.SchedulerName = wfSpec.SchedulerName
	}
	// Set priorityClass (if specified)
	if tmpl.PriorityClassName != "" {
		pod.Spec.PriorityClassName = tmpl.PriorityClassName
	} else if wfSpec.PodPriorityClassName != "" {
		pod.Spec.PriorityClassName = wfSpec.PodPriorityClassName
	}
	// Set priority (if specified)
	if tmpl.Priority != nil {
		pod.Spec.Priority = tmpl.Priority
	} else if wfSpec.PodPriority != nil {
		pod.Spec.Priority = wfSpec.PodPriority
	}
	// Set schedulerName (if specified)
	if tmpl.SchedulerName != "" {
		pod.Spec.SchedulerName = tmpl.SchedulerName
	} else if wfSpec.SchedulerName != "" {
		pod.Spec.SchedulerName = wfSpec.SchedulerName
	}
}

// addVolumeReferences adds any volumeMounts that a container/sidecar is referencing, to the pod.spec.volumes
// These are either specified in the workflow.spec.volumes or the workflow.spec.volumeClaimTemplate section
func addVolumeReferences(pod *apiv1.Pod, vols []apiv1.Volume, tmpl *wfv1.Template, pvcs []apiv1.Volume) error {
	switch tmpl.GetType() {
	case wfv1.TemplateTypeContainer, wfv1.TemplateTypeScript:
	default:
		return nil
	}

	// getVolByName is a helper to retrieve a volume by its name, either from the volumes or claims section
	getVolByName := func(name string) *apiv1.Volume {
		for _, vol := range vols {
			if vol.Name == name {
				return &vol
			}
		}
		for _, pvc := range pvcs {
			if pvc.Name == name {
				return &pvc
			}
		}
		return nil
	}

	addVolumeRef := func(volMounts []apiv1.VolumeMount) error {
		for _, volMnt := range volMounts {
			vol := getVolByName(volMnt.Name)
			if vol == nil {
				return errors.Errorf(errors.CodeBadRequest, "volume '%s' not found in workflow spec", volMnt.Name)
			}
			found := false
			for _, v := range pod.Spec.Volumes {
				if v.Name == vol.Name {
					found = true
					break
				}
			}
			if !found {
				if pod.Spec.Volumes == nil {
					pod.Spec.Volumes = make([]apiv1.Volume, 0)
				}
				pod.Spec.Volumes = append(pod.Spec.Volumes, *vol)
			}
		}
		return nil
	}

	if tmpl.Container != nil {
		err := addVolumeRef(tmpl.Container.VolumeMounts)
		if err != nil {
			return err
		}
	}
	if tmpl.Script != nil {
		err := addVolumeRef(tmpl.Script.VolumeMounts)
		if err != nil {
			return err
		}
	}

	for _, sidecar := range tmpl.Sidecars {
		err := addVolumeRef(sidecar.VolumeMounts)
		if err != nil {
			return err
		}
	}

	volumes, volumeMounts := createSecretVolumes(tmpl)
	pod.Spec.Volumes = append(pod.Spec.Volumes, volumes...)

	for idx, container := range pod.Spec.Containers {
		if container.Name == common.WaitContainerName {
			pod.Spec.Containers[idx].VolumeMounts = append(pod.Spec.Containers[idx].VolumeMounts, volumeMounts...)
			break
		}
	}
	for idx, container := range pod.Spec.InitContainers {
		if container.Name == common.InitContainerName {
			pod.Spec.InitContainers[idx].VolumeMounts = append(pod.Spec.InitContainers[idx].VolumeMounts, volumeMounts...)
			break
		}
	}

	return nil
}

// addInputArtifactVolumes sets up the artifacts volume to the pod to support input artifacts to containers.
// In order support input artifacts, the init container shares a emptydir volume with the main container.
// It is the responsibility of the init container to load all artifacts to the mounted emptydir location.
// (e.g. /inputs/artifacts/CODE). The shared emptydir is mapped to the user's desired location in the main
// container.
//
// It is possible that a user specifies overlapping paths of an artifact path with a volume mount,
// (e.g. user wants an external volume mounted at /src, while simultaneously wanting an input artifact
// placed at /src/some/subdirectory). When this occurs, we need to prevent the duplicate bind mounting of
// overlapping volumes, since the outer volume will not see the changes made in the artifact emptydir.
//
// To prevent overlapping bind mounts, both the controller and executor will recognize the overlap between
// the explicit volume mount and the artifact emptydir and prevent all uses of the emptydir for purposes of
// loading data. The controller will omit mounting the emptydir to the artifact path, and the executor
// will load the artifact in the in user's volume (as opposed to the emptydir)
func (woc *wfOperationCtx) addInputArtifactsVolumes(pod *apiv1.Pod, tmpl *wfv1.Template) error {
	if len(tmpl.Inputs.Artifacts) == 0 {
		return nil
	}
	artVol := apiv1.Volume{
		Name: "input-artifacts",
		VolumeSource: apiv1.VolumeSource{
			EmptyDir: &apiv1.EmptyDirVolumeSource{},
		},
	}
	pod.Spec.Volumes = append(pod.Spec.Volumes, artVol)

	for i, initCtr := range pod.Spec.InitContainers {
		if initCtr.Name == common.InitContainerName {
			volMount := apiv1.VolumeMount{
				Name:      artVol.Name,
				MountPath: common.ExecutorArtifactBaseDir,
			}
			initCtr.VolumeMounts = append(initCtr.VolumeMounts, volMount)

			// We also add the user supplied mount paths to the init container,
			// in case the executor needs to load artifacts to this volume
			// instead of the artifacts volume
			if tmpl.Container != nil {
				for _, mnt := range tmpl.Container.VolumeMounts {
					mnt.MountPath = filepath.Join(common.ExecutorMainFilesystemDir, mnt.MountPath)
					initCtr.VolumeMounts = append(initCtr.VolumeMounts, mnt)
				}
			}
			pod.Spec.InitContainers[i] = initCtr
			break
		}
	}

	mainCtrIndex := -1
	for i, ctr := range pod.Spec.Containers {
		switch ctr.Name {
		case common.MainContainerName:
			mainCtrIndex = i
			break
		}
	}
	if mainCtrIndex == -1 {
		panic("Could not find main or wait container in pod spec")
	}
	mainCtr := &pod.Spec.Containers[mainCtrIndex]

	for _, art := range tmpl.Inputs.Artifacts {
		if art.Path == "" {
			return errors.Errorf(errors.CodeBadRequest, "inputs.artifacts.%s did not specify a path", art.Name)
		}
		overlap := common.FindOverlappingVolume(tmpl, art.Path)
		if overlap != nil {
			// artifact path overlaps with a mounted volume. do not mount the
			// artifacts emptydir to the main container. init would have copied
			// the artifact to the user's volume instead
			woc.log.Debugf("skip volume mount of %s (%s): overlaps with mount %s at %s",
				art.Name, art.Path, overlap.Name, overlap.MountPath)
			continue
		}
		volMount := apiv1.VolumeMount{
			Name:      artVol.Name,
			MountPath: art.Path,
			SubPath:   art.Name,
		}
		if mainCtr.VolumeMounts == nil {
			mainCtr.VolumeMounts = make([]apiv1.VolumeMount, 0)
		}
		mainCtr.VolumeMounts = append(mainCtr.VolumeMounts, volMount)
	}
	pod.Spec.Containers[mainCtrIndex] = *mainCtr
	return nil
}

// addOutputArtifactsVolumes mirrors any volume mounts in the main container to the wait sidecar.
// For any output artifacts that were produced in mounted volumes (e.g. PVCs, emptyDirs), the
// wait container will collect the artifacts directly from volumeMount instead of `docker cp`-ing
// them to the wait sidecar. In order for this to work, we mirror all volume mounts in the main
// container under a well-known path.
func addOutputArtifactsVolumes(pod *apiv1.Pod, tmpl *wfv1.Template) {
	if tmpl.GetType() == wfv1.TemplateTypeResource {
		return
	}
	mainCtrIndex := -1
	waitCtrIndex := -1
	var mainCtr *apiv1.Container
	for i, ctr := range pod.Spec.Containers {
		switch ctr.Name {
		case common.MainContainerName:
			mainCtrIndex = i
		case common.WaitContainerName:
			waitCtrIndex = i
		}
	}
	if mainCtrIndex == -1 || waitCtrIndex == -1 {
		panic("Could not find main or wait container in pod spec")
	}
	mainCtr = &pod.Spec.Containers[mainCtrIndex]
	waitCtr := &pod.Spec.Containers[waitCtrIndex]

	for _, mnt := range mainCtr.VolumeMounts {
		mnt.MountPath = filepath.Join(common.ExecutorMainFilesystemDir, mnt.MountPath)
		// ReadOnly is needed to be false for overlapping volume mounts
		mnt.ReadOnly = false
		waitCtr.VolumeMounts = append(waitCtr.VolumeMounts, mnt)
	}
	pod.Spec.Containers[waitCtrIndex] = *waitCtr
}

// addArchiveLocation conditionally updates the template with the default artifact repository
// information configured in the controller, for the purposes of archiving outputs. This is skipped
// for templates which do not need to archive anything, or have explicitly set an archive location
// in the template.
func (woc *wfOperationCtx) addArchiveLocation(pod *apiv1.Pod, tmpl *wfv1.Template) error {
	// needLocation keeps track if the workflow needs to have an archive location set.
	// If so, and one was not supplied (or defaulted), we will return error
	var needLocation bool

	if tmpl.ArchiveLocation != nil {
		if tmpl.ArchiveLocation.S3 != nil || tmpl.ArchiveLocation.Artifactory != nil || tmpl.ArchiveLocation.HDFS != nil {
			// User explicitly set the location. nothing else to do.
			return nil
		}
		if tmpl.ArchiveLocation.ArchiveLogs != nil && *tmpl.ArchiveLocation.ArchiveLogs {
			needLocation = true
		}
	}
	for _, art := range tmpl.Outputs.Artifacts {
		if !art.HasLocation() {
			needLocation = true
			break
		}
	}
	if !needLocation {
		woc.log.Debugf("archive location unnecessary")
		return nil
	}
	tmpl.ArchiveLocation = &wfv1.ArtifactLocation{
		ArchiveLogs: woc.controller.Config.ArtifactRepository.ArchiveLogs,
	}
	// artifact location is defaulted using the following formula:
	// <worflow_name>/<pod_name>/<artifact_name>.tgz
	// (e.g. myworkflowartifacts/argo-wf-fhljp/argo-wf-fhljp-123291312382/src.tgz)
	if s3Location := woc.controller.Config.ArtifactRepository.S3; s3Location != nil {
		woc.log.Debugf("Setting s3 artifact repository information")
		artLocationKey := s3Location.KeyFormat
		// NOTE: we use unresolved variables, will get substituted later
		if artLocationKey == "" {
			artLocationKey = path.Join(s3Location.KeyPrefix, common.DefaultArchivePattern)
		}
		tmpl.ArchiveLocation.S3 = &wfv1.S3Artifact{
			S3Bucket: s3Location.S3Bucket,
			Key:      artLocationKey,
		}
	} else if woc.controller.Config.ArtifactRepository.Artifactory != nil {
		woc.log.Debugf("Setting artifactory artifact repository information")
		repoURL := ""
		if woc.controller.Config.ArtifactRepository.Artifactory.RepoURL != "" {
			repoURL = woc.controller.Config.ArtifactRepository.Artifactory.RepoURL + "/"
		}
		artURL := fmt.Sprintf("%s%s", repoURL, common.DefaultArchivePattern)
		tmpl.ArchiveLocation.Artifactory = &wfv1.ArtifactoryArtifact{
			ArtifactoryAuth: woc.controller.Config.ArtifactRepository.Artifactory.ArtifactoryAuth,
			URL:             artURL,
		}
<<<<<<< HEAD
	} else if woc.controller.Config.ArtifactRepository.GCS != nil {
		log.Debugf("Setting GCS artifact repository information")
		artLocationKey := fmt.Sprintf("%s/%s", woc.wf.ObjectMeta.Name, pod.ObjectMeta.Name)
		tmpl.ArchiveLocation.GCS = &wfv1.GCSArtifact{
			GCSBucket: woc.controller.Config.ArtifactRepository.GCS.GCSBucket,
			Key:       artLocationKey,
		}
	} else {
		for _, art := range tmpl.Outputs.Artifacts {
			if !art.HasLocation() {
				needLocation = true
				break
			}
		}
		if needLocation {
			return errors.Errorf(errors.CodeBadRequest, "controller is not configured with a default archive location")
=======
	} else if hdfsLocation := woc.controller.Config.ArtifactRepository.HDFS; hdfsLocation != nil {
		woc.log.Debugf("Setting HDFS artifact repository information")
		tmpl.ArchiveLocation.HDFS = &wfv1.HDFSArtifact{
			HDFSConfig: hdfsLocation.HDFSConfig,
			Path:       hdfsLocation.PathFormat,
			Force:      hdfsLocation.Force,
>>>>>>> 4e37a444
		}
	} else {
		return errors.Errorf(errors.CodeBadRequest, "controller is not configured with a default archive location")
	}
	return nil
}

// addScriptStagingVolume sets up a shared staging volume between the init container
// and main container for the purpose of holding the script source code for script templates
func addScriptStagingVolume(pod *apiv1.Pod) {
	volName := "argo-staging"
	stagingVol := apiv1.Volume{
		Name: volName,
		VolumeSource: apiv1.VolumeSource{
			EmptyDir: &apiv1.EmptyDirVolumeSource{},
		},
	}
	pod.Spec.Volumes = append(pod.Spec.Volumes, stagingVol)

	for i, initCtr := range pod.Spec.InitContainers {
		if initCtr.Name == common.InitContainerName {
			volMount := apiv1.VolumeMount{
				Name:      volName,
				MountPath: common.ExecutorStagingEmptyDir,
			}
			initCtr.VolumeMounts = append(initCtr.VolumeMounts, volMount)
			pod.Spec.InitContainers[i] = initCtr
			break
		}
	}
	found := false
	for i, ctr := range pod.Spec.Containers {
		if ctr.Name == common.MainContainerName {
			volMount := apiv1.VolumeMount{
				Name:      volName,
				MountPath: common.ExecutorStagingEmptyDir,
			}
			ctr.VolumeMounts = append(ctr.VolumeMounts, volMount)
			pod.Spec.Containers[i] = ctr
			found = true
			break
		}
	}
	if !found {
		panic("Unable to locate main container")
	}
}

// addInitContainers adds all init containers to the pod spec of the step
// Optionally volume mounts from the main container to the init containers
func addInitContainers(pod *apiv1.Pod, tmpl *wfv1.Template) error {
	if len(tmpl.InitContainers) == 0 {
		return nil
	}
	mainCtr := findMainContainer(pod)
	if mainCtr == nil {
		panic("Unable to locate main container")
	}
	for _, ctr := range tmpl.InitContainers {
		log.Debugf("Adding init container %s", ctr.Name)
		if ctr.MirrorVolumeMounts != nil && *ctr.MirrorVolumeMounts {
			mirrorVolumeMounts(mainCtr, &ctr.Container)
		}
		pod.Spec.InitContainers = append(pod.Spec.InitContainers, ctr.Container)
	}
	return nil
}

// addSidecars adds all sidecars to the pod spec of the step.
// Optionally volume mounts from the main container to the sidecar
func addSidecars(pod *apiv1.Pod, tmpl *wfv1.Template) error {
	if len(tmpl.Sidecars) == 0 {
		return nil
	}
	mainCtr := findMainContainer(pod)
	if mainCtr == nil {
		panic("Unable to locate main container")
	}
	for _, sidecar := range tmpl.Sidecars {
		log.Debugf("Adding sidecar container %s", sidecar.Name)
		if sidecar.MirrorVolumeMounts != nil && *sidecar.MirrorVolumeMounts {
			mirrorVolumeMounts(mainCtr, &sidecar.Container)
		}
		pod.Spec.Containers = append(pod.Spec.Containers, sidecar.Container)
	}
	return nil
}

// verifyResolvedVariables is a helper to ensure all {{variables}} have been resolved for a object
func verifyResolvedVariables(obj interface{}) error {
	str, err := json.Marshal(obj)
	if err != nil {
		return err
	}
	var unresolvedErr error
	fstTmpl := fasttemplate.New(string(str), "{{", "}}")
	fstTmpl.ExecuteFuncString(func(w io.Writer, tag string) (int, error) {
		unresolvedErr = errors.Errorf(errors.CodeBadRequest, "failed to resolve {{%s}}", tag)
		return 0, nil
	})
	return unresolvedErr
}

// createSecretVolumes will retrieve and create Volumes and Volumemount object for Pod
func createSecretVolumes(tmpl *wfv1.Template) ([]apiv1.Volume, []apiv1.VolumeMount) {
	var allVolumesMap = make(map[string]apiv1.Volume)
	var uniqueKeyMap = make(map[string]bool)
	var secretVolumes []apiv1.Volume
	var secretVolMounts []apiv1.VolumeMount

	createArchiveLocationSecret(tmpl, allVolumesMap, uniqueKeyMap)

	for _, art := range tmpl.Outputs.Artifacts {
		createSecretVolume(allVolumesMap, art, uniqueKeyMap)
	}
	for _, art := range tmpl.Inputs.Artifacts {
		createSecretVolume(allVolumesMap, art, uniqueKeyMap)
	}

	for volMountName, val := range allVolumesMap {
		secretVolumes = append(secretVolumes, val)
		secretVolMounts = append(secretVolMounts, apiv1.VolumeMount{
			Name:      volMountName,
			MountPath: common.SecretVolMountPath + "/" + val.Name,
			ReadOnly:  true,
		})
	}

	return secretVolumes, secretVolMounts
}

func createArchiveLocationSecret(tmpl *wfv1.Template, volMap map[string]apiv1.Volume, uniqueKeyMap map[string]bool) {
	if tmpl.ArchiveLocation == nil {
		return
	}
	if s3ArtRepo := tmpl.ArchiveLocation.S3; s3ArtRepo != nil {
		createSecretVal(volMap, &s3ArtRepo.AccessKeySecret, uniqueKeyMap)
		createSecretVal(volMap, &s3ArtRepo.SecretKeySecret, uniqueKeyMap)
	} else if hdfsArtRepo := tmpl.ArchiveLocation.HDFS; hdfsArtRepo != nil {
		createSecretVal(volMap, hdfsArtRepo.KrbKeytabSecret, uniqueKeyMap)
		createSecretVal(volMap, hdfsArtRepo.KrbCCacheSecret, uniqueKeyMap)
	} else if artRepo := tmpl.ArchiveLocation.Artifactory; artRepo != nil {
		createSecretVal(volMap, artRepo.UsernameSecret, uniqueKeyMap)
		createSecretVal(volMap, artRepo.PasswordSecret, uniqueKeyMap)
	} else if gitRepo := tmpl.ArchiveLocation.Git; gitRepo != nil {
		createSecretVal(volMap, gitRepo.UsernameSecret, uniqueKeyMap)
		createSecretVal(volMap, gitRepo.PasswordSecret, uniqueKeyMap)
		createSecretVal(volMap, gitRepo.SSHPrivateKeySecret, uniqueKeyMap)
	}
}

func createSecretVolume(volMap map[string]apiv1.Volume, art wfv1.Artifact, keyMap map[string]bool) {
	if art.S3 != nil {
		createSecretVal(volMap, &art.S3.AccessKeySecret, keyMap)
		createSecretVal(volMap, &art.S3.SecretKeySecret, keyMap)
	} else if art.Git != nil {
		createSecretVal(volMap, art.Git.UsernameSecret, keyMap)
		createSecretVal(volMap, art.Git.PasswordSecret, keyMap)
		createSecretVal(volMap, art.Git.SSHPrivateKeySecret, keyMap)
	} else if art.Artifactory != nil {
		createSecretVal(volMap, art.Artifactory.UsernameSecret, keyMap)
		createSecretVal(volMap, art.Artifactory.PasswordSecret, keyMap)
	} else if art.HDFS != nil {
		createSecretVal(volMap, art.HDFS.KrbCCacheSecret, keyMap)
		createSecretVal(volMap, art.HDFS.KrbKeytabSecret, keyMap)
	}
}

func createSecretVal(volMap map[string]apiv1.Volume, secret *apiv1.SecretKeySelector, keyMap map[string]bool) {
	if secret == nil {
		return
	}
	if vol, ok := volMap[secret.Name]; ok {
		key := apiv1.KeyToPath{
			Key:  secret.Key,
			Path: secret.Key,
		}
		if val, _ := keyMap[secret.Name+"-"+secret.Key]; !val {
			keyMap[secret.Name+"-"+secret.Key] = true
			vol.Secret.Items = append(vol.Secret.Items, key)
		}
	} else {
		volume := apiv1.Volume{
			Name: secret.Name,
			VolumeSource: apiv1.VolumeSource{
				Secret: &apiv1.SecretVolumeSource{
					SecretName: secret.Name,
					Items: []apiv1.KeyToPath{
						{
							Key:  secret.Key,
							Path: secret.Key,
						},
					},
				},
			},
		}
		keyMap[secret.Name+"-"+secret.Key] = true
		volMap[secret.Name] = volume
	}
}

// findMainContainer finds main container
func findMainContainer(pod *apiv1.Pod) *apiv1.Container {
	var mainCtr *apiv1.Container
	for _, ctr := range pod.Spec.Containers {
		if ctr.Name != common.MainContainerName {
			continue
		}
		mainCtr = &ctr
		break
	}
	return mainCtr
}

// mirrorVolumeMounts mirrors volumeMounts of source container to target container
func mirrorVolumeMounts(sourceContainer, targetContainer *apiv1.Container) {
	for _, volMnt := range sourceContainer.VolumeMounts {
		if targetContainer.VolumeMounts == nil {
			targetContainer.VolumeMounts = make([]apiv1.VolumeMount, 0)
		}
		log.Debugf("Adding volume mount %v to container %v", volMnt.Name, targetContainer.Name)
		targetContainer.VolumeMounts = append(targetContainer.VolumeMounts, volMnt)

	}
}<|MERGE_RESOLUTION|>--- conflicted
+++ resolved
@@ -251,27 +251,12 @@
 }
 
 func (woc *wfOperationCtx) newInitContainer(tmpl *wfv1.Template) apiv1.Container {
-<<<<<<< HEAD
-	ctr := woc.newExecContainer(common.InitContainerName, false)
-	ctr.Command = []string{"argoexec"}
-	ctr.Args = []string{"init"}
-	ctr.VolumeMounts = append(ctr.VolumeMounts, volumeMountPodMetadata)
-
-=======
 	ctr := woc.newExecContainer(common.InitContainerName)
 	ctr.Command = []string{"argoexec", "init"}
->>>>>>> 4e37a444
 	return *ctr
 }
 
 func (woc *wfOperationCtx) newWaitContainer(tmpl *wfv1.Template) (*apiv1.Container, error) {
-<<<<<<< HEAD
-	ctr := woc.newExecContainer(common.WaitContainerName, false)
-	ctr.Command = []string{"argoexec"}
-	ctr.Args = []string{"wait"}
-	ctr.VolumeMounts = append(ctr.VolumeMounts, woc.createVolumeMounts()...)
-
-=======
 	ctr := woc.newExecContainer(common.WaitContainerName)
 	ctr.Command = []string{"argoexec", "wait"}
 	switch woc.controller.Config.ContainerRuntimeExecutor {
@@ -292,7 +277,6 @@
 	case "", common.ContainerRuntimeExecutorDocker:
 		ctr.VolumeMounts = append(ctr.VolumeMounts, volumeMountDockerSock)
 	}
->>>>>>> 4e37a444
 	return ctr, nil
 }
 
@@ -417,9 +401,6 @@
 	} else if woc.controller.Config.ExecutorResources != nil {
 		exec.Resources = *woc.controller.Config.ExecutorResources
 	}
-<<<<<<< HEAD
-
-=======
 	if woc.controller.Config.KubeConfig != nil {
 		path := woc.controller.Config.KubeConfig.MountPath
 		if path == "" {
@@ -438,7 +419,6 @@
 		}
 		exec.Args = append(exec.Args, "--kubeconfig="+path)
 	}
->>>>>>> 4e37a444
 	return &exec
 }
 
@@ -779,31 +759,19 @@
 			ArtifactoryAuth: woc.controller.Config.ArtifactRepository.Artifactory.ArtifactoryAuth,
 			URL:             artURL,
 		}
-<<<<<<< HEAD
+	} else if hdfsLocation := woc.controller.Config.ArtifactRepository.HDFS; hdfsLocation != nil {
+		woc.log.Debugf("Setting HDFS artifact repository information")
+		tmpl.ArchiveLocation.HDFS = &wfv1.HDFSArtifact{
+			HDFSConfig: hdfsLocation.HDFSConfig,
+			Path:       hdfsLocation.PathFormat,
+			Force:      hdfsLocation.Force,
+		}
 	} else if woc.controller.Config.ArtifactRepository.GCS != nil {
 		log.Debugf("Setting GCS artifact repository information")
 		artLocationKey := fmt.Sprintf("%s/%s", woc.wf.ObjectMeta.Name, pod.ObjectMeta.Name)
 		tmpl.ArchiveLocation.GCS = &wfv1.GCSArtifact{
 			GCSBucket: woc.controller.Config.ArtifactRepository.GCS.GCSBucket,
 			Key:       artLocationKey,
-		}
-	} else {
-		for _, art := range tmpl.Outputs.Artifacts {
-			if !art.HasLocation() {
-				needLocation = true
-				break
-			}
-		}
-		if needLocation {
-			return errors.Errorf(errors.CodeBadRequest, "controller is not configured with a default archive location")
-=======
-	} else if hdfsLocation := woc.controller.Config.ArtifactRepository.HDFS; hdfsLocation != nil {
-		woc.log.Debugf("Setting HDFS artifact repository information")
-		tmpl.ArchiveLocation.HDFS = &wfv1.HDFSArtifact{
-			HDFSConfig: hdfsLocation.HDFSConfig,
-			Path:       hdfsLocation.PathFormat,
-			Force:      hdfsLocation.Force,
->>>>>>> 4e37a444
 		}
 	} else {
 		return errors.Errorf(errors.CodeBadRequest, "controller is not configured with a default archive location")

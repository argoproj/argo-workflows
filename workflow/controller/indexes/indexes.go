package indexes

// Indexers (i.e. IndexFunc) should be fast and should not return errors
// If an indexers returns an error, the cache will panic, and crash the Go VM.
// Indexers should be fast, if they are not, then the informer will get out of date
// and start returning old workflows, resulting in the operator reconciling out of date
// information, causing conflict errors and risking corrupted data.

const (
	ClusterWorkflowTemplateIndex = "clusterworkflowtemplate"
	CronWorkflowIndex            = "cronworkflow"
	WorkflowIndex                = "workflow"
	WorkflowTemplateIndex        = "workflowtemplate"
<<<<<<< HEAD
	PhaseIndex                   = "status.phase"
	ConditionsIndex              = "status.conditions"
=======
	WorkflowPhaseIndex           = "workflow.phase"
	PodPhaseIndex                = "pod.phase"
>>>>>>> 6b3ce504
	SemaphoreConfigIndexName     = "bySemaphoreConfigMap"
)<|MERGE_RESOLUTION|>--- conflicted
+++ resolved
@@ -11,12 +11,8 @@
 	CronWorkflowIndex            = "cronworkflow"
 	WorkflowIndex                = "workflow"
 	WorkflowTemplateIndex        = "workflowtemplate"
-<<<<<<< HEAD
-	PhaseIndex                   = "status.phase"
-	ConditionsIndex              = "status.conditions"
-=======
 	WorkflowPhaseIndex           = "workflow.phase"
 	PodPhaseIndex                = "pod.phase"
->>>>>>> 6b3ce504
+	ConditionsIndex              = "status.conditions"
 	SemaphoreConfigIndexName     = "bySemaphoreConfigMap"
 )
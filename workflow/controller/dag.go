--- conflicted
+++ resolved
@@ -414,10 +414,6 @@
 			for _, depName := range taskDependencies {
 				depNode := dagCtx.getTaskNode(depName)
 				outboundNodeIDs := woc.getOutboundNodes(depNode.ID)
-<<<<<<< HEAD
-=======
-				woc.log.Infof("DAG outbound nodes of %s are %s", depNode.ID, outboundNodeIDs)
->>>>>>> 2a9ee21f
 				for _, outNodeID := range outboundNodeIDs {
 					woc.addChildNode(woc.wf.Status.Nodes[outNodeID].Name, taskNodeName)
 				}

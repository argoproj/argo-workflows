--- conflicted
+++ resolved
@@ -38,7 +38,10 @@
 	// tmplCtx is the context of template search.
 	tmplCtx *templateresolution.Context
 
-<<<<<<< HEAD
+	// onExitTemplate is a flag denoting this template as part of an onExit handler. This is necessary to ensure that
+	// further nodes stemming from this template are allowed to run when using "ShutdownStrategy: Stop"
+	onExitTemplate bool
+
 	// dependencies is a list of all the tasks a specific task depends on. Because dependencies are computed using regex
 	// and regex is expensive, we cache the results so that they are only computed once per operation
 	dependencies map[string][]string
@@ -65,11 +68,6 @@
 		return node.FinishedAt.Time
 	}
 	return node.StartedAt.Time
-=======
-	// onExitTemplate is a flag denoting this template as part of an onExit handler. This is necessary to ensure that
-	// further nodes stemming from this template are allowed to run when using "ShutdownStrategy: Stop"
-	onExitTemplate bool
->>>>>>> e9c21120
 }
 
 func (d *dagContext) GetTask(taskName string) *wfv1.DAGTask {
@@ -113,7 +111,7 @@
 }
 
 func (d *dagContext) getTaskFromNode(node *wfv1.NodeStatus) *wfv1.DAGTask {
-	return d.getTask(d.taskNameFromNodeName(node.Name))
+	return d.GetTask(d.taskNameFromNodeName(node.Name))
 }
 
 // taskNodeID formulates the node ID for a dag task
@@ -284,7 +282,6 @@
 	}()
 
 	dagCtx := &dagContext{
-<<<<<<< HEAD
 		boundaryName: nodeName,
 		boundaryID:   node.ID,
 		tasks:        tmpl.DAG.Tasks,
@@ -292,18 +289,9 @@
 		tmpl:         tmpl,
 		wf:           woc.wf,
 		tmplCtx:      tmplCtx,
+		onExitTemplate: opts.onExitTemplate,
 		dependencies: make(map[string][]string),
 		dependsLogic: make(map[string]string),
-=======
-		boundaryName:   nodeName,
-		boundaryID:     node.ID,
-		tasks:          tmpl.DAG.Tasks,
-		visited:        make(map[string]bool),
-		tmpl:           tmpl,
-		wf:             woc.wf,
-		tmplCtx:        tmplCtx,
-		onExitTemplate: opts.onExitTemplate,
->>>>>>> e9c21120
 	}
 
 	// Identify our target tasks. If user did not specify any, then we choose all tasks which have
@@ -396,34 +384,6 @@
 		}
 		return
 	}
-<<<<<<< HEAD
-=======
-	// Check if our dependencies completed. If not, recurse our parents executing them if necessary
-	dependenciesCompleted := true
-	dependenciesSuccessful := true
-	nodeName := dagCtx.taskNodeName(taskName)
-	// Ensure that the generated taskNodeName can be reversed into the original (not expanded) task name
-	if dagCtx.taskNameFromNodeName(nodeName) != task.Name {
-		panic("unreachable: node name cannot be reversed into task name; please file a bug on GitHub")
-	}
-	for _, depName := range task.Dependencies {
-		depNode := dagCtx.GetTaskNode(depName)
-		if depNode != nil && depNode.Completed() {
-			depTask := dagCtx.getTask(depName)
-			if !depNode.Successful() && !depTask.ContinuesOn(depNode.Phase) {
-				dependenciesSuccessful = false
-			}
-		} else {
-			dependenciesCompleted = false
-			dependenciesSuccessful = false
-		}
-		// recurse our dependency
-		woc.executeDAGTask(dagCtx, depName)
-	}
-	if !dependenciesCompleted {
-		return
-	}
->>>>>>> e9c21120
 
 	// The template scope of this dag.
 	dagTemplateScope := dagCtx.tmplCtx.GetTemplateScope()
@@ -510,18 +470,14 @@
 	}
 
 	for _, t := range expandedTasks {
-<<<<<<< HEAD
 		node = dagCtx.getTaskNode(t.Name)
-=======
-
->>>>>>> e9c21120
 		taskNodeName := dagCtx.taskNodeName(t.Name)
 		// Ensure that the generated taskNodeName can be reversed into the original (not expanded) task name
 		if dagCtx.taskNameFromNodeName(taskNodeName) != task.Name {
 			panic("unreachable: task node name cannot be reversed into tag name; please file a bug on GitHub")
 		}
 
-		node = dagCtx.GetTaskNode(t.Name)
+		node = dagCtx.getTaskNode(t.Name)
 		if node == nil {
 			woc.log.Infof("All of node %s dependencies %s completed", taskNodeName, taskDependencies)
 			// Add the child relationship from our dependency's outbound nodes to this node.

package controller

import (
	"encoding/json"
	"fmt"
	"strings"

	"github.com/argoproj/argo/errors"
	wfv1 "github.com/argoproj/argo/pkg/apis/workflow/v1alpha1"
	"github.com/argoproj/argo/workflow/common"
	"github.com/argoproj/argo/workflow/templateresolution"
	"github.com/valyala/fasttemplate"
)

// dagContext holds context information about this context's DAG
type dagContext struct {
	// boundaryName is the node name of the boundary node to this DAG.
	// This is used to incorporate into each of the task's node names.
	boundaryName string
	boundaryID   string

	// tasks are all the tasks in the template
	tasks []wfv1.DAGTask

	// visited keeps track of tasks we have already visited during an invocation of executeDAG
	// in order to avoid duplicating work
	visited map[string]bool

	// tmpl is the template spec. it is needed to resolve hard-wired artifacts
	tmpl *wfv1.Template

	// wf is stored to formulate nodeIDs
	wf *wfv1.Workflow

	// tmplCtx is the context of template search.
	tmplCtx *templateresolution.Context
}

func (d *dagContext) getTask(taskName string) *wfv1.DAGTask {
	for _, task := range d.tasks {
		if task.Name == taskName {
			return &task
		}
	}
	panic("target " + taskName + " does not exist")
}

// taskNodeName formulates the nodeName for a dag task
func (d *dagContext) taskNodeName(taskName string) string {
	return fmt.Sprintf("%s.%s", d.boundaryName, taskName)
}

// taskNodeID formulates the node ID for a dag task
func (d *dagContext) taskNodeID(taskName string) string {
	nodeName := d.taskNodeName(taskName)
	return d.wf.NodeID(nodeName)
}

func (d *dagContext) getTaskNode(taskName string) *wfv1.NodeStatus {
	nodeID := d.taskNodeID(taskName)
	node, ok := d.wf.Status.Nodes[nodeID]
	if !ok {
		return nil
	}
	return &node
}

// assessDAGPhase assesses the overall DAG status
func (d *dagContext) assessDAGPhase(targetTasks []string, nodes map[string]wfv1.NodeStatus) wfv1.NodePhase {
	// First check all our nodes to see if anything is still running. If so, then the DAG is
	// considered still running (even if there are failures). Remember any failures and if retry
	// nodes have been exhausted.
	var unsuccessfulPhase wfv1.NodePhase
	retriesExhausted := true
	for _, node := range nodes {
		if node.BoundaryID != d.boundaryID {
			continue
		}
		if !node.Completed() {
			return wfv1.NodeRunning
		}
		if node.Successful() {
			continue
		}
		// failed retry attempts should not factor into the overall unsuccessful phase of the dag
		// because the subsequent attempt may have succeeded
		if unsuccessfulPhase == "" && !isRetryAttempt(node, nodes) {
			unsuccessfulPhase = node.Phase
		}
<<<<<<< HEAD
		if node.Type == wfv1.NodeTypeRetry {
			if node.Successful() {
				retriesExhausted = false
			} else if d.hasMoreRetries(&node) {
				retriesExhausted = false
			}
=======
		if node.Type == wfv1.NodeTypeRetry && hasMoreRetries(&node, d.wf) {
			retriesExhausted = false
>>>>>>> 6c18039b
		}
	}
	if unsuccessfulPhase != "" {
		// if we were unsuccessful, we can return *only* if all retry nodes have ben exhausted.
		if retriesExhausted {
			return unsuccessfulPhase
		}
	}
	// There are no currently running tasks. Now check if our dependencies were met
	for _, depName := range targetTasks {
		depNode := d.getTaskNode(depName)
		if depNode == nil {
			return wfv1.NodeRunning
		}
		if !depNode.Successful() {
			// we should theoretically never get here since it would have been caught in first loop
			return depNode.Phase
		}
	}
	// If we get here, all our dependencies were completed and successful
	return wfv1.NodeSucceeded
}

<<<<<<< HEAD
func (d *dagContext) hasMoreRetries(node *wfv1.NodeStatus) bool {
=======
// isRetryAttempt detects if a node is part of a retry
func isRetryAttempt(node wfv1.NodeStatus, nodes map[string]wfv1.NodeStatus) bool {
	for _, potentialParent := range nodes {
		if potentialParent.Type == wfv1.NodeTypeRetry {
			for _, child := range potentialParent.Children {
				if child == node.ID {
					return true
				}
			}
		}
	}
	return false
}

func hasMoreRetries(node *wfv1.NodeStatus, wf *wfv1.Workflow) bool {
>>>>>>> 6c18039b
	if node.Phase == wfv1.NodeSucceeded {
		return false
	}

	if len(node.Children) == 0 {
		return true
	}
	// pick the first child to determine it's template type
	childNode := d.wf.Status.Nodes[node.Children[0]]
	tmpl, err := d.tmplCtx.GetTemplate(&childNode)
	if err != nil {
		return false
	}
	if tmpl.RetryStrategy.Limit != nil && int32(len(node.Children)) > *tmpl.RetryStrategy.Limit {
		return false
	}
	return true
}

func (woc *wfOperationCtx) executeDAG(nodeName string, tmplCtx *templateresolution.Context, tmpl *wfv1.Template, boundaryID string) *wfv1.NodeStatus {
	node := woc.getNodeByName(nodeName)
	if node != nil && node.Completed() {
		return node
	}
	if node == nil {
		node = woc.initializeNode(nodeName, wfv1.NodeTypeDAG, tmpl, boundaryID, wfv1.NodeRunning)
	}
	defer func() {
		if node != nil && woc.wf.Status.Nodes[node.ID].Completed() {
			_ = woc.killDaemonedChildren(node.ID)
		}
	}()

	dagCtx := &dagContext{
		boundaryName: nodeName,
		boundaryID:   woc.wf.NodeID(nodeName),
		tasks:        tmpl.DAG.Tasks,
		visited:      make(map[string]bool),
		tmpl:         tmpl,
		wf:           woc.wf,
		tmplCtx:      tmplCtx,
	}

	// Identify our target tasks. If user did not specify any, then we choose all tasks which have
	// no dependants.
	var targetTasks []string
	if tmpl.DAG.Target == "" {
		targetTasks = findLeafTaskNames(tmpl.DAG.Tasks)
	} else {
		targetTasks = strings.Split(tmpl.DAG.Target, " ")
	}

	// kick off execution of each target task asynchronously
	for _, taskNames := range targetTasks {
		woc.executeDAGTask(dagCtx, taskNames)
	}
	// check if we are still running any tasks in this dag and return early if we do
	dagPhase := dagCtx.assessDAGPhase(targetTasks, woc.wf.Status.Nodes)
	switch dagPhase {
	case wfv1.NodeRunning:
		return woc.getNodeByName(nodeName)
	case wfv1.NodeError, wfv1.NodeFailed:
		return woc.markNodePhase(nodeName, dagPhase)
	}

	// set outputs from tasks in order for DAG templates to support outputs
	scope := wfScope{
		tmpl:  tmpl,
		scope: make(map[string]interface{}),
	}
	for _, task := range tmpl.DAG.Tasks {
		taskNode := dagCtx.getTaskNode(task.Name)
		if taskNode == nil {
			// Can happen when dag.target was specified
			continue
		}
		woc.processNodeOutputs(&scope, fmt.Sprintf("tasks.%s", task.Name), taskNode)
	}
	outputs, err := getTemplateOutputsFromScope(tmpl, &scope)
	if err != nil {
		return woc.markNodeError(nodeName, err)
	}
	if outputs != nil {
		node = woc.getNodeByName(nodeName)
		node.Outputs = outputs
		woc.wf.Status.Nodes[node.ID] = *node
	}

	// set the outbound nodes from the target tasks
	node = woc.getNodeByName(nodeName)
	outbound := make([]string, 0)
	for _, depName := range targetTasks {
		depNode := dagCtx.getTaskNode(depName)
		if depNode == nil {
			woc.log.Println(depName)
		}
		outboundNodeIDs := woc.getOutboundNodes(depNode.ID)
		outbound = append(outbound, outboundNodeIDs...)
	}
	woc.log.Infof("Outbound nodes of %s set to %s", node.ID, outbound)
	node.OutboundNodes = outbound
	woc.wf.Status.Nodes[node.ID] = *node

	return woc.markNodePhase(nodeName, wfv1.NodeSucceeded)
}

// executeDAGTask traverses and executes the upward chain of dependencies of a task
func (woc *wfOperationCtx) executeDAGTask(dagCtx *dagContext, taskName string) {
	if _, ok := dagCtx.visited[taskName]; ok {
		return
	}
	dagCtx.visited[taskName] = true

	node := dagCtx.getTaskNode(taskName)
	if node != nil && node.Completed() {
		return
	}
	// Check if our dependencies completed. If not, recurse our parents executing them if necessary
	task := dagCtx.getTask(taskName)
	dependenciesCompleted := true
	dependenciesSuccessful := true
	nodeName := dagCtx.taskNodeName(taskName)
	for _, depName := range task.Dependencies {
		depNode := dagCtx.getTaskNode(depName)
		if depNode != nil {
			if depNode.Completed() {
				if !depNode.Successful() && !dagCtx.getTask(depName).ContinuesOn(depNode.Phase) {
					dependenciesSuccessful = false
				}
				continue
			}
		}
		dependenciesCompleted = false
		dependenciesSuccessful = false
		// recurse our dependency
		woc.executeDAGTask(dagCtx, depName)
	}
	if !dependenciesCompleted {
		return
	}

	if !dependenciesSuccessful {
		// TODO: in the future we may support some more sophisticated syntax for deciding on how
		// to proceed if at least one dependency succeeded, analogous to airflow's trigger rules,
		// (e.g. one_success, all_done, one_failed, etc...). This decision would be made here.
		return
	}

	// All our dependencies were satisfied and successful. It's our turn to run

	taskGroupNode := woc.getNodeByName(nodeName)
	if taskGroupNode != nil && taskGroupNode.Type != wfv1.NodeTypeTaskGroup {
		taskGroupNode = nil
	}
	// connectDependencies is a helper to connect our dependencies to current task as children
	connectDependencies := func(taskNodeName string) {
		if len(task.Dependencies) == 0 || taskGroupNode != nil {
			// if we had no dependencies, then we are a root task, and we should connect the
			// boundary node as our parent
			if taskGroupNode == nil {
				woc.addChildNode(dagCtx.boundaryName, taskNodeName)
			} else {
				woc.addChildNode(taskGroupNode.Name, taskNodeName)
			}

		} else {
			// Otherwise, add all outbound nodes of our dependencies as parents to this node
			for _, depName := range task.Dependencies {
				depNode := dagCtx.getTaskNode(depName)
				outboundNodeIDs := woc.getOutboundNodes(depNode.ID)
				woc.log.Infof("DAG outbound nodes of %s are %s", depNode, outboundNodeIDs)
				for _, outNodeID := range outboundNodeIDs {
					woc.addChildNode(woc.wf.Status.Nodes[outNodeID].Name, taskNodeName)
				}
			}
		}
	}

	// First resolve/substitute params/artifacts from our dependencies
	newTask, err := woc.resolveDependencyReferences(dagCtx, task)
	if err != nil {
		woc.initializeNode(nodeName, wfv1.NodeTypeSkipped, task, dagCtx.boundaryID, wfv1.NodeError, err.Error())
		connectDependencies(nodeName)
		return
	}

	// Next, expand the DAG's withItems/withParams/withSequence (if any). If there was none, then
	// expandedTasks will be a single element list of the same task
	expandedTasks, err := woc.expandTask(*newTask)
	if err != nil {
		woc.initializeNode(nodeName, wfv1.NodeTypeSkipped, task, dagCtx.boundaryID, wfv1.NodeError, err.Error())
		connectDependencies(nodeName)
		return
	}

	// If DAG task has withParam of with withSequence then we need to create virtual node of type TaskGroup.
	// For example, if we had task A with withItems of ['foo', 'bar'] which expanded to ['A(0:foo)', 'A(1:bar)'], we still
	// need to create a node for A.
	if len(task.WithItems) > 0 || task.WithParam != "" || task.WithSequence != nil {
		if taskGroupNode == nil {
			connectDependencies(nodeName)
			taskGroupNode = woc.initializeNode(nodeName, wfv1.NodeTypeTaskGroup, task, dagCtx.boundaryID, wfv1.NodeRunning, "")
		}
	}

	for _, t := range expandedTasks {
		node = dagCtx.getTaskNode(t.Name)
		taskNodeName := dagCtx.taskNodeName(t.Name)
		if node == nil {
			woc.log.Infof("All of node %s dependencies %s completed", taskNodeName, task.Dependencies)
			// Add the child relationship from our dependency's outbound nodes to this node.
			connectDependencies(taskNodeName)

			// Check the task's when clause to decide if it should execute
			proceed, err := shouldExecute(t.When)
			if err != nil {
				woc.initializeNode(taskNodeName, wfv1.NodeTypeSkipped, task, dagCtx.boundaryID, wfv1.NodeError, err.Error())
				continue
			}
			if !proceed {
				skipReason := fmt.Sprintf("when '%s' evaluated false", t.When)
				woc.initializeNode(taskNodeName, wfv1.NodeTypeSkipped, task, dagCtx.boundaryID, wfv1.NodeSkipped, skipReason)
				continue
			}
		}

		// Finally execute the template
		_, _ = woc.executeTemplate(&t, dagCtx.tmplCtx, t.Arguments, taskNodeName, dagCtx.boundaryID)
	}

	if taskGroupNode != nil {
		groupPhase := wfv1.NodeSucceeded
		for _, t := range expandedTasks {
			// Add the child relationship from our dependency's outbound nodes to this node.
			node := dagCtx.getTaskNode(t.Name)
			if node == nil || !node.Completed() {
				return
			}
			if !node.Successful() {
				groupPhase = node.Phase
			}
		}
		woc.markNodePhase(taskGroupNode.Name, groupPhase)
	}
}

// resolveDependencyReferences replaces any references to outputs of task dependencies, or artifacts in the inputs
// NOTE: by now, input parameters should have been substituted throughout the template
func (woc *wfOperationCtx) resolveDependencyReferences(dagCtx *dagContext, task *wfv1.DAGTask) (*wfv1.DAGTask, error) {
	// build up the scope
	scope := wfScope{
		tmpl:  dagCtx.tmpl,
		scope: make(map[string]interface{}),
	}
	woc.addOutputsToScope("workflow", woc.wf.Status.Outputs, &scope)

	ancestors := common.GetTaskAncestry(task.Name, dagCtx.tasks)
	for _, ancestor := range ancestors {
		ancestorNode := dagCtx.getTaskNode(ancestor)
		prefix := fmt.Sprintf("tasks.%s", ancestor)
		if ancestorNode.Type == wfv1.NodeTypeTaskGroup {
			var ancestorNodes []wfv1.NodeStatus
			for _, node := range woc.wf.Status.Nodes {
				if node.BoundaryID == dagCtx.boundaryID && strings.HasPrefix(node.Name, ancestorNode.Name+"(") {
					ancestorNodes = append(ancestorNodes, node)
				}
			}
			tmpl, err := dagCtx.tmplCtx.GetTemplate(ancestorNode)
			if err != nil {
				return nil, errors.InternalWrapError(err)
			}
			err = woc.processAggregateNodeOutputs(tmpl, &scope, prefix, ancestorNodes)
			if err != nil {
				return nil, errors.InternalWrapError(err)
			}
		} else {
			woc.processNodeOutputs(&scope, prefix, ancestorNode)
		}
	}

	// Perform replacement
	// Replace woc.volumes
	err := woc.substituteParamsInVolumes(scope.replaceMap())
	if err != nil {
		return nil, err
	}

	// Replace task's parameters
	taskBytes, err := json.Marshal(task)
	if err != nil {
		return nil, errors.InternalWrapError(err)
	}
	fstTmpl := fasttemplate.New(string(taskBytes), "{{", "}}")
	newTaskStr, err := common.Replace(fstTmpl, scope.replaceMap(), true)
	if err != nil {
		return nil, err
	}
	var newTask wfv1.DAGTask
	err = json.Unmarshal([]byte(newTaskStr), &newTask)
	if err != nil {
		return nil, errors.InternalWrapError(err)
	}

	// replace all artifact references
	for j, art := range newTask.Arguments.Artifacts {
		if art.From == "" {
			continue
		}
		resolvedArt, err := scope.resolveArtifact(art.From)
		if err != nil {
			return nil, err
		}
		resolvedArt.Name = art.Name
		newTask.Arguments.Artifacts[j] = *resolvedArt
	}
	return &newTask, nil
}

// findLeafTaskNames finds the names of all tasks whom no other nodes depend on.
// This list of tasks is used as the the default list of targets when dag.targets is omitted.
func findLeafTaskNames(tasks []wfv1.DAGTask) []string {
	taskIsLeaf := make(map[string]bool)
	for _, task := range tasks {
		if _, ok := taskIsLeaf[task.Name]; !ok {
			taskIsLeaf[task.Name] = true
		}
		for _, dependency := range task.Dependencies {
			taskIsLeaf[dependency] = false
		}
	}
	leafTaskNames := make([]string, 0)
	for taskName, isLeaf := range taskIsLeaf {
		if isLeaf {
			leafTaskNames = append(leafTaskNames, taskName)
		}
	}
	return leafTaskNames
}

// expandTask expands a single DAG task containing withItems, withParams, withSequence into multiple parallel tasks
func (woc *wfOperationCtx) expandTask(task wfv1.DAGTask) ([]wfv1.DAGTask, error) {
	taskBytes, err := json.Marshal(task)
	if err != nil {
		return nil, errors.InternalWrapError(err)
	}
	var items []wfv1.Item
	if len(task.WithItems) > 0 {
		items = task.WithItems
	} else if task.WithParam != "" {
		err = json.Unmarshal([]byte(task.WithParam), &items)
		if err != nil {
			return nil, errors.Errorf(errors.CodeBadRequest, "withParam value could not be parsed as a JSON list: %s", strings.TrimSpace(task.WithParam))
		}
	} else if task.WithSequence != nil {
		items, err = expandSequence(task.WithSequence)
		if err != nil {
			return nil, err
		}
	} else {
		return []wfv1.DAGTask{task}, nil
	}

	fstTmpl := fasttemplate.New(string(taskBytes), "{{", "}}")
	expandedTasks := make([]wfv1.DAGTask, 0)
	for i, item := range items {
		var newTask wfv1.DAGTask
		newTaskName, err := processItem(fstTmpl, task.Name, i, item, &newTask)
		if err != nil {
			return nil, err
		}
		newTask.Name = newTaskName
		newTask.Template = task.Template
		expandedTasks = append(expandedTasks, newTask)
	}
	return expandedTasks, nil
}<|MERGE_RESOLUTION|>--- conflicted
+++ resolved
@@ -87,17 +87,8 @@
 		if unsuccessfulPhase == "" && !isRetryAttempt(node, nodes) {
 			unsuccessfulPhase = node.Phase
 		}
-<<<<<<< HEAD
-		if node.Type == wfv1.NodeTypeRetry {
-			if node.Successful() {
-				retriesExhausted = false
-			} else if d.hasMoreRetries(&node) {
-				retriesExhausted = false
-			}
-=======
-		if node.Type == wfv1.NodeTypeRetry && hasMoreRetries(&node, d.wf) {
+		if node.Type == wfv1.NodeTypeRetry && d.hasMoreRetries(&node) {
 			retriesExhausted = false
->>>>>>> 6c18039b
 		}
 	}
 	if unsuccessfulPhase != "" {
@@ -121,9 +112,6 @@
 	return wfv1.NodeSucceeded
 }
 
-<<<<<<< HEAD
-func (d *dagContext) hasMoreRetries(node *wfv1.NodeStatus) bool {
-=======
 // isRetryAttempt detects if a node is part of a retry
 func isRetryAttempt(node wfv1.NodeStatus, nodes map[string]wfv1.NodeStatus) bool {
 	for _, potentialParent := range nodes {
@@ -138,8 +126,7 @@
 	return false
 }
 
-func hasMoreRetries(node *wfv1.NodeStatus, wf *wfv1.Workflow) bool {
->>>>>>> 6c18039b
+func (d *dagContext) hasMoreRetries(node *wfv1.NodeStatus) bool {
 	if node.Phase == wfv1.NodeSucceeded {
 		return false
 	}

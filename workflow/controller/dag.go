--- conflicted
+++ resolved
@@ -333,42 +333,10 @@
 	nodeName := dagCtx.taskNodeName(taskName)
 	for _, depName := range task.Dependencies {
 		depNode := dagCtx.GetTaskNode(depName)
-<<<<<<< HEAD
-		if depNode != nil {
-			if depNode.Completed() {
-				depTask := dagCtx.getTask(depName)
-				// Run the node's onExit node, if any. Only nodes that have dependencies will have their onExit nodes
-				// executed here. Leaf nodes will have their onExit nodes executed above
-				hasOnExitNode, onExitNode, err := woc.runOnExitNode(depTask.Name, depTask.OnExit, dagCtx.boundaryID, dagCtx.tmplCtx)
-				if hasOnExitNode && (onExitNode == nil || !onExitNode.Completed() || err != nil) {
-					// The onExit node is either not complete or has errored out, return.
-					return
-				}
-
-				if !depNode.Successful() && !depTask.ContinuesOn(depNode.Phase) {
-					dependenciesSuccessful = false
-				}
-
-				if task.Metrics != nil && (!hasOnExitNode || onExitNode.Completed()) {
-					// We can infer that this node completed during the current operation, emit metrics
-					if prevNodeStatus, ok := woc.preExecutionNodePhases[depNode.ID]; ok && !prevNodeStatus.Completed() {
-						dagScope, err := woc.buildLocalScopeFromTask(dagCtx, depTask)
-						if err != nil {
-							woc.log.Error(err)
-							continue
-						}
-						localScope, realTimeScope := woc.prepareMetricScope(depNode, dagScope, "task")
-						woc.computeMetrics(depTask.Metrics.Prometheus, localScope, realTimeScope, false)
-					}
-				}
-
-				continue
-=======
 		if depNode != nil && depNode.Completed() {
 			depTask := dagCtx.getTask(depName)
 			if !depNode.Successful() && !depTask.ContinuesOn(depNode.Phase) {
 				dependenciesSuccessful = false
->>>>>>> c3763d34
 			}
 		} else {
 			dependenciesCompleted = false

--- conflicted
+++ resolved
@@ -313,33 +313,15 @@
 		}
 		return
 	}
+
+	// The template scope of this dag.
+	dagTemplateScope := dagCtx.tmplCtx.GetCurrentTemplateBase().GetTemplateScope()
+
 	// Check if our dependencies completed. If not, recurse our parents executing them if necessary
-<<<<<<< HEAD
-	task := dagCtx.getTask(taskName)
 	nodeName := dagCtx.taskNodeName(taskName)
 	depends, err := getTaskDepends(task)
 	if err != nil {
-		woc.initializeNode(nodeName, wfv1.NodeTypeSkipped, task, dagCtx.boundaryID, wfv1.NodeError, err.Error())
-=======
-	dependenciesCompleted := true
-	dependenciesSuccessful := true
-	nodeName := dagCtx.taskNodeName(taskName)
-	for _, depName := range task.Dependencies {
-		depNode := dagCtx.GetTaskNode(depName)
-		if depNode != nil && depNode.Completed() {
-			depTask := dagCtx.getTask(depName)
-			if !depNode.Successful() && !depTask.ContinuesOn(depNode.Phase) {
-				dependenciesSuccessful = false
-			}
-		} else {
-			dependenciesCompleted = false
-			dependenciesSuccessful = false
-		}
-		// recurse our dependency
-		woc.executeDAGTask(dagCtx, depName)
-	}
-	if !dependenciesCompleted {
->>>>>>> c3763d34
+		woc.initializeNode(nodeName, wfv1.NodeTypeSkipped, dagTemplateScope, task, dagCtx.boundaryID, wfv1.NodeError, err.Error())
 		return
 	}
 	if depends != nil {
@@ -379,8 +361,6 @@
 		}
 	}
 
-	// The template scope of this dag.
-	dagTemplateScope := dagCtx.tmplCtx.GetCurrentTemplateBase().GetTemplateScope()
 
 	// First resolve/substitute params/artifacts from our dependencies
 	newTask, err := woc.resolveDependencyReferences(dagCtx, task)

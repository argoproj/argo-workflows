package controller

import (
	"context"
	"strconv"
	"strings"
	"testing"

	metav1 "k8s.io/apimachinery/pkg/apis/meta/v1"
	"k8s.io/client-go/kubernetes"

	"github.com/stretchr/testify/assert"
	v1 "k8s.io/api/core/v1"
	"sigs.k8s.io/yaml"

	argoErr "github.com/argoproj/argo/errors"
	wfv1 "github.com/argoproj/argo/pkg/apis/workflow/v1alpha1"
	"github.com/argoproj/argo/workflow/sync"
)

const configMap = `
apiVersion: v1
kind: ConfigMap
metadata:
  name: my-config
data:
  workflow: "2"
  template: "1"
`
const wfWithSemaphore = `
apiVersion: argoproj.io/v1alpha1
kind: Workflow
metadata: 
  name: hello-world
  namespace: default
spec: 
  entrypoint: whalesay
  templates: 
    - 
      synchronization: 
        semaphore: 
          configMapKeyRef: 
            key: template
            name: my-config
      container: 
        args: 
          - "hello world"
        command: 
          - cowsay
        image: "docker/whalesay:latest"
      name: whalesay
`

const ScriptWfWithSemaphore = `
apiVersion: argoproj.io/v1alpha1
kind: Workflow
metadata: 
  name: script-wf
  namespace: default
spec: 
  entrypoint: scriptTmpl
  templates:
  - name: scriptTmpl
    synchronization: 
      semaphore: 
        configMapKeyRef: 
          key: template
          name: my-config
    script:
      image: python:alpine3.6
      command: ["python"]
      # fail with a 66% probability
      source: |
        import random;
        import sys; 
        exit_code = random.choice([0, 1, 1]); 
        sys.exit(exit_code)
`
const ResourceWfWithSemaphore = `
apiVersion: argoproj.io/v1alpha1
kind: Workflow
metadata: 
  name: resource-wf
  namespace: default
spec: 
  entrypoint: resourceTmpl
  templates:
  - name: resourceTmpl 
    synchronization: 
      semaphore: 
        configMapKeyRef: 
          key: template
          name: my-config
    resource:
      action: create
      manifest: |
        apiVersion: v1
        kind: ConfigMap
        metadata:
          name: workflow-controller-configmap1
`

func GetSyncLimitFunc(ctx context.Context, kube kubernetes.Interface) func(string) (int, error) {
	syncLimitConfig := func(lockName string) (int, error) {
		items := strings.Split(lockName, "/")
		if len(items) < 4 {
			return 0, argoErr.New(argoErr.CodeBadRequest, "Invalid Config Map Key")
		}

		configMap, err := kube.CoreV1().ConfigMaps(items[0]).Get(ctx, items[2], metav1.GetOptions{})

		if err != nil {
			return 0, err
		}

		value, found := configMap.Data[items[3]]

		if !found {
			return 0, argoErr.New(argoErr.CodeBadRequest, "Invalid Sync configuration Key")
		}
		return strconv.Atoi(value)
	}
	return syncLimitConfig
}

func TestSemaphoreTmplLevel(t *testing.T) {
	cancel, controller := newController()
	defer cancel()
	ctx := context.Background()
	controller.syncManager = sync.NewLockManager(GetSyncLimitFunc(ctx, controller.kubeclientset), func(key string) {
	})
	var cm v1.ConfigMap
	err := yaml.Unmarshal([]byte(configMap), &cm)
	assert.NoError(t, err)
	_, err = controller.kubeclientset.CoreV1().ConfigMaps("default").Create(ctx, &cm, metav1.CreateOptions{})
	assert.NoError(t, err)

	t.Run("TmplLevelAcquireAndRelease", func(t *testing.T) {
		wf := unmarshalWF(wfWithSemaphore)
		wf.Name = "one"
		wf, err := controller.wfclientset.ArgoprojV1alpha1().Workflows(wf.Namespace).Create(ctx, wf, metav1.CreateOptions{})
		assert.NoError(t, err)
		woc := newWorkflowOperationCtx(wf, controller)

		// acquired the lock
		woc.operate(ctx)
		assert.NotNil(t, woc.wf.Status.Synchronization)
		assert.NotNil(t, woc.wf.Status.Synchronization.Semaphore)
		assert.Equal(t, 1, len(woc.wf.Status.Synchronization.Semaphore.Holding))

		for _, node := range woc.wf.Status.Nodes {
			assert.Equal(t, wfv1.NodePending, node.Phase)
		}

		// Try to Acquire the lock, But lock is not available
		wf_Two := wf.DeepCopy()
		wf_Two.Name = "two"
		wf_Two, err = controller.wfclientset.ArgoprojV1alpha1().Workflows(wf.Namespace).Create(ctx, wf_Two, metav1.CreateOptions{})
		assert.NoError(t, err)
		woc_two := newWorkflowOperationCtx(wf_Two, controller)
		// Try Acquire the lock
		woc_two.operate(ctx)

		// Check Node status
		err = woc_two.podReconciliation(ctx)
		assert.NoError(t, err)
		for _, node := range woc_two.wf.Status.Nodes {
			assert.Equal(t, wfv1.NodePending, node.Phase)
		}

		// Updating Pod state
		makePodsPhase(ctx, woc, v1.PodFailed)

		// Release the lock
		woc = newWorkflowOperationCtx(woc.wf, controller)
		woc.operate(ctx)
		assert.Nil(t, woc.wf.Status.Synchronization)

		// Try to acquired the lock
		woc_two = newWorkflowOperationCtx(woc_two.wf, controller)
		woc_two.operate(ctx)
		assert.NotNil(t, woc_two.wf.Status.Synchronization)
		assert.NotNil(t, woc_two.wf.Status.Synchronization.Semaphore)
		assert.Equal(t, 1, len(woc_two.wf.Status.Synchronization.Semaphore.Holding))

	})
}

func TestSemaphoreScriptTmplLevel(t *testing.T) {
	cancel, controller := newController()
	defer cancel()
	ctx := context.Background()
	controller.syncManager = sync.NewLockManager(GetSyncLimitFunc(ctx, controller.kubeclientset), func(key string) {
	})
	var cm v1.ConfigMap
	err := yaml.Unmarshal([]byte(configMap), &cm)
	assert.NoError(t, err)
	_, err = controller.kubeclientset.CoreV1().ConfigMaps("default").Create(ctx, &cm, metav1.CreateOptions{})
	assert.NoError(t, err)

	t.Run("ScriptTmplLevelAcquireAndRelease", func(t *testing.T) {
		wf := unmarshalWF(ScriptWfWithSemaphore)
		wf.Name = "one"
		wf, err := controller.wfclientset.ArgoprojV1alpha1().Workflows(wf.Namespace).Create(ctx, wf, metav1.CreateOptions{})
		assert.NoError(t, err)
		woc := newWorkflowOperationCtx(wf, controller)

		// acquired the lock
		woc.operate(ctx)
		assert.NotNil(t, woc.wf.Status.Synchronization)
		assert.NotNil(t, woc.wf.Status.Synchronization.Semaphore)
		assert.Equal(t, 1, len(woc.wf.Status.Synchronization.Semaphore.Holding))

		for _, node := range woc.wf.Status.Nodes {
			assert.Equal(t, wfv1.NodePending, node.Phase)
		}

		// Try to Acquire the lock, But lock is not available
		wf_Two := wf.DeepCopy()
		wf_Two.Name = "two"
		wf_Two, err = controller.wfclientset.ArgoprojV1alpha1().Workflows(wf.Namespace).Create(ctx, wf_Two, metav1.CreateOptions{})
		assert.NoError(t, err)
		woc_two := newWorkflowOperationCtx(wf_Two, controller)
		// Try Acquire the lock
		woc_two.operate(ctx)

		// Check Node status
		err = woc_two.podReconciliation(ctx)
		assert.NoError(t, err)
		for _, node := range woc_two.wf.Status.Nodes {
			assert.Equal(t, wfv1.NodePending, node.Phase)
		}
		// Updating Pod state
		makePodsPhase(ctx, woc, v1.PodFailed)

		// Release the lock
		woc = newWorkflowOperationCtx(woc.wf, controller)
		woc.operate(ctx)
		assert.Nil(t, woc.wf.Status.Synchronization)

		// Try to acquired the lock
		woc_two = newWorkflowOperationCtx(woc_two.wf, controller)
		woc_two.operate(ctx)
		assert.NotNil(t, woc_two.wf.Status.Synchronization)
		assert.NotNil(t, woc_two.wf.Status.Synchronization.Semaphore)
		assert.Equal(t, 1, len(woc_two.wf.Status.Synchronization.Semaphore.Holding))

	})
}

func TestSemaphoreResourceTmplLevel(t *testing.T) {
	cancel, controller := newController()
	defer cancel()
	ctx := context.Background()
	controller.syncManager = sync.NewLockManager(GetSyncLimitFunc(ctx, controller.kubeclientset), func(key string) {
	})
	var cm v1.ConfigMap
	err := yaml.Unmarshal([]byte(configMap), &cm)
	assert.NoError(t, err)
	_, err = controller.kubeclientset.CoreV1().ConfigMaps("default").Create(ctx, &cm, metav1.CreateOptions{})
	assert.NoError(t, err)

	t.Run("ResourceTmplLevelAcquireAndRelease", func(t *testing.T) {
		wf := unmarshalWF(ResourceWfWithSemaphore)
		wf.Name = "one"
		wf, err := controller.wfclientset.ArgoprojV1alpha1().Workflows(wf.Namespace).Create(ctx, wf, metav1.CreateOptions{})
		assert.NoError(t, err)
		woc := newWorkflowOperationCtx(wf, controller)

		// acquired the lock
		woc.operate(ctx)
		assert.NotNil(t, woc.wf.Status.Synchronization)
		assert.NotNil(t, woc.wf.Status.Synchronization.Semaphore)
		assert.Equal(t, 1, len(woc.wf.Status.Synchronization.Semaphore.Holding))

		for _, node := range woc.wf.Status.Nodes {
			assert.Equal(t, wfv1.NodePending, node.Phase)
		}

		// Try to Acquire the lock, But lock is not available
		wf_Two := wf.DeepCopy()
		wf_Two.Name = "two"
		wf_Two, err = controller.wfclientset.ArgoprojV1alpha1().Workflows(wf.Namespace).Create(ctx, wf_Two, metav1.CreateOptions{})
		assert.NoError(t, err)
		woc_two := newWorkflowOperationCtx(wf_Two, controller)
		// Try Acquire the lock
		woc_two.operate(ctx)

		// Check Node status
		err = woc_two.podReconciliation(ctx)
		assert.NoError(t, err)
		for _, node := range woc_two.wf.Status.Nodes {
			assert.Equal(t, wfv1.NodePending, node.Phase)
		}

		// Updating Pod state
		makePodsPhase(ctx, woc, v1.PodFailed)

		// Release the lock
		woc = newWorkflowOperationCtx(woc.wf, controller)
		woc.operate(ctx)
		assert.Nil(t, woc.wf.Status.Synchronization)

		// Try to acquired the lock
		woc_two = newWorkflowOperationCtx(woc_two.wf, controller)
		woc_two.operate(ctx)
		assert.NotNil(t, woc_two.wf.Status.Synchronization)
		assert.NotNil(t, woc_two.wf.Status.Synchronization.Semaphore)
		assert.Equal(t, 1, len(woc_two.wf.Status.Synchronization.Semaphore.Holding))

	})
}
func TestSemaphoreWithOutConfigMap(t *testing.T) {
	cancel, controller := newController()
	defer cancel()

	ctx := context.Background()
	controller.syncManager = sync.NewLockManager(GetSyncLimitFunc(ctx, controller.kubeclientset), func(key string) {
	})

	t.Run("SemaphoreRefWithOutConfigMap", func(t *testing.T) {
		wf := unmarshalWF(wfWithSemaphore)
		wf.Name = "one"
		wf, err := controller.wfclientset.ArgoprojV1alpha1().Workflows(wf.Namespace).Create(ctx, wf, metav1.CreateOptions{})
		assert.NoError(t, err)
		woc := newWorkflowOperationCtx(wf, controller)
		err = woc.podReconciliation(ctx)
		assert.NoError(t, err)
		for _, node := range woc.wf.Status.Nodes {
			assert.Equal(t, wfv1.NodePending, node.Phase)
		}
		// Acquire the lock
		woc.operate(ctx)
		assert.Nil(t, woc.wf.Status.Synchronization)
		for _, node := range woc.wf.Status.Nodes {
			assert.Equal(t, wfv1.NodeError, node.Phase)
		}

	})
}

var DAGWithMutex = `
apiVersion: argoproj.io/v1alpha1
kind: Workflow
metadata:
 name: dag-mutex
 namespace: default
spec:
 entrypoint: diamond
 templates:
 - name: diamond
   dag:
     tasks:
     - name: A
       template: mutex
     - name: B
       depends: A
       template: mutex

 - name: mutex
   synchronization:
     mutex:
       name: welcome
   container:
     image: alpine:3.7
     command: [sh, -c, "exit 0"]
`

func TestMutexInDAG(t *testing.T) {
	assert := assert.New(t)

	cancel, controller := newController()
	defer cancel()
	ctx := context.Background()
	controller.syncManager = sync.NewLockManager(GetSyncLimitFunc(ctx, controller.kubeclientset), func(key string) {
	})
	t.Run("MutexWithDAG", func(t *testing.T) {
		wf := unmarshalWF(DAGWithMutex)
		wf, err := controller.wfclientset.ArgoprojV1alpha1().Workflows(wf.Namespace).Create(ctx, wf, metav1.CreateOptions{})
		assert.NoError(err)
		woc := newWorkflowOperationCtx(wf, controller)
		woc.operate(ctx)
		for _, node := range woc.wf.Status.Nodes {
			if node.Name == "dag-mutex.A" {
				assert.Equal(wfv1.NodePending, node.Phase)
			}
		}
<<<<<<< HEAD
		assert.Equal(wfv1.WorkflowRunning, woc.wf.Status.Phase)
		makePodsPhase(woc, v1.PodSucceeded)
=======
		assert.Equal(wfv1.NodeRunning, woc.wf.Status.Phase)
		makePodsPhase(ctx, woc, v1.PodSucceeded)
>>>>>>> b674aa30

		woc1 := newWorkflowOperationCtx(woc.wf, controller)
		woc1.operate(ctx)
		for _, node := range woc1.wf.Status.Nodes {
			if node.Name == "dag-mutex.B" {
				assert.Nil(node.SynchronizationStatus)
				assert.Equal(wfv1.NodePending, node.Phase)
			}
		}
	})
}<|MERGE_RESOLUTION|>--- conflicted
+++ resolved
@@ -385,13 +385,8 @@
 				assert.Equal(wfv1.NodePending, node.Phase)
 			}
 		}
-<<<<<<< HEAD
-		assert.Equal(wfv1.WorkflowRunning, woc.wf.Status.Phase)
-		makePodsPhase(woc, v1.PodSucceeded)
-=======
 		assert.Equal(wfv1.NodeRunning, woc.wf.Status.Phase)
 		makePodsPhase(ctx, woc, v1.PodSucceeded)
->>>>>>> b674aa30
 
 		woc1 := newWorkflowOperationCtx(woc.wf, controller)
 		woc1.operate(ctx)

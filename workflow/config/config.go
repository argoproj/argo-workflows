--- conflicted
+++ resolved
@@ -111,11 +111,7 @@
 	if c.ClusterName != "" {
 		return c.ClusterName
 	}
-<<<<<<< HEAD
-	return "default-cluster"
-=======
 	return "default"
->>>>>>> 3293c83f
 }
 
 type ConnectionPool struct {

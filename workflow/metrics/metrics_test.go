--- conflicted
+++ resolved
@@ -73,11 +73,7 @@
 
 	badMetric, err := constructOrUpdateGaugeMetric(nil, &v1alpha1.Prometheus{
 		Name:   "count",
-<<<<<<< HEAD
-		Help:   "Number of Workflows currently accessible by the controller by status. https://argoproj.github.io/argo/metrics/#count",
-=======
-		Help:   "Number of Workflows currently accessible by the controller by status (refreshed every 15s)",
->>>>>>> 6b3ce504
+		Help:   "Number of Workflows currently accessible by the controller by status (refreshed every 15s).  https://argoproj.github.io/argo/metrics/#count",
 		Labels: []*v1alpha1.MetricLabel{{Key: "status", Value: "Running"}},
 		Gauge: &v1alpha1.Gauge{
 			Value: "1",

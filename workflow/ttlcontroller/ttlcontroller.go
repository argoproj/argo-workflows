package ttlcontroller

import (
	"fmt"
	"time"

	log "github.com/sirupsen/logrus"
	apierr "k8s.io/apimachinery/pkg/api/errors"
	metav1 "k8s.io/apimachinery/pkg/apis/meta/v1"
	"k8s.io/apimachinery/pkg/apis/meta/v1/unstructured"
	"k8s.io/apimachinery/pkg/util/clock"
	runtimeutil "k8s.io/apimachinery/pkg/util/runtime"
	"k8s.io/apimachinery/pkg/util/wait"
	"k8s.io/client-go/tools/cache"
	"k8s.io/client-go/util/workqueue"

	wfv1 "github.com/argoproj/argo/pkg/apis/workflow/v1alpha1"
	wfclientset "github.com/argoproj/argo/pkg/client/clientset/versioned"
	commonutil "github.com/argoproj/argo/util"
	"github.com/argoproj/argo/workflow/common"
	"github.com/argoproj/argo/workflow/metrics"
	"github.com/argoproj/argo/workflow/util"
)

type Controller struct {
	wfclientset wfclientset.Interface
	wfInformer  cache.SharedIndexInformer
	workqueue   workqueue.DelayingInterface
	clock       clock.Clock
	metrics     *metrics.Metrics
}

// NewController returns a new workflow ttl controller
func NewController(wfClientset wfclientset.Interface, wfInformer cache.SharedIndexInformer, metrics *metrics.Metrics) *Controller {
	controller := &Controller{
		wfclientset: wfClientset,
		wfInformer:  wfInformer,
<<<<<<< HEAD
		workqueue:   metrics.NewWorkQueue(workqueue.DefaultControllerRateLimiter(), "workflow_ttl_queue"),
=======
		workqueue:   metrics.RateLimiterWithBusyWorkers(workqueue.DefaultControllerRateLimiter(), "workflow_ttl_queue"),
>>>>>>> 6b3ce504
		clock:       clock.RealClock{},
		metrics:     metrics,
	}

	wfInformer.AddEventHandler(cache.FilteringResourceEventHandler{
		FilterFunc: func(obj interface{}) bool {
			un, ok := obj.(*unstructured.Unstructured)
			return ok && un.GetDeletionTimestamp() == nil && un.GetLabels()[common.LabelKeyCompleted] == "true" && un.GetLabels()[common.LabelKeyWorkflowArchivingStatus] != "Pending"
		},
		Handler: cache.ResourceEventHandlerFuncs{
			AddFunc: controller.enqueueWF,
			UpdateFunc: func(old, new interface{}) {
				controller.enqueueWF(new)
			},
		},
	})
	return controller
}

func (c *Controller) Run(stopCh <-chan struct{}, workflowTTLWorkers int) error {
	defer runtimeutil.HandleCrash()
	defer c.workqueue.ShutDown()
	log.Infof("Starting workflow TTL controller (workflowTTLWorkers %d)", workflowTTLWorkers)
	go c.wfInformer.Run(stopCh)
	if ok := cache.WaitForCacheSync(stopCh, c.wfInformer.HasSynced); !ok {
		return fmt.Errorf("failed to wait for caches to sync")
	}
	for i := 0; i < workflowTTLWorkers; i++ {
		go wait.Until(c.runWorker, time.Second, stopCh)
	}
	log.Info("Started workflow TTL worker")
	<-stopCh
	log.Info("Shutting workflow TTL worker")
	return nil
}

// runWorker is a long-running function that will continually call the
// processNextWorkItem function in order to read and process a message on the
// workqueue.
func (c *Controller) runWorker() {
	for c.processNextWorkItem() {
	}
}

// processNextWorkItem will read a single work item off the workqueue and
// attempt to process it, by calling the syncHandler.
func (c *Controller) processNextWorkItem() bool {
	key, quit := c.workqueue.Get()
	if quit {
		return false
	}
	defer c.workqueue.Done(key)

	runtimeutil.HandleError(c.deleteWorkflow(key.(string)))

	return true
}

// enqueueWF conditionally queues a workflow to the ttl queue if it is within the deletion period
func (c *Controller) enqueueWF(obj interface{}) {
	un, ok := obj.(*unstructured.Unstructured)
	if !ok {
		log.Warnf("'%v' is not an unstructured", obj)
		return
	}
	wf, err := util.FromUnstructured(un)
	if err != nil {
		log.Warnf("Failed to unmarshal workflow %v object: %v", obj, err)
		return
	}
	remaining, ok := c.expiresIn(wf)
	if !ok {
		return
	}
	// if we try and delete in the next second, it is almost certain that the informer is out of sync. Because we
	// double-check that sees if the workflow in the informer is already deleted and we'll make 2 API requests when
	// one is enough.
	// Additionally, this allows enough time to make sure the double checking that the workflow is actually expired
	// truly works.
	addAfter := remaining + time.Second
	key, _ := cache.MetaNamespaceKeyFunc(obj)
	log.Infof("Queueing %v workflow %s for delete in %v", wf.Status.Phase, key, addAfter.Truncate(time.Second))
	c.workqueue.AddAfter(key, addAfter)
}

func (c *Controller) deleteWorkflow(key string) error {
	// It should be impossible for a workflow to have been queue without a valid key.
	namespace, name, _ := cache.SplitMetaNamespaceKey(key)
	// Any workflow that was queued must need deleting, therefore we do not check the expiry again.
	log.Infof("Deleting TTL expired workflow '%s'", key)
	err := c.wfclientset.ArgoprojV1alpha1().Workflows(namespace).Delete(name, &metav1.DeleteOptions{PropagationPolicy: commonutil.GetDeletePropagation()})
	if err != nil {
		if apierr.IsNotFound(err) {
			log.Infof("Workflow already deleted '%s'", key)
		} else {
			return err
		}
	} else {
		log.Infof("Successfully deleted '%s'", key)
	}
	return nil
}

// if the workflow both has a TTL and is expired
func (c *Controller) ttlExpired(wf *wfv1.Workflow) bool {
	expiresIn, ok := c.expiresIn(wf)
	if !ok {
		return false
	}
	return expiresIn <= 0
}

// expiresIn - seconds from now the workflow expires in, maybe <= 0
// ok - if the workflow has a TTL
func (c *Controller) expiresIn(wf *wfv1.Workflow) (expiresIn time.Duration, ok bool) {
	ttl, ok := ttl(wf)
	if !ok {
		return 0, false
	}
	expiresAt := wf.Status.FinishedAt.Add(ttl)
	return expiresAt.Sub(c.clock.Now()), true
}

// ttl - the workflow's TTL
// ok - if the workflow has a TTL
func ttl(wf *wfv1.Workflow) (ttl time.Duration, ok bool) {
	ttlStrategy := wf.GetTTLStrategy()
	if ttlStrategy != nil {
		if wf.Status.Failed() && ttlStrategy.SecondsAfterFailure != nil {
			return time.Duration(*ttlStrategy.SecondsAfterFailure) * time.Second, true
		} else if wf.Status.Successful() && ttlStrategy.SecondsAfterSuccess != nil {
			return time.Duration(*ttlStrategy.SecondsAfterSuccess) * time.Second, true
		} else if wf.Status.Phase.Completed() && ttlStrategy.SecondsAfterCompletion != nil {
			return time.Duration(*ttlStrategy.SecondsAfterCompletion) * time.Second, true
		}
	}
	return 0, false
}<|MERGE_RESOLUTION|>--- conflicted
+++ resolved
@@ -35,11 +35,7 @@
 	controller := &Controller{
 		wfclientset: wfClientset,
 		wfInformer:  wfInformer,
-<<<<<<< HEAD
-		workqueue:   metrics.NewWorkQueue(workqueue.DefaultControllerRateLimiter(), "workflow_ttl_queue"),
-=======
 		workqueue:   metrics.RateLimiterWithBusyWorkers(workqueue.DefaultControllerRateLimiter(), "workflow_ttl_queue"),
->>>>>>> 6b3ce504
 		clock:       clock.RealClock{},
 		metrics:     metrics,
 	}

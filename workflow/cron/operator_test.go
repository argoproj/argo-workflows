--- conflicted
+++ resolved
@@ -241,10 +241,7 @@
 	submissionErrorCond := woc.cronWf.Status.Conditions[0]
 	assert.Equal(t, v1.ConditionTrue, submissionErrorCond.Status)
 	assert.Equal(t, v1alpha1.ConditionTypeSpecError, submissionErrorCond.Type)
-<<<<<<< HEAD
 	assert.Contains(t, submissionErrorCond.Message, "cron schedule is malformed")
-=======
-	assert.Contains(t, submissionErrorCond.Message, "cron schedule is malformed: End of range (12737123) above maximum (12): 12737123")
 }
 
 func TestReapplyUpdate(t *testing.T) {
@@ -274,5 +271,4 @@
 			assert.Equal(t, "1 * * * *", updatedCronWf.Spec.Schedule)
 		}
 	}
->>>>>>> 8e340229
 }
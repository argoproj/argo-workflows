package cron

import (
	"context"
	"fmt"
	"reflect"
	"time"

	log "github.com/sirupsen/logrus"
	apiv1 "k8s.io/api/core/v1"
	v1 "k8s.io/apimachinery/pkg/apis/meta/v1"
	"k8s.io/apimachinery/pkg/apis/meta/v1/unstructured"
	"k8s.io/apimachinery/pkg/fields"
	"k8s.io/apimachinery/pkg/labels"
	"k8s.io/apimachinery/pkg/runtime"
	"k8s.io/apimachinery/pkg/runtime/schema"
	"k8s.io/apimachinery/pkg/selection"
	"k8s.io/apimachinery/pkg/util/wait"
	"k8s.io/client-go/dynamic"
	"k8s.io/client-go/dynamic/dynamicinformer"
	"k8s.io/client-go/informers"
	"k8s.io/client-go/tools/cache"
	"k8s.io/client-go/util/workqueue"

	"github.com/argoproj/argo/pkg/apis/workflow"
	"github.com/argoproj/argo/pkg/apis/workflow/v1alpha1"
	"github.com/argoproj/argo/pkg/client/clientset/versioned"
	"github.com/argoproj/argo/workflow/common"
	"github.com/argoproj/argo/workflow/events"
	"github.com/argoproj/argo/workflow/metrics"
	"github.com/argoproj/argo/workflow/util"
)

// Controller is a controller for cron workflows
type Controller struct {
	namespace            string
	managedNamespace     string
	instanceId           string
	cron                 *cronFacade
	wfClientset          versioned.Interface
	wfInformer           cache.SharedIndexInformer
	wfLister             util.WorkflowLister
	wfQueue              workqueue.RateLimitingInterface
	cronWfInformer       informers.GenericInformer
	cronWfQueue          workqueue.RateLimitingInterface
	dynamicInterface     dynamic.Interface
	metrics              *metrics.Metrics
	eventRecorderManager events.EventRecorderManager
}

const (
	cronWorkflowResyncPeriod    = 20 * time.Minute
	cronWorkflowWorkers         = 8
	cronWorkflowWorkflowWorkers = 8
)

func NewCronController(wfclientset versioned.Interface, dynamicInterface dynamic.Interface, namespace string, managedNamespace string, instanceId string, metrics *metrics.Metrics, eventRecorderManager events.EventRecorderManager) *Controller {
	return &Controller{
		wfClientset:          wfclientset,
		namespace:            namespace,
		managedNamespace:     managedNamespace,
		instanceId:           instanceId,
<<<<<<< HEAD
		cron:                 cron.New(),
=======
		cron:                 newCronFacade(),
		restConfig:           restConfig,
>>>>>>> b34b91f9
		dynamicInterface:     dynamicInterface,
		wfQueue:              workqueue.NewNamedRateLimitingQueue(workqueue.DefaultControllerRateLimiter(), "wf_cron_queue"),
		cronWfQueue:          workqueue.NewNamedRateLimitingQueue(workqueue.DefaultControllerRateLimiter(), "cron_wf_queue"),
		metrics:              metrics,
		eventRecorderManager: eventRecorderManager,
	}
}

func (cc *Controller) Run(ctx context.Context) {
	defer cc.cronWfQueue.ShutDown()
	defer cc.wfQueue.ShutDown()
	log.Infof("Starting CronWorkflow controller")
	if cc.instanceId != "" {
		log.Infof("...with InstanceID: %s", cc.instanceId)
	}

	cc.cronWfInformer = dynamicinformer.NewFilteredDynamicSharedInformerFactory(cc.dynamicInterface, cronWorkflowResyncPeriod, cc.managedNamespace, func(options *v1.ListOptions) {
		cronWfInformerListOptionsFunc(options, cc.instanceId)
	}).ForResource(schema.GroupVersionResource{Group: workflow.Group, Version: workflow.Version, Resource: workflow.CronWorkflowPlural})
	cc.addCronWorkflowInformerHandler()

	cc.wfInformer = util.NewWorkflowInformer(cc.dynamicInterface, cc.managedNamespace, cronWorkflowResyncPeriod, func(options *v1.ListOptions) {
		wfInformerListOptionsFunc(options, cc.instanceId)
	}, cache.Indexers{})
	cc.addWorkflowInformerHandler()

	cc.wfLister = util.NewWorkflowLister(cc.wfInformer)

	cc.cron.Start()
	defer cc.cron.Stop()

	go cc.cronWfInformer.Informer().Run(ctx.Done())
	go cc.wfInformer.Run(ctx.Done())

	for i := 0; i < cronWorkflowWorkers; i++ {
		go wait.Until(cc.runCronWorker, time.Second, ctx.Done())
	}

	for i := 0; i < cronWorkflowWorkflowWorkers; i++ {
		go wait.Until(cc.runWorkflowWorker, time.Second, ctx.Done())
	}

	<-ctx.Done()
}

func (cc *Controller) runCronWorker() {
	for cc.processNextCronItem() {
	}
}

func (cc *Controller) processNextCronItem() bool {
	key, quit := cc.cronWfQueue.Get()
	if quit {
		return false
	}
	defer cc.cronWfQueue.Done(key)
	logCtx := log.WithField("cronWorkflow", key)
	logCtx.Infof("Processing %s", key)

	obj, exists, err := cc.cronWfInformer.Informer().GetIndexer().GetByKey(key.(string))
	if err != nil {
		logCtx.WithError(err).Error(fmt.Sprintf("Failed to get CronWorkflow '%s' from informer index", key))
		return true
	}
	if !exists {
		logCtx.Infof("Deleting '%s'", key)
		cc.cron.Delete(key.(string))
		return true
	}

	un, ok := obj.(*unstructured.Unstructured)
	if !ok {
		logCtx.Errorf("malformed cluster workflow template: expected *unstructured.Unstructured, got %s", reflect.TypeOf(obj).Name())
		return true
	}
	cronWf := &v1alpha1.CronWorkflow{}
	err = runtime.DefaultUnstructuredConverter.FromUnstructured(un.Object, cronWf)
	if err != nil {
		cc.eventRecorderManager.Get(un.GetNamespace()).Event(un, apiv1.EventTypeWarning, "Malformed", err.Error())
		logCtx.WithError(err).Error("malformed cron workflow: could not convert from unstructured")
		return true
	}

	cronWorkflowOperationCtx := newCronWfOperationCtx(cronWf, cc.wfClientset, cc.wfLister, cc.metrics)

	err = cronWorkflowOperationCtx.validateCronWorkflow()
	if err != nil {
		logCtx.WithError(err).Error("invalid cron workflow")
		return true
	}

	err = cronWorkflowOperationCtx.runOutstandingWorkflows()
	if err != nil {
		logCtx.WithError(err).Error("could not run outstanding Workflow")
		return true
	}

	// The job is currently scheduled, remove it and re add it.
	cc.cron.Delete(key.(string))

	cronSchedule := cronWf.Spec.Schedule
	if cronWf.Spec.Timezone != "" {
		cronSchedule = "CRON_TZ=" + cronWf.Spec.Timezone + " " + cronSchedule
	}

	err = cc.cron.AddJob(key.(string), cronSchedule, cronWorkflowOperationCtx)
	if err != nil {
		logCtx.WithError(err).Error("could not schedule CronWorkflow")
		return true
	}

	logCtx.Infof("CronWorkflow %s added", key.(string))

	return true
}

func (cc *Controller) runWorkflowWorker() {
	for cc.processNextWorkflowItem() {
	}
}

func (cc *Controller) processNextWorkflowItem() bool {
	key, quit := cc.wfQueue.Get()
	if quit {
		return false
	}
	defer cc.wfQueue.Done(key)

	obj, wfExists, err := cc.wfInformer.GetIndexer().GetByKey(key.(string))
	if err != nil {
		log.WithError(err).Error(fmt.Sprintf("Failed to get Workflow '%s' from informer index", key))
		return true
	}

	// Check if the workflow no longer exists. If the workflow was deleted while it was an active workflow of a cron
	// workflow, the cron workflow will reconcile this fact on its own next time it is processed.
	if !wfExists {
		log.Warnf("Workflow '%s' no longer exists", key)
		return true
	}

	// The workflow informer receives unstructured objects to deal with the possibility of invalid
	// workflow manifests that are unable to unmarshal to workflow objects
	un, ok := obj.(*unstructured.Unstructured)
	if !ok {
		log.Warnf("Key '%s' in index is not an unstructured", key)
		return true
	}

	wf, err := util.FromUnstructured(un)
	if err != nil {
		log.Warnf("Failed to unmarshal key '%s' to workflow object: %v", key, err)
		return true
	}

	if wf.OwnerReferences == nil || len(wf.OwnerReferences) != 1 {
		log.Warnf("Workflow '%s' stemming from CronWorkflow is malformed", wf.Name)
		return true
	}

	// Workflows are run in the same namespace as CronWorkflow
	nameEntryIdMapKey := wf.Namespace + "/" + wf.OwnerReferences[0].Name
	woc, err := cc.cron.Load(nameEntryIdMapKey)
	if err != nil {
		log.Warnf("Parent CronWorkflow '%s' is bad: %v", nameEntryIdMapKey, err)
		return true
	}

	defer woc.persistUpdate()

	// If the workflow is completed or was deleted, remove it from Active Workflows
	if wf.Status.Fulfilled() || !wfExists {
		log.Warnf("Workflow '%s' from CronWorkflow '%s' completed", wf.Name, woc.cronWf.Name)
		woc.removeActiveWf(wf)
	}

	woc.enforceHistoryLimit()
	return true
}

func (cc *Controller) addCronWorkflowInformerHandler() {
	cc.cronWfInformer.Informer().AddEventHandler(cache.ResourceEventHandlerFuncs{
		AddFunc: func(obj interface{}) {
			key, err := cache.MetaNamespaceKeyFunc(obj)
			if err == nil {
				cc.cronWfQueue.Add(key)
			}
		},
		UpdateFunc: func(old, new interface{}) {
			key, err := cache.MetaNamespaceKeyFunc(new)
			if err == nil {
				cc.cronWfQueue.Add(key)
			}
		},
		DeleteFunc: func(obj interface{}) {
			key, err := cache.DeletionHandlingMetaNamespaceKeyFunc(obj)
			if err == nil {
				cc.cronWfQueue.Add(key)
			}
		},
	})
}

func (cc *Controller) addWorkflowInformerHandler() {
	cc.wfInformer.AddEventHandler(
		cache.ResourceEventHandlerFuncs{
			AddFunc: func(obj interface{}) {
				key, err := cache.MetaNamespaceKeyFunc(obj)
				if err == nil {
					cc.wfQueue.Add(key)
				}
			},
			UpdateFunc: func(old, new interface{}) {
				key, err := cache.MetaNamespaceKeyFunc(new)
				if err == nil {
					cc.wfQueue.Add(key)
				}
			},
			DeleteFunc: func(obj interface{}) {
				key, err := cache.DeletionHandlingMetaNamespaceKeyFunc(obj)
				if err == nil {
					cc.wfQueue.Add(key)
				}
			},
		},
	)
}

func cronWfInformerListOptionsFunc(options *v1.ListOptions, instanceId string) {
	options.FieldSelector = fields.Everything().String()
	labelSelector := labels.NewSelector().Add(util.InstanceIDRequirement(instanceId))
	options.LabelSelector = labelSelector.String()
}

func wfInformerListOptionsFunc(options *v1.ListOptions, instanceId string) {
	options.FieldSelector = fields.Everything().String()
	isCronWorkflowChildReq, err := labels.NewRequirement(common.LabelKeyCronWorkflow, selection.Exists, []string{})
	if err != nil {
		panic(err)
	}
	labelSelector := labels.NewSelector().Add(*isCronWorkflowChildReq)
	labelSelector = labelSelector.Add(util.InstanceIDRequirement(instanceId))
	options.LabelSelector = labelSelector.String()
}<|MERGE_RESOLUTION|>--- conflicted
+++ resolved
@@ -60,12 +60,8 @@
 		namespace:            namespace,
 		managedNamespace:     managedNamespace,
 		instanceId:           instanceId,
-<<<<<<< HEAD
-		cron:                 cron.New(),
-=======
 		cron:                 newCronFacade(),
 		restConfig:           restConfig,
->>>>>>> b34b91f9
 		dynamicInterface:     dynamicInterface,
 		wfQueue:              workqueue.NewNamedRateLimitingQueue(workqueue.DefaultControllerRateLimiter(), "wf_cron_queue"),
 		cronWfQueue:          workqueue.NewNamedRateLimitingQueue(workqueue.DefaultControllerRateLimiter(), "cron_wf_queue"),

--- conflicted
+++ resolved
@@ -48,12 +48,8 @@
 	cronWfInformer       informers.GenericInformer
 	wftmplInformer       wfextvv1alpha1.WorkflowTemplateInformer
 	cwftmplInformer      wfextvv1alpha1.ClusterWorkflowTemplateInformer
-<<<<<<< HEAD
 	wfDefaults           *v1alpha1.Workflow
-	cronWfQueue          workqueue.RateLimitingInterface
-=======
 	cronWfQueue          workqueue.TypedRateLimitingInterface[string]
->>>>>>> 6699ab39
 	dynamicInterface     dynamic.Interface
 	metrics              *metrics.Metrics
 	eventRecorderManager events.EventRecorderManager
@@ -87,12 +83,8 @@
 		cron:                 newCronFacade(),
 		keyLock:              sync.NewKeyLock(),
 		dynamicInterface:     dynamicInterface,
-<<<<<<< HEAD
-		cronWfQueue:          metrics.RateLimiterWithBusyWorkers(ctx, workqueue.DefaultControllerRateLimiter(), "cron_wf_queue"),
+		cronWfQueue:          metrics.RateLimiterWithBusyWorkers(ctx, workqueue.DefaultTypedControllerRateLimiter[string](), "cron_wf_queue"),
 		wfDefaults:           wfDefaults,
-=======
-		cronWfQueue:          metrics.RateLimiterWithBusyWorkers(ctx, workqueue.DefaultTypedControllerRateLimiter[string](), "cron_wf_queue"),
->>>>>>> 6699ab39
 		metrics:              metrics,
 		eventRecorderManager: eventRecorderManager,
 		wftmplInformer:       wftmplInformer,

package cron

import (
	"context"
	"fmt"
	"sync"
	"time"

	"github.com/robfig/cron/v3"
	log "github.com/sirupsen/logrus"
	v1 "k8s.io/apimachinery/pkg/apis/meta/v1"
	"k8s.io/apimachinery/pkg/apis/meta/v1/unstructured"
	"k8s.io/apimachinery/pkg/fields"
	"k8s.io/apimachinery/pkg/labels"
	"k8s.io/apimachinery/pkg/selection"
	"k8s.io/apimachinery/pkg/util/wait"
	"k8s.io/client-go/rest"
	"k8s.io/client-go/tools/cache"
	"k8s.io/client-go/util/workqueue"

	"github.com/argoproj/argo/pkg/apis/workflow/v1alpha1"
	"github.com/argoproj/argo/pkg/client/clientset/versioned"
	"github.com/argoproj/argo/pkg/client/informers/externalversions"
	extv1alpha1 "github.com/argoproj/argo/pkg/client/informers/externalversions/workflow/v1alpha1"
	"github.com/argoproj/argo/workflow/common"
	"github.com/argoproj/argo/workflow/util"
)

// Controller is a controller for cron workflows
type Controller struct {
	namespace          string
	managedNamespace   string
	instanceId         string
	cron               *cron.Cron
	nameEntryIDMap     map[string]cron.EntryID
	nameEntryIDMapLock *sync.Mutex
	wfClientset        versioned.Interface
	wfInformer         cache.SharedIndexInformer
	wfLister           util.WorkflowLister
	wfQueue            workqueue.RateLimitingInterface
	cronWfInformer     extv1alpha1.CronWorkflowInformer
	cronWfQueue        workqueue.RateLimitingInterface
	restConfig         *rest.Config
}

const (
	cronWorkflowResyncPeriod    = 20 * time.Minute
	cronWorkflowWorkers         = 2
	cronWorkflowWorkflowWorkers = 2
)

func NewCronController(
	wfclientset versioned.Interface,
	restConfig *rest.Config,
	namespace string,
	managedNamespace string,
	instanceId string,
) *Controller {
	return &Controller{
		wfClientset:        wfclientset,
		namespace:          namespace,
		managedNamespace:   managedNamespace,
		instanceId:         instanceId,
		cron:               cron.New(),
		restConfig:         restConfig,
		nameEntryIDMap:     make(map[string]cron.EntryID),
		nameEntryIDMapLock: &sync.Mutex{},
		wfQueue:            workqueue.NewRateLimitingQueue(workqueue.DefaultControllerRateLimiter()),
		cronWfQueue:        workqueue.NewRateLimitingQueue(workqueue.DefaultControllerRateLimiter()),
	}
}

func (cc *Controller) Run(ctx context.Context) {
	defer cc.cronWfQueue.ShutDown()
	defer cc.wfQueue.ShutDown()
	log.Infof("Starting CronWorkflow controller")
	if cc.instanceId != "" {
		log.Infof("...with InstanceID: %s", cc.instanceId)
	}

	cc.cronWfInformer = externalversions.NewSharedInformerFactoryWithOptions(cc.wfClientset, cronWorkflowResyncPeriod, externalversions.WithNamespace(cc.managedNamespace),
		externalversions.WithTweakListOptions(func(options *v1.ListOptions) {
			cronWfInformerListOptionsFunc(options, cc.instanceId)
		})).Argoproj().V1alpha1().CronWorkflows()
	cc.addCronWorkflowInformerHandler()

	cc.wfInformer = util.NewWorkflowInformer(cc.restConfig, cc.managedNamespace, cronWorkflowResyncPeriod, func(options *v1.ListOptions) {
		wfInformerListOptionsFunc(options, cc.instanceId)
	})
	cc.addWorkflowInformerHandler()

	cc.wfLister = util.NewWorkflowLister(cc.wfInformer)

	cc.cron.Start()
	defer cc.cron.Stop()

	go cc.cronWfInformer.Informer().Run(ctx.Done())
	go cc.wfInformer.Run(ctx.Done())

	for i := 0; i < cronWorkflowWorkers; i++ {
		go wait.Until(cc.runCronWorker, time.Second, ctx.Done())
	}

	for i := 0; i < cronWorkflowWorkflowWorkers; i++ {
		go wait.Until(cc.runWorkflowWorker, time.Second, ctx.Done())
	}

	<-ctx.Done()
}

func (cc *Controller) runCronWorker() {
	for cc.processNextCronItem() {
	}
}

func (cc *Controller) processNextCronItem() bool {
	key, quit := cc.cronWfQueue.Get()
	if quit {
		return false
	}
	defer cc.cronWfQueue.Done(key)
	log.Infof("Processing %s", key)

	obj, exists, err := cc.cronWfInformer.Informer().GetIndexer().GetByKey(key.(string))
	if err != nil {
		log.WithError(err).Error(fmt.Sprintf("Failed to get CronWorkflow '%s' from informer index", key))
		return true
	}
	cc.nameEntryIDMapLock.Lock()
	defer cc.nameEntryIDMapLock.Unlock()
	if !exists {
		if entryId, ok := cc.nameEntryIDMap[key.(string)]; ok {
			log.Infof("Deleting '%s'", key)
			cc.cron.Remove(entryId)
			delete(cc.nameEntryIDMap, key.(string))
		}
		return true
	}

	cronWf, ok := obj.(*v1alpha1.CronWorkflow)
	if !ok {
		log.Warnf("Key '%s' in index is not a CronWorkflow", key)
		return true
	}

<<<<<<< HEAD
	cronWorkflowOperationCtx, err := newCronWfOperationCtx(cronWf, cc.wfClientset, cc.wfLister)
=======
	cronWorkflowOperationCtx := newCronWfOperationCtx(cronWf, cc.wfClientset, cc.wfLister, cc.metrics)

	err = cronWorkflowOperationCtx.validateCronWorkflow()
>>>>>>> 17108df1
	if err != nil {
		log.WithError(err).Error("invalid cron workflow")
		return true
	}

	err = cronWorkflowOperationCtx.runOutstandingWorkflows()
	if err != nil {
		log.WithError(err).Error("could not run outstanding Workflow")
		return true
	}

	// The job is currently scheduled, remove it and re add it.
	if entryId, ok := cc.nameEntryIDMap[key.(string)]; ok {
		cc.cron.Remove(entryId)
		delete(cc.nameEntryIDMap, key.(string))
	}

	cronSchedule := cronWf.Spec.Schedule
	if cronWf.Spec.Timezone != "" {
		cronSchedule = "CRON_TZ=" + cronWf.Spec.Timezone + " " + cronSchedule
	}

	entryId, err := cc.cron.AddJob(cronSchedule, cronWorkflowOperationCtx)
	if err != nil {
		log.WithError(err).Error("could not schedule CronWorkflow")
		return true
	}
	cc.nameEntryIDMap[key.(string)] = entryId

	log.Infof("CronWorkflow %s added", key.(string))

	return true
}

func (cc *Controller) runWorkflowWorker() {
	for cc.processNextWorkflowItem() {
	}
}

func (cc *Controller) processNextWorkflowItem() bool {
	key, quit := cc.wfQueue.Get()
	if quit {
		return false
	}
	defer cc.wfQueue.Done(key)

	obj, wfExists, err := cc.wfInformer.GetIndexer().GetByKey(key.(string))
	if err != nil {
		log.WithError(err).Error(fmt.Sprintf("Failed to get Workflow '%s' from informer index", key))
		return true
	}

	// Check if the workflow no longer exists. If the workflow was deleted while it was an active workflow of a cron
	// workflow, the cron workflow will reconcile this fact on its own next time it is processed.
	if !wfExists {
		log.Warnf("Workflow '%s' no longer exists", key)
		return true
	}

	// The workflow informer receives unstructured objects to deal with the possibility of invalid
	// workflow manifests that are unable to unmarshal to workflow objects
	un, ok := obj.(*unstructured.Unstructured)
	if !ok {
		log.Warnf("Key '%s' in index is not an unstructured", key)
		return true
	}

	wf, err := util.FromUnstructured(un)
	if err != nil {
		log.Warnf("Failed to unmarshal key '%s' to workflow object: %v", key, err)
		return true
	}

	if wf.OwnerReferences == nil || len(wf.OwnerReferences) != 1 {
		log.Warnf("Workflow '%s' stemming from CronWorkflow is malformed", wf.Name)
		return true
	}

	// Workflows are run in the same namespace as CronWorkflow
	nameEntryIdMapKey := wf.Namespace + "/" + wf.OwnerReferences[0].Name
	var woc *cronWfOperationCtx
	cc.nameEntryIDMapLock.Lock()
	defer cc.nameEntryIDMapLock.Unlock()
	if entryId, ok := cc.nameEntryIDMap[nameEntryIdMapKey]; ok {
		woc, ok = cc.cron.Entry(entryId).Job.(*cronWfOperationCtx)
		if !ok {
			log.Errorf("Parent CronWorkflow '%s' is malformed", nameEntryIdMapKey)
			return true
		}
	} else {
		log.Warnf("Parent CronWorkflow '%s' no longer exists", nameEntryIdMapKey)
		return true
	}

	// If the workflow is completed or was deleted, remove it from Active Workflows
	if wf.Status.Fulfilled() || !wfExists {
		log.Warnf("Workflow '%s' from CronWorkflow '%s' completed", wf.Name, woc.cronWf.Name)
		woc.removeActiveWf(wf)
	}

	woc.enforceHistoryLimit()
	return true
}

func (cc *Controller) addCronWorkflowInformerHandler() {
	cc.cronWfInformer.Informer().AddEventHandler(cache.ResourceEventHandlerFuncs{
		AddFunc: func(obj interface{}) {
			key, err := cache.MetaNamespaceKeyFunc(obj)
			if err == nil {
				cc.cronWfQueue.Add(key)
			}
		},
		UpdateFunc: func(old, new interface{}) {
			key, err := cache.MetaNamespaceKeyFunc(new)
			if err == nil {
				cc.cronWfQueue.Add(key)
			}
		},
		DeleteFunc: func(obj interface{}) {
			key, err := cache.DeletionHandlingMetaNamespaceKeyFunc(obj)
			if err == nil {
				cc.cronWfQueue.Add(key)
			}
		},
	})
}

func (cc *Controller) addWorkflowInformerHandler() {
	cc.wfInformer.AddEventHandler(
		cache.ResourceEventHandlerFuncs{
			AddFunc: func(obj interface{}) {
				key, err := cache.MetaNamespaceKeyFunc(obj)
				if err == nil {
					cc.wfQueue.Add(key)
				}
			},
			UpdateFunc: func(old, new interface{}) {
				key, err := cache.MetaNamespaceKeyFunc(new)
				if err == nil {
					cc.wfQueue.Add(key)
				}
			},
			DeleteFunc: func(obj interface{}) {
				key, err := cache.MetaNamespaceKeyFunc(obj)
				if err == nil {
					cc.wfQueue.Add(key)
				}
			},
		},
	)
}

func cronWfInformerListOptionsFunc(options *v1.ListOptions, instanceId string) {
	options.FieldSelector = fields.Everything().String()
	labelSelector := labels.NewSelector().Add(util.InstanceIDRequirement(instanceId))
	options.LabelSelector = labelSelector.String()
}

func wfInformerListOptionsFunc(options *v1.ListOptions, instanceId string) {
	options.FieldSelector = fields.Everything().String()
	isCronWorkflowChildReq, err := labels.NewRequirement(common.LabelKeyCronWorkflow, selection.Exists, []string{})
	if err != nil {
		panic(err)
	}
	labelSelector := labels.NewSelector().Add(*isCronWorkflowChildReq)
	labelSelector = labelSelector.Add(util.InstanceIDRequirement(instanceId))
	options.LabelSelector = labelSelector.String()
}<|MERGE_RESOLUTION|>--- conflicted
+++ resolved
@@ -143,13 +143,9 @@
 		return true
 	}
 
-<<<<<<< HEAD
-	cronWorkflowOperationCtx, err := newCronWfOperationCtx(cronWf, cc.wfClientset, cc.wfLister)
-=======
 	cronWorkflowOperationCtx := newCronWfOperationCtx(cronWf, cc.wfClientset, cc.wfLister, cc.metrics)
 
 	err = cronWorkflowOperationCtx.validateCronWorkflow()
->>>>>>> 17108df1
 	if err != nil {
 		log.WithError(err).Error("invalid cron workflow")
 		return true

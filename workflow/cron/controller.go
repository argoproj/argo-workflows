package cron

import (
	"context"
	"fmt"
	"reflect"
	"time"

	"github.com/argoproj/pkg/sync"
	log "github.com/sirupsen/logrus"
	apiv1 "k8s.io/api/core/v1"
	v1 "k8s.io/apimachinery/pkg/apis/meta/v1"
	"k8s.io/apimachinery/pkg/apis/meta/v1/unstructured"
	"k8s.io/apimachinery/pkg/fields"
	"k8s.io/apimachinery/pkg/labels"
	"k8s.io/apimachinery/pkg/runtime/schema"
	"k8s.io/apimachinery/pkg/selection"
	"k8s.io/apimachinery/pkg/types"
	runtimeutil "k8s.io/apimachinery/pkg/util/runtime"
	"k8s.io/apimachinery/pkg/util/wait"
	"k8s.io/client-go/dynamic"
	"k8s.io/client-go/dynamic/dynamicinformer"
	"k8s.io/client-go/informers"
	"k8s.io/client-go/tools/cache"
	"k8s.io/client-go/util/workqueue"

	"github.com/argoproj/argo-workflows/v3/pkg/apis/workflow"
	"github.com/argoproj/argo-workflows/v3/pkg/apis/workflow/v1alpha1"
	"github.com/argoproj/argo-workflows/v3/pkg/client/clientset/versioned"
	wfextvv1alpha1 "github.com/argoproj/argo-workflows/v3/pkg/client/informers/externalversions/workflow/v1alpha1"
	"github.com/argoproj/argo-workflows/v3/util/env"
	"github.com/argoproj/argo-workflows/v3/workflow/common"
	"github.com/argoproj/argo-workflows/v3/workflow/events"
	"github.com/argoproj/argo-workflows/v3/workflow/metrics"
	"github.com/argoproj/argo-workflows/v3/workflow/util"
)

// Controller is a controller for cron workflows
type Controller struct {
	namespace            string
	managedNamespace     string
	instanceId           string
	cron                 *cronFacade
	keyLock              sync.KeyLock
	wfClientset          versioned.Interface
	wfLister             util.WorkflowLister
	cronWfInformer       informers.GenericInformer
	wftmplInformer       wfextvv1alpha1.WorkflowTemplateInformer
	cwftmplInformer      wfextvv1alpha1.ClusterWorkflowTemplateInformer
	cronWfQueue          workqueue.RateLimitingInterface
	dynamicInterface     dynamic.Interface
	metrics              *metrics.Metrics
	eventRecorderManager events.EventRecorderManager
	cronWorkflowWorkers  int
}

const (
	cronWorkflowResyncPeriod = 20 * time.Minute
)

var (
	cronSyncPeriod = env.LookupEnvDurationOr("CRON_SYNC_PERIOD", 10*time.Second)
)

func init() {
	// this make sure we support timezones
	_, err := time.Parse(time.RFC822, "17 Oct 07 14:03 PST")
	if err != nil {
		log.Fatal(err)
	}
	log.WithField("cronSyncPeriod", cronSyncPeriod).Info("cron config")
}

<<<<<<< HEAD
func NewCronController(wfclientset versioned.Interface, dynamicInterface dynamic.Interface, namespace string, managedNamespace string, instanceId string, metrics *metrics.Metrics,
	eventRecorderManager events.EventRecorderManager, wftmplInformer wfextvv1alpha1.WorkflowTemplateInformer, cwftmplInformer wfextvv1alpha1.ClusterWorkflowTemplateInformer) *Controller {
=======
func NewCronController(wfclientset versioned.Interface, dynamicInterface dynamic.Interface, namespace string, managedNamespace string, instanceId string, metrics *metrics.Metrics, eventRecorderManager events.EventRecorderManager, cronWorkflowWorkers int) *Controller {
>>>>>>> e53a2657
	return &Controller{
		wfClientset:          wfclientset,
		namespace:            namespace,
		managedNamespace:     managedNamespace,
		instanceId:           instanceId,
		cron:                 newCronFacade(),
		keyLock:              sync.NewKeyLock(),
		dynamicInterface:     dynamicInterface,
		cronWfQueue:          metrics.RateLimiterWithBusyWorkers(workqueue.DefaultControllerRateLimiter(), "cron_wf_queue"),
		metrics:              metrics,
		eventRecorderManager: eventRecorderManager,
<<<<<<< HEAD
		wftmplInformer:       wftmplInformer,
		cwftmplInformer:      cwftmplInformer,
=======
		cronWorkflowWorkers:  cronWorkflowWorkers,
>>>>>>> e53a2657
	}
}

func (cc *Controller) Run(ctx context.Context) {
	defer runtimeutil.HandleCrash(runtimeutil.PanicHandlers...)
	defer cc.cronWfQueue.ShutDown()
	log.Infof("Starting CronWorkflow controller")
	if cc.instanceId != "" {
		log.Infof("...with InstanceID: %s", cc.instanceId)
	}

	cc.cronWfInformer = dynamicinformer.NewFilteredDynamicSharedInformerFactory(cc.dynamicInterface, cronWorkflowResyncPeriod, cc.managedNamespace, func(options *v1.ListOptions) {
		cronWfInformerListOptionsFunc(options, cc.instanceId)
	}).ForResource(schema.GroupVersionResource{Group: workflow.Group, Version: workflow.Version, Resource: workflow.CronWorkflowPlural})
	cc.addCronWorkflowInformerHandler()

	wfInformer := util.NewWorkflowInformer(cc.dynamicInterface, cc.managedNamespace, cronWorkflowResyncPeriod, func(options *v1.ListOptions) {
		wfInformerListOptionsFunc(options, cc.instanceId)
	}, cache.Indexers{})
	go wfInformer.Run(ctx.Done())

	cc.wfLister = util.NewWorkflowLister(wfInformer)

	cc.cron.Start()
	defer cc.cron.Stop()

	go cc.cronWfInformer.Informer().Run(ctx.Done())

	go wait.UntilWithContext(ctx, cc.syncAll, cronSyncPeriod)

	for i := 0; i < cc.cronWorkflowWorkers; i++ {
		go wait.Until(cc.runCronWorker, time.Second, ctx.Done())
	}

	<-ctx.Done()
}

func (cc *Controller) runCronWorker() {
	ctx := context.TODO()
	for cc.processNextCronItem(ctx) {
	}
}

func (cc *Controller) processNextCronItem(ctx context.Context) bool {
	defer runtimeutil.HandleCrash(runtimeutil.PanicHandlers...)

	key, quit := cc.cronWfQueue.Get()
	if quit {
		return false
	}
	defer cc.cronWfQueue.Done(key)

	cc.keyLock.Lock(key.(string))
	defer cc.keyLock.Unlock(key.(string))

	logCtx := log.WithField("cronWorkflow", key)
	logCtx.Infof("Processing %s", key)

	obj, exists, err := cc.cronWfInformer.Informer().GetIndexer().GetByKey(key.(string))
	if err != nil {
		logCtx.WithError(err).Error(fmt.Sprintf("Failed to get CronWorkflow '%s' from informer index", key))
		return true
	}
	if !exists {
		logCtx.Infof("Deleting '%s'", key)
		cc.cron.Delete(key.(string))
		return true
	}

	un, ok := obj.(*unstructured.Unstructured)
	if !ok {
		logCtx.Errorf("malformed cluster workflow template: expected *unstructured.Unstructured, got %s", reflect.TypeOf(obj).Name())
		return true
	}
	cronWf := &v1alpha1.CronWorkflow{}
	err = util.FromUnstructuredObj(un, cronWf)
	if err != nil {
		cc.eventRecorderManager.Get(un.GetNamespace()).Event(un, apiv1.EventTypeWarning, "Malformed", err.Error())
		logCtx.WithError(err).Error("malformed cron workflow: could not convert from unstructured")
		return true
	}

	cronWorkflowOperationCtx := newCronWfOperationCtx(cronWf, cc.wfClientset, cc.metrics, cc.wftmplInformer, cc.cwftmplInformer)

	err = cronWorkflowOperationCtx.validateCronWorkflow()
	if err != nil {
		logCtx.WithError(err).Error("invalid cron workflow")
		return true
	}

	wfWasRun, err := cronWorkflowOperationCtx.runOutstandingWorkflows(ctx)
	if err != nil {
		logCtx.WithError(err).Error("could not run outstanding Workflow")
		return true
	} else if wfWasRun {
		// A workflow was run, so the cron workflow will be requeued. Return here to avoid duplicating work
		return true
	}

	// The job is currently scheduled, remove it and re add it.
	cc.cron.Delete(key.(string))

	lastScheduledTimeFunc, err := cc.cron.AddJob(key.(string), cronWf.Spec.GetScheduleString(), cronWorkflowOperationCtx)
	if err != nil {
		logCtx.WithError(err).Error("could not schedule CronWorkflow")
		return true
	}

	cronWorkflowOperationCtx.scheduledTimeFunc = lastScheduledTimeFunc

	logCtx.Infof("CronWorkflow %s added", key.(string))

	return true
}

func (cc *Controller) addCronWorkflowInformerHandler() {
	cc.cronWfInformer.Informer().AddEventHandler(cache.ResourceEventHandlerFuncs{
		AddFunc: func(obj interface{}) {
			key, err := cache.MetaNamespaceKeyFunc(obj)
			if err == nil {
				cc.cronWfQueue.Add(key)
			}
		},
		UpdateFunc: func(old, new interface{}) {
			key, err := cache.MetaNamespaceKeyFunc(new)
			if err == nil {
				cc.cronWfQueue.Add(key)
			}
		},
		DeleteFunc: func(obj interface{}) {
			key, err := cache.DeletionHandlingMetaNamespaceKeyFunc(obj)
			if err == nil {
				cc.cronWfQueue.Add(key)
			}
		},
	})
}

func (cc *Controller) syncAll(ctx context.Context) {
	defer runtimeutil.HandleCrash(runtimeutil.PanicHandlers...)

	log.Debug("Syncing all CronWorkflows")

	workflows, err := cc.wfLister.List()
	if err != nil {
		return
	}
	groupedWorkflows := groupWorkflows(workflows)

	cronWorkflows := cc.cronWfInformer.Informer().GetStore().List()
	for _, obj := range cronWorkflows {
		un, ok := obj.(*unstructured.Unstructured)
		if !ok {
			log.Error("Unable to convert object to unstructured when syncing CronWorkflows")
			continue
		}
		cronWf := &v1alpha1.CronWorkflow{}
		err := util.FromUnstructuredObj(un, cronWf)
		if err != nil {
			log.WithError(err).Error("Unable to convert unstructured to CronWorkflow when syncing CronWorkflows")
			continue
		}

		err = cc.syncCronWorkflow(ctx, cronWf, groupedWorkflows[cronWf.UID])
		if err != nil {
			log.WithError(err).Error("Unable to sync CronWorkflow")
			continue
		}
	}
}

func (cc *Controller) syncCronWorkflow(ctx context.Context, cronWf *v1alpha1.CronWorkflow, workflows []v1alpha1.Workflow) error {
	key := cronWf.Namespace + "/" + cronWf.Name
	cc.keyLock.Lock(key)
	defer cc.keyLock.Unlock(key)

	cwoc := newCronWfOperationCtx(cronWf, cc.wfClientset, cc.metrics, cc.wftmplInformer, cc.cwftmplInformer)
	err := cwoc.enforceHistoryLimit(ctx, workflows)
	if err != nil {
		return err
	}
	err = cwoc.reconcileActiveWfs(ctx, workflows)
	if err != nil {
		return err
	}

	return nil
}

func groupWorkflows(wfs []*v1alpha1.Workflow) map[types.UID][]v1alpha1.Workflow {
	cwfChildren := make(map[types.UID][]v1alpha1.Workflow)
	for _, wf := range wfs {
		owner := v1.GetControllerOf(wf)
		if owner == nil || owner.Kind != workflow.CronWorkflowKind {
			continue
		}
		cwfChildren[owner.UID] = append(cwfChildren[owner.UID], *wf)
	}
	return cwfChildren
}

func cronWfInformerListOptionsFunc(options *v1.ListOptions, instanceId string) {
	options.FieldSelector = fields.Everything().String()
	labelSelector := labels.NewSelector().Add(util.InstanceIDRequirement(instanceId))
	options.LabelSelector = labelSelector.String()
}

func wfInformerListOptionsFunc(options *v1.ListOptions, instanceId string) {
	options.FieldSelector = fields.Everything().String()
	isCronWorkflowChildReq, err := labels.NewRequirement(common.LabelKeyCronWorkflow, selection.Exists, []string{})
	if err != nil {
		panic(err)
	}
	labelSelector := labels.NewSelector().Add(*isCronWorkflowChildReq)
	labelSelector = labelSelector.Add(util.InstanceIDRequirement(instanceId))
	options.LabelSelector = labelSelector.String()
}<|MERGE_RESOLUTION|>--- conflicted
+++ resolved
@@ -71,12 +71,8 @@
 	log.WithField("cronSyncPeriod", cronSyncPeriod).Info("cron config")
 }
 
-<<<<<<< HEAD
 func NewCronController(wfclientset versioned.Interface, dynamicInterface dynamic.Interface, namespace string, managedNamespace string, instanceId string, metrics *metrics.Metrics,
-	eventRecorderManager events.EventRecorderManager, wftmplInformer wfextvv1alpha1.WorkflowTemplateInformer, cwftmplInformer wfextvv1alpha1.ClusterWorkflowTemplateInformer) *Controller {
-=======
-func NewCronController(wfclientset versioned.Interface, dynamicInterface dynamic.Interface, namespace string, managedNamespace string, instanceId string, metrics *metrics.Metrics, eventRecorderManager events.EventRecorderManager, cronWorkflowWorkers int) *Controller {
->>>>>>> e53a2657
+	eventRecorderManager events.EventRecorderManager, cronWorkflowWorkers int, wftmplInformer wfextvv1alpha1.WorkflowTemplateInformer, cwftmplInformer wfextvv1alpha1.ClusterWorkflowTemplateInformer) *Controller {
 	return &Controller{
 		wfClientset:          wfclientset,
 		namespace:            namespace,
@@ -88,12 +84,9 @@
 		cronWfQueue:          metrics.RateLimiterWithBusyWorkers(workqueue.DefaultControllerRateLimiter(), "cron_wf_queue"),
 		metrics:              metrics,
 		eventRecorderManager: eventRecorderManager,
-<<<<<<< HEAD
 		wftmplInformer:       wftmplInformer,
 		cwftmplInformer:      cwftmplInformer,
-=======
 		cronWorkflowWorkers:  cronWorkflowWorkers,
->>>>>>> e53a2657
 	}
 }
 

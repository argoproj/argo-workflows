--- conflicted
+++ resolved
@@ -16,11 +16,8 @@
 	"github.com/argoproj/argo/pkg/client/clientset/versioned"
 	typed "github.com/argoproj/argo/pkg/client/clientset/versioned/typed/workflow/v1alpha1"
 	"github.com/argoproj/argo/workflow/common"
-<<<<<<< HEAD
-=======
 	"github.com/argoproj/argo/workflow/metrics"
 	"github.com/argoproj/argo/workflow/templateresolution"
->>>>>>> 17108df1
 	"github.com/argoproj/argo/workflow/util"
 	"github.com/argoproj/argo/workflow/validate"
 )
@@ -36,11 +33,7 @@
 	log         *log.Entry
 }
 
-<<<<<<< HEAD
-func newCronWfOperationCtx(cronWorkflow *v1alpha1.CronWorkflow, wfClientset versioned.Interface, wfLister util.WorkflowLister) (*cronWfOperationCtx, error) {
-=======
 func newCronWfOperationCtx(cronWorkflow *v1alpha1.CronWorkflow, wfClientset versioned.Interface, wfLister util.WorkflowLister, metrics *metrics.Metrics) *cronWfOperationCtx {
->>>>>>> 17108df1
 	return &cronWfOperationCtx{
 		name:        cronWorkflow.ObjectMeta.Name,
 		cronWf:      cronWorkflow,
@@ -52,12 +45,8 @@
 			"workflow":  cronWorkflow.ObjectMeta.Name,
 			"namespace": cronWorkflow.ObjectMeta.Namespace,
 		}),
-<<<<<<< HEAD
-	}, nil
-=======
 		metrics: metrics,
 	}
->>>>>>> 17108df1
 }
 
 func (woc *cronWfOperationCtx) Run() {

package signal

import (
	"encoding/json"
	"fmt"
	"strings"
	"syscall"

	corev1 "k8s.io/api/core/v1"

	log "github.com/sirupsen/logrus"
	corev1 "k8s.io/api/core/v1"
	"k8s.io/client-go/rest"

	"github.com/argoproj/argo-workflows/v3/workflow/common"
)

func SignalContainer(restConfig *rest.Config, pod *corev1.Pod, container string, s syscall.Signal) error {
	command := []string{"/bin/sh", "-c", "kill -%d 1"}
<<<<<<< HEAD
=======
	if container == common.WaitContainerName {
		command = []string{"/bin/sh", "-c", "kill -%d $(pidof argoexec)"}
	}
>>>>>>> e5dc961b

	if v, ok := pod.Annotations[common.AnnotationKeyKillCmd(container)]; ok {
		if err := json.Unmarshal([]byte(v), &command); err != nil {
			return fmt.Errorf("failed to unmarshall kill command annotation %q: %w", v, err)
		}
	}

	for i, v := range command {
		if strings.Contains(v, "%d") {
			command[i] = fmt.Sprintf(v, s)
		}
	}

	return ExecPodContainerAndGetOutput(restConfig, pod.Namespace, pod.Name, container, command...)
}

func ExecPodContainerAndGetOutput(restConfig *rest.Config, namespace string, pod string, container string, command ...string) error {
	x, err := common.ExecPodContainer(restConfig, namespace, pod, container, true, true, command...)
	if err != nil {
		return err
	}
	stdout, stderr, err := common.GetExecutorOutput(x)
	log.
		WithField("namespace", namespace).
		WithField("pod", pod).
		WithField("container", container).
		WithField("stdout", stdout).
		WithField("stderr", stderr).
		WithError(err).
		Info("signaled container")
	return err
}<|MERGE_RESOLUTION|>--- conflicted
+++ resolved
@@ -5,8 +5,6 @@
 	"fmt"
 	"strings"
 	"syscall"
-
-	corev1 "k8s.io/api/core/v1"
 
 	log "github.com/sirupsen/logrus"
 	corev1 "k8s.io/api/core/v1"
@@ -17,12 +15,9 @@
 
 func SignalContainer(restConfig *rest.Config, pod *corev1.Pod, container string, s syscall.Signal) error {
 	command := []string{"/bin/sh", "-c", "kill -%d 1"}
-<<<<<<< HEAD
-=======
 	if container == common.WaitContainerName {
 		command = []string{"/bin/sh", "-c", "kill -%d $(pidof argoexec)"}
 	}
->>>>>>> e5dc961b
 
 	if v, ok := pod.Annotations[common.AnnotationKeyKillCmd(container)]; ok {
 		if err := json.Unmarshal([]byte(v), &command); err != nil {

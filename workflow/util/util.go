--- conflicted
+++ resolved
@@ -142,12 +142,9 @@
 	Parameters     []string               // --parameter
 	ParameterFile  string                 // --parameter-file
 	ServiceAccount string                 // --serviceaccount
-<<<<<<< HEAD
 	DryRun         bool                   // --dry-run
 	ServerDryRun   bool                   // --server-dry-run
-=======
 	Labels         string                 // --labels
->>>>>>> e7e50af6
 	OwnerReference *metav1.OwnerReference // useful if your custom controller creates argo workflow resources
 }
 

--- conflicted
+++ resolved
@@ -224,16 +224,7 @@
 		for _, paramStr := range opts.Parameters {
 			parts := strings.SplitN(paramStr, "=", 2)
 			if len(parts) != 2 {
-<<<<<<< HEAD
-				return fmt.Errorf("Expected parameter of the form: NAME=VALUE. Received: %s", paramStr)
-			}
-			intOrString := intstr.Parse(parts[1])
-			param := wfv1.Parameter{
-				Name:  parts[0],
-				Value: &intOrString,
-=======
 				return fmt.Errorf("expected parameter of the form: NAME=VALUE. Received: %s", paramStr)
->>>>>>> bc4faf5f
 			}
 			intOrString := intstr.Parse(parts[1])
 			param := wfv1.Parameter{Name: parts[0], Value: &intOrString}

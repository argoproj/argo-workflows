package util

import (
	"encoding/json"
	"fmt"
	"io/ioutil"
	"math/rand"
	"net/http"
	"regexp"
	"strings"
	"time"

	"github.com/ghodss/yaml"
	log "github.com/sirupsen/logrus"
	apierr "k8s.io/apimachinery/pkg/api/errors"
	metav1 "k8s.io/apimachinery/pkg/apis/meta/v1"
	"k8s.io/apimachinery/pkg/apis/meta/v1/unstructured"
	"k8s.io/apimachinery/pkg/labels"
	"k8s.io/apimachinery/pkg/runtime"
	"k8s.io/apimachinery/pkg/runtime/schema"
	"k8s.io/apimachinery/pkg/selection"
	"k8s.io/apimachinery/pkg/types"
	"k8s.io/apimachinery/pkg/util/wait"
	"k8s.io/client-go/dynamic"
	"k8s.io/client-go/informers/internalinterfaces"
	"k8s.io/client-go/kubernetes"
	"k8s.io/client-go/rest"
	"k8s.io/client-go/tools/cache"
	"k8s.io/utils/pointer"

	"github.com/argoproj/argo/errors"
	"github.com/argoproj/argo/pkg/apis/workflow"
	wfv1 "github.com/argoproj/argo/pkg/apis/workflow/v1alpha1"
	wfclientset "github.com/argoproj/argo/pkg/client/clientset/versioned"
	"github.com/argoproj/argo/pkg/client/clientset/versioned/typed/workflow/v1alpha1"
	cmdutil "github.com/argoproj/argo/util/cmd"
	"github.com/argoproj/argo/util/file"
	"github.com/argoproj/argo/util/retry"
	unstructutil "github.com/argoproj/argo/util/unstructured"
	"github.com/argoproj/argo/workflow/common"
	"github.com/argoproj/argo/workflow/validate"
)

// NewWorkflowInformer returns the workflow informer used by the controller. This is actually
// a custom built UnstructuredInformer which is in actuality returning unstructured.Unstructured
// objects. We no longer return WorkflowInformer due to:
// https://github.com/kubernetes/kubernetes/issues/57705
// https://github.com/argoproj/argo/issues/632
func NewWorkflowInformer(cfg *rest.Config, ns string, resyncPeriod time.Duration, tweakListOptions internalinterfaces.TweakListOptionsFunc) cache.SharedIndexInformer {
	dclient, err := dynamic.NewForConfig(cfg)
	if err != nil {
		panic(err)
	}
	resource := schema.GroupVersionResource{
		Group:    workflow.Group,
		Version:  "v1alpha1",
		Resource: "workflows",
	}
	informer := unstructutil.NewFilteredUnstructuredInformer(
		resource,
		dclient,
		ns,
		resyncPeriod,
		cache.Indexers{},
		tweakListOptions,
	)
	return informer
}

// InstanceIDRequirement returns the label requirement to filter against a controller instance (or not)
func InstanceIDRequirement(instanceID string) labels.Requirement {
	var instanceIDReq *labels.Requirement
	var err error
	if instanceID != "" {
		instanceIDReq, err = labels.NewRequirement(common.LabelKeyControllerInstanceID, selection.Equals, []string{instanceID})
	} else {
		instanceIDReq, err = labels.NewRequirement(common.LabelKeyControllerInstanceID, selection.DoesNotExist, nil)
	}
	if err != nil {
		panic(err)
	}
	return *instanceIDReq
}

// WorkflowLister implements the List() method of v1alpha.WorkflowLister interface but does so using
// an Unstructured informer and converting objects to workflows. Ignores objects that failed to convert.
type WorkflowLister interface {
	List() ([]*wfv1.Workflow, error)
}

type workflowLister struct {
	informer cache.SharedIndexInformer
}

func (l *workflowLister) List() ([]*wfv1.Workflow, error) {
	workflows := make([]*wfv1.Workflow, 0)
	for _, m := range l.informer.GetStore().List() {
		wf, err := FromUnstructured(m.(*unstructured.Unstructured))
		if err != nil {
			log.Warnf("Failed to unmarshal workflow %v object: %v", m, err)
			continue
		}
		workflows = append(workflows, wf)
	}
	return workflows, nil
}

// NewWorkflowLister returns a new workflow lister
func NewWorkflowLister(informer cache.SharedIndexInformer) WorkflowLister {
	return &workflowLister{
		informer: informer,
	}
}

// FromUnstructured converts an unstructured object to a workflow
func FromUnstructured(un *unstructured.Unstructured) (*wfv1.Workflow, error) {
	var wf wfv1.Workflow
	err := runtime.DefaultUnstructuredConverter.FromUnstructured(un.Object, &wf)
	return &wf, err
}

// ToUnstructured converts an workflow to an Unstructured object
func ToUnstructured(wf *wfv1.Workflow) (*unstructured.Unstructured, error) {
	obj, err := runtime.DefaultUnstructuredConverter.ToUnstructured(wf)
	return &unstructured.Unstructured{Object: obj}, err
}

// IsWorkflowCompleted returns whether or not a workflow is considered completed
func IsWorkflowCompleted(wf *wfv1.Workflow) bool {
	if wf.ObjectMeta.Labels != nil {
		return wf.ObjectMeta.Labels[common.LabelKeyCompleted] == "true"
	}
	return false
}

// SubmitOpts are workflow submission options
type SubmitOpts struct {
	Name           string                 // --name
	GenerateName   string                 // --generate-name
	InstanceID     string                 // --instanceid
	Entrypoint     string                 // --entrypoint
	Parameters     []string               // --parameter
	ParameterFile  string                 // --parameter-file
	ServiceAccount string                 // --serviceaccount
	DryRun         bool                   // --dry-run
	ServerDryRun   bool                   // --server-dry-run
	Labels         string                 // --labels
	OwnerReference *metav1.OwnerReference // useful if your custom controller creates argo workflow resources
}

// SubmitWorkflow validates and submit a single workflow and override some of the fields of the workflow
<<<<<<< HEAD
func SubmitWorkflow(wfIf v1alpha1.WorkflowInterface, wfClientset wfclientset.Interface, namespace string, wf *wfv1.Workflow, opts *SubmitOpts) (*wfv1.Workflow, error) {
=======
func SubmitWorkflow(wfIf v1alpha1.WorkflowInterface, wfClientset wfclientset.Interface, wf *wfv1.Workflow, opts *SubmitOpts) (*wfv1.Workflow, error) {
>>>>>>> d82de881
	if opts == nil {
		opts = &SubmitOpts{}
	}
	if opts.Entrypoint != "" {
		wf.Spec.Entrypoint = opts.Entrypoint
	}
	if opts.ServiceAccount != "" {
		wf.Spec.ServiceAccountName = opts.ServiceAccount
	}
	labels := wf.GetLabels()
	if labels == nil {
		labels = make(map[string]string)
	}
	if opts.Labels != "" {
		passedLabels, err := cmdutil.ParseLabels(opts.Labels)
		if err != nil {
			return nil, fmt.Errorf("Expected labels of the form: NAME1=VALUE2,NAME2=VALUE2. Received: %s", opts.Labels)
		}
		for k, v := range passedLabels {
			labels[k] = v
		}
	}
	if opts.InstanceID != "" {
		labels[common.LabelKeyControllerInstanceID] = opts.InstanceID
	}
	wf.SetLabels(labels)
	if len(opts.Parameters) > 0 || opts.ParameterFile != "" {
		newParams := make([]wfv1.Parameter, 0)
		passedParams := make(map[string]bool)
		for _, paramStr := range opts.Parameters {
			parts := strings.SplitN(paramStr, "=", 2)
			if len(parts) == 1 {
				return nil, fmt.Errorf("Expected parameter of the form: NAME=VALUE. Received: %s", paramStr)
			}
			param := wfv1.Parameter{
				Name:  parts[0],
				Value: &parts[1],
			}
			newParams = append(newParams, param)
			passedParams[param.Name] = true
		}

		// Add parameters from a parameter-file, if one was provided
		if opts.ParameterFile != "" {
			var body []byte
			var err error
			if cmdutil.IsURL(opts.ParameterFile) {
				response, err := http.Get(opts.ParameterFile)
				if err != nil {
					return nil, errors.InternalWrapError(err)
				}
				body, err = ioutil.ReadAll(response.Body)
				_ = response.Body.Close()
				if err != nil {
					return nil, errors.InternalWrapError(err)
				}
			} else {
				body, err = ioutil.ReadFile(opts.ParameterFile)
				if err != nil {
					return nil, errors.InternalWrapError(err)
				}
			}

			yamlParams := map[string]json.RawMessage{}
			err = yaml.Unmarshal(body, &yamlParams)
			if err != nil {
				return nil, errors.InternalWrapError(err)
			}

			for k, v := range yamlParams {
				value := fmt.Sprintf("%s", v)
				param := wfv1.Parameter{
					Name:  k,
					Value: &value,
				}
				if _, ok := passedParams[param.Name]; ok {
					// this parameter was overridden via command line
					continue
				}
				newParams = append(newParams, param)
				passedParams[param.Name] = true
			}
		}

		for _, param := range wf.Spec.Arguments.Parameters {
			if _, ok := passedParams[param.Name]; ok {
				// this parameter was overridden via command line
				continue
			}
			newParams = append(newParams, param)
		}
		wf.Spec.Arguments.Parameters = newParams
	}
	if opts.GenerateName != "" {
		wf.ObjectMeta.GenerateName = opts.GenerateName
	}
	if opts.Name != "" {
		wf.ObjectMeta.Name = opts.Name
	}
	if opts.OwnerReference != nil {
		wf.SetOwnerReferences(append(wf.GetOwnerReferences(), *opts.OwnerReference))
	}

	err := validate.ValidateWorkflow(wfClientset, namespace, wf, validate.ValidateOpts{})
	if err != nil {
		return nil, err
	}

	if opts.ServerDryRun {
		wf, err := CreateServerDryRun(wf, wfClientset)
		if err != nil {
			return nil, err
		}
		return wf, err
	} else if opts.DryRun {
		return wf, nil
	} else {
		return wfIf.Create(wf)
	}
}

// CreateServerDryRun fills the workflow struct with the server's representation without creating it and returns an error, if there is any
func CreateServerDryRun(wf *wfv1.Workflow, wfClientset wfclientset.Interface) (*wfv1.Workflow, error) {
	// Keep the workflow metadata because it will be overwritten by the Post request
	workflowTypeMeta := wf.TypeMeta
	err := wfClientset.ArgoprojV1alpha1().RESTClient().Post().
		Namespace(wf.Namespace).
		Resource("workflows").
		Body(wf).
		Param("dryRun", "All").
		Do().
		Into(wf)
	wf.TypeMeta = workflowTypeMeta
	return wf, err
}

// SuspendWorkflow suspends a workflow by setting spec.suspend to true. Retries conflict errors
func SuspendWorkflow(wfIf v1alpha1.WorkflowInterface, workflowName string) error {
	err := wait.ExponentialBackoff(retry.DefaultRetry, func() (bool, error) {
		wf, err := wfIf.Get(workflowName, metav1.GetOptions{})
		if err != nil {
			return false, err
		}
		if IsWorkflowCompleted(wf) {
			return false, errSuspendedCompletedWorkflow
		}
		if wf.Spec.Suspend == nil || !*wf.Spec.Suspend {
			wf.Spec.Suspend = pointer.BoolPtr(true)
			_, err = wfIf.Update(wf)
			if err != nil {
				if apierr.IsConflict(err) {
					return false, nil
				}
				return false, err
			}
		}
		return true, nil
	})
	if err != nil {
		return err
	}
	return nil
}

// ResumeWorkflow resumes a workflow by setting spec.suspend to nil and any suspended nodes to Successful.
// Retries conflict errors
func ResumeWorkflow(wfIf v1alpha1.WorkflowInterface, workflowName string) error {
	err := wait.ExponentialBackoff(retry.DefaultRetry, func() (bool, error) {
		wf, err := wfIf.Get(workflowName, metav1.GetOptions{})
		if err != nil {
			return false, err
		}
		updated := false
		if wf.Spec.Suspend != nil && *wf.Spec.Suspend {
			wf.Spec.Suspend = nil
			updated = true
		}
		// To resume a workflow with a suspended node we simply mark the node as Successful
		for nodeID, node := range wf.Status.Nodes {
			if node.Type == wfv1.NodeTypeSuspend && node.Phase == wfv1.NodeRunning {
				node.Phase = wfv1.NodeSucceeded
				node.FinishedAt = metav1.Time{Time: time.Now().UTC()}
				wf.Status.Nodes[nodeID] = node
				updated = true
			}
		}
		if updated {
			_, err = wfIf.Update(wf)
			if err != nil {
				if apierr.IsConflict(err) {
					return false, nil
				}
				return false, err
			}
		}
		return true, nil
	})
	if err != nil {
		return err
	}
	return nil
}

const letters = "abcdefghijklmnopqrstuvwxyz0123456789"

func init() {
	rand.Seed(time.Now().UnixNano())
}

func randString(n int) string {
	b := make([]byte, n)
	for i := range b {
		b[i] = letters[rand.Intn(len(letters))]
	}
	return string(b)
}

// FormulateResubmitWorkflow formulate a new workflow from a previous workflow, optionally re-using successful nodes
func FormulateResubmitWorkflow(wf *wfv1.Workflow, memoized bool) (*wfv1.Workflow, error) {
	newWF := wfv1.Workflow{}
	newWF.TypeMeta = wf.TypeMeta

	// Resubmitted workflow will use generated names
	if wf.ObjectMeta.GenerateName != "" {
		newWF.ObjectMeta.GenerateName = wf.ObjectMeta.GenerateName
	} else {
		newWF.ObjectMeta.GenerateName = wf.ObjectMeta.Name + "-"
	}
	// When resubmitting workflow with memoized nodes, we need to use a predetermined workflow name
	// in order to formulate the node statuses. Which means we cannot reuse metadata.generateName
	// The following simulates the behavior of generateName
	if memoized {
		switch wf.Status.Phase {
		case wfv1.NodeFailed, wfv1.NodeError:
		default:
			return nil, errors.Errorf(errors.CodeBadRequest, "workflow must be Failed/Error to resubmit in memoized mode")
		}
		newWF.ObjectMeta.Name = newWF.ObjectMeta.GenerateName + randString(5)
	}

	// carry over the unmodified spec
	newWF.Spec = wf.Spec

	if newWF.Spec.ActiveDeadlineSeconds != nil && *newWF.Spec.ActiveDeadlineSeconds == 0 {
		// if it was terminated, unset the deadline
		newWF.Spec.ActiveDeadlineSeconds = nil
	}

	// carry over user labels and annotations from previous workflow.
	// skip any argoproj.io labels except for the controller instanceID label.
	for key, val := range wf.ObjectMeta.Labels {
		if strings.HasPrefix(key, workflow.WorkflowFullName+"/") && key != common.LabelKeyControllerInstanceID {
			continue
		}
		if newWF.ObjectMeta.Labels == nil {
			newWF.ObjectMeta.Labels = make(map[string]string)
		}
		newWF.ObjectMeta.Labels[key] = val
	}
	for key, val := range wf.ObjectMeta.Annotations {
		if newWF.ObjectMeta.Annotations == nil {
			newWF.ObjectMeta.Annotations = make(map[string]string)
		}
		newWF.ObjectMeta.Annotations[key] = val
	}

	if !memoized {
		return &newWF, nil
	}

	// Iterate the previous nodes. If it was successful Pod carry it forward
	replaceRegexp := regexp.MustCompile("^" + wf.ObjectMeta.Name)
	newWF.Status.Nodes = make(map[string]wfv1.NodeStatus)
	onExitNodeName := wf.ObjectMeta.Name + ".onExit"
	for _, node := range wf.Status.Nodes {
		switch node.Phase {
		case wfv1.NodeSucceeded, wfv1.NodeSkipped:
			if strings.HasPrefix(node.Name, onExitNodeName) {
				continue
			}
			originalID := node.ID
			node.Name = replaceRegexp.ReplaceAllString(node.Name, newWF.ObjectMeta.Name)
			node.ID = newWF.NodeID(node.Name)
			node.BoundaryID = convertNodeID(&newWF, replaceRegexp, node.BoundaryID, wf.Status.Nodes)
			node.StartedAt = metav1.Time{Time: time.Now().UTC()}
			node.FinishedAt = node.StartedAt
			newChildren := make([]string, len(node.Children))
			for i, childID := range node.Children {
				newChildren[i] = convertNodeID(&newWF, replaceRegexp, childID, wf.Status.Nodes)
			}
			node.Children = newChildren
			newOutboundNodes := make([]string, len(node.OutboundNodes))
			for i, outboundID := range node.OutboundNodes {
				newOutboundNodes[i] = convertNodeID(&newWF, replaceRegexp, outboundID, wf.Status.Nodes)
			}
			node.OutboundNodes = newOutboundNodes
			if node.Type == wfv1.NodeTypePod {
				node.Phase = wfv1.NodeSkipped
				node.Type = wfv1.NodeTypeSkipped
				node.Message = fmt.Sprintf("original pod: %s", originalID)
			}
			newWF.Status.Nodes[node.ID] = node
		case wfv1.NodeError, wfv1.NodeFailed, wfv1.NodeRunning, wfv1.NodePending:
			// do not add this status to the node. pretend as if this node never existed.
			// NOTE: NodeRunning shouldn't really happen except in weird scenarios where controller
			// mismanages state (e.g. panic when operating on a workflow)
		default:
			return nil, errors.InternalErrorf("Workflow cannot be resubmitted with node %s in %s phase", node, node.Phase)
		}
	}
	return &newWF, nil
}

// convertNodeID converts an old nodeID to a new nodeID
func convertNodeID(newWf *wfv1.Workflow, regex *regexp.Regexp, oldNodeID string, oldNodes map[string]wfv1.NodeStatus) string {
	node := oldNodes[oldNodeID]
	newNodeName := regex.ReplaceAllString(node.Name, newWf.ObjectMeta.Name)
	return newWf.NodeID(newNodeName)
}

// RetryWorkflow updates a workflow, deleting all failed steps as well as the onExit node (and children)
func RetryWorkflow(kubeClient kubernetes.Interface, wfClient v1alpha1.WorkflowInterface, wf *wfv1.Workflow) (*wfv1.Workflow, error) {
	switch wf.Status.Phase {
	case wfv1.NodeFailed, wfv1.NodeError:
	default:
		return nil, errors.Errorf(errors.CodeBadRequest, "workflow must be Failed/Error to retry")
	}
	newWF := wf.DeepCopy()
	podIf := kubeClient.CoreV1().Pods(wf.ObjectMeta.Namespace)

	// Delete/reset fields which indicate workflow completed
	delete(newWF.Labels, common.LabelKeyCompleted)
	newWF.ObjectMeta.Labels[common.LabelKeyPhase] = string(wfv1.NodeRunning)
	newWF.Status.Phase = wfv1.NodeRunning
	newWF.Status.Message = ""
	newWF.Status.FinishedAt = metav1.Time{}
	if newWF.Spec.ActiveDeadlineSeconds != nil && *newWF.Spec.ActiveDeadlineSeconds == 0 {
		// if it was terminated, unset the deadline
		newWF.Spec.ActiveDeadlineSeconds = nil
	}

	// Iterate the previous nodes. If it was successful Pod carry it forward
	newWF.Status.Nodes = make(map[string]wfv1.NodeStatus)
	onExitNodeName := wf.ObjectMeta.Name + ".onExit"
	for _, node := range wf.Status.Nodes {
		switch node.Phase {
		case wfv1.NodeSucceeded, wfv1.NodeSkipped:
			if !strings.HasPrefix(node.Name, onExitNodeName) {
				newWF.Status.Nodes[node.ID] = node
				continue
			}
		case wfv1.NodeError, wfv1.NodeFailed:
			if !strings.HasPrefix(node.Name, onExitNodeName) && node.Type == wfv1.NodeTypeDAG {
				newNode := node.DeepCopy()
				newNode.Phase = wfv1.NodeRunning
				newNode.Message = ""
				newNode.FinishedAt = metav1.Time{}
				newWF.Status.Nodes[newNode.ID] = *newNode
				continue
			}
			// do not add this status to the node. pretend as if this node never existed.
		default:
			// Do not allow retry of workflows with pods in Running/Pending phase
			return nil, errors.InternalErrorf("Workflow cannot be retried with node %s in %s phase", node, node.Phase)
		}
		if node.Type == wfv1.NodeTypePod {
			log.Infof("Deleting pod: %s", node.ID)
			err := podIf.Delete(node.ID, &metav1.DeleteOptions{})
			if err != nil && !apierr.IsNotFound(err) {
				return nil, errors.InternalWrapError(err)
			}
		}
	}
	return wfClient.Update(newWF)
}

var errSuspendedCompletedWorkflow = errors.Errorf(errors.CodeBadRequest, "cannot suspend completed workflows")

// IsWorkflowSuspended returns whether or not a workflow is considered suspended
func IsWorkflowSuspended(wf *wfv1.Workflow) bool {
	if wf.Spec.Suspend != nil && *wf.Spec.Suspend {
		return true
	}
	for _, node := range wf.Status.Nodes {
		if node.Type == wfv1.NodeTypeSuspend && node.Phase == wfv1.NodeRunning {
			return true
		}
	}
	return false
}

func IsWorkflowTerminated(wf *wfv1.Workflow) bool {
	if wf.Spec.ActiveDeadlineSeconds != nil && *wf.Spec.ActiveDeadlineSeconds == 0 {
		return true
	}
	return false
}

// TerminateWorkflow terminates a workflow by setting its activeDeadlineSeconds to 0
func TerminateWorkflow(wfClient v1alpha1.WorkflowInterface, name string) error {
	patchObj := map[string]interface{}{
		"spec": map[string]interface{}{
			"activeDeadlineSeconds": 0,
		},
	}
	var err error
	patch, err := json.Marshal(patchObj)
	if err != nil {
		return errors.InternalWrapError(err)
	}
	for attempt := 0; attempt < 10; attempt++ {
		_, err = wfClient.Patch(name, types.MergePatchType, patch)
		if err != nil {
			if !apierr.IsConflict(err) {
				return err
			}
		} else {
			break
		}
		time.Sleep(100 * time.Millisecond)
	}
	return err
}

// DecompressWorkflow decompresses the compressed status of a workflow (if compressed)
func DecompressWorkflow(wf *wfv1.Workflow) error {
	if wf.Status.CompressedNodes != "" {
		nodeContent, err := file.DecodeDecompressString(wf.Status.CompressedNodes)
		if err != nil {
			return errors.InternalWrapError(err)
		}
		err = json.Unmarshal([]byte(nodeContent), &wf.Status.Nodes)
		if err != nil {
			return err
		}
		wf.Status.CompressedNodes = ""
	}
	return nil
}<|MERGE_RESOLUTION|>--- conflicted
+++ resolved
@@ -149,11 +149,7 @@
 }
 
 // SubmitWorkflow validates and submit a single workflow and override some of the fields of the workflow
-<<<<<<< HEAD
 func SubmitWorkflow(wfIf v1alpha1.WorkflowInterface, wfClientset wfclientset.Interface, namespace string, wf *wfv1.Workflow, opts *SubmitOpts) (*wfv1.Workflow, error) {
-=======
-func SubmitWorkflow(wfIf v1alpha1.WorkflowInterface, wfClientset wfclientset.Interface, wf *wfv1.Workflow, opts *SubmitOpts) (*wfv1.Workflow, error) {
->>>>>>> d82de881
 	if opts == nil {
 		opts = &SubmitOpts{}
 	}

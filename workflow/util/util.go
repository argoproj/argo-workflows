--- conflicted
+++ resolved
@@ -9,11 +9,8 @@
 	"math/rand"
 	"net/http"
 	"os"
-<<<<<<< HEAD
+	"path/filepath"
 	"reflect"
-=======
-	"path/filepath"
->>>>>>> 38f85482
 	"regexp"
 	"strconv"
 	"strings"

package util

import (
	"bufio"
	"context"
	"encoding/json"
	"fmt"
	"io/ioutil"
	"math/rand"
	"net/http"
	"os"
	"regexp"
	"strconv"
	"strings"
	"time"

	log "github.com/sirupsen/logrus"
	"github.com/spf13/cobra"
	apiv1 "k8s.io/api/core/v1"
	apierr "k8s.io/apimachinery/pkg/api/errors"
	metav1 "k8s.io/apimachinery/pkg/apis/meta/v1"
	"k8s.io/apimachinery/pkg/apis/meta/v1/unstructured"
	"k8s.io/apimachinery/pkg/fields"
	"k8s.io/apimachinery/pkg/labels"
	"k8s.io/apimachinery/pkg/runtime"
	"k8s.io/apimachinery/pkg/runtime/schema"
	"k8s.io/apimachinery/pkg/selection"
	"k8s.io/apimachinery/pkg/types"
	"k8s.io/apimachinery/pkg/util/strategicpatch"
	"k8s.io/client-go/dynamic"
	"k8s.io/client-go/informers/internalinterfaces"
	"k8s.io/client-go/kubernetes"
	"k8s.io/client-go/tools/cache"
	"k8s.io/utils/pointer"
	"sigs.k8s.io/yaml"

	"github.com/argoproj/argo-workflows/v3/errors"
	"github.com/argoproj/argo-workflows/v3/pkg/apis/workflow"
	wfv1 "github.com/argoproj/argo-workflows/v3/pkg/apis/workflow/v1alpha1"
	wfclientset "github.com/argoproj/argo-workflows/v3/pkg/client/clientset/versioned"
	"github.com/argoproj/argo-workflows/v3/pkg/client/clientset/versioned/typed/workflow/v1alpha1"
	cmdutil "github.com/argoproj/argo-workflows/v3/util/cmd"
	errorsutil "github.com/argoproj/argo-workflows/v3/util/errors"
	"github.com/argoproj/argo-workflows/v3/util/retry"
	unstructutil "github.com/argoproj/argo-workflows/v3/util/unstructured"
	waitutil "github.com/argoproj/argo-workflows/v3/util/wait"
	"github.com/argoproj/argo-workflows/v3/workflow/common"
	"github.com/argoproj/argo-workflows/v3/workflow/hydrator"
	"github.com/argoproj/argo-workflows/v3/workflow/packer"
	"github.com/argoproj/argo-workflows/v3/workflow/templateresolution"
	"github.com/argoproj/argo-workflows/v3/workflow/validate"
)

// NewWorkflowInformer returns the workflow informer used by the controller. This is actually
// a custom built UnstructuredInformer which is in actuality returning unstructured.Unstructured
// objects. We no longer return WorkflowInformer due to:
// https://github.com/kubernetes/kubernetes/issues/57705
// https://github.com/argoproj/argo-workflows/issues/632
func NewWorkflowInformer(dclient dynamic.Interface, ns string, resyncPeriod time.Duration, tweakListOptions internalinterfaces.TweakListOptionsFunc, indexers cache.Indexers) cache.SharedIndexInformer {
	resource := schema.GroupVersionResource{
		Group:    workflow.Group,
		Version:  "v1alpha1",
		Resource: workflow.WorkflowPlural,
	}
	informer := unstructutil.NewFilteredUnstructuredInformer(
		resource,
		dclient,
		ns,
		resyncPeriod,
		indexers,
		tweakListOptions,
	)
	return informer
}

// InstanceIDRequirement returns the label requirement to filter against a controller instance (or not)
func InstanceIDRequirement(instanceID string) labels.Requirement {
	var instanceIDReq *labels.Requirement
	var err error
	if instanceID != "" {
		instanceIDReq, err = labels.NewRequirement(common.LabelKeyControllerInstanceID, selection.Equals, []string{instanceID})
	} else {
		instanceIDReq, err = labels.NewRequirement(common.LabelKeyControllerInstanceID, selection.DoesNotExist, nil)
	}
	if err != nil {
		panic(err)
	}
	return *instanceIDReq
}

// WorkflowLister implements the List() method of v1alpha.WorkflowLister interface but does so using
// an Unstructured informer and converting objects to workflows. Ignores objects that failed to convert.
type WorkflowLister interface {
	List() ([]*wfv1.Workflow, error)
}

type workflowLister struct {
	informer cache.SharedIndexInformer
}

func (l *workflowLister) List() ([]*wfv1.Workflow, error) {
	workflows := make([]*wfv1.Workflow, 0)
	for _, m := range l.informer.GetStore().List() {
		wf, err := FromUnstructured(m.(*unstructured.Unstructured))
		if err != nil {
			log.Warnf("Failed to unmarshal workflow %v object: %v", m, err)
			continue
		}
		workflows = append(workflows, wf)
	}
	return workflows, nil
}

// NewWorkflowLister returns a new workflow lister
func NewWorkflowLister(informer cache.SharedIndexInformer) WorkflowLister {
	return &workflowLister{
		informer: informer,
	}
}

// FromUnstructured converts an unstructured object to a workflow.
// This function performs a lot of allocations and con resulting in a lot of memory
// being used. Users should avoid invoking this function if the data they need is
// available from `unstructured.Unstructured`. especially if they're looping.
// Available values include: `GetLabels()`, `GetName()`, `GetNamespace()` etc.
// Single values can be accessed using `unstructured.Nested*`, e.g.
// `unstructured.NestedString(un.Object, "spec", "phase")`.
func FromUnstructured(un *unstructured.Unstructured) (*wfv1.Workflow, error) {
	var wf wfv1.Workflow
	err := FromUnstructuredObj(un, &wf)
	return &wf, err
}

func FromUnstructuredObj(un *unstructured.Unstructured, v interface{}) error {
	err := runtime.DefaultUnstructuredConverter.FromUnstructured(un.Object, v)
	if err != nil {
		if err.Error() == "cannot convert int64 to v1alpha1.AnyString" {
			data, err := json.Marshal(un)
			if err != nil {
				return err
			}
			return json.Unmarshal(data, v)
		}
		return err
	}
	return nil
}

// ToUnstructured converts an workflow to an Unstructured object
func ToUnstructured(wf *wfv1.Workflow) (*unstructured.Unstructured, error) {
	obj, err := runtime.DefaultUnstructuredConverter.ToUnstructured(wf)
	if err != nil {
		return nil, err
	}
	un := &unstructured.Unstructured{Object: obj}
	// we need to add these values so that the `EventRecorder` does not error
	un.SetKind(workflow.WorkflowKind)
	un.SetAPIVersion(workflow.APIVersion)
	return un, nil
}

// IsWorkflowCompleted returns whether or not a workflow is considered completed
func IsWorkflowCompleted(wf *wfv1.Workflow) bool {
	if wf.ObjectMeta.Labels != nil {
		return wf.ObjectMeta.Labels[common.LabelKeyCompleted] == "true"
	}
	return false
}

// SubmitWorkflow validates and submit a single workflow and override some of the fields of the workflow
func SubmitWorkflow(ctx context.Context, wfIf v1alpha1.WorkflowInterface, wfClientset wfclientset.Interface, namespace string, wf *wfv1.Workflow, opts *wfv1.SubmitOpts) (*wfv1.Workflow, error) {
	err := ApplySubmitOpts(wf, opts)
	if err != nil {
		return nil, err
	}
	wftmplGetter := templateresolution.WrapWorkflowTemplateInterface(wfClientset.ArgoprojV1alpha1().WorkflowTemplates(namespace))
	cwftmplGetter := templateresolution.WrapClusterWorkflowTemplateInterface(wfClientset.ArgoprojV1alpha1().ClusterWorkflowTemplates())

	_, err = validate.ValidateWorkflow(wftmplGetter, cwftmplGetter, wf, validate.ValidateOpts{})
	if err != nil {
		return nil, err
	}
	if opts.DryRun {
		return wf, nil
	} else if opts.ServerDryRun {
		wf, err := CreateServerDryRun(ctx, wf, wfClientset)
		if err != nil {
			return nil, err
		}
		return wf, err
	} else {
		return wfIf.Create(ctx, wf, metav1.CreateOptions{})
	}
}

// CreateServerDryRun fills the workflow struct with the server's representation without creating it and returns an error, if there is any
func CreateServerDryRun(ctx context.Context, wf *wfv1.Workflow, wfClientset wfclientset.Interface) (*wfv1.Workflow, error) {
	// Keep the workflow metadata because it will be overwritten by the Post request
	workflowTypeMeta := wf.TypeMeta
	err := wfClientset.ArgoprojV1alpha1().RESTClient().Post().
		Namespace(wf.Namespace).
		Resource("workflows").
		Body(wf).
		Param("dryRun", "All").
		Do(ctx).
		Into(wf)
	wf.TypeMeta = workflowTypeMeta
	return wf, err
}

func PopulateSubmitOpts(command *cobra.Command, submitOpts *wfv1.SubmitOpts, includeDryRun bool) {
	command.Flags().StringVar(&submitOpts.Name, "name", "", "override metadata.name")
	command.Flags().StringVar(&submitOpts.GenerateName, "generate-name", "", "override metadata.generateName")
	command.Flags().StringVar(&submitOpts.Entrypoint, "entrypoint", "", "override entrypoint")
	command.Flags().StringArrayVarP(&submitOpts.Parameters, "parameter", "p", []string{}, "pass an input parameter")
	command.Flags().StringVar(&submitOpts.ServiceAccount, "serviceaccount", "", "run all pods in the workflow using specified serviceaccount")
	command.Flags().StringVarP(&submitOpts.ParameterFile, "parameter-file", "f", "", "pass a file containing all input parameters")
	command.Flags().StringVarP(&submitOpts.Labels, "labels", "l", "", "Comma separated labels to apply to the workflow. Will override previous values.")

	if includeDryRun {
		command.Flags().BoolVar(&submitOpts.DryRun, "dry-run", false, "modify the workflow on the client-side without creating it")
		command.Flags().BoolVar(&submitOpts.ServerDryRun, "server-dry-run", false, "send request to server with dry-run flag which will modify the workflow without creating it")
	}
}

// Apply the Submit options into workflow object
func ApplySubmitOpts(wf *wfv1.Workflow, opts *wfv1.SubmitOpts) error {
	if opts == nil {
		opts = &wfv1.SubmitOpts{}
	}
	if opts.Entrypoint != "" {
		wf.Spec.Entrypoint = opts.Entrypoint
	}
	if opts.ServiceAccount != "" {
		wf.Spec.ServiceAccountName = opts.ServiceAccount
	}
	wfLabels := wf.GetLabels()
	if wfLabels == nil {
		wfLabels = make(map[string]string)
	}
	if opts.Labels != "" {
		passedLabels, err := cmdutil.ParseLabels(opts.Labels)
		if err != nil {
			return fmt.Errorf("expected labels of the form: NAME1=VALUE2,NAME2=VALUE2. Received: %s: %w", opts.Labels, err)
		}
		for k, v := range passedLabels {
			wfLabels[k] = v
		}
	}
	wf.SetLabels(wfLabels)
	wfAnnotations := wf.GetAnnotations()
	if wfAnnotations == nil {
		wfAnnotations = make(map[string]string)
	}
	if opts.Annotations != "" {
		fmt.Println(opts.Annotations)
		passedAnnotations, err := cmdutil.ParseLabels(opts.Annotations)
		if err != nil {
			return fmt.Errorf("expected Annotations of the form: NAME1=VALUE2,NAME2=VALUE2. Received: %s: %w", opts.Labels, err)
		}
		for k, v := range passedAnnotations {
			wfAnnotations[k] = v
		}
	}
	wf.SetAnnotations(wfAnnotations)
	if len(opts.Parameters) > 0 || opts.ParameterFile != "" {
		newParams := make([]wfv1.Parameter, 0)
		passedParams := make(map[string]bool)
		for _, paramStr := range opts.Parameters {
			parts := strings.SplitN(paramStr, "=", 2)
			if len(parts) != 2 {
				return fmt.Errorf("expected parameter of the form: NAME=VALUE. Received: %s", paramStr)
			}
			param := wfv1.Parameter{Name: parts[0], Value: wfv1.AnyStringPtr(parts[1])}
			newParams = append(newParams, param)
			passedParams[param.Name] = true
		}

		// Add parameters from a parameter-file, if one was provided
		if opts.ParameterFile != "" {
			var body []byte
			var err error
			if cmdutil.IsURL(opts.ParameterFile) {
				body, err = ReadFromUrl(opts.ParameterFile)
				if err != nil {
					return errors.InternalWrapError(err)
				}
			} else {
				body, err = ioutil.ReadFile(opts.ParameterFile)
				if err != nil {
					return errors.InternalWrapError(err)
				}
			}

			yamlParams := map[string]json.RawMessage{}
			err = yaml.Unmarshal(body, &yamlParams)
			if err != nil {
				return errors.InternalWrapError(err)
			}

			for k, v := range yamlParams {
				// We get quoted strings from the yaml file.
				value, err := strconv.Unquote(string(v))
				if err != nil {
					// the string is already clean.
					value = string(v)
				}
				param := wfv1.Parameter{Name: k, Value: wfv1.AnyStringPtr(value)}
				if _, ok := passedParams[param.Name]; ok {
					// this parameter was overridden via command line
					continue
				}
				newParams = append(newParams, param)
				passedParams[param.Name] = true
			}
		}

		for _, param := range wf.Spec.Arguments.Parameters {
			if _, ok := passedParams[param.Name]; ok {
				// this parameter was overridden via command line
				continue
			}
			newParams = append(newParams, param)
		}
		wf.Spec.Arguments.Parameters = newParams
	}
	if opts.GenerateName != "" {
		wf.ObjectMeta.GenerateName = opts.GenerateName
	}
	if opts.Name != "" {
		wf.ObjectMeta.Name = opts.Name
	}
	if opts.OwnerReference != nil {
		wf.SetOwnerReferences(append(wf.GetOwnerReferences(), *opts.OwnerReference))
	}
	return nil
}

// SuspendWorkflow suspends a workflow by setting spec.suspend to true. Retries conflict errors
func SuspendWorkflow(ctx context.Context, wfIf v1alpha1.WorkflowInterface, workflowName string) error {
	err := waitutil.Backoff(retry.DefaultRetry, func() (bool, error) {
		wf, err := wfIf.Get(ctx, workflowName, metav1.GetOptions{})
		if err != nil {
			return !errorsutil.IsTransientErr(err), err
		}
		if IsWorkflowCompleted(wf) {
			return false, errSuspendedCompletedWorkflow
		}
		if wf.Spec.Suspend == nil || !*wf.Spec.Suspend {
			wf.Spec.Suspend = pointer.BoolPtr(true)
			_, err := wfIf.Update(ctx, wf, metav1.UpdateOptions{})
			if apierr.IsConflict(err) {
				return false, nil
			}
			return !errorsutil.IsTransientErr(err), err
		}
		return true, nil
	})
	return err
}

// ResumeWorkflow resumes a workflow by setting spec.suspend to nil and any suspended nodes to Successful.
// Retries conflict errors
func ResumeWorkflow(ctx context.Context, wfIf v1alpha1.WorkflowInterface, hydrator hydrator.Interface, workflowName string, nodeFieldSelector string) error {
	if len(nodeFieldSelector) > 0 {
		return updateSuspendedNode(ctx, wfIf, hydrator, workflowName, nodeFieldSelector, SetOperationValues{Phase: wfv1.NodeSucceeded})
	} else {
		err := waitutil.Backoff(retry.DefaultRetry, func() (bool, error) {
			wf, err := wfIf.Get(ctx, workflowName, metav1.GetOptions{})
			if err != nil {
				return !errorsutil.IsTransientErr(err), err
			}

			err = hydrator.Hydrate(wf)
			if err != nil {
				return true, err
			}

			workflowUpdated := false
			if wf.Spec.Suspend != nil && *wf.Spec.Suspend {
				wf.Spec.Suspend = nil
				workflowUpdated = true
			}

			// To resume a workflow with a suspended node we simply mark the node as Successful
			for nodeID, node := range wf.Status.Nodes {
				if node.IsActiveSuspendNode() {
					if node.Outputs != nil {
						for i, param := range node.Outputs.Parameters {
							if param.ValueFrom != nil && param.ValueFrom.Supplied != nil {
								if param.ValueFrom.Default != nil {
									node.Outputs.Parameters[i].Value = param.ValueFrom.Default
									node.Outputs.Parameters[i].ValueFrom = nil
								} else {
									return false, fmt.Errorf("raw output parameter '%s' has not been set and does not have a default value", param.Name)
								}
							}
						}
					}
					node.Phase = wfv1.NodeSucceeded
					node.FinishedAt = metav1.Time{Time: time.Now().UTC()}
					wf.Status.Nodes[nodeID] = node
					workflowUpdated = true
				}
			}

			if workflowUpdated {
				err := hydrator.Dehydrate(wf)
				if err != nil {
					return false, fmt.Errorf("unable to compress or offload workflow nodes: %s", err)
				}

				_, err = wfIf.Update(ctx, wf, metav1.UpdateOptions{})
				if err != nil {
					if apierr.IsConflict(err) {
						return false, nil
					}
					return false, err
				}
			}
			return true, nil
		})
		return err
	}
}

func SelectorMatchesNode(selector fields.Selector, node wfv1.NodeStatus) bool {
	nodeFields := fields.Set{
		"displayName":  node.DisplayName,
		"templateName": node.TemplateName,
		"phase":        string(node.Phase),
		"name":         node.Name,
	}
	if node.TemplateRef != nil {
		nodeFields["templateRef.name"] = node.TemplateRef.Name
		nodeFields["templateRef.template"] = node.TemplateRef.Template
	}
	if node.Inputs != nil {
		for _, inParam := range node.Inputs.Parameters {
			nodeFields[fmt.Sprintf("inputs.parameters.%s.value", inParam.Name)] = inParam.Value.String()
		}
	}

	return selector.Matches(nodeFields)
}

type SetOperationValues struct {
	Phase            wfv1.NodePhase
	Message          string
	OutputParameters map[string]string
}

func updateSuspendedNode(ctx context.Context, wfIf v1alpha1.WorkflowInterface, hydrator hydrator.Interface, workflowName string, nodeFieldSelector string, values SetOperationValues) error {
	selector, err := fields.ParseSelector(nodeFieldSelector)
	if err != nil {
		return err
	}
	err = waitutil.Backoff(retry.DefaultRetry, func() (bool, error) {
		wf, err := wfIf.Get(ctx, workflowName, metav1.GetOptions{})
		if err != nil {
			return !errorsutil.IsTransientErr(err), err
		}

		err = hydrator.Hydrate(wf)
		if err != nil {
			return false, err
		}

		nodeUpdated := false
		for nodeID, node := range wf.Status.Nodes {
			if node.IsActiveSuspendNode() {
				if SelectorMatchesNode(selector, node) {

					// Update phase
					if values.Phase != "" {
						node.Phase = values.Phase
						if values.Phase.Fulfilled() {
							node.FinishedAt = metav1.Time{Time: time.Now().UTC()}
						}
						nodeUpdated = true
					}

					// Update message
					if values.Message != "" {
						node.Message = values.Message
						nodeUpdated = true
					}

					// Update output parameters
					if len(values.OutputParameters) > 0 {
						if node.Outputs == nil {
							return true, fmt.Errorf("cannot set output parameters because node is not expecting any raw parameters")
						}
						for name, val := range values.OutputParameters {
							hit := false
							for i, param := range node.Outputs.Parameters {
								if param.Name == name {
									if param.ValueFrom == nil || param.ValueFrom.Supplied == nil {
										return true, fmt.Errorf("cannot set output parameter '%s' because it does not use valueFrom.raw or it was already set", param.Name)
									}
									node.Outputs.Parameters[i].Value = wfv1.AnyStringPtr(val)
									node.Outputs.Parameters[i].ValueFrom = nil
									nodeUpdated = true
									hit = true
									break
								}
							}
							if !hit {
								return true, fmt.Errorf("node is not expecting output parameter '%s'", name)
							}
						}
					}

					wf.Status.Nodes[nodeID] = node
				}
			}
		}

		if !nodeUpdated {
			return true, fmt.Errorf("currently, set only targets suspend nodes: no suspend nodes matching nodeFieldSelector: %s", nodeFieldSelector)
		}

		err = hydrator.Dehydrate(wf)
		if err != nil {
			return true, fmt.Errorf("unable to compress or offload workflow nodes: %s", err)
		}

		_, err = wfIf.Update(ctx, wf, metav1.UpdateOptions{})
		if err != nil {
			if apierr.IsConflict(err) {
				// Try again if we have a conflict
				return false, nil
			}
			return true, err
		}

		return true, nil
	})
	return err
}

const letters = "abcdefghijklmnopqrstuvwxyz0123456789"

func init() {
	rand.Seed(time.Now().UnixNano())
}

func randString(n int) string {
	b := make([]byte, n)
	for i := range b {
		b[i] = letters[rand.Intn(len(letters))]
	}
	return string(b)
}

// FormulateResubmitWorkflow formulate a new workflow from a previous workflow, optionally re-using successful nodes
func FormulateResubmitWorkflow(wf *wfv1.Workflow, memoized bool) (*wfv1.Workflow, error) {
	newWF := wfv1.Workflow{}
	newWF.TypeMeta = wf.TypeMeta

	// Resubmitted workflow will use generated names
	if wf.ObjectMeta.GenerateName != "" {
		newWF.ObjectMeta.GenerateName = wf.ObjectMeta.GenerateName
	} else {
		newWF.ObjectMeta.GenerateName = wf.ObjectMeta.Name + "-"
	}
	// When resubmitting workflow with memoized nodes, we need to use a predetermined workflow name
	// in order to formulate the node statuses. Which means we cannot reuse metadata.generateName
	// The following simulates the behavior of generateName
	if memoized {
		switch wf.Status.Phase {
		case wfv1.WorkflowFailed, wfv1.WorkflowError:
		default:
			return nil, errors.Errorf(errors.CodeBadRequest, "workflow must be Failed/Error to resubmit in memoized mode")
		}
		newWF.ObjectMeta.Name = newWF.ObjectMeta.GenerateName + randString(5)
	}

	// carry over the unmodified spec
	newWF.Spec = wf.Spec

	if newWF.Spec.ActiveDeadlineSeconds != nil && *newWF.Spec.ActiveDeadlineSeconds == 0 {
		// if it was terminated, unset the deadline
		newWF.Spec.ActiveDeadlineSeconds = nil
	}

	newWF.Spec.Shutdown = ""

	// carry over user labels and annotations from previous workflow.
	if newWF.ObjectMeta.Labels == nil {
		newWF.ObjectMeta.Labels = make(map[string]string)
	}
	for key, val := range wf.ObjectMeta.Labels {
		switch key {
		case common.LabelKeyCreator, common.LabelKeyPhase, common.LabelKeyCompleted, common.LabelKeyWorkflowArchivingStatus:
			// ignore
		default:
			newWF.ObjectMeta.Labels[key] = val
		}
	}
	// Append an additional label so it's easy for user to see the
	// name of the original workflow that has been resubmitted.
	newWF.ObjectMeta.Labels[common.LabelKeyPreviousWorkflowName] = wf.ObjectMeta.Name
	if newWF.ObjectMeta.Annotations == nil {
		newWF.ObjectMeta.Annotations = make(map[string]string)
	}
	for key, val := range wf.ObjectMeta.Annotations {
		newWF.ObjectMeta.Annotations[key] = val
	}

	// Setting OwnerReference from original Workflow
	newWF.OwnerReferences = append(newWF.OwnerReferences, wf.OwnerReferences...)

	if !memoized {
		return &newWF, nil
	}

	// Iterate the previous nodes.
	replaceRegexp := regexp.MustCompile("^" + wf.ObjectMeta.Name)
	newWF.Status.Nodes = make(map[string]wfv1.NodeStatus)
	onExitNodeName := wf.ObjectMeta.Name + ".onExit"
	err := packer.DecompressWorkflow(wf)
	if err != nil {
		log.Fatal(err)
	}
	for _, node := range wf.Status.Nodes {
		newNode := node.DeepCopy()
		if strings.HasPrefix(node.Name, onExitNodeName) {
			continue
		}
		originalID := node.ID
		newNode.Name = replaceRegexp.ReplaceAllString(node.Name, newWF.ObjectMeta.Name)
		newNode.ID = newWF.NodeID(newNode.Name)
		if node.BoundaryID != "" {
			newNode.BoundaryID = convertNodeID(&newWF, replaceRegexp, node.BoundaryID, wf.Status.Nodes)
		}
		if newNode.FailedOrError() && newNode.Type == wfv1.NodeTypePod {
			newNode.StartedAt = metav1.Time{}
			newNode.FinishedAt = metav1.Time{}
		} else {
			newNode.StartedAt = metav1.Time{Time: time.Now().UTC()}
			newNode.FinishedAt = newNode.StartedAt
		}
		newChildren := make([]string, len(node.Children))
		for i, childID := range node.Children {
			newChildren[i] = convertNodeID(&newWF, replaceRegexp, childID, wf.Status.Nodes)
		}
		newNode.Children = newChildren
		newOutboundNodes := make([]string, len(node.OutboundNodes))
		for i, outboundID := range node.OutboundNodes {
			newOutboundNodes[i] = convertNodeID(&newWF, replaceRegexp, outboundID, wf.Status.Nodes)
		}
		newNode.OutboundNodes = newOutboundNodes
		if !newNode.FailedOrError() && newNode.Type == wfv1.NodeTypePod {
			newNode.Phase = wfv1.NodeSkipped
			newNode.Type = wfv1.NodeTypeSkipped
			newNode.Message = fmt.Sprintf("original pod: %s", originalID)
		} else {
			newNode.Phase = wfv1.NodePending
			newNode.Message = ""
		}
		newWF.Status.Nodes[newNode.ID] = *newNode
	}

	newWF.Status.StoredTemplates = make(map[string]wfv1.Template)
	for id, tmpl := range wf.Status.StoredTemplates {
		newWF.Status.StoredTemplates[id] = tmpl
	}

	newWF.Status.Conditions = wfv1.Conditions{{Status: metav1.ConditionFalse, Type: wfv1.ConditionTypeCompleted}}
	newWF.Status.Phase = wfv1.WorkflowUnknown

	return &newWF, nil
}

// convertNodeID converts an old nodeID to a new nodeID
func convertNodeID(newWf *wfv1.Workflow, regex *regexp.Regexp, oldNodeID string, oldNodes map[string]wfv1.NodeStatus) string {
	node := oldNodes[oldNodeID]
	newNodeName := regex.ReplaceAllString(node.Name, newWf.ObjectMeta.Name)
	return newWf.NodeID(newNodeName)
}

// RetryWorkflow updates a workflow, deleting all failed steps as well as the onExit node (and children)
func RetryWorkflow(ctx context.Context, kubeClient kubernetes.Interface, hydrator hydrator.Interface, wfClient v1alpha1.WorkflowInterface, name string, restartSuccessful bool, nodeFieldSelector string) (*wfv1.Workflow, error) {
	var updated *wfv1.Workflow
	err := waitutil.Backoff(retry.DefaultRetry, func() (bool, error) {
		var err error
		updated, err = retryWorkflow(ctx, kubeClient, hydrator, wfClient, name, restartSuccessful, nodeFieldSelector)
		return !errorsutil.IsTransientErr(err), err
	})
	if err != nil {
		return nil, err
	}
	return updated, err
}

func retryWorkflow(ctx context.Context, kubeClient kubernetes.Interface, hydrator hydrator.Interface, wfClient v1alpha1.WorkflowInterface, name string, restartSuccessful bool, nodeFieldSelector string) (*wfv1.Workflow, error) {
	wf, err := wfClient.Get(ctx, name, metav1.GetOptions{})
	if err != nil {
		return nil, err
	}
	switch wf.Status.Phase {
	case wfv1.WorkflowFailed, wfv1.WorkflowError:
	default:
		return nil, errors.Errorf(errors.CodeBadRequest, "workflow must be Failed/Error to retry")
	}
	err = hydrator.Hydrate(wf)
	if err != nil {
		return nil, err
	}

	newWF := wf.DeepCopy()
	podIf := kubeClient.CoreV1().Pods(wf.ObjectMeta.Namespace)

	// Delete/reset fields which indicate workflow completed
	delete(newWF.Labels, common.LabelKeyCompleted)
	delete(newWF.Labels, common.LabelKeyWorkflowArchivingStatus)
	newWF.Status.Conditions.UpsertCondition(wfv1.Condition{Status: metav1.ConditionFalse, Type: wfv1.ConditionTypeCompleted})
	newWF.ObjectMeta.Labels[common.LabelKeyPhase] = string(wfv1.NodeRunning)
	newWF.Status.Phase = wfv1.WorkflowRunning
	newWF.Status.Nodes = make(wfv1.Nodes)
	newWF.Status.Message = ""
	newWF.Status.FinishedAt = metav1.Time{}
	newWF.Spec.Shutdown = ""
	if newWF.Spec.ActiveDeadlineSeconds != nil && *newWF.Spec.ActiveDeadlineSeconds == 0 {
		// if it was terminated, unset the deadline
		newWF.Spec.ActiveDeadlineSeconds = nil
	}

	onExitNodeName := wf.ObjectMeta.Name + ".onExit"
	// Get all children of nodes that match filter
	nodeIDsToReset, err := getNodeIDsToReset(restartSuccessful, nodeFieldSelector, wf.Status.Nodes)
	if err != nil {
		return nil, err
	}

	// Iterate the previous nodes. If it was successful Pod carry it forward
	deletedNodes := make(map[string]bool)
	for _, node := range wf.Status.Nodes {
		doForceResetNode := false
		if _, present := nodeIDsToReset[node.ID]; present {
			// if we are resetting this node then don't carry it across regardless of its phase
			doForceResetNode = true
		}
		switch node.Phase {
		case wfv1.NodeSucceeded, wfv1.NodeSkipped:
			if !strings.HasPrefix(node.Name, onExitNodeName) && !doForceResetNode {
				newWF.Status.Nodes[node.ID] = node
				continue
			}
		case wfv1.NodeError, wfv1.NodeFailed, wfv1.NodeOmitted:
			if !strings.HasPrefix(node.Name, onExitNodeName) && (node.Type == wfv1.NodeTypeDAG || node.Type == wfv1.NodeTypeStepGroup) {
				newNode := node.DeepCopy()
				newNode.Phase = wfv1.NodeRunning
				newNode.Message = ""
				newNode.FinishedAt = metav1.Time{}
				newWF.Status.Nodes[newNode.ID] = *newNode
				continue
			} else {
				deletedNodes[node.ID] = true
			}
			// do not add this status to the node. pretend as if this node never existed.
		default:
			// Do not allow retry of workflows with pods in Running/Pending phase
			return nil, errors.InternalErrorf("Workflow cannot be retried with node %s in %s phase", node.Name, node.Phase)
		}
		if node.Type == wfv1.NodeTypePod {
			log.Infof("Deleting pod: %s", node.ID)
			err := podIf.Delete(ctx, node.ID, metav1.DeleteOptions{})
			if err != nil && !apierr.IsNotFound(err) {
				return nil, errors.InternalWrapError(err)
			}
		} else if node.Name == wf.ObjectMeta.Name {
			newNode := node.DeepCopy()
			newNode.Phase = wfv1.NodeRunning
			newNode.Message = ""
			newNode.FinishedAt = metav1.Time{}
			newWF.Status.Nodes[newNode.ID] = *newNode
			continue
		}
	}

	if len(deletedNodes) > 0 {
		for _, node := range newWF.Status.Nodes {
			var newChildren []string
			for _, child := range node.Children {
				if !deletedNodes[child] {
					newChildren = append(newChildren, child)
				}
			}
			node.Children = newChildren

			var outboundNodes []string
			for _, outboundNode := range node.OutboundNodes {
				if !deletedNodes[outboundNode] {
					outboundNodes = append(outboundNodes, outboundNode)
				}
			}
			node.OutboundNodes = outboundNodes

			newWF.Status.Nodes[node.ID] = node
		}
	}

	err = hydrator.Dehydrate(newWF)
	if err != nil {
		return nil, fmt.Errorf("unable to compress or offload workflow nodes: %s", err)
	}

	newWF.Status.StoredTemplates = make(map[string]wfv1.Template)
	for id, tmpl := range wf.Status.StoredTemplates {
		newWF.Status.StoredTemplates[id] = tmpl
	}

	return wfClient.Update(ctx, newWF, metav1.UpdateOptions{})
}

func getNodeIDsToReset(restartSuccessful bool, nodeFieldSelector string, nodes wfv1.Nodes) (map[string]bool, error) {
	nodeIDsToReset := make(map[string]bool)
	if !restartSuccessful || len(nodeFieldSelector) == 0 {
		return nodeIDsToReset, nil
	}

	selector, err := fields.ParseSelector(nodeFieldSelector)
	if err != nil {
		return nil, err
	} else {
		for _, node := range nodes {
			if SelectorMatchesNode(selector, node) {
				// traverse all children of the node
				var queue []string
				queue = append(queue, node.ID)

				for len(queue) > 0 {
					childNode := queue[0]
					// if the child isn't already in nodeIDsToReset then we add it and traverse its children
					if _, present := nodeIDsToReset[childNode]; !present {
						nodeIDsToReset[childNode] = true
						queue = append(queue, nodes[childNode].Children...)
					}
					queue = queue[1:]
				}
			}
		}
	}
	return nodeIDsToReset, nil
}

var errSuspendedCompletedWorkflow = errors.Errorf(errors.CodeBadRequest, "cannot suspend completed workflows")

// IsWorkflowSuspended returns whether or not a workflow is considered suspended
func IsWorkflowSuspended(wf *wfv1.Workflow) bool {
	if wf.Spec.Suspend != nil && *wf.Spec.Suspend {
		return true
	}
	for _, node := range wf.Status.Nodes {
		if node.IsActiveSuspendNode() {
			return true
		}
	}
	return false
}

// TerminateWorkflow terminates a workflow by setting its spec.shutdown to ShutdownStrategyTerminate
func TerminateWorkflow(ctx context.Context, wfClient v1alpha1.WorkflowInterface, name string) error {
	patchObj := map[string]interface{}{
		"spec": map[string]interface{}{
			"shutdown": wfv1.ShutdownStrategyTerminate,
		},
	}
	var err error
	patch, err := json.Marshal(patchObj)
	if err != nil {
		return errors.InternalWrapError(err)
	}
	err = waitutil.Backoff(retry.DefaultRetry, func() (bool, error) {
		_, err := wfClient.Patch(ctx, name, types.MergePatchType, patch, metav1.PatchOptions{})
		if apierr.IsConflict(err) {
			return false, nil
		}
		return !errorsutil.IsTransientErr(err), err
	})
	return err
}

// StopWorkflow terminates a workflow by setting its spec.shutdown to ShutdownStrategyStop
// Or terminates a single resume step referenced by nodeFieldSelector
func StopWorkflow(ctx context.Context, wfClient v1alpha1.WorkflowInterface, hydrator hydrator.Interface, name string, nodeFieldSelector string, message string) error {
	if len(nodeFieldSelector) > 0 {
		return updateSuspendedNode(ctx, wfClient, hydrator, name, nodeFieldSelector, SetOperationValues{Phase: wfv1.NodeFailed, Message: message})
	} else {
		patchObj := map[string]interface{}{
			"spec": map[string]interface{}{
				"shutdown": wfv1.ShutdownStrategyStop,
			},
		}
		var err error
		patch, err := json.Marshal(patchObj)
		if err != nil {
			return errors.InternalWrapError(err)
		}
		for attempt := 0; attempt < 10; attempt++ {
			_, err = wfClient.Patch(ctx, name, types.MergePatchType, patch, metav1.PatchOptions{})
			if err != nil {
				if !apierr.IsConflict(err) {
					return err
				}
			} else {
				break
			}
			time.Sleep(100 * time.Millisecond)
		}
		return err
	}
}

func SetWorkflow(ctx context.Context, wfClient v1alpha1.WorkflowInterface, hydrator hydrator.Interface, name string, nodeFieldSelector string, values SetOperationValues) error {
	if nodeFieldSelector != "" {
		return updateSuspendedNode(ctx, wfClient, hydrator, name, nodeFieldSelector, values)
	}
	return fmt.Errorf("'set' currently only targets suspend nodes, use a node field selector to target them")
}

// Reads from stdin
func ReadFromStdin() ([]byte, error) {
	reader := bufio.NewReader(os.Stdin)
	body, err := ioutil.ReadAll(reader)
	if err != nil {
		return []byte{}, err
	}
	return body, err
}

// Reads the content of a url
func ReadFromUrl(url string) ([]byte, error) {
	response, err := http.Get(url)
	if err != nil {
		return nil, err
	}
	body, err := ioutil.ReadAll(response.Body)
	_ = response.Body.Close()
	if err != nil {
		return nil, err
	}
	return body, err
}

// ReadFromFilePathsOrUrls reads the content of a single or a list of file paths and/or urls
func ReadFromFilePathsOrUrls(filePathsOrUrls ...string) ([][]byte, error) {
	var fileContents [][]byte
	var body []byte
	var err error
	for _, filePathOrUrl := range filePathsOrUrls {
		if cmdutil.IsURL(filePathOrUrl) {
			body, err = ReadFromUrl(filePathOrUrl)
			if err != nil {
				return [][]byte{}, err
			}
		} else {
			body, err = ioutil.ReadFile(filePathOrUrl)
			if err != nil {
				return [][]byte{}, err
			}
		}
		fileContents = append(fileContents, body)
	}
	return fileContents, err
}

// ReadManifest reads from stdin, a single file/url, or a list of files and/or urls
func ReadManifest(manifestPaths ...string) ([][]byte, error) {
	var manifestContents [][]byte
	var err error
	if len(manifestPaths) == 1 && manifestPaths[0] == "-" {
		body, err := ReadFromStdin()
		if err != nil {
			return [][]byte{}, err
		}
		manifestContents = append(manifestContents, body)
	} else {
		manifestContents, err = ReadFromFilePathsOrUrls(manifestPaths...)
		if err != nil {
			return [][]byte{}, err
		}
	}
	return manifestContents, err
}

func IsJSONStr(str string) bool {
	str = strings.TrimSpace(str)
	return len(str) > 0 && str[0] == '{'
}

func ConvertYAMLToJSON(str string) (string, error) {
	if !IsJSONStr(str) {
		jsonStr, err := yaml.YAMLToJSON([]byte(str))
		if err != nil {
			return str, err
		}
		return string(jsonStr), nil
	}
	return str, nil
}

// PodSpecPatchMerge will do strategic merge the workflow level PodSpecPatch and template level PodSpecPatch
func PodSpecPatchMerge(wf *wfv1.Workflow, tmpl *wfv1.Template) (string, error) {
	wfPatch, err := ConvertYAMLToJSON(wf.Spec.PodSpecPatch)
<<<<<<< HEAD
		if err != nil {
			return "", err
		}
	tmplPatch, err := ConvertYAMLToJSON(tmpl.PodSpecPatch)
			if err != nil {
				return "", err
			}
=======
	if err != nil {
		return "", err
	}
	tmplPatch, err := ConvertYAMLToJSON(tmpl.PodSpecPatch)
	if err != nil {
		return "", err
	}
>>>>>>> 7318b4f9
	data, err := strategicpatch.StrategicMergePatch([]byte(wfPatch), []byte(tmplPatch), apiv1.PodSpec{})
	return string(data), err
}

func GetNodeType(tmpl *wfv1.Template) wfv1.NodeType {
	if tmpl.RetryStrategy != nil {
		return wfv1.NodeTypeRetry
	}
	switch tmpl.GetType() {
	case wfv1.TemplateTypeContainer, wfv1.TemplateTypeContainerSet, wfv1.TemplateTypeScript, wfv1.TemplateTypeResource, wfv1.TemplateTypeData:
		return wfv1.NodeTypePod
	case wfv1.TemplateTypeDAG:
		return wfv1.NodeTypeDAG
	case wfv1.TemplateTypeSteps:
		return wfv1.NodeTypeSteps
	case wfv1.TemplateTypeSuspend:
		return wfv1.NodeTypeSuspend
	}
	return ""
}<|MERGE_RESOLUTION|>--- conflicted
+++ resolved
@@ -1005,23 +1005,13 @@
 // PodSpecPatchMerge will do strategic merge the workflow level PodSpecPatch and template level PodSpecPatch
 func PodSpecPatchMerge(wf *wfv1.Workflow, tmpl *wfv1.Template) (string, error) {
 	wfPatch, err := ConvertYAMLToJSON(wf.Spec.PodSpecPatch)
-<<<<<<< HEAD
-		if err != nil {
-			return "", err
-		}
+	if err != nil {
+		return "", err
+	}
 	tmplPatch, err := ConvertYAMLToJSON(tmpl.PodSpecPatch)
-			if err != nil {
-				return "", err
-			}
-=======
 	if err != nil {
 		return "", err
 	}
-	tmplPatch, err := ConvertYAMLToJSON(tmpl.PodSpecPatch)
-	if err != nil {
-		return "", err
-	}
->>>>>>> 7318b4f9
 	data, err := strategicpatch.StrategicMergePatch([]byte(wfPatch), []byte(tmplPatch), apiv1.PodSpec{})
 	return string(data), err
 }

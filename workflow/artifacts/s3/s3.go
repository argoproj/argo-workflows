package s3

import (
	"context"
	"fmt"
	"io"
	"os"

	"github.com/argoproj/pkg/file"
	argos3 "github.com/argoproj/pkg/s3"
	"github.com/minio/minio-go/v7"
	log "github.com/sirupsen/logrus"
	"k8s.io/client-go/util/retry"

	"github.com/argoproj/argo-workflows/v3/errors"
	wfv1 "github.com/argoproj/argo-workflows/v3/pkg/apis/workflow/v1alpha1"
	waitutil "github.com/argoproj/argo-workflows/v3/util/wait"
	artifactscommon "github.com/argoproj/argo-workflows/v3/workflow/artifacts/common"
	"github.com/argoproj/argo-workflows/v3/workflow/common"
	executorretry "github.com/argoproj/argo-workflows/v3/workflow/executor/retry"
)

// ArtifactDriver is a driver for AWS S3
type ArtifactDriver struct {
	Endpoint              string
	Region                string
	Secure                bool
	AccessKey             string
	SecretKey             string
	RoleARN               string
	UseSDKCreds           bool
	Context               context.Context
	KmsKeyId              string
	KmsEncryptionContext  string
	EnableEncryption      bool
	ServerSideCustomerKey string
}

var _ artifactscommon.ArtifactDriver = &ArtifactDriver{}

// newMinioClient instantiates a new minio client object.
func (s3Driver *ArtifactDriver) newS3Client(ctx context.Context) (argos3.S3Client, error) {
	opts := argos3.S3ClientOpts{
		Endpoint:    s3Driver.Endpoint,
		Region:      s3Driver.Region,
		Secure:      s3Driver.Secure,
		AccessKey:   s3Driver.AccessKey,
		SecretKey:   s3Driver.SecretKey,
		RoleARN:     s3Driver.RoleARN,
		Trace:       os.Getenv(common.EnvVarArgoTrace) == "1",
		UseSDKCreds: s3Driver.UseSDKCreds,
		EncryptOpts: argos3.EncryptOpts{
			KmsKeyId:              s3Driver.KmsKeyId,
			KmsEncryptionContext:  s3Driver.KmsEncryptionContext,
			Enabled:               s3Driver.EnableEncryption,
			ServerSideCustomerKey: s3Driver.ServerSideCustomerKey,
		},
	}

	return argos3.NewS3Client(ctx, opts)
}

// Load downloads artifacts from S3 compliant storage
func (s3Driver *ArtifactDriver) Load(inputArtifact *wfv1.Artifact, path string) error {
	ctx, cancel := context.WithCancel(context.Background())
	defer cancel()

	err := waitutil.Backoff(executorretry.ExecutorRetry,
		func() (bool, error) {
			log.Infof("S3 Load path: %s, key: %s", path, inputArtifact.S3.Key)
			s3cli, err := s3Driver.newS3Client(ctx)
			if err != nil {
				return !isTransientS3Err(err), fmt.Errorf("failed to create new S3 client: %v", err)
			}
			return loadS3Artifact(s3cli, inputArtifact, path)
		})

	return err
}

// loadS3Artifact downloads artifacts from an S3 compliant storage
// returns true if the download is completed or can't be retried (non-transient error)
// returns false if it can be retried (transient error)
func loadS3Artifact(s3cli argos3.S3Client, inputArtifact *wfv1.Artifact, path string) (bool, error) {
	origErr := s3cli.GetFile(inputArtifact.S3.Bucket, inputArtifact.S3.Key, path)
	if origErr == nil {
		return true, nil
	}
	if !argos3.IsS3ErrCode(origErr, "NoSuchKey") {
		return !isTransientS3Err(origErr), fmt.Errorf("failed to get file: %v", origErr)
	}
	// If we get here, the error was a NoSuchKey. The key might be an s3 "directory"
	isDir, err := s3cli.IsDirectory(inputArtifact.S3.Bucket, inputArtifact.S3.Key)
	if err != nil {
		return !isTransientS3Err(err), fmt.Errorf("failed to test if %s is a directory: %v", inputArtifact.S3.Key, err)
	}
	if !isDir {
		// It's neither a file, nor a directory. Return the original NoSuchKey error
		return true, errors.New(errors.CodeNotFound, origErr.Error())
	}

	if err = s3cli.GetDirectory(inputArtifact.S3.Bucket, inputArtifact.S3.Key, path); err != nil {
		return !isTransientS3Err(err), fmt.Errorf("failed to get directory: %v", err)
	}
	return true, nil
}

// OpenStream opens a stream reader for an artifact from S3 compliant storage
func (s3Driver *ArtifactDriver) OpenStream(inputArtifact *wfv1.Artifact) (io.ReadCloser, error) {
	log.Infof("S3 OpenStream: key: %s", inputArtifact.S3.Key)
	s3cli, err := s3Driver.newS3Client(context.TODO())
	if err != nil {
		return nil, fmt.Errorf("failed to create new S3 client: %v", err)
	}

	return streamS3Artifact(s3cli, inputArtifact)

}

func streamS3Artifact(s3cli argos3.S3Client, inputArtifact *wfv1.Artifact) (io.ReadCloser, error) {
	stream, origErr := s3cli.OpenFile(inputArtifact.S3.Bucket, inputArtifact.S3.Key)
	if origErr == nil {
		return stream, nil
	}
	if !argos3.IsS3ErrCode(origErr, "NoSuchKey") {
		return nil, fmt.Errorf("failed to get file: %v", origErr)
	}
	// If we get here, the error was a NoSuchKey. The key might be an s3 "directory"
	isDir, err := s3cli.IsDirectory(inputArtifact.S3.Bucket, inputArtifact.S3.Key)
	if err != nil {
		return nil, fmt.Errorf("failed to test if %s is a directory: %v", inputArtifact.S3.Key, err)
	}
	if !isDir {
		// It's neither a file, nor a directory. Return the original NoSuchKey error
		return nil, errors.New(errors.CodeNotFound, origErr.Error())
	}
	// directory case:
	// todo: make a .tgz file which can be streamed to user
	return nil, errors.New(errors.CodeNotImplemented, "Directory Stream capability currently unimplemented for S3")
}

// Save saves an artifact to S3 compliant storage
func (s3Driver *ArtifactDriver) Save(path string, outputArtifact *wfv1.Artifact) error {
	ctx, cancel := context.WithCancel(context.Background())
	defer cancel()

	err := waitutil.Backoff(executorretry.ExecutorRetry,
		func() (bool, error) {
			log.Infof("S3 Save path: %s, key: %s", path, outputArtifact.S3.Key)
			s3cli, err := s3Driver.newS3Client(ctx)
			if err != nil {
				return !isTransientS3Err(err), fmt.Errorf("failed to create new S3 client: %v", err)
			}
			return saveS3Artifact(s3cli, path, outputArtifact)
		})
	return err
}

<<<<<<< HEAD
func (s3Driver *ArtifactDriver) Delete(a wfv1.Artifact) error {
	c, err := s3Driver.newS3Client(context.Background())
	if err != nil {
		return err
	}
	return c.Delete(a.S3.Bucket, a.S3.Key)
=======
// Delete deletes an artifact from an S3 compliant storage
func (s3Driver *ArtifactDriver) Delete(artifact *wfv1.Artifact) error {
	ctx, cancel := context.WithCancel(context.Background())
	defer cancel()

	err := retry.OnError(retry.DefaultBackoff, isTransientS3Err, func() error {
		log.Infof("S3 Delete artifact: key: %s", artifact.S3.Key)
		s3cli, err := s3Driver.newS3Client(ctx)
		if err != nil {
			return err
		}
		return s3cli.Delete(artifact.S3.Bucket, artifact.S3.Key)
	})

	return err
>>>>>>> a514a420
}

// saveS3Artifact uploads artifacts to an S3 compliant storage
// returns true if the upload is completed or can't be retried (non-transient error)
// returns false if it can be retried (transient error)
func saveS3Artifact(s3cli argos3.S3Client, path string, outputArtifact *wfv1.Artifact) (bool, error) {
	isDir, err := file.IsDirectory(path)
	if err != nil {
		return true, fmt.Errorf("failed to test if %s is a directory: %v", path, err)
	}

	createBucketIfNotPresent := outputArtifact.S3.CreateBucketIfNotPresent
	if createBucketIfNotPresent != nil {
		log.Infof("Trying to create bucket: %s", outputArtifact.S3.Bucket)
		err := s3cli.MakeBucket(outputArtifact.S3.Bucket, minio.MakeBucketOptions{
			Region:        outputArtifact.S3.Region,
			ObjectLocking: outputArtifact.S3.CreateBucketIfNotPresent.ObjectLocking,
		})
		if err != nil {
			return !isTransientS3Err(err), fmt.Errorf("failed to create bucket %s: %v", outputArtifact.S3.Bucket, err)
		}
	}

	if isDir {
		if err = s3cli.PutDirectory(outputArtifact.S3.Bucket, outputArtifact.S3.Key, path); err != nil {
			return !isTransientS3Err(err), fmt.Errorf("failed to put directory: %v", err)
		}
	} else {
		if err = s3cli.PutFile(outputArtifact.S3.Bucket, outputArtifact.S3.Key, path); err != nil {
			return !isTransientS3Err(err), fmt.Errorf("failed to put file: %v", err)
		}
	}
	return true, nil
}

func (s3Driver *ArtifactDriver) ListObjects(artifact *wfv1.Artifact) ([]string, error) {
	ctx, cancel := context.WithCancel(context.Background())
	defer cancel()

	var files []string
	err := waitutil.Backoff(executorretry.ExecutorRetry,
		func() (bool, error) {
			s3cli, err := s3Driver.newS3Client(ctx)
			if err != nil {
				return !isTransientS3Err(err), fmt.Errorf("failed to create new S3 client: %v", err)
			}
			files, err = s3cli.ListDirectory(artifact.S3.Bucket, artifact.S3.Key)
			if err != nil {
				return !isTransientS3Err(err), fmt.Errorf("failed to list directory: %v", err)
			}
			return true, nil
		})

	return files, err
}<|MERGE_RESOLUTION|>--- conflicted
+++ resolved
@@ -156,14 +156,6 @@
 	return err
 }
 
-<<<<<<< HEAD
-func (s3Driver *ArtifactDriver) Delete(a wfv1.Artifact) error {
-	c, err := s3Driver.newS3Client(context.Background())
-	if err != nil {
-		return err
-	}
-	return c.Delete(a.S3.Bucket, a.S3.Key)
-=======
 // Delete deletes an artifact from an S3 compliant storage
 func (s3Driver *ArtifactDriver) Delete(artifact *wfv1.Artifact) error {
 	ctx, cancel := context.WithCancel(context.Background())
@@ -179,7 +171,6 @@
 	})
 
 	return err
->>>>>>> a514a420
 }
 
 // saveS3Artifact uploads artifacts to an S3 compliant storage

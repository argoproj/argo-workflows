--- conflicted
+++ resolved
@@ -2,18 +2,10 @@
 
 import (
 	"errors"
-<<<<<<< HEAD
-
-	"github.com/argoproj/argo-workflows/v3/pkg/apis/workflow/v1alpha1"
-)
-
-var ErrDeleteNotSupported = errors.New("delete is not supported for this executor, please vote for support here https://github.com/argoproj/argo-workflows/issues/3102")
-=======
 	"io"
 
 	"github.com/argoproj/argo-workflows/v3/pkg/apis/workflow/v1alpha1"
 )
->>>>>>> a514a420
 
 // ArtifactDriver is the interface for loading and saving of artifacts
 type ArtifactDriver interface {
@@ -34,16 +26,8 @@
 	Delete(artifact *v1alpha1.Artifact) error
 
 	ListObjects(artifact *v1alpha1.Artifact) ([]string, error)
-<<<<<<< HEAD
-
-	// Delete deletes the object. It should be idempotent, if the object is already deleted, that must not return an error.
-	// ErrDeleteNotSupported should be return when not supported.
-	Delete(a v1alpha1.Artifact) error
-}
-=======
 }
 
 // ErrDeleteNotSupported Sentinel error definition for artifact deletion
 var ErrDeleteNotSupported = errors.New("delete not supported for this artifact storage, please check" +
-	" the following issue for details: https://github.com/argoproj/argo-workflows/issues/3102")
->>>>>>> a514a420
+	" the following issue for details: https://github.com/argoproj/argo-workflows/issues/3102")
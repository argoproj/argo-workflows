package git

import (
	"io/ioutil"
	"os"
	"testing"

	"github.com/stretchr/testify/assert"

	wfv1 "github.com/argoproj/argo-workflows/v3/pkg/apis/workflow/v1alpha1"
)

var d = uint64(1)

func TestGitArtifactDriver_Load(t *testing.T) {
<<<<<<< HEAD
	t.Skipped()
	_ = os.Remove("git-ask-pass.sh")
	driver := &ArtifactDriver{}
	path := "/tmp/git-found"
	assert.NoError(t, os.RemoveAll(path))
	assert.NoError(t, os.MkdirAll(path, 0o777))
	err := driver.Load(&wfv1.Artifact{
		ArtifactLocation: wfv1.ArtifactLocation{
			Git: &wfv1.GitArtifact{
				Repo:     "https://github.com/argoproj/argoproj.git",
				Fetch:    []string{"+refs/heads/*:refs/remotes/origin/*"},
				Revision: "HEAD",
				Depth:    &d,
=======
	for _, tt := range []struct {
		url string
	}{
		{"https://github.com/argoproj/argo-workflows.git"},
	} {
		_ = os.Remove("git-ask-pass.sh")
		driver := &ArtifactDriver{}
		path := "/tmp/git-found"
		assert.NoError(t, os.RemoveAll(path))
		assert.NoError(t, os.MkdirAll(path, 0o777))
		err := driver.Load(&wfv1.Artifact{
			ArtifactLocation: wfv1.ArtifactLocation{
				Git: &wfv1.GitArtifact{
					Repo:     tt.url,
					Fetch:    []string{"+refs/heads/*:refs/remotes/origin/*"},
					Revision: "HEAD",
					Depth:    &d,
				},
>>>>>>> e5dc961b
			},
		}, path)
		if assert.NoError(t, err) {
			_, err := os.Stat(path)
			assert.NoError(t, err)
		}
	}
}

func TestGitArtifactDriver_Save(t *testing.T) {
	driver := &ArtifactDriver{}
	err := driver.Save("", nil)
	assert.Error(t, err)
}

func TestGitArtifactDriverLoad_HTTPS(t *testing.T) {
	for _, tt := range []struct {
		url string
	}{
		{"https://github.com/argoproj/argo-workflows.git"},
		{"https://github.com/argoproj/empty.git"},
	} {
		if os.Getenv("GITHUB_TOKEN") == "" {
			t.Skip("not running an GITHUB_TOKEN not set")
		}
		_ = os.Remove("git-ask-pass.sh")
		tmp, err := ioutil.TempDir("", "")
		assert.NoError(t, err)
		driver := &ArtifactDriver{Username: os.Getenv("GITHUB_TOKEN")}
		assert.NotEmpty(t, driver.Username)
		err = driver.Load(&wfv1.Artifact{
			ArtifactLocation: wfv1.ArtifactLocation{
				Git: &wfv1.GitArtifact{
					Repo:     tt.url,
					Fetch:    []string{"+refs/heads/*:refs/remotes/origin/*"},
					Revision: "HEAD",
					Depth:    &d,
				},
			},
		}, tmp)
		assert.NoError(t, err)
		println(tmp)
	}
}

func TestGitArtifactDriverLoad_SSL(t *testing.T) {
	for _, tt := range []struct {
		name     string
		insecure bool
		url      string
	}{
		{"Insecure", true, "https://github.com/argoproj/argo-workflows.git"},
		{"Secure", false, "https://github.com/argoproj/argo-workflows.git"},
		{"Insecure", true, "https://github.com/argoproj/empty.git"},
		{"Secure", false, "https://github.com/argoproj/empty.git"},
	} {
		t.Run(tt.name, func(t *testing.T) {
			_ = os.Remove("git-ask-pass.sh")
			key := os.Getenv("HOME") + "/.ssh/id_rsa"
			data, err := ioutil.ReadFile(key)
			if err != nil && os.IsNotExist(err) {
				t.Skip(key + " does not exist")
			}
			assert.NoError(t, err)
			tmp, err := ioutil.TempDir("", "")
			assert.NoError(t, err)
			println(tmp)
			driver := &ArtifactDriver{SSHPrivateKey: string(data)}
			err = driver.Load(&wfv1.Artifact{
				ArtifactLocation: wfv1.ArtifactLocation{
					Git: &wfv1.GitArtifact{
						Repo:                  tt.url,
						Fetch:                 []string{"+refs/heads/*:refs/remotes/origin/*"},
						Revision:              "HEAD",
						InsecureIgnoreHostKey: tt.insecure,
						Depth:                 &d,
					},
				},
			}, tmp)
			assert.NoError(t, err)
		})
	}
}

func TestGetCheckoutRevision(t *testing.T) {
	for _, tt := range []struct {
		in       string
		expected string
	}{
		{"my-branch", "my-branch"},
		{"refs/heads/my-branch", "my-branch"},
		{"refs/tags/1.0.0", "refs/tags/1.0.0"},
		{"ae7b5432cfa15577d4740fb047762254be3652db", "ae7b5432cfa15577d4740fb047762254be3652db"},
	} {
		t.Run(tt.in, func(t *testing.T) {
			result := getRevisionForCheckout(tt.in)
			assert.Equal(t, result, tt.expected)
		})
	}
}

func TestGetUser(t *testing.T) {
	for _, tt := range []struct {
		name string
		url  string
		user string
	}{
		{"Username in SSH url", "gitaly@github.com:argoproj/argo-workflows.git", "gitaly"},
		{"Default username", "https://github.com/argoproj/argo-workflows.git", "git"},
	} {
		t.Run(tt.name, func(t *testing.T) {
			sshUser := GetUser(tt.url)
			assert.Equal(t, sshUser, tt.user)
		})
	}
}<|MERGE_RESOLUTION|>--- conflicted
+++ resolved
@@ -13,21 +13,6 @@
 var d = uint64(1)
 
 func TestGitArtifactDriver_Load(t *testing.T) {
-<<<<<<< HEAD
-	t.Skipped()
-	_ = os.Remove("git-ask-pass.sh")
-	driver := &ArtifactDriver{}
-	path := "/tmp/git-found"
-	assert.NoError(t, os.RemoveAll(path))
-	assert.NoError(t, os.MkdirAll(path, 0o777))
-	err := driver.Load(&wfv1.Artifact{
-		ArtifactLocation: wfv1.ArtifactLocation{
-			Git: &wfv1.GitArtifact{
-				Repo:     "https://github.com/argoproj/argoproj.git",
-				Fetch:    []string{"+refs/heads/*:refs/remotes/origin/*"},
-				Revision: "HEAD",
-				Depth:    &d,
-=======
 	for _, tt := range []struct {
 		url string
 	}{
@@ -46,7 +31,6 @@
 					Revision: "HEAD",
 					Depth:    &d,
 				},
->>>>>>> e5dc961b
 			},
 		}, path)
 		if assert.NoError(t, err) {

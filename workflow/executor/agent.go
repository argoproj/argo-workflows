package executor

import (
	"bytes"
	"context"
	"encoding/json"
	"fmt"
	"io/ioutil"
	"net/http"
	"time"

	log "github.com/sirupsen/logrus"
	apierr "k8s.io/apimachinery/pkg/api/errors"
	metav1 "k8s.io/apimachinery/pkg/apis/meta/v1"
	"k8s.io/apimachinery/pkg/types"
	runtimeutil "k8s.io/apimachinery/pkg/util/runtime"
	"k8s.io/apimachinery/pkg/watch"
	"k8s.io/client-go/kubernetes"
	"k8s.io/client-go/rest"
	"k8s.io/utils/pointer"

	wfv1 "github.com/argoproj/argo-workflows/v3/pkg/apis/workflow/v1alpha1"
	workflow "github.com/argoproj/argo-workflows/v3/pkg/client/clientset/versioned"
	"github.com/argoproj/argo-workflows/v3/pkg/client/clientset/versioned/typed/workflow/v1alpha1"
	"github.com/argoproj/argo-workflows/v3/util"
	"github.com/argoproj/argo-workflows/v3/util/env"
	"github.com/argoproj/argo-workflows/v3/util/errors"
	"github.com/argoproj/argo-workflows/v3/util/expr/argoexpr"
	"github.com/argoproj/argo-workflows/v3/workflow/common"
)

type AgentExecutor struct {
	WorkflowName      string
	ClientSet         kubernetes.Interface
	WorkflowInterface workflow.Interface
	RESTClient        rest.Interface
	Namespace         string
	consideredTasks   map[string]bool
}

func NewAgentExecutor(clientSet kubernetes.Interface, restClient rest.Interface, config *rest.Config, namespace, workflowName string) *AgentExecutor {
	return &AgentExecutor{
		ClientSet:         clientSet,
		RESTClient:        restClient,
		Namespace:         namespace,
		WorkflowName:      workflowName,
		WorkflowInterface: workflow.NewForConfigOrDie(config),
		consideredTasks:   make(map[string]bool),
	}
}

type task struct {
	NodeId   string
	Template wfv1.Template
}

type response struct {
	NodeId string
	Result *wfv1.NodeResult
}

func (ae *AgentExecutor) Agent(ctx context.Context) error {
	defer runtimeutil.HandleCrash(runtimeutil.PanicHandlers...)

	taskWorkers := env.LookupEnvIntOr(common.EnvAgentTaskWorkers, 16)
	requeueTime := env.LookupEnvDurationOr(common.EnvAgentPatchRate, 10*time.Second)
	log.WithFields(log.Fields{"taskWorkers": taskWorkers, "requeueTime": requeueTime}).Info("Starting Agent")

	taskQueue := make(chan task)
	responseQueue := make(chan response)
	taskSetInterface := ae.WorkflowInterface.ArgoprojV1alpha1().WorkflowTaskSets(ae.Namespace)

	go ae.patchWorker(ctx, taskSetInterface, responseQueue, requeueTime)
	for i := 0; i < taskWorkers; i++ {
		go ae.taskWorker(ctx, taskQueue, responseQueue)
	}

	for {
		wfWatch, err := taskSetInterface.Watch(ctx, metav1.ListOptions{FieldSelector: "metadata.name=" + ae.WorkflowName})
		if err != nil {
			return err
		}

		for event := range wfWatch.ResultChan() {
			log.WithFields(log.Fields{"workflow": ae.WorkflowName, "event_type": event.Type}).Infof("TaskSet Event")

			if event.Type == watch.Deleted {
				// We're done if the task set is deleted
				return nil
			}

			taskSet, ok := event.Object.(*wfv1.WorkflowTaskSet)
			if !ok {
				return apierr.FromObject(event.Object)
			}
			if IsWorkflowCompleted(taskSet) {
				log.WithField("workflow", ae.WorkflowName).Info("Workflow completed... stopping agent")
				return nil
			}

			for nodeID, tmpl := range taskSet.Spec.Tasks {
				taskQueue <- task{NodeId: nodeID, Template: tmpl}
			}
		}
	}
}

func (ae *AgentExecutor) taskWorker(ctx context.Context, taskQueue chan task, responseQueue chan response) {
	for task := range taskQueue {
		nodeID, tmpl := task.NodeId, task.Template
		log.WithFields(log.Fields{"nodeID": nodeID}).Info("Attempting task")

		// Do not work on tasks that have already been considered once, to prevent calling an endpoint more
		// than once unintentionally.
		if _, ok := ae.consideredTasks[nodeID]; ok {
			log.WithFields(log.Fields{"nodeID": nodeID}).Info("Task is already considered")
			continue
		}

		ae.consideredTasks[nodeID] = true

		log.WithFields(log.Fields{"nodeID": nodeID}).Info("Processing task")
		result, err := ae.processTask(ctx, tmpl)
		if err != nil {
			log.WithFields(log.Fields{"error": err, "nodeID": nodeID}).Error("Error in agent task")
			return
		}

		log.WithFields(log.Fields{"nodeID": nodeID}).Info("Sending result")
		responseQueue <- response{NodeId: nodeID, Result: result}
	}
}

func (ae *AgentExecutor) patchWorker(ctx context.Context, taskSetInterface v1alpha1.WorkflowTaskSetInterface, responseQueue chan response, requeueTime time.Duration) {
	ticker := time.NewTicker(requeueTime)
	nodeResults := map[string]wfv1.NodeResult{}
	for {
		select {
		case res := <-responseQueue:
			nodeResults[res.NodeId] = *res.Result
		case <-ticker.C:
			if len(nodeResults) == 0 {
				continue
			}

			patch, err := json.Marshal(map[string]interface{}{"status": wfv1.WorkflowTaskSetStatus{Nodes: nodeResults}})
			if err != nil {
				log.WithError(err).Error("Generating Patch Failed")
				continue
			}

			log.WithFields(log.Fields{"workflow": ae.WorkflowName}).Info("Processing Patch")

			obj, err := taskSetInterface.Patch(ctx, ae.WorkflowName, types.MergePatchType, patch, metav1.PatchOptions{})
			if err != nil {
				isTransientErr := errors.IsTransientErr(err)
				log.WithError(err).WithFields(log.Fields{"taskset": obj, "is_transient_error": isTransientErr}).Errorf("TaskSet Patch Failed")

				// If this is not a transient error, then it's likely that the contents of the patch have caused the error.
				// To avoid a deadlock with the workflow overall, or an infinite loop, fail and propagate the error messages
				// to the nodes.
				// If this is a transient error, then simply do nothing and another patch will be retried in the next tick.
				if !isTransientErr {
					for node := range nodeResults {
						nodeResults[node] = wfv1.NodeResult{
							Phase:   wfv1.NodeError,
							Message: fmt.Sprintf("HTTP request completed successfully but an error occurred when patching its result: %s", err),
						}
					}
				}
				continue
			}

			// Patch was successful, clear nodeResults for next iteration
			nodeResults = map[string]wfv1.NodeResult{}

			log.WithField("taskset", obj).Infof("Patched TaskSet")
		}
	}
}

func (ae *AgentExecutor) processTask(ctx context.Context, tmpl wfv1.Template) (*wfv1.NodeResult, error) {
	switch {
	case tmpl.HTTP != nil:
		return ae.executeHTTPTemplate(ctx, tmpl), nil
	default:
		return nil, fmt.Errorf("agent cannot execute: unknown task type")
	}
}

func (ae *AgentExecutor) executeHTTPTemplate(ctx context.Context, tmpl wfv1.Template) *wfv1.NodeResult {
	if tmpl.HTTP == nil {
		return nil
	}

	var result wfv1.NodeResult
	response, err := ae.executeHTTPTemplateRequest(ctx, tmpl.HTTP)
	if err != nil {
		result.Phase = wfv1.NodeError
		result.Message = err.Error()
		return &result
	}
	defer response.Body.Close()

	bodyBytes, err := ioutil.ReadAll(response.Body)
	if err != nil {
		result.Phase = wfv1.NodeError
		result.Message = err.Error()
		return &result
	}

	outputs := wfv1.Outputs{Parameters: []wfv1.Parameter{{Name: "result", Value: wfv1.AnyStringPtr(string(bodyBytes))}}}
	phase := wfv1.NodeSucceeded
	message := ""
	if tmpl.HTTP.SuccessCondition == "" {
		// Default success condition: StatusCode == 2xx
		success := response.StatusCode >= 200 && response.StatusCode < 300
		if !success {
			phase = wfv1.NodeFailed
			message = fmt.Sprintf("received non-2xx response code: %d", response.StatusCode)
		}
	} else {
		evalScope := map[string]interface{}{
			"statusCode": response.StatusCode,
			"body":       string(bodyBytes),
			"headers":    response.Header,
		}
		success, err := argoexpr.EvalBool(tmpl.HTTP.SuccessCondition, evalScope)
		if err != nil {
			result.Phase = wfv1.NodeError
			result.Message = err.Error()
			return &result
		}
		if !success {
			phase = wfv1.NodeFailed
			message = fmt.Sprintf("successCondition '%s' evaluated false", tmpl.HTTP.SuccessCondition)
		}
	}

	result.Phase = phase
	result.Message = message
	result.Outputs = &outputs
	return &result
}

func (ae *AgentExecutor) executeHTTPTemplateRequest(ctx context.Context, httpTemplate *wfv1.HTTP) (*http.Response, error) {
	request, err := http.NewRequest(httpTemplate.Method, httpTemplate.URL, bytes.NewBufferString(httpTemplate.Body))
	if err != nil {
		return nil, err
	}
	request = request.WithContext(ctx)

	for _, header := range httpTemplate.Headers {
		value := header.Value
		if header.ValueFrom != nil && header.ValueFrom.SecretKeyRef != nil {
			secret, err := util.GetSecrets(ctx, ae.ClientSet, ae.Namespace, header.ValueFrom.SecretKeyRef.Name, header.ValueFrom.SecretKeyRef.Key)
			if err != nil {
				return nil, err
			}
			value = string(secret)
		}
		request.Header.Add(header.Name, value)
	}
	httpClient := http.DefaultClient
	if httpTemplate.TimeoutSeconds != nil {
		httpClient.Timeout = time.Duration(*httpTemplate.TimeoutSeconds) * time.Second
	}
	response, err := httpClient.Do(request)
	if err != nil {
		return nil, err
	}
<<<<<<< HEAD
	return response, nil
=======
	outputs := &wfv1.Outputs{}
	outputs.Result = pointer.StringPtr(response)

	return outputs, nil
>>>>>>> 876d5e71
}

func IsWorkflowCompleted(wts *wfv1.WorkflowTaskSet) bool {
	return wts.Labels[common.LabelKeyCompleted] == "true"
}<|MERGE_RESOLUTION|>--- conflicted
+++ resolved
@@ -269,14 +269,7 @@
 	if err != nil {
 		return nil, err
 	}
-<<<<<<< HEAD
 	return response, nil
-=======
-	outputs := &wfv1.Outputs{}
-	outputs.Result = pointer.StringPtr(response)
-
-	return outputs, nil
->>>>>>> 876d5e71
 }
 
 func IsWorkflowCompleted(wts *wfv1.WorkflowTaskSet) bool {

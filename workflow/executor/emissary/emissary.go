--- conflicted
+++ resolved
@@ -111,20 +111,7 @@
 	return newMultiReaderCloser(files...), nil
 }
 
-<<<<<<< HEAD
-func (e emissary) Wait(ctx context.Context, containerNames, sidecarNames []string) error {
-=======
-func (e emissary) GetExitCode(_ context.Context, containerName string) (string, error) {
-	data, err := ioutil.ReadFile("/var/run/argo/ctr/" + containerName + "/exitcode")
-	if err != nil {
-		return "", err
-	}
-	exitCode, err := strconv.Atoi(string(data))
-	return strconv.Itoa(exitCode), err
-}
-
 func (e emissary) Wait(ctx context.Context, containerNames []string) error {
->>>>>>> b24aaeaf
 	for {
 		select {
 		case <-ctx.Done():

package emissary

import (
	"context"
	"encoding/json"
	"io"
	"io/ioutil"
	"os"
	"path/filepath"
	"strconv"
	"strings"
	"syscall"
	"time"

	log "github.com/sirupsen/logrus"

	"github.com/argoproj/argo-workflows/v3/errors"
<<<<<<< HEAD

=======
>>>>>>> e5dc961b
	wfv1 "github.com/argoproj/argo-workflows/v3/pkg/apis/workflow/v1alpha1"
	"github.com/argoproj/argo-workflows/v3/workflow/executor"
	osspecific "github.com/argoproj/argo-workflows/v3/workflow/executor/os-specific"
)

/*
This executor works very differently to the others. It mounts an empty-dir on all containers at `/var/run/argo`. The main container command is replaces by a new binary `argoexec` which starts the original command in a sub-process and when it is finished, captures the outputs:

The init container creates these files:

* `/var/run/argo/argoexec` The binary, copied from the `argoexec` image.
* `/var/run/argo/template` A JSON encoding of the template.

In the main container, the emissary creates these files:

* `/var/run/argo/ctr/${containerName}/exitcode` The container exit code.
* `/var/run/argo/ctr/${containerName}/stderr` A copy of stderr (if needed).
* `/var/run/argo/ctr/${containerName}/stdout`  A copy of stdout (if needed).

If the container is named `main` it also copies base-layer artifacts to the shared volume:

* `/var/run/argo/outputs/parameters/${path}` All output parameters are copied here, e.g. `/tmp/message` is moved to `/var/run/argo/outputs/parameters/tmp/message`.
* `/var/run/argo/outputs/artifacts/${path}.tgz` All output artifacts are copied here, e.g. `/tmp/message` is moved to /var/run/argo/outputs/artifacts/tmp/message.tgz`.

The wait container can create one file itself, used for terminating the sub-process:

* `/var/run/argo/ctr/${containerName}/signal` The emissary binary listens to changes in this file, and signals the sub-process with the value found in this file.

*/
type emissary struct{}

func New() (executor.ContainerRuntimeExecutor, error) {
	return &emissary{}, nil
}

func (e *emissary) Init(t wfv1.Template) error {
	osspecific.AllowGrantingAccessToEveryone()
	if err := copyBinary(); err != nil {
		return err
	}
	if err := e.writeTemplate(t); err != nil {
		return err
	}
	return nil
}

func (e emissary) writeTemplate(t wfv1.Template) error {
	data, err := json.Marshal(t)
	if err != nil {
		return err
	}
	return ioutil.WriteFile("/var/run/argo/template", data, 0o444) // chmod -r--r--r--
}

func (e emissary) GetFileContents(_ string, sourcePath string) (string, error) {
	data, err := ioutil.ReadFile(filepath.Clean(filepath.Join("/var/run/argo/outputs/parameters", sourcePath)))
	return string(data), err
}

func (e emissary) CopyFile(_ string, sourcePath string, destPath string, _ int) error {
	// this implementation is very different, because we expect the emissary binary has already compressed the file
	// so no compression can or needs to be implemented here
	// TODO - warn the user we ignored compression?
	sourceFile := filepath.Join("/var/run/argo/outputs/artifacts", strings.TrimSuffix(sourcePath, "/")+".tgz")
	log.Infof("%s -> %s", sourceFile, destPath)
	src, err := os.Open(filepath.Clean(sourceFile))
	if err != nil {
		// If compressed file does not exist then the source artifact did not exist
		// and we throw an Argo NotFound error to handle optional artifacts upstream
		if os.IsNotExist(err) {
			return errors.New(errors.CodeNotFound, err.Error())
		}
		return err
	}
	defer func() { _ = src.Close() }()
	dst, err := os.Create(destPath)
	if err != nil {
		return err
	}
	defer func() { _ = dst.Close() }()
	_, err = io.Copy(dst, src)
	if err := dst.Close(); err != nil {
		return err
	}
	return err
}

func (e emissary) GetOutputStream(_ context.Context, containerName string, combinedOutput bool) (io.ReadCloser, error) {
	names := []string{"stdout"}
	if combinedOutput {
		names = append(names, "stderr")
	}
	var files []io.ReadCloser
	for _, name := range names {
		f, err := os.Open(filepath.Clean("/var/run/argo/ctr/" + containerName + "/" + name))
		if os.IsNotExist(err) {
			continue
		} else if err != nil {
			return nil, err
		}
		files = append(files, f)
	}
	return newMultiReaderCloser(files...), nil
}

func (e emissary) Wait(ctx context.Context, containerNames []string) error {
	for {
		select {
		case <-ctx.Done():
			return ctx.Err()
		default:
			if e.isComplete(containerNames) {
				return nil
			}
			time.Sleep(time.Second)
		}
	}
}

func (e emissary) isComplete(containerNames []string) bool {
	for _, containerName := range containerNames {
		_, err := os.Stat("/var/run/argo/ctr/" + containerName + "/exitcode")
		if os.IsNotExist(err) {
			return false
		}
	}
	return true
}

func (e emissary) Kill(ctx context.Context, containerNames []string, terminationGracePeriodDuration time.Duration) error {
	for _, containerName := range containerNames {
		// allow write-access by other users, because other containers
		// should delete the signal after receiving it
<<<<<<< HEAD
		if err := ioutil.WriteFile("/var/run/argo/ctr/"+containerName+"/signal", []byte(strconv.Itoa(int(syscall.SIGTERM))), 0o666); err != nil {
=======
		if err := ioutil.WriteFile("/var/run/argo/ctr/"+containerName+"/signal", []byte(strconv.Itoa(int(syscall.SIGTERM))), 0o666); err != nil { //nolint:gosec
>>>>>>> e5dc961b
			return err
		}
	}
	ctx, cancel := context.WithTimeout(ctx, terminationGracePeriodDuration)
	defer cancel()
	err := e.Wait(ctx, containerNames)
	if err != context.Canceled {
		return err
	}
	for _, containerName := range containerNames {
		// allow write-access by other users, because other containers
		// should delete the signal after receiving it
<<<<<<< HEAD
		if err := ioutil.WriteFile("/var/run/argo/ctr/"+containerName+"/signal", []byte(strconv.Itoa(int(syscall.SIGKILL))), 0o666); err != nil {
=======
		if err := ioutil.WriteFile("/var/run/argo/ctr/"+containerName+"/signal", []byte(strconv.Itoa(int(syscall.SIGKILL))), 0o666); err != nil { //nolint:gosec
>>>>>>> e5dc961b
			return err
		}
	}
	return e.Wait(ctx, containerNames)
}

func (e emissary) ListContainerNames(ctx context.Context) ([]string, error) {
	var containerNames []string
	dir, err := ioutil.ReadDir("/var/run/argo/ctr")
	if err != nil {
		return nil, err
	}
	for _, n := range dir {
		containerNames = append(containerNames, n.Name())
	}
	return containerNames, nil
}<|MERGE_RESOLUTION|>--- conflicted
+++ resolved
@@ -15,10 +15,6 @@
 	log "github.com/sirupsen/logrus"
 
 	"github.com/argoproj/argo-workflows/v3/errors"
-<<<<<<< HEAD
-
-=======
->>>>>>> e5dc961b
 	wfv1 "github.com/argoproj/argo-workflows/v3/pkg/apis/workflow/v1alpha1"
 	"github.com/argoproj/argo-workflows/v3/workflow/executor"
 	osspecific "github.com/argoproj/argo-workflows/v3/workflow/executor/os-specific"
@@ -152,11 +148,7 @@
 	for _, containerName := range containerNames {
 		// allow write-access by other users, because other containers
 		// should delete the signal after receiving it
-<<<<<<< HEAD
-		if err := ioutil.WriteFile("/var/run/argo/ctr/"+containerName+"/signal", []byte(strconv.Itoa(int(syscall.SIGTERM))), 0o666); err != nil {
-=======
 		if err := ioutil.WriteFile("/var/run/argo/ctr/"+containerName+"/signal", []byte(strconv.Itoa(int(syscall.SIGTERM))), 0o666); err != nil { //nolint:gosec
->>>>>>> e5dc961b
 			return err
 		}
 	}
@@ -169,11 +161,7 @@
 	for _, containerName := range containerNames {
 		// allow write-access by other users, because other containers
 		// should delete the signal after receiving it
-<<<<<<< HEAD
-		if err := ioutil.WriteFile("/var/run/argo/ctr/"+containerName+"/signal", []byte(strconv.Itoa(int(syscall.SIGKILL))), 0o666); err != nil {
-=======
 		if err := ioutil.WriteFile("/var/run/argo/ctr/"+containerName+"/signal", []byte(strconv.Itoa(int(syscall.SIGKILL))), 0o666); err != nil { //nolint:gosec
->>>>>>> e5dc961b
 			return err
 		}
 	}

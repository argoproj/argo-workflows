package pns

import (
	"bufio"
	"context"
	"fmt"
	"io/ioutil"
	"os"
	"strings"
	"sync"
	"syscall"
	"time"

	executil "github.com/argoproj/pkg/exec"
	gops "github.com/mitchellh/go-ps"
	log "github.com/sirupsen/logrus"
	corev1 "k8s.io/api/core/v1"
	"k8s.io/apimachinery/pkg/util/wait"
	"k8s.io/client-go/kubernetes"

	"github.com/argoproj/argo/v3/errors"
	"github.com/argoproj/argo/v3/util/archive"
	"github.com/argoproj/argo/v3/workflow/common"
	execcommon "github.com/argoproj/argo/v3/workflow/executor/common"
	"github.com/argoproj/argo/v3/workflow/executor/k8sapi"
	osspecific "github.com/argoproj/argo/v3/workflow/executor/os-specific"
)

var errContainerNameNotFound = fmt.Errorf("container name not found")

type PNSExecutor struct {
	*k8sapi.K8sAPIExecutor
	podName   string
	namespace string

	containers map[string]string // container name -> container ID

	// ctrIDToPid maps a containerID to a process ID
	ctrIDToPid map[string]int

	// pidFileHandles holds file handles to all root containers
	pidFileHandles map[int]*os.File

	// thisPID is the pid of this process
	thisPID int
	// rootFS holds a file descriptor to the root filesystem, allowing the executor to exit out of a chroot
	rootFS *os.File
}

func NewPNSExecutor(clientset *kubernetes.Clientset, podName, namespace string) (*PNSExecutor, error) {
	thisPID := os.Getpid()
	log.Infof("Creating PNS executor (namespace: %s, pod: %s, pid: %d)", namespace, podName, thisPID)
	if thisPID == 1 {
		return nil, errors.New(errors.CodeBadRequest, "process namespace sharing is not enabled on pod")
	}
	delegate, err := k8sapi.NewK8sAPIExecutor(clientset, nil, podName, namespace)
	if err != nil {
		return nil, err
	}
	return &PNSExecutor{
		K8sAPIExecutor: delegate,
		podName:        podName,
		namespace:      namespace,
		containers:     make(map[string]string),
		ctrIDToPid:     make(map[string]int),
		pidFileHandles: make(map[int]*os.File),
		thisPID:        thisPID,
	}, nil
}

func (p *PNSExecutor) GetFileContents(containerName string, sourcePath string) (string, error) {
	err := p.enterChroot(containerName)
	if err != nil {
		return "", err
	}
	defer func() { _ = p.exitChroot() }()
	out, err := ioutil.ReadFile(sourcePath)
	if err != nil {
		return "", err
	}
	return string(out), nil
}

// enterChroot enters chroot of the main container
func (p *PNSExecutor) enterChroot(containerName string) error {
	pid, err := p.getContainerPID(containerName)
	if err != nil {
		return fmt.Errorf("failed to get container PID: %w", err)
	}
	if err := p.pidFileHandles[pid].Chdir(); err != nil {
		return errors.InternalWrapErrorf(err, "failed to chdir to main filesystem: %v", err)
	}
	if err := osspecific.CallChroot(); err != nil {
		return errors.InternalWrapErrorf(err, "failed to chroot to main filesystem: %v", err)
	}
	return nil
}

// exitChroot exits chroot
func (p *PNSExecutor) exitChroot() error {
	if err := p.rootFS.Chdir(); err != nil {
		return errors.InternalWrapError(err)
	}
	err := osspecific.CallChroot()
	if err != nil {
		return errors.InternalWrapError(err)
	}
	return nil
}

// CopyFile copies a source file in a container to a local path
func (p *PNSExecutor) CopyFile(containerName string, sourcePath string, destPath string, compressionLevel int) (err error) {
	destFile, err := os.Create(destPath)
	if err != nil {
		return err
	}
	defer func() {
		// exit chroot and close the file. preserve the original error
		deferErr := p.exitChroot()
		if err == nil && deferErr != nil {
			err = errors.InternalWrapError(deferErr)
		}
		deferErr = destFile.Close()
		if err == nil && deferErr != nil {
			err = errors.InternalWrapError(deferErr)
		}
	}()
	w := bufio.NewWriter(destFile)
	err = p.enterChroot(containerName)
	if err != nil {
		return err
	}

	err = archive.TarGzToWriter(sourcePath, compressionLevel, w)
	return err
}

func (p *PNSExecutor) Wait(ctx context.Context, containerNames, sidecarNames []string) error {

	allContainerNames := append(containerNames, sidecarNames...)
	go p.pollRootProcesses(ctx, allContainerNames)

	// Secure a filehandle on our own root. This is because we will chroot back and forth from
	// the main container's filesystem, to our own.
	rootFS, err := os.Open("/")
	if err != nil {
		return fmt.Errorf("failed to open my own root: %w", err)
	}
	p.rootFS = rootFS

	if !p.haveContainers(allContainerNames) { // allow some additional time for polling to get this data
		time.Sleep(3 * time.Second)
	}

	if !p.haveContainers(containerNames) {
		log.Info("container PID still unknown (maybe due to short running main container)")
		err := p.K8sAPIExecutor.Until(ctx, func(pod *corev1.Pod) bool {
			for _, c := range pod.Status.ContainerStatuses {
				containerID := execcommon.GetContainerID(c.ContainerID)
				p.containers[c.Name] = containerID
				log.Infof("mapped container name %q to container ID %q", c.Name, containerID)
			}
			return p.haveContainers(allContainerNames)
		})
		if err != nil {
			return err
		}
	}

	for _, containerName := range containerNames {
		pid, err := p.getContainerPID(containerName)
		if err != nil {
			return err
		}
		log.Infof("Waiting for %q pid %d to complete", containerName, pid)
		for {
			select {
			case <-ctx.Done():
				return ctx.Err()
			default:
				p, err := gops.FindProcess(pid)
				if err != nil {
					return fmt.Errorf("failed to find %q process: %w", containerName, err)
				}
				if p == nil {
					log.Infof("%q pid %d completed", containerName, pid)
					return nil
				}
				time.Sleep(3 * time.Second)
			}
		}
	}
	return nil
}

// pollRootProcesses will poll /proc for root pids (pids without parents) in a tight loop, for the
// purpose of securing an open file handle against /proc/<pid>/root as soon as possible.
// It opens file handles on all root pids because at this point, we do not yet know which pid is the
// "main" container.
// Polling is necessary because it is not possible to use something like fsnotify against procfs.
func (p *PNSExecutor) pollRootProcesses(ctx context.Context, containerNames []string) {
	_ = wait.ExponentialBackoff(wait.Backoff{ // takes 51s
		Duration: 50 * time.Millisecond,
		Factor:   2,
		Steps:    11,
	}, func() (done bool, err error) {
		select {
		case <-ctx.Done():
			return true, ctx.Err()
		default:
			if err := p.secureRootFiles(); err != nil {
				log.WithError(err).Warn("failed to secure root files")
			}
			return p.haveContainers(containerNames), nil
		}
	})
}

func (d *PNSExecutor) haveContainers(containerNames []string) bool {
	for _, n := range containerNames {
		if d.containers[n] == "" {
			return false
		}
	}
	return true
}

<<<<<<< HEAD
// Kill a list of containers first with a SIGTERM then with a SIGKILL after a grace period
func (p *PNSExecutor) Kill(ctx context.Context, containerNames []string) error {
=======
// Kill a list of containerIDs first with a SIGTERM then with a SIGKILL after a grace period
func (p *PNSExecutor) Kill(ctx context.Context, containerIDs []string, terminationGracePeriodDuration time.Duration) error {
>>>>>>> 3edb55c1
	var asyncErr error
	wg := sync.WaitGroup{}
	for _, containerName := range containerNames {
		wg.Add(1)
<<<<<<< HEAD
		go func(containerName string) {
			err := p.killContainer(ctx, containerName)
=======
		go func(containerID string) {
			err := p.killContainer(containerID, terminationGracePeriodDuration)
>>>>>>> 3edb55c1
			if err != nil && asyncErr != nil {
				asyncErr = err
			}
			wg.Done()
		}(containerName)
	}
	wg.Wait()
	return asyncErr
}

<<<<<<< HEAD
func (p *PNSExecutor) killContainer(ctx context.Context, containerName string) error {
	pid, err := p.getContainerPID(containerName)
=======
func (p *PNSExecutor) killContainer(containerID string, terminationGracePeriodDuration time.Duration) error {
	pid, err := p.getContainerPID(containerID)
>>>>>>> 3edb55c1
	if err != nil {
		log.Warnf("Ignoring kill container failure of %q: %v. Process assumed to have completed", containerName, err)
		return nil
	}
	// On Unix systems, FindProcess always succeeds and returns a Process
	// for the given pid, regardless of whether the process exists.
	proc, _ := os.FindProcess(pid)
	log.Infof("Sending SIGTERM to pid %d", pid)
	err = proc.Signal(syscall.SIGTERM)
	if err != nil {
		log.Warnf("Failed to SIGTERM pid %d: %v", pid, err)
	}
	waitPIDOpts := executil.WaitPIDOpts{Timeout: terminationGracePeriodDuration * time.Second}
	err = executil.WaitPID(pid, waitPIDOpts)
	if err == nil {
		log.Infof("PID %d completed", pid)
		return nil
	}
	if err != executil.ErrWaitPIDTimeout {
		return err
	}
	log.Warnf("Timed out (%v) waiting for pid %d to complete after SIGTERM. Issuing SIGKILL", waitPIDOpts.Timeout, pid)
	err = proc.Signal(syscall.SIGKILL)
	if err != nil {
		log.Warnf("Failed to SIGKILL pid %d: %v", pid, err)
	}
	return err
}

// getContainerPID returns the pid associated with the container id. Returns error if it was unable
// to be determined because no running root processes exist with that container ID
func (p *PNSExecutor) getContainerPID(containerName string) (int, error) {
	containerID, ok := p.containers[containerName]
	if !ok {
		return 0, fmt.Errorf("container ID not found for container name %q", containerName)
	}
	pid := p.ctrIDToPid[containerID]
	if pid == 0 {
		return 0, fmt.Errorf("pid not found for container ID %q", containerID)
	}
	return pid, nil
}

func containerNameForPID(pid int) (string, error) {
	data, err := ioutil.ReadFile(fmt.Sprintf("/proc/%d/environ", pid))
	if err != nil {
		return "", err
	}
	prefix := common.EnvVarContainerName + "="
	for _, l := range strings.Split(string(data), "\000") {
		if strings.HasPrefix(l, prefix) {
			return strings.TrimPrefix(l, prefix), nil
		}
	}
	return "", errContainerNameNotFound
}

func (p *PNSExecutor) secureRootFiles() error {
	processes, err := gops.Processes()
	if err != nil {
		return err
	}
	for _, proc := range processes {
		err = func() error {
			pid := proc.Pid()
			if pid == 1 || pid == p.thisPID || proc.PPid() != 0 {
				// ignore the pause container, our own pid, and non-root processes
				return nil
			}

			fs, err := os.Open(fmt.Sprintf("/proc/%d/root", pid))
			if err != nil {
				return err
			}

			// the main container may have switched (e.g. gone from busybox to the user's container)
			if prevInfo, ok := p.pidFileHandles[pid]; ok {
				_ = prevInfo.Close()
			}
			p.pidFileHandles[pid] = fs
			log.Infof("secured root for pid %d root: %s", pid, proc.Executable())

			containerID, err := parseContainerID(pid)
			if err != nil {
				return err
			}
			p.ctrIDToPid[containerID] = pid
			log.Infof("mapped pid %d to container ID %q", pid, containerID)
			containerName, err := containerNameForPID(pid)
			if err != nil {
				return err
			}
			p.containers[containerName] = containerID
			log.Infof("mapped container name %q to container ID %q and pid %d", containerName, containerID, pid)
			return nil
		}()
		if err != nil {
			log.WithError(err).Warnf("failed to secure root file handle for %d", proc.Pid())
		}
	}
	return nil
}

// parseContainerID parses the containerID of a pid
func parseContainerID(pid int) (string, error) {
	cgroupPath := fmt.Sprintf("/proc/%d/cgroup", pid)
	cgroupFile, err := os.OpenFile(cgroupPath, os.O_RDONLY, os.ModePerm)
	if err != nil {
		return "", errors.InternalWrapError(err)
	}
	defer func() { _ = cgroupFile.Close() }()
	sc := bufio.NewScanner(cgroupFile)
	for sc.Scan() {
		line := sc.Text()
		log.Debugf("pid %d: %s", pid, line)
		containerID := parseContainerIDFromCgroupLine(line)
		if containerID != "" {
			return containerID, nil
		}
	}
	return "", errors.InternalErrorf("Failed to parse container ID from %s", cgroupPath)
}

func parseContainerIDFromCgroupLine(line string) string {
	// See https://www.systutorials.com/docs/linux/man/5-proc/ for /proc/XX/cgroup format. e.g.:
	// 5:cpuacct,cpu,cpuset:/daemons
	parts := strings.Split(line, "/")
	if len(parts) > 1 {
		if containerID := parts[len(parts)-1]; containerID != "" {
			// need to check for empty string because the line may look like: 5:rdma:/

			// remove possible ".scope" suffix
			containerID := strings.TrimSuffix(containerID, ".scope")

			// for compatibility with cri-containerd record format when using systemd cgroup path
			// example record in /proc/{pid}/cgroup:
			// 9:cpuset:/kubepods-besteffort-pod30556cce_0f92_11eb_b36d_02623cf324c8.slice:cri-containerd:c688c856b21cfb29c1dbf6c14793435e44a1299dfc12add33283239bffed2620
			if strings.Contains(containerID, "cri-containerd") {
				strList := strings.Split(containerID, ":")
				containerID = strList[len(strList)-1]
			}

			// remove possible "*-" prefix
			// e.g. crio-7a92a067289f6197148912be1c15f20f0330c7f3c541473d3b9c4043ca137b42.scope
			parts := strings.Split(containerID, "-")
			containerID = parts[len(parts)-1]

			return containerID
		}
	}
	return ""
}<|MERGE_RESOLUTION|>--- conflicted
+++ resolved
@@ -225,24 +225,14 @@
 	return true
 }
 
-<<<<<<< HEAD
 // Kill a list of containers first with a SIGTERM then with a SIGKILL after a grace period
-func (p *PNSExecutor) Kill(ctx context.Context, containerNames []string) error {
-=======
-// Kill a list of containerIDs first with a SIGTERM then with a SIGKILL after a grace period
-func (p *PNSExecutor) Kill(ctx context.Context, containerIDs []string, terminationGracePeriodDuration time.Duration) error {
->>>>>>> 3edb55c1
+func (p *PNSExecutor) Kill(ctx context.Context, containerNames []string, terminationGracePeriodDuration time.Duration) error {
 	var asyncErr error
 	wg := sync.WaitGroup{}
 	for _, containerName := range containerNames {
 		wg.Add(1)
-<<<<<<< HEAD
 		go func(containerName string) {
-			err := p.killContainer(ctx, containerName)
-=======
-		go func(containerID string) {
-			err := p.killContainer(containerID, terminationGracePeriodDuration)
->>>>>>> 3edb55c1
+			err := p.killContainer(ctx, containerName, terminationGracePeriodDuration)
 			if err != nil && asyncErr != nil {
 				asyncErr = err
 			}
@@ -253,13 +243,8 @@
 	return asyncErr
 }
 
-<<<<<<< HEAD
-func (p *PNSExecutor) killContainer(ctx context.Context, containerName string) error {
+func (p *PNSExecutor) killContainer(ctx context.Context, containerName string, terminationGracePeriodDuration time.Duration) error {
 	pid, err := p.getContainerPID(containerName)
-=======
-func (p *PNSExecutor) killContainer(containerID string, terminationGracePeriodDuration time.Duration) error {
-	pid, err := p.getContainerPID(containerID)
->>>>>>> 3edb55c1
 	if err != nil {
 		log.Warnf("Ignoring kill container failure of %q: %v. Process assumed to have completed", containerName, err)
 		return nil

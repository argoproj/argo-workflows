package k8sapi

import (
	"bytes"
	"context"
	"fmt"
	"io"
	"syscall"
	"time"

	corev1 "k8s.io/api/core/v1"
	apierrors "k8s.io/apimachinery/pkg/api/errors"
	metav1 "k8s.io/apimachinery/pkg/apis/meta/v1"
	"k8s.io/apimachinery/pkg/util/wait"
	"k8s.io/client-go/kubernetes"
	restclient "k8s.io/client-go/rest"

	"github.com/argoproj/argo-workflows/v3/errors"
	errorsutil "github.com/argoproj/argo-workflows/v3/util/errors"
	waitutil "github.com/argoproj/argo-workflows/v3/util/wait"
	"github.com/argoproj/argo-workflows/v3/workflow/common"
	execcommon "github.com/argoproj/argo-workflows/v3/workflow/executor/common"
)

type k8sAPIClient struct {
	clientset kubernetes.Interface
	config    *restclient.Config
	podName   string
	namespace string
}

var _ execcommon.KubernetesClientInterface = &k8sAPIClient{}

<<<<<<< HEAD
func newK8sAPIClient(clientset *kubernetes.Clientset, config *restclient.Config, podName, namespace string) *k8sAPIClient {
=======
func newK8sAPIClient(clientset kubernetes.Interface, config *restclient.Config, podName, namespace string) (*k8sAPIClient, error) {
>>>>>>> 19b22f25
	return &k8sAPIClient{
		clientset: clientset,
		config:    config,
		podName:   podName,
		namespace: namespace,
	}
}

func (c *k8sAPIClient) CreateArchive(ctx context.Context, containerName, sourcePath string) (*bytes.Buffer, error) {
	command := []string{"tar", "cf", "-", sourcePath}
	exec, err := common.ExecPodContainer(c.config, c.namespace, c.podName, containerName, true, false, command...)
	if err != nil {
		return nil, err
	}
	stdOut, _, err := common.GetExecutorOutput(exec)
	if err != nil {
		return nil, err
	}
	return stdOut, nil
}

func (c *k8sAPIClient) getLogsAsStream(ctx context.Context, containerName string) (io.ReadCloser, error) {
	return c.clientset.CoreV1().Pods(c.namespace).
		GetLogs(c.podName, &corev1.PodLogOptions{Container: containerName, SinceTime: &metav1.Time{}}).Stream(ctx)
}

var backoffOver30s = wait.Backoff{
	Duration: 1 * time.Second,
	Steps:    7,
	Factor:   2,
}

func (c *k8sAPIClient) getPod(ctx context.Context) (*corev1.Pod, error) {
	var pod *corev1.Pod
	err := waitutil.Backoff(backoffOver30s, func() (bool, error) {
		var err error
		pod, err = c.clientset.CoreV1().Pods(c.namespace).Get(ctx, c.podName, metav1.GetOptions{})
		return !errorsutil.IsTransientErr(err), err
	})
	return pod, err
}

func (c *k8sAPIClient) GetContainerStatus(ctx context.Context, containerName string) (*corev1.Pod, *corev1.ContainerStatus, error) {
	pod, containerStatuses, err := c.GetContainerStatuses(ctx)
	if err != nil {
		return nil, nil, err
	}
	for _, s := range containerStatuses {
		if s.Name != containerName {
			continue
		}
		return pod, &s, nil
	}
	return nil, nil, errors.New(errors.CodeNotFound, fmt.Sprintf("container %q is not found in the pod %s", containerName, c.podName))
}

func (c *k8sAPIClient) GetContainerStatuses(ctx context.Context) (*corev1.Pod, []corev1.ContainerStatus, error) {
	pod, err := c.getPod(ctx)
	if err != nil {
		return nil, nil, err
	}
	return pod, pod.Status.ContainerStatuses, nil
}

func (c *k8sAPIClient) KillContainer(pod *corev1.Pod, container *corev1.ContainerStatus, sig syscall.Signal) error {
	command := []string{"/bin/sh", "-c", fmt.Sprintf("kill -%d 1", sig)}
	exec, err := common.ExecPodContainer(c.config, c.namespace, c.podName, container.Name, false, true, command...)
	if err != nil {
		return err
	}
	_, _, err = common.GetExecutorOutput(exec)
	return err
}

func (c *k8sAPIClient) killGracefully(ctx context.Context, containerNames []string, terminationGracePeriodDuration time.Duration) error {
	return execcommon.KillGracefully(ctx, c, containerNames, terminationGracePeriodDuration)
}

func (c *k8sAPIClient) until(ctx context.Context, f func(pod *corev1.Pod) bool) error {
	podInterface := c.clientset.CoreV1().Pods(c.namespace)
	for {
		done, err := func() (bool, error) {
			w, err := podInterface.Watch(ctx, metav1.ListOptions{FieldSelector: "metadata.name=" + c.podName})
			if err != nil {
				return false, err
			}
			defer w.Stop()
			for {
				select {
				case <-ctx.Done():
					return true, ctx.Err()
				case event, open := <-w.ResultChan():
					if !open {
						return false, fmt.Errorf("channel not open")
					}
					pod, ok := event.Object.(*corev1.Pod)
					if !ok {
						return false, apierrors.FromObject(event.Object)
					}
					done := f(pod)
					if done {
						return true, nil
					}
				}
			}
		}()
		if done {
			return err
		}
	}
}<|MERGE_RESOLUTION|>--- conflicted
+++ resolved
@@ -31,11 +31,7 @@
 
 var _ execcommon.KubernetesClientInterface = &k8sAPIClient{}
 
-<<<<<<< HEAD
-func newK8sAPIClient(clientset *kubernetes.Clientset, config *restclient.Config, podName, namespace string) *k8sAPIClient {
-=======
-func newK8sAPIClient(clientset kubernetes.Interface, config *restclient.Config, podName, namespace string) (*k8sAPIClient, error) {
->>>>>>> 19b22f25
+func newK8sAPIClient(clientset kubernetes.Interface, config *restclient.Config, podName, namespace string) *k8sAPIClient {
 	return &k8sAPIClient{
 		clientset: clientset,
 		config:    config,

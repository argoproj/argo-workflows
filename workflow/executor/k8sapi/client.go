--- conflicted
+++ resolved
@@ -106,9 +106,8 @@
 	return err
 }
 
-<<<<<<< HEAD
-func (c *k8sAPIClient) killGracefully(ctx context.Context, containerNames []string) error {
-	return execcommon.KillGracefully(ctx, c, containerNames)
+func (c *k8sAPIClient) killGracefully(ctx context.Context, containerNames []string, terminationGracePeriodDuration time.Duration) error {
+	return execcommon.KillGracefully(ctx, c, containerNames, terminationGracePeriodDuration)
 }
 
 func (c *k8sAPIClient) until(ctx context.Context, f func(pod *corev1.Pod) bool) error {
@@ -143,8 +142,4 @@
 			return err
 		}
 	}
-=======
-func (c *k8sAPIClient) killGracefully(ctx context.Context, containerID string, terminationGracePeriodDuration time.Duration) error {
-	return execcommon.KillGracefully(ctx, c, containerID, terminationGracePeriodDuration)
->>>>>>> 3edb55c1
 }
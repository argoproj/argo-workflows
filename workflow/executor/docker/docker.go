--- conflicted
+++ resolved
@@ -6,6 +6,7 @@
 	"context"
 	"fmt"
 	"io"
+	"io/ioutil"
 	"os"
 	"os/exec"
 	"runtime"
@@ -148,10 +149,6 @@
 	return &cmdCloser{Reader: reader, cmd: cmd}, nil
 }
 
-<<<<<<< HEAD
-func (d *DockerExecutor) Wait(ctx context.Context, containerNames, sidecarNames []string) error {
-	err := d.syncContainerIDs(ctx, append(containerNames, sidecarNames...))
-=======
 func (d *DockerExecutor) GetExitCode(ctx context.Context, containerName string) (string, error) {
 	containerID, err := d.getContainerID(containerName)
 	if err != nil {
@@ -189,7 +186,6 @@
 
 func (d *DockerExecutor) Wait(ctx context.Context, containerNames []string) error {
 	err := d.syncContainerIDs(ctx, containerNames)
->>>>>>> b24aaeaf
 	if err != nil {
 		return err
 	}

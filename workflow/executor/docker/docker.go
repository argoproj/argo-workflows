package docker

import (
	"archive/tar"
	"compress/gzip"
	"context"
	"fmt"
	"io"
	"io/ioutil"
	"os"
	"os/exec"
	"runtime"
	"strconv"
	"strings"
	"sync"
	"time"

	log "github.com/sirupsen/logrus"

	"github.com/argoproj/argo-workflows/v3/errors"
	"github.com/argoproj/argo-workflows/v3/util"
	"github.com/argoproj/argo-workflows/v3/util/file"
	"github.com/argoproj/argo-workflows/v3/workflow/common"
)

var errContainerNotExist = fmt.Errorf("container does not exist") // sentinel error

var started = time.Now()

type DockerExecutor struct {
	namespace  string
	podName    string
	containers map[string]string // containerName -> containerID
}

func NewDockerExecutor(namespace, podName string) (*DockerExecutor, error) {
	log.Infof("Creating a docker executor")
	return &DockerExecutor{namespace, podName, make(map[string]string)}, nil
}

func (d *DockerExecutor) GetFileContents(containerName string, sourcePath string) (string, error) {
	// Uses docker cp command to return contents of the file
	// NOTE: docker cp CONTAINER:SRC_PATH DEST_PATH|- streams the contents of the resource
	// as a tar archive to STDOUT if using - as DEST_PATH. Thus, we need to extract the
	// content from the tar archive and output into stdout. In this way, we do not need to
	// create and copy the content into a file from the wait container.
	containerID, err := d.getContainerID(containerName)
	if err != nil {
		return "", err
	}
	dockerCpCmd := fmt.Sprintf("docker cp -a %s:%s - | tar -ax -O", containerID, sourcePath)
	out, err := common.RunShellCommand(dockerCpCmd)
	if err != nil {
		return "", err
	}
	return string(out), nil
}

func (d *DockerExecutor) CopyFile(containerName string, sourcePath string, destPath string, compressionLevel int) error {
	log.Infof("Archiving %s:%s to %s", containerName, sourcePath, destPath)
	containerID, err := d.getContainerID(containerName)
	if err != nil {
		return err
	}
	dockerCpCmd := getDockerCpCmd(containerID, sourcePath, compressionLevel, destPath)
	_, err = common.RunShellCommand(dockerCpCmd)
	if err != nil {
		return err
	}
	copiedFile, err := os.Open(destPath)
	if err != nil {
		return err
	}
	defer util.Close(copiedFile)
	gzipReader, err := gzip.NewReader(copiedFile)
	if err != nil {
		return err
	}
	if !file.ExistsInTar(sourcePath, tar.NewReader(gzipReader)) {
		errMsg := fmt.Sprintf("path %s does not exist in archive %s", sourcePath, destPath)
		log.Warn(errMsg)
		return errors.Errorf(errors.CodeNotFound, errMsg)
	}
	log.Infof("Archiving completed")
	return nil
}

type cmdCloser struct {
	io.Reader
	cmd *exec.Cmd
}

func (c *cmdCloser) Close() error {
	err := c.cmd.Wait()
	if err != nil {
		return errors.InternalWrapError(err)
	}
	return nil
}

func (d *DockerExecutor) GetOutputStream(ctx context.Context, containerName string, combinedOutput bool) (io.ReadCloser, error) {
	containerID, err := d.getContainerID(containerName)
	if err != nil {
		return nil, err
	}
	cmd := exec.Command("docker", "logs", containerID)
	log.Info(cmd.Args)

	stdout, err := cmd.StdoutPipe()
	if err != nil {
		return nil, errors.InternalWrapError(err)
	}

	if !combinedOutput {
		err = cmd.Start()
		if err != nil {
			return nil, errors.InternalWrapError(err)
		}
		return stdout, nil
	}

	stderr, err := cmd.StderrPipe()
	if err != nil {
		return nil, errors.InternalWrapError(err)
	}

	err = cmd.Start()
	if err != nil {
		return nil, errors.InternalWrapError(err)
	}

	wg := &sync.WaitGroup{}
	wg.Add(2)
	reader, writer := io.Pipe()
	go func() {
		defer wg.Done()
		_, _ = io.Copy(writer, stdout)
	}()
	go func() {
		defer wg.Done()
		_, _ = io.Copy(writer, stderr)
	}()

	go func() {
		defer writer.Close()
		wg.Wait()
	}()

	return &cmdCloser{Reader: reader, cmd: cmd}, nil
}

func (d *DockerExecutor) GetExitCode(ctx context.Context, containerName string) (string, error) {
	containerID, err := d.getContainerID(containerName)
	if err != nil {
		return "", err
	}
	cmd := exec.Command("docker", "inspect", containerID, "--format='{{.State.ExitCode}}'")
	reader, err := cmd.StdoutPipe()
	if err != nil {
		return "", errors.InternalWrapError(err, "Could not pipe STDOUT")
	}
	err = cmd.Start()
	if err != nil {
		return "", errors.InternalWrapError(err, "Could not start command")
	}
	defer func() { _ = reader.Close() }()
	bytes, err := ioutil.ReadAll(reader)
	if err != nil {
		return "", errors.InternalWrapError(err, "Could not read from STDOUT")
	}
	out := string(bytes)

	// Trims off a single newline for user convenience
	outputLen := len(out)
	if outputLen > 0 && out[outputLen-1] == '\n' {
		out = out[:outputLen-1]
	}
	exitCode := strings.Trim(out, `'`)
	// Ensure exit code is an int
	if _, err := strconv.Atoi(exitCode); err != nil {
		log.Warningf("Was not able to parse exit code output '%s' as int: %s", exitCode, err)
		return "", nil
	}
	return exitCode, nil
}

func (d *DockerExecutor) Wait(ctx context.Context, containerNames []string) error {
	err := d.syncContainerIDs(ctx, containerNames)
	if err != nil {
		return err
	}
	containerIDs, err := d.getContainerIDs(containerNames)
	if err != nil {
		return err
	}
	_, err = common.RunCommand("docker", append([]string{"wait"}, containerIDs...)...)
	return err
}

func (d *DockerExecutor) syncContainerIDs(ctx context.Context, containerNames []string) error {
	for {
		select {
		case <-ctx.Done():
			return ctx.Err()
		default:
			output, err := common.RunCommand(
				"docker",
				"ps",
				"--all",      // container could have already exited, but there could also have been two containers for the same pod (old container not yet cleaned-up)
				"--no-trunc", // display long container IDs
				"--format={{.Status}}|{{.Label \"io.kubernetes.container.name\"}}|{{.ID}}|{{.CreatedAt}}", // similar to `Up 3 hours,main,035a98c4e72e,2021-03-08 17:25:15 -0800 PST`
				// https://github.com/kubernetes/kubernetes/blob/ca6bdba014f0a98efe0e0dd4e15f57d1c121d6c9/pkg/kubelet/dockertools/labels.go#L37
				"--filter=label=io.kubernetes.pod.namespace="+d.namespace,
				"--filter=label=io.kubernetes.pod.name="+d.podName,
			)
			if err != nil {
				return err
			}
			containerStatus := make(map[string]string)
			for _, l := range strings.Split(string(output), "\n") {
				parts := strings.Split(strings.TrimSpace(l), "|")
				if len(parts) != 4 {
					continue
				}
				status := strings.SplitN(parts[0], " ", 2)[0] // Created,Exited,Up,
				containerName := parts[1]
				if containerName == "POD" {
					continue
				}
				containerID := parts[2]
<<<<<<< HEAD
				if containerName == "POD" {
					continue
				}
				if d.containers[containerName] == "" && containerID != "" {
					if status == "Created" { // for "Created" we must check to see if it was an early (non-zero) exit
						output, err := common.RunCommand("docker", "inspect", containerID, "--format={{.State.ExitCode}}")
						if err != nil {
							return err
						}
						if strings.TrimSpace(string(output)) == "0" { // this remain "0" until it is not "Created" anymore
							continue
						}
					}
					d.containers[containerName] = containerID
					log.Infof("mapped container name %q to container ID %q", containerName, containerID)
=======
				createdAt, err := time.Parse("2006-01-02 15:04:05 -0700 MST", parts[3])
				if err != nil {
					return err
				}
				if containerID == "" || d.containers[containerName] == containerID {
					continue
				}
				if createdAt.Before(started.Add(-15 * time.Second)) {
					log.Infof("ignoring container %q created at %v, too long before process started", containerName, createdAt)
					continue
>>>>>>> f28b0810
				}
				if status == "Created" && containerStatus[containerName] != "" {
					log.Infof("ignoring created container %q that would %s -> %s", containerName, containerStatus[containerName], status)
					continue
				}
				d.containers[containerName] = containerID
				containerStatus[containerName] = status
				log.Infof("mapped container name %q to container ID %q (created at %v, status %s)", containerName, containerID, createdAt, status)
			}
			if d.haveContainers(containerNames) {
				return nil
			}
		}
		time.Sleep(1 * time.Second) // this is a hard-loop because containers can run very short periods of time
	}
}

func (d *DockerExecutor) haveContainers(containerNames []string) bool {
	for _, n := range containerNames {
		if d.containers[n] == "" {
			return false
		}
	}
	return true
}

func (d *DockerExecutor) getContainerID(containerName string) (string, error) {
	if containerID, ok := d.containers[containerName]; ok {
		return containerID, nil
	}
	return "", errContainerNotExist
}

<<<<<<< HEAD
=======
// killContainers kills a list of containerNames first with a SIGTERM then with a SIGKILL after a grace period
func (d *DockerExecutor) Kill(ctx context.Context, containerNames []string, terminationGracePeriodDuration time.Duration) error {
	containerIDs, err := d.getContainerIDs(containerNames)
	if err != nil {
		return err
	}

	if len(containerIDs) == 0 { // they may have already terminated
		log.Info("zero container IDs, assuming all containers have exited successfully")
		return nil
	}

	killArgs := append([]string{"kill", "--signal", "TERM"}, containerIDs...)
	// docker kill will return with an error if a container has terminated already, which is not an error in this case.
	// We therefore ignore any error. docker wait that follows will re-raise any other error with the container.
	_, err = common.RunCommand("docker", killArgs...)
	if err != nil {
		if strings.Contains(err.Error(), "is not running") {
			return nil
		}
		log.Warningf("Ignored error from 'docker kill --signal TERM': %s", err)
	}
	waitArgs := append([]string{"wait"}, containerIDs...)
	waitCmd := exec.Command("docker", waitArgs...)
	log.Info(waitCmd.Args)
	if err := waitCmd.Start(); err != nil {
		return errors.InternalWrapError(err)
	}
	// waitCh needs buffer of 1 so it can always send the result of waitCmd.Wait() without blocking.
	// Otherwise, if the terminationGracePeriodSeconds elapses and the forced kill branch is run, there would
	// be no receiver for waitCh and the goroutine would block forever
	waitCh := make(chan error, 1)
	go func() {
		defer close(waitCh)
		waitCh <- waitCmd.Wait()
	}()
	select {
	case err = <-waitCh:
		// waitCmd completed
	case <-time.After(terminationGracePeriodDuration):
		log.Infof("Timed out (%v) for containers to terminate gracefully. Killing forcefully", terminationGracePeriodDuration)
		forceKillArgs := append([]string{"kill", "--signal", "KILL"}, containerIDs...)
		forceKillCmd := exec.Command("docker", forceKillArgs...)
		log.Info(forceKillCmd.Args)
		// same as kill case above, we ignore any error
		if err := forceKillCmd.Run(); err != nil {
			log.Warningf("Ignored error from 'docker kill --signal KILL': %s", err)
		}
	}
	if err != nil {
		return errors.InternalWrapError(err)
	}
	log.Infof("Containers %s killed successfully", containerIDs)
	return nil
}

func (d *DockerExecutor) ListContainerNames(ctx context.Context) ([]string, error) {
	var containerNames []string
	for n := range d.containers {
		containerNames = append(containerNames, n)
	}
	return containerNames, nil
}

>>>>>>> f28b0810
func (d *DockerExecutor) getContainerIDs(containerNames []string) ([]string, error) {
	var containerIDs []string
	for _, n := range containerNames {
		containerID, err := d.getContainerID(n)
		if err == errContainerNotExist {
			continue
		}
		if err != nil {
			return nil, err
		}
		containerIDs = append(containerIDs, containerID)
	}
	return containerIDs, nil
}

// getDockerCpCmd uses os-specific code to run `docker cp` and gzip/7zip to copy gzipped data from another
// container.
func getDockerCpCmd(containerID, sourcePath string, compressionLevel int, destPath string) string {
	gzipCmd := "gzip %s > %s"
	levelFlagParam := "-"
	if runtime.GOOS == "windows" {
		gzipCmd = "7za.exe a -tgzip -si %s %s"
		levelFlagParam = "-mx"
	}

	var levelFlag string
	switch compressionLevel {
	case gzip.NoCompression:
		// best we can do - if we skip gzip it's a different file
		levelFlag = levelFlagParam + "1"
	case gzip.DefaultCompression:
		// use cmd default
		levelFlag = ""
	default:
		// -1 through -9 (or error)
		levelFlag = levelFlagParam + strconv.Itoa(compressionLevel)
	}
	return fmt.Sprintf("docker cp -a %s:%s - | %s", containerID, sourcePath, fmt.Sprintf(gzipCmd, levelFlag, destPath))
}<|MERGE_RESOLUTION|>--- conflicted
+++ resolved
@@ -228,23 +228,6 @@
 					continue
 				}
 				containerID := parts[2]
-<<<<<<< HEAD
-				if containerName == "POD" {
-					continue
-				}
-				if d.containers[containerName] == "" && containerID != "" {
-					if status == "Created" { // for "Created" we must check to see if it was an early (non-zero) exit
-						output, err := common.RunCommand("docker", "inspect", containerID, "--format={{.State.ExitCode}}")
-						if err != nil {
-							return err
-						}
-						if strings.TrimSpace(string(output)) == "0" { // this remain "0" until it is not "Created" anymore
-							continue
-						}
-					}
-					d.containers[containerName] = containerID
-					log.Infof("mapped container name %q to container ID %q", containerName, containerID)
-=======
 				createdAt, err := time.Parse("2006-01-02 15:04:05 -0700 MST", parts[3])
 				if err != nil {
 					return err
@@ -255,7 +238,6 @@
 				if createdAt.Before(started.Add(-15 * time.Second)) {
 					log.Infof("ignoring container %q created at %v, too long before process started", containerName, createdAt)
 					continue
->>>>>>> f28b0810
 				}
 				if status == "Created" && containerStatus[containerName] != "" {
 					log.Infof("ignoring created container %q that would %s -> %s", containerName, containerStatus[containerName], status)
@@ -289,73 +271,6 @@
 	return "", errContainerNotExist
 }
 
-<<<<<<< HEAD
-=======
-// killContainers kills a list of containerNames first with a SIGTERM then with a SIGKILL after a grace period
-func (d *DockerExecutor) Kill(ctx context.Context, containerNames []string, terminationGracePeriodDuration time.Duration) error {
-	containerIDs, err := d.getContainerIDs(containerNames)
-	if err != nil {
-		return err
-	}
-
-	if len(containerIDs) == 0 { // they may have already terminated
-		log.Info("zero container IDs, assuming all containers have exited successfully")
-		return nil
-	}
-
-	killArgs := append([]string{"kill", "--signal", "TERM"}, containerIDs...)
-	// docker kill will return with an error if a container has terminated already, which is not an error in this case.
-	// We therefore ignore any error. docker wait that follows will re-raise any other error with the container.
-	_, err = common.RunCommand("docker", killArgs...)
-	if err != nil {
-		if strings.Contains(err.Error(), "is not running") {
-			return nil
-		}
-		log.Warningf("Ignored error from 'docker kill --signal TERM': %s", err)
-	}
-	waitArgs := append([]string{"wait"}, containerIDs...)
-	waitCmd := exec.Command("docker", waitArgs...)
-	log.Info(waitCmd.Args)
-	if err := waitCmd.Start(); err != nil {
-		return errors.InternalWrapError(err)
-	}
-	// waitCh needs buffer of 1 so it can always send the result of waitCmd.Wait() without blocking.
-	// Otherwise, if the terminationGracePeriodSeconds elapses and the forced kill branch is run, there would
-	// be no receiver for waitCh and the goroutine would block forever
-	waitCh := make(chan error, 1)
-	go func() {
-		defer close(waitCh)
-		waitCh <- waitCmd.Wait()
-	}()
-	select {
-	case err = <-waitCh:
-		// waitCmd completed
-	case <-time.After(terminationGracePeriodDuration):
-		log.Infof("Timed out (%v) for containers to terminate gracefully. Killing forcefully", terminationGracePeriodDuration)
-		forceKillArgs := append([]string{"kill", "--signal", "KILL"}, containerIDs...)
-		forceKillCmd := exec.Command("docker", forceKillArgs...)
-		log.Info(forceKillCmd.Args)
-		// same as kill case above, we ignore any error
-		if err := forceKillCmd.Run(); err != nil {
-			log.Warningf("Ignored error from 'docker kill --signal KILL': %s", err)
-		}
-	}
-	if err != nil {
-		return errors.InternalWrapError(err)
-	}
-	log.Infof("Containers %s killed successfully", containerIDs)
-	return nil
-}
-
-func (d *DockerExecutor) ListContainerNames(ctx context.Context) ([]string, error) {
-	var containerNames []string
-	for n := range d.containers {
-		containerNames = append(containerNames, n)
-	}
-	return containerNames, nil
-}
-
->>>>>>> f28b0810
 func (d *DockerExecutor) getContainerIDs(containerNames []string) ([]string, error) {
 	var containerIDs []string
 	for _, n := range containerNames {

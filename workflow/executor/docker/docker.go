package docker

import (
	"archive/tar"
	"compress/gzip"
	"context"
	"fmt"
	"io"
	"io/ioutil"
	"os"
	"os/exec"
	"runtime"
	"strconv"
	"strings"
	"sync"
	"time"

	log "github.com/sirupsen/logrus"

	"github.com/argoproj/argo/v3/errors"
	"github.com/argoproj/argo/v3/util"
	"github.com/argoproj/argo/v3/util/file"
	"github.com/argoproj/argo/v3/workflow/common"
)

var errContainerNotExist = fmt.Errorf("container does not exist") // sentinel error

type DockerExecutor struct {
	namespace  string
	podName    string
	containers map[string]string // containerName -> containerID
}

func NewDockerExecutor(namespace, podName string) (*DockerExecutor, error) {
	log.Infof("Creating a docker executor")
	return &DockerExecutor{namespace, podName, make(map[string]string)}, nil
}

func (d *DockerExecutor) GetFileContents(containerName string, sourcePath string) (string, error) {
	// Uses docker cp command to return contents of the file
	// NOTE: docker cp CONTAINER:SRC_PATH DEST_PATH|- streams the contents of the resource
	// as a tar archive to STDOUT if using - as DEST_PATH. Thus, we need to extract the
	// content from the tar archive and output into stdout. In this way, we do not need to
	// create and copy the content into a file from the wait container.
	containerID, err := d.getContainerID(containerName)
	if err != nil {
		return "", err
	}
	dockerCpCmd := fmt.Sprintf("docker cp -a %s:%s - | tar -ax -O", containerID, sourcePath)
	out, err := common.RunShellCommand(dockerCpCmd)
	if err != nil {
		return "", err
	}
	return string(out), nil
}

func (d *DockerExecutor) CopyFile(containerName string, sourcePath string, destPath string, compressionLevel int) error {
	log.Infof("Archiving %s:%s to %s", containerName, sourcePath, destPath)
	containerID, err := d.getContainerID(containerName)
	if err != nil {
		return err
	}
	dockerCpCmd := getDockerCpCmd(containerID, sourcePath, compressionLevel, destPath)
	_, err = common.RunShellCommand(dockerCpCmd)
	if err != nil {
		return err
	}
	copiedFile, err := os.Open(destPath)
	if err != nil {
		return err
	}
	defer util.Close(copiedFile)
	gzipReader, err := gzip.NewReader(copiedFile)
	if err != nil {
		return err
	}
	if !file.ExistsInTar(sourcePath, tar.NewReader(gzipReader)) {
		errMsg := fmt.Sprintf("path %s does not exist in archive %s", sourcePath, destPath)
		log.Warn(errMsg)
		return errors.Errorf(errors.CodeNotFound, errMsg)
	}
	log.Infof("Archiving completed")
	return nil
}

type cmdCloser struct {
	io.Reader
	cmd *exec.Cmd
}

func (c *cmdCloser) Close() error {
	err := c.cmd.Wait()
	if err != nil {
		return errors.InternalWrapError(err)
	}
	return nil
}

func (d *DockerExecutor) GetOutputStream(ctx context.Context, containerName string, combinedOutput bool) (io.ReadCloser, error) {
	containerID, err := d.getContainerID(containerName)
	if err != nil {
		return nil, err
	}
	cmd := exec.Command("docker", "logs", containerID)
	log.Info(cmd.Args)

	stdout, err := cmd.StdoutPipe()
	if err != nil {
		return nil, errors.InternalWrapError(err)
	}

	if !combinedOutput {
		err = cmd.Start()
		if err != nil {
			return nil, errors.InternalWrapError(err)
		}
		return stdout, nil
	}

	stderr, err := cmd.StderrPipe()
	if err != nil {
		return nil, errors.InternalWrapError(err)
	}

	err = cmd.Start()
	if err != nil {
		return nil, errors.InternalWrapError(err)
	}

	wg := &sync.WaitGroup{}
	wg.Add(2)
	reader, writer := io.Pipe()
	go func() {
		defer wg.Done()
		_, _ = io.Copy(writer, stdout)
	}()
	go func() {
		defer wg.Done()
		_, _ = io.Copy(writer, stderr)
	}()

	go func() {
		defer writer.Close()
		wg.Wait()
	}()

	return &cmdCloser{Reader: reader, cmd: cmd}, nil
}

func (d *DockerExecutor) GetExitCode(ctx context.Context, containerName string) (string, error) {
	containerID, err := d.getContainerID(containerName)
	if err != nil {
		return "", err
	}
	cmd := exec.Command("docker", "inspect", containerID, "--format='{{.State.ExitCode}}'")
	reader, err := cmd.StdoutPipe()
	if err != nil {
		return "", errors.InternalWrapError(err, "Could not pipe STDOUT")
	}
	err = cmd.Start()
	if err != nil {
		return "", errors.InternalWrapError(err, "Could not start command")
	}
	defer func() { _ = reader.Close() }()
	bytes, err := ioutil.ReadAll(reader)
	if err != nil {
		return "", errors.InternalWrapError(err, "Could not read from STDOUT")
	}
	out := string(bytes)

	// Trims off a single newline for user convenience
	outputLen := len(out)
	if outputLen > 0 && out[outputLen-1] == '\n' {
		out = out[:outputLen-1]
	}
	exitCode := strings.Trim(out, `'`)
	// Ensure exit code is an int
	if _, err := strconv.Atoi(exitCode); err != nil {
		log.Warningf("Was not able to parse exit code output '%s' as int: %s", exitCode, err)
		return "", nil
	}
	return exitCode, nil
}

func (d *DockerExecutor) Wait(ctx context.Context, containerNames, sidecarNames []string) error {
	err := d.syncContainerIDs(ctx, append(containerNames, sidecarNames...))
	if err != nil {
		return err
	}
	containerIDs, err := d.getContainerIDs(containerNames)
	if err != nil {
		return err
	}
	_, err = common.RunCommand("docker", append([]string{"wait"}, containerIDs...)...)
	return err
}

func (d *DockerExecutor) syncContainerIDs(ctx context.Context, containerNames []string) error {
	for {
		select {
		case <-ctx.Done():
			return ctx.Err()
		default:
			output, err := common.RunCommand(
				"docker",
				"ps",
				"--all",      // container could have already exited, but there could also have been two containers for the same pod (old container not yet cleaned-up)
				"--no-trunc", // display long container IDs
				"--format={{.Label \"io.kubernetes.container.name\"}}={{.ID}}",
				// https://github.com/kubernetes/kubernetes/blob/ca6bdba014f0a98efe0e0dd4e15f57d1c121d6c9/pkg/kubelet/dockertools/labels.go#L37
				"--filter=label=io.kubernetes.pod.namespace="+d.namespace,
				"--filter=label=io.kubernetes.pod.name="+d.podName,
			)
			if err != nil {
				return err
			}
			for _, l := range strings.Split(string(output), "\n") {
				parts := strings.Split(strings.TrimSpace(l), "=")
				if len(parts) != 2 {
					continue
				}
				containerName := parts[0]
				containerID := parts[1]
				if d.containers[containerName] == "" && containerID != "" {
					d.containers[containerName] = containerID
					log.Infof("mapped container name %q to container ID %q", containerName, containerID)
				}
			}
			if d.haveContainers(containerNames) {
				return nil
			}
		}
		time.Sleep(1 * time.Second) // this is a hard-loop because containers can run very short periods of time
	}
}

func (d *DockerExecutor) haveContainers(containerNames []string) bool {
	for _, n := range containerNames {
		if d.containers[n] == "" {
			return false
		}
	}
	return true
}

<<<<<<< HEAD
func (d *DockerExecutor) getContainerID(containerName string) (string, error) {
	if containerID, ok := d.containers[containerName]; ok {
		return containerID, nil
	}
	return "", errContainerNotExist
}

// killContainers kills a list of containerNames first with a SIGTERM then with a SIGKILL after a grace period
func (d *DockerExecutor) Kill(ctx context.Context, containerNames []string) error {

	containerIDs, err := d.getContainerIDs(containerNames)
	if err != nil {
		return err
	}

	if len(containerIDs) == 0 { // they may have already terminated
		log.Info("zero container IDs, assuming all containers have exited successfully")
		return nil
	}

=======
// killContainers kills a list of containerIDs first with a SIGTERM then with a SIGKILL after a grace period
func (d *DockerExecutor) Kill(ctx context.Context, containerIDs []string, terminationGracePeriodDuration time.Duration) error {
>>>>>>> 3edb55c1
	killArgs := append([]string{"kill", "--signal", "TERM"}, containerIDs...)
	// docker kill will return with an error if a container has terminated already, which is not an error in this case.
	// We therefore ignore any error. docker wait that follows will re-raise any other error with the container.
	_, err = common.RunCommand("docker", killArgs...)
	if err != nil {
		log.Warningf("Ignored error from 'docker kill --signal TERM': %s", err)
	}
	waitArgs := append([]string{"wait"}, containerIDs...)
	waitCmd := exec.Command("docker", waitArgs...)
	log.Info(waitCmd.Args)
	if err := waitCmd.Start(); err != nil {
		return errors.InternalWrapError(err)
	}
	// waitCh needs buffer of 1 so it can always send the result of waitCmd.Wait() without blocking.
	// Otherwise, if the terminationGracePeriodSeconds elapses and the forced kill branch is run, there would
	// be no receiver for waitCh and the goroutine would block forever
	waitCh := make(chan error, 1)
	go func() {
		defer close(waitCh)
		waitCh <- waitCmd.Wait()
	}()
	select {
	case err = <-waitCh:
		// waitCmd completed
	case <-time.After(terminationGracePeriodDuration * time.Second):
		log.Infof("Timed out (%ds) for containers to terminate gracefully. Killing forcefully", terminationGracePeriodDuration)
		forceKillArgs := append([]string{"kill", "--signal", "KILL"}, containerIDs...)
		forceKillCmd := exec.Command("docker", forceKillArgs...)
		log.Info(forceKillCmd.Args)
		// same as kill case above, we ignore any error
		if err := forceKillCmd.Run(); err != nil {
			log.Warningf("Ignored error from 'docker kill --signal KILL': %s", err)
		}
	}
	if err != nil {
		return errors.InternalWrapError(err)
	}
	log.Infof("Containers %s killed successfully", containerIDs)
	return nil
}

func (d *DockerExecutor) getContainerIDs(containerNames []string) ([]string, error) {
	var containerIDs []string
	for _, n := range containerNames {
		containerID, err := d.getContainerID(n)
		if err == errContainerNotExist {
			continue
		}
		if err != nil {
			return nil, err
		}
		containerIDs = append(containerIDs, containerID)
	}
	return containerIDs, nil
}

// getDockerCpCmd uses os-specific code to run `docker cp` and gzip/7zip to copy gzipped data from another
// container.
func getDockerCpCmd(containerID, sourcePath string, compressionLevel int, destPath string) string {
	gzipCmd := "gzip %s > %s"
	levelFlagParam := "-"
	if runtime.GOOS == "windows" {
		gzipCmd = "7za.exe a -tgzip -si %s %s"
		levelFlagParam = "-mx"
	}

	var levelFlag string
	switch compressionLevel {
	case gzip.NoCompression:
		// best we can do - if we skip gzip it's a different file
		levelFlag = levelFlagParam + "1"
	case gzip.DefaultCompression:
		// use cmd default
		levelFlag = ""
	default:
		// -1 through -9 (or error)
		levelFlag = levelFlagParam + strconv.Itoa(compressionLevel)
	}
	return fmt.Sprintf("docker cp -a %s:%s - | %s", containerID, sourcePath, fmt.Sprintf(gzipCmd, levelFlag, destPath))
}<|MERGE_RESOLUTION|>--- conflicted
+++ resolved
@@ -243,7 +243,6 @@
 	return true
 }
 
-<<<<<<< HEAD
 func (d *DockerExecutor) getContainerID(containerName string) (string, error) {
 	if containerID, ok := d.containers[containerName]; ok {
 		return containerID, nil
@@ -252,7 +251,7 @@
 }
 
 // killContainers kills a list of containerNames first with a SIGTERM then with a SIGKILL after a grace period
-func (d *DockerExecutor) Kill(ctx context.Context, containerNames []string) error {
+func (d *DockerExecutor) Kill(ctx context.Context, containerNames []string, terminationGracePeriodDuration time.Duration) error {
 
 	containerIDs, err := d.getContainerIDs(containerNames)
 	if err != nil {
@@ -264,10 +263,6 @@
 		return nil
 	}
 
-=======
-// killContainers kills a list of containerIDs first with a SIGTERM then with a SIGKILL after a grace period
-func (d *DockerExecutor) Kill(ctx context.Context, containerIDs []string, terminationGracePeriodDuration time.Duration) error {
->>>>>>> 3edb55c1
 	killArgs := append([]string{"kill", "--signal", "TERM"}, containerIDs...)
 	// docker kill will return with an error if a container has terminated already, which is not an error in this case.
 	// We therefore ignore any error. docker wait that follows will re-raise any other error with the container.
@@ -292,7 +287,7 @@
 	select {
 	case err = <-waitCh:
 		// waitCmd completed
-	case <-time.After(terminationGracePeriodDuration * time.Second):
+	case <-time.After(terminationGracePeriodDuration):
 		log.Infof("Timed out (%ds) for containers to terminate gracefully. Killing forcefully", terminationGracePeriodDuration)
 		forceKillArgs := append([]string{"kill", "--signal", "KILL"}, containerIDs...)
 		forceKillCmd := exec.Command("docker", forceKillArgs...)

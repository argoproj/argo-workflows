--- conflicted
+++ resolved
@@ -250,11 +250,7 @@
 	default:
 		return nil
 	}
-<<<<<<< HEAD
 	err := os.WriteFile(filePath, body, 0o600)
-=======
-	err := ioutil.WriteFile(filePath, body, 0o644)
->>>>>>> cf9a6cdd
 	if err != nil {
 		return errors.InternalWrapError(err)
 	}

package executor

import (
	"bufio"
	"bytes"
	"context"
	"encoding/json"
	"fmt"
	"io"
	"io/ioutil"
	"net/url"
	"os"
	"os/exec"
	"os/signal"
	"path"
	"path/filepath"
	"runtime/debug"
	"strings"
	"syscall"
	"time"

<<<<<<< HEAD
	"github.com/argoproj/argo/workflow/artifacts/oss"
=======
	argofile "github.com/argoproj/pkg/file"
>>>>>>> 585d1eef
	log "github.com/sirupsen/logrus"
	apiv1 "k8s.io/api/core/v1"
	metav1 "k8s.io/apimachinery/pkg/apis/meta/v1"
	"k8s.io/apimachinery/pkg/fields"
	"k8s.io/apimachinery/pkg/util/wait"
	"k8s.io/apimachinery/pkg/watch"
	"k8s.io/client-go/kubernetes"

	"github.com/argoproj/argo/errors"
	wfv1 "github.com/argoproj/argo/pkg/apis/workflow/v1alpha1"
	"github.com/argoproj/argo/util"
	"github.com/argoproj/argo/util/archive"
	"github.com/argoproj/argo/util/retry"
	artifact "github.com/argoproj/argo/workflow/artifacts"
	"github.com/argoproj/argo/workflow/common"
)

const (
	// This directory temporarily stores the tarballs of the artifacts before uploading
	tempOutArtDir = "/tmp/argo/outputs/artifacts"
)

// WorkflowExecutor is program which runs as the init/wait container
type WorkflowExecutor struct {
	PodName            string
	Template           wfv1.Template
	ClientSet          kubernetes.Interface
	Namespace          string
	PodAnnotationsPath string
	ExecutionControl   *common.ExecutionControl
	RuntimeExecutor    ContainerRuntimeExecutor

	// memoized container ID to prevent multiple lookups
	mainContainerID string
	// memoized configmaps
	memoizedConfigMaps map[string]string
	// memoized secrets
	memoizedSecrets map[string][]byte
	// list of errors that occurred during execution.
	// the first of these is used as the overall message of the node
	errors []error
}

// ContainerRuntimeExecutor is the interface for interacting with a container runtime (e.g. docker)
type ContainerRuntimeExecutor interface {
	// GetFileContents returns the file contents of a file in a container as a string
	GetFileContents(containerID string, sourcePath string) (string, error)

	// CopyFile copies a source file in a container to a local path
	CopyFile(containerID string, sourcePath string, destPath string) error

	// GetOutputStream returns the entirety of the container output as a io.Reader
	// Used to capture script results as an output parameter, and to archive container logs
	GetOutputStream(containerID string, combinedOutput bool) (io.ReadCloser, error)

	// WaitInit is called before Wait() to signal the executor about an impending Wait call.
	// For most executors this is a noop, and is only used by the the PNS executor
	WaitInit() error

	// Wait waits for the container to complete
	Wait(containerID string) error

	// Kill a list of containerIDs first with a SIGTERM then with a SIGKILL after a grace period
	Kill(containerIDs []string) error
}

// NewExecutor instantiates a new workflow executor
func NewExecutor(clientset kubernetes.Interface, podName, namespace, podAnnotationsPath string, cre ContainerRuntimeExecutor, template wfv1.Template) WorkflowExecutor {
	return WorkflowExecutor{
		PodName:            podName,
		ClientSet:          clientset,
		Namespace:          namespace,
		PodAnnotationsPath: podAnnotationsPath,
		RuntimeExecutor:    cre,
		Template:           template,
		memoizedConfigMaps: map[string]string{},
		memoizedSecrets:    map[string][]byte{},
		errors:             []error{},
	}
}

// HandleError is a helper to annotate the pod with the error message upon a unexpected executor panic or error
func (we *WorkflowExecutor) HandleError() {
	if r := recover(); r != nil {
		_ = we.AddAnnotation(common.AnnotationKeyNodeMessage, fmt.Sprintf("%v", r))
		util.WriteTeriminateMessage(fmt.Sprintf("%v", r))
		log.Fatalf("executor panic: %+v\n%s", r, debug.Stack())
	} else {
		if len(we.errors) > 0 {
			util.WriteTeriminateMessage(we.errors[0].Error())
			_ = we.AddAnnotation(common.AnnotationKeyNodeMessage, we.errors[0].Error())
		}
	}
}

// LoadArtifacts loads artifacts from location to a container path
func (we *WorkflowExecutor) LoadArtifacts() error {
	log.Infof("Start loading input artifacts...")

	for _, art := range we.Template.Inputs.Artifacts {

		log.Infof("Downloading artifact: %s", art.Name)

		if !art.HasLocation() {
			if art.Optional {
				log.Warnf("Ignoring optional artifact '%s' which was not supplied", art.Name)
				continue
			} else {
				return errors.New("required artifact %s not supplied", art.Name)
			}
		}
		artDriver, err := we.InitDriver(&art)
		if err != nil {
			return err
		}
		// Determine the file path of where to load the artifact
		if art.Path == "" {
			return errors.InternalErrorf("Artifact %s did not specify a path", art.Name)
		}
		var artPath string
		mnt := common.FindOverlappingVolume(&we.Template, art.Path)
		if mnt == nil {
			artPath = path.Join(common.ExecutorArtifactBaseDir, art.Name)
		} else {
			// If we get here, it means the input artifact path overlaps with an user specified
			// volumeMount in the container. Because we also implement input artifacts as volume
			// mounts, we need to load the artifact into the user specified volume mount,
			// as opposed to the `input-artifacts` volume that is an implementation detail
			// unbeknownst to the user.
			log.Infof("Specified artifact path %s overlaps with volume mount at %s. Extracting to volume mount", art.Path, mnt.MountPath)
			artPath = path.Join(common.ExecutorMainFilesystemDir, art.Path)
		}

		// The artifact is downloaded to a temporary location, after which we determine if
		// the file is a tarball or not. If it is, it is first extracted then renamed to
		// the desired location. If not, it is simply renamed to the location.
		tempArtPath := artPath + ".tmp"
		err = artDriver.Load(&art, tempArtPath)
		if err != nil {
			return err
		}
		if isTarball(tempArtPath) {
			err = untar(tempArtPath, artPath)
			_ = os.Remove(tempArtPath)
		} else {
			err = os.Rename(tempArtPath, artPath)
		}
		if err != nil {
			return err
		}

		log.Infof("Successfully download file: %s", artPath)
		if art.Mode != nil {
			err = os.Chmod(artPath, os.FileMode(*art.Mode))
			if err != nil {
				return errors.InternalWrapError(err)
			}
		}
	}
	return nil
}

// StageFiles will create any files required by script/resource templates
func (we *WorkflowExecutor) StageFiles() error {
	var filePath string
	var body []byte
	switch we.Template.GetType() {
	case wfv1.TemplateTypeScript:
		log.Infof("Loading script source to %s", common.ExecutorScriptSourcePath)
		filePath = common.ExecutorScriptSourcePath
		body = []byte(we.Template.Script.Source)
	case wfv1.TemplateTypeResource:
		log.Infof("Loading manifest to %s", common.ExecutorResourceManifestPath)
		filePath = common.ExecutorResourceManifestPath
		body = []byte(we.Template.Resource.Manifest)
	default:
		return nil
	}
	err := ioutil.WriteFile(filePath, body, 0644)
	if err != nil {
		return errors.InternalWrapError(err)
	}
	return nil
}

// SaveArtifacts uploads artifacts to the archive location
func (we *WorkflowExecutor) SaveArtifacts() error {
	if len(we.Template.Outputs.Artifacts) == 0 {
		log.Infof("No output artifacts")
		return nil
	}
	log.Infof("Saving output artifacts")
	mainCtrID, err := we.GetMainContainerID()
	if err != nil {
		return err
	}

	err = os.MkdirAll(tempOutArtDir, os.ModePerm)
	if err != nil {
		return errors.InternalWrapError(err)
	}

	for i, art := range we.Template.Outputs.Artifacts {
		err := we.saveArtifact(mainCtrID, &art)
		if err != nil {
			return err
		}
		we.Template.Outputs.Artifacts[i] = art
	}
	return nil
}

func (we *WorkflowExecutor) saveArtifact(mainCtrID string, art *wfv1.Artifact) error {
	// Determine the file path of where to find the artifact
	if art.Path == "" {
		return errors.InternalErrorf("Artifact %s did not specify a path", art.Name)
	}
	fileName, localArtPath, err := we.stageArchiveFile(mainCtrID, art)
	if err != nil {
		if art.Optional && errors.IsCode(errors.CodeNotFound, err) {
			log.Warnf("Ignoring optional artifact '%s' which does not exist in path '%s': %v", art.Name, art.Path, err)
			return nil
		}
		return err
	}
	if !art.HasLocation() {
		// If user did not explicitly set an artifact destination location in the template,
		// use the default archive location (appended with the filename).
		if we.Template.ArchiveLocation == nil {
			return errors.Errorf(errors.CodeBadRequest, "Unable to determine path to store %s. No archive location", art.Name)
		}
		if we.Template.ArchiveLocation.S3 != nil {
			shallowCopy := *we.Template.ArchiveLocation.S3
			art.S3 = &shallowCopy
			art.S3.Key = path.Join(art.S3.Key, fileName)
		} else if we.Template.ArchiveLocation.Artifactory != nil {
			shallowCopy := *we.Template.ArchiveLocation.Artifactory
			art.Artifactory = &shallowCopy
			artifactoryURL, urlParseErr := url.Parse(art.Artifactory.URL)
			if urlParseErr != nil {
				return urlParseErr
			}
			artifactoryURL.Path = path.Join(artifactoryURL.Path, fileName)
			art.Artifactory.URL = artifactoryURL.String()
		} else if we.Template.ArchiveLocation.HDFS != nil {
			shallowCopy := *we.Template.ArchiveLocation.HDFS
			art.HDFS = &shallowCopy
			art.HDFS.Path = path.Join(art.HDFS.Path, fileName)
		} else if we.Template.ArchiveLocation.OSS != nil {
			shallowCopy := *we.Template.ArchiveLocation.OSS
			art.OSS = &shallowCopy
			art.OSS.Key = path.Join(art.OSS.Key, fileName)
		} else {
			return errors.Errorf(errors.CodeBadRequest, "Unable to determine path to store %s. Archive location provided no information", art.Name)
		}
	}

	artDriver, err := we.InitDriver(art)
	if err != nil {
		return err
	}
	err = artDriver.Save(localArtPath, art)
	if err != nil {
		return err
	}
	// remove is best effort (the container will go away anyways).
	// we just want reduce peak space usage
	err = os.Remove(localArtPath)
	if err != nil {
		log.Warnf("Failed to remove %s: %v", localArtPath, err)
	}
	log.Infof("Successfully saved file: %s", localArtPath)
	return nil
}

// stageArchiveFile stages a path in a container for archiving from the wait sidecar.
// Returns a filename and a local path for the upload.
// The filename is incorporated into the final path when uploading it to the artifact repo.
// The local path is the final staging location of the file (or directory) which we will pass
// to the SaveArtifacts call and may be a directory or file.
func (we *WorkflowExecutor) stageArchiveFile(mainCtrID string, art *wfv1.Artifact) (string, string, error) {
	log.Infof("Staging artifact: %s", art.Name)
	strategy := art.Archive
	if strategy == nil {
		// If no strategy is specified, default to the tar strategy
		strategy = &wfv1.ArchiveStrategy{
			Tar: &wfv1.TarStrategy{},
		}
	}

	if !we.isBaseImagePath(art.Path) {
		// If we get here, we are uploading an artifact from a mirrored volume mount which the wait
		// sidecar has direct access to. We can upload directly from the shared volume mount,
		// instead of copying it from the container.
		mountedArtPath := filepath.Join(common.ExecutorMainFilesystemDir, art.Path)
		log.Infof("Staging %s from mirrored volume mount %s", art.Path, mountedArtPath)
		if strategy.None != nil {
			fileName := filepath.Base(art.Path)
			log.Infof("No compression strategy needed. Staging skipped")
			return fileName, mountedArtPath, nil
		}
		fileName := fmt.Sprintf("%s.tgz", art.Name)
		localArtPath := filepath.Join(tempOutArtDir, fileName)
		f, err := os.Create(localArtPath)
		if err != nil {
			return "", "", errors.InternalWrapError(err)
		}
		w := bufio.NewWriter(f)
		err = archive.TarGzToWriter(mountedArtPath, w)
		if err != nil {
			return "", "", err
		}
		log.Infof("Successfully staged %s from mirrored volume mount %s", art.Path, mountedArtPath)
		return fileName, localArtPath, nil
	}

	fileName := fmt.Sprintf("%s.tgz", art.Name)
	localArtPath := filepath.Join(tempOutArtDir, fileName)
	log.Infof("Copying %s from container base image layer to %s", art.Path, localArtPath)

	err := we.RuntimeExecutor.CopyFile(mainCtrID, art.Path, localArtPath)
	if err != nil {
		return "", "", err
	}
	if strategy.Tar != nil {
		// NOTE we already tar gzip the file in the executor. So this is a noop.
		return fileName, localArtPath, nil
	}
	// localArtPath now points to a .tgz file, and the archive strategy is *not* tar. We need to untar it
	log.Infof("Untaring %s archive before upload", localArtPath)
	unarchivedArtPath := path.Join(filepath.Dir(localArtPath), art.Name)
	err = untar(localArtPath, unarchivedArtPath)
	if err != nil {
		return "", "", err
	}
	// Delete the tarball
	err = os.Remove(localArtPath)
	if err != nil {
		return "", "", errors.InternalWrapError(err)
	}
	isDir, err := argofile.IsDirectory(unarchivedArtPath)
	if err != nil {
		return "", "", errors.InternalWrapError(err)
	}
	fileName = filepath.Base(art.Path)
	if isDir {
		localArtPath = unarchivedArtPath
	} else {
		// If we are uploading a single file, we need to preserve original filename so that
		// 1. minio client can infer its mime-type, based on file extension
		// 2. the original filename is incorporated into the final path
		localArtPath = path.Join(tempOutArtDir, fileName)
		err = os.Rename(unarchivedArtPath, localArtPath)
		if err != nil {
			return "", "", errors.InternalWrapError(err)
		}
	}
	// In the future, if we were to support other compression formats (e.g. bzip2) or options
	// the logic would go here, and compression would be moved out of the executors
	return fileName, localArtPath, nil
}

// isBaseImagePath checks if the given artifact path resides in the base image layer of the container
// versus a shared volume mount between the wait and main container
func (we *WorkflowExecutor) isBaseImagePath(path string) bool {
	// first check if path overlaps with a user-specified volumeMount
	if common.FindOverlappingVolume(&we.Template, path) != nil {
		return false
	}
	// next check if path overlaps with a shared input-artifact emptyDir mounted by argo
	for _, inArt := range we.Template.Inputs.Artifacts {
		if path == inArt.Path {
			return false
		}
		if strings.HasPrefix(path, inArt.Path+"/") {
			return false
		}
	}
	return true
}

// SaveParameters will save the content in the specified file path as output parameter value
func (we *WorkflowExecutor) SaveParameters() error {
	if len(we.Template.Outputs.Parameters) == 0 {
		log.Infof("No output parameters")
		return nil
	}
	log.Infof("Saving output parameters")
	mainCtrID, err := we.GetMainContainerID()
	if err != nil {
		return err
	}

	for i, param := range we.Template.Outputs.Parameters {
		log.Infof("Saving path output parameter: %s", param.Name)
		// Determine the file path of where to find the parameter
		if param.ValueFrom == nil || param.ValueFrom.Path == "" {
			continue
		}

		var output string
		if we.isBaseImagePath(param.ValueFrom.Path) {
			log.Infof("Copying %s from base image layer", param.ValueFrom.Path)
			output, err = we.RuntimeExecutor.GetFileContents(mainCtrID, param.ValueFrom.Path)
			if err != nil {
				return err
			}
		} else {
			log.Infof("Copying %s from from volume mount", param.ValueFrom.Path)
			mountedPath := filepath.Join(common.ExecutorMainFilesystemDir, param.ValueFrom.Path)
			out, err := ioutil.ReadFile(mountedPath)
			if err != nil {
				return err
			}
			output = string(out)
		}

		outputLen := len(output)
		// Trims off a single newline for user convenience
		if outputLen > 0 && output[outputLen-1] == '\n' {
			output = output[0 : outputLen-1]
		}
		we.Template.Outputs.Parameters[i].Value = &output
		log.Infof("Successfully saved output parameter: %s", param.Name)
	}
	return nil
}

// SaveLogs saves logs
func (we *WorkflowExecutor) SaveLogs() (*wfv1.Artifact, error) {
	if we.Template.ArchiveLocation == nil || we.Template.ArchiveLocation.ArchiveLogs == nil || !*we.Template.ArchiveLocation.ArchiveLogs {
		return nil, nil
	}
	log.Infof("Saving logs")
	mainCtrID, err := we.GetMainContainerID()
	if err != nil {
		return nil, err
	}
	tempLogsDir := "/tmp/argo/outputs/logs"
	err = os.MkdirAll(tempLogsDir, os.ModePerm)
	if err != nil {
		return nil, errors.InternalWrapError(err)
	}
	fileName := "main.log"
	mainLog := path.Join(tempLogsDir, fileName)
	err = we.saveLogToFile(mainCtrID, mainLog)
	if err != nil {
		return nil, err
	}
	art := wfv1.Artifact{
		Name:             "main-logs",
		ArtifactLocation: *we.Template.ArchiveLocation,
	}
	if we.Template.ArchiveLocation.S3 != nil {
		shallowCopy := *we.Template.ArchiveLocation.S3
		art.S3 = &shallowCopy
		art.S3.Key = path.Join(art.S3.Key, fileName)
	} else if we.Template.ArchiveLocation.Artifactory != nil {
		shallowCopy := *we.Template.ArchiveLocation.Artifactory
		art.Artifactory = &shallowCopy
		artifactoryURL, urlParseErr := url.Parse(art.Artifactory.URL)
		if urlParseErr != nil {
			return nil, urlParseErr
		}
		artifactoryURL.Path = path.Join(artifactoryURL.Path, fileName)
		art.Artifactory.URL = artifactoryURL.String()
	} else if we.Template.ArchiveLocation.HDFS != nil {
		shallowCopy := *we.Template.ArchiveLocation.HDFS
		art.HDFS = &shallowCopy
		art.HDFS.Path = path.Join(art.HDFS.Path, fileName)
	} else {
		return nil, errors.Errorf(errors.CodeBadRequest, "Unable to determine path to store %s. Archive location provided no information", art.Name)
	}
	artDriver, err := we.InitDriver(&art)
	if err != nil {
		return nil, err
	}
	err = artDriver.Save(mainLog, &art)
	if err != nil {
		return nil, err
	}

	return &art, nil
}

// GetSecret will retrieve the Secrets from VolumeMount
func (we *WorkflowExecutor) GetSecret(accessKeyName string, accessKey string) (string, error) {
	file, err := ioutil.ReadFile(filepath.Join(common.SecretVolMountPath, accessKeyName, accessKey))
	if err != nil {
		return "", err
	}
	return string(file), nil
}

// saveLogToFile saves the entire log output of a container to a local file
func (we *WorkflowExecutor) saveLogToFile(mainCtrID, path string) error {
	outFile, err := os.Create(path)
	if err != nil {
		return errors.InternalWrapError(err)
	}
	defer func() { _ = outFile.Close() }()
	reader, err := we.RuntimeExecutor.GetOutputStream(mainCtrID, true)
	if err != nil {
		return err
	}
	defer func() { _ = reader.Close() }()
	_, err = io.Copy(outFile, reader)
	if err != nil {
		return errors.InternalWrapError(err)
	}
	return nil
}

// InitDriver initializes an instance of an artifact driver
func (we *WorkflowExecutor) InitDriver(art *wfv1.Artifact) (artifact.ArtifactDriver, error) {
	driver, err := artifact.NewDriver(art, we)
	if err == artifact.ErrUnsupportedDriver {
		return nil, errors.Errorf(errors.CodeBadRequest, "Unsupported artifact driver for %s", art.Name)
	}
<<<<<<< HEAD
	if art.HTTP != nil {
		return &http.HTTPArtifactDriver{}, nil
	}
	if art.Git != nil {
		gitDriver := git.GitArtifactDriver{
			InsecureIgnoreHostKey: art.Git.InsecureIgnoreHostKey,
		}
		if art.Git.UsernameSecret != nil {
			usernameBytes, err := we.GetSecretFromVolMount(art.Git.UsernameSecret.Name, art.Git.UsernameSecret.Key)
			if err != nil {
				return nil, err
			}
			gitDriver.Username = string(usernameBytes)
		}
		if art.Git.PasswordSecret != nil {
			passwordBytes, err := we.GetSecretFromVolMount(art.Git.PasswordSecret.Name, art.Git.PasswordSecret.Key)
			if err != nil {
				return nil, err
			}
			gitDriver.Password = string(passwordBytes)
		}
		if art.Git.SSHPrivateKeySecret != nil {
			sshPrivateKeyBytes, err := we.GetSecretFromVolMount(art.Git.SSHPrivateKeySecret.Name, art.Git.SSHPrivateKeySecret.Key)
			if err != nil {
				return nil, err
			}
			gitDriver.SSHPrivateKey = string(sshPrivateKeyBytes)
		}

		return &gitDriver, nil
	}
	if art.Artifactory != nil {
		usernameBytes, err := we.GetSecretFromVolMount(art.Artifactory.UsernameSecret.Name, art.Artifactory.UsernameSecret.Key)
		if err != nil {
			return nil, err
		}
		passwordBytes, err := we.GetSecretFromVolMount(art.Artifactory.PasswordSecret.Name, art.Artifactory.PasswordSecret.Key)
		if err != nil {
			return nil, err
		}
		driver := artifactory.ArtifactoryArtifactDriver{
			Username: string(usernameBytes),
			Password: string(passwordBytes),
		}
		return &driver, nil

	}
	if art.HDFS != nil {
		return hdfs.CreateDriver(we, art.HDFS)
	}
	if art.Raw != nil {
		return &raw.RawArtifactDriver{}, nil
	}
	if art.OSS != nil{
		var accessKey string
		var secretKey string

		if art.OSS.AccessKeySecret.Name != "" {
			accessKeyBytes, err := we.GetSecretFromVolMount(art.OSS.AccessKeySecret.Name, art.OSS.AccessKeySecret.Key)
			if err != nil {
				return nil, err
			}
			accessKey = string(accessKeyBytes)
			secretKeyBytes, err := we.GetSecretFromVolMount(art.OSS.SecretKeySecret.Name, art.OSS.SecretKeySecret.Key)
			if err != nil {
				return nil, err
			}
			secretKey = string(secretKeyBytes)
		}

		driver := oss.OSSArtifactDriver{
			Endpoint:  art.OSS.Endpoint,
			AccessKey: accessKey,
			SecretKey: secretKey,
		}
		return &driver, nil
	}

	return nil, errors.Errorf(errors.CodeBadRequest, "Unsupported artifact driver for %s", art.Name)
=======
	return driver, err
>>>>>>> 585d1eef
}

// getPod is a wrapper around the pod interface to get the current pod from kube API server
func (we *WorkflowExecutor) getPod() (*apiv1.Pod, error) {
	podsIf := we.ClientSet.CoreV1().Pods(we.Namespace)
	var pod *apiv1.Pod
	var err error
	_ = wait.ExponentialBackoff(retry.DefaultRetry, func() (bool, error) {
		pod, err = podsIf.Get(we.PodName, metav1.GetOptions{})
		if err != nil {
			log.Warnf("Failed to get pod '%s': %v", we.PodName, err)
			if !retry.IsRetryableKubeAPIError(err) {
				return false, err
			}
			return false, nil
		}
		return true, nil
	})
	if err != nil {
		return nil, errors.InternalWrapError(err)
	}
	return pod, nil
}

// GetConfigMapKey retrieves a configmap value and memoizes the result
func (we *WorkflowExecutor) GetConfigMapKey(name, key string) (string, error) {
	namespace := we.Namespace
	cachedKey := fmt.Sprintf("%s/%s/%s", namespace, name, key)
	if val, ok := we.memoizedConfigMaps[cachedKey]; ok {
		return val, nil
	}
	configmapsIf := we.ClientSet.CoreV1().ConfigMaps(namespace)
	var configmap *apiv1.ConfigMap
	var err error
	_ = wait.ExponentialBackoff(retry.DefaultRetry, func() (bool, error) {
		configmap, err = configmapsIf.Get(name, metav1.GetOptions{})
		if err != nil {
			log.Warnf("Failed to get configmap '%s': %v", name, err)
			if !retry.IsRetryableKubeAPIError(err) {
				return false, err
			}
			return false, nil
		}
		return true, nil
	})
	if err != nil {
		return "", errors.InternalWrapError(err)
	}
	// memoize all keys in the configmap since it's highly likely we will need to get a
	// subsequent key in the configmap (e.g. username + password) and we can save an API call
	for k, v := range configmap.Data {
		we.memoizedConfigMaps[fmt.Sprintf("%s/%s/%s", namespace, name, k)] = v
	}
	val, ok := we.memoizedConfigMaps[cachedKey]
	if !ok {
		return "", errors.Errorf(errors.CodeBadRequest, "configmap '%s' does not have the key '%s'", name, key)
	}
	return val, nil
}

// GetSecrets retrieves a secret value and memoizes the result
func (we *WorkflowExecutor) GetSecrets(namespace, name, key string) ([]byte, error) {
	cachedKey := fmt.Sprintf("%s/%s/%s", namespace, name, key)
	if val, ok := we.memoizedSecrets[cachedKey]; ok {
		return val, nil
	}
	secretsIf := we.ClientSet.CoreV1().Secrets(namespace)
	var secret *apiv1.Secret
	var err error
	_ = wait.ExponentialBackoff(retry.DefaultRetry, func() (bool, error) {
		secret, err = secretsIf.Get(name, metav1.GetOptions{})
		if err != nil {
			log.Warnf("Failed to get secret '%s': %v", name, err)
			if !retry.IsRetryableKubeAPIError(err) {
				return false, err
			}
			return false, nil
		}
		return true, nil
	})
	if err != nil {
		return []byte{}, errors.InternalWrapError(err)
	}
	// memoize all keys in the secret since it's highly likely we will need to get a
	// subsequent key in the secret (e.g. username + password) and we can save an API call
	for k, v := range secret.Data {
		we.memoizedSecrets[fmt.Sprintf("%s/%s/%s", namespace, name, k)] = v
	}
	val, ok := we.memoizedSecrets[cachedKey]
	if !ok {
		return []byte{}, errors.Errorf(errors.CodeBadRequest, "secret '%s' does not have the key '%s'", name, key)
	}
	return val, nil
}

// GetMainContainerStatus returns the container status of the main container, nil if the main container does not exist
func (we *WorkflowExecutor) GetMainContainerStatus() (*apiv1.ContainerStatus, error) {
	pod, err := we.getPod()
	if err != nil {
		return nil, err
	}
	for _, ctrStatus := range pod.Status.ContainerStatuses {
		if ctrStatus.Name == common.MainContainerName {
			return &ctrStatus, nil
		}
	}
	return nil, nil
}

// GetMainContainerID returns the container id of the main container
func (we *WorkflowExecutor) GetMainContainerID() (string, error) {
	if we.mainContainerID != "" {
		return we.mainContainerID, nil
	}
	ctrStatus, err := we.GetMainContainerStatus()
	if err != nil {
		return "", err
	}
	if ctrStatus == nil {
		return "", nil
	}
	we.mainContainerID = containerID(ctrStatus.ContainerID)
	return we.mainContainerID, nil
}

// CaptureScriptResult will add the stdout of a script template as output result
func (we *WorkflowExecutor) CaptureScriptResult() error {

	if we.ExecutionControl == nil || !we.ExecutionControl.IncludeScriptOutput {
		log.Infof("No Script output reference in workflow. Capturing script output ignored")
		return nil
	}
	if we.Template.Script == nil {
		return nil
	}
	log.Infof("Capturing script output")
	mainContainerID, err := we.GetMainContainerID()
	if err != nil {
		return err
	}
	reader, err := we.RuntimeExecutor.GetOutputStream(mainContainerID, false)
	if err != nil {
		return err
	}
	defer func() { _ = reader.Close() }()
	bytes, err := ioutil.ReadAll(reader)
	if err != nil {
		return errors.InternalWrapError(err)
	}
	out := string(bytes)
	// Trims off a single newline for user convenience
	outputLen := len(out)
	if outputLen > 0 && out[outputLen-1] == '\n' {
		out = out[0 : outputLen-1]
	}
	we.Template.Outputs.Result = &out
	return nil
}

// AnnotateOutputs annotation to the pod indicating all the outputs.
func (we *WorkflowExecutor) AnnotateOutputs(logArt *wfv1.Artifact) error {
	outputs := we.Template.Outputs.DeepCopy()
	if logArt != nil {
		outputs.Artifacts = append(outputs.Artifacts, *logArt)
	}

	if !outputs.HasOutputs() {
		return nil
	}
	log.Infof("Annotating pod with output")
	outputBytes, err := json.Marshal(outputs)
	if err != nil {
		return errors.InternalWrapError(err)
	}
	return we.AddAnnotation(common.AnnotationKeyOutputs, string(outputBytes))
}

// AddError adds an error to the list of encountered errors durign execution
func (we *WorkflowExecutor) AddError(err error) {
	log.Errorf("executor error: %+v", err)
	we.errors = append(we.errors, err)
}

// AddAnnotation adds an annotation to the workflow pod
func (we *WorkflowExecutor) AddAnnotation(key, value string) error {
	return common.AddPodAnnotation(we.ClientSet, we.PodName, we.Namespace, key, value)
}

// isTarball returns whether or not the file is a tarball
func isTarball(filePath string) bool {
	cmd := exec.Command("tar", "-tf", filePath)
	log.Info(cmd.Args)
	err := cmd.Run()
	return err == nil
}

// untar extracts a tarball to a temporary directory,
// renaming it to the desired location
func untar(tarPath string, destPath string) error {
	// first extract the tar into a temporary dir
	tmpDir := destPath + ".tmpdir"
	err := os.MkdirAll(tmpDir, os.ModePerm)
	if err != nil {
		return errors.InternalWrapError(err)
	}
	err = common.RunCommand("tar", "-xf", tarPath, "-C", tmpDir)
	if err != nil {
		return err
	}
	// next, decide how we wish to rename the file/dir
	// to the destination path.
	files, err := ioutil.ReadDir(tmpDir)
	if err != nil {
		return errors.InternalWrapError(err)
	}
	if len(files) == 1 {
		// if the tar is comprised of single file or directory,
		// rename that file to the desired location
		filePath := path.Join(tmpDir, files[0].Name())
		err = os.Rename(filePath, destPath)
		if err != nil {
			return errors.InternalWrapError(err)
		}
		err = os.Remove(tmpDir)
		if err != nil {
			return errors.InternalWrapError(err)
		}
	} else {
		// the tar extracted into multiple files. In this case,
		// just rename the temp directory to the dest path
		err = os.Rename(tmpDir, destPath)
		if err != nil {
			return errors.InternalWrapError(err)
		}
	}
	return nil
}

// containerID is a convenience function to strip the 'docker://', 'containerd://' from k8s ContainerID string
func containerID(ctrID string) string {
	schemeIndex := strings.Index(ctrID, "://")
	if schemeIndex == -1 {
		return ctrID
	}
	return ctrID[schemeIndex+3:]
}

// Wait is the sidecar container logic which waits for the main container to complete.
// Also monitors for updates in the pod annotations which may change (e.g. terminate)
// Upon completion, kills any sidecars after it finishes.
func (we *WorkflowExecutor) Wait() error {
	err := we.RuntimeExecutor.WaitInit()
	if err != nil {
		return err
	}
	log.Infof("Waiting on main container")
	mainContainerID, err := we.waitMainContainerStart()
	if err != nil {
		return err
	}
	log.Infof("main container started with container ID: %s", mainContainerID)
	ctx, cancel := context.WithCancel(context.Background())
	defer cancel()

	annotationUpdatesCh := we.monitorAnnotations(ctx)
	go we.monitorDeadline(ctx, annotationUpdatesCh)

	_ = wait.ExponentialBackoff(retry.DefaultRetry, func() (bool, error) {
		err = we.RuntimeExecutor.Wait(mainContainerID)
		if err != nil {
			log.Warnf("Failed to wait for container id '%s': %v", mainContainerID, err)
			return false, err
		}
		return true, nil
	})
	if err != nil {
		return err
	}
	log.Infof("Main container completed")
	return nil
}

// waitMainContainerStart waits for the main container to start and returns its container ID.
func (we *WorkflowExecutor) waitMainContainerStart() (string, error) {
	for {
		podsIf := we.ClientSet.CoreV1().Pods(we.Namespace)
		fieldSelector := fields.ParseSelectorOrDie(fmt.Sprintf("metadata.name=%s", we.PodName))
		opts := metav1.ListOptions{
			FieldSelector: fieldSelector.String(),
		}
		watchIf, err := podsIf.Watch(opts)
		if err != nil {
			return "", errors.InternalWrapErrorf(err, "Failed to establish pod watch: %v", err)
		}
		for watchEv := range watchIf.ResultChan() {
			if watchEv.Type == watch.Error {
				return "", errors.InternalErrorf("Pod watch error waiting for main to start: %v", watchEv.Object)
			}
			pod, ok := watchEv.Object.(*apiv1.Pod)
			if !ok {
				log.Warnf("Pod watch returned non pod object: %v", watchEv.Object)
				continue
			}
			for _, ctrStatus := range pod.Status.ContainerStatuses {
				if ctrStatus.Name == common.MainContainerName {
					log.Debug(ctrStatus)
					if ctrStatus.ContainerID != "" {
						we.mainContainerID = containerID(ctrStatus.ContainerID)
						return containerID(ctrStatus.ContainerID), nil
					} else if ctrStatus.State.Waiting == nil && ctrStatus.State.Running == nil && ctrStatus.State.Terminated == nil {
						// status still not ready, wait
					} else if ctrStatus.State.Waiting != nil {
						// main container is still in waiting status
					} else {
						// main container in running or terminated state but missing container ID
						return "", errors.InternalError("Main container ID cannot be found")
					}
				}
			}
		}
		log.Warnf("Pod watch closed unexpectedly")
	}
}

func watchFileChanges(ctx context.Context, pollInterval time.Duration, filePath string) <-chan struct{} {
	res := make(chan struct{})
	go func() {
		defer close(res)

		var modTime *time.Time
		for {
			select {
			case <-ctx.Done():
				return
			default:
			}

			file, err := os.Stat(filePath)
			if err != nil {
				log.Fatal(err)
			}
			newModTime := file.ModTime()
			if modTime != nil && !modTime.Equal(file.ModTime()) {
				res <- struct{}{}
			}
			modTime = &newModTime
			time.Sleep(pollInterval)
		}
	}()
	return res
}

// monitorAnnotations starts a goroutine which monitors for any changes to the pod annotations.
// Emits an event on the returned channel upon any updates
func (we *WorkflowExecutor) monitorAnnotations(ctx context.Context) <-chan struct{} {
	log.Infof("Starting annotations monitor")

	// Create a channel to listen for a SIGUSR2. Upon receiving of the signal, we force reload our annotations
	// directly from kubernetes API. The controller uses this to fast-track notification of annotations
	// instead of waiting for the volume file to get updated (which can take minutes)
	sigs := make(chan os.Signal, 1)
	signal.Notify(sigs, syscall.SIGUSR2)

	we.setExecutionControl()

	// Create a channel which will notify a listener on new updates to the annotations
	annotationUpdateCh := make(chan struct{})

	annotationChanges := watchFileChanges(ctx, 10*time.Second, we.PodAnnotationsPath)
	go func() {
		for {
			select {
			case <-ctx.Done():
				log.Infof("Annotations monitor stopped")
				signal.Stop(sigs)
				close(sigs)
				close(annotationUpdateCh)
				return
			case <-sigs:
				log.Infof("Received update signal. Reloading annotations from API")
				annotationUpdateCh <- struct{}{}
				we.setExecutionControl()
			case <-annotationChanges:
				log.Infof("%s updated", we.PodAnnotationsPath)
				err := we.LoadExecutionControl()
				if err != nil {
					log.Warnf("Failed to reload execution control from annotations: %v", err)
					continue
				}
				if we.ExecutionControl != nil {
					log.Infof("Execution control reloaded from annotations: %v", *we.ExecutionControl)
				}
				annotationUpdateCh <- struct{}{}
			}
		}
	}()
	return annotationUpdateCh
}

// setExecutionControl sets the execution control information from the pod annotation
func (we *WorkflowExecutor) setExecutionControl() {
	pod, err := we.getPod()
	if err != nil {
		log.Warnf("Failed to set execution control from API server: %v", err)
		return
	}
	execCtlString, ok := pod.ObjectMeta.Annotations[common.AnnotationKeyExecutionControl]
	if !ok {
		we.ExecutionControl = nil
	} else {
		var execCtl common.ExecutionControl
		err = json.Unmarshal([]byte(execCtlString), &execCtl)
		if err != nil {
			log.Errorf("Error unmarshalling '%s': %v", execCtlString, err)
			return
		}
		we.ExecutionControl = &execCtl
		log.Infof("Execution control set from API: %v", *we.ExecutionControl)
	}
}

// monitorDeadline checks to see if we exceeded the deadline for the step and
// terminates the main container if we did
func (we *WorkflowExecutor) monitorDeadline(ctx context.Context, annotationsUpdate <-chan struct{}) {
	log.Infof("Starting deadline monitor")
	for {
		select {
		case <-ctx.Done():
			log.Info("Deadline monitor stopped")
			return
		case <-annotationsUpdate:
		default:
			// TODO(jessesuen): we do not effectively use the annotations update channel yet. Ideally, we
			// should optimize this logic so that we use some type of mutable timer against the deadline
			// value instead of polling.
			if we.ExecutionControl != nil && we.ExecutionControl.Deadline != nil {
				if time.Now().UTC().After(*we.ExecutionControl.Deadline) {
					var message string
					// Zero value of the deadline indicates an intentional cancel vs. a timeout. We treat
					// timeouts as a failure and the pod should be annotated with that error
					if we.ExecutionControl.Deadline.IsZero() {
						message = "terminated"
					} else {
						message = fmt.Sprintf("step exceeded workflow deadline %s", *we.ExecutionControl.Deadline)
					}
					log.Info(message)
					_ = we.AddAnnotation(common.AnnotationKeyNodeMessage, message)
					log.Infof("Killing main container")
					mainContainerID, _ := we.GetMainContainerID()
					err := we.RuntimeExecutor.Kill([]string{mainContainerID})
					if err != nil {
						log.Warnf("Failed to kill main container: %v", err)
					}
					return
				}
			}
			time.Sleep(1 * time.Second)
		}
	}
}

// KillSidecars kills any sidecars to the main container
func (we *WorkflowExecutor) KillSidecars() error {
	log.Infof("Killing sidecars")
	pod, err := we.getPod()
	if err != nil {
		return err
	}
	sidecarIDs := make([]string, 0)
	for _, ctrStatus := range pod.Status.ContainerStatuses {
		if ctrStatus.Name == common.MainContainerName || ctrStatus.Name == common.WaitContainerName {
			continue
		}
		if ctrStatus.State.Terminated != nil {
			continue
		}
		containerID := containerID(ctrStatus.ContainerID)
		log.Infof("Killing sidecar %s (%s)", ctrStatus.Name, containerID)
		sidecarIDs = append(sidecarIDs, containerID)
	}
	if len(sidecarIDs) == 0 {
		return nil
	}
	return we.RuntimeExecutor.Kill(sidecarIDs)
}

// LoadExecutionControl reads the execution control definition from the the Kubernetes downward api annotations volume file
func (we *WorkflowExecutor) LoadExecutionControl() error {
	err := unmarshalAnnotationField(we.PodAnnotationsPath, common.AnnotationKeyExecutionControl, &we.ExecutionControl)
	if err != nil {
		if errors.IsCode(errors.CodeNotFound, err) {
			return nil
		}
		return err
	}
	return nil
}

// LoadTemplate reads the template definition from the the Kubernetes downward api annotations volume file
func LoadTemplate(path string) (*wfv1.Template, error) {
	var tmpl wfv1.Template
	err := unmarshalAnnotationField(path, common.AnnotationKeyTemplate, &tmpl)
	if err != nil {
		return nil, err
	}
	return &tmpl, nil
}

// unmarshalAnnotationField unmarshals the value of an annotation key into the supplied interface
// from the downward api annotation volume file
func unmarshalAnnotationField(filePath string, key string, into interface{}) error {
	// Read the annotation file
	file, err := os.Open(filePath)
	if err != nil {
		log.Errorf("ERROR opening annotation file from %s", filePath)
		return errors.InternalWrapError(err)
	}

	defer func() {
		_ = file.Close()
	}()
	reader := bufio.NewReader(file)

	// Prefix of key property in the annotation file
	prefix := fmt.Sprintf("%s=", key)

	for {
		// Read line-by-line
		var buffer bytes.Buffer
		var l []byte
		var isPrefix bool
		for {
			l, isPrefix, err = reader.ReadLine()
			buffer.Write(l)
			// If we've reached the end of the line, stop reading.
			if !isPrefix {
				break
			}
			// If we're just at the EOF, break
			if err != nil {
				break
			}
		}

		line := buffer.String()

		// Read property
		if strings.HasPrefix(line, prefix) {
			// Trim the prefix
			content := strings.TrimPrefix(line, prefix)

			// This part is a bit tricky in terms of unmarshalling
			// The content in the file will be something like,
			// `"{\"type\":\"container\",\"inputs\":{},\"outputs\":{}}"`
			// which is required to unmarshal twice

			// First unmarshal to a string without escaping characters
			var fieldString string
			err = json.Unmarshal([]byte(content), &fieldString)
			if err != nil {
				log.Errorf("Error unmarshalling annotation into string, %s, %v\n", content, err)
				return errors.InternalWrapError(err)
			}

			// Second unmarshal to a template
			err = json.Unmarshal([]byte(fieldString), into)
			if err != nil {
				log.Errorf("Error unmarshalling annotation into datastructure, %s, %v\n", fieldString, err)
				return errors.InternalWrapError(err)
			}
			return nil
		}

		// The end of the annotation file
		if err == io.EOF {
			break
		}
	}

	if err != io.EOF {
		return errors.InternalWrapError(err)
	}

	// If we reach here, then the key does not exist in the file
	return errors.Errorf(errors.CodeNotFound, "Key %s not found in annotation file: %s", key, filePath)
}<|MERGE_RESOLUTION|>--- conflicted
+++ resolved
@@ -19,11 +19,7 @@
 	"syscall"
 	"time"
 
-<<<<<<< HEAD
-	"github.com/argoproj/argo/workflow/artifacts/oss"
-=======
 	argofile "github.com/argoproj/pkg/file"
->>>>>>> 585d1eef
 	log "github.com/sirupsen/logrus"
 	apiv1 "k8s.io/api/core/v1"
 	metav1 "k8s.io/apimachinery/pkg/apis/meta/v1"
@@ -543,89 +539,7 @@
 	if err == artifact.ErrUnsupportedDriver {
 		return nil, errors.Errorf(errors.CodeBadRequest, "Unsupported artifact driver for %s", art.Name)
 	}
-<<<<<<< HEAD
-	if art.HTTP != nil {
-		return &http.HTTPArtifactDriver{}, nil
-	}
-	if art.Git != nil {
-		gitDriver := git.GitArtifactDriver{
-			InsecureIgnoreHostKey: art.Git.InsecureIgnoreHostKey,
-		}
-		if art.Git.UsernameSecret != nil {
-			usernameBytes, err := we.GetSecretFromVolMount(art.Git.UsernameSecret.Name, art.Git.UsernameSecret.Key)
-			if err != nil {
-				return nil, err
-			}
-			gitDriver.Username = string(usernameBytes)
-		}
-		if art.Git.PasswordSecret != nil {
-			passwordBytes, err := we.GetSecretFromVolMount(art.Git.PasswordSecret.Name, art.Git.PasswordSecret.Key)
-			if err != nil {
-				return nil, err
-			}
-			gitDriver.Password = string(passwordBytes)
-		}
-		if art.Git.SSHPrivateKeySecret != nil {
-			sshPrivateKeyBytes, err := we.GetSecretFromVolMount(art.Git.SSHPrivateKeySecret.Name, art.Git.SSHPrivateKeySecret.Key)
-			if err != nil {
-				return nil, err
-			}
-			gitDriver.SSHPrivateKey = string(sshPrivateKeyBytes)
-		}
-
-		return &gitDriver, nil
-	}
-	if art.Artifactory != nil {
-		usernameBytes, err := we.GetSecretFromVolMount(art.Artifactory.UsernameSecret.Name, art.Artifactory.UsernameSecret.Key)
-		if err != nil {
-			return nil, err
-		}
-		passwordBytes, err := we.GetSecretFromVolMount(art.Artifactory.PasswordSecret.Name, art.Artifactory.PasswordSecret.Key)
-		if err != nil {
-			return nil, err
-		}
-		driver := artifactory.ArtifactoryArtifactDriver{
-			Username: string(usernameBytes),
-			Password: string(passwordBytes),
-		}
-		return &driver, nil
-
-	}
-	if art.HDFS != nil {
-		return hdfs.CreateDriver(we, art.HDFS)
-	}
-	if art.Raw != nil {
-		return &raw.RawArtifactDriver{}, nil
-	}
-	if art.OSS != nil{
-		var accessKey string
-		var secretKey string
-
-		if art.OSS.AccessKeySecret.Name != "" {
-			accessKeyBytes, err := we.GetSecretFromVolMount(art.OSS.AccessKeySecret.Name, art.OSS.AccessKeySecret.Key)
-			if err != nil {
-				return nil, err
-			}
-			accessKey = string(accessKeyBytes)
-			secretKeyBytes, err := we.GetSecretFromVolMount(art.OSS.SecretKeySecret.Name, art.OSS.SecretKeySecret.Key)
-			if err != nil {
-				return nil, err
-			}
-			secretKey = string(secretKeyBytes)
-		}
-
-		driver := oss.OSSArtifactDriver{
-			Endpoint:  art.OSS.Endpoint,
-			AccessKey: accessKey,
-			SecretKey: secretKey,
-		}
-		return &driver, nil
-	}
-
-	return nil, errors.Errorf(errors.CodeBadRequest, "Unsupported artifact driver for %s", art.Name)
-=======
 	return driver, err
->>>>>>> 585d1eef
 }
 
 // getPod is a wrapper around the pod interface to get the current pod from kube API server

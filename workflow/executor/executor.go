package executor

import (
	"archive/tar"
	"archive/zip"
	"bufio"
	"compress/gzip"
	"context"
	"encoding/json"
	"errors"
	"fmt"
	"io"
	"io/fs"
	"os"
	"path"
	"path/filepath"
	"runtime/debug"
	"strconv"
	"strings"
	"time"

	"github.com/argoproj/argo-workflows/v3/util/file"

	argofile "github.com/argoproj/pkg/file"
	log "github.com/sirupsen/logrus"
	apiv1 "k8s.io/api/core/v1"
	apierr "k8s.io/apimachinery/pkg/api/errors"
	metav1 "k8s.io/apimachinery/pkg/apis/meta/v1"
	"k8s.io/apimachinery/pkg/types"
	"k8s.io/apimachinery/pkg/util/wait"
	"k8s.io/client-go/kubernetes"
	"k8s.io/client-go/rest"
	retryutil "k8s.io/client-go/util/retry"

	argoerrs "github.com/argoproj/argo-workflows/v3/errors"
	wfv1 "github.com/argoproj/argo-workflows/v3/pkg/apis/workflow/v1alpha1"
	argoprojv1 "github.com/argoproj/argo-workflows/v3/pkg/client/clientset/versioned/typed/workflow/v1alpha1"
	"github.com/argoproj/argo-workflows/v3/util"
	"github.com/argoproj/argo-workflows/v3/util/archive"
	errorsutil "github.com/argoproj/argo-workflows/v3/util/errors"
	"github.com/argoproj/argo-workflows/v3/util/retry"
	waitutil "github.com/argoproj/argo-workflows/v3/util/wait"
	artifact "github.com/argoproj/argo-workflows/v3/workflow/artifacts"
	artifactcommon "github.com/argoproj/argo-workflows/v3/workflow/artifacts/common"
	"github.com/argoproj/argo-workflows/v3/workflow/common"
	executorretry "github.com/argoproj/argo-workflows/v3/workflow/executor/retry"
)

const (
	// This directory temporarily stores the tarballs of the artifacts before uploading
	tempOutArtDir = "/tmp/argo/outputs/artifacts"
)

// WorkflowExecutor is program which runs as the init/wait container
type WorkflowExecutor struct {
	PodName             string
	podUID              types.UID
	workflow            string
	workflowUID         types.UID
	nodeId              string
	Template            wfv1.Template
	IncludeScriptOutput bool
	Deadline            time.Time
	ClientSet           kubernetes.Interface
	taskResultClient    argoprojv1.WorkflowTaskResultInterface
	RESTClient          rest.Interface
	Namespace           string
	RuntimeExecutor     ContainerRuntimeExecutor

	// memoized configmaps
	memoizedConfigMaps map[string]string
	// memoized secrets
	memoizedSecrets map[string][]byte
	// list of errors that occurred during execution.
	// the first of these is used as the overall message of the node
	errors []error

	// current progress which is synced every `annotationPatchTickDuration` to the pods annotations.
	progress wfv1.Progress

	annotationPatchTickDuration  time.Duration
	readProgressFileTickDuration time.Duration
}

type Initializer interface {
	Init(tmpl wfv1.Template) error
}

//go:generate mockery --name=ContainerRuntimeExecutor

// ContainerRuntimeExecutor is the interface for interacting with a container runtime
type ContainerRuntimeExecutor interface {
	// GetFileContents returns the file contents of a file in a container as a string
	GetFileContents(containerName string, sourcePath string) (string, error)

	// CopyFile copies a source file in a container to a local path
	CopyFile(containerName, sourcePath, destPath string, compressionLevel int) error

	// GetOutputStream returns the entirety of the container output as a io.Reader
	// Used to capture script results as an output parameter, and to archive container logs
	GetOutputStream(ctx context.Context, containerName string, combinedOutput bool) (io.ReadCloser, error)

	// Wait waits for the container to complete.
	Wait(ctx context.Context, containerNames []string) error

	// Kill a list of containers first with a SIGTERM then with a SIGKILL after a grace period
	Kill(ctx context.Context, containerNames []string, terminationGracePeriodDuration time.Duration) error
}

// NewExecutor instantiates a new workflow executor
func NewExecutor(
	clientset kubernetes.Interface,
	taskResultClient argoprojv1.WorkflowTaskResultInterface,
	restClient rest.Interface,
	podName string,
	podUID types.UID,
	workflow string,
	workflowUID types.UID,
	nodeId, namespace string,
	cre ContainerRuntimeExecutor,
	template wfv1.Template,
	includeScriptOutput bool,
	deadline time.Time,
	annotationPatchTickDuration, readProgressFileTickDuration time.Duration,
) WorkflowExecutor {
	log.WithFields(log.Fields{"Steps": executorretry.Steps, "Duration": executorretry.Duration, "Factor": executorretry.Factor, "Jitter": executorretry.Jitter}).Info("Using executor retry strategy")
	return WorkflowExecutor{
		PodName:                      podName,
		podUID:                       podUID,
		workflow:                     workflow,
		workflowUID:                  workflowUID,
		nodeId:                       nodeId,
		ClientSet:                    clientset,
		taskResultClient:             taskResultClient,
		RESTClient:                   restClient,
		Namespace:                    namespace,
		RuntimeExecutor:              cre,
		Template:                     template,
		IncludeScriptOutput:          includeScriptOutput,
		Deadline:                     deadline,
		memoizedConfigMaps:           map[string]string{},
		memoizedSecrets:              map[string][]byte{},
		errors:                       []error{},
		annotationPatchTickDuration:  annotationPatchTickDuration,
		readProgressFileTickDuration: readProgressFileTickDuration,
	}
}

// HandleError is a helper to annotate the pod with the error message upon a unexpected executor panic or error
func (we *WorkflowExecutor) HandleError(ctx context.Context) {
	if r := recover(); r != nil {
		util.WriteTerminateMessage(fmt.Sprintf("%v", r))
		log.Fatalf("executor panic: %+v\n%s", r, debug.Stack())
	} else {
		if len(we.errors) > 0 {
			util.WriteTerminateMessage(we.errors[0].Error())
		}
	}
}

// LoadArtifacts loads artifacts from location to a container path
func (we *WorkflowExecutor) LoadArtifacts(ctx context.Context) error {
	log.Infof("Start loading input artifacts...")
	for _, art := range we.Template.Inputs.Artifacts {

		log.Infof("Downloading artifact: %s", art.Name)

		if !art.HasLocationOrKey() {
			if art.Optional {
				log.Warnf("Ignoring optional artifact '%s' which was not supplied", art.Name)
				continue
			} else {
				return argoerrs.Errorf(argoerrs.CodeNotFound, "required artifact '%s' not supplied", art.Name)
			}
		}
		err := art.CleanPath()
		if err != nil {
			return err
		}
		driverArt, err := we.newDriverArt(&art)
		if err != nil {
			return fmt.Errorf("failed to load artifact '%s': %w", art.Name, err)
		}
		artDriver, err := we.InitDriver(ctx, driverArt)
		if err != nil {
			return err
		}
		// Determine the file path of where to load the artifact
		var artPath string
		mnt := common.FindOverlappingVolume(&we.Template, art.Path)
		if mnt == nil {
			artPath = path.Join(common.ExecutorArtifactBaseDir, art.Name)
		} else {
			// If we get here, it means the input artifact path overlaps with a user-specified
			// volumeMount in the container. Because we also implement input artifacts as volume
			// mounts, we need to load the artifact into the user specified volume mount,
			// as opposed to the `input-artifacts` volume that is an implementation detail
			// unbeknownst to the user.
			log.Infof("Specified artifact path %s overlaps with volume mount at %s. Extracting to volume mount", art.Path, mnt.MountPath)
			artPath = path.Join(common.ExecutorMainFilesystemDir, art.Path)
		}

		// The artifact is downloaded to a temporary location, after which we determine if
		// the file is a tarball or not. If it is, it is first extracted then renamed to
		// the desired location. If not, it is simply renamed to the location.
		tempArtPath := artPath + ".tmp"
		// Ensure parent directory exist, create if missing
		tempArtDir := filepath.Dir(tempArtPath)
		if err := os.MkdirAll(tempArtDir, 0o700); err != nil {
			return fmt.Errorf("failed to create artifact temporary parent directory %s: %w", tempArtDir, err)
		}
		err = artDriver.Load(driverArt, tempArtPath)
		if err != nil {
			if art.Optional && argoerrs.IsCode(argoerrs.CodeNotFound, err) {
				log.Infof("Skipping optional input artifact that was not found: %s", art.Name)
				continue
			}
			return fmt.Errorf("artifact %s failed to load: %w", art.Name, err)
		}

		isTar := false
		isZip := false
		if art.GetArchive().None != nil {
			// explicitly not a tar
			isTar = false
			isZip = false
		} else if art.GetArchive().Tar != nil {
			// explicitly a tar
			isTar = true
		} else if art.GetArchive().Zip != nil {
			// explicitly a zip
			isZip = true
		} else {
			// auto-detect if tarball
			// (don't try to autodetect zip files for backwards compatibility)
			isTar, err = isTarball(tempArtPath)
			if err != nil {
				return err
			}
		}

		if isTar {
			err = untar(tempArtPath, artPath)
			_ = os.Remove(tempArtPath)
		} else if isZip {
			err = unzip(tempArtPath, artPath)
			_ = os.Remove(tempArtPath)
		} else {
			err = os.Rename(tempArtPath, artPath)
		}
		if err != nil {
			return err
		}

		log.Infof("Successfully download file: %s", artPath)
		if art.Mode != nil {
			err = chmod(artPath, *art.Mode, art.RecurseMode)
			if err != nil {
				return err
			}
		}
	}
	return nil
}

// StageFiles will create any files required by script/resource templates
func (we *WorkflowExecutor) StageFiles() error {
	var filePath string
	var body []byte
	switch we.Template.GetType() {
	case wfv1.TemplateTypeScript:
		log.Infof("Loading script source to %s", common.ExecutorScriptSourcePath)
		filePath = common.ExecutorScriptSourcePath
		body = []byte(we.Template.Script.Source)
	case wfv1.TemplateTypeResource:
		if we.Template.Resource.ManifestFrom != nil && we.Template.Resource.ManifestFrom.Artifact != nil {
			log.Infof("manifest %s already staged", we.Template.Resource.ManifestFrom.Artifact.Name)
			return nil
		}
		log.Infof("Loading manifest to %s", common.ExecutorResourceManifestPath)
		filePath = common.ExecutorResourceManifestPath
		body = []byte(we.Template.Resource.Manifest)
	default:
		return nil
	}
	err := os.WriteFile(filePath, body, 0o644)
	if err != nil {
		return argoerrs.InternalWrapError(err)
	}
	return nil
}

// SaveArtifacts uploads artifacts to the archive location
func (we *WorkflowExecutor) SaveArtifacts(ctx context.Context) (wfv1.Artifacts, error) {
	artifacts := wfv1.Artifacts{}
	if len(we.Template.Outputs.Artifacts) == 0 {
		log.Infof("No output artifacts")
		return artifacts, nil
	}

	log.Infof("Saving output artifacts")
	err := os.MkdirAll(tempOutArtDir, os.ModePerm)
	if err != nil {
		return artifacts, argoerrs.InternalWrapError(err)
	}

	for _, art := range we.Template.Outputs.Artifacts {
		err := we.saveArtifact(ctx, common.MainContainerName, &art)
		if err != nil {
			return artifacts, err
		}
		artifacts = append(artifacts, art)
	}
	return artifacts, nil
}

func (we *WorkflowExecutor) saveArtifact(ctx context.Context, containerName string, art *wfv1.Artifact) error {
	// Determine the file path of where to find the artifact
	err := art.CleanPath()
	if err != nil {
		return err
	}
	fileName, localArtPath, err := we.stageArchiveFile(containerName, art)
	if err != nil {
		if art.Optional && argoerrs.IsCode(argoerrs.CodeNotFound, err) {
			log.Warnf("Ignoring optional artifact '%s' which does not exist in path '%s': %v", art.Name, art.Path, err)
			return nil
		}
		return err
	}
	fi, err := os.Stat(localArtPath)
	if err != nil {
		return err
	}
	size := fi.Size()
	if size == 0 {
		log.Warnf("The file %q is empty. It may not be uploaded successfully depending on the artifact driver", localArtPath)
	}
	return we.saveArtifactFromFile(ctx, art, fileName, localArtPath)
}

// fileBase is probably path.Base(filePath), but can be something else
func (we *WorkflowExecutor) saveArtifactFromFile(ctx context.Context, art *wfv1.Artifact, fileName, localArtPath string) error {
	if !art.HasKey() {
		key, err := we.Template.ArchiveLocation.GetKey()
		if err != nil {
			return err
		}
		art_location, err := we.Template.ArchiveLocation.Get()
		if err != nil {
			return err
		}
		if err = art.SetType(art_location); err != nil {
			return err
		}
		if err := art.SetKey(path.Join(key, fileName)); err != nil {
			return err
		}
	}
	driverArt, err := we.newDriverArt(art)
	if err != nil {
		return err
	}
	artDriver, err := we.InitDriver(ctx, driverArt)
	if err != nil {
		return err
	}
	err = artDriver.Save(localArtPath, driverArt)
	if err != nil {
		return err
	}
	we.maybeDeleteLocalArtPath(localArtPath)
	log.Infof("Successfully saved file: %s", localArtPath)
	return nil
}

func (we *WorkflowExecutor) maybeDeleteLocalArtPath(localArtPath string) {
	if os.Getenv("REMOVE_LOCAL_ART_PATH") == "true" {
		log.WithField("localArtPath", localArtPath).Info("deleting local artifact")
		// remove is best effort (the container will go away anyways).
		// we just want reduce peak space usage
		err := os.Remove(localArtPath)
		if err != nil {
			log.Warnf("Failed to remove %s: %v", localArtPath, err)
		}
	} else {
		log.WithField("localArtPath", localArtPath).Info("not deleting local artifact")
	}
}

// stageArchiveFile stages a path in a container for archiving from the wait sidecar.
// Returns a filename and a local path for the upload.
// The filename is incorporated into the final path when uploading it to the artifact repo.
// The local path is the final staging location of the file (or directory) which we will pass
// to the SaveArtifacts call and may be a directory or file.
func (we *WorkflowExecutor) stageArchiveFile(containerName string, art *wfv1.Artifact) (string, string, error) {
	log.Infof("Staging artifact: %s", art.Name)
	strategy := art.Archive
	if strategy == nil {
		// If no strategy is specified, default to the tar strategy
		strategy = &wfv1.ArchiveStrategy{
			Tar: &wfv1.TarStrategy{},
		}
	}
	compressionLevel := gzip.NoCompression
	if strategy.Tar != nil {
		if l := strategy.Tar.CompressionLevel; l != nil {
			compressionLevel = int(*l)
		} else {
			compressionLevel = gzip.DefaultCompression
		}
	}

	if !we.isBaseImagePath(art.Path) {
		// If we get here, we are uploading an artifact from a mirrored volume mount which the wait
		// sidecar has direct access to. We can upload directly from the shared volume mount,
		// instead of copying it from the container.
		mountedArtPath := filepath.Join(common.ExecutorMainFilesystemDir, art.Path)
		log.Infof("Staging %s from mirrored volume mount %s", art.Path, mountedArtPath)
		if strategy.None != nil {
			fileName := filepath.Base(art.Path)
			log.Infof("No compression strategy needed. Staging skipped")
			if !argofile.Exists(mountedArtPath) {
				return "", "", argoerrs.Errorf(argoerrs.CodeNotFound, "%s no such file or directory", art.Path)
			}
			return fileName, mountedArtPath, nil
		}
		if strategy.Zip != nil {
			fileName := fmt.Sprintf("%s.zip", art.Name)
			localArtPath := filepath.Join(tempOutArtDir, fileName)
			f, err := os.Create(localArtPath)
			if err != nil {
				return "", "", argoerrs.InternalWrapError(err)
			}
			zw := zip.NewWriter(f)
			defer zw.Close()
			err = archive.ZipToWriter(mountedArtPath, zw)
			if err != nil {
				return "", "", err
			}
			log.Infof("Successfully staged %s from mirrored volume mount %s", art.Path, mountedArtPath)
			return fileName, localArtPath, nil
		}
		fileName := fmt.Sprintf("%s.tgz", art.Name)
		localArtPath := filepath.Join(tempOutArtDir, fileName)
		f, err := os.Create(localArtPath)
		if err != nil {
			return "", "", argoerrs.InternalWrapError(err)
		}
		w := bufio.NewWriter(f)
		err = archive.TarGzToWriter(mountedArtPath, compressionLevel, w)
		if err != nil {
			return "", "", err
		}
		log.Infof("Successfully staged %s from mirrored volume mount %s", art.Path, mountedArtPath)
		return fileName, localArtPath, nil
	}

	fileName := fmt.Sprintf("%s.tgz", art.Name)
	localArtPath := filepath.Join(tempOutArtDir, fileName)
	log.Infof("Copying %s from container base image layer to %s", art.Path, localArtPath)

	err := we.RuntimeExecutor.CopyFile(containerName, art.Path, localArtPath, compressionLevel)
	if err != nil {
		return "", "", err
	}
	if strategy.Tar != nil {
		// NOTE we already tar gzip the file in the executor. So this is a noop.
		return fileName, localArtPath, nil
	}
	// localArtPath now points to a .tgz file, and the archive strategy is *not* tar. We need to untar it
	log.Infof("Untaring %s archive before upload", localArtPath)
	unarchivedArtPath := path.Join(filepath.Dir(localArtPath), art.Name)
	err = untar(localArtPath, unarchivedArtPath)
	if err != nil {
		return "", "", err
	}
	// Delete the tarball
	err = os.Remove(localArtPath)
	if err != nil {
		return "", "", argoerrs.InternalWrapError(err)
	}
	isDir, err := argofile.IsDirectory(unarchivedArtPath)
	if err != nil {
		return "", "", argoerrs.InternalWrapError(err)
	}
	fileName = filepath.Base(art.Path)
	if isDir {
		localArtPath = unarchivedArtPath
	} else {
		// If we are uploading a single file, we need to preserve original filename so that
		// 1. minio client can infer its mime-type, based on file extension
		// 2. the original filename is incorporated into the final path
		localArtPath = path.Join(tempOutArtDir, fileName)
		err = os.Rename(unarchivedArtPath, localArtPath)
		if err != nil {
			return "", "", argoerrs.InternalWrapError(err)
		}
	}
	// In the future, if we were to support other compression formats (e.g. bzip2) or options
	// the logic would go here, and compression would be moved out of the executors
	if strategy.Zip != nil {
		fileName = fmt.Sprintf("%s.zip", art.Name)
		localArtPath = filepath.Join(tempOutArtDir, fileName)
		f, err := os.Create(localArtPath)
		if err != nil {
			return "", "", argoerrs.InternalWrapError(err)
		}
		zw := zip.NewWriter(f)
		defer zw.Close()
		err = archive.ZipToWriter(unarchivedArtPath, zw)
		if err != nil {
			return "", "", err
		}
		log.Infof("Successfully zipped %s to %s", unarchivedArtPath, localArtPath)
		return fileName, localArtPath, nil
	}
	return fileName, localArtPath, nil
}

// isBaseImagePath checks if the given artifact path resides in the base image layer of the container
// versus a shared volume mount between the wait and main container
func (we *WorkflowExecutor) isBaseImagePath(path string) bool {
	// first check if path overlaps with a user-specified volumeMount
	if common.FindOverlappingVolume(&we.Template, path) != nil {
		return false
	}
	// next check if path overlaps with a shared input-artifact emptyDir mounted by argo
	for _, inArt := range we.Template.Inputs.Artifacts {
		if path == inArt.Path {
			// The input artifact may have been optional and not supplied. If this is the case, the file won't exist on
			// the input artifact volume. Since this function was called, we know that we want to use this path as an
			// output artifact, so we should look for it in the base image path.
			if inArt.Optional && !inArt.HasLocationOrKey() {
				return true
			}
			return false
		}
		if strings.HasPrefix(path, inArt.Path+"/") {
			return false
		}
	}
	return true
}

// SaveParameters will save the content in the specified file path as output parameter value
func (we *WorkflowExecutor) SaveParameters(ctx context.Context) error {
	if len(we.Template.Outputs.Parameters) == 0 {
		log.Infof("No output parameters")
		return nil
	}
	log.Infof("Saving output parameters")
	for i, param := range we.Template.Outputs.Parameters {
		log.Infof("Saving path output parameter: %s", param.Name)
		// Determine the file path of where to find the parameter
		if param.ValueFrom == nil || param.ValueFrom.Path == "" {
			continue
		}

		var output *wfv1.AnyString
		if we.isBaseImagePath(param.ValueFrom.Path) {
			log.Infof("Copying %s from base image layer", param.ValueFrom.Path)
			fileContents, err := we.RuntimeExecutor.GetFileContents(common.MainContainerName, param.ValueFrom.Path)
			if err != nil {
				// We have a default value to use instead of returning an error
				if param.ValueFrom.Default != nil {
					output = param.ValueFrom.Default
				} else {
					return err
				}
			} else {
				output = wfv1.AnyStringPtr(fileContents)
			}
		} else {
			log.Infof("Copying %s from volume mount", param.ValueFrom.Path)
			mountedPath := filepath.Join(common.ExecutorMainFilesystemDir, param.ValueFrom.Path)
			data, err := os.ReadFile(filepath.Clean(mountedPath))
			if err != nil {
				// We have a default value to use instead of returning an error
				if param.ValueFrom.Default != nil {
					output = param.ValueFrom.Default
				} else {
					return err
				}
			} else {
				output = wfv1.AnyStringPtr(string(data))
			}
		}

		// Trims off a single newline for user convenience
		output = wfv1.AnyStringPtr(strings.TrimSuffix(output.String(), "\n"))
		we.Template.Outputs.Parameters[i].Value = output
		log.Infof("Successfully saved output parameter: %s", param.Name)
	}
	return nil
}

func (we *WorkflowExecutor) SaveLogs(ctx context.Context) []wfv1.Artifact {
	var logArtifacts []wfv1.Artifact
	tempLogsDir := "/tmp/argo/outputs/logs"

	if we.Template.SaveLogsAsArtifact() {
		err := os.MkdirAll(tempLogsDir, os.ModePerm)
		if err != nil {
			we.AddError(argoerrs.InternalWrapError(err))
		}

		containerNames := we.Template.GetMainContainerNames()
		logArtifacts = make([]wfv1.Artifact, 0)

		for _, containerName := range containerNames {
			// Saving logs
			art, err := we.saveContainerLogs(ctx, tempLogsDir, containerName)
			if err != nil {
				we.AddError(err)
			} else {
				logArtifacts = append(logArtifacts, *art)
			}
		}
	}

	return logArtifacts
}

// saveContainerLogs saves a single container's log into a file
func (we *WorkflowExecutor) saveContainerLogs(ctx context.Context, tempLogsDir, containerName string) (*wfv1.Artifact, error) {
	fileName := containerName + ".log"
	filePath := path.Join(tempLogsDir, fileName)
	err := we.saveLogToFile(ctx, containerName, filePath)
	if err != nil {
		return nil, err
	}

	art := &wfv1.Artifact{Name: containerName + "-logs"}
	err = we.saveArtifactFromFile(ctx, art, fileName, filePath)
	if err != nil {
		return nil, err
	}

	return art, nil
}

// GetSecret will retrieve the Secrets from VolumeMount
func (we *WorkflowExecutor) GetSecret(ctx context.Context, accessKeyName string, accessKey string) (string, error) {
	file, err := os.ReadFile(filepath.Clean(filepath.Join(common.SecretVolMountPath, accessKeyName, accessKey)))
	if err != nil {
		return "", err
	}
	return string(file), nil
}

// saveLogToFile saves the entire log output of a container to a local file
func (we *WorkflowExecutor) saveLogToFile(ctx context.Context, containerName, path string) error {
	outFile, err := os.Create(path)
	if err != nil {
		return argoerrs.InternalWrapError(err)
	}
	defer func() { _ = outFile.Close() }()
	reader, err := we.RuntimeExecutor.GetOutputStream(ctx, containerName, true)
	if err != nil {
		return err
	}
	defer func() { _ = reader.Close() }()
	_, err = io.Copy(outFile, reader)
	if err != nil {
		return argoerrs.InternalWrapError(err)
	}
	return nil
}

func (we *WorkflowExecutor) newDriverArt(art *wfv1.Artifact) (*wfv1.Artifact, error) {
	driverArt := art.DeepCopy()
	err := driverArt.Relocate(we.Template.ArchiveLocation)
	return driverArt, err
}

// InitDriver initializes an instance of an artifact driver
func (we *WorkflowExecutor) InitDriver(ctx context.Context, art *wfv1.Artifact) (artifactcommon.ArtifactDriver, error) {
	driver, err := artifact.NewDriver(ctx, art, we)
	if err == artifact.ErrUnsupportedDriver {
		return nil, argoerrs.Errorf(argoerrs.CodeBadRequest, "Unsupported artifact driver for %s", art.Name)
	}
	return driver, err
}

// GetConfigMapKey retrieves a configmap value and memoizes the result
func (we *WorkflowExecutor) GetConfigMapKey(ctx context.Context, name, key string) (string, error) {
	namespace := we.Namespace
	cachedKey := fmt.Sprintf("%s/%s/%s", namespace, name, key)
	if val, ok := we.memoizedConfigMaps[cachedKey]; ok {
		return val, nil
	}
	configmapsIf := we.ClientSet.CoreV1().ConfigMaps(namespace)
	var configmap *apiv1.ConfigMap
	err := waitutil.Backoff(retry.DefaultRetry, func() (bool, error) {
		var err error
		configmap, err = configmapsIf.Get(ctx, name, metav1.GetOptions{})
		return !errorsutil.IsTransientErr(err), err
	})
	if err != nil {
		return "", argoerrs.InternalWrapError(err)
	}
	// memoize all keys in the configmap since it's highly likely we will need to get a
	// subsequent key in the configmap (e.g. username + password) and we can save an API call
	for k, v := range configmap.Data {
		we.memoizedConfigMaps[fmt.Sprintf("%s/%s/%s", namespace, name, k)] = v
	}
	val, ok := we.memoizedConfigMaps[cachedKey]
	if !ok {
		return "", argoerrs.Errorf(argoerrs.CodeBadRequest, "configmap '%s' does not have the key '%s'", name, key)
	}
	return val, nil
}

// GetSecrets retrieves a secret value and memoizes the result
func (we *WorkflowExecutor) GetSecrets(ctx context.Context, namespace, name, key string) ([]byte, error) {
	cachedKey := fmt.Sprintf("%s/%s/%s", namespace, name, key)
	if val, ok := we.memoizedSecrets[cachedKey]; ok {
		return val, nil
	}
	secretsIf := we.ClientSet.CoreV1().Secrets(namespace)
	var secret *apiv1.Secret
	err := waitutil.Backoff(retry.DefaultRetry, func() (bool, error) {
		var err error
		secret, err = secretsIf.Get(ctx, name, metav1.GetOptions{})
		return !errorsutil.IsTransientErr(err), err
	})
	if err != nil {
		return []byte{}, argoerrs.InternalWrapError(err)
	}
	// memoize all keys in the secret since it's highly likely we will need to get a
	// subsequent key in the secret (e.g. username + password) and we can save an API call
	for k, v := range secret.Data {
		we.memoizedSecrets[fmt.Sprintf("%s/%s/%s", namespace, name, k)] = v
	}
	val, ok := we.memoizedSecrets[cachedKey]
	if !ok {
		return []byte{}, argoerrs.Errorf(argoerrs.CodeBadRequest, "secret '%s' does not have the key '%s'", name, key)
	}
	return val, nil
}

// GetTerminationGracePeriodDuration returns the terminationGracePeriodSeconds of podSpec in Time.Duration format
func getTerminationGracePeriodDuration() time.Duration {
	x, _ := strconv.ParseInt(os.Getenv(common.EnvVarTerminationGracePeriodSeconds), 10, 64)
	if x > 0 {
		return time.Duration(x) * time.Second
	}
	return 30 * time.Second
}

// CaptureScriptResult will add the stdout of a script template as output result
func (we *WorkflowExecutor) CaptureScriptResult(ctx context.Context) error {
	if !we.IncludeScriptOutput {
		log.Infof("No Script output reference in workflow. Capturing script output ignored")
		return nil
	}
	if !we.Template.HasOutput() {
		log.Infof("Template type is neither of Script, Container, or Pod. Capturing script output ignored")
		return nil
	}
	log.Infof("Capturing script output")
	reader, err := we.RuntimeExecutor.GetOutputStream(ctx, common.MainContainerName, false)
	if err != nil {
		return err
	}
	defer func() { _ = reader.Close() }()
	bytes, err := io.ReadAll(reader)
	if err != nil {
		return argoerrs.InternalWrapError(err)
	}
	out := string(bytes)
	// Trims off a single newline for user convenience
	outputLen := len(out)
	if outputLen > 0 && out[outputLen-1] == '\n' {
		out = out[0 : outputLen-1]
	}

	const maxAnnotationSize int = 256 * (1 << 10) // 256 kB
	// A character in a string is a byte
	if len(out) > maxAnnotationSize {
		log.Warnf("Output is larger than the maximum allowed size of 256 kB, only the last 256 kB were saved")
		out = out[len(out)-maxAnnotationSize:]
	}

	we.Template.Outputs.Result = &out
	return nil
}

// FinalizeOutput adds a label or annotation to denote that outputs have completed reporting.
func (we *WorkflowExecutor) FinalizeOutput(ctx context.Context) {
	err := retryutil.OnError(wait.Backoff{
		Duration: time.Second,
		Factor:   2,
		Jitter:   0.1,
		Steps:    5,
		Cap:      30 * time.Second,
	}, errorsutil.IsTransientErr, func() error {
		err := we.patchTaskResultLabels(ctx, map[string]string{
			common.LabelKeyReportOutputsCompleted: "true",
		})
		if apierr.IsForbidden(err) || apierr.IsNotFound(err) {
			log.WithError(err).Warn("failed to patch task result, falling back to legacy/insecure pod patch, see https://argo-workflows.readthedocs.io/en/latest/workflow-rbac/")
			// Only added as a backup in case LabelKeyReportOutputsCompleted could not be set
			err = we.AddAnnotation(ctx, common.AnnotationKeyReportOutputsCompleted, "true")
		}
		return err
	})
	if err != nil {
		we.AddError(err)
	}
}

func (we *WorkflowExecutor) InitializeOutput(ctx context.Context) {
	err := retryutil.OnError(wait.Backoff{
		Duration: time.Second,
		Factor:   2,
		Jitter:   0.1,
		Steps:    5,
		Cap:      30 * time.Second,
	}, errorsutil.IsTransientErr, func() error {
		err := we.upsertTaskResult(ctx, wfv1.NodeResult{})
		if apierr.IsForbidden(err) {
			log.WithError(err).Warn("failed to patch task result, falling back to legacy/insecure pod patch, see https://argo-workflows.readthedocs.io/en/latest/workflow-rbac/")
			// Only added as a backup in case LabelKeyReportOutputsCompleted could not be set
			err = we.AddAnnotation(ctx, common.AnnotationKeyReportOutputsCompleted, "false")
		}
		return err
	})
	if err != nil {
		we.AddError(err)
	}
}

// ReportOutputs updates the WorkflowTaskResult (or falls back to annotate the Pod)
func (we *WorkflowExecutor) ReportOutputs(ctx context.Context, artifacts []wfv1.Artifact) error {
	outputs := we.Template.Outputs.DeepCopy()
	outputs.Artifacts = artifacts
	return we.reportResult(ctx, wfv1.NodeResult{Outputs: outputs})
}

func (we *WorkflowExecutor) reportResult(ctx context.Context, result wfv1.NodeResult) error {
	return retryutil.OnError(wait.Backoff{
		Duration: time.Second,
		Factor:   2,
		Jitter:   0.1,
		Steps:    5,
		Cap:      30 * time.Second,
	}, errorsutil.IsTransientErr, func() error {
		err := we.upsertTaskResult(ctx, result)
		if apierr.IsForbidden(err) {
			log.WithError(err).Warn("failed to patch task result, falling back to legacy/insecure pod patch, see https://argo-workflows.readthedocs.io/en/latest/workflow-rbac/")
			if result.Outputs.HasOutputs() {
				value, err := json.Marshal(result.Outputs)
				if err != nil {
					return err
				}

				return we.AddAnnotation(ctx, common.AnnotationKeyOutputs, string(value))
			}
			if result.Progress.IsValid() { // this may result in occasionally two patches
				return we.AddAnnotation(ctx, common.AnnotationKeyProgress, string(result.Progress))
			}
			// Only added as a backup in case LabelKeyReportOutputsCompleted could not be set
			return we.AddAnnotation(ctx, common.AnnotationKeyReportOutputsCompleted, "false")
		}

		return err
	})
}

// AddError adds an error to the list of encountered errors during execution
func (we *WorkflowExecutor) AddError(err error) {
	log.Errorf("executor error: %+v", err)
	we.errors = append(we.errors, err)
}

// HasError return the first error if exist
func (we *WorkflowExecutor) HasError() error {
	if len(we.errors) > 0 {
		return we.errors[0]
	}
	return nil
}

// AddAnnotation adds an annotation to the workflow pod
func (we *WorkflowExecutor) AddAnnotation(ctx context.Context, key, value string) error {
	data, err := json.Marshal(map[string]interface{}{"metadata": metav1.ObjectMeta{
		Annotations: map[string]string{
			key: value,
		},
	}})
	if err != nil {
		return err
	}
	_, err = we.ClientSet.CoreV1().Pods(we.Namespace).Patch(ctx, we.PodName, types.MergePatchType, data, metav1.PatchOptions{})
	return err

}

// isTarball returns whether or not the file is a tarball
func isTarball(filePath string) (bool, error) {
	log.Infof("Detecting if %s is a tarball", filePath)
	f, err := os.Open(filepath.Clean(filePath))
	if err != nil {
		return false, err
	}
	defer func() {
		if err := f.Close(); err != nil {
			log.Fatalf("Error closing file[%s]: %v", filePath, err)
		}
	}()
	gzr, err := gzip.NewReader(f)
	if err != nil {
		return false, nil
	}
	defer gzr.Close()
	tarr := tar.NewReader(gzr)
	_, err = tarr.Next()
	return err == nil, nil
}

// untar extracts a tarball to a temporary directory,
// renaming it to the desired location
func untar(tarPath string, destPath string) error {
	decompressor := func(src string, dest string) error {
		f, err := os.Open(src)
		if err != nil {
			return err
		}
		defer f.Close()
		gzr, err := file.GetGzipReader(f)
		if err != nil {
			return err
		}
		defer gzr.Close()
		tr := tar.NewReader(gzr)
		for {
			header, err := tr.Next()
			switch {
			case err == io.EOF:
				return nil
			case err != nil:
				return err
			case header == nil:
				continue
			}
			target := filepath.Join(dest, filepath.Clean(header.Name))
			if err := os.MkdirAll(filepath.Dir(target), 0o755); err != nil && os.IsExist(err) {
				return err
			}
			switch header.Typeflag {
			case tar.TypeSymlink:
				err := os.Symlink(header.Linkname, target)
				if err != nil {
					return err
				}
			case tar.TypeDir:
				if err := os.MkdirAll(target, 0o755); err != nil {
					return err
				}
			case tar.TypeReg:
				f, err := os.OpenFile(target, os.O_CREATE|os.O_RDWR, os.FileMode(header.Mode))
				if err != nil {
					return err
				}
				if _, err := io.Copy(f, tr); err != nil {
					return err
				}
				if err := f.Close(); err != nil {
					return err
				}
				if err := os.Chtimes(target, header.AccessTime, header.ModTime); err != nil {
					return err
				}
<<<<<<< HEAD

=======
>>>>>>> b2485dd2
			}
		}
	}

	return unpack(tarPath, destPath, decompressor)
}

// unzip extracts a zip folder to a temporary directory,
// renaming it to the desired location
func unzip(zipPath string, destPath string) error {
	decompressor := func(src string, dest string) error {
		r, err := zip.OpenReader(src)
		if err != nil {
			return err
		}
		defer func() {
			if err := r.Close(); err != nil {
				panic(err)
			}
		}()

		// Closure to address file descriptors issue with all the deferred .Close() methods
		extractAndWriteFile := func(f *zip.File) error {
			rc, err := f.Open()
			if err != nil {
				return err
			}
			defer func() {
				if err := rc.Close(); err != nil {
					panic(err)
				}
			}()

			path := filepath.Join(dest, f.Name) //nolint:gosec
			if !strings.HasPrefix(path, filepath.Clean(dest)+string(os.PathSeparator)) {
				return fmt.Errorf("%s: Illegal file path", path)
			}

			if f.FileInfo().IsDir() {
				if err = os.MkdirAll(path, f.Mode()); err != nil {
					return err
				}
			} else {
				if err = os.MkdirAll(filepath.Dir(path), f.Mode()); err != nil {
					return err
				}
				f, err := os.OpenFile(filepath.Clean(path), os.O_WRONLY|os.O_CREATE|os.O_TRUNC, f.Mode())
				if err != nil {
					return err
				}
				defer func() {
					if err := f.Close(); err != nil {
						panic(err)
					}
				}()

				_, err = io.Copy(f, rc) //nolint:gosec
				if err != nil {
					return err
				}
			}
			return nil
		}

		for _, f := range r.File {
			if err := extractAndWriteFile(f); err != nil {
				return err
			}
			log.Infof("Extracting file: %s", f.Name)
		}

		log.Infof("Extraction of %s finished!", src)

		return nil
	}

	return unpack(zipPath, destPath, decompressor)
}

// unpack unpacks a compressed file (tarball or zip file) to a temporary directory,
// renaming it to the desired location
// decompression is done using the decompressor closure, that should decompress a tarball or zip file
func unpack(srcPath string, destPath string, decompressor func(string, string) error) error {
	// first extract the tar into a temporary dir
	tmpDir := destPath + ".tmpdir"
	err := os.MkdirAll(tmpDir, os.ModePerm)
	if err != nil {
		return argoerrs.InternalWrapError(err)
	}
	if decompressor != nil {
		if err = decompressor(srcPath, tmpDir); err != nil {
			return err
		}
	}
	// next, decide how we wish to rename the file/dir
	// to the destination path.
	files, err := os.ReadDir(tmpDir)
	if err != nil {
		return argoerrs.InternalWrapError(err)
	}
	if len(files) == 1 {
		// if the tar is comprised of single file or directory,
		// rename that file to the desired location
		filePath := path.Join(tmpDir, files[0].Name())
		err = os.Rename(filePath, destPath)
		if err != nil {
			return argoerrs.InternalWrapError(err)
		}
		err = os.Remove(tmpDir)
		if err != nil {
			return argoerrs.InternalWrapError(err)
		}
	} else {
		// the tar extracted into multiple files. In this case,
		// just rename the temp directory to the dest path
		err = os.Rename(tmpDir, destPath)
		if err != nil {
			return argoerrs.InternalWrapError(err)
		}
	}
	return nil
}

func chmod(artPath string, mode int32, recurse bool) error {
	err := os.Chmod(artPath, os.FileMode(mode))
	if err != nil {
		return argoerrs.InternalWrapError(err)
	}

	if recurse {
		err = filepath.Walk(artPath, func(path string, f os.FileInfo, err error) error {
			return os.Chmod(path, os.FileMode(mode))
		})
		if err != nil {
			return argoerrs.InternalWrapError(err)
		}
	}

	return nil
}

// Wait is the sidecar container logic which waits for the main container to complete.
// Also monitors for updates in the pod annotations which may change (e.g. terminate)
// Upon completion, kills any sidecars after it finishes.
func (we *WorkflowExecutor) Wait(ctx context.Context) error {
	containerNames := we.Template.GetMainContainerNames()
	// only monitor progress if both tick durations are >0
	if we.annotationPatchTickDuration != 0 && we.readProgressFileTickDuration != 0 {
		go we.monitorProgress(ctx, os.Getenv(common.EnvVarProgressFile))
	} else {
		log.WithField("annotationPatchTickDuration", we.annotationPatchTickDuration).WithField("readProgressFileTickDuration", we.readProgressFileTickDuration).Info("monitoring progress disabled")
	}

	go we.monitorDeadline(ctx, containerNames)

	err := retryutil.OnError(executorretry.ExecutorRetry, errorsutil.IsTransientErr, func() error {
		return we.RuntimeExecutor.Wait(ctx, containerNames)
	})

	log.WithError(err).Info("Main container completed")

	if err != nil && err != context.Canceled {
		return fmt.Errorf("failed to wait for main container to complete: %w", err)
	}
	return nil
}

// monitorProgress monitors for self-reported progress in the progressFile and patches the pod annotations with the parsed progress.
//
// The function reads the last line of the `progressFile` every `readFileTickDuration`.
// If the line matches `N/M`, will set the progress annotation to the parsed progress value.
// Every `annotationPatchTickDuration` the pod is patched with the updated annotations. This way the controller
// gets notified of new self reported progress.
func (we *WorkflowExecutor) monitorProgress(ctx context.Context, progressFile string) {
	annotationPatchTicker := time.NewTicker(we.annotationPatchTickDuration)
	defer annotationPatchTicker.Stop()
	fileTicker := time.NewTicker(we.readProgressFileTickDuration)
	defer fileTicker.Stop()

	lastLine := ""
	progressFile = filepath.Clean(progressFile)

	for {
		select {
		case <-ctx.Done():
			log.WithError(ctx.Err()).Info("stopping progress monitor (context done)")
			return
		case <-annotationPatchTicker.C:
			if err := we.reportResult(ctx, wfv1.NodeResult{Progress: we.progress}); err != nil {
				log.WithError(err).Info("failed to report progress")
			} else {
				we.progress = ""
			}
		case <-fileTicker.C:
			data, err := os.ReadFile(progressFile)
			if err != nil {
				if !errors.Is(err, fs.ErrNotExist) {
					log.WithError(err).WithField("file", progressFile).Info("unable to watch file")
				}
				continue
			}
			lines := strings.Split(strings.TrimSpace(string(data)), "\n")
			mostRecent := strings.TrimSpace(lines[len(lines)-1])

			if mostRecent == "" || mostRecent == lastLine {
				continue
			}
			lastLine = mostRecent

			if progress, ok := wfv1.ParseProgress(lastLine); ok {
				log.WithField("progress", progress).Info()
				we.progress = progress
			} else {
				log.WithField("line", lastLine).Info("unable to parse progress")
			}
		}
	}
}

// monitorDeadline checks to see if we exceeded the deadline for the step and
// terminates the main container if we did
func (we *WorkflowExecutor) monitorDeadline(ctx context.Context, containerNames []string) {

	deadlineExceeded := make(chan bool, 1)
	if !we.Deadline.IsZero() {
		t := time.AfterFunc(time.Until(we.Deadline), func() {
			deadlineExceeded <- true
		})
		defer t.Stop()
	}

	var message string
	log.Infof("Starting deadline monitor")
	select {
	case <-ctx.Done():
		log.Info("Deadline monitor stopped")
		return
	case <-deadlineExceeded:
		message = "Step exceeded its deadline"
	}
	log.Info(message)
	util.WriteTerminateMessage(message)
	we.killContainers(ctx, containerNames)
}

func (we *WorkflowExecutor) killContainers(ctx context.Context, containerNames []string) {
	log.Infof("Killing containers")
	terminationGracePeriodDuration := getTerminationGracePeriodDuration()
	if err := we.RuntimeExecutor.Kill(ctx, containerNames, terminationGracePeriodDuration); err != nil {
		log.Warnf("Failed to kill %q: %v", containerNames, err)
	}
}

func (we *WorkflowExecutor) Init() error {
	if i, ok := we.RuntimeExecutor.(Initializer); ok {
		return i.Init(we.Template)
	}
	return nil
}<|MERGE_RESOLUTION|>--- conflicted
+++ resolved
@@ -973,10 +973,6 @@
 				if err := os.Chtimes(target, header.AccessTime, header.ModTime); err != nil {
 					return err
 				}
-<<<<<<< HEAD
-
-=======
->>>>>>> b2485dd2
 			}
 		}
 	}

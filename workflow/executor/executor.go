package executor

import (
	"archive/tar"
	"archive/zip"
	"bufio"
	"bytes"
	"compress/gzip"
	"context"
	"encoding/json"
	"fmt"
	"io"
	"io/ioutil"
	"net/url"
	"os"
	"os/signal"
	"path"
	"path/filepath"
	"runtime/debug"
	"strings"
	"time"

	argofile "github.com/argoproj/pkg/file"
	log "github.com/sirupsen/logrus"
	apiv1 "k8s.io/api/core/v1"
	metav1 "k8s.io/apimachinery/pkg/apis/meta/v1"
	"k8s.io/apimachinery/pkg/fields"
	"k8s.io/apimachinery/pkg/util/wait"
	"k8s.io/apimachinery/pkg/watch"
	"k8s.io/client-go/kubernetes"

	"github.com/argoproj/argo/errors"
	wfv1 "github.com/argoproj/argo/pkg/apis/workflow/v1alpha1"
	"github.com/argoproj/argo/util"
	"github.com/argoproj/argo/util/archive"
	"github.com/argoproj/argo/util/retry"
	artifact "github.com/argoproj/argo/workflow/artifacts"
	"github.com/argoproj/argo/workflow/common"
	os_specific "github.com/argoproj/argo/workflow/executor/os-specific"
)

// ExecutorRetry is a retry backoff settings for WorkflowExecutor
var ExecutorRetry = wait.Backoff{
	Steps:    5,
	Duration: 1 * time.Second,
	Factor:   1.6,
	Jitter:   0.5,
}

const (
	// This directory temporarily stores the tarballs of the artifacts before uploading
	tempOutArtDir = "/tmp/argo/outputs/artifacts"
)

// WorkflowExecutor is program which runs as the init/wait container
type WorkflowExecutor struct {
	PodName            string
	Template           wfv1.Template
	ClientSet          kubernetes.Interface
	Namespace          string
	PodAnnotationsPath string
	ExecutionControl   *common.ExecutionControl
	RuntimeExecutor    ContainerRuntimeExecutor

	// memoized container ID to prevent multiple lookups
	mainContainerID string
	// memoized configmaps
	memoizedConfigMaps map[string]string
	// memoized secrets
	memoizedSecrets map[string][]byte
	// list of errors that occurred during execution.
	// the first of these is used as the overall message of the node
	errors []error
}

// ContainerRuntimeExecutor is the interface for interacting with a container runtime (e.g. docker)
type ContainerRuntimeExecutor interface {
	// GetFileContents returns the file contents of a file in a container as a string
	GetFileContents(containerID string, sourcePath string) (string, error)

	// CopyFile copies a source file in a container to a local path
	CopyFile(containerID string, sourcePath string, destPath string, compressionLevel int) error

	// GetOutputStream returns the entirety of the container output as a io.Reader
	// Used to capture script results as an output parameter, and to archive container logs
	GetOutputStream(containerID string, combinedOutput bool) (io.ReadCloser, error)

	// GetExitCode returns the exit code of the container
	// Used to capture script exit code as an output parameter
	GetExitCode(containerID string) (string, error)

	// WaitInit is called before Wait() to signal the executor about an impending Wait call.
	// For most executors this is a noop, and is only used by the the PNS executor
	WaitInit() error

	// Wait waits for the container to complete
	Wait(containerID string) error

	// Kill a list of containerIDs first with a SIGTERM then with a SIGKILL after a grace period
	Kill(containerIDs []string) error
}

// NewExecutor instantiates a new workflow executor
func NewExecutor(clientset kubernetes.Interface, podName, namespace, podAnnotationsPath string, cre ContainerRuntimeExecutor, template wfv1.Template) WorkflowExecutor {
	return WorkflowExecutor{
		PodName:            podName,
		ClientSet:          clientset,
		Namespace:          namespace,
		PodAnnotationsPath: podAnnotationsPath,
		RuntimeExecutor:    cre,
		Template:           template,
		memoizedConfigMaps: map[string]string{},
		memoizedSecrets:    map[string][]byte{},
		errors:             []error{},
	}
}

// HandleError is a helper to annotate the pod with the error message upon a unexpected executor panic or error
func (we *WorkflowExecutor) HandleError() {
	if r := recover(); r != nil {
		_ = we.AddAnnotation(common.AnnotationKeyNodeMessage, fmt.Sprintf("%v", r))
		util.WriteTeriminateMessage(fmt.Sprintf("%v", r))
		log.Fatalf("executor panic: %+v\n%s", r, debug.Stack())
	} else {
		if len(we.errors) > 0 {
			util.WriteTeriminateMessage(we.errors[0].Error())
			_ = we.AddAnnotation(common.AnnotationKeyNodeMessage, we.errors[0].Error())
		}
	}
}

// LoadArtifacts loads artifacts from location to a container path
func (we *WorkflowExecutor) LoadArtifacts() error {
	log.Infof("Start loading input artifacts...")

	for _, art := range we.Template.Inputs.Artifacts {

		log.Infof("Downloading artifact: %s", art.Name)

		if !art.HasLocation() {
			if art.Optional {
				log.Warnf("Ignoring optional artifact '%s' which was not supplied", art.Name)
				continue
			} else {
				return errors.Errorf("required artifact %s not supplied", art.Name)
			}
		}
		artDriver, err := we.InitDriver(&art)
		if err != nil {
			return err
		}
		// Determine the file path of where to load the artifact
		if art.Path == "" {
			return errors.InternalErrorf("Artifact %s did not specify a path", art.Name)
		}
		var artPath string
		mnt := common.FindOverlappingVolume(&we.Template, art.Path)
		if mnt == nil {
			artPath = path.Join(common.ExecutorArtifactBaseDir, art.Name)
		} else {
			// If we get here, it means the input artifact path overlaps with an user specified
			// volumeMount in the container. Because we also implement input artifacts as volume
			// mounts, we need to load the artifact into the user specified volume mount,
			// as opposed to the `input-artifacts` volume that is an implementation detail
			// unbeknownst to the user.
			log.Infof("Specified artifact path %s overlaps with volume mount at %s. Extracting to volume mount", art.Path, mnt.MountPath)
			artPath = path.Join(common.ExecutorMainFilesystemDir, art.Path)
		}

		// The artifact is downloaded to a temporary location, after which we determine if
		// the file is a tarball or not. If it is, it is first extracted then renamed to
		// the desired location. If not, it is simply renamed to the location.
		tempArtPath := artPath + ".tmp"
		err = artDriver.Load(&art, tempArtPath)
		if err != nil {
			if art.Optional && errors.IsCode(errors.CodeNotFound, err) {
				log.Infof("Skipping optional input artifact that was not found: %s", art.Name)
				continue
			}
			return err
		}

		isTar := false
		isZip := false
		if art.GetArchive().None != nil {
			// explicitly not a tar
			isTar = false
			isZip = false
		} else if art.GetArchive().Tar != nil {
			// explicitly a tar
			isTar = true
		} else if art.GetArchive().Zip != nil {
			// explicitly a zip
			isZip = true
		} else {
			// auto-detect if tarball
			// (don't try to autodetect zip files for backwards compatibility)
			isTar, err = isTarball(tempArtPath)
			if err != nil {
				return err
			}
		}

		if isTar {
			err = untar(tempArtPath, artPath)
			_ = os.Remove(tempArtPath)
		} else if isZip {
			err = unzip(tempArtPath, artPath)
			_ = os.Remove(tempArtPath)
		} else {
			err = os.Rename(tempArtPath, artPath)
		}
		if err != nil {
			return err
		}

		log.Infof("Successfully download file: %s", artPath)
		if art.Mode != nil {
			err = chmod(artPath, *art.Mode, art.RecurseMode)
			return err
		}
	}
	return nil
}

// StageFiles will create any files required by script/resource templates
func (we *WorkflowExecutor) StageFiles() error {
	var filePath string
	var body []byte
	switch we.Template.GetType() {
	case wfv1.TemplateTypeScript:
		log.Infof("Loading script source to %s", common.ExecutorScriptSourcePath)
		filePath = common.ExecutorScriptSourcePath
		body = []byte(we.Template.Script.Source)
	case wfv1.TemplateTypeResource:
		log.Infof("Loading manifest to %s", common.ExecutorResourceManifestPath)
		filePath = common.ExecutorResourceManifestPath
		body = []byte(we.Template.Resource.Manifest)
	default:
		return nil
	}
	err := ioutil.WriteFile(filePath, body, 0644)
	if err != nil {
		return errors.InternalWrapError(err)
	}
	return nil
}

// SaveArtifacts uploads artifacts to the archive location
func (we *WorkflowExecutor) SaveArtifacts() error {
	if len(we.Template.Outputs.Artifacts) == 0 {
		log.Infof("No output artifacts")
		return nil
	}
	log.Infof("Saving output artifacts")
	mainCtrID, err := we.GetMainContainerID()
	if err != nil {
		return err
	}

	err = os.MkdirAll(tempOutArtDir, os.ModePerm)
	if err != nil {
		return errors.InternalWrapError(err)
	}

	for i, art := range we.Template.Outputs.Artifacts {
		err := we.saveArtifact(mainCtrID, &art)
		if err != nil {
			return err
		}
		we.Template.Outputs.Artifacts[i] = art
	}
	return nil
}

func (we *WorkflowExecutor) saveArtifact(mainCtrID string, art *wfv1.Artifact) error {
	// Determine the file path of where to find the artifact
	if art.Path == "" {
		return errors.InternalErrorf("Artifact %s did not specify a path", art.Name)
	}
	fileName, localArtPath, err := we.stageArchiveFile(mainCtrID, art)
	if err != nil {
		if art.Optional && errors.IsCode(errors.CodeNotFound, err) {
			log.Warnf("Ignoring optional artifact '%s' which does not exist in path '%s': %v", art.Name, art.Path, err)
			return nil
		}
		return err
	}
	if !art.HasLocation() {
		// If user did not explicitly set an artifact destination location in the template,
		// use the default archive location (appended with the filename).
		if we.Template.ArchiveLocation == nil {
			return errors.Errorf(errors.CodeBadRequest, "Unable to determine path to store %s. No archive location", art.Name)
		}
		if we.Template.ArchiveLocation.S3 != nil {
			shallowCopy := *we.Template.ArchiveLocation.S3
			art.S3 = &shallowCopy
			art.S3.Key = path.Join(art.S3.Key, fileName)
		} else if we.Template.ArchiveLocation.Artifactory != nil {
			shallowCopy := *we.Template.ArchiveLocation.Artifactory
			art.Artifactory = &shallowCopy
			artifactoryURL, urlParseErr := url.Parse(art.Artifactory.URL)
			if urlParseErr != nil {
				return urlParseErr
			}
			artifactoryURL.Path = path.Join(artifactoryURL.Path, fileName)
			art.Artifactory.URL = artifactoryURL.String()
		} else if we.Template.ArchiveLocation.HDFS != nil {
			shallowCopy := *we.Template.ArchiveLocation.HDFS
			art.HDFS = &shallowCopy
			art.HDFS.Path = path.Join(art.HDFS.Path, fileName)
		} else if we.Template.ArchiveLocation.OSS != nil {
			shallowCopy := *we.Template.ArchiveLocation.OSS
			art.OSS = &shallowCopy
			art.OSS.Key = path.Join(art.OSS.Key, fileName)
		} else if we.Template.ArchiveLocation.GCS != nil {
			shallowCopy := *we.Template.ArchiveLocation.GCS
			art.GCS = &shallowCopy
			art.GCS.Key = path.Join(art.GCS.Key, fileName)
		} else {
			return errors.Errorf(errors.CodeBadRequest, "Unable to determine path to store %s. Archive location provided no information", art.Name)
		}
	}

	artDriver, err := we.InitDriver(art)
	if err != nil {
		return err
	}
	err = artDriver.Save(localArtPath, art)
	if err != nil {
		return err
	}
	// remove is best effort (the container will go away anyways).
	// we just want reduce peak space usage
	err = os.Remove(localArtPath)
	if err != nil {
		log.Warnf("Failed to remove %s: %v", localArtPath, err)
	}
	log.Infof("Successfully saved file: %s", localArtPath)
	return nil
}

// stageArchiveFile stages a path in a container for archiving from the wait sidecar.
// Returns a filename and a local path for the upload.
// The filename is incorporated into the final path when uploading it to the artifact repo.
// The local path is the final staging location of the file (or directory) which we will pass
// to the SaveArtifacts call and may be a directory or file.
func (we *WorkflowExecutor) stageArchiveFile(mainCtrID string, art *wfv1.Artifact) (string, string, error) {
	log.Infof("Staging artifact: %s", art.Name)
	strategy := art.Archive
	if strategy == nil {
		// If no strategy is specified, default to the tar strategy
		strategy = &wfv1.ArchiveStrategy{
			Tar: &wfv1.TarStrategy{},
		}
	}
	compressionLevel := gzip.NoCompression
	if strategy.Tar != nil {
		if l := strategy.Tar.CompressionLevel; l != nil {
			compressionLevel = int(*l)
		} else {
			compressionLevel = gzip.DefaultCompression
		}
	}

	if !we.isBaseImagePath(art.Path) {
		// If we get here, we are uploading an artifact from a mirrored volume mount which the wait
		// sidecar has direct access to. We can upload directly from the shared volume mount,
		// instead of copying it from the container.
		mountedArtPath := filepath.Join(common.ExecutorMainFilesystemDir, art.Path)
		log.Infof("Staging %s from mirrored volume mount %s", art.Path, mountedArtPath)
		if strategy.None != nil {
			fileName := filepath.Base(art.Path)
			log.Infof("No compression strategy needed. Staging skipped")
			return fileName, mountedArtPath, nil
		}
		fileName := fmt.Sprintf("%s.tgz", art.Name)
		localArtPath := filepath.Join(tempOutArtDir, fileName)
		f, err := os.Create(localArtPath)
		if err != nil {
			return "", "", errors.InternalWrapError(err)
		}
		w := bufio.NewWriter(f)
		err = archive.TarGzToWriter(mountedArtPath, compressionLevel, w)
		if err != nil {
			return "", "", err
		}
		log.Infof("Successfully staged %s from mirrored volume mount %s", art.Path, mountedArtPath)
		return fileName, localArtPath, nil
	}

	fileName := fmt.Sprintf("%s.tgz", art.Name)
	localArtPath := filepath.Join(tempOutArtDir, fileName)
	log.Infof("Copying %s from container base image layer to %s", art.Path, localArtPath)

	err := we.RuntimeExecutor.CopyFile(mainCtrID, art.Path, localArtPath, compressionLevel)
	if err != nil {
		return "", "", err
	}
	if strategy.Tar != nil {
		// NOTE we already tar gzip the file in the executor. So this is a noop.
		return fileName, localArtPath, nil
	}
	// localArtPath now points to a .tgz file, and the archive strategy is *not* tar. We need to untar it
	log.Infof("Untaring %s archive before upload", localArtPath)
	unarchivedArtPath := path.Join(filepath.Dir(localArtPath), art.Name)
	err = untar(localArtPath, unarchivedArtPath)
	if err != nil {
		return "", "", err
	}
	// Delete the tarball
	err = os.Remove(localArtPath)
	if err != nil {
		return "", "", errors.InternalWrapError(err)
	}
	isDir, err := argofile.IsDirectory(unarchivedArtPath)
	if err != nil {
		return "", "", errors.InternalWrapError(err)
	}
	fileName = filepath.Base(art.Path)
	if isDir {
		localArtPath = unarchivedArtPath
	} else {
		// If we are uploading a single file, we need to preserve original filename so that
		// 1. minio client can infer its mime-type, based on file extension
		// 2. the original filename is incorporated into the final path
		localArtPath = path.Join(tempOutArtDir, fileName)
		err = os.Rename(unarchivedArtPath, localArtPath)
		if err != nil {
			return "", "", errors.InternalWrapError(err)
		}
	}
	// In the future, if we were to support other compression formats (e.g. bzip2) or options
	// the logic would go here, and compression would be moved out of the executors
	return fileName, localArtPath, nil
}

// isBaseImagePath checks if the given artifact path resides in the base image layer of the container
// versus a shared volume mount between the wait and main container
func (we *WorkflowExecutor) isBaseImagePath(path string) bool {
	// first check if path overlaps with a user-specified volumeMount
	if common.FindOverlappingVolume(&we.Template, path) != nil {
		return false
	}
	// next check if path overlaps with a shared input-artifact emptyDir mounted by argo
	for _, inArt := range we.Template.Inputs.Artifacts {
		if path == inArt.Path {
			// The input artifact may have been optional and not supplied. If this is the case, the file won't exist on
			// the input artifact volume. Since this function was called, we know that we want to use this path as an
			// ourput artifact, so we should look for it in the base image path.
			if inArt.Optional && !inArt.HasLocation() {
				return true
			}
			return false
		}
		if strings.HasPrefix(path, inArt.Path+"/") {
			return false
		}
	}
	return true
}

// SaveParameters will save the content in the specified file path as output parameter value
func (we *WorkflowExecutor) SaveParameters() error {
	if len(we.Template.Outputs.Parameters) == 0 {
		log.Infof("No output parameters")
		return nil
	}
	log.Infof("Saving output parameters")
	mainCtrID, err := we.GetMainContainerID()
	if err != nil {
		return err
	}

	for i, param := range we.Template.Outputs.Parameters {
		log.Infof("Saving path output parameter: %s", param.Name)
		// Determine the file path of where to find the parameter
		if param.ValueFrom == nil || param.ValueFrom.Path == "" {
			continue
		}

		var output string
		if we.isBaseImagePath(param.ValueFrom.Path) {
			log.Infof("Copying %s from base image layer", param.ValueFrom.Path)
			fileContents, err := we.RuntimeExecutor.GetFileContents(mainCtrID, param.ValueFrom.Path)
			if err != nil {
				// We have a default value to use instead of returning an error
				if param.ValueFrom.Default != nil {
					output = *param.ValueFrom.Default
				} else {
					return err
				}
			} else {
				output = fileContents
			}
		} else {
			log.Infof("Copying %s from from volume mount", param.ValueFrom.Path)
			mountedPath := filepath.Join(common.ExecutorMainFilesystemDir, param.ValueFrom.Path)
			data, err := ioutil.ReadFile(mountedPath)
			if err != nil {
				// We have a default value to use instead of returning an error
				if param.ValueFrom.Default != nil {
					output = *param.ValueFrom.Default
				} else {
					return err
				}
			} else {
				output = string(data)
			}
		}

		// Trims off a single newline for user convenience
		output = strings.TrimSuffix(output, "\n")
		we.Template.Outputs.Parameters[i].Value = &output
		log.Infof("Successfully saved output parameter: %s", param.Name)
	}
	return nil
}

// SaveLogs saves logs
func (we *WorkflowExecutor) SaveLogs() (*wfv1.Artifact, error) {
	if we.Template.ArchiveLocation == nil || we.Template.ArchiveLocation.ArchiveLogs == nil || !*we.Template.ArchiveLocation.ArchiveLogs {
		return nil, nil
	}
	log.Infof("Saving logs")
	mainCtrID, err := we.GetMainContainerID()
	if err != nil {
		return nil, err
	}
	tempLogsDir := "/tmp/argo/outputs/logs"
	err = os.MkdirAll(tempLogsDir, os.ModePerm)
	if err != nil {
		return nil, errors.InternalWrapError(err)
	}
	fileName := "main.log"
	mainLog := path.Join(tempLogsDir, fileName)
	err = we.saveLogToFile(mainCtrID, mainLog)
	if err != nil {
		return nil, err
	}
	art := wfv1.Artifact{
		Name:             "main-logs",
		ArtifactLocation: *we.Template.ArchiveLocation,
	}
	if we.Template.ArchiveLocation.S3 != nil {
		shallowCopy := *we.Template.ArchiveLocation.S3
		art.S3 = &shallowCopy
		art.S3.Key = path.Join(art.S3.Key, fileName)
	} else if we.Template.ArchiveLocation.Artifactory != nil {
		shallowCopy := *we.Template.ArchiveLocation.Artifactory
		art.Artifactory = &shallowCopy
		artifactoryURL, urlParseErr := url.Parse(art.Artifactory.URL)
		if urlParseErr != nil {
			return nil, urlParseErr
		}
		artifactoryURL.Path = path.Join(artifactoryURL.Path, fileName)
		art.Artifactory.URL = artifactoryURL.String()
	} else if we.Template.ArchiveLocation.HDFS != nil {
		shallowCopy := *we.Template.ArchiveLocation.HDFS
		art.HDFS = &shallowCopy
		art.HDFS.Path = path.Join(art.HDFS.Path, fileName)
	} else if we.Template.ArchiveLocation.GCS != nil {
		shallowCopy := *we.Template.ArchiveLocation.GCS
		art.GCS = &shallowCopy
		art.GCS.Key = path.Join(art.GCS.Key, fileName)
	} else if we.Template.ArchiveLocation.OSS != nil {
		shallowCopy := *we.Template.ArchiveLocation.OSS
		art.OSS = &shallowCopy
		art.OSS.Key = path.Join(art.OSS.Key, fileName)
	} else {
		return nil, errors.Errorf(errors.CodeBadRequest, "Unable to determine path to store %s. Archive location provided no information", art.Name)
	}
	artDriver, err := we.InitDriver(&art)
	if err != nil {
		return nil, err
	}
	err = artDriver.Save(mainLog, &art)
	if err != nil {
		return nil, err
	}

	return &art, nil
}

// GetSecret will retrieve the Secrets from VolumeMount
func (we *WorkflowExecutor) GetSecret(accessKeyName string, accessKey string) (string, error) {
	file, err := ioutil.ReadFile(filepath.Join(common.SecretVolMountPath, accessKeyName, accessKey))
	if err != nil {
		return "", err
	}
	return string(file), nil
}

// saveLogToFile saves the entire log output of a container to a local file
func (we *WorkflowExecutor) saveLogToFile(mainCtrID, path string) error {
	outFile, err := os.Create(path)
	if err != nil {
		return errors.InternalWrapError(err)
	}
	defer func() { _ = outFile.Close() }()
	reader, err := we.RuntimeExecutor.GetOutputStream(mainCtrID, true)
	if err != nil {
		return err
	}
	defer func() { _ = reader.Close() }()
	_, err = io.Copy(outFile, reader)
	if err != nil {
		return errors.InternalWrapError(err)
	}
	return nil
}

// InitDriver initializes an instance of an artifact driver
func (we *WorkflowExecutor) InitDriver(art *wfv1.Artifact) (artifact.ArtifactDriver, error) {
	driver, err := artifact.NewDriver(art, we)
	if err == artifact.ErrUnsupportedDriver {
		return nil, errors.Errorf(errors.CodeBadRequest, "Unsupported artifact driver for %s", art.Name)
	}
	return driver, err
}

// getPod is a wrapper around the pod interface to get the current pod from kube API server
func (we *WorkflowExecutor) getPod() (*apiv1.Pod, error) {
	podsIf := we.ClientSet.CoreV1().Pods(we.Namespace)
	var pod *apiv1.Pod
	var err error
	_ = wait.ExponentialBackoff(ExecutorRetry, func() (bool, error) {
		pod, err = podsIf.Get(we.PodName, metav1.GetOptions{})
		if err != nil {
			log.Warnf("Failed to get pod '%s': %v", we.PodName, err)
			return false, nil
		}
		return true, nil
	})
	if err != nil {
		return nil, errors.InternalWrapError(err)
	}
	return pod, nil
}

// GetConfigMapKey retrieves a configmap value and memoizes the result
func (we *WorkflowExecutor) GetConfigMapKey(name, key string) (string, error) {
	namespace := we.Namespace
	cachedKey := fmt.Sprintf("%s/%s/%s", namespace, name, key)
	if val, ok := we.memoizedConfigMaps[cachedKey]; ok {
		return val, nil
	}
	configmapsIf := we.ClientSet.CoreV1().ConfigMaps(namespace)
	var configmap *apiv1.ConfigMap
	var err error
	_ = wait.ExponentialBackoff(retry.DefaultRetry, func() (bool, error) {
		configmap, err = configmapsIf.Get(name, metav1.GetOptions{})
		if err != nil {
			log.Warnf("Failed to get configmap '%s': %v", name, err)
			return false, nil
		}
		return true, nil
	})
	if err != nil {
		return "", errors.InternalWrapError(err)
	}
	// memoize all keys in the configmap since it's highly likely we will need to get a
	// subsequent key in the configmap (e.g. username + password) and we can save an API call
	for k, v := range configmap.Data {
		we.memoizedConfigMaps[fmt.Sprintf("%s/%s/%s", namespace, name, k)] = v
	}
	val, ok := we.memoizedConfigMaps[cachedKey]
	if !ok {
		return "", errors.Errorf(errors.CodeBadRequest, "configmap '%s' does not have the key '%s'", name, key)
	}
	return val, nil
}

// GetSecrets retrieves a secret value and memoizes the result
func (we *WorkflowExecutor) GetSecrets(namespace, name, key string) ([]byte, error) {
	cachedKey := fmt.Sprintf("%s/%s/%s", namespace, name, key)
	if val, ok := we.memoizedSecrets[cachedKey]; ok {
		return val, nil
	}
	secretsIf := we.ClientSet.CoreV1().Secrets(namespace)
	var secret *apiv1.Secret
	var err error
	_ = wait.ExponentialBackoff(retry.DefaultRetry, func() (bool, error) {
		secret, err = secretsIf.Get(name, metav1.GetOptions{})
		if err != nil {
			log.Warnf("Failed to get secret '%s': %v", name, err)
			return false, nil
		}
		return true, nil
	})
	if err != nil {
		return []byte{}, errors.InternalWrapError(err)
	}
	// memoize all keys in the secret since it's highly likely we will need to get a
	// subsequent key in the secret (e.g. username + password) and we can save an API call
	for k, v := range secret.Data {
		we.memoizedSecrets[fmt.Sprintf("%s/%s/%s", namespace, name, k)] = v
	}
	val, ok := we.memoizedSecrets[cachedKey]
	if !ok {
		return []byte{}, errors.Errorf(errors.CodeBadRequest, "secret '%s' does not have the key '%s'", name, key)
	}
	return val, nil
}

// GetMainContainerStatus returns the container status of the main container, nil if the main container does not exist
func (we *WorkflowExecutor) GetMainContainerStatus() (*apiv1.ContainerStatus, error) {
	pod, err := we.getPod()
	if err != nil {
		return nil, err
	}
	for _, ctrStatus := range pod.Status.ContainerStatuses {
		if ctrStatus.Name == common.MainContainerName {
			return &ctrStatus, nil
		}
	}
	return nil, nil
}

// GetMainContainerID returns the container id of the main container
func (we *WorkflowExecutor) GetMainContainerID() (string, error) {
	if we.mainContainerID != "" {
		return we.mainContainerID, nil
	}
	ctrStatus, err := we.GetMainContainerStatus()
	if err != nil {
		return "", err
	}
	if ctrStatus == nil {
		return "", nil
	}
	we.mainContainerID = containerID(ctrStatus.ContainerID)
	return we.mainContainerID, nil
}

// CaptureScriptResult will add the stdout of a script template as output result
func (we *WorkflowExecutor) CaptureScriptResult() error {

	if we.ExecutionControl == nil || !we.ExecutionControl.IncludeScriptOutput {
		log.Infof("No Script output reference in workflow. Capturing script output ignored")
		return nil
	}
	if we.Template.Script == nil && we.Template.Container == nil {
		log.Infof("Template type is neither of Script or Container. Capturing script output ignored")
		return nil
	}
	log.Infof("Capturing script output")
	mainContainerID, err := we.GetMainContainerID()
	if err != nil {
		return err
	}
	reader, err := we.RuntimeExecutor.GetOutputStream(mainContainerID, false)
	if err != nil {
		return err
	}
	defer func() { _ = reader.Close() }()
	bytes, err := ioutil.ReadAll(reader)
	if err != nil {
		return errors.InternalWrapError(err)
	}
	out := string(bytes)
	// Trims off a single newline for user convenience
	outputLen := len(out)
	if outputLen > 0 && out[outputLen-1] == '\n' {
		out = out[0 : outputLen-1]
	}

	const maxAnnotationSize int = 256 * (1 << 10) // 256 kB
	// A character in a string is a byte
	if len(out) > maxAnnotationSize {
		log.Warnf("Output is larger than the maximum allowed size of 256 kB, only the last 256 kB were saved")
		out = out[len(out)-maxAnnotationSize:]
	}

	we.Template.Outputs.Result = &out
	return nil
}

// CaptureScriptExitCode will add the exit code of a script template as output exit code
func (we *WorkflowExecutor) CaptureScriptExitCode() error {
	if we.Template.Script == nil && we.Template.Container == nil {
		log.Infof("Template type is neither of Script or Container. Capturing exit code ignored")
		return nil
	}
	log.Infof("Capturing script exit code")
	mainContainerID, err := we.GetMainContainerID()
	if err != nil {
		return err
	}
	exitCode, err := we.RuntimeExecutor.GetExitCode(mainContainerID)
	if err != nil {
		return err
	}

	if exitCode != "" {
		we.Template.Outputs.ExitCode = &exitCode
	}
	return nil
}

// AnnotateOutputs annotation to the pod indicating all the outputs.
func (we *WorkflowExecutor) AnnotateOutputs(logArt *wfv1.Artifact) error {
	outputs := we.Template.Outputs.DeepCopy()
	if logArt != nil {
		outputs.Artifacts = append(outputs.Artifacts, *logArt)
	}

	if !outputs.HasOutputs() {
		return nil
	}
	log.Infof("Annotating pod with output")
	outputBytes, err := json.Marshal(outputs)
	if err != nil {
		return errors.InternalWrapError(err)
	}
	return we.AddAnnotation(common.AnnotationKeyOutputs, string(outputBytes))
}

// AddError adds an error to the list of encountered errors durign execution
func (we *WorkflowExecutor) AddError(err error) {
	log.Errorf("executor error: %+v", err)
	we.errors = append(we.errors, err)
}

// AddAnnotation adds an annotation to the workflow pod
func (we *WorkflowExecutor) AddAnnotation(key, value string) error {
	return common.AddPodAnnotation(we.ClientSet, we.PodName, we.Namespace, key, value)
}

// isTarball returns whether or not the file is a tarball
func isTarball(filePath string) (bool, error) {
	log.Infof("Detecting if %s is a tarball", filePath)
	f, err := os.Open(filePath)
	if err != nil {
		return false, err
	}
	defer f.Close()
	gzr, err := gzip.NewReader(f)
	if err != nil {
		return false, nil
	}
	defer gzr.Close()
	tarr := tar.NewReader(gzr)
	_, err = tarr.Next()
	return err == nil, nil
}

// untar extracts a tarball to a temporary directory,
// renaming it to the desired location
func untar(tarPath string, destPath string) error {
	decompressor := func(src string, dest string) error {
		return common.RunCommand("tar", "-xf", src, "-C", dest)
	}

	return unpack(tarPath, destPath, decompressor)
}

// unzip extracts a zip folder to a temporary directory,
// renaming it to the desired location
func unzip(zipPath string, destPath string) error {
	decompressor := func(src string, dest string) error {
		r, err := zip.OpenReader(src)
		if err != nil {
			return err
		}
		defer func() {
			if err := r.Close(); err != nil {
				panic(err)
			}
		}()

		// Closure to address file descriptors issue with all the deferred .Close() methods
		extractAndWriteFile := func(f *zip.File) error {
			rc, err := f.Open()
			if err != nil {
				return err
			}
			defer func() {
				if err := rc.Close(); err != nil {
					panic(err)
				}
			}()

			path := filepath.Join(dest, f.Name)
			if !strings.HasPrefix(path, filepath.Clean(dest)+string(os.PathSeparator)) {
				return fmt.Errorf("%s: Illegal file path", path)
			}

			if f.FileInfo().IsDir() {
				if err = os.MkdirAll(path, f.Mode()); err != nil {
					return err
				}
			} else {
				if err = os.MkdirAll(filepath.Dir(path), f.Mode()); err != nil {
					return err
				}
				f, err := os.OpenFile(path, os.O_WRONLY|os.O_CREATE|os.O_TRUNC, f.Mode())
				if err != nil {
					return err
				}
				defer func() {
					if err := f.Close(); err != nil {
						panic(err)
					}
				}()

				_, err = io.Copy(f, rc)
				if err != nil {
					return err
				}
			}
			return nil
		}

		for _, f := range r.File {
			if err := extractAndWriteFile(f); err != nil {
				return err
			}
			log.Infof("Extracting file: %s", f.Name)
		}

		log.Infof("Extraction of %s finished!", src)

		return nil
	}

	return unpack(zipPath, destPath, decompressor)
}

// unpack unpacks a compressed file (tarball or zip file) to a temporary directory,
// renaming it to the desired location
// decompression is done using the decompressor closure, that should decompress a tarball or zip file
func unpack(srcPath string, destPath string, decompressor func(string, string) error) error {
	// first extract the tar into a temporary dir
	tmpDir := destPath + ".tmpdir"
	err := os.MkdirAll(tmpDir, os.ModePerm)
	if err != nil {
		return errors.InternalWrapError(err)
	}
<<<<<<< HEAD
	if decompressor != nil {
		if err = decompressor(srcPath, tmpDir); err != nil {
			return err
		}
=======
	_, err = common.RunCommand("tar", "-xf", tarPath, "-C", tmpDir)
	if err != nil {
		return err
>>>>>>> 300634af
	}
	// next, decide how we wish to rename the file/dir
	// to the destination path.
	files, err := ioutil.ReadDir(tmpDir)
	if err != nil {
		return errors.InternalWrapError(err)
	}
	if len(files) == 1 {
		// if the tar is comprised of single file or directory,
		// rename that file to the desired location
		filePath := path.Join(tmpDir, files[0].Name())
		err = os.Rename(filePath, destPath)
		if err != nil {
			return errors.InternalWrapError(err)
		}
		err = os.Remove(tmpDir)
		if err != nil {
			return errors.InternalWrapError(err)
		}
	} else {
		// the tar extracted into multiple files. In this case,
		// just rename the temp directory to the dest path
		err = os.Rename(tmpDir, destPath)
		if err != nil {
			return errors.InternalWrapError(err)
		}
	}
	return nil
}

func chmod(artPath string, mode int32, recurse bool) error {
	err := os.Chmod(artPath, os.FileMode(mode))
	if err != nil {
		return errors.InternalWrapError(err)
	}

	if recurse {
		err = filepath.Walk(artPath, func(path string, f os.FileInfo, err error) error {
			return os.Chmod(path, os.FileMode(mode))
		})
		if err != nil {
			return errors.InternalWrapError(err)
		}
	}

	return nil
}

// containerID is a convenience function to strip the 'docker://', 'containerd://' from k8s ContainerID string
func containerID(ctrID string) string {
	schemeIndex := strings.Index(ctrID, "://")
	if schemeIndex == -1 {
		return ctrID
	}
	return ctrID[schemeIndex+3:]
}

// Wait is the sidecar container logic which waits for the main container to complete.
// Also monitors for updates in the pod annotations which may change (e.g. terminate)
// Upon completion, kills any sidecars after it finishes.
func (we *WorkflowExecutor) Wait() error {
	err := we.RuntimeExecutor.WaitInit()
	if err != nil {
		return err
	}
	log.Infof("Waiting on main container")
	mainContainerID, err := we.waitMainContainerStart()
	if err != nil {
		return err
	}
	log.Infof("main container started with container ID: %s", mainContainerID)
	ctx, cancel := context.WithCancel(context.Background())
	defer cancel()

	annotationUpdatesCh := we.monitorAnnotations(ctx)
	go we.monitorDeadline(ctx, annotationUpdatesCh)

	_ = wait.ExponentialBackoff(ExecutorRetry, func() (bool, error) {
		err = we.RuntimeExecutor.Wait(mainContainerID)
		if err != nil {
			log.Warnf("Failed to wait for container id '%s': %v", mainContainerID, err)
			return false, err
		}
		return true, nil
	})
	if err != nil {
		return err
	}
	log.Infof("Main container completed")
	return nil
}

// waitMainContainerStart waits for the main container to start and returns its container ID.
func (we *WorkflowExecutor) waitMainContainerStart() (string, error) {
	for {
		podsIf := we.ClientSet.CoreV1().Pods(we.Namespace)
		fieldSelector := fields.ParseSelectorOrDie(fmt.Sprintf("metadata.name=%s", we.PodName))
		opts := metav1.ListOptions{
			FieldSelector: fieldSelector.String(),
		}

		var err error
		var watchIf watch.Interface

		err = wait.ExponentialBackoff(ExecutorRetry, func() (bool, error) {
			watchIf, err = podsIf.Watch(opts)
			if err != nil {
				log.Debugf("Failed to establish watch, retrying: %v", err)
				return false, nil
			}
			return true, nil
		})
		if err != nil {
			return "", errors.InternalWrapErrorf(err, "Failed to establish pod watch: %v", err)
		}
		for watchEv := range watchIf.ResultChan() {
			if watchEv.Type == watch.Error {
				return "", errors.InternalErrorf("Pod watch error waiting for main to start: %v", watchEv.Object)
			}
			pod, ok := watchEv.Object.(*apiv1.Pod)
			if !ok {
				log.Warnf("Pod watch returned non pod object: %v", watchEv.Object)
				continue
			}
			for _, ctrStatus := range pod.Status.ContainerStatuses {
				if ctrStatus.Name == common.MainContainerName {
					log.Debug(ctrStatus)
					if ctrStatus.ContainerID != "" {
						we.mainContainerID = containerID(ctrStatus.ContainerID)
						return containerID(ctrStatus.ContainerID), nil
					} else if ctrStatus.State.Waiting == nil && ctrStatus.State.Running == nil && ctrStatus.State.Terminated == nil {
						// status still not ready, wait
					} else if ctrStatus.State.Waiting != nil {
						// main container is still in waiting status
					} else {
						// main container in running or terminated state but missing container ID
						return "", errors.InternalError("Main container ID cannot be found")
					}
				}
			}
		}
		log.Warnf("Pod watch closed unexpectedly")
	}
}

func watchFileChanges(ctx context.Context, pollInterval time.Duration, filePath string) <-chan struct{} {
	res := make(chan struct{})
	go func() {
		defer close(res)

		var modTime *time.Time
		for {
			select {
			case <-ctx.Done():
				return
			default:
			}

			file, err := os.Stat(filePath)
			if err != nil {
				log.Fatal(err)
			}
			newModTime := file.ModTime()
			if modTime != nil && !modTime.Equal(file.ModTime()) {
				res <- struct{}{}
			}
			modTime = &newModTime
			time.Sleep(pollInterval)
		}
	}()
	return res
}

// monitorAnnotations starts a goroutine which monitors for any changes to the pod annotations.
// Emits an event on the returned channel upon any updates
func (we *WorkflowExecutor) monitorAnnotations(ctx context.Context) <-chan struct{} {
	log.Infof("Starting annotations monitor")

	// Create a channel to listen for a SIGUSR2. Upon receiving of the signal, we force reload our annotations
	// directly from kubernetes API. The controller uses this to fast-track notification of annotations
	// instead of waiting for the volume file to get updated (which can take minutes)
	sigs := make(chan os.Signal, 1)
	signal.Notify(sigs, os_specific.GetOsSignal())

	we.setExecutionControl()

	// Create a channel which will notify a listener on new updates to the annotations
	annotationUpdateCh := make(chan struct{})

	annotationChanges := watchFileChanges(ctx, 10*time.Second, we.PodAnnotationsPath)
	go func() {
		for {
			select {
			case <-ctx.Done():
				log.Infof("Annotations monitor stopped")
				signal.Stop(sigs)
				close(sigs)
				close(annotationUpdateCh)
				return
			case <-sigs:
				log.Infof("Received update signal. Reloading annotations from API")
				annotationUpdateCh <- struct{}{}
				we.setExecutionControl()
			case <-annotationChanges:
				log.Infof("%s updated", we.PodAnnotationsPath)
				err := we.LoadExecutionControl()
				if err != nil {
					log.Warnf("Failed to reload execution control from annotations: %v", err)
					continue
				}
				if we.ExecutionControl != nil {
					log.Infof("Execution control reloaded from annotations: %v", *we.ExecutionControl)
				}
				annotationUpdateCh <- struct{}{}
			}
		}
	}()
	return annotationUpdateCh
}

// setExecutionControl sets the execution control information from the pod annotation
func (we *WorkflowExecutor) setExecutionControl() {
	pod, err := we.getPod()
	if err != nil {
		log.Warnf("Failed to set execution control from API server: %v", err)
		return
	}
	execCtlString, ok := pod.ObjectMeta.Annotations[common.AnnotationKeyExecutionControl]
	if !ok {
		we.ExecutionControl = nil
	} else {
		var execCtl common.ExecutionControl
		err = json.Unmarshal([]byte(execCtlString), &execCtl)
		if err != nil {
			log.Errorf("Error unmarshalling '%s': %v", execCtlString, err)
			return
		}
		we.ExecutionControl = &execCtl
		log.Infof("Execution control set from API: %v", *we.ExecutionControl)
	}
}

// monitorDeadline checks to see if we exceeded the deadline for the step and
// terminates the main container if we did
func (we *WorkflowExecutor) monitorDeadline(ctx context.Context, annotationsUpdate <-chan struct{}) {
	log.Infof("Starting deadline monitor")
	for {
		select {
		case <-ctx.Done():
			log.Info("Deadline monitor stopped")
			return
		case <-annotationsUpdate:
		default:
			// TODO(jessesuen): we do not effectively use the annotations update channel yet. Ideally, we
			// should optimize this logic so that we use some type of mutable timer against the deadline
			// value instead of polling.
			if we.ExecutionControl != nil && we.ExecutionControl.Deadline != nil {
				if time.Now().UTC().After(*we.ExecutionControl.Deadline) {
					var message string
					// Zero value of the deadline indicates an intentional cancel vs. a timeout. We treat
					// timeouts as a failure and the pod should be annotated with that error
					if we.ExecutionControl.Deadline.IsZero() {
						message = "terminated"
					} else {
						message = "Step exceeded its deadline"
					}
					log.Info(message)
					_ = we.AddAnnotation(common.AnnotationKeyNodeMessage, message)
					log.Infof("Killing main container")
					mainContainerID, _ := we.GetMainContainerID()
					err := we.RuntimeExecutor.Kill([]string{mainContainerID})
					if err != nil {
						log.Warnf("Failed to kill main container: %v", err)
					}
					return
				}
			}
			time.Sleep(1 * time.Second)
		}
	}
}

// KillSidecars kills any sidecars to the main container
func (we *WorkflowExecutor) KillSidecars() error {
	log.Infof("Killing sidecars")
	pod, err := we.getPod()
	if err != nil {
		return err
	}
	sidecarIDs := make([]string, 0)
	for _, ctrStatus := range pod.Status.ContainerStatuses {
		if ctrStatus.Name == common.MainContainerName || ctrStatus.Name == common.WaitContainerName {
			continue
		}
		if ctrStatus.State.Terminated != nil {
			continue
		}
		containerID := containerID(ctrStatus.ContainerID)
		log.Infof("Killing sidecar %s (%s)", ctrStatus.Name, containerID)
		sidecarIDs = append(sidecarIDs, containerID)
	}
	if len(sidecarIDs) == 0 {
		return nil
	}
	return we.RuntimeExecutor.Kill(sidecarIDs)
}

// LoadExecutionControl reads the execution control definition from the the Kubernetes downward api annotations volume file
func (we *WorkflowExecutor) LoadExecutionControl() error {
	err := unmarshalAnnotationField(we.PodAnnotationsPath, common.AnnotationKeyExecutionControl, &we.ExecutionControl)
	if err != nil {
		if errors.IsCode(errors.CodeNotFound, err) {
			return nil
		}
		return err
	}
	return nil
}

// LoadTemplate reads the template definition from the the Kubernetes downward api annotations volume file
func LoadTemplate(path string) (*wfv1.Template, error) {
	var tmpl wfv1.Template
	err := unmarshalAnnotationField(path, common.AnnotationKeyTemplate, &tmpl)
	if err != nil {
		return nil, err
	}
	return &tmpl, nil
}

// unmarshalAnnotationField unmarshals the value of an annotation key into the supplied interface
// from the downward api annotation volume file
func unmarshalAnnotationField(filePath string, key string, into interface{}) error {
	// Read the annotation file
	file, err := os.Open(filePath)
	if err != nil {
		log.Errorf("ERROR opening annotation file from %s", filePath)
		return errors.InternalWrapError(err)
	}

	defer func() {
		_ = file.Close()
	}()
	reader := bufio.NewReader(file)

	// Prefix of key property in the annotation file
	prefix := fmt.Sprintf("%s=", key)

	for {
		// Read line-by-line
		var buffer bytes.Buffer
		var l []byte
		var isPrefix bool
		for {
			l, isPrefix, err = reader.ReadLine()
			buffer.Write(l)
			// If we've reached the end of the line, stop reading.
			if !isPrefix {
				break
			}
			// If we're just at the EOF, break
			if err != nil {
				break
			}
		}

		line := buffer.String()

		// Read property
		if strings.HasPrefix(line, prefix) {
			// Trim the prefix
			content := strings.TrimPrefix(line, prefix)

			// This part is a bit tricky in terms of unmarshalling
			// The content in the file will be something like,
			// `"{\"type\":\"container\",\"inputs\":{},\"outputs\":{}}"`
			// which is required to unmarshal twice

			// First unmarshal to a string without escaping characters
			var fieldString string
			err = json.Unmarshal([]byte(content), &fieldString)
			if err != nil {
				log.Errorf("Error unmarshalling annotation into string, %s, %v\n", content, err)
				return errors.InternalWrapError(err)
			}

			// Second unmarshal to a template
			err = json.Unmarshal([]byte(fieldString), into)
			if err != nil {
				log.Errorf("Error unmarshalling annotation into datastructure, %s, %v\n", fieldString, err)
				return errors.InternalWrapError(err)
			}
			return nil
		}

		// The end of the annotation file
		if err == io.EOF {
			break
		}
	}

	if err != io.EOF {
		return errors.InternalWrapError(err)
	}

	// If we reach here, then the key does not exist in the file
	return errors.Errorf(errors.CodeNotFound, "Key %s not found in annotation file: %s", key, filePath)
}<|MERGE_RESOLUTION|>--- conflicted
+++ resolved
@@ -937,16 +937,10 @@
 	if err != nil {
 		return errors.InternalWrapError(err)
 	}
-<<<<<<< HEAD
 	if decompressor != nil {
 		if err = decompressor(srcPath, tmpDir); err != nil {
 			return err
 		}
-=======
-	_, err = common.RunCommand("tar", "-xf", tarPath, "-C", tmpDir)
-	if err != nil {
-		return err
->>>>>>> 300634af
 	}
 	// next, decide how we wish to rename the file/dir
 	// to the destination path.

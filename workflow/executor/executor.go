package executor

import (
	"archive/tar"
	"archive/zip"
	"bufio"
	"bytes"
	"compress/gzip"
	"context"
	"encoding/json"
	"fmt"
	"io"
	"io/ioutil"
	"os"
	"os/signal"
	"path"
	"path/filepath"
	"runtime/debug"
	"strings"
	"time"

	argofile "github.com/argoproj/pkg/file"
	log "github.com/sirupsen/logrus"
	apiv1 "k8s.io/api/core/v1"
	metav1 "k8s.io/apimachinery/pkg/apis/meta/v1"
	"k8s.io/apimachinery/pkg/util/wait"
	"k8s.io/client-go/kubernetes"

	"github.com/argoproj/argo/v3/errors"
	wfv1 "github.com/argoproj/argo/v3/pkg/apis/workflow/v1alpha1"
	"github.com/argoproj/argo/v3/util"
	"github.com/argoproj/argo/v3/util/archive"
	errorsutil "github.com/argoproj/argo/v3/util/errors"
	"github.com/argoproj/argo/v3/util/retry"
	waitutil "github.com/argoproj/argo/v3/util/wait"
	artifact "github.com/argoproj/argo/v3/workflow/artifacts"
	"github.com/argoproj/argo/v3/workflow/common"
	os_specific "github.com/argoproj/argo/v3/workflow/executor/os-specific"
)

// ExecutorRetry is a retry backoff settings for WorkflowExecutor
// Run	Seconds
// 0	0.000
// 1	1.000
// 2	2.600
// 3	5.160
// 4	9.256
var ExecutorRetry = wait.Backoff{
	Steps:    5,
	Duration: 1 * time.Second,
	Factor:   1.6,
	Jitter:   0.5,
}

const (
	// This directory temporarily stores the tarballs of the artifacts before uploading
	tempOutArtDir = "/tmp/argo/outputs/artifacts"
)

// WorkflowExecutor is program which runs as the init/wait container
type WorkflowExecutor struct {
	PodName            string
	Template           wfv1.Template
	ClientSet          kubernetes.Interface
	Namespace          string
	PodAnnotationsPath string
	ExecutionControl   *common.ExecutionControl
	RuntimeExecutor    ContainerRuntimeExecutor

	// memoized configmaps
	memoizedConfigMaps map[string]string
	// memoized secrets
	memoizedSecrets map[string][]byte
	// list of errors that occurred during execution.
	// the first of these is used as the overall message of the node
	errors []error
}

//go:generate mockery -name ContainerRuntimeExecutor

// ContainerRuntimeExecutor is the interface for interacting with a container runtime (e.g. docker)
type ContainerRuntimeExecutor interface {
	// GetFileContents returns the file contents of a file in a container as a string
	GetFileContents(containerName string, sourcePath string) (string, error)

	// CopyFile copies a source file in a container to a local path
	CopyFile(containerName, sourcePath, destPath string, compressionLevel int) error

	// GetOutputStream returns the entirety of the container output as a io.Reader
	// Used to capture script results as an output parameter, and to archive container logs
	GetOutputStream(ctx context.Context, containerName string, combinedOutput bool) (io.ReadCloser, error)

	// GetExitCode returns the exit code of the container
	// Used to capture script exit code as an output parameter
	GetExitCode(ctx context.Context, containerName string) (string, error)

	// Wait waits for the container to complete.
	// The implementation should not wait for the sidecars. These are included in case you need to capture data on them.
	Wait(ctx context.Context, containerNames, sidecarNames []string) error

<<<<<<< HEAD
	// Kill a list of containers first with a SIGTERM then with a SIGKILL after a grace period
	Kill(ctx context.Context, containerNames []string) error
=======
	// Wait waits for the container to complete
	Wait(ctx context.Context, containerID string) error

	// Kill a list of containerIDs first with a SIGTERM then with a SIGKILL after a grace period
	Kill(ctx context.Context, containerIDs []string, terminationGracePeriodDuration time.Duration) error
>>>>>>> 3edb55c1
}

// NewExecutor instantiates a new workflow executor
func NewExecutor(clientset kubernetes.Interface, podName, namespace, podAnnotationsPath string, cre ContainerRuntimeExecutor, template wfv1.Template) WorkflowExecutor {
	return WorkflowExecutor{
		PodName:            podName,
		ClientSet:          clientset,
		Namespace:          namespace,
		PodAnnotationsPath: podAnnotationsPath,
		RuntimeExecutor:    cre,
		Template:           template,
		memoizedConfigMaps: map[string]string{},
		memoizedSecrets:    map[string][]byte{},
		errors:             []error{},
	}
}

// HandleError is a helper to annotate the pod with the error message upon a unexpected executor panic or error
func (we *WorkflowExecutor) HandleError(ctx context.Context) {
	if r := recover(); r != nil {
		_ = we.AddAnnotation(ctx, common.AnnotationKeyNodeMessage, fmt.Sprintf("%v", r))
		util.WriteTeriminateMessage(fmt.Sprintf("%v", r))
		log.Fatalf("executor panic: %+v\n%s", r, debug.Stack())
	} else {
		if len(we.errors) > 0 {
			util.WriteTeriminateMessage(we.errors[0].Error())
			_ = we.AddAnnotation(ctx, common.AnnotationKeyNodeMessage, we.errors[0].Error())
		}
	}
}

// LoadArtifacts loads artifacts from location to a container path
func (we *WorkflowExecutor) LoadArtifacts(ctx context.Context) error {
	log.Infof("Start loading input artifacts...")

	for _, art := range we.Template.Inputs.Artifacts {

		log.Infof("Downloading artifact: %s", art.Name)

		if !art.HasLocationOrKey() {
			if art.Optional {
				log.Warnf("Ignoring optional artifact '%s' which was not supplied", art.Name)
				continue
			} else {
				return errors.Errorf("required artifact %s not supplied", art.Name)
			}
		}
		driverArt, err := we.newDriverArt(&art)
		if err != nil {
			return err
		}
		artDriver, err := we.InitDriver(ctx, driverArt)
		if err != nil {
			return err
		}
		// Determine the file path of where to load the artifact
		if art.Path == "" {
			return errors.InternalErrorf("Artifact %s did not specify a path", art.Name)
		}
		var artPath string
		mnt := common.FindOverlappingVolume(&we.Template, art.Path)
		if mnt == nil {
			artPath = path.Join(common.ExecutorArtifactBaseDir, art.Name)
		} else {
			// If we get here, it means the input artifact path overlaps with an user specified
			// volumeMount in the container. Because we also implement input artifacts as volume
			// mounts, we need to load the artifact into the user specified volume mount,
			// as opposed to the `input-artifacts` volume that is an implementation detail
			// unbeknownst to the user.
			log.Infof("Specified artifact path %s overlaps with volume mount at %s. Extracting to volume mount", art.Path, mnt.MountPath)
			artPath = path.Join(common.ExecutorMainFilesystemDir, art.Path)
		}

		// The artifact is downloaded to a temporary location, after which we determine if
		// the file is a tarball or not. If it is, it is first extracted then renamed to
		// the desired location. If not, it is simply renamed to the location.
		tempArtPath := artPath + ".tmp"
		err = artDriver.Load(driverArt, tempArtPath)
		if err != nil {
			if art.Optional && errors.IsCode(errors.CodeNotFound, err) {
				log.Infof("Skipping optional input artifact that was not found: %s", art.Name)
				continue
			}
			return err
		}

		isTar := false
		isZip := false
		if art.GetArchive().None != nil {
			// explicitly not a tar
			isTar = false
			isZip = false
		} else if art.GetArchive().Tar != nil {
			// explicitly a tar
			isTar = true
		} else if art.GetArchive().Zip != nil {
			// explicitly a zip
			isZip = true
		} else {
			// auto-detect if tarball
			// (don't try to autodetect zip files for backwards compatibility)
			isTar, err = isTarball(tempArtPath)
			if err != nil {
				return err
			}
		}

		if isTar {
			err = untar(tempArtPath, artPath)
			_ = os.Remove(tempArtPath)
		} else if isZip {
			err = unzip(tempArtPath, artPath)
			_ = os.Remove(tempArtPath)
		} else {
			err = os.Rename(tempArtPath, artPath)
		}
		if err != nil {
			return err
		}

		log.Infof("Successfully download file: %s", artPath)
		if art.Mode != nil {
			err = chmod(artPath, *art.Mode, art.RecurseMode)
			if err != nil {
				return err
			}
		}
	}
	return nil
}

// StageFiles will create any files required by script/resource templates
func (we *WorkflowExecutor) StageFiles() error {
	var filePath string
	var body []byte
	switch we.Template.GetType() {
	case wfv1.TemplateTypeScript:
		log.Infof("Loading script source to %s", common.ExecutorScriptSourcePath)
		filePath = common.ExecutorScriptSourcePath
		body = []byte(we.Template.Script.Source)
	case wfv1.TemplateTypeResource:
		log.Infof("Loading manifest to %s", common.ExecutorResourceManifestPath)
		filePath = common.ExecutorResourceManifestPath
		body = []byte(we.Template.Resource.Manifest)
	default:
		return nil
	}
	err := ioutil.WriteFile(filePath, body, 0644)
	if err != nil {
		return errors.InternalWrapError(err)
	}
	return nil
}

// SaveArtifacts uploads artifacts to the archive location
func (we *WorkflowExecutor) SaveArtifacts(ctx context.Context) error {
	if len(we.Template.Outputs.Artifacts) == 0 {
		log.Infof("No output artifacts")
		return nil
	}
	log.Infof("Saving output artifacts")
	err := os.MkdirAll(tempOutArtDir, os.ModePerm)
	if err != nil {
		return errors.InternalWrapError(err)
	}

	for i, art := range we.Template.Outputs.Artifacts {
		err := we.saveArtifact(ctx, common.MainContainerName, &art)
		if err != nil {
			return err
		}
		we.Template.Outputs.Artifacts[i] = art
	}
	return nil
}

func (we *WorkflowExecutor) saveArtifact(ctx context.Context, containerName string, art *wfv1.Artifact) error {
	// Determine the file path of where to find the artifact
	if art.Path == "" {
		return errors.InternalErrorf("Artifact %s did not specify a path", art.Name)
	}
	fileName, localArtPath, err := we.stageArchiveFile(containerName, art)
	if err != nil {
		if art.Optional && errors.IsCode(errors.CodeNotFound, err) {
			log.Warnf("Ignoring optional artifact '%s' which does not exist in path '%s': %v", art.Name, art.Path, err)
			return nil
		}
		return err
	}
	return we.saveArtifactFromFile(ctx, art, fileName, localArtPath)
}

// fileBase is probably path.Base(filePath), but can be something else
func (we *WorkflowExecutor) saveArtifactFromFile(ctx context.Context, art *wfv1.Artifact, fileName, localArtPath string) error {
	if !art.HasKey() {
		key, err := we.Template.ArchiveLocation.GetKey()
		if err != nil {
			return err
		}
		if err = art.SetType(we.Template.ArchiveLocation.Get()); err != nil {
			return err
		}
		if err := art.SetKey(path.Join(key, fileName)); err != nil {
			return err
		}
	}
	driverArt, err := we.newDriverArt(art)
	if err != nil {
		return err
	}
	artDriver, err := we.InitDriver(ctx, driverArt)
	if err != nil {
		return err
	}
	err = artDriver.Save(localArtPath, driverArt)
	if err != nil {
		return err
	}
	we.maybeDeleteLocalArtPath(localArtPath)
	log.Infof("Successfully saved file: %s", localArtPath)
	return nil
}

func (we *WorkflowExecutor) maybeDeleteLocalArtPath(localArtPath string) {
	if os.Getenv("REMOVE_LOCAL_ART_PATH") == "true" {
		log.WithField("localArtPath", localArtPath).Info("deleting local artifact")
		// remove is best effort (the container will go away anyways).
		// we just want reduce peak space usage
		err := os.Remove(localArtPath)
		if err != nil {
			log.Warnf("Failed to remove %s: %v", localArtPath, err)
		}
	} else {
		log.WithField("localArtPath", localArtPath).Info("not deleting local artifact")
	}
}

// stageArchiveFile stages a path in a container for archiving from the wait sidecar.
// Returns a filename and a local path for the upload.
// The filename is incorporated into the final path when uploading it to the artifact repo.
// The local path is the final staging location of the file (or directory) which we will pass
// to the SaveArtifacts call and may be a directory or file.
func (we *WorkflowExecutor) stageArchiveFile(containerName string, art *wfv1.Artifact) (string, string, error) {
	log.Infof("Staging artifact: %s", art.Name)
	strategy := art.Archive
	if strategy == nil {
		// If no strategy is specified, default to the tar strategy
		strategy = &wfv1.ArchiveStrategy{
			Tar: &wfv1.TarStrategy{},
		}
	}
	compressionLevel := gzip.NoCompression
	if strategy.Tar != nil {
		if l := strategy.Tar.CompressionLevel; l != nil {
			compressionLevel = int(*l)
		} else {
			compressionLevel = gzip.DefaultCompression
		}
	}

	if !we.isBaseImagePath(art.Path) {
		// If we get here, we are uploading an artifact from a mirrored volume mount which the wait
		// sidecar has direct access to. We can upload directly from the shared volume mount,
		// instead of copying it from the container.
		mountedArtPath := filepath.Join(common.ExecutorMainFilesystemDir, art.Path)
		log.Infof("Staging %s from mirrored volume mount %s", art.Path, mountedArtPath)
		if strategy.None != nil {
			fileName := filepath.Base(art.Path)
			log.Infof("No compression strategy needed. Staging skipped")
			if !argofile.Exists(mountedArtPath) {
				return "", "", errors.Errorf(errors.CodeNotFound, "%s no such file or directory", art.Path)
			}
			return fileName, mountedArtPath, nil
		}
		fileName := fmt.Sprintf("%s.tgz", art.Name)
		localArtPath := filepath.Join(tempOutArtDir, fileName)
		f, err := os.Create(localArtPath)
		if err != nil {
			return "", "", errors.InternalWrapError(err)
		}
		w := bufio.NewWriter(f)
		err = archive.TarGzToWriter(mountedArtPath, compressionLevel, w)
		if err != nil {
			return "", "", err
		}
		log.Infof("Successfully staged %s from mirrored volume mount %s", art.Path, mountedArtPath)
		return fileName, localArtPath, nil
	}

	fileName := fmt.Sprintf("%s.tgz", art.Name)
	localArtPath := filepath.Join(tempOutArtDir, fileName)
	log.Infof("Copying %s from container base image layer to %s", art.Path, localArtPath)

	err := we.RuntimeExecutor.CopyFile(containerName, art.Path, localArtPath, compressionLevel)
	if err != nil {
		return "", "", err
	}
	if strategy.Tar != nil {
		// NOTE we already tar gzip the file in the executor. So this is a noop.
		return fileName, localArtPath, nil
	}
	// localArtPath now points to a .tgz file, and the archive strategy is *not* tar. We need to untar it
	log.Infof("Untaring %s archive before upload", localArtPath)
	unarchivedArtPath := path.Join(filepath.Dir(localArtPath), art.Name)
	err = untar(localArtPath, unarchivedArtPath)
	if err != nil {
		return "", "", err
	}
	// Delete the tarball
	err = os.Remove(localArtPath)
	if err != nil {
		return "", "", errors.InternalWrapError(err)
	}
	isDir, err := argofile.IsDirectory(unarchivedArtPath)
	if err != nil {
		return "", "", errors.InternalWrapError(err)
	}
	fileName = filepath.Base(art.Path)
	if isDir {
		localArtPath = unarchivedArtPath
	} else {
		// If we are uploading a single file, we need to preserve original filename so that
		// 1. minio client can infer its mime-type, based on file extension
		// 2. the original filename is incorporated into the final path
		localArtPath = path.Join(tempOutArtDir, fileName)
		err = os.Rename(unarchivedArtPath, localArtPath)
		if err != nil {
			return "", "", errors.InternalWrapError(err)
		}
	}
	// In the future, if we were to support other compression formats (e.g. bzip2) or options
	// the logic would go here, and compression would be moved out of the executors
	return fileName, localArtPath, nil
}

// isBaseImagePath checks if the given artifact path resides in the base image layer of the container
// versus a shared volume mount between the wait and main container
func (we *WorkflowExecutor) isBaseImagePath(path string) bool {
	// first check if path overlaps with a user-specified volumeMount
	if common.FindOverlappingVolume(&we.Template, path) != nil {
		return false
	}
	// next check if path overlaps with a shared input-artifact emptyDir mounted by argo
	for _, inArt := range we.Template.Inputs.Artifacts {
		if path == inArt.Path {
			// The input artifact may have been optional and not supplied. If this is the case, the file won't exist on
			// the input artifact volume. Since this function was called, we know that we want to use this path as an
			// output artifact, so we should look for it in the base image path.
			if inArt.Optional && !inArt.HasLocationOrKey() {
				return true
			}
			return false
		}
		if strings.HasPrefix(path, inArt.Path+"/") {
			return false
		}
	}
	return true
}

// SaveParameters will save the content in the specified file path as output parameter value
func (we *WorkflowExecutor) SaveParameters(ctx context.Context) error {
	if len(we.Template.Outputs.Parameters) == 0 {
		log.Infof("No output parameters")
		return nil
	}
	log.Infof("Saving output parameters")
	for i, param := range we.Template.Outputs.Parameters {
		log.Infof("Saving path output parameter: %s", param.Name)
		// Determine the file path of where to find the parameter
		if param.ValueFrom == nil || param.ValueFrom.Path == "" {
			continue
		}

		var output *wfv1.AnyString
		if we.isBaseImagePath(param.ValueFrom.Path) {
			executorType := os.Getenv(common.EnvVarContainerRuntimeExecutor)
			if executorType == common.ContainerRuntimeExecutorK8sAPI || executorType == common.ContainerRuntimeExecutorKubelet {
				log.Infof("Copying output parameter %s from base image layer %s is not supported for k8sapi and kubelet executors. "+
					"Consider using an emptyDir volume: https://argoproj.github.io/argo/empty-dir/.", param.Name, param.ValueFrom.Path)
				continue
			}
			log.Infof("Copying %s from base image layer", param.ValueFrom.Path)
			fileContents, err := we.RuntimeExecutor.GetFileContents(common.MainContainerName, param.ValueFrom.Path)
			if err != nil {
				// We have a default value to use instead of returning an error
				if param.ValueFrom.Default != nil {
					output = param.ValueFrom.Default
				} else {
					return err
				}
			} else {
				output = wfv1.AnyStringPtr(fileContents)
			}
		} else {
			log.Infof("Copying %s from volume mount", param.ValueFrom.Path)
			mountedPath := filepath.Join(common.ExecutorMainFilesystemDir, param.ValueFrom.Path)
			data, err := ioutil.ReadFile(mountedPath)
			if err != nil {
				// We have a default value to use instead of returning an error
				if param.ValueFrom.Default != nil {
					output = param.ValueFrom.Default
				} else {
					return err
				}
			} else {
				output = wfv1.AnyStringPtr(string(data))
			}
		}

		// Trims off a single newline for user convenience
		output = wfv1.AnyStringPtr(strings.TrimSuffix(output.String(), "\n"))
		we.Template.Outputs.Parameters[i].Value = output
		log.Infof("Successfully saved output parameter: %s", param.Name)
	}
	return nil
}

// SaveLogs saves logs
func (we *WorkflowExecutor) SaveLogs(ctx context.Context) (*wfv1.Artifact, error) {
	if !we.Template.ArchiveLocation.IsArchiveLogs() {
		return nil, nil
	}
	log.Infof("Saving logs")
	tempLogsDir := "/tmp/argo/outputs/logs"
	err := os.MkdirAll(tempLogsDir, os.ModePerm)
	if err != nil {
		return nil, errors.InternalWrapError(err)
	}
	fileName := "main.log"
	mainLog := path.Join(tempLogsDir, fileName)
	err = we.saveLogToFile(ctx, common.MainContainerName, mainLog)
	if err != nil {
		return nil, err
	}
	art := &wfv1.Artifact{Name: "main-logs"}
	err = we.saveArtifactFromFile(ctx, art, fileName, mainLog)
	if err != nil {
		return nil, err
	}
	return art, nil
}

// GetSecret will retrieve the Secrets from VolumeMount
func (we *WorkflowExecutor) GetSecret(ctx context.Context, accessKeyName string, accessKey string) (string, error) {
	file, err := ioutil.ReadFile(filepath.Join(common.SecretVolMountPath, accessKeyName, accessKey))
	if err != nil {
		return "", err
	}
	return string(file), nil
}

// saveLogToFile saves the entire log output of a container to a local file
func (we *WorkflowExecutor) saveLogToFile(ctx context.Context, containerName, path string) error {
	outFile, err := os.Create(path)
	if err != nil {
		return errors.InternalWrapError(err)
	}
	defer func() { _ = outFile.Close() }()
	reader, err := we.RuntimeExecutor.GetOutputStream(ctx, containerName, true)
	if err != nil {
		return err
	}
	defer func() { _ = reader.Close() }()
	_, err = io.Copy(outFile, reader)
	if err != nil {
		return errors.InternalWrapError(err)
	}
	return nil
}

func (we *WorkflowExecutor) newDriverArt(art *wfv1.Artifact) (*wfv1.Artifact, error) {
	driverArt := art.DeepCopy()
	err := driverArt.Relocate(we.Template.ArchiveLocation)
	return driverArt, err
}

// InitDriver initializes an instance of an artifact driver
func (we *WorkflowExecutor) InitDriver(ctx context.Context, art *wfv1.Artifact) (artifact.ArtifactDriver, error) {
	driver, err := artifact.NewDriver(ctx, art, we)
	if err == artifact.ErrUnsupportedDriver {
		return nil, errors.Errorf(errors.CodeBadRequest, "Unsupported artifact driver for %s", art.Name)
	}
	return driver, err
}

// getPod is a wrapper around the pod interface to get the current pod from kube API server
func (we *WorkflowExecutor) getPod(ctx context.Context) (*apiv1.Pod, error) {
	podsIf := we.ClientSet.CoreV1().Pods(we.Namespace)
	var pod *apiv1.Pod
	err := waitutil.Backoff(ExecutorRetry, func() (bool, error) {
		var err error
		pod, err = podsIf.Get(ctx, we.PodName, metav1.GetOptions{})
		return !errorsutil.IsTransientErr(err), err
	})
	if err != nil {
		return nil, errors.InternalWrapError(err)
	}
	return pod, nil
}

// GetConfigMapKey retrieves a configmap value and memoizes the result
func (we *WorkflowExecutor) GetConfigMapKey(ctx context.Context, name, key string) (string, error) {
	namespace := we.Namespace
	cachedKey := fmt.Sprintf("%s/%s/%s", namespace, name, key)
	if val, ok := we.memoizedConfigMaps[cachedKey]; ok {
		return val, nil
	}
	configmapsIf := we.ClientSet.CoreV1().ConfigMaps(namespace)
	var configmap *apiv1.ConfigMap
	err := waitutil.Backoff(retry.DefaultRetry, func() (bool, error) {
		var err error
		configmap, err = configmapsIf.Get(ctx, name, metav1.GetOptions{})
		return !errorsutil.IsTransientErr(err), err
	})
	if err != nil {
		return "", errors.InternalWrapError(err)
	}
	// memoize all keys in the configmap since it's highly likely we will need to get a
	// subsequent key in the configmap (e.g. username + password) and we can save an API call
	for k, v := range configmap.Data {
		we.memoizedConfigMaps[fmt.Sprintf("%s/%s/%s", namespace, name, k)] = v
	}
	val, ok := we.memoizedConfigMaps[cachedKey]
	if !ok {
		return "", errors.Errorf(errors.CodeBadRequest, "configmap '%s' does not have the key '%s'", name, key)
	}
	return val, nil
}

// GetSecrets retrieves a secret value and memoizes the result
func (we *WorkflowExecutor) GetSecrets(ctx context.Context, namespace, name, key string) ([]byte, error) {
	cachedKey := fmt.Sprintf("%s/%s/%s", namespace, name, key)
	if val, ok := we.memoizedSecrets[cachedKey]; ok {
		return val, nil
	}
	secretsIf := we.ClientSet.CoreV1().Secrets(namespace)
	var secret *apiv1.Secret
	err := waitutil.Backoff(retry.DefaultRetry, func() (bool, error) {
		var err error
		secret, err = secretsIf.Get(ctx, name, metav1.GetOptions{})
		return !errorsutil.IsTransientErr(err), err
	})
	if err != nil {
		return []byte{}, errors.InternalWrapError(err)
	}
	// memoize all keys in the secret since it's highly likely we will need to get a
	// subsequent key in the secret (e.g. username + password) and we can save an API call
	for k, v := range secret.Data {
		we.memoizedSecrets[fmt.Sprintf("%s/%s/%s", namespace, name, k)] = v
	}
	val, ok := we.memoizedSecrets[cachedKey]
	if !ok {
		return []byte{}, errors.Errorf(errors.CodeBadRequest, "secret '%s' does not have the key '%s'", name, key)
	}
	return val, nil
}

<<<<<<< HEAD
=======
// GetTerminationGracePeriodDuration returns the terminationGracePeriodSeconds of podSpec in Time.Duration format
func (we *WorkflowExecutor) GetTerminationGracePeriodDuration(ctx context.Context) (time.Duration, error) {
	pod, err := we.getPod(ctx)
	if err != nil {
		return time.Duration(0), err
	}
	terminationGracePeriodDuration := time.Duration(*pod.Spec.TerminationGracePeriodSeconds)
	return terminationGracePeriodDuration, nil
}

// GetMainContainerStatus returns the container status of the main container, nil if the main container does not exist
func (we *WorkflowExecutor) GetMainContainerStatus(ctx context.Context) (*apiv1.ContainerStatus, error) {
	pod, err := we.getPod(ctx)
	if err != nil {
		return nil, err
	}
	for _, ctrStatus := range pod.Status.ContainerStatuses {
		if ctrStatus.Name == common.MainContainerName {
			return &ctrStatus, nil
		}
	}
	return nil, nil
}

// GetMainContainerID returns the container id of the main container
func (we *WorkflowExecutor) GetMainContainerID(ctx context.Context) (string, error) {
	if we.mainContainerID != "" {
		return we.mainContainerID, nil
	}
	ctrStatus, err := we.GetMainContainerStatus(ctx)
	if err != nil {
		return "", err
	}
	if ctrStatus == nil {
		return "", nil
	}
	we.mainContainerID = containerID(ctrStatus.ContainerID)
	return we.mainContainerID, nil
}

>>>>>>> 3edb55c1
// CaptureScriptResult will add the stdout of a script template as output result
func (we *WorkflowExecutor) CaptureScriptResult(ctx context.Context) error {

	if we.ExecutionControl == nil || !we.ExecutionControl.IncludeScriptOutput {
		log.Infof("No Script output reference in workflow. Capturing script output ignored")
		return nil
	}
	if we.Template.Script == nil && we.Template.Container == nil {
		log.Infof("Template type is neither of Script or Container. Capturing script output ignored")
		return nil
	}
	log.Infof("Capturing script output")
	reader, err := we.RuntimeExecutor.GetOutputStream(ctx, common.MainContainerName, false)
	if err != nil {
		return err
	}
	defer func() { _ = reader.Close() }()
	bytes, err := ioutil.ReadAll(reader)
	if err != nil {
		return errors.InternalWrapError(err)
	}
	out := string(bytes)
	// Trims off a single newline for user convenience
	outputLen := len(out)
	if outputLen > 0 && out[outputLen-1] == '\n' {
		out = out[0 : outputLen-1]
	}

	const maxAnnotationSize int = 256 * (1 << 10) // 256 kB
	// A character in a string is a byte
	if len(out) > maxAnnotationSize {
		log.Warnf("Output is larger than the maximum allowed size of 256 kB, only the last 256 kB were saved")
		out = out[len(out)-maxAnnotationSize:]
	}

	we.Template.Outputs.Result = &out
	return nil
}

// CaptureScriptExitCode will add the exit code of a script template as output exit code
func (we *WorkflowExecutor) CaptureScriptExitCode(ctx context.Context) error {
	if we.Template.Script == nil && we.Template.Container == nil {
		log.Infof("Template type is neither of Script or Container. Capturing exit code ignored")
		return nil
	}
	log.Infof("Capturing script exit code")
	exitCode, err := we.RuntimeExecutor.GetExitCode(ctx, common.MainContainerName)
	if err != nil {
		return err
	}

	if exitCode != "" {
		we.Template.Outputs.ExitCode = &exitCode
	}
	return nil
}

// AnnotateOutputs annotation to the pod indicating all the outputs.
func (we *WorkflowExecutor) AnnotateOutputs(ctx context.Context, logArt *wfv1.Artifact) error {
	outputs := we.Template.Outputs.DeepCopy()
	if logArt != nil {
		outputs.Artifacts = append(outputs.Artifacts, *logArt)
	}

	if !outputs.HasOutputs() {
		return nil
	}
	log.Infof("Annotating pod with output")
	outputBytes, err := json.Marshal(outputs)
	if err != nil {
		return errors.InternalWrapError(err)
	}
	return we.AddAnnotation(ctx, common.AnnotationKeyOutputs, string(outputBytes))
}

// AddError adds an error to the list of encountered errors durign execution
func (we *WorkflowExecutor) AddError(err error) {
	log.Errorf("executor error: %+v", err)
	we.errors = append(we.errors, err)
}

// AddAnnotation adds an annotation to the workflow pod
func (we *WorkflowExecutor) AddAnnotation(ctx context.Context, key, value string) error {
	return common.AddPodAnnotation(ctx, we.ClientSet, we.PodName, we.Namespace, key, value, ExecutorRetry)
}

// isTarball returns whether or not the file is a tarball
func isTarball(filePath string) (bool, error) {
	log.Infof("Detecting if %s is a tarball", filePath)
	f, err := os.Open(filePath)
	if err != nil {
		return false, err
	}
	defer f.Close()
	gzr, err := gzip.NewReader(f)
	if err != nil {
		return false, nil
	}
	defer gzr.Close()
	tarr := tar.NewReader(gzr)
	_, err = tarr.Next()
	return err == nil, nil
}

// untar extracts a tarball to a temporary directory,
// renaming it to the desired location
func untar(tarPath string, destPath string) error {
	decompressor := func(src string, dest string) error {
		_, err := common.RunCommand("tar", "-xf", src, "-C", dest)
		return err
	}

	return unpack(tarPath, destPath, decompressor)
}

// unzip extracts a zip folder to a temporary directory,
// renaming it to the desired location
func unzip(zipPath string, destPath string) error {
	decompressor := func(src string, dest string) error {
		r, err := zip.OpenReader(src)
		if err != nil {
			return err
		}
		defer func() {
			if err := r.Close(); err != nil {
				panic(err)
			}
		}()

		// Closure to address file descriptors issue with all the deferred .Close() methods
		extractAndWriteFile := func(f *zip.File) error {
			rc, err := f.Open()
			if err != nil {
				return err
			}
			defer func() {
				if err := rc.Close(); err != nil {
					panic(err)
				}
			}()

			path := filepath.Join(dest, f.Name)
			if !strings.HasPrefix(path, filepath.Clean(dest)+string(os.PathSeparator)) {
				return fmt.Errorf("%s: Illegal file path", path)
			}

			if f.FileInfo().IsDir() {
				if err = os.MkdirAll(path, f.Mode()); err != nil {
					return err
				}
			} else {
				if err = os.MkdirAll(filepath.Dir(path), f.Mode()); err != nil {
					return err
				}
				f, err := os.OpenFile(path, os.O_WRONLY|os.O_CREATE|os.O_TRUNC, f.Mode())
				if err != nil {
					return err
				}
				defer func() {
					if err := f.Close(); err != nil {
						panic(err)
					}
				}()

				_, err = io.Copy(f, rc)
				if err != nil {
					return err
				}
			}
			return nil
		}

		for _, f := range r.File {
			if err := extractAndWriteFile(f); err != nil {
				return err
			}
			log.Infof("Extracting file: %s", f.Name)
		}

		log.Infof("Extraction of %s finished!", src)

		return nil
	}

	return unpack(zipPath, destPath, decompressor)
}

// unpack unpacks a compressed file (tarball or zip file) to a temporary directory,
// renaming it to the desired location
// decompression is done using the decompressor closure, that should decompress a tarball or zip file
func unpack(srcPath string, destPath string, decompressor func(string, string) error) error {
	// first extract the tar into a temporary dir
	tmpDir := destPath + ".tmpdir"
	err := os.MkdirAll(tmpDir, os.ModePerm)
	if err != nil {
		return errors.InternalWrapError(err)
	}
	if decompressor != nil {
		if err = decompressor(srcPath, tmpDir); err != nil {
			return err
		}
	}
	// next, decide how we wish to rename the file/dir
	// to the destination path.
	files, err := ioutil.ReadDir(tmpDir)
	if err != nil {
		return errors.InternalWrapError(err)
	}
	if len(files) == 1 {
		// if the tar is comprised of single file or directory,
		// rename that file to the desired location
		filePath := path.Join(tmpDir, files[0].Name())
		err = os.Rename(filePath, destPath)
		if err != nil {
			return errors.InternalWrapError(err)
		}
		err = os.Remove(tmpDir)
		if err != nil {
			return errors.InternalWrapError(err)
		}
	} else {
		// the tar extracted into multiple files. In this case,
		// just rename the temp directory to the dest path
		err = os.Rename(tmpDir, destPath)
		if err != nil {
			return errors.InternalWrapError(err)
		}
	}
	return nil
}

func chmod(artPath string, mode int32, recurse bool) error {
	err := os.Chmod(artPath, os.FileMode(mode))
	if err != nil {
		return errors.InternalWrapError(err)
	}

	if recurse {
		err = filepath.Walk(artPath, func(path string, f os.FileInfo, err error) error {
			return os.Chmod(path, os.FileMode(mode))
		})
		if err != nil {
			return errors.InternalWrapError(err)
		}
	}

	return nil
}

// Wait is the sidecar container logic which waits for the main container to complete.
// Also monitors for updates in the pod annotations which may change (e.g. terminate)
// Upon completion, kills any sidecars after it finishes.
func (we *WorkflowExecutor) Wait(ctx context.Context) error {
	containerNames := []string{common.MainContainerName}
	annotationUpdatesCh := we.monitorAnnotations(ctx)
	go we.monitorDeadline(ctx, containerNames, annotationUpdatesCh)
	err := waitutil.Backoff(ExecutorRetry, func() (bool, error) {
		err := we.RuntimeExecutor.Wait(ctx, containerNames, we.Template.GetSidecarNames())
		return err == nil, err
	})
	if err != nil {
		return fmt.Errorf("failed to wait for main container to complete: %w", err)
	}
	log.Infof("Main container completed")
	return nil
}

func watchFileChanges(ctx context.Context, pollInterval time.Duration, filePath string) <-chan struct{} {
	res := make(chan struct{})
	go func() {
		defer close(res)

		var modTime *time.Time
		for {
			select {
			case <-ctx.Done():
				return
			default:
			}

			file, err := os.Stat(filePath)
			if err != nil {
				log.Fatal(err)
			}
			newModTime := file.ModTime()
			if modTime != nil && !modTime.Equal(file.ModTime()) {
				res <- struct{}{}
			}
			modTime = &newModTime
			time.Sleep(pollInterval)
		}
	}()
	return res
}

// monitorAnnotations starts a goroutine which monitors for any changes to the pod annotations.
// Emits an event on the returned channel upon any updates
func (we *WorkflowExecutor) monitorAnnotations(ctx context.Context) <-chan struct{} {
	log.Infof("Starting annotations monitor")

	// Create a channel to listen for a SIGUSR2. Upon receiving of the signal, we force reload our annotations
	// directly from kubernetes API. The controller uses this to fast-track notification of annotations
	// instead of waiting for the volume file to get updated (which can take minutes)
	sigs := make(chan os.Signal, 1)
	signal.Notify(sigs, os_specific.GetOsSignal())

	err := we.LoadExecutionControl() // this is much cheaper than doing `get pod`
	if err != nil {
		log.Errorf("Failed to reload execution control from annotations: %v", err)
	}

	// Create a channel which will notify a listener on new updates to the annotations
	annotationUpdateCh := make(chan struct{})

	annotationChanges := watchFileChanges(ctx, 10*time.Second, we.PodAnnotationsPath)
	go func() {
		for {
			select {
			case <-ctx.Done():
				log.Infof("Annotations monitor stopped")
				signal.Stop(sigs)
				close(sigs)
				close(annotationUpdateCh)
				return
			case <-sigs:
				log.Infof("Received update signal. Reloading annotations from API")
				annotationUpdateCh <- struct{}{}
				we.setExecutionControl(ctx)
			case <-annotationChanges:
				log.Infof("%s updated", we.PodAnnotationsPath)
				err := we.LoadExecutionControl()
				if err != nil {
					log.Warnf("Failed to reload execution control from annotations: %v", err)
					continue
				}
				if we.ExecutionControl != nil {
					log.Infof("Execution control reloaded from annotations: %v", *we.ExecutionControl)
				}
				annotationUpdateCh <- struct{}{}
			}
		}
	}()
	return annotationUpdateCh
}

// setExecutionControl sets the execution control information from the pod annotation
func (we *WorkflowExecutor) setExecutionControl(ctx context.Context) {
	pod, err := we.getPod(ctx)
	if err != nil {
		log.Warnf("Failed to set execution control from API server: %v", err)
		return
	}
	execCtlString, ok := pod.ObjectMeta.Annotations[common.AnnotationKeyExecutionControl]
	if !ok {
		we.ExecutionControl = nil
	} else {
		var execCtl common.ExecutionControl
		err = json.Unmarshal([]byte(execCtlString), &execCtl)
		if err != nil {
			log.Errorf("Error unmarshalling '%s': %v", execCtlString, err)
			return
		}
		we.ExecutionControl = &execCtl
		log.Infof("Execution control set from API: %v", *we.ExecutionControl)
	}
}

// monitorDeadline checks to see if we exceeded the deadline for the step and
// terminates the main container if we did
func (we *WorkflowExecutor) monitorDeadline(ctx context.Context, containerNames []string, annotationsUpdate <-chan struct{}) {
	log.Infof("Starting deadline monitor")
	for {
		select {
		case <-ctx.Done():
			log.Info("Deadline monitor stopped")
			return
		case <-annotationsUpdate:
		default:
			// TODO(jessesuen): we do not effectively use the annotations update channel yet. Ideally, we
			// should optimize this logic so that we use some type of mutable timer against the deadline
			// value instead of polling.
			if we.ExecutionControl != nil && we.ExecutionControl.Deadline != nil {
				if time.Now().UTC().After(*we.ExecutionControl.Deadline) {
					var message string
					// Zero value of the deadline indicates an intentional cancel vs. a timeout. We treat
					// timeouts as a failure and the pod should be annotated with that error
					if we.ExecutionControl.Deadline.IsZero() {
						message = "terminated"
					} else {
						message = "Step exceeded its deadline"
					}
					log.Info(message)
					_ = we.AddAnnotation(ctx, common.AnnotationKeyNodeMessage, message)
					log.Infof("Killing main container")
<<<<<<< HEAD
					err := we.RuntimeExecutor.Kill(ctx, containerNames)
=======
					mainContainerID, _ := we.GetMainContainerID(ctx)
					terminationGracePeriodDuration, _ := we.GetTerminationGracePeriodDuration(ctx)
					err := we.RuntimeExecutor.Kill(ctx, []string{mainContainerID}, terminationGracePeriodDuration)
>>>>>>> 3edb55c1
					if err != nil {
						log.Warnf("Failed to kill main container: %v", err)
					}
					return
				}
			}
			time.Sleep(1 * time.Second)
		}
	}
}

// KillSidecars kills any sidecars to the main container
func (we *WorkflowExecutor) KillSidecars(ctx context.Context) error {
<<<<<<< HEAD
	sidecarNames := we.Template.GetSidecarNames()
	log.Infof("Killing sidecars %s", strings.Join(sidecarNames, ","))
	return we.RuntimeExecutor.Kill(ctx, sidecarNames)
=======
	log.Infof("Killing sidecars")
	pod, err := we.getPod(ctx)
	if err != nil {
		return err
	}
	sidecarIDs := make([]string, 0)
	for _, ctrStatus := range pod.Status.ContainerStatuses {
		if ctrStatus.Name == common.MainContainerName || ctrStatus.Name == common.WaitContainerName {
			continue
		}
		if ctrStatus.State.Terminated != nil {
			continue
		}
		containerID := containerID(ctrStatus.ContainerID)
		log.Infof("Killing sidecar %s (%s)", ctrStatus.Name, containerID)
		sidecarIDs = append(sidecarIDs, containerID)
	}
	if len(sidecarIDs) == 0 {
		return nil
	}
	terminationGracePeriodDuration, _ := we.GetTerminationGracePeriodDuration(ctx)
	return we.RuntimeExecutor.Kill(ctx, sidecarIDs, terminationGracePeriodDuration)
>>>>>>> 3edb55c1
}

// LoadExecutionControl reads the execution control definition from the the Kubernetes downward api annotations volume file
func (we *WorkflowExecutor) LoadExecutionControl() error {
	err := unmarshalAnnotationField(we.PodAnnotationsPath, common.AnnotationKeyExecutionControl, &we.ExecutionControl)
	if err != nil {
		if errors.IsCode(errors.CodeNotFound, err) {
			return nil
		}
		return err
	}
	return nil
}

// LoadTemplate reads the template definition from the the Kubernetes downward api annotations volume file
func LoadTemplate(path string) (*wfv1.Template, error) {
	var tmpl wfv1.Template
	err := unmarshalAnnotationField(path, common.AnnotationKeyTemplate, &tmpl)
	if err != nil {
		return nil, err
	}
	return &tmpl, nil
}

// unmarshalAnnotationField unmarshals the value of an annotation key into the supplied interface
// from the downward api annotation volume file
func unmarshalAnnotationField(filePath string, key string, into interface{}) error {
	// Read the annotation file
	file, err := os.Open(filePath)
	if err != nil {
		log.Errorf("ERROR opening annotation file from %s", filePath)
		return errors.InternalWrapError(err)
	}

	defer func() {
		_ = file.Close()
	}()
	reader := bufio.NewReader(file)

	// Prefix of key property in the annotation file
	prefix := fmt.Sprintf("%s=", key)

	for {
		// Read line-by-line
		var buffer bytes.Buffer
		var l []byte
		var isPrefix bool
		for {
			l, isPrefix, err = reader.ReadLine()
			buffer.Write(l)
			// If we've reached the end of the line, stop reading.
			if !isPrefix {
				break
			}
			// If we're just at the EOF, break
			if err != nil {
				break
			}
		}

		line := buffer.String()

		// Read property
		if strings.HasPrefix(line, prefix) {
			// Trim the prefix
			content := strings.TrimPrefix(line, prefix)

			// This part is a bit tricky in terms of unmarshalling
			// The content in the file will be something like,
			// `"{\"type\":\"container\",\"inputs\":{},\"outputs\":{}}"`
			// which is required to unmarshal twice

			// First unmarshal to a string without escaping characters
			var fieldString string
			err = json.Unmarshal([]byte(content), &fieldString)
			if err != nil {
				log.Errorf("Error unmarshalling annotation into string, %s, %v\n", content, err)
				return errors.InternalWrapError(err)
			}

			// Second unmarshal to a template
			err = json.Unmarshal([]byte(fieldString), into)
			if err != nil {
				log.Errorf("Error unmarshalling annotation into datastructure, %s, %v\n", fieldString, err)
				return errors.InternalWrapError(err)
			}
			return nil
		}

		// The end of the annotation file
		if err == io.EOF {
			break
		}
	}

	if err != io.EOF {
		return errors.InternalWrapError(err)
	}

	// If we reach here, then the key does not exist in the file
	return errors.Errorf(errors.CodeNotFound, "Key %s not found in annotation file: %s", key, filePath)
}<|MERGE_RESOLUTION|>--- conflicted
+++ resolved
@@ -98,16 +98,8 @@
 	// The implementation should not wait for the sidecars. These are included in case you need to capture data on them.
 	Wait(ctx context.Context, containerNames, sidecarNames []string) error
 
-<<<<<<< HEAD
 	// Kill a list of containers first with a SIGTERM then with a SIGKILL after a grace period
-	Kill(ctx context.Context, containerNames []string) error
-=======
-	// Wait waits for the container to complete
-	Wait(ctx context.Context, containerID string) error
-
-	// Kill a list of containerIDs first with a SIGTERM then with a SIGKILL after a grace period
-	Kill(ctx context.Context, containerIDs []string, terminationGracePeriodDuration time.Duration) error
->>>>>>> 3edb55c1
+	Kill(ctx context.Context, containerNames []string, terminationGracePeriodDuration time.Duration) error
 }
 
 // NewExecutor instantiates a new workflow executor
@@ -666,8 +658,6 @@
 	return val, nil
 }
 
-<<<<<<< HEAD
-=======
 // GetTerminationGracePeriodDuration returns the terminationGracePeriodSeconds of podSpec in Time.Duration format
 func (we *WorkflowExecutor) GetTerminationGracePeriodDuration(ctx context.Context) (time.Duration, error) {
 	pod, err := we.getPod(ctx)
@@ -678,37 +668,6 @@
 	return terminationGracePeriodDuration, nil
 }
 
-// GetMainContainerStatus returns the container status of the main container, nil if the main container does not exist
-func (we *WorkflowExecutor) GetMainContainerStatus(ctx context.Context) (*apiv1.ContainerStatus, error) {
-	pod, err := we.getPod(ctx)
-	if err != nil {
-		return nil, err
-	}
-	for _, ctrStatus := range pod.Status.ContainerStatuses {
-		if ctrStatus.Name == common.MainContainerName {
-			return &ctrStatus, nil
-		}
-	}
-	return nil, nil
-}
-
-// GetMainContainerID returns the container id of the main container
-func (we *WorkflowExecutor) GetMainContainerID(ctx context.Context) (string, error) {
-	if we.mainContainerID != "" {
-		return we.mainContainerID, nil
-	}
-	ctrStatus, err := we.GetMainContainerStatus(ctx)
-	if err != nil {
-		return "", err
-	}
-	if ctrStatus == nil {
-		return "", nil
-	}
-	we.mainContainerID = containerID(ctrStatus.ContainerID)
-	return we.mainContainerID, nil
-}
-
->>>>>>> 3edb55c1
 // CaptureScriptResult will add the stdout of a script template as output result
 func (we *WorkflowExecutor) CaptureScriptResult(ctx context.Context) error {
 
@@ -1103,13 +1062,8 @@
 					log.Info(message)
 					_ = we.AddAnnotation(ctx, common.AnnotationKeyNodeMessage, message)
 					log.Infof("Killing main container")
-<<<<<<< HEAD
-					err := we.RuntimeExecutor.Kill(ctx, containerNames)
-=======
-					mainContainerID, _ := we.GetMainContainerID(ctx)
 					terminationGracePeriodDuration, _ := we.GetTerminationGracePeriodDuration(ctx)
-					err := we.RuntimeExecutor.Kill(ctx, []string{mainContainerID}, terminationGracePeriodDuration)
->>>>>>> 3edb55c1
+					err := we.RuntimeExecutor.Kill(ctx, containerNames, terminationGracePeriodDuration)
 					if err != nil {
 						log.Warnf("Failed to kill main container: %v", err)
 					}
@@ -1123,34 +1077,10 @@
 
 // KillSidecars kills any sidecars to the main container
 func (we *WorkflowExecutor) KillSidecars(ctx context.Context) error {
-<<<<<<< HEAD
 	sidecarNames := we.Template.GetSidecarNames()
 	log.Infof("Killing sidecars %s", strings.Join(sidecarNames, ","))
-	return we.RuntimeExecutor.Kill(ctx, sidecarNames)
-=======
-	log.Infof("Killing sidecars")
-	pod, err := we.getPod(ctx)
-	if err != nil {
-		return err
-	}
-	sidecarIDs := make([]string, 0)
-	for _, ctrStatus := range pod.Status.ContainerStatuses {
-		if ctrStatus.Name == common.MainContainerName || ctrStatus.Name == common.WaitContainerName {
-			continue
-		}
-		if ctrStatus.State.Terminated != nil {
-			continue
-		}
-		containerID := containerID(ctrStatus.ContainerID)
-		log.Infof("Killing sidecar %s (%s)", ctrStatus.Name, containerID)
-		sidecarIDs = append(sidecarIDs, containerID)
-	}
-	if len(sidecarIDs) == 0 {
-		return nil
-	}
 	terminationGracePeriodDuration, _ := we.GetTerminationGracePeriodDuration(ctx)
-	return we.RuntimeExecutor.Kill(ctx, sidecarIDs, terminationGracePeriodDuration)
->>>>>>> 3edb55c1
+	return we.RuntimeExecutor.Kill(ctx, sidecarNames, terminationGracePeriodDuration)
 }
 
 // LoadExecutionControl reads the execution control definition from the the Kubernetes downward api annotations volume file

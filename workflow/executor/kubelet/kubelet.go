package kubelet

import (
	"context"
	"fmt"
	"io"
	"time"

	log "github.com/sirupsen/logrus"

	"github.com/argoproj/argo/v3/errors"
)

type KubeletExecutor struct {
	cli *kubeletClient
}

func NewKubeletExecutor(namespace, podName string) (*KubeletExecutor, error) {
	log.Infof("Creating a kubelet executor")
	cli, err := newKubeletClient(namespace, podName)
	if err != nil {
		return nil, errors.InternalWrapError(err)
	}
	return &KubeletExecutor{
		cli: cli,
	}, nil
}

func (k *KubeletExecutor) GetFileContents(containerName string, sourcePath string) (string, error) {
	return "", errors.Errorf(errors.CodeNotImplemented, "GetFileContents() is not implemented in the kubelet executor.")
}

func (k *KubeletExecutor) CopyFile(containerName string, sourcePath string, destPath string, compressionLevel int) error {
	return errors.Errorf(errors.CodeNotImplemented, "CopyFile() is not implemented in the kubelet executor.")
}

func (k *KubeletExecutor) GetOutputStream(ctx context.Context, containerName string, combinedOutput bool) (io.ReadCloser, error) {
	if !combinedOutput {
		log.Warn("non combined output unsupported")
	}
	return k.cli.GetLogStream(containerName)
}

func (k *KubeletExecutor) GetExitCode(ctx context.Context, containerName string) (string, error) {
	log.Infof("Getting exit code of %q", containerName)
	_, status, err := k.cli.GetContainerStatus(ctx, containerName)
	if err != nil {
		return "", errors.InternalWrapError(err, "Could not get container status")
	}
	if status != nil && status.State.Terminated != nil {
		return fmt.Sprint(status.State.Terminated.ExitCode), nil
	}
	return "", nil
}

// Wait for the container to complete
func (k *KubeletExecutor) Wait(ctx context.Context, containerNames, sidecars []string) error {
	return k.cli.WaitForTermination(ctx, containerNames, 0)
}

<<<<<<< HEAD
// Kill kills a list of containers first with a SIGTERM then with a SIGKILL after a grace period
func (k *KubeletExecutor) Kill(ctx context.Context, containerNames []string) error {
	return k.cli.KillGracefully(ctx, containerNames)
=======
// Kill kills a list of containerIDs first with a SIGTERM then with a SIGKILL after a grace period
func (k *KubeletExecutor) Kill(ctx context.Context, containerIDs []string, terminationGracePeriodDuration time.Duration) error {
	for _, containerID := range containerIDs {
		err := k.cli.KillGracefully(ctx, containerID, terminationGracePeriodDuration)
		if err != nil {
			return err
		}
	}
	return nil
>>>>>>> 3edb55c1
}<|MERGE_RESOLUTION|>--- conflicted
+++ resolved
@@ -58,19 +58,7 @@
 	return k.cli.WaitForTermination(ctx, containerNames, 0)
 }
 
-<<<<<<< HEAD
 // Kill kills a list of containers first with a SIGTERM then with a SIGKILL after a grace period
-func (k *KubeletExecutor) Kill(ctx context.Context, containerNames []string) error {
-	return k.cli.KillGracefully(ctx, containerNames)
-=======
-// Kill kills a list of containerIDs first with a SIGTERM then with a SIGKILL after a grace period
-func (k *KubeletExecutor) Kill(ctx context.Context, containerIDs []string, terminationGracePeriodDuration time.Duration) error {
-	for _, containerID := range containerIDs {
-		err := k.cli.KillGracefully(ctx, containerID, terminationGracePeriodDuration)
-		if err != nil {
-			return err
-		}
-	}
-	return nil
->>>>>>> 3edb55c1
+func (k *KubeletExecutor) Kill(ctx context.Context, containerNames []string, terminationGracePeriodDuration time.Duration) error {
+	return k.cli.KillGracefully(ctx, containerNames, terminationGracePeriodDuration)
 }
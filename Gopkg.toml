required = [
  "k8s.io/code-generator/cmd/client-gen",
  "k8s.io/code-generator/cmd/deepcopy-gen",
  "k8s.io/code-generator/cmd/informer-gen",
  "k8s.io/code-generator/cmd/lister-gen",
]

[[constraint]]
  name = "k8s.io/api"
  branch = "release-1.12"

[[constraint]]
  name = "k8s.io/apimachinery"
  branch = "release-1.12"

[[constraint]]
  name = "k8s.io/code-generator"
  branch = "release-1.12"

[[constraint]]
  name = "k8s.io/kube-openapi"
  branch = "master"

[[constraint]]
  name = "k8s.io/client-go"
  branch = "release-9.0"

[[constraint]]
  name = "github.com/stretchr/testify"
  version = "1.1.4"

[[constraint]]
  name = "github.com/spf13/cobra"
  revision = "fe5e611709b0c57fa4a89136deaa8e1d4004d053"

[[constraint]]
  name = "gopkg.in/src-d/go-git.v4"
  version = "4.5.0"

[[constraint]]
  name = "github.com/Knetic/govaluate"
  revision = "9aa49832a739dcd78a5542ff189fb82c3e423116"

[[constraint]]
  name = "github.com/prometheus/client_golang"
  version = "0.8.0"

[[constraint]]
  name = "github.com/ghodss/yaml"
  branch = "master"

<<<<<<< HEAD
[[constraint]]
  name = "cloud.google.com/go"
  version = "0.26.0"

[[constraint]]
  name = "google.golang.org/api"
  version = "0.3.2"
=======
# vendor/k8s.io/client-go/plugin/pkg/client/auth/azure/azure.go:300:25:
# cannot call non-function spt.Token (type adal.Token)
[[override]]
  name = "github.com/Azure/go-autorest"
  revision = "1ff28809256a84bb6966640ff3d0371af82ccba4"

[[constraint]]
  name = "github.com/colinmarc/hdfs"
  revision = "48eb8d6c34a97ffc73b406356f0f2e1c569b42a5"

[[constraint]]
  name = "gopkg.in/jcmturner/gokrb5.v5"
  version = "5.3.0"
>>>>>>> 4e37a444
<|MERGE_RESOLUTION|>--- conflicted
+++ resolved
@@ -49,15 +49,6 @@
   name = "github.com/ghodss/yaml"
   branch = "master"
 
-<<<<<<< HEAD
-[[constraint]]
-  name = "cloud.google.com/go"
-  version = "0.26.0"
-
-[[constraint]]
-  name = "google.golang.org/api"
-  version = "0.3.2"
-=======
 # vendor/k8s.io/client-go/plugin/pkg/client/auth/azure/azure.go:300:25:
 # cannot call non-function spt.Token (type adal.Token)
 [[override]]
@@ -71,4 +62,11 @@
 [[constraint]]
   name = "gopkg.in/jcmturner/gokrb5.v5"
   version = "5.3.0"
->>>>>>> 4e37a444
+
+[[constraint]]
+  name = "cloud.google.com/go"
+  version = "0.26.0"
+
+[[constraint]]
+  name = "google.golang.org/api"
+  version = "0.3.2"
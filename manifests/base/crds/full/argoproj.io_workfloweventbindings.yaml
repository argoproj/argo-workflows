# This is an auto-generated file. DO NOT EDIT
apiVersion: apiextensions.k8s.io/v1
kind: CustomResourceDefinition
metadata:
  name: workfloweventbindings.argoproj.io
spec:
  group: argoproj.io
  names:
    kind: WorkflowEventBinding
    listKind: WorkflowEventBindingList
    plural: workfloweventbindings
    shortNames:
    - wfeb
    singular: workfloweventbinding
  scope: Namespaced
<<<<<<< HEAD
  validation:
    openAPIV3Schema:
      properties:
        apiVersion:
          type: string
        kind:
          type: string
        metadata:
          type: object
        spec:
          properties:
            event:
              properties:
                selector:
                  type: string
              required:
              - selector
              type: object
            submit:
              properties:
                arguments:
                  properties:
                    artifacts:
                      items:
                        properties:
                          archive:
                            properties:
                              none:
                                type: object
                              tar:
                                properties:
                                  compressionLevel:
                                    format: int32
                                    type: integer
                                type: object
                              zip:
                                type: object
                            type: object
                          archiveLogs:
                            type: boolean
                          artifactory:
                            properties:
                              passwordSecret:
                                properties:
                                  key:
                                    type: string
                                  name:
                                    type: string
                                  optional:
                                    type: boolean
                                required:
                                - key
                                type: object
                              url:
                                type: string
                              usernameSecret:
                                properties:
                                  key:
                                    type: string
                                  name:
                                    type: string
                                  optional:
                                    type: boolean
                                required:
                                - key
                                type: object
                            required:
                            - url
                            type: object
                          from:
                            type: string
                          fromExpression:
                            type: string
                          gcs:
                            properties:
                              bucket:
                                type: string
                              key:
                                type: string
                              serviceAccountKeySecret:
                                properties:
                                  key:
                                    type: string
                                  name:
                                    type: string
                                  optional:
                                    type: boolean
                                required:
                                - key
                                type: object
                            required:
                            - key
                            type: object
                          git:
                            properties:
                              depth:
                                format: int64
                                type: integer
                              fetch:
                                items:
=======
  versions:
  - name: v1alpha1
    schema:
      openAPIV3Schema:
        properties:
          apiVersion:
            type: string
          kind:
            type: string
          metadata:
            type: object
          spec:
            properties:
              event:
                properties:
                  selector:
                    type: string
                required:
                - selector
                type: object
              submit:
                properties:
                  arguments:
                    properties:
                      artifacts:
                        items:
                          properties:
                            archive:
                              properties:
                                none:
                                  type: object
                                tar:
                                  properties:
                                    compressionLevel:
                                      format: int32
                                      type: integer
                                  type: object
                                zip:
                                  type: object
                              type: object
                            archiveLogs:
                              type: boolean
                            artifactory:
                              properties:
                                passwordSecret:
                                  properties:
                                    key:
                                      type: string
                                    name:
                                      type: string
                                    optional:
                                      type: boolean
                                  required:
                                  - key
                                  type: object
                                url:
>>>>>>> b4ea47e0
                                  type: string
                                usernameSecret:
                                  properties:
                                    key:
                                      type: string
                                    name:
                                      type: string
                                    optional:
                                      type: boolean
                                  required:
                                  - key
                                  type: object
                              required:
                              - url
                              type: object
                            from:
                              type: string
                            gcs:
                              properties:
                                bucket:
                                  type: string
                                key:
                                  type: string
                                serviceAccountKeySecret:
                                  properties:
                                    key:
                                      type: string
                                    name:
                                      type: string
                                    optional:
                                      type: boolean
                                  required:
                                  - key
                                  type: object
                              required:
                              - key
                              type: object
                            git:
                              properties:
                                depth:
                                  format: int64
                                  type: integer
                                fetch:
                                  items:
                                    type: string
                                  type: array
                                insecureIgnoreHostKey:
                                  type: boolean
                                passwordSecret:
                                  properties:
                                    key:
                                      type: string
                                    name:
                                      type: string
                                    optional:
                                      type: boolean
                                  required:
                                  - key
                                  type: object
                                repo:
                                  type: string
                                revision:
                                  type: string
                                sshPrivateKeySecret:
                                  properties:
                                    key:
                                      type: string
                                    name:
                                      type: string
                                    optional:
                                      type: boolean
                                  required:
                                  - key
                                  type: object
                                usernameSecret:
                                  properties:
                                    key:
                                      type: string
                                    name:
                                      type: string
                                    optional:
                                      type: boolean
                                  required:
                                  - key
                                  type: object
                              required:
                              - repo
                              type: object
                            globalName:
                              type: string
                            hdfs:
                              properties:
                                addresses:
                                  items:
                                    type: string
                                  type: array
                                force:
                                  type: boolean
                                hdfsUser:
                                  type: string
                                krbCCacheSecret:
                                  properties:
                                    key:
                                      type: string
                                    name:
                                      type: string
                                    optional:
                                      type: boolean
                                  required:
                                  - key
                                  type: object
                                krbConfigConfigMap:
                                  properties:
                                    key:
                                      type: string
                                    name:
                                      type: string
                                    optional:
                                      type: boolean
                                  required:
                                  - key
                                  type: object
                                krbKeytabSecret:
                                  properties:
                                    key:
                                      type: string
                                    name:
                                      type: string
                                    optional:
                                      type: boolean
                                  required:
                                  - key
                                  type: object
                                krbRealm:
                                  type: string
                                krbServicePrincipalName:
                                  type: string
                                krbUsername:
                                  type: string
                                path:
                                  type: string
                              required:
                              - path
                              type: object
                            http:
                              properties:
                                headers:
                                  items:
                                    properties:
                                      name:
                                        type: string
                                      value:
                                        type: string
                                    required:
                                    - name
                                    - value
                                    type: object
                                  type: array
                                url:
                                  type: string
                              required:
                              - url
                              type: object
                            mode:
                              format: int32
                              type: integer
                            name:
                              type: string
<<<<<<< HEAD
                            type: array
                          globalName:
                            type: string
                          name:
                            type: string
                          value:
                            type: string
                          valueFrom:
                            properties:
                              default:
                                type: string
                              event:
                                type: string
                              fromExpression:
                                type: string
                              jqFilter:
                                type: string
                              jsonPath:
                                type: string
                              parameter:
                                type: string
                              path:
=======
                            optional:
                              type: boolean
                            oss:
                              properties:
                                accessKeySecret:
                                  properties:
                                    key:
                                      type: string
                                    name:
                                      type: string
                                    optional:
                                      type: boolean
                                  required:
                                  - key
                                  type: object
                                bucket:
                                  type: string
                                endpoint:
                                  type: string
                                key:
                                  type: string
                                secretKeySecret:
                                  properties:
                                    key:
                                      type: string
                                    name:
                                      type: string
                                    optional:
                                      type: boolean
                                  required:
                                  - key
                                  type: object
                              required:
                              - key
                              type: object
                            path:
                              type: string
                            raw:
                              properties:
                                data:
                                  type: string
                              required:
                              - data
                              type: object
                            recurseMode:
                              type: boolean
                            s3:
                              properties:
                                accessKeySecret:
                                  properties:
                                    key:
                                      type: string
                                    name:
                                      type: string
                                    optional:
                                      type: boolean
                                  required:
                                  - key
                                  type: object
                                bucket:
                                  type: string
                                createBucketIfNotPresent:
                                  properties:
                                    objectLocking:
                                      type: boolean
                                  type: object
                                endpoint:
                                  type: string
                                insecure:
                                  type: boolean
                                key:
                                  type: string
                                region:
                                  type: string
                                roleARN:
                                  type: string
                                secretKeySecret:
                                  properties:
                                    key:
                                      type: string
                                    name:
                                      type: string
                                    optional:
                                      type: boolean
                                  required:
                                  - key
                                  type: object
                                useSDKCreds:
                                  type: boolean
                              required:
                              - key
                              type: object
                            subPath:
                              type: string
                          required:
                          - name
                          type: object
                        type: array
                      parameters:
                        items:
                          properties:
                            default:
                              type: string
                            enum:
                              items:
>>>>>>> b4ea47e0
                                type: string
                              type: array
                            globalName:
                              type: string
                            name:
                              type: string
                            value:
                              type: string
                            valueFrom:
                              properties:
                                default:
                                  type: string
                                event:
                                  type: string
                                jqFilter:
                                  type: string
                                jsonPath:
                                  type: string
                                parameter:
                                  type: string
                                path:
                                  type: string
                                supplied:
                                  type: object
                              type: object
                          required:
                          - name
                          type: object
                        type: array
                    type: object
                  metadata:
                    type: object
                  workflowTemplateRef:
                    properties:
                      clusterScope:
                        type: boolean
                      name:
                        type: string
                    type: object
                required:
                - workflowTemplateRef
                type: object
            required:
            - event
            type: object
        required:
        - metadata
        - spec
        type: object
    served: true
    storage: true<|MERGE_RESOLUTION|>--- conflicted
+++ resolved
@@ -13,108 +13,6 @@
     - wfeb
     singular: workfloweventbinding
   scope: Namespaced
-<<<<<<< HEAD
-  validation:
-    openAPIV3Schema:
-      properties:
-        apiVersion:
-          type: string
-        kind:
-          type: string
-        metadata:
-          type: object
-        spec:
-          properties:
-            event:
-              properties:
-                selector:
-                  type: string
-              required:
-              - selector
-              type: object
-            submit:
-              properties:
-                arguments:
-                  properties:
-                    artifacts:
-                      items:
-                        properties:
-                          archive:
-                            properties:
-                              none:
-                                type: object
-                              tar:
-                                properties:
-                                  compressionLevel:
-                                    format: int32
-                                    type: integer
-                                type: object
-                              zip:
-                                type: object
-                            type: object
-                          archiveLogs:
-                            type: boolean
-                          artifactory:
-                            properties:
-                              passwordSecret:
-                                properties:
-                                  key:
-                                    type: string
-                                  name:
-                                    type: string
-                                  optional:
-                                    type: boolean
-                                required:
-                                - key
-                                type: object
-                              url:
-                                type: string
-                              usernameSecret:
-                                properties:
-                                  key:
-                                    type: string
-                                  name:
-                                    type: string
-                                  optional:
-                                    type: boolean
-                                required:
-                                - key
-                                type: object
-                            required:
-                            - url
-                            type: object
-                          from:
-                            type: string
-                          fromExpression:
-                            type: string
-                          gcs:
-                            properties:
-                              bucket:
-                                type: string
-                              key:
-                                type: string
-                              serviceAccountKeySecret:
-                                properties:
-                                  key:
-                                    type: string
-                                  name:
-                                    type: string
-                                  optional:
-                                    type: boolean
-                                required:
-                                - key
-                                type: object
-                            required:
-                            - key
-                            type: object
-                          git:
-                            properties:
-                              depth:
-                                format: int64
-                                type: integer
-                              fetch:
-                                items:
-=======
   versions:
   - name: v1alpha1
     schema:
@@ -171,7 +69,6 @@
                                   - key
                                   type: object
                                 url:
->>>>>>> b4ea47e0
                                   type: string
                                 usernameSecret:
                                   properties:
@@ -340,30 +237,6 @@
                               type: integer
                             name:
                               type: string
-<<<<<<< HEAD
-                            type: array
-                          globalName:
-                            type: string
-                          name:
-                            type: string
-                          value:
-                            type: string
-                          valueFrom:
-                            properties:
-                              default:
-                                type: string
-                              event:
-                                type: string
-                              fromExpression:
-                                type: string
-                              jqFilter:
-                                type: string
-                              jsonPath:
-                                type: string
-                              parameter:
-                                type: string
-                              path:
-=======
                             optional:
                               type: boolean
                             oss:
@@ -469,7 +342,6 @@
                               type: string
                             enum:
                               items:
->>>>>>> b4ea47e0
                                 type: string
                               type: array
                             globalName:

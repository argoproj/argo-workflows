--- conflicted
+++ resolved
@@ -3009,6 +3009,7 @@
                                     type: string
                                   onExit:
                                     type: string
+                                  spec: {}
                                   template:
                                     type: string
                                   templateRef:
@@ -3349,46 +3350,8 @@
                                           required:
                                           - key
                                           type: object
-<<<<<<< HEAD
-                                        type: array
-                                    type: object
-                                  continueOn:
-                                    properties:
-                                      error:
-                                        type: boolean
-                                      failed:
-                                        type: boolean
-                                    type: object
-                                  dependencies:
-                                    items:
-                                      type: string
-                                    type: array
-                                  depends:
-                                    type: string
-                                  name:
-                                    type: string
-                                  onExit:
-                                    type: string
-                                  spec: {}
-                                  template:
-                                    type: string
-                                  templateRef:
-                                    properties:
-                                      clusterScope:
-                                        type: boolean
-                                      name:
-                                        type: string
-                                      template:
-                                        type: string
-                                    type: object
-                                  when:
-                                    type: string
-                                  withItems:
-                                    items:
-=======
                                         useSDKCreds:
                                           type: boolean
->>>>>>> f4432043
                                       type: object
                                     subPath:
                                       type: string

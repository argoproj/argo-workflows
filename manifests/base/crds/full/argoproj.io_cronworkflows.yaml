--- conflicted
+++ resolved
@@ -180,86 +180,6 @@
                                       type: array
                                     topologyKey:
                                       type: string
-<<<<<<< HEAD
-                                    type: object
-                                type: object
-                              namespaces:
-                                items:
-                                  type: string
-                                type: array
-                              topologyKey:
-                                type: string
-                            required:
-                            - topologyKey
-                            type: object
-                          type: array
-                      type: object
-                  type: object
-                arguments:
-                  properties:
-                    artifacts:
-                      items:
-                        properties:
-                          archive:
-                            properties:
-                              none:
-                                type: object
-                              tar:
-                                properties:
-                                  compressionLevel:
-                                    format: int32
-                                    type: integer
-                                type: object
-                              zip:
-                                type: object
-                            type: object
-                          archiveLogs:
-                            type: boolean
-                          artifactory:
-                            properties:
-                              passwordSecret:
-                                properties:
-                                  key:
-                                    type: string
-                                  name:
-                                    type: string
-                                  optional:
-                                    type: boolean
-                                required:
-                                - key
-                                type: object
-                              url:
-                                type: string
-                              usernameSecret:
-                                properties:
-                                  key:
-                                    type: string
-                                  name:
-                                    type: string
-                                  optional:
-                                    type: boolean
-                                required:
-                                - key
-                                type: object
-                            required:
-                            - url
-                            type: object
-                          from:
-                            type: string
-                          fromExpression:
-                            type: string
-                          gcs:
-                            properties:
-                              bucket:
-                                type: string
-                              key:
-                                type: string
-                              serviceAccountKeySecret:
-                                properties:
-                                  key:
-                                    type: string
-                                  name:
-=======
                                   required:
                                   - topologyKey
                                   type: object
@@ -299,7 +219,6 @@
                                   type: object
                                 namespaces:
                                   items:
->>>>>>> b4ea47e0
                                     type: string
                                   type: array
                                 topologyKey:
@@ -445,137 +364,7 @@
                               type: object
                             from:
                               type: string
-<<<<<<< HEAD
-                            type: array
-                          globalName:
-                            type: string
-                          name:
-                            type: string
-                          value:
-                            type: string
-                          valueFrom:
-                            properties:
-                              default:
-                                type: string
-                              event:
-                                type: string
-                              fromExpression:
-                                type: string
-                              jqFilter:
-                                type: string
-                              jsonPath:
-                                type: string
-                              parameter:
-                                type: string
-                              path:
-                                type: string
-                              supplied:
-                                type: object
-                            type: object
-                        required:
-                        - name
-                        type: object
-                      type: array
-                  type: object
-                artifactRepositoryRef:
-                  properties:
-                    configMap:
-                      type: string
-                    key:
-                      type: string
-                  type: object
-                automountServiceAccountToken:
-                  type: boolean
-                dnsConfig:
-                  properties:
-                    nameservers:
-                      items:
-                        type: string
-                      type: array
-                    options:
-                      items:
-                        properties:
-                          name:
-                            type: string
-                          value:
-                            type: string
-                        type: object
-                      type: array
-                    searches:
-                      items:
-                        type: string
-                      type: array
-                  type: object
-                dnsPolicy:
-                  type: string
-                entrypoint:
-                  type: string
-                executor:
-                  properties:
-                    serviceAccountName:
-                      type: string
-                  type: object
-                hostAliases:
-                  items:
-                    properties:
-                      hostnames:
-                        items:
-                          type: string
-                        type: array
-                      ip:
-                        type: string
-                    type: object
-                  type: array
-                hostNetwork:
-                  type: boolean
-                imagePullSecrets:
-                  items:
-                    properties:
-                      name:
-                        type: string
-                    type: object
-                  type: array
-                metrics:
-                  properties:
-                    prometheus:
-                      items:
-                        properties:
-                          counter:
-                            properties:
-                              value:
-                                type: string
-                            required:
-                            - value
-                            type: object
-                          gauge:
-                            properties:
-                              realtime:
-                                type: boolean
-                              value:
-                                type: string
-                            required:
-                            - realtime
-                            - value
-                            type: object
-                          help:
-                            type: string
-                          histogram:
-                            properties:
-                              buckets:
-                                items:
-                                  type: number
-                                type: array
-                              value:
-                                type: string
-                            required:
-                            - buckets
-                            - value
-                            type: object
-                          labels:
-                            items:
-=======
                             gcs:
->>>>>>> b4ea47e0
                               properties:
                                 bucket:
                                   type: string
@@ -776,59 +565,6 @@
                               properties:
                                 accessKeySecret:
                                   properties:
-<<<<<<< HEAD
-                                    none:
-                                      type: object
-                                    tar:
-                                      properties:
-                                        compressionLevel:
-                                          format: int32
-                                          type: integer
-                                      type: object
-                                    zip:
-                                      type: object
-                                  type: object
-                                archiveLogs:
-                                  type: boolean
-                                artifactory:
-                                  properties:
-                                    passwordSecret:
-                                      properties:
-                                        key:
-                                          type: string
-                                        name:
-                                          type: string
-                                        optional:
-                                          type: boolean
-                                      required:
-                                      - key
-                                      type: object
-                                    url:
-                                      type: string
-                                    usernameSecret:
-                                      properties:
-                                        key:
-                                          type: string
-                                        name:
-                                          type: string
-                                        optional:
-                                          type: boolean
-                                      required:
-                                      - key
-                                      type: object
-                                  required:
-                                  - url
-                                  type: object
-                                from:
-                                  type: string
-                                fromExpression:
-                                  type: string
-                                gcs:
-                                  properties:
-                                    bucket:
-                                      type: string
-=======
->>>>>>> b4ea47e0
                                     key:
                                       type: string
                                     name:
@@ -902,32 +638,11 @@
                                   type: string
                                 jsonPath:
                                   type: string
-<<<<<<< HEAD
-                                valueFrom:
-                                  properties:
-                                    default:
-                                      type: string
-                                    event:
-                                      type: string
-                                    fromExpression:
-                                      type: string
-                                    jqFilter:
-                                      type: string
-                                    jsonPath:
-                                      type: string
-                                    parameter:
-                                      type: string
-                                    path:
-                                      type: string
-                                    supplied:
-                                      type: object
-=======
                                 parameter:
                                   type: string
                                 path:
                                   type: string
                                 supplied:
->>>>>>> b4ea47e0
                                   type: object
                               type: object
                           required:
@@ -1618,346 +1333,6 @@
                                   type: string
                                 krbCCacheSecret:
                                   properties:
-<<<<<<< HEAD
-                                    artifacts:
-                                      items:
-                                        properties:
-                                          archive:
-                                            properties:
-                                              none:
-                                                type: object
-                                              tar:
-                                                properties:
-                                                  compressionLevel:
-                                                    format: int32
-                                                    type: integer
-                                                type: object
-                                              zip:
-                                                type: object
-                                            type: object
-                                          archiveLogs:
-                                            type: boolean
-                                          artifactory:
-                                            properties:
-                                              passwordSecret:
-                                                properties:
-                                                  key:
-                                                    type: string
-                                                  name:
-                                                    type: string
-                                                  optional:
-                                                    type: boolean
-                                                required:
-                                                - key
-                                                type: object
-                                              url:
-                                                type: string
-                                              usernameSecret:
-                                                properties:
-                                                  key:
-                                                    type: string
-                                                  name:
-                                                    type: string
-                                                  optional:
-                                                    type: boolean
-                                                required:
-                                                - key
-                                                type: object
-                                            required:
-                                            - url
-                                            type: object
-                                          from:
-                                            type: string
-                                          fromExpression:
-                                            type: string
-                                          gcs:
-                                            properties:
-                                              bucket:
-                                                type: string
-                                              key:
-                                                type: string
-                                              serviceAccountKeySecret:
-                                                properties:
-                                                  key:
-                                                    type: string
-                                                  name:
-                                                    type: string
-                                                  optional:
-                                                    type: boolean
-                                                required:
-                                                - key
-                                                type: object
-                                            required:
-                                            - key
-                                            type: object
-                                          git:
-                                            properties:
-                                              depth:
-                                                format: int64
-                                                type: integer
-                                              fetch:
-                                                items:
-                                                  type: string
-                                                type: array
-                                              insecureIgnoreHostKey:
-                                                type: boolean
-                                              passwordSecret:
-                                                properties:
-                                                  key:
-                                                    type: string
-                                                  name:
-                                                    type: string
-                                                  optional:
-                                                    type: boolean
-                                                required:
-                                                - key
-                                                type: object
-                                              repo:
-                                                type: string
-                                              revision:
-                                                type: string
-                                              sshPrivateKeySecret:
-                                                properties:
-                                                  key:
-                                                    type: string
-                                                  name:
-                                                    type: string
-                                                  optional:
-                                                    type: boolean
-                                                required:
-                                                - key
-                                                type: object
-                                              usernameSecret:
-                                                properties:
-                                                  key:
-                                                    type: string
-                                                  name:
-                                                    type: string
-                                                  optional:
-                                                    type: boolean
-                                                required:
-                                                - key
-                                                type: object
-                                            required:
-                                            - repo
-                                            type: object
-                                          globalName:
-                                            type: string
-                                          hdfs:
-                                            properties:
-                                              addresses:
-                                                items:
-                                                  type: string
-                                                type: array
-                                              force:
-                                                type: boolean
-                                              hdfsUser:
-                                                type: string
-                                              krbCCacheSecret:
-                                                properties:
-                                                  key:
-                                                    type: string
-                                                  name:
-                                                    type: string
-                                                  optional:
-                                                    type: boolean
-                                                required:
-                                                - key
-                                                type: object
-                                              krbConfigConfigMap:
-                                                properties:
-                                                  key:
-                                                    type: string
-                                                  name:
-                                                    type: string
-                                                  optional:
-                                                    type: boolean
-                                                required:
-                                                - key
-                                                type: object
-                                              krbKeytabSecret:
-                                                properties:
-                                                  key:
-                                                    type: string
-                                                  name:
-                                                    type: string
-                                                  optional:
-                                                    type: boolean
-                                                required:
-                                                - key
-                                                type: object
-                                              krbRealm:
-                                                type: string
-                                              krbServicePrincipalName:
-                                                type: string
-                                              krbUsername:
-                                                type: string
-                                              path:
-                                                type: string
-                                            required:
-                                            - path
-                                            type: object
-                                          http:
-                                            properties:
-                                              headers:
-                                                items:
-                                                  properties:
-                                                    name:
-                                                      type: string
-                                                    value:
-                                                      type: string
-                                                  required:
-                                                  - name
-                                                  - value
-                                                  type: object
-                                                type: array
-                                              url:
-                                                type: string
-                                            required:
-                                            - url
-                                            type: object
-                                          mode:
-                                            format: int32
-                                            type: integer
-                                          name:
-                                            type: string
-                                          optional:
-                                            type: boolean
-                                          oss:
-                                            properties:
-                                              accessKeySecret:
-                                                properties:
-                                                  key:
-                                                    type: string
-                                                  name:
-                                                    type: string
-                                                  optional:
-                                                    type: boolean
-                                                required:
-                                                - key
-                                                type: object
-                                              bucket:
-                                                type: string
-                                              endpoint:
-                                                type: string
-                                              key:
-                                                type: string
-                                              secretKeySecret:
-                                                properties:
-                                                  key:
-                                                    type: string
-                                                  name:
-                                                    type: string
-                                                  optional:
-                                                    type: boolean
-                                                required:
-                                                - key
-                                                type: object
-                                            required:
-                                            - key
-                                            type: object
-                                          path:
-                                            type: string
-                                          raw:
-                                            properties:
-                                              data:
-                                                type: string
-                                            required:
-                                            - data
-                                            type: object
-                                          recurseMode:
-                                            type: boolean
-                                          s3:
-                                            properties:
-                                              accessKeySecret:
-                                                properties:
-                                                  key:
-                                                    type: string
-                                                  name:
-                                                    type: string
-                                                  optional:
-                                                    type: boolean
-                                                required:
-                                                - key
-                                                type: object
-                                              bucket:
-                                                type: string
-                                              createBucketIfNotPresent:
-                                                properties:
-                                                  objectLocking:
-                                                    type: boolean
-                                                type: object
-                                              endpoint:
-                                                type: string
-                                              insecure:
-                                                type: boolean
-                                              key:
-                                                type: string
-                                              region:
-                                                type: string
-                                              roleARN:
-                                                type: string
-                                              secretKeySecret:
-                                                properties:
-                                                  key:
-                                                    type: string
-                                                  name:
-                                                    type: string
-                                                  optional:
-                                                    type: boolean
-                                                required:
-                                                - key
-                                                type: object
-                                              useSDKCreds:
-                                                type: boolean
-                                            required:
-                                            - key
-                                            type: object
-                                          subPath:
-                                            type: string
-                                        required:
-                                        - name
-                                        type: object
-                                      type: array
-                                    parameters:
-                                      items:
-                                        properties:
-                                          default:
-                                            type: string
-                                          enum:
-                                            items:
-                                              type: string
-                                            type: array
-                                          globalName:
-                                            type: string
-                                          name:
-                                            type: string
-                                          value:
-                                            type: string
-                                          valueFrom:
-                                            properties:
-                                              default:
-                                                type: string
-                                              event:
-                                                type: string
-                                              fromExpression:
-                                                type: string
-                                              jqFilter:
-                                                type: string
-                                              jsonPath:
-                                                type: string
-                                              parameter:
-                                                type: string
-                                              path:
-                                                type: string
-                                              supplied:
-                                                type: object
-                                            type: object
-                                        required:
-                                        - name
-                                        type: object
-                                      type: array
-=======
                                     key:
                                       type: string
                                     name:
@@ -1966,7 +1341,6 @@
                                       type: boolean
                                   required:
                                   - key
->>>>>>> b4ea47e0
                                   type: object
                                 krbConfigConfigMap:
                                   properties:
@@ -2990,78 +2364,6 @@
                           required:
                           - image
                           type: object
-<<<<<<< HEAD
-                        type: array
-                      inputs:
-                        properties:
-                          artifacts:
-                            items:
-                              properties:
-                                archive:
-                                  properties:
-                                    none:
-                                      type: object
-                                    tar:
-                                      properties:
-                                        compressionLevel:
-                                          format: int32
-                                          type: integer
-                                      type: object
-                                    zip:
-                                      type: object
-                                  type: object
-                                archiveLogs:
-                                  type: boolean
-                                artifactory:
-                                  properties:
-                                    passwordSecret:
-                                      properties:
-                                        key:
-                                          type: string
-                                        name:
-                                          type: string
-                                        optional:
-                                          type: boolean
-                                      required:
-                                      - key
-                                      type: object
-                                    url:
-                                      type: string
-                                    usernameSecret:
-                                      properties:
-                                        key:
-                                          type: string
-                                        name:
-                                          type: string
-                                        optional:
-                                          type: boolean
-                                      required:
-                                      - key
-                                      type: object
-                                  required:
-                                  - url
-                                  type: object
-                                from:
-                                  type: string
-                                fromExpression:
-                                  type: string
-                                gcs:
-                                  properties:
-                                    bucket:
-                                      type: string
-                                    key:
-                                      type: string
-                                    serviceAccountKeySecret:
-                                      properties:
-                                        key:
-                                          type: string
-                                        name:
-                                          type: string
-                                        optional:
-                                          type: boolean
-                                      required:
-                                      - key
-=======
                         daemon:
                           type: boolean
                         dag:
@@ -3557,7 +2859,6 @@
                                           required:
                                           - key
                                           type: object
->>>>>>> b4ea47e0
                                       type: object
                                   required:
                                   - name
@@ -4720,44 +4021,6 @@
                                     type: object
                                   path:
                                     type: string
-<<<<<<< HEAD
-                                  type: array
-                                globalName:
-                                  type: string
-                                name:
-                                  type: string
-                                value:
-                                  type: string
-                                valueFrom:
-                                  properties:
-                                    default:
-                                      type: string
-                                    event:
-                                      type: string
-                                    fromExpression:
-                                      type: string
-                                    jqFilter:
-                                      type: string
-                                    jsonPath:
-                                      type: string
-                                    parameter:
-                                      type: string
-                                    path:
-                                      type: string
-                                    supplied:
-                                      type: object
-                                  type: object
-                              required:
-                              - name
-                              type: object
-                            type: array
-                        type: object
-                      memoize:
-                        properties:
-                          cache:
-                            properties:
-                              configMap:
-=======
                                   raw:
                                     properties:
                                       data:
@@ -4823,7 +4086,6 @@
                               type: string
                             parameters:
                               items:
->>>>>>> b4ea47e0
                                 properties:
                                   default:
                                     type: string
@@ -5019,73 +4281,6 @@
                             lifecycle:
                               properties:
                                 postStart:
-                                  properties:
-                                    exec:
-                                      properties:
-                                        command:
-                                          items:
-                                            type: string
-                                          type: array
-                                      type: object
-                                    httpGet:
-                                      properties:
-                                        host:
-                                          type: string
-                                        httpHeaders:
-                                          items:
-                                            properties:
-                                              name:
-                                                type: string
-                                              value:
-                                                type: string
-                                            required:
-                                            - name
-                                            - value
-                                            type: object
-                                          type: array
-                                        path:
-                                          type: string
-                                        port:
-                                          anyOf:
-                                          - type: integer
-                                          - type: string
-                                          x-kubernetes-int-or-string: true
-                                        scheme:
-                                          type: string
-                                      required:
-                                      - port
-                                      type: object
-<<<<<<< HEAD
-                                  required:
-                                  - url
-                                  type: object
-                                from:
-                                  type: string
-                                fromExpression:
-                                  type: string
-                                gcs:
-                                  properties:
-                                    bucket:
-                                      type: string
-                                    key:
-                                      type: string
-                                    serviceAccountKeySecret:
-=======
-                                    tcpSocket:
->>>>>>> b4ea47e0
-                                      properties:
-                                        host:
-                                          type: string
-                                        port:
-                                          anyOf:
-                                          - type: integer
-                                          - type: string
-                                          x-kubernetes-int-or-string: true
-                                      required:
-                                      - port
-                                      type: object
-                                  type: object
-                                preStop:
                                   properties:
                                     exec:
                                       properties:
@@ -5135,6 +4330,56 @@
                                       - port
                                       type: object
                                   type: object
+                                preStop:
+                                  properties:
+                                    exec:
+                                      properties:
+                                        command:
+                                          items:
+                                            type: string
+                                          type: array
+                                      type: object
+                                    httpGet:
+                                      properties:
+                                        host:
+                                          type: string
+                                        httpHeaders:
+                                          items:
+                                            properties:
+                                              name:
+                                                type: string
+                                              value:
+                                                type: string
+                                            required:
+                                            - name
+                                            - value
+                                            type: object
+                                          type: array
+                                        path:
+                                          type: string
+                                        port:
+                                          anyOf:
+                                          - type: integer
+                                          - type: string
+                                          x-kubernetes-int-or-string: true
+                                        scheme:
+                                          type: string
+                                      required:
+                                      - port
+                                      type: object
+                                    tcpSocket:
+                                      properties:
+                                        host:
+                                          type: string
+                                        port:
+                                          anyOf:
+                                          - type: integer
+                                          - type: string
+                                          x-kubernetes-int-or-string: true
+                                      required:
+                                      - port
+                                      type: object
+                                  type: object
                               type: object
                             livenessProbe:
                               properties:
@@ -5563,21 +4808,7 @@
                               env:
                                 items:
                                   properties:
-<<<<<<< HEAD
-                                    default:
-                                      type: string
-                                    event:
-                                      type: string
-                                    fromExpression:
-                                      type: string
-                                    jqFilter:
-                                      type: string
-                                    jsonPath:
-                                      type: string
-                                    parameter:
-=======
                                     name:
->>>>>>> b4ea47e0
                                       type: string
                                     value:
                                       type: string

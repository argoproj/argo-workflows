--- conflicted
+++ resolved
@@ -1514,18 +1514,9 @@
                                           type: string
                                         type: array
                                     type: object
-<<<<<<< HEAD
-                                  inline: {}
-                                  name:
-                                    type: string
-                                  onExit:
-                                    type: string
-                                  template:
-=======
                                   privileged:
                                     type: boolean
                                   procMount:
->>>>>>> 7f2c5897
                                     type: string
                                   readOnlyRootFilesystem:
                                     type: boolean

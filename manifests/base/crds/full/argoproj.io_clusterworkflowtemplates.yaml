# This is an auto-generated file. DO NOT EDIT
apiVersion: apiextensions.k8s.io/v1beta1
kind: CustomResourceDefinition
metadata:
  name: clusterworkflowtemplates.argoproj.io
spec:
  group: argoproj.io
  names:
    kind: ClusterWorkflowTemplate
    listKind: ClusterWorkflowTemplateList
    plural: clusterworkflowtemplates
    shortNames:
    - clusterwftmpl
    - cwft
    singular: clusterworkflowtemplate
  scope: Cluster
  validation:
    openAPIV3Schema:
      properties:
        apiVersion:
          type: string
        kind:
          type: string
        metadata:
          type: object
        spec:
          properties:
            activeDeadlineSeconds:
              format: int64
              type: integer
            affinity:
              properties:
                nodeAffinity:
                  properties:
                    preferredDuringSchedulingIgnoredDuringExecution:
                      items:
                        properties:
                          preference:
                            properties:
                              matchExpressions:
                                items:
                                  properties:
                                    key:
                                      type: string
                                    operator:
                                      type: string
                                    values:
                                      items:
                                        type: string
                                      type: array
                                  required:
                                  - key
                                  - operator
                                  type: object
                                type: array
                              matchFields:
                                items:
                                  properties:
                                    key:
                                      type: string
                                    operator:
                                      type: string
                                    values:
                                      items:
                                        type: string
                                      type: array
                                  required:
                                  - key
                                  - operator
                                  type: object
                                type: array
                            type: object
                          weight:
                            format: int32
                            type: integer
                        required:
                        - preference
                        - weight
                        type: object
                      type: array
                    requiredDuringSchedulingIgnoredDuringExecution:
                      properties:
                        nodeSelectorTerms:
                          items:
                            properties:
                              matchExpressions:
                                items:
                                  properties:
                                    key:
                                      type: string
                                    operator:
                                      type: string
                                    values:
                                      items:
                                        type: string
                                      type: array
                                  required:
                                  - key
                                  - operator
                                  type: object
                                type: array
                              matchFields:
                                items:
                                  properties:
                                    key:
                                      type: string
                                    operator:
                                      type: string
                                    values:
                                      items:
                                        type: string
                                      type: array
                                  required:
                                  - key
                                  - operator
                                  type: object
                                type: array
                            type: object
                          type: array
                      required:
                      - nodeSelectorTerms
                      type: object
                  type: object
                podAffinity:
                  properties:
                    preferredDuringSchedulingIgnoredDuringExecution:
                      items:
                        properties:
                          podAffinityTerm:
                            properties:
                              labelSelector:
                                properties:
                                  matchExpressions:
                                    items:
                                      properties:
                                        key:
                                          type: string
                                        operator:
                                          type: string
                                        values:
                                          items:
                                            type: string
                                          type: array
                                      required:
                                      - key
                                      - operator
                                      type: object
                                    type: array
                                  matchLabels:
                                    additionalProperties:
                                      type: string
                                    type: object
                                type: object
                              namespaces:
                                items:
                                  type: string
                                type: array
                              topologyKey:
                                type: string
                            required:
                            - topologyKey
                            type: object
                          weight:
                            format: int32
                            type: integer
                        required:
                        - podAffinityTerm
                        - weight
                        type: object
                      type: array
                    requiredDuringSchedulingIgnoredDuringExecution:
                      items:
                        properties:
                          labelSelector:
                            properties:
                              matchExpressions:
                                items:
                                  properties:
                                    key:
                                      type: string
                                    operator:
                                      type: string
                                    values:
                                      items:
                                        type: string
                                      type: array
                                  required:
                                  - key
                                  - operator
                                  type: object
                                type: array
                              matchLabels:
                                additionalProperties:
                                  type: string
                                type: object
                            type: object
                          namespaces:
                            items:
                              type: string
                            type: array
                          topologyKey:
                            type: string
                        required:
                        - topologyKey
                        type: object
                      type: array
                  type: object
                podAntiAffinity:
                  properties:
                    preferredDuringSchedulingIgnoredDuringExecution:
                      items:
                        properties:
                          podAffinityTerm:
                            properties:
                              labelSelector:
                                properties:
                                  matchExpressions:
                                    items:
                                      properties:
                                        key:
                                          type: string
                                        operator:
                                          type: string
                                        values:
                                          items:
                                            type: string
                                          type: array
                                      required:
                                      - key
                                      - operator
                                      type: object
                                    type: array
                                  matchLabels:
                                    additionalProperties:
                                      type: string
                                    type: object
                                type: object
                              namespaces:
                                items:
                                  type: string
                                type: array
                              topologyKey:
                                type: string
                            required:
                            - topologyKey
                            type: object
                          weight:
                            format: int32
                            type: integer
                        required:
                        - podAffinityTerm
                        - weight
                        type: object
                      type: array
                    requiredDuringSchedulingIgnoredDuringExecution:
                      items:
                        properties:
                          labelSelector:
                            properties:
                              matchExpressions:
                                items:
                                  properties:
                                    key:
                                      type: string
                                    operator:
                                      type: string
                                    values:
                                      items:
                                        type: string
                                      type: array
                                  required:
                                  - key
                                  - operator
                                  type: object
                                type: array
                              matchLabels:
                                additionalProperties:
                                  type: string
                                type: object
                            type: object
                          namespaces:
                            items:
                              type: string
                            type: array
                          topologyKey:
                            type: string
                        required:
                        - topologyKey
                        type: object
                      type: array
                  type: object
              type: object
            arguments:
              properties:
                artifacts:
                  items:
                    properties:
                      archive:
                        properties:
                          none:
                            type: object
                          tar:
                            properties:
                              compressionLevel:
                                format: int32
                                type: integer
                            type: object
                        type: object
                      archiveLogs:
                        type: boolean
                      artifactory:
                        properties:
                          passwordSecret:
                            properties:
                              key:
                                type: string
                              name:
                                type: string
                              optional:
                                type: boolean
                            required:
                            - key
                            type: object
                          url:
                            type: string
                          usernameSecret:
                            properties:
                              key:
                                type: string
                              name:
                                type: string
                              optional:
                                type: boolean
                            required:
                            - key
                            type: object
                        required:
                        - url
                        type: object
                      from:
                        type: string
                      gcs:
                        properties:
                          bucket:
                            type: string
                          key:
                            type: string
                          serviceAccountKeySecret:
                            properties:
                              key:
                                type: string
                              name:
                                type: string
                              optional:
                                type: boolean
                            required:
                            - key
                            type: object
                        required:
                        - bucket
                        - key
                        type: object
                      git:
                        properties:
                          depth:
                            format: int64
                            type: integer
                          fetch:
                            items:
                              type: string
                            type: array
                          insecureIgnoreHostKey:
                            type: boolean
                          passwordSecret:
                            properties:
                              key:
                                type: string
                              name:
                                type: string
                              optional:
                                type: boolean
                            required:
                            - key
                            type: object
                          repo:
                            type: string
                          revision:
                            type: string
                          sshPrivateKeySecret:
                            properties:
                              key:
                                type: string
                              name:
                                type: string
                              optional:
                                type: boolean
                            required:
                            - key
                            type: object
                          usernameSecret:
                            properties:
                              key:
                                type: string
                              name:
                                type: string
                              optional:
                                type: boolean
                            required:
                            - key
                            type: object
                        required:
                        - repo
                        type: object
                      globalName:
                        type: string
                      hdfs:
                        properties:
                          addresses:
                            items:
                              type: string
                            type: array
                          force:
                            type: boolean
                          hdfsUser:
                            type: string
                          krbCCacheSecret:
                            properties:
                              key:
                                type: string
                              name:
                                type: string
                              optional:
                                type: boolean
                            required:
                            - key
                            type: object
                          krbConfigConfigMap:
                            properties:
                              key:
                                type: string
                              name:
                                type: string
                              optional:
                                type: boolean
                            required:
                            - key
                            type: object
                          krbKeytabSecret:
                            properties:
                              key:
                                type: string
                              name:
                                type: string
                              optional:
                                type: boolean
                            required:
                            - key
                            type: object
                          krbRealm:
                            type: string
                          krbServicePrincipalName:
                            type: string
                          krbUsername:
                            type: string
                          path:
                            type: string
                        required:
                        - addresses
                        - path
                        type: object
                      http:
                        properties:
                          url:
                            type: string
                        required:
                        - url
                        type: object
                      mode:
                        format: int32
                        type: integer
                      name:
                        type: string
                      optional:
                        type: boolean
                      oss:
                        properties:
                          accessKeySecret:
                            properties:
                              key:
                                type: string
                              name:
                                type: string
                              optional:
                                type: boolean
                            required:
                            - key
                            type: object
                          bucket:
                            type: string
                          endpoint:
                            type: string
                          key:
                            type: string
                          secretKeySecret:
                            properties:
                              key:
                                type: string
                              name:
                                type: string
                              optional:
                                type: boolean
                            required:
                            - key
                            type: object
                        required:
                        - accessKeySecret
                        - bucket
                        - endpoint
                        - key
                        - secretKeySecret
                        type: object
                      path:
                        type: string
                      raw:
                        properties:
                          data:
                            type: string
                        required:
                        - data
                        type: object
                      recurseMode:
                        type: boolean
                      s3:
                        properties:
                          accessKeySecret:
                            properties:
                              key:
                                type: string
                              name:
                                type: string
                              optional:
                                type: boolean
                            required:
                            - key
                            type: object
                          bucket:
                            type: string
                          endpoint:
                            type: string
                          insecure:
                            type: boolean
                          key:
                            type: string
                          region:
                            type: string
                          roleARN:
                            type: string
                          secretKeySecret:
                            properties:
                              key:
                                type: string
                              name:
                                type: string
                              optional:
                                type: boolean
                            required:
                            - key
                            type: object
                          useSDKCreds:
                            type: boolean
                        required:
                        - accessKeySecret
                        - bucket
                        - endpoint
                        - key
                        - secretKeySecret
                        type: object
                    required:
                    - name
                    type: object
                  type: array
                parameters:
                  items:
                    properties:
                      default:
                        anyOf:
                        - type: integer
                        - type: string
                        x-kubernetes-int-or-string: true
                      globalName:
                        type: string
                      name:
                        type: string
                      value:
                        anyOf:
                        - type: integer
                        - type: string
                        x-kubernetes-int-or-string: true
                      valueFrom:
                        properties:
                          default:
                            anyOf:
                            - type: integer
                            - type: string
                            x-kubernetes-int-or-string: true
                          event:
                            type: string
                          jqFilter:
                            type: string
                          jsonPath:
                            type: string
                          parameter:
                            type: string
                          path:
                            type: string
                          supplied:
                            type: object
                        type: object
                    required:
                    - name
                    type: object
                  type: array
              type: object
            artifactRepositoryRef:
              properties:
                configMap:
                  type: string
                key:
                  type: string
              type: object
            automountServiceAccountToken:
              type: boolean
            dnsConfig:
              properties:
                nameservers:
                  items:
                    type: string
                  type: array
                options:
                  items:
                    properties:
                      name:
                        type: string
                      value:
                        type: string
                    type: object
                  type: array
                searches:
                  items:
                    type: string
                  type: array
              type: object
            dnsPolicy:
              type: string
            entrypoint:
              type: string
            executor:
              properties:
                serviceAccountName:
                  type: string
              type: object
            hostAliases:
              items:
                properties:
                  hostnames:
                    items:
                      type: string
                    type: array
                  ip:
                    type: string
                type: object
              type: array
            hostNetwork:
              type: boolean
            imagePullSecrets:
              items:
                properties:
                  name:
                    type: string
                type: object
              type: array
            metrics:
              properties:
                prometheus:
                  items:
                    properties:
                      counter:
                        properties:
                          value:
                            type: string
                        required:
                        - value
                        type: object
                      gauge:
                        properties:
                          realtime:
                            type: boolean
                          value:
                            type: string
                        required:
                        - realtime
                        - value
                        type: object
                      help:
                        type: string
                      histogram:
                        properties:
                          buckets:
                            items:
                              type: number
                            type: array
                          value:
                            type: string
                        required:
                        - buckets
                        - value
                        type: object
                      labels:
                        items:
                          properties:
                            key:
                              type: string
                            value:
                              type: string
                          required:
                          - key
                          - value
                          type: object
                        type: array
                      name:
                        type: string
                      when:
                        type: string
                    required:
                    - help
                    - name
                    type: object
                  type: array
              required:
              - prometheus
              type: object
            nodeSelector:
              additionalProperties:
                type: string
              type: object
            onExit:
              type: string
            parallelism:
              format: int64
              type: integer
            podDisruptionBudget:
              properties:
                maxUnavailable:
                  anyOf:
                  - type: integer
                  - type: string
                  x-kubernetes-int-or-string: true
                minAvailable:
                  anyOf:
                  - type: integer
                  - type: string
                  x-kubernetes-int-or-string: true
                selector:
                  properties:
                    matchExpressions:
                      items:
                        properties:
                          key:
                            type: string
                          operator:
                            type: string
                          values:
                            items:
                              type: string
                            type: array
                        required:
                        - key
                        - operator
                        type: object
                      type: array
                    matchLabels:
                      additionalProperties:
                        type: string
                      type: object
                  type: object
              type: object
            podGC:
              properties:
                strategy:
                  type: string
              type: object
            podPriority:
              format: int32
              type: integer
            podPriorityClassName:
              type: string
            podSpecPatch:
              type: string
            priority:
              format: int32
              type: integer
            schedulerName:
              type: string
            securityContext:
              properties:
                fsGroup:
                  format: int64
                  type: integer
                runAsGroup:
                  format: int64
                  type: integer
                runAsNonRoot:
                  type: boolean
                runAsUser:
                  format: int64
                  type: integer
                seLinuxOptions:
                  properties:
                    level:
                      type: string
                    role:
                      type: string
                    type:
                      type: string
                    user:
                      type: string
                  type: object
                supplementalGroups:
                  items:
                    format: int64
                    type: integer
                  type: array
                sysctls:
                  items:
                    properties:
                      name:
                        type: string
                      value:
                        type: string
                    required:
                    - name
                    - value
                    type: object
                  type: array
                windowsOptions:
                  properties:
                    gmsaCredentialSpec:
                      type: string
                    gmsaCredentialSpecName:
                      type: string
                    runAsUserName:
                      type: string
                  type: object
              type: object
            serviceAccountName:
              type: string
            shutdown:
              type: string
            suspend:
              type: boolean
            synchronization:
              properties:
                mutex:
                  properties:
                    name:
                      type: string
                  type: object
                semaphore:
                  properties:
                    configMapKeyRef:
                      properties:
                        key:
                          type: string
                        name:
                          type: string
                        optional:
                          type: boolean
                      required:
                      - key
                      type: object
                  type: object
              type: object
            templates:
              items:
                properties:
                  activeDeadlineSeconds:
                    anyOf:
                    - type: integer
                    - type: string
                    x-kubernetes-int-or-string: true
                  affinity:
                    properties:
                      nodeAffinity:
                        properties:
                          preferredDuringSchedulingIgnoredDuringExecution:
                            items:
                              properties:
                                preference:
                                  properties:
                                    matchExpressions:
                                      items:
                                        properties:
                                          key:
                                            type: string
                                          operator:
                                            type: string
                                          values:
                                            items:
                                              type: string
                                            type: array
                                        required:
                                        - key
                                        - operator
                                        type: object
                                      type: array
                                    matchFields:
                                      items:
                                        properties:
                                          key:
                                            type: string
                                          operator:
                                            type: string
                                          values:
                                            items:
                                              type: string
                                            type: array
                                        required:
                                        - key
                                        - operator
                                        type: object
                                      type: array
                                  type: object
                                weight:
                                  format: int32
                                  type: integer
                              required:
                              - preference
                              - weight
                              type: object
                            type: array
                          requiredDuringSchedulingIgnoredDuringExecution:
                            properties:
                              nodeSelectorTerms:
                                items:
                                  properties:
                                    matchExpressions:
                                      items:
                                        properties:
                                          key:
                                            type: string
                                          operator:
                                            type: string
                                          values:
                                            items:
                                              type: string
                                            type: array
                                        required:
                                        - key
                                        - operator
                                        type: object
                                      type: array
                                    matchFields:
                                      items:
                                        properties:
                                          key:
                                            type: string
                                          operator:
                                            type: string
                                          values:
                                            items:
                                              type: string
                                            type: array
                                        required:
                                        - key
                                        - operator
                                        type: object
                                      type: array
                                  type: object
                                type: array
                            required:
                            - nodeSelectorTerms
                            type: object
                        type: object
                      podAffinity:
                        properties:
                          preferredDuringSchedulingIgnoredDuringExecution:
                            items:
                              properties:
                                podAffinityTerm:
                                  properties:
                                    labelSelector:
                                      properties:
                                        matchExpressions:
                                          items:
                                            properties:
                                              key:
                                                type: string
                                              operator:
                                                type: string
                                              values:
                                                items:
                                                  type: string
                                                type: array
                                            required:
                                            - key
                                            - operator
                                            type: object
                                          type: array
                                        matchLabels:
                                          additionalProperties:
                                            type: string
                                          type: object
                                      type: object
                                    namespaces:
                                      items:
                                        type: string
                                      type: array
                                    topologyKey:
                                      type: string
                                  required:
                                  - topologyKey
                                  type: object
                                weight:
                                  format: int32
                                  type: integer
                              required:
                              - podAffinityTerm
                              - weight
                              type: object
                            type: array
                          requiredDuringSchedulingIgnoredDuringExecution:
                            items:
                              properties:
                                labelSelector:
                                  properties:
                                    matchExpressions:
                                      items:
                                        properties:
                                          key:
                                            type: string
                                          operator:
                                            type: string
                                          values:
                                            items:
                                              type: string
                                            type: array
                                        required:
                                        - key
                                        - operator
                                        type: object
                                      type: array
                                    matchLabels:
                                      additionalProperties:
                                        type: string
                                      type: object
                                  type: object
                                namespaces:
                                  items:
                                    type: string
                                  type: array
                                topologyKey:
                                  type: string
                              required:
                              - topologyKey
                              type: object
                            type: array
                        type: object
                      podAntiAffinity:
                        properties:
                          preferredDuringSchedulingIgnoredDuringExecution:
                            items:
                              properties:
                                podAffinityTerm:
                                  properties:
                                    labelSelector:
                                      properties:
                                        matchExpressions:
                                          items:
                                            properties:
                                              key:
                                                type: string
                                              operator:
                                                type: string
                                              values:
                                                items:
                                                  type: string
                                                type: array
                                            required:
                                            - key
                                            - operator
                                            type: object
                                          type: array
                                        matchLabels:
                                          additionalProperties:
                                            type: string
                                          type: object
                                      type: object
                                    namespaces:
                                      items:
                                        type: string
                                      type: array
                                    topologyKey:
                                      type: string
                                  required:
                                  - topologyKey
                                  type: object
                                weight:
                                  format: int32
                                  type: integer
                              required:
                              - podAffinityTerm
                              - weight
                              type: object
                            type: array
                          requiredDuringSchedulingIgnoredDuringExecution:
                            items:
                              properties:
                                labelSelector:
                                  properties:
                                    matchExpressions:
                                      items:
                                        properties:
                                          key:
                                            type: string
                                          operator:
                                            type: string
                                          values:
                                            items:
                                              type: string
                                            type: array
                                        required:
                                        - key
                                        - operator
                                        type: object
                                      type: array
                                    matchLabels:
                                      additionalProperties:
                                        type: string
                                      type: object
                                  type: object
                                namespaces:
                                  items:
                                    type: string
                                  type: array
                                topologyKey:
                                  type: string
                              required:
                              - topologyKey
                              type: object
                            type: array
                        type: object
                    type: object
                  archiveLocation:
                    properties:
                      archiveLogs:
                        type: boolean
                      artifactory:
                        properties:
                          passwordSecret:
                            properties:
                              key:
                                type: string
                              name:
                                type: string
                              optional:
                                type: boolean
                            required:
                            - key
                            type: object
                          url:
                            type: string
                          usernameSecret:
                            properties:
                              key:
                                type: string
                              name:
                                type: string
                              optional:
                                type: boolean
                            required:
                            - key
                            type: object
                        required:
                        - url
                        type: object
                      gcs:
                        properties:
                          bucket:
                            type: string
                          key:
                            type: string
                          serviceAccountKeySecret:
                            properties:
                              key:
                                type: string
                              name:
                                type: string
                              optional:
                                type: boolean
                            required:
                            - key
                            type: object
                        required:
                        - bucket
                        - key
                        type: object
                      git:
                        properties:
                          depth:
                            format: int64
                            type: integer
                          fetch:
                            items:
                              type: string
                            type: array
                          insecureIgnoreHostKey:
                            type: boolean
                          passwordSecret:
                            properties:
                              key:
                                type: string
                              name:
                                type: string
                              optional:
                                type: boolean
                            required:
                            - key
                            type: object
                          repo:
                            type: string
                          revision:
                            type: string
                          sshPrivateKeySecret:
                            properties:
                              key:
                                type: string
                              name:
                                type: string
                              optional:
                                type: boolean
                            required:
                            - key
                            type: object
                          usernameSecret:
                            properties:
                              key:
                                type: string
                              name:
                                type: string
                              optional:
                                type: boolean
                            required:
                            - key
                            type: object
                        required:
                        - repo
                        type: object
                      hdfs:
                        properties:
                          addresses:
                            items:
                              type: string
                            type: array
                          force:
                            type: boolean
                          hdfsUser:
                            type: string
                          krbCCacheSecret:
                            properties:
                              key:
                                type: string
                              name:
                                type: string
                              optional:
                                type: boolean
                            required:
                            - key
                            type: object
                          krbConfigConfigMap:
                            properties:
                              key:
                                type: string
                              name:
                                type: string
                              optional:
                                type: boolean
                            required:
                            - key
                            type: object
                          krbKeytabSecret:
                            properties:
                              key:
                                type: string
                              name:
                                type: string
                              optional:
                                type: boolean
                            required:
                            - key
                            type: object
                          krbRealm:
                            type: string
                          krbServicePrincipalName:
                            type: string
                          krbUsername:
                            type: string
                          path:
                            type: string
                        required:
                        - addresses
                        - path
                        type: object
                      http:
                        properties:
                          url:
                            type: string
                        required:
                        - url
                        type: object
                      oss:
                        properties:
                          accessKeySecret:
                            properties:
                              key:
                                type: string
                              name:
                                type: string
                              optional:
                                type: boolean
                            required:
                            - key
                            type: object
                          bucket:
                            type: string
                          endpoint:
                            type: string
                          key:
                            type: string
                          secretKeySecret:
                            properties:
                              key:
                                type: string
                              name:
                                type: string
                              optional:
                                type: boolean
                            required:
                            - key
                            type: object
                        required:
                        - accessKeySecret
                        - bucket
                        - endpoint
                        - key
                        - secretKeySecret
                        type: object
                      raw:
                        properties:
                          data:
                            type: string
                        required:
                        - data
                        type: object
                      s3:
                        properties:
                          accessKeySecret:
                            properties:
                              key:
                                type: string
                              name:
                                type: string
                              optional:
                                type: boolean
                            required:
                            - key
                            type: object
                          bucket:
                            type: string
                          endpoint:
                            type: string
                          insecure:
                            type: boolean
                          key:
                            type: string
                          region:
                            type: string
                          roleARN:
                            type: string
                          secretKeySecret:
                            properties:
                              key:
                                type: string
                              name:
                                type: string
                              optional:
                                type: boolean
                            required:
                            - key
                            type: object
                          useSDKCreds:
                            type: boolean
                        required:
                        - accessKeySecret
                        - bucket
                        - endpoint
                        - key
                        - secretKeySecret
                        type: object
                    type: object
                  arguments:
                    properties:
                      artifacts:
                        items:
                          properties:
                            archive:
                              properties:
                                none:
                                  type: object
                                tar:
                                  properties:
                                    compressionLevel:
                                      format: int32
                                      type: integer
                                  type: object
                              type: object
                            archiveLogs:
                              type: boolean
                            artifactory:
                              properties:
                                passwordSecret:
                                  properties:
                                    key:
                                      type: string
                                    name:
                                      type: string
                                    optional:
                                      type: boolean
                                  required:
                                  - key
                                  type: object
                                url:
                                  type: string
                                usernameSecret:
                                  properties:
                                    key:
                                      type: string
                                    name:
                                      type: string
                                    optional:
                                      type: boolean
                                  required:
                                  - key
                                  type: object
                              required:
                              - url
                              type: object
                            from:
                              type: string
                            gcs:
                              properties:
                                bucket:
                                  type: string
                                key:
                                  type: string
                                serviceAccountKeySecret:
                                  properties:
                                    key:
                                      type: string
                                    name:
                                      type: string
                                    optional:
                                      type: boolean
                                  required:
                                  - key
                                  type: object
                              required:
                              - bucket
                              - key
                              type: object
                            git:
                              properties:
                                depth:
                                  format: int64
                                  type: integer
                                fetch:
                                  items:
                                    type: string
                                  type: array
                                insecureIgnoreHostKey:
                                  type: boolean
                                passwordSecret:
                                  properties:
                                    key:
                                      type: string
                                    name:
                                      type: string
                                    optional:
                                      type: boolean
                                  required:
                                  - key
                                  type: object
                                repo:
                                  type: string
                                revision:
                                  type: string
                                sshPrivateKeySecret:
                                  properties:
                                    key:
                                      type: string
                                    name:
                                      type: string
                                    optional:
                                      type: boolean
                                  required:
                                  - key
                                  type: object
                                usernameSecret:
                                  properties:
                                    key:
                                      type: string
                                    name:
                                      type: string
                                    optional:
                                      type: boolean
                                  required:
                                  - key
                                  type: object
                              required:
                              - repo
                              type: object
                            globalName:
                              type: string
                            hdfs:
                              properties:
                                addresses:
                                  items:
                                    type: string
                                  type: array
                                force:
                                  type: boolean
                                hdfsUser:
                                  type: string
                                krbCCacheSecret:
                                  properties:
                                    key:
                                      type: string
                                    name:
                                      type: string
                                    optional:
                                      type: boolean
                                  required:
                                  - key
                                  type: object
                                krbConfigConfigMap:
                                  properties:
                                    key:
                                      type: string
                                    name:
                                      type: string
                                    optional:
                                      type: boolean
                                  required:
                                  - key
                                  type: object
                                krbKeytabSecret:
                                  properties:
                                    key:
                                      type: string
                                    name:
                                      type: string
                                    optional:
                                      type: boolean
                                  required:
                                  - key
                                  type: object
                                krbRealm:
                                  type: string
                                krbServicePrincipalName:
                                  type: string
                                krbUsername:
                                  type: string
                                path:
                                  type: string
                              required:
                              - addresses
                              - path
                              type: object
                            http:
                              properties:
                                url:
                                  type: string
                              required:
                              - url
                              type: object
                            mode:
                              format: int32
                              type: integer
                            name:
                              type: string
                            optional:
                              type: boolean
                            oss:
                              properties:
                                accessKeySecret:
                                  properties:
                                    key:
                                      type: string
                                    name:
                                      type: string
                                    optional:
                                      type: boolean
                                  required:
                                  - key
                                  type: object
                                bucket:
                                  type: string
                                endpoint:
                                  type: string
                                key:
                                  type: string
                                secretKeySecret:
                                  properties:
                                    key:
                                      type: string
                                    name:
                                      type: string
                                    optional:
                                      type: boolean
                                  required:
                                  - key
                                  type: object
                              required:
                              - accessKeySecret
                              - bucket
                              - endpoint
                              - key
                              - secretKeySecret
                              type: object
                            path:
                              type: string
                            raw:
                              properties:
                                data:
                                  type: string
                              required:
                              - data
                              type: object
                            recurseMode:
                              type: boolean
                            s3:
                              properties:
                                accessKeySecret:
                                  properties:
                                    key:
                                      type: string
                                    name:
                                      type: string
                                    optional:
                                      type: boolean
                                  required:
                                  - key
                                  type: object
                                bucket:
                                  type: string
                                endpoint:
                                  type: string
                                insecure:
                                  type: boolean
                                key:
                                  type: string
                                region:
                                  type: string
                                roleARN:
                                  type: string
                                secretKeySecret:
                                  properties:
                                    key:
                                      type: string
                                    name:
                                      type: string
                                    optional:
                                      type: boolean
                                  required:
                                  - key
                                  type: object
                                useSDKCreds:
                                  type: boolean
                              required:
                              - accessKeySecret
                              - bucket
                              - endpoint
                              - key
                              - secretKeySecret
                              type: object
                          required:
                          - name
                          type: object
                        type: array
                      parameters:
                        items:
                          properties:
                            default:
                              anyOf:
                              - type: integer
                              - type: string
                              x-kubernetes-int-or-string: true
                            globalName:
                              type: string
                            name:
                              type: string
                            value:
                              anyOf:
                              - type: integer
                              - type: string
                              x-kubernetes-int-or-string: true
                            valueFrom:
                              properties:
                                default:
                                  anyOf:
                                  - type: integer
                                  - type: string
                                  x-kubernetes-int-or-string: true
                                event:
                                  type: string
                                jqFilter:
                                  type: string
                                jsonPath:
                                  type: string
                                parameter:
                                  type: string
                                path:
                                  type: string
                                supplied:
                                  type: object
                              type: object
                          required:
                          - name
                          type: object
                        type: array
                    type: object
                  automountServiceAccountToken:
                    type: boolean
                  container:
                    properties:
                      args:
                        items:
                          type: string
                        type: array
                      command:
                        items:
                          type: string
                        type: array
                      env:
                        items:
                          properties:
                            name:
                              type: string
                            value:
                              type: string
                            valueFrom:
                              properties:
                                configMapKeyRef:
                                  properties:
                                    key:
                                      type: string
                                    name:
                                      type: string
                                    optional:
                                      type: boolean
                                  required:
                                  - key
                                  type: object
                                fieldRef:
                                  properties:
                                    apiVersion:
                                      type: string
                                    fieldPath:
                                      type: string
                                  required:
                                  - fieldPath
                                  type: object
                                resourceFieldRef:
                                  properties:
                                    containerName:
                                      type: string
                                    divisor:
                                      anyOf:
                                      - type: integer
                                      - type: string
                                      pattern: ^(\+|-)?(([0-9]+(\.[0-9]*)?)|(\.[0-9]+))(([KMGTPE]i)|[numkMGTPE]|([eE](\+|-)?(([0-9]+(\.[0-9]*)?)|(\.[0-9]+))))?$
                                      x-kubernetes-int-or-string: true
                                    resource:
                                      type: string
                                  required:
                                  - resource
                                  type: object
                                secretKeyRef:
                                  properties:
                                    key:
                                      type: string
                                    name:
                                      type: string
                                    optional:
                                      type: boolean
                                  required:
                                  - key
                                  type: object
                              type: object
                          required:
                          - name
                          type: object
                        type: array
                      envFrom:
                        items:
                          properties:
                            configMapRef:
                              properties:
                                name:
                                  type: string
                                optional:
                                  type: boolean
                              type: object
                            prefix:
                              type: string
                            secretRef:
                              properties:
                                name:
                                  type: string
                                optional:
                                  type: boolean
                              type: object
                          type: object
                        type: array
                      image:
                        type: string
                      imagePullPolicy:
                        type: string
                      lifecycle:
                        properties:
                          postStart:
                            properties:
                              exec:
                                properties:
                                  command:
                                    items:
                                      type: string
                                    type: array
                                type: object
                              httpGet:
                                properties:
                                  host:
                                    type: string
                                  httpHeaders:
                                    items:
                                      properties:
                                        name:
                                          type: string
                                        value:
                                          type: string
                                      required:
                                      - name
                                      - value
                                      type: object
                                    type: array
                                  path:
                                    type: string
                                  port:
                                    anyOf:
                                    - type: integer
                                    - type: string
                                    x-kubernetes-int-or-string: true
                                  scheme:
                                    type: string
                                required:
                                - port
                                type: object
                              tcpSocket:
                                properties:
                                  host:
                                    type: string
                                  port:
                                    anyOf:
                                    - type: integer
                                    - type: string
                                    x-kubernetes-int-or-string: true
                                required:
                                - port
                                type: object
                            type: object
                          preStop:
                            properties:
                              exec:
                                properties:
                                  command:
                                    items:
                                      type: string
                                    type: array
                                type: object
                              httpGet:
                                properties:
                                  host:
                                    type: string
                                  httpHeaders:
                                    items:
                                      properties:
                                        name:
                                          type: string
                                        value:
                                          type: string
                                      required:
                                      - name
                                      - value
                                      type: object
                                    type: array
                                  path:
                                    type: string
                                  port:
                                    anyOf:
                                    - type: integer
                                    - type: string
                                    x-kubernetes-int-or-string: true
                                  scheme:
                                    type: string
                                required:
                                - port
                                type: object
                              tcpSocket:
                                properties:
                                  host:
                                    type: string
                                  port:
                                    anyOf:
                                    - type: integer
                                    - type: string
                                    x-kubernetes-int-or-string: true
                                required:
                                - port
                                type: object
                            type: object
                        type: object
                      livenessProbe:
                        properties:
                          exec:
                            properties:
                              command:
                                items:
                                  type: string
                                type: array
                            type: object
                          failureThreshold:
                            format: int32
                            type: integer
                          httpGet:
                            properties:
                              host:
                                type: string
                              httpHeaders:
                                items:
                                  properties:
                                    name:
                                      type: string
                                    value:
                                      type: string
                                  required:
                                  - name
                                  - value
                                  type: object
                                type: array
                              path:
                                type: string
                              port:
                                anyOf:
                                - type: integer
                                - type: string
                                x-kubernetes-int-or-string: true
                              scheme:
                                type: string
                            required:
                            - port
                            type: object
                          initialDelaySeconds:
                            format: int32
                            type: integer
                          periodSeconds:
                            format: int32
                            type: integer
                          successThreshold:
                            format: int32
                            type: integer
                          tcpSocket:
                            properties:
                              host:
                                type: string
                              port:
                                anyOf:
                                - type: integer
                                - type: string
                                x-kubernetes-int-or-string: true
                            required:
                            - port
                            type: object
                          timeoutSeconds:
                            format: int32
                            type: integer
                        type: object
                      name:
                        type: string
                      ports:
                        items:
                          properties:
                            containerPort:
                              format: int32
                              type: integer
                            hostIP:
                              type: string
                            hostPort:
                              format: int32
                              type: integer
                            name:
                              type: string
                            protocol:
                              type: string
                          required:
                          - containerPort
                          type: object
                        type: array
                        x-kubernetes-list-map-keys:
                        - containerPort
                        - protocol
                        x-kubernetes-list-type: map
                      readinessProbe:
                        properties:
                          exec:
                            properties:
                              command:
                                items:
                                  type: string
                                type: array
                            type: object
                          failureThreshold:
                            format: int32
                            type: integer
                          httpGet:
                            properties:
                              host:
                                type: string
                              httpHeaders:
                                items:
                                  properties:
                                    name:
                                      type: string
                                    value:
                                      type: string
                                  required:
                                  - name
                                  - value
                                  type: object
                                type: array
                              path:
                                type: string
                              port:
                                anyOf:
                                - type: integer
                                - type: string
                                x-kubernetes-int-or-string: true
                              scheme:
                                type: string
                            required:
                            - port
                            type: object
                          initialDelaySeconds:
                            format: int32
                            type: integer
                          periodSeconds:
                            format: int32
                            type: integer
                          successThreshold:
                            format: int32
                            type: integer
                          tcpSocket:
                            properties:
                              host:
                                type: string
                              port:
                                anyOf:
                                - type: integer
                                - type: string
                                x-kubernetes-int-or-string: true
                            required:
                            - port
                            type: object
                          timeoutSeconds:
                            format: int32
                            type: integer
                        type: object
                      resources:
                        properties:
                          limits:
                            additionalProperties:
                              anyOf:
                              - type: integer
                              - type: string
                              pattern: ^(\+|-)?(([0-9]+(\.[0-9]*)?)|(\.[0-9]+))(([KMGTPE]i)|[numkMGTPE]|([eE](\+|-)?(([0-9]+(\.[0-9]*)?)|(\.[0-9]+))))?$
                              x-kubernetes-int-or-string: true
                            type: object
                          requests:
                            additionalProperties:
                              anyOf:
                              - type: integer
                              - type: string
                              pattern: ^(\+|-)?(([0-9]+(\.[0-9]*)?)|(\.[0-9]+))(([KMGTPE]i)|[numkMGTPE]|([eE](\+|-)?(([0-9]+(\.[0-9]*)?)|(\.[0-9]+))))?$
                              x-kubernetes-int-or-string: true
                            type: object
                        type: object
                      securityContext:
                        properties:
                          allowPrivilegeEscalation:
                            type: boolean
                          capabilities:
                            properties:
                              add:
                                items:
                                  type: string
                                type: array
                              drop:
                                items:
                                  type: string
                                type: array
                            type: object
                          privileged:
                            type: boolean
                          procMount:
                            type: string
                          readOnlyRootFilesystem:
                            type: boolean
                          runAsGroup:
                            format: int64
                            type: integer
                          runAsNonRoot:
                            type: boolean
                          runAsUser:
                            format: int64
                            type: integer
                          seLinuxOptions:
                            properties:
                              level:
                                type: string
                              role:
                                type: string
                              type:
                                type: string
                              user:
                                type: string
                            type: object
                          windowsOptions:
                            properties:
                              gmsaCredentialSpec:
                                type: string
                              gmsaCredentialSpecName:
                                type: string
                              runAsUserName:
                                type: string
                            type: object
                        type: object
                      startupProbe:
                        properties:
                          exec:
                            properties:
                              command:
                                items:
                                  type: string
                                type: array
                            type: object
                          failureThreshold:
                            format: int32
                            type: integer
                          httpGet:
                            properties:
                              host:
                                type: string
                              httpHeaders:
                                items:
                                  properties:
                                    name:
                                      type: string
                                    value:
                                      type: string
                                  required:
                                  - name
                                  - value
                                  type: object
                                type: array
                              path:
                                type: string
                              port:
                                anyOf:
                                - type: integer
                                - type: string
                                x-kubernetes-int-or-string: true
                              scheme:
                                type: string
                            required:
                            - port
                            type: object
                          initialDelaySeconds:
                            format: int32
                            type: integer
                          periodSeconds:
                            format: int32
                            type: integer
                          successThreshold:
                            format: int32
                            type: integer
                          tcpSocket:
                            properties:
                              host:
                                type: string
                              port:
                                anyOf:
                                - type: integer
                                - type: string
                                x-kubernetes-int-or-string: true
                            required:
                            - port
                            type: object
                          timeoutSeconds:
                            format: int32
                            type: integer
                        type: object
                      stdin:
                        type: boolean
                      stdinOnce:
                        type: boolean
                      terminationMessagePath:
                        type: string
                      terminationMessagePolicy:
                        type: string
                      tty:
                        type: boolean
                      volumeDevices:
                        items:
                          properties:
                            devicePath:
                              type: string
                            name:
                              type: string
                          required:
                          - devicePath
                          - name
                          type: object
                        type: array
                      volumeMounts:
                        items:
                          properties:
                            mountPath:
                              type: string
                            mountPropagation:
                              type: string
                            name:
                              type: string
                            readOnly:
                              type: boolean
                            subPath:
                              type: string
                            subPathExpr:
                              type: string
                          required:
                          - mountPath
                          - name
                          type: object
                        type: array
                      workingDir:
                        type: string
                    required:
                    - image
                    type: object
                  daemon:
                    type: boolean
                  dag:
                    properties:
                      failFast:
                        type: boolean
                      target:
                        type: string
                      tasks:
                        items:
                          properties:
                            arguments:
                              properties:
                                artifacts:
                                  items:
                                    properties:
                                      archive:
                                        properties:
                                          none:
                                            type: object
                                          tar:
                                            properties:
                                              compressionLevel:
                                                format: int32
                                                type: integer
                                            type: object
                                        type: object
                                      archiveLogs:
                                        type: boolean
                                      artifactory:
                                        properties:
                                          passwordSecret:
                                            properties:
                                              key:
                                                type: string
                                              name:
                                                type: string
                                              optional:
                                                type: boolean
                                            required:
                                            - key
                                            type: object
                                          url:
                                            type: string
                                          usernameSecret:
                                            properties:
                                              key:
                                                type: string
                                              name:
                                                type: string
                                              optional:
                                                type: boolean
                                            required:
                                            - key
                                            type: object
                                        required:
                                        - url
                                        type: object
                                      from:
                                        type: string
                                      gcs:
                                        properties:
                                          bucket:
                                            type: string
                                          key:
                                            type: string
                                          serviceAccountKeySecret:
                                            properties:
                                              key:
                                                type: string
                                              name:
                                                type: string
                                              optional:
                                                type: boolean
                                            required:
                                            - key
                                            type: object
                                        required:
                                        - bucket
                                        - key
                                        type: object
                                      git:
                                        properties:
                                          depth:
                                            format: int64
                                            type: integer
                                          fetch:
                                            items:
                                              type: string
                                            type: array
                                          insecureIgnoreHostKey:
                                            type: boolean
                                          passwordSecret:
                                            properties:
                                              key:
                                                type: string
                                              name:
                                                type: string
                                              optional:
                                                type: boolean
                                            required:
                                            - key
                                            type: object
                                          repo:
                                            type: string
                                          revision:
                                            type: string
                                          sshPrivateKeySecret:
                                            properties:
                                              key:
                                                type: string
                                              name:
                                                type: string
                                              optional:
                                                type: boolean
                                            required:
                                            - key
                                            type: object
                                          usernameSecret:
                                            properties:
                                              key:
                                                type: string
                                              name:
                                                type: string
                                              optional:
                                                type: boolean
                                            required:
                                            - key
                                            type: object
                                        required:
                                        - repo
                                        type: object
                                      globalName:
                                        type: string
                                      hdfs:
                                        properties:
                                          addresses:
                                            items:
                                              type: string
                                            type: array
                                          force:
                                            type: boolean
                                          hdfsUser:
                                            type: string
                                          krbCCacheSecret:
                                            properties:
                                              key:
                                                type: string
                                              name:
                                                type: string
                                              optional:
                                                type: boolean
                                            required:
                                            - key
                                            type: object
                                          krbConfigConfigMap:
                                            properties:
                                              key:
                                                type: string
                                              name:
                                                type: string
                                              optional:
                                                type: boolean
                                            required:
                                            - key
                                            type: object
                                          krbKeytabSecret:
                                            properties:
                                              key:
                                                type: string
                                              name:
                                                type: string
                                              optional:
                                                type: boolean
                                            required:
                                            - key
                                            type: object
                                          krbRealm:
                                            type: string
                                          krbServicePrincipalName:
                                            type: string
                                          krbUsername:
                                            type: string
                                          path:
                                            type: string
                                        required:
                                        - addresses
                                        - path
                                        type: object
                                      http:
                                        properties:
                                          url:
                                            type: string
                                        required:
                                        - url
                                        type: object
                                      mode:
                                        format: int32
                                        type: integer
                                      name:
                                        type: string
                                      optional:
                                        type: boolean
                                      oss:
                                        properties:
                                          accessKeySecret:
                                            properties:
                                              key:
                                                type: string
                                              name:
                                                type: string
                                              optional:
                                                type: boolean
                                            required:
                                            - key
                                            type: object
                                          bucket:
                                            type: string
                                          endpoint:
                                            type: string
                                          key:
                                            type: string
                                          secretKeySecret:
                                            properties:
                                              key:
                                                type: string
                                              name:
                                                type: string
                                              optional:
                                                type: boolean
                                            required:
                                            - key
                                            type: object
                                        required:
                                        - accessKeySecret
                                        - bucket
                                        - endpoint
                                        - key
                                        - secretKeySecret
                                        type: object
                                      path:
                                        type: string
                                      raw:
                                        properties:
                                          data:
                                            type: string
                                        required:
                                        - data
                                        type: object
                                      recurseMode:
                                        type: boolean
                                      s3:
                                        properties:
                                          accessKeySecret:
                                            properties:
                                              key:
                                                type: string
                                              name:
                                                type: string
                                              optional:
                                                type: boolean
                                            required:
                                            - key
                                            type: object
                                          bucket:
                                            type: string
                                          endpoint:
                                            type: string
                                          insecure:
                                            type: boolean
                                          key:
                                            type: string
                                          region:
                                            type: string
                                          roleARN:
                                            type: string
                                          secretKeySecret:
                                            properties:
                                              key:
                                                type: string
                                              name:
                                                type: string
                                              optional:
                                                type: boolean
                                            required:
                                            - key
                                            type: object
                                          useSDKCreds:
                                            type: boolean
                                        required:
                                        - accessKeySecret
                                        - bucket
                                        - endpoint
                                        - key
                                        - secretKeySecret
                                        type: object
                                    required:
                                    - name
                                    type: object
                                  type: array
                                parameters:
                                  items:
                                    properties:
                                      default:
                                        anyOf:
                                        - type: integer
                                        - type: string
                                        x-kubernetes-int-or-string: true
                                      globalName:
                                        type: string
                                      name:
                                        type: string
                                      value:
                                        anyOf:
                                        - type: integer
                                        - type: string
                                        x-kubernetes-int-or-string: true
                                      valueFrom:
                                        properties:
                                          default:
                                            anyOf:
                                            - type: integer
                                            - type: string
                                            x-kubernetes-int-or-string: true
                                          event:
                                            type: string
                                          jqFilter:
                                            type: string
                                          jsonPath:
                                            type: string
                                          parameter:
                                            type: string
                                          path:
                                            type: string
                                          supplied:
                                            type: object
                                        type: object
                                    required:
                                    - name
                                    type: object
                                  type: array
                              type: object
                            continueOn:
                              properties:
                                error:
                                  type: boolean
                                failed:
                                  type: boolean
                              type: object
                            dependencies:
                              items:
                                type: string
                              type: array
                            depends:
                              type: string
                            name:
                              type: string
                            onExit:
                              type: string
                            template:
                              type: string
                            templateRef:
                              properties:
                                clusterScope:
                                  type: boolean
                                name:
                                  type: string
                                runtimeResolution:
                                  type: boolean
                                template:
                                  type: string
                              type: object
                            when:
                              type: string
                            withItems:
                              items:
                                type: object
                              type: array
                            withParam:
                              type: string
                            withSequence:
                              properties:
                                count:
                                  anyOf:
                                  - type: integer
                                  - type: string
                                  x-kubernetes-int-or-string: true
                                end:
                                  anyOf:
                                  - type: integer
                                  - type: string
                                  x-kubernetes-int-or-string: true
                                format:
                                  type: string
                                start:
                                  anyOf:
                                  - type: integer
                                  - type: string
                                  x-kubernetes-int-or-string: true
                              type: object
                          required:
                          - name
                          - template
                          type: object
                        type: array
                    required:
                    - tasks
                    type: object
                  executor:
                    properties:
                      serviceAccountName:
                        type: string
                    type: object
                  hostAliases:
                    items:
                      properties:
                        hostnames:
                          items:
                            type: string
                          type: array
                        ip:
                          type: string
                      type: object
                    type: array
                  initContainers:
                    items:
                      properties:
                        args:
                          items:
                            type: string
                          type: array
                        command:
                          items:
                            type: string
                          type: array
                        env:
                          items:
                            properties:
                              name:
                                type: string
                              value:
                                type: string
                              valueFrom:
                                properties:
                                  configMapKeyRef:
                                    properties:
                                      key:
                                        type: string
                                      name:
                                        type: string
                                      optional:
                                        type: boolean
                                    required:
                                    - key
                                    type: object
                                  fieldRef:
                                    properties:
                                      apiVersion:
                                        type: string
                                      fieldPath:
                                        type: string
                                    required:
                                    - fieldPath
                                    type: object
                                  resourceFieldRef:
                                    properties:
                                      containerName:
                                        type: string
                                      divisor:
                                        anyOf:
                                        - type: integer
                                        - type: string
                                        pattern: ^(\+|-)?(([0-9]+(\.[0-9]*)?)|(\.[0-9]+))(([KMGTPE]i)|[numkMGTPE]|([eE](\+|-)?(([0-9]+(\.[0-9]*)?)|(\.[0-9]+))))?$
                                        x-kubernetes-int-or-string: true
                                      resource:
                                        type: string
                                    required:
                                    - resource
                                    type: object
                                  secretKeyRef:
                                    properties:
                                      key:
                                        type: string
                                      name:
                                        type: string
                                      optional:
                                        type: boolean
                                    required:
                                    - key
                                    type: object
                                type: object
                            required:
                            - name
                            type: object
                          type: array
                        envFrom:
                          items:
                            properties:
                              configMapRef:
                                properties:
                                  name:
                                    type: string
                                  optional:
                                    type: boolean
                                type: object
                              prefix:
                                type: string
                              secretRef:
                                properties:
                                  name:
                                    type: string
                                  optional:
                                    type: boolean
                                type: object
                            type: object
                          type: array
                        image:
                          type: string
                        imagePullPolicy:
                          type: string
                        lifecycle:
                          properties:
                            postStart:
                              properties:
                                exec:
                                  properties:
                                    command:
                                      items:
                                        type: string
                                      type: array
                                  type: object
                                httpGet:
                                  properties:
                                    host:
                                      type: string
                                    httpHeaders:
                                      items:
                                        properties:
                                          name:
                                            type: string
                                          value:
                                            type: string
                                        required:
                                        - name
                                        - value
                                        type: object
                                      type: array
                                    path:
                                      type: string
                                    port:
                                      anyOf:
                                      - type: integer
                                      - type: string
                                      x-kubernetes-int-or-string: true
                                    scheme:
                                      type: string
                                  required:
                                  - port
                                  type: object
                                tcpSocket:
                                  properties:
                                    host:
                                      type: string
                                    port:
                                      anyOf:
                                      - type: integer
                                      - type: string
                                      x-kubernetes-int-or-string: true
                                  required:
                                  - port
                                  type: object
                              type: object
                            preStop:
                              properties:
                                exec:
                                  properties:
                                    command:
                                      items:
                                        type: string
                                      type: array
                                  type: object
                                httpGet:
                                  properties:
                                    host:
                                      type: string
                                    httpHeaders:
                                      items:
                                        properties:
                                          name:
                                            type: string
                                          value:
                                            type: string
                                        required:
                                        - name
                                        - value
                                        type: object
                                      type: array
                                    path:
                                      type: string
                                    port:
                                      anyOf:
                                      - type: integer
                                      - type: string
                                      x-kubernetes-int-or-string: true
                                    scheme:
                                      type: string
                                  required:
                                  - port
                                  type: object
                                tcpSocket:
                                  properties:
                                    host:
                                      type: string
                                    port:
                                      anyOf:
                                      - type: integer
                                      - type: string
                                      x-kubernetes-int-or-string: true
                                  required:
                                  - port
                                  type: object
                              type: object
                          type: object
                        livenessProbe:
                          properties:
                            exec:
                              properties:
                                command:
                                  items:
                                    type: string
                                  type: array
                              type: object
                            failureThreshold:
                              format: int32
                              type: integer
                            httpGet:
                              properties:
                                host:
                                  type: string
                                httpHeaders:
                                  items:
                                    properties:
                                      name:
                                        type: string
                                      value:
                                        type: string
                                    required:
                                    - name
                                    - value
                                    type: object
                                  type: array
                                path:
                                  type: string
                                port:
                                  anyOf:
                                  - type: integer
                                  - type: string
                                  x-kubernetes-int-or-string: true
                                scheme:
                                  type: string
                              required:
                              - port
                              type: object
                            initialDelaySeconds:
                              format: int32
                              type: integer
                            periodSeconds:
                              format: int32
                              type: integer
                            successThreshold:
                              format: int32
                              type: integer
                            tcpSocket:
                              properties:
                                host:
                                  type: string
                                port:
                                  anyOf:
                                  - type: integer
                                  - type: string
                                  x-kubernetes-int-or-string: true
                              required:
                              - port
                              type: object
                            timeoutSeconds:
                              format: int32
                              type: integer
                          type: object
                        mirrorVolumeMounts:
                          type: boolean
                        name:
                          type: string
                        ports:
                          items:
                            properties:
                              containerPort:
                                format: int32
                                type: integer
                              hostIP:
                                type: string
                              hostPort:
                                format: int32
                                type: integer
                              name:
                                type: string
                              protocol:
                                type: string
                            required:
                            - containerPort
                            type: object
                          type: array
                          x-kubernetes-list-map-keys:
                          - containerPort
                          - protocol
                          x-kubernetes-list-type: map
                        readinessProbe:
                          properties:
                            exec:
                              properties:
                                command:
                                  items:
                                    type: string
                                  type: array
                              type: object
                            failureThreshold:
                              format: int32
                              type: integer
                            httpGet:
                              properties:
                                host:
                                  type: string
                                httpHeaders:
                                  items:
                                    properties:
                                      name:
                                        type: string
                                      value:
                                        type: string
                                    required:
                                    - name
                                    - value
                                    type: object
                                  type: array
                                path:
                                  type: string
                                port:
                                  anyOf:
                                  - type: integer
                                  - type: string
                                  x-kubernetes-int-or-string: true
                                scheme:
                                  type: string
                              required:
                              - port
                              type: object
                            initialDelaySeconds:
                              format: int32
                              type: integer
                            periodSeconds:
                              format: int32
                              type: integer
                            successThreshold:
                              format: int32
                              type: integer
                            tcpSocket:
                              properties:
                                host:
                                  type: string
                                port:
                                  anyOf:
                                  - type: integer
                                  - type: string
                                  x-kubernetes-int-or-string: true
                              required:
                              - port
                              type: object
                            timeoutSeconds:
                              format: int32
                              type: integer
                          type: object
                        resources:
                          properties:
                            limits:
                              additionalProperties:
                                anyOf:
                                - type: integer
                                - type: string
                                pattern: ^(\+|-)?(([0-9]+(\.[0-9]*)?)|(\.[0-9]+))(([KMGTPE]i)|[numkMGTPE]|([eE](\+|-)?(([0-9]+(\.[0-9]*)?)|(\.[0-9]+))))?$
                                x-kubernetes-int-or-string: true
                              type: object
                            requests:
                              additionalProperties:
                                anyOf:
                                - type: integer
                                - type: string
                                pattern: ^(\+|-)?(([0-9]+(\.[0-9]*)?)|(\.[0-9]+))(([KMGTPE]i)|[numkMGTPE]|([eE](\+|-)?(([0-9]+(\.[0-9]*)?)|(\.[0-9]+))))?$
                                x-kubernetes-int-or-string: true
                              type: object
                          type: object
                        securityContext:
                          properties:
                            allowPrivilegeEscalation:
                              type: boolean
                            capabilities:
                              properties:
                                add:
                                  items:
                                    type: string
                                  type: array
                                drop:
                                  items:
                                    type: string
                                  type: array
                              type: object
                            privileged:
                              type: boolean
                            procMount:
                              type: string
                            readOnlyRootFilesystem:
                              type: boolean
                            runAsGroup:
                              format: int64
                              type: integer
                            runAsNonRoot:
                              type: boolean
                            runAsUser:
                              format: int64
                              type: integer
                            seLinuxOptions:
                              properties:
                                level:
                                  type: string
                                role:
                                  type: string
                                type:
                                  type: string
                                user:
                                  type: string
                              type: object
                            windowsOptions:
                              properties:
                                gmsaCredentialSpec:
                                  type: string
                                gmsaCredentialSpecName:
                                  type: string
                                runAsUserName:
                                  type: string
                              type: object
                          type: object
                        startupProbe:
                          properties:
                            exec:
                              properties:
                                command:
                                  items:
                                    type: string
                                  type: array
                              type: object
                            failureThreshold:
                              format: int32
                              type: integer
                            httpGet:
                              properties:
                                host:
                                  type: string
                                httpHeaders:
                                  items:
                                    properties:
                                      name:
                                        type: string
                                      value:
                                        type: string
                                    required:
                                    - name
                                    - value
                                    type: object
                                  type: array
                                path:
                                  type: string
                                port:
                                  anyOf:
                                  - type: integer
                                  - type: string
                                  x-kubernetes-int-or-string: true
                                scheme:
                                  type: string
                              required:
                              - port
                              type: object
                            initialDelaySeconds:
                              format: int32
                              type: integer
                            periodSeconds:
                              format: int32
                              type: integer
                            successThreshold:
                              format: int32
                              type: integer
                            tcpSocket:
                              properties:
                                host:
                                  type: string
                                port:
                                  anyOf:
                                  - type: integer
                                  - type: string
                                  x-kubernetes-int-or-string: true
                              required:
                              - port
                              type: object
                            timeoutSeconds:
                              format: int32
                              type: integer
                          type: object
                        stdin:
                          type: boolean
                        stdinOnce:
                          type: boolean
                        terminationMessagePath:
                          type: string
                        terminationMessagePolicy:
                          type: string
                        tty:
                          type: boolean
                        volumeDevices:
                          items:
                            properties:
                              devicePath:
                                type: string
                              name:
                                type: string
                            required:
                            - devicePath
                            - name
                            type: object
                          type: array
                        volumeMounts:
                          items:
                            properties:
                              mountPath:
                                type: string
                              mountPropagation:
                                type: string
                              name:
                                type: string
                              readOnly:
                                type: boolean
                              subPath:
                                type: string
                              subPathExpr:
                                type: string
                            required:
                            - mountPath
                            - name
                            type: object
                          type: array
                        workingDir:
                          type: string
                      required:
                      - name
                      type: object
                    type: array
                  inputs:
                    properties:
                      artifacts:
                        items:
                          properties:
                            archive:
                              properties:
                                none:
                                  type: object
                                tar:
                                  properties:
                                    compressionLevel:
                                      format: int32
                                      type: integer
                                  type: object
                              type: object
                            archiveLogs:
                              type: boolean
                            artifactory:
                              properties:
                                passwordSecret:
                                  properties:
                                    key:
                                      type: string
                                    name:
                                      type: string
                                    optional:
                                      type: boolean
                                  required:
                                  - key
                                  type: object
                                url:
                                  type: string
                                usernameSecret:
                                  properties:
                                    key:
                                      type: string
                                    name:
                                      type: string
                                    optional:
                                      type: boolean
                                  required:
                                  - key
                                  type: object
                              required:
                              - url
                              type: object
                            from:
                              type: string
                            gcs:
                              properties:
                                bucket:
                                  type: string
                                key:
                                  type: string
                                serviceAccountKeySecret:
                                  properties:
                                    key:
                                      type: string
                                    name:
                                      type: string
                                    optional:
                                      type: boolean
                                  required:
                                  - key
                                  type: object
                              required:
                              - bucket
                              - key
                              type: object
                            git:
                              properties:
                                depth:
                                  format: int64
                                  type: integer
                                fetch:
                                  items:
                                    type: string
                                  type: array
                                insecureIgnoreHostKey:
                                  type: boolean
                                passwordSecret:
                                  properties:
                                    key:
                                      type: string
                                    name:
                                      type: string
                                    optional:
                                      type: boolean
                                  required:
                                  - key
                                  type: object
                                repo:
                                  type: string
                                revision:
                                  type: string
                                sshPrivateKeySecret:
                                  properties:
                                    key:
                                      type: string
                                    name:
                                      type: string
                                    optional:
                                      type: boolean
                                  required:
                                  - key
                                  type: object
                                usernameSecret:
                                  properties:
                                    key:
                                      type: string
                                    name:
                                      type: string
                                    optional:
                                      type: boolean
                                  required:
                                  - key
                                  type: object
                              required:
                              - repo
                              type: object
                            globalName:
                              type: string
                            hdfs:
                              properties:
                                addresses:
                                  items:
                                    type: string
                                  type: array
                                force:
                                  type: boolean
                                hdfsUser:
                                  type: string
                                krbCCacheSecret:
                                  properties:
                                    key:
                                      type: string
                                    name:
                                      type: string
                                    optional:
                                      type: boolean
                                  required:
                                  - key
                                  type: object
                                krbConfigConfigMap:
                                  properties:
                                    key:
                                      type: string
                                    name:
                                      type: string
                                    optional:
                                      type: boolean
                                  required:
                                  - key
                                  type: object
                                krbKeytabSecret:
                                  properties:
                                    key:
                                      type: string
                                    name:
                                      type: string
                                    optional:
                                      type: boolean
                                  required:
                                  - key
                                  type: object
                                krbRealm:
                                  type: string
                                krbServicePrincipalName:
                                  type: string
                                krbUsername:
                                  type: string
                                path:
                                  type: string
                              required:
                              - addresses
                              - path
                              type: object
                            http:
                              properties:
                                url:
                                  type: string
                              required:
                              - url
                              type: object
                            mode:
                              format: int32
                              type: integer
                            name:
                              type: string
                            optional:
                              type: boolean
                            oss:
                              properties:
                                accessKeySecret:
                                  properties:
                                    key:
                                      type: string
                                    name:
                                      type: string
                                    optional:
                                      type: boolean
                                  required:
                                  - key
                                  type: object
                                bucket:
                                  type: string
                                endpoint:
                                  type: string
                                key:
                                  type: string
                                secretKeySecret:
                                  properties:
                                    key:
                                      type: string
                                    name:
                                      type: string
                                    optional:
                                      type: boolean
                                  required:
                                  - key
                                  type: object
                              required:
                              - accessKeySecret
                              - bucket
                              - endpoint
                              - key
                              - secretKeySecret
                              type: object
                            path:
                              type: string
                            raw:
                              properties:
                                data:
                                  type: string
                              required:
                              - data
                              type: object
                            recurseMode:
                              type: boolean
                            s3:
                              properties:
                                accessKeySecret:
                                  properties:
                                    key:
                                      type: string
                                    name:
                                      type: string
                                    optional:
                                      type: boolean
                                  required:
                                  - key
                                  type: object
                                bucket:
                                  type: string
                                endpoint:
                                  type: string
                                insecure:
                                  type: boolean
                                key:
                                  type: string
                                region:
                                  type: string
                                roleARN:
                                  type: string
                                secretKeySecret:
                                  properties:
                                    key:
                                      type: string
                                    name:
                                      type: string
                                    optional:
                                      type: boolean
                                  required:
                                  - key
                                  type: object
                                useSDKCreds:
                                  type: boolean
                              required:
                              - accessKeySecret
                              - bucket
                              - endpoint
                              - key
                              - secretKeySecret
                              type: object
                          required:
                          - name
                          type: object
                        type: array
                      parameters:
                        items:
                          properties:
                            default:
                              anyOf:
                              - type: integer
                              - type: string
                              x-kubernetes-int-or-string: true
                            globalName:
                              type: string
                            name:
                              type: string
                            value:
                              anyOf:
                              - type: integer
                              - type: string
                              x-kubernetes-int-or-string: true
                            valueFrom:
                              properties:
                                default:
                                  anyOf:
                                  - type: integer
                                  - type: string
                                  x-kubernetes-int-or-string: true
                                event:
                                  type: string
                                jqFilter:
                                  type: string
                                jsonPath:
                                  type: string
                                parameter:
                                  type: string
                                path:
                                  type: string
                                supplied:
                                  type: object
                              type: object
                          required:
                          - name
                          type: object
                        type: array
                    type: object
                  memoize:
                    properties:
                      cache:
                        properties:
                          configMap:
                            properties:
                              key:
                                type: string
                              name:
                                type: string
                              optional:
                                type: boolean
                            required:
                            - key
                            type: object
                        required:
                        - configMap
                        type: object
                      key:
                        type: string
                    required:
                    - cache
                    - key
                    type: object
                  metadata:
                    properties:
                      annotations:
                        additionalProperties:
                          type: string
                        type: object
                      labels:
                        additionalProperties:
                          type: string
                        type: object
                    type: object
                  metrics:
                    properties:
                      prometheus:
                        items:
                          properties:
                            counter:
                              properties:
                                value:
                                  type: string
                              required:
                              - value
                              type: object
                            gauge:
                              properties:
                                realtime:
                                  type: boolean
                                value:
                                  type: string
                              required:
                              - realtime
                              - value
                              type: object
                            help:
                              type: string
                            histogram:
                              properties:
                                buckets:
                                  items:
                                    type: number
                                  type: array
                                value:
                                  type: string
                              required:
                              - buckets
                              - value
                              type: object
                            labels:
                              items:
                                properties:
                                  key:
                                    type: string
                                  value:
                                    type: string
                                required:
                                - key
                                - value
                                type: object
                              type: array
                            name:
                              type: string
                            when:
                              type: string
                          required:
                          - help
                          - name
                          type: object
                        type: array
                    required:
                    - prometheus
                    type: object
                  name:
                    type: string
                  nodeSelector:
                    additionalProperties:
                      type: string
                    type: object
                  outputs:
                    properties:
                      artifacts:
                        items:
                          properties:
                            archive:
                              properties:
                                none:
                                  type: object
                                tar:
                                  properties:
                                    compressionLevel:
                                      format: int32
                                      type: integer
                                  type: object
                              type: object
                            archiveLogs:
                              type: boolean
                            artifactory:
                              properties:
                                passwordSecret:
                                  properties:
                                    key:
                                      type: string
                                    name:
                                      type: string
                                    optional:
                                      type: boolean
                                  required:
                                  - key
                                  type: object
                                url:
                                  type: string
                                usernameSecret:
                                  properties:
                                    key:
                                      type: string
                                    name:
                                      type: string
                                    optional:
                                      type: boolean
                                  required:
                                  - key
                                  type: object
                              required:
                              - url
                              type: object
                            from:
                              type: string
                            gcs:
                              properties:
                                bucket:
                                  type: string
                                key:
                                  type: string
                                serviceAccountKeySecret:
                                  properties:
                                    key:
                                      type: string
                                    name:
                                      type: string
                                    optional:
                                      type: boolean
                                  required:
                                  - key
                                  type: object
                              required:
                              - bucket
                              - key
                              type: object
                            git:
                              properties:
                                depth:
                                  format: int64
                                  type: integer
                                fetch:
                                  items:
                                    type: string
                                  type: array
                                insecureIgnoreHostKey:
                                  type: boolean
                                passwordSecret:
                                  properties:
                                    key:
                                      type: string
                                    name:
                                      type: string
                                    optional:
                                      type: boolean
                                  required:
                                  - key
                                  type: object
                                repo:
                                  type: string
                                revision:
                                  type: string
                                sshPrivateKeySecret:
                                  properties:
                                    key:
                                      type: string
                                    name:
                                      type: string
                                    optional:
                                      type: boolean
                                  required:
                                  - key
                                  type: object
                                usernameSecret:
                                  properties:
                                    key:
                                      type: string
                                    name:
                                      type: string
                                    optional:
                                      type: boolean
                                  required:
                                  - key
                                  type: object
                              required:
                              - repo
                              type: object
                            globalName:
                              type: string
                            hdfs:
                              properties:
                                addresses:
                                  items:
                                    type: string
                                  type: array
                                force:
                                  type: boolean
                                hdfsUser:
                                  type: string
                                krbCCacheSecret:
                                  properties:
                                    key:
                                      type: string
                                    name:
                                      type: string
                                    optional:
                                      type: boolean
                                  required:
                                  - key
                                  type: object
                                krbConfigConfigMap:
                                  properties:
                                    key:
                                      type: string
                                    name:
                                      type: string
                                    optional:
                                      type: boolean
                                  required:
                                  - key
                                  type: object
                                krbKeytabSecret:
                                  properties:
                                    key:
                                      type: string
                                    name:
                                      type: string
                                    optional:
                                      type: boolean
                                  required:
                                  - key
                                  type: object
                                krbRealm:
                                  type: string
                                krbServicePrincipalName:
                                  type: string
                                krbUsername:
                                  type: string
                                path:
                                  type: string
                              required:
                              - addresses
                              - path
                              type: object
                            http:
                              properties:
                                url:
                                  type: string
                              required:
                              - url
                              type: object
                            mode:
                              format: int32
                              type: integer
                            name:
                              type: string
                            optional:
                              type: boolean
                            oss:
                              properties:
                                accessKeySecret:
                                  properties:
                                    key:
                                      type: string
                                    name:
                                      type: string
                                    optional:
                                      type: boolean
                                  required:
                                  - key
                                  type: object
                                bucket:
                                  type: string
                                endpoint:
                                  type: string
                                key:
                                  type: string
                                secretKeySecret:
                                  properties:
                                    key:
                                      type: string
                                    name:
                                      type: string
                                    optional:
                                      type: boolean
                                  required:
                                  - key
                                  type: object
                              required:
                              - accessKeySecret
                              - bucket
                              - endpoint
                              - key
                              - secretKeySecret
                              type: object
                            path:
                              type: string
                            raw:
                              properties:
                                data:
                                  type: string
                              required:
                              - data
                              type: object
                            recurseMode:
                              type: boolean
                            s3:
                              properties:
                                accessKeySecret:
                                  properties:
                                    key:
                                      type: string
                                    name:
                                      type: string
                                    optional:
                                      type: boolean
                                  required:
                                  - key
                                  type: object
                                bucket:
                                  type: string
                                endpoint:
                                  type: string
                                insecure:
                                  type: boolean
                                key:
                                  type: string
                                region:
                                  type: string
                                roleARN:
                                  type: string
                                secretKeySecret:
                                  properties:
                                    key:
                                      type: string
                                    name:
                                      type: string
                                    optional:
                                      type: boolean
                                  required:
                                  - key
                                  type: object
                                useSDKCreds:
                                  type: boolean
                              required:
                              - accessKeySecret
                              - bucket
                              - endpoint
                              - key
                              - secretKeySecret
                              type: object
                          required:
                          - name
                          type: object
                        type: array
                      exitCode:
                        type: string
                      parameters:
                        items:
                          properties:
                            default:
                              anyOf:
                              - type: integer
                              - type: string
                              x-kubernetes-int-or-string: true
                            globalName:
                              type: string
                            name:
                              type: string
                            value:
                              anyOf:
                              - type: integer
                              - type: string
                              x-kubernetes-int-or-string: true
                            valueFrom:
                              properties:
                                default:
                                  anyOf:
                                  - type: integer
                                  - type: string
                                  x-kubernetes-int-or-string: true
                                event:
                                  type: string
                                jqFilter:
                                  type: string
                                jsonPath:
                                  type: string
                                parameter:
                                  type: string
                                path:
                                  type: string
                                supplied:
                                  type: object
                              type: object
                          required:
                          - name
                          type: object
                        type: array
                      result:
                        type: string
                    type: object
                  parallelism:
                    format: int64
                    type: integer
                  podSpecPatch:
                    type: string
                  priority:
                    format: int32
                    type: integer
                  priorityClassName:
                    type: string
                  resource:
                    properties:
                      action:
                        type: string
                      failureCondition:
                        type: string
                      flags:
                        items:
                          type: string
                        type: array
                      manifest:
                        type: string
                      mergeStrategy:
                        type: string
                      setOwnerReference:
                        type: boolean
                      successCondition:
                        type: string
                    required:
                    - action
                    type: object
                  resubmitPendingPods:
                    type: boolean
                  retryStrategy:
                    properties:
                      backoff:
                        properties:
                          duration:
                            type: string
                          factor:
                            anyOf:
                            - type: integer
                            - type: string
                            x-kubernetes-int-or-string: true
                          maxDuration:
                            type: string
                        type: object
                      limit:
                        anyOf:
                        - type: integer
                        - type: string
                        x-kubernetes-int-or-string: true
                      retryPolicy:
                        type: string
                    type: object
                  schedulerName:
                    type: string
                  script:
                    properties:
                      args:
                        items:
                          type: string
                        type: array
                      command:
                        items:
                          type: string
                        type: array
                      env:
                        items:
                          properties:
                            name:
                              type: string
                            value:
                              type: string
                            valueFrom:
                              properties:
                                configMapKeyRef:
                                  properties:
                                    key:
                                      type: string
                                    name:
                                      type: string
                                    optional:
                                      type: boolean
                                  required:
                                  - key
                                  type: object
                                fieldRef:
                                  properties:
                                    apiVersion:
                                      type: string
                                    fieldPath:
                                      type: string
                                  required:
                                  - fieldPath
                                  type: object
                                resourceFieldRef:
                                  properties:
                                    containerName:
                                      type: string
                                    divisor:
                                      anyOf:
                                      - type: integer
                                      - type: string
                                      pattern: ^(\+|-)?(([0-9]+(\.[0-9]*)?)|(\.[0-9]+))(([KMGTPE]i)|[numkMGTPE]|([eE](\+|-)?(([0-9]+(\.[0-9]*)?)|(\.[0-9]+))))?$
                                      x-kubernetes-int-or-string: true
                                    resource:
                                      type: string
                                  required:
                                  - resource
                                  type: object
                                secretKeyRef:
                                  properties:
                                    key:
                                      type: string
                                    name:
                                      type: string
                                    optional:
                                      type: boolean
                                  required:
                                  - key
                                  type: object
                              type: object
                          required:
                          - name
                          type: object
                        type: array
                      envFrom:
                        items:
                          properties:
                            configMapRef:
                              properties:
                                name:
                                  type: string
                                optional:
                                  type: boolean
                              type: object
                            prefix:
                              type: string
                            secretRef:
                              properties:
                                name:
                                  type: string
                                optional:
                                  type: boolean
                              type: object
                          type: object
                        type: array
                      image:
                        type: string
                      imagePullPolicy:
                        type: string
                      lifecycle:
                        properties:
                          postStart:
                            properties:
                              exec:
                                properties:
                                  command:
                                    items:
                                      type: string
                                    type: array
                                type: object
                              httpGet:
                                properties:
                                  host:
                                    type: string
                                  httpHeaders:
                                    items:
                                      properties:
                                        name:
                                          type: string
                                        value:
                                          type: string
                                      required:
                                      - name
                                      - value
                                      type: object
                                    type: array
                                  path:
                                    type: string
                                  port:
                                    anyOf:
                                    - type: integer
                                    - type: string
                                    x-kubernetes-int-or-string: true
                                  scheme:
                                    type: string
                                required:
                                - port
                                type: object
                              tcpSocket:
                                properties:
                                  host:
                                    type: string
                                  port:
                                    anyOf:
                                    - type: integer
                                    - type: string
                                    x-kubernetes-int-or-string: true
                                required:
                                - port
                                type: object
                            type: object
                          preStop:
                            properties:
                              exec:
                                properties:
                                  command:
                                    items:
                                      type: string
                                    type: array
                                type: object
                              httpGet:
                                properties:
                                  host:
                                    type: string
                                  httpHeaders:
                                    items:
                                      properties:
                                        name:
                                          type: string
                                        value:
                                          type: string
                                      required:
                                      - name
                                      - value
                                      type: object
                                    type: array
                                  path:
                                    type: string
                                  port:
                                    anyOf:
                                    - type: integer
                                    - type: string
                                    x-kubernetes-int-or-string: true
                                  scheme:
                                    type: string
                                required:
                                - port
                                type: object
                              tcpSocket:
                                properties:
                                  host:
                                    type: string
                                  port:
                                    anyOf:
                                    - type: integer
                                    - type: string
                                    x-kubernetes-int-or-string: true
                                required:
                                - port
                                type: object
                            type: object
                        type: object
                      livenessProbe:
                        properties:
                          exec:
                            properties:
                              command:
                                items:
                                  type: string
                                type: array
                            type: object
                          failureThreshold:
                            format: int32
                            type: integer
                          httpGet:
                            properties:
                              host:
                                type: string
                              httpHeaders:
                                items:
                                  properties:
                                    name:
                                      type: string
                                    value:
                                      type: string
                                  required:
                                  - name
                                  - value
                                  type: object
                                type: array
                              path:
                                type: string
                              port:
                                anyOf:
                                - type: integer
                                - type: string
                                x-kubernetes-int-or-string: true
                              scheme:
                                type: string
                            required:
                            - port
                            type: object
                          initialDelaySeconds:
                            format: int32
                            type: integer
                          periodSeconds:
                            format: int32
                            type: integer
                          successThreshold:
                            format: int32
                            type: integer
                          tcpSocket:
                            properties:
                              host:
                                type: string
                              port:
                                anyOf:
                                - type: integer
                                - type: string
                                x-kubernetes-int-or-string: true
                            required:
                            - port
                            type: object
                          timeoutSeconds:
                            format: int32
                            type: integer
                        type: object
                      name:
                        type: string
                      ports:
                        items:
                          properties:
                            containerPort:
                              format: int32
                              type: integer
                            hostIP:
                              type: string
                            hostPort:
                              format: int32
                              type: integer
                            name:
                              type: string
                            protocol:
                              type: string
                          required:
                          - containerPort
                          type: object
                        type: array
                        x-kubernetes-list-map-keys:
                        - containerPort
                        - protocol
                        x-kubernetes-list-type: map
                      readinessProbe:
                        properties:
                          exec:
                            properties:
                              command:
                                items:
                                  type: string
                                type: array
                            type: object
                          failureThreshold:
                            format: int32
                            type: integer
                          httpGet:
                            properties:
                              host:
                                type: string
                              httpHeaders:
                                items:
                                  properties:
                                    name:
                                      type: string
                                    value:
                                      type: string
                                  required:
                                  - name
                                  - value
                                  type: object
                                type: array
                              path:
                                type: string
                              port:
                                anyOf:
                                - type: integer
                                - type: string
                                x-kubernetes-int-or-string: true
                              scheme:
                                type: string
                            required:
                            - port
                            type: object
                          initialDelaySeconds:
                            format: int32
                            type: integer
                          periodSeconds:
                            format: int32
                            type: integer
                          successThreshold:
                            format: int32
                            type: integer
                          tcpSocket:
                            properties:
                              host:
                                type: string
                              port:
                                anyOf:
                                - type: integer
                                - type: string
                                x-kubernetes-int-or-string: true
                            required:
                            - port
                            type: object
                          timeoutSeconds:
                            format: int32
                            type: integer
                        type: object
                      resources:
                        properties:
                          limits:
                            additionalProperties:
                              anyOf:
                              - type: integer
                              - type: string
                              pattern: ^(\+|-)?(([0-9]+(\.[0-9]*)?)|(\.[0-9]+))(([KMGTPE]i)|[numkMGTPE]|([eE](\+|-)?(([0-9]+(\.[0-9]*)?)|(\.[0-9]+))))?$
                              x-kubernetes-int-or-string: true
                            type: object
                          requests:
                            additionalProperties:
                              anyOf:
                              - type: integer
                              - type: string
                              pattern: ^(\+|-)?(([0-9]+(\.[0-9]*)?)|(\.[0-9]+))(([KMGTPE]i)|[numkMGTPE]|([eE](\+|-)?(([0-9]+(\.[0-9]*)?)|(\.[0-9]+))))?$
                              x-kubernetes-int-or-string: true
                            type: object
                        type: object
                      securityContext:
                        properties:
                          allowPrivilegeEscalation:
                            type: boolean
                          capabilities:
                            properties:
                              add:
                                items:
                                  type: string
                                type: array
                              drop:
                                items:
                                  type: string
                                type: array
                            type: object
                          privileged:
                            type: boolean
                          procMount:
                            type: string
                          readOnlyRootFilesystem:
                            type: boolean
                          runAsGroup:
                            format: int64
                            type: integer
                          runAsNonRoot:
                            type: boolean
                          runAsUser:
                            format: int64
                            type: integer
                          seLinuxOptions:
                            properties:
                              level:
                                type: string
                              role:
                                type: string
                              type:
                                type: string
                              user:
                                type: string
                            type: object
                          windowsOptions:
                            properties:
                              gmsaCredentialSpec:
                                type: string
                              gmsaCredentialSpecName:
                                type: string
                              runAsUserName:
                                type: string
                            type: object
                        type: object
                      source:
                        type: string
                      startupProbe:
                        properties:
                          exec:
                            properties:
                              command:
                                items:
                                  type: string
                                type: array
                            type: object
                          failureThreshold:
                            format: int32
                            type: integer
                          httpGet:
                            properties:
                              host:
                                type: string
                              httpHeaders:
                                items:
                                  properties:
                                    name:
                                      type: string
                                    value:
                                      type: string
                                  required:
                                  - name
                                  - value
                                  type: object
                                type: array
                              path:
                                type: string
                              port:
                                anyOf:
                                - type: integer
                                - type: string
                                x-kubernetes-int-or-string: true
                              scheme:
                                type: string
                            required:
                            - port
                            type: object
                          initialDelaySeconds:
                            format: int32
                            type: integer
                          periodSeconds:
                            format: int32
                            type: integer
                          successThreshold:
                            format: int32
                            type: integer
                          tcpSocket:
                            properties:
                              host:
                                type: string
                              port:
                                anyOf:
                                - type: integer
                                - type: string
                                x-kubernetes-int-or-string: true
                            required:
                            - port
                            type: object
                          timeoutSeconds:
                            format: int32
                            type: integer
                        type: object
                      stdin:
                        type: boolean
                      stdinOnce:
                        type: boolean
                      terminationMessagePath:
                        type: string
                      terminationMessagePolicy:
                        type: string
                      tty:
                        type: boolean
                      volumeDevices:
                        items:
                          properties:
                            devicePath:
                              type: string
                            name:
                              type: string
                          required:
                          - devicePath
                          - name
                          type: object
                        type: array
                      volumeMounts:
                        items:
                          properties:
                            mountPath:
                              type: string
                            mountPropagation:
                              type: string
                            name:
                              type: string
                            readOnly:
                              type: boolean
                            subPath:
                              type: string
                            subPathExpr:
                              type: string
                          required:
                          - mountPath
                          - name
                          type: object
                        type: array
                      workingDir:
                        type: string
                    required:
                    - image
                    - source
                    type: object
                  securityContext:
                    properties:
                      fsGroup:
                        format: int64
                        type: integer
                      runAsGroup:
                        format: int64
                        type: integer
                      runAsNonRoot:
                        type: boolean
                      runAsUser:
                        format: int64
                        type: integer
                      seLinuxOptions:
                        properties:
                          level:
                            type: string
                          role:
                            type: string
                          type:
                            type: string
                          user:
                            type: string
                        type: object
                      supplementalGroups:
                        items:
                          format: int64
                          type: integer
                        type: array
                      sysctls:
                        items:
                          properties:
                            name:
                              type: string
                            value:
                              type: string
                          required:
                          - name
                          - value
                          type: object
                        type: array
                      windowsOptions:
                        properties:
                          gmsaCredentialSpec:
                            type: string
                          gmsaCredentialSpecName:
                            type: string
                          runAsUserName:
                            type: string
                        type: object
                    type: object
                  serviceAccountName:
                    type: string
                  sidecars:
                    items:
                      properties:
                        args:
                          items:
                            type: string
                          type: array
                        command:
                          items:
                            type: string
                          type: array
                        env:
                          items:
                            properties:
                              name:
                                type: string
                              value:
                                type: string
                              valueFrom:
                                properties:
                                  configMapKeyRef:
                                    properties:
                                      key:
                                        type: string
                                      name:
                                        type: string
                                      optional:
                                        type: boolean
                                    required:
                                    - key
                                    type: object
                                  fieldRef:
                                    properties:
                                      apiVersion:
                                        type: string
                                      fieldPath:
                                        type: string
                                    required:
                                    - fieldPath
                                    type: object
                                  resourceFieldRef:
                                    properties:
                                      containerName:
                                        type: string
                                      divisor:
                                        anyOf:
                                        - type: integer
                                        - type: string
                                        pattern: ^(\+|-)?(([0-9]+(\.[0-9]*)?)|(\.[0-9]+))(([KMGTPE]i)|[numkMGTPE]|([eE](\+|-)?(([0-9]+(\.[0-9]*)?)|(\.[0-9]+))))?$
                                        x-kubernetes-int-or-string: true
                                      resource:
                                        type: string
                                    required:
                                    - resource
                                    type: object
                                  secretKeyRef:
                                    properties:
                                      key:
                                        type: string
                                      name:
                                        type: string
                                      optional:
                                        type: boolean
                                    required:
                                    - key
                                    type: object
                                type: object
                            required:
                            - name
                            type: object
                          type: array
                        envFrom:
                          items:
                            properties:
                              configMapRef:
                                properties:
                                  name:
                                    type: string
                                  optional:
                                    type: boolean
                                type: object
                              prefix:
                                type: string
                              secretRef:
                                properties:
                                  name:
                                    type: string
                                  optional:
                                    type: boolean
                                type: object
                            type: object
                          type: array
                        image:
                          type: string
                        imagePullPolicy:
                          type: string
                        lifecycle:
                          properties:
                            postStart:
                              properties:
                                exec:
                                  properties:
                                    command:
                                      items:
                                        type: string
                                      type: array
                                  type: object
                                httpGet:
                                  properties:
                                    host:
                                      type: string
                                    httpHeaders:
                                      items:
                                        properties:
                                          name:
                                            type: string
                                          value:
                                            type: string
                                        required:
                                        - name
                                        - value
                                        type: object
                                      type: array
                                    path:
                                      type: string
                                    port:
                                      anyOf:
                                      - type: integer
                                      - type: string
                                      x-kubernetes-int-or-string: true
                                    scheme:
                                      type: string
                                  required:
                                  - port
                                  type: object
                                tcpSocket:
                                  properties:
                                    host:
                                      type: string
                                    port:
                                      anyOf:
                                      - type: integer
                                      - type: string
                                      x-kubernetes-int-or-string: true
                                  required:
                                  - port
                                  type: object
                              type: object
                            preStop:
                              properties:
                                exec:
                                  properties:
                                    command:
                                      items:
                                        type: string
                                      type: array
                                  type: object
                                httpGet:
                                  properties:
                                    host:
                                      type: string
                                    httpHeaders:
                                      items:
                                        properties:
                                          name:
                                            type: string
                                          value:
                                            type: string
                                        required:
                                        - name
                                        - value
                                        type: object
                                      type: array
                                    path:
                                      type: string
                                    port:
                                      anyOf:
                                      - type: integer
                                      - type: string
                                      x-kubernetes-int-or-string: true
                                    scheme:
                                      type: string
                                  required:
                                  - port
                                  type: object
                                tcpSocket:
                                  properties:
                                    host:
                                      type: string
                                    port:
                                      anyOf:
                                      - type: integer
                                      - type: string
                                      x-kubernetes-int-or-string: true
                                  required:
                                  - port
                                  type: object
                              type: object
                          type: object
                        livenessProbe:
                          properties:
                            exec:
                              properties:
                                command:
                                  items:
                                    type: string
                                  type: array
                              type: object
                            failureThreshold:
                              format: int32
                              type: integer
                            httpGet:
                              properties:
                                host:
                                  type: string
                                httpHeaders:
                                  items:
                                    properties:
                                      name:
                                        type: string
                                      value:
                                        type: string
                                    required:
                                    - name
                                    - value
                                    type: object
                                  type: array
                                path:
                                  type: string
                                port:
                                  anyOf:
                                  - type: integer
                                  - type: string
                                  x-kubernetes-int-or-string: true
                                scheme:
                                  type: string
                              required:
                              - port
                              type: object
                            initialDelaySeconds:
                              format: int32
                              type: integer
                            periodSeconds:
                              format: int32
                              type: integer
                            successThreshold:
                              format: int32
                              type: integer
                            tcpSocket:
                              properties:
                                host:
                                  type: string
                                port:
                                  anyOf:
                                  - type: integer
                                  - type: string
                                  x-kubernetes-int-or-string: true
                              required:
                              - port
                              type: object
                            timeoutSeconds:
                              format: int32
                              type: integer
                          type: object
                        mirrorVolumeMounts:
                          type: boolean
                        name:
                          type: string
                        ports:
                          items:
                            properties:
                              containerPort:
                                format: int32
                                type: integer
                              hostIP:
                                type: string
                              hostPort:
                                format: int32
                                type: integer
                              name:
                                type: string
                              protocol:
                                type: string
                            required:
                            - containerPort
                            type: object
                          type: array
                          x-kubernetes-list-map-keys:
                          - containerPort
                          - protocol
                          x-kubernetes-list-type: map
                        readinessProbe:
                          properties:
                            exec:
                              properties:
                                command:
                                  items:
                                    type: string
                                  type: array
                              type: object
                            failureThreshold:
                              format: int32
                              type: integer
                            httpGet:
                              properties:
                                host:
                                  type: string
                                httpHeaders:
                                  items:
                                    properties:
                                      name:
                                        type: string
                                      value:
                                        type: string
                                    required:
                                    - name
                                    - value
                                    type: object
                                  type: array
                                path:
                                  type: string
                                port:
                                  anyOf:
                                  - type: integer
                                  - type: string
                                  x-kubernetes-int-or-string: true
                                scheme:
                                  type: string
                              required:
                              - port
                              type: object
                            initialDelaySeconds:
                              format: int32
                              type: integer
                            periodSeconds:
                              format: int32
                              type: integer
                            successThreshold:
                              format: int32
                              type: integer
                            tcpSocket:
                              properties:
                                host:
                                  type: string
                                port:
                                  anyOf:
                                  - type: integer
                                  - type: string
                                  x-kubernetes-int-or-string: true
                              required:
                              - port
                              type: object
                            timeoutSeconds:
                              format: int32
                              type: integer
                          type: object
                        resources:
                          properties:
                            limits:
                              additionalProperties:
                                anyOf:
                                - type: integer
                                - type: string
                                pattern: ^(\+|-)?(([0-9]+(\.[0-9]*)?)|(\.[0-9]+))(([KMGTPE]i)|[numkMGTPE]|([eE](\+|-)?(([0-9]+(\.[0-9]*)?)|(\.[0-9]+))))?$
                                x-kubernetes-int-or-string: true
                              type: object
                            requests:
                              additionalProperties:
                                anyOf:
                                - type: integer
                                - type: string
                                pattern: ^(\+|-)?(([0-9]+(\.[0-9]*)?)|(\.[0-9]+))(([KMGTPE]i)|[numkMGTPE]|([eE](\+|-)?(([0-9]+(\.[0-9]*)?)|(\.[0-9]+))))?$
                                x-kubernetes-int-or-string: true
                              type: object
                          type: object
                        securityContext:
                          properties:
                            allowPrivilegeEscalation:
                              type: boolean
                            capabilities:
                              properties:
                                add:
                                  items:
                                    type: string
                                  type: array
                                drop:
                                  items:
                                    type: string
                                  type: array
                              type: object
                            privileged:
                              type: boolean
                            procMount:
                              type: string
                            readOnlyRootFilesystem:
                              type: boolean
                            runAsGroup:
                              format: int64
                              type: integer
                            runAsNonRoot:
                              type: boolean
                            runAsUser:
                              format: int64
                              type: integer
                            seLinuxOptions:
                              properties:
                                level:
                                  type: string
                                role:
                                  type: string
                                type:
                                  type: string
                                user:
                                  type: string
                              type: object
                            windowsOptions:
                              properties:
                                gmsaCredentialSpec:
                                  type: string
                                gmsaCredentialSpecName:
                                  type: string
                                runAsUserName:
                                  type: string
                              type: object
                          type: object
                        startupProbe:
                          properties:
                            exec:
                              properties:
                                command:
                                  items:
                                    type: string
                                  type: array
                              type: object
                            failureThreshold:
                              format: int32
                              type: integer
                            httpGet:
                              properties:
                                host:
                                  type: string
                                httpHeaders:
                                  items:
                                    properties:
                                      name:
                                        type: string
                                      value:
                                        type: string
                                    required:
                                    - name
                                    - value
                                    type: object
                                  type: array
                                path:
                                  type: string
                                port:
                                  anyOf:
                                  - type: integer
                                  - type: string
                                  x-kubernetes-int-or-string: true
                                scheme:
                                  type: string
                              required:
                              - port
                              type: object
                            initialDelaySeconds:
                              format: int32
                              type: integer
                            periodSeconds:
                              format: int32
                              type: integer
                            successThreshold:
                              format: int32
                              type: integer
                            tcpSocket:
                              properties:
                                host:
                                  type: string
                                port:
                                  anyOf:
                                  - type: integer
                                  - type: string
                                  x-kubernetes-int-or-string: true
                              required:
                              - port
                              type: object
                            timeoutSeconds:
                              format: int32
                              type: integer
                          type: object
                        stdin:
                          type: boolean
                        stdinOnce:
                          type: boolean
                        terminationMessagePath:
                          type: string
                        terminationMessagePolicy:
                          type: string
                        tty:
                          type: boolean
                        volumeDevices:
                          items:
                            properties:
                              devicePath:
                                type: string
                              name:
                                type: string
                            required:
                            - devicePath
                            - name
                            type: object
                          type: array
                        volumeMounts:
                          items:
                            properties:
                              mountPath:
                                type: string
                              mountPropagation:
                                type: string
                              name:
                                type: string
                              readOnly:
                                type: boolean
                              subPath:
                                type: string
                              subPathExpr:
                                type: string
                            required:
                            - mountPath
                            - name
                            type: object
                          type: array
                        workingDir:
                          type: string
                      required:
                      - name
                      type: object
                    type: array
                  steps:
                    items:
<<<<<<< HEAD
                      properties:
                        steps:
                          items:
                            properties:
                              arguments:
                                properties:
                                  artifacts:
                                    items:
                                      properties:
                                        archive:
                                          properties:
                                            none:
                                              type: object
                                            tar:
                                              properties:
                                                compressionLevel:
                                                  format: int32
                                                  type: integer
                                              type: object
                                          type: object
                                        archiveLogs:
                                          type: boolean
                                        artifactory:
                                          properties:
                                            passwordSecret:
                                              properties:
                                                key:
                                                  type: string
                                                name:
                                                  type: string
                                                optional:
                                                  type: boolean
                                              required:
                                              - key
                                              type: object
                                            url:
                                              type: string
                                            usernameSecret:
                                              properties:
                                                key:
                                                  type: string
                                                name:
                                                  type: string
                                                optional:
                                                  type: boolean
                                              required:
                                              - key
                                              type: object
                                          required:
                                          - url
                                          type: object
                                        from:
                                          type: string
                                        gcs:
                                          properties:
                                            bucket:
                                              type: string
                                            key:
                                              type: string
                                            serviceAccountKeySecret:
                                              properties:
                                                key:
                                                  type: string
                                                name:
                                                  type: string
                                                optional:
                                                  type: boolean
                                              required:
                                              - key
                                              type: object
                                          required:
                                          - bucket
                                          - key
                                          type: object
                                        git:
                                          properties:
                                            depth:
                                              format: int64
                                              type: integer
                                            fetch:
                                              items:
                                                type: string
                                              type: array
                                            insecureIgnoreHostKey:
                                              type: boolean
                                            passwordSecret:
                                              properties:
                                                key:
                                                  type: string
                                                name:
                                                  type: string
                                                optional:
                                                  type: boolean
                                              required:
                                              - key
                                              type: object
                                            repo:
                                              type: string
                                            revision:
                                              type: string
                                            sshPrivateKeySecret:
                                              properties:
                                                key:
                                                  type: string
                                                name:
                                                  type: string
                                                optional:
                                                  type: boolean
                                              required:
                                              - key
                                              type: object
                                            usernameSecret:
                                              properties:
                                                key:
                                                  type: string
                                                name:
                                                  type: string
                                                optional:
                                                  type: boolean
                                              required:
                                              - key
                                              type: object
                                          required:
                                          - repo
                                          type: object
                                        globalName:
                                          type: string
                                        hdfs:
                                          properties:
                                            addresses:
                                              items:
                                                type: string
                                              type: array
                                            force:
                                              type: boolean
                                            hdfsUser:
                                              type: string
                                            krbCCacheSecret:
                                              properties:
                                                key:
                                                  type: string
                                                name:
                                                  type: string
                                                optional:
                                                  type: boolean
                                              required:
                                              - key
                                              type: object
                                            krbConfigConfigMap:
                                              properties:
                                                key:
                                                  type: string
                                                name:
                                                  type: string
                                                optional:
                                                  type: boolean
                                              required:
                                              - key
                                              type: object
                                            krbKeytabSecret:
                                              properties:
                                                key:
                                                  type: string
                                                name:
                                                  type: string
                                                optional:
                                                  type: boolean
                                              required:
                                              - key
                                              type: object
                                            krbRealm:
                                              type: string
                                            krbServicePrincipalName:
                                              type: string
                                            krbUsername:
                                              type: string
                                            path:
                                              type: string
                                          required:
                                          - addresses
                                          - path
                                          type: object
                                        http:
                                          properties:
                                            url:
                                              type: string
                                          required:
                                          - url
                                          type: object
                                        mode:
                                          format: int32
                                          type: integer
                                        name:
                                          type: string
                                        optional:
                                          type: boolean
                                        oss:
                                          properties:
                                            accessKeySecret:
                                              properties:
                                                key:
                                                  type: string
                                                name:
                                                  type: string
                                                optional:
                                                  type: boolean
                                              required:
                                              - key
                                              type: object
                                            bucket:
                                              type: string
                                            endpoint:
                                              type: string
                                            key:
                                              type: string
                                            secretKeySecret:
                                              properties:
                                                key:
                                                  type: string
                                                name:
                                                  type: string
                                                optional:
                                                  type: boolean
                                              required:
                                              - key
                                              type: object
                                          required:
                                          - accessKeySecret
                                          - bucket
                                          - endpoint
                                          - key
                                          - secretKeySecret
                                          type: object
                                        path:
                                          type: string
                                        raw:
                                          properties:
                                            data:
                                              type: string
                                          required:
                                          - data
                                          type: object
                                        recurseMode:
                                          type: boolean
                                        s3:
                                          properties:
                                            accessKeySecret:
                                              properties:
                                                key:
                                                  type: string
                                                name:
                                                  type: string
                                                optional:
                                                  type: boolean
                                              required:
                                              - key
                                              type: object
                                            bucket:
                                              type: string
                                            endpoint:
                                              type: string
                                            insecure:
                                              type: boolean
                                            key:
                                              type: string
                                            region:
                                              type: string
                                            roleARN:
                                              type: string
                                            secretKeySecret:
                                              properties:
                                                key:
                                                  type: string
                                                name:
                                                  type: string
                                                optional:
                                                  type: boolean
                                              required:
                                              - key
                                              type: object
                                            useSDKCreds:
                                              type: boolean
                                          required:
                                          - accessKeySecret
                                          - bucket
                                          - endpoint
                                          - key
                                          - secretKeySecret
                                          type: object
                                      required:
                                      - name
                                      type: object
                                    type: array
                                  parameters:
                                    items:
                                      properties:
                                        default:
                                          anyOf:
                                          - type: integer
                                          - type: string
                                          x-kubernetes-int-or-string: true
                                        globalName:
                                          type: string
                                        name:
                                          type: string
                                        value:
                                          anyOf:
                                          - type: integer
                                          - type: string
                                          x-kubernetes-int-or-string: true
                                        valueFrom:
                                          properties:
                                            default:
                                              anyOf:
                                              - type: integer
                                              - type: string
                                              x-kubernetes-int-or-string: true
                                            event:
                                              type: string
                                            jqFilter:
                                              type: string
                                            jsonPath:
                                              type: string
                                            parameter:
                                              type: string
                                            path:
                                              type: string
                                            supplied:
                                              type: object
                                          type: object
                                      required:
                                      - name
                                      type: object
                                    type: array
                                type: object
                              continueOn:
                                properties:
                                  error:
                                    type: boolean
                                  failed:
                                    type: boolean
                                type: object
                              name:
                                type: string
                              onExit:
                                type: string
                              template:
                                type: string
                              templateRef:
                                properties:
                                  clusterScope:
                                    type: boolean
                                  name:
                                    type: string
                                  runtimeResolution:
                                    type: boolean
                                  template:
                                    type: string
                                type: object
                              when:
                                type: string
                              withItems:
                                items:
                                  properties:
                                    value:
                                      format: byte
                                      type: string
                                  required:
                                  - value
                                  type: object
                                type: array
                              withParam:
                                type: string
                              withSequence:
                                properties:
                                  count:
                                    anyOf:
                                    - type: integer
                                    - type: string
                                    x-kubernetes-int-or-string: true
                                  end:
                                    anyOf:
                                    - type: integer
                                    - type: string
                                    x-kubernetes-int-or-string: true
                                  format:
                                    type: string
                                  start:
                                    anyOf:
                                    - type: integer
                                    - type: string
                                    x-kubernetes-int-or-string: true
                                type: object
                            type: object
                          type: array
                      type: object
=======
                      type: array
>>>>>>> 359ee8db
                    type: array
                  suspend:
                    properties:
                      duration:
                        type: string
                    type: object
                  synchronization:
                    properties:
                      mutex:
                        properties:
                          name:
                            type: string
                        type: object
                      semaphore:
                        properties:
                          configMapKeyRef:
                            properties:
                              key:
                                type: string
                              name:
                                type: string
                              optional:
                                type: boolean
                            required:
                            - key
                            type: object
                        type: object
                    type: object
                  template:
                    type: string
                  templateRef:
                    properties:
                      clusterScope:
                        type: boolean
                      name:
                        type: string
                      runtimeResolution:
                        type: boolean
                      template:
                        type: string
                    type: object
                  tolerations:
                    items:
                      properties:
                        effect:
                          type: string
                        key:
                          type: string
                        operator:
                          type: string
                        tolerationSeconds:
                          format: int64
                          type: integer
                        value:
                          type: string
                      type: object
                    type: array
                  volumes:
                    items:
                      properties:
                        awsElasticBlockStore:
                          properties:
                            fsType:
                              type: string
                            partition:
                              format: int32
                              type: integer
                            readOnly:
                              type: boolean
                            volumeID:
                              type: string
                          required:
                          - volumeID
                          type: object
                        azureDisk:
                          properties:
                            cachingMode:
                              type: string
                            diskName:
                              type: string
                            diskURI:
                              type: string
                            fsType:
                              type: string
                            kind:
                              type: string
                            readOnly:
                              type: boolean
                          required:
                          - diskName
                          - diskURI
                          type: object
                        azureFile:
                          properties:
                            readOnly:
                              type: boolean
                            secretName:
                              type: string
                            shareName:
                              type: string
                          required:
                          - secretName
                          - shareName
                          type: object
                        cephfs:
                          properties:
                            monitors:
                              items:
                                type: string
                              type: array
                            path:
                              type: string
                            readOnly:
                              type: boolean
                            secretFile:
                              type: string
                            secretRef:
                              properties:
                                name:
                                  type: string
                              type: object
                            user:
                              type: string
                          required:
                          - monitors
                          type: object
                        cinder:
                          properties:
                            fsType:
                              type: string
                            readOnly:
                              type: boolean
                            secretRef:
                              properties:
                                name:
                                  type: string
                              type: object
                            volumeID:
                              type: string
                          required:
                          - volumeID
                          type: object
                        configMap:
                          properties:
                            defaultMode:
                              format: int32
                              type: integer
                            items:
                              items:
                                properties:
                                  key:
                                    type: string
                                  mode:
                                    format: int32
                                    type: integer
                                  path:
                                    type: string
                                required:
                                - key
                                - path
                                type: object
                              type: array
                            name:
                              type: string
                            optional:
                              type: boolean
                          type: object
                        csi:
                          properties:
                            driver:
                              type: string
                            fsType:
                              type: string
                            nodePublishSecretRef:
                              properties:
                                name:
                                  type: string
                              type: object
                            readOnly:
                              type: boolean
                            volumeAttributes:
                              additionalProperties:
                                type: string
                              type: object
                          required:
                          - driver
                          type: object
                        downwardAPI:
                          properties:
                            defaultMode:
                              format: int32
                              type: integer
                            items:
                              items:
                                properties:
                                  fieldRef:
                                    properties:
                                      apiVersion:
                                        type: string
                                      fieldPath:
                                        type: string
                                    required:
                                    - fieldPath
                                    type: object
                                  mode:
                                    format: int32
                                    type: integer
                                  path:
                                    type: string
                                  resourceFieldRef:
                                    properties:
                                      containerName:
                                        type: string
                                      divisor:
                                        anyOf:
                                        - type: integer
                                        - type: string
                                        pattern: ^(\+|-)?(([0-9]+(\.[0-9]*)?)|(\.[0-9]+))(([KMGTPE]i)|[numkMGTPE]|([eE](\+|-)?(([0-9]+(\.[0-9]*)?)|(\.[0-9]+))))?$
                                        x-kubernetes-int-or-string: true
                                      resource:
                                        type: string
                                    required:
                                    - resource
                                    type: object
                                required:
                                - path
                                type: object
                              type: array
                          type: object
                        emptyDir:
                          properties:
                            medium:
                              type: string
                            sizeLimit:
                              anyOf:
                              - type: integer
                              - type: string
                              pattern: ^(\+|-)?(([0-9]+(\.[0-9]*)?)|(\.[0-9]+))(([KMGTPE]i)|[numkMGTPE]|([eE](\+|-)?(([0-9]+(\.[0-9]*)?)|(\.[0-9]+))))?$
                              x-kubernetes-int-or-string: true
                          type: object
                        fc:
                          properties:
                            fsType:
                              type: string
                            lun:
                              format: int32
                              type: integer
                            readOnly:
                              type: boolean
                            targetWWNs:
                              items:
                                type: string
                              type: array
                            wwids:
                              items:
                                type: string
                              type: array
                          type: object
                        flexVolume:
                          properties:
                            driver:
                              type: string
                            fsType:
                              type: string
                            options:
                              additionalProperties:
                                type: string
                              type: object
                            readOnly:
                              type: boolean
                            secretRef:
                              properties:
                                name:
                                  type: string
                              type: object
                          required:
                          - driver
                          type: object
                        flocker:
                          properties:
                            datasetName:
                              type: string
                            datasetUUID:
                              type: string
                          type: object
                        gcePersistentDisk:
                          properties:
                            fsType:
                              type: string
                            partition:
                              format: int32
                              type: integer
                            pdName:
                              type: string
                            readOnly:
                              type: boolean
                          required:
                          - pdName
                          type: object
                        gitRepo:
                          properties:
                            directory:
                              type: string
                            repository:
                              type: string
                            revision:
                              type: string
                          required:
                          - repository
                          type: object
                        glusterfs:
                          properties:
                            endpoints:
                              type: string
                            path:
                              type: string
                            readOnly:
                              type: boolean
                          required:
                          - endpoints
                          - path
                          type: object
                        hostPath:
                          properties:
                            path:
                              type: string
                            type:
                              type: string
                          required:
                          - path
                          type: object
                        iscsi:
                          properties:
                            chapAuthDiscovery:
                              type: boolean
                            chapAuthSession:
                              type: boolean
                            fsType:
                              type: string
                            initiatorName:
                              type: string
                            iqn:
                              type: string
                            iscsiInterface:
                              type: string
                            lun:
                              format: int32
                              type: integer
                            portals:
                              items:
                                type: string
                              type: array
                            readOnly:
                              type: boolean
                            secretRef:
                              properties:
                                name:
                                  type: string
                              type: object
                            targetPortal:
                              type: string
                          required:
                          - iqn
                          - lun
                          - targetPortal
                          type: object
                        name:
                          type: string
                        nfs:
                          properties:
                            path:
                              type: string
                            readOnly:
                              type: boolean
                            server:
                              type: string
                          required:
                          - path
                          - server
                          type: object
                        persistentVolumeClaim:
                          properties:
                            claimName:
                              type: string
                            readOnly:
                              type: boolean
                          required:
                          - claimName
                          type: object
                        photonPersistentDisk:
                          properties:
                            fsType:
                              type: string
                            pdID:
                              type: string
                          required:
                          - pdID
                          type: object
                        portworxVolume:
                          properties:
                            fsType:
                              type: string
                            readOnly:
                              type: boolean
                            volumeID:
                              type: string
                          required:
                          - volumeID
                          type: object
                        projected:
                          properties:
                            defaultMode:
                              format: int32
                              type: integer
                            sources:
                              items:
                                properties:
                                  configMap:
                                    properties:
                                      items:
                                        items:
                                          properties:
                                            key:
                                              type: string
                                            mode:
                                              format: int32
                                              type: integer
                                            path:
                                              type: string
                                          required:
                                          - key
                                          - path
                                          type: object
                                        type: array
                                      name:
                                        type: string
                                      optional:
                                        type: boolean
                                    type: object
                                  downwardAPI:
                                    properties:
                                      items:
                                        items:
                                          properties:
                                            fieldRef:
                                              properties:
                                                apiVersion:
                                                  type: string
                                                fieldPath:
                                                  type: string
                                              required:
                                              - fieldPath
                                              type: object
                                            mode:
                                              format: int32
                                              type: integer
                                            path:
                                              type: string
                                            resourceFieldRef:
                                              properties:
                                                containerName:
                                                  type: string
                                                divisor:
                                                  anyOf:
                                                  - type: integer
                                                  - type: string
                                                  pattern: ^(\+|-)?(([0-9]+(\.[0-9]*)?)|(\.[0-9]+))(([KMGTPE]i)|[numkMGTPE]|([eE](\+|-)?(([0-9]+(\.[0-9]*)?)|(\.[0-9]+))))?$
                                                  x-kubernetes-int-or-string: true
                                                resource:
                                                  type: string
                                              required:
                                              - resource
                                              type: object
                                          required:
                                          - path
                                          type: object
                                        type: array
                                    type: object
                                  secret:
                                    properties:
                                      items:
                                        items:
                                          properties:
                                            key:
                                              type: string
                                            mode:
                                              format: int32
                                              type: integer
                                            path:
                                              type: string
                                          required:
                                          - key
                                          - path
                                          type: object
                                        type: array
                                      name:
                                        type: string
                                      optional:
                                        type: boolean
                                    type: object
                                  serviceAccountToken:
                                    properties:
                                      audience:
                                        type: string
                                      expirationSeconds:
                                        format: int64
                                        type: integer
                                      path:
                                        type: string
                                    required:
                                    - path
                                    type: object
                                type: object
                              type: array
                          required:
                          - sources
                          type: object
                        quobyte:
                          properties:
                            group:
                              type: string
                            readOnly:
                              type: boolean
                            registry:
                              type: string
                            tenant:
                              type: string
                            user:
                              type: string
                            volume:
                              type: string
                          required:
                          - registry
                          - volume
                          type: object
                        rbd:
                          properties:
                            fsType:
                              type: string
                            image:
                              type: string
                            keyring:
                              type: string
                            monitors:
                              items:
                                type: string
                              type: array
                            pool:
                              type: string
                            readOnly:
                              type: boolean
                            secretRef:
                              properties:
                                name:
                                  type: string
                              type: object
                            user:
                              type: string
                          required:
                          - image
                          - monitors
                          type: object
                        scaleIO:
                          properties:
                            fsType:
                              type: string
                            gateway:
                              type: string
                            protectionDomain:
                              type: string
                            readOnly:
                              type: boolean
                            secretRef:
                              properties:
                                name:
                                  type: string
                              type: object
                            sslEnabled:
                              type: boolean
                            storageMode:
                              type: string
                            storagePool:
                              type: string
                            system:
                              type: string
                            volumeName:
                              type: string
                          required:
                          - gateway
                          - secretRef
                          - system
                          type: object
                        secret:
                          properties:
                            defaultMode:
                              format: int32
                              type: integer
                            items:
                              items:
                                properties:
                                  key:
                                    type: string
                                  mode:
                                    format: int32
                                    type: integer
                                  path:
                                    type: string
                                required:
                                - key
                                - path
                                type: object
                              type: array
                            optional:
                              type: boolean
                            secretName:
                              type: string
                          type: object
                        storageos:
                          properties:
                            fsType:
                              type: string
                            readOnly:
                              type: boolean
                            secretRef:
                              properties:
                                name:
                                  type: string
                              type: object
                            volumeName:
                              type: string
                            volumeNamespace:
                              type: string
                          type: object
                        vsphereVolume:
                          properties:
                            fsType:
                              type: string
                            storagePolicyID:
                              type: string
                            storagePolicyName:
                              type: string
                            volumePath:
                              type: string
                          required:
                          - volumePath
                          type: object
                      required:
                      - name
                      type: object
                    type: array
                required:
                - name
                type: object
              type: array
            tolerations:
              items:
                properties:
                  effect:
                    type: string
                  key:
                    type: string
                  operator:
                    type: string
                  tolerationSeconds:
                    format: int64
                    type: integer
                  value:
                    type: string
                type: object
              type: array
            ttlSecondsAfterFinished:
              format: int32
              type: integer
            ttlStrategy:
              properties:
                secondsAfterCompletion:
                  format: int32
                  type: integer
                secondsAfterFailure:
                  format: int32
                  type: integer
                secondsAfterSuccess:
                  format: int32
                  type: integer
              type: object
            volumeClaimTemplates:
              items:
                properties:
                  apiVersion:
                    type: string
                  kind:
                    type: string
                  metadata:
                    type: object
                  spec:
                    properties:
                      accessModes:
                        items:
                          type: string
                        type: array
                      dataSource:
                        properties:
                          apiGroup:
                            type: string
                          kind:
                            type: string
                          name:
                            type: string
                        required:
                        - kind
                        - name
                        type: object
                      resources:
                        properties:
                          limits:
                            additionalProperties:
                              anyOf:
                              - type: integer
                              - type: string
                              pattern: ^(\+|-)?(([0-9]+(\.[0-9]*)?)|(\.[0-9]+))(([KMGTPE]i)|[numkMGTPE]|([eE](\+|-)?(([0-9]+(\.[0-9]*)?)|(\.[0-9]+))))?$
                              x-kubernetes-int-or-string: true
                            type: object
                          requests:
                            additionalProperties:
                              anyOf:
                              - type: integer
                              - type: string
                              pattern: ^(\+|-)?(([0-9]+(\.[0-9]*)?)|(\.[0-9]+))(([KMGTPE]i)|[numkMGTPE]|([eE](\+|-)?(([0-9]+(\.[0-9]*)?)|(\.[0-9]+))))?$
                              x-kubernetes-int-or-string: true
                            type: object
                        type: object
                      selector:
                        properties:
                          matchExpressions:
                            items:
                              properties:
                                key:
                                  type: string
                                operator:
                                  type: string
                                values:
                                  items:
                                    type: string
                                  type: array
                              required:
                              - key
                              - operator
                              type: object
                            type: array
                          matchLabels:
                            additionalProperties:
                              type: string
                            type: object
                        type: object
                      storageClassName:
                        type: string
                      volumeMode:
                        type: string
                      volumeName:
                        type: string
                    type: object
                  status:
                    properties:
                      accessModes:
                        items:
                          type: string
                        type: array
                      capacity:
                        additionalProperties:
                          anyOf:
                          - type: integer
                          - type: string
                          pattern: ^(\+|-)?(([0-9]+(\.[0-9]*)?)|(\.[0-9]+))(([KMGTPE]i)|[numkMGTPE]|([eE](\+|-)?(([0-9]+(\.[0-9]*)?)|(\.[0-9]+))))?$
                          x-kubernetes-int-or-string: true
                        type: object
                      conditions:
                        items:
                          properties:
                            lastProbeTime:
                              format: date-time
                              type: string
                            lastTransitionTime:
                              format: date-time
                              type: string
                            message:
                              type: string
                            reason:
                              type: string
                            status:
                              type: string
                            type:
                              type: string
                          required:
                          - status
                          - type
                          type: object
                        type: array
                      phase:
                        type: string
                    type: object
                type: object
              type: array
            volumes:
              items:
                properties:
                  awsElasticBlockStore:
                    properties:
                      fsType:
                        type: string
                      partition:
                        format: int32
                        type: integer
                      readOnly:
                        type: boolean
                      volumeID:
                        type: string
                    required:
                    - volumeID
                    type: object
                  azureDisk:
                    properties:
                      cachingMode:
                        type: string
                      diskName:
                        type: string
                      diskURI:
                        type: string
                      fsType:
                        type: string
                      kind:
                        type: string
                      readOnly:
                        type: boolean
                    required:
                    - diskName
                    - diskURI
                    type: object
                  azureFile:
                    properties:
                      readOnly:
                        type: boolean
                      secretName:
                        type: string
                      shareName:
                        type: string
                    required:
                    - secretName
                    - shareName
                    type: object
                  cephfs:
                    properties:
                      monitors:
                        items:
                          type: string
                        type: array
                      path:
                        type: string
                      readOnly:
                        type: boolean
                      secretFile:
                        type: string
                      secretRef:
                        properties:
                          name:
                            type: string
                        type: object
                      user:
                        type: string
                    required:
                    - monitors
                    type: object
                  cinder:
                    properties:
                      fsType:
                        type: string
                      readOnly:
                        type: boolean
                      secretRef:
                        properties:
                          name:
                            type: string
                        type: object
                      volumeID:
                        type: string
                    required:
                    - volumeID
                    type: object
                  configMap:
                    properties:
                      defaultMode:
                        format: int32
                        type: integer
                      items:
                        items:
                          properties:
                            key:
                              type: string
                            mode:
                              format: int32
                              type: integer
                            path:
                              type: string
                          required:
                          - key
                          - path
                          type: object
                        type: array
                      name:
                        type: string
                      optional:
                        type: boolean
                    type: object
                  csi:
                    properties:
                      driver:
                        type: string
                      fsType:
                        type: string
                      nodePublishSecretRef:
                        properties:
                          name:
                            type: string
                        type: object
                      readOnly:
                        type: boolean
                      volumeAttributes:
                        additionalProperties:
                          type: string
                        type: object
                    required:
                    - driver
                    type: object
                  downwardAPI:
                    properties:
                      defaultMode:
                        format: int32
                        type: integer
                      items:
                        items:
                          properties:
                            fieldRef:
                              properties:
                                apiVersion:
                                  type: string
                                fieldPath:
                                  type: string
                              required:
                              - fieldPath
                              type: object
                            mode:
                              format: int32
                              type: integer
                            path:
                              type: string
                            resourceFieldRef:
                              properties:
                                containerName:
                                  type: string
                                divisor:
                                  anyOf:
                                  - type: integer
                                  - type: string
                                  pattern: ^(\+|-)?(([0-9]+(\.[0-9]*)?)|(\.[0-9]+))(([KMGTPE]i)|[numkMGTPE]|([eE](\+|-)?(([0-9]+(\.[0-9]*)?)|(\.[0-9]+))))?$
                                  x-kubernetes-int-or-string: true
                                resource:
                                  type: string
                              required:
                              - resource
                              type: object
                          required:
                          - path
                          type: object
                        type: array
                    type: object
                  emptyDir:
                    properties:
                      medium:
                        type: string
                      sizeLimit:
                        anyOf:
                        - type: integer
                        - type: string
                        pattern: ^(\+|-)?(([0-9]+(\.[0-9]*)?)|(\.[0-9]+))(([KMGTPE]i)|[numkMGTPE]|([eE](\+|-)?(([0-9]+(\.[0-9]*)?)|(\.[0-9]+))))?$
                        x-kubernetes-int-or-string: true
                    type: object
                  fc:
                    properties:
                      fsType:
                        type: string
                      lun:
                        format: int32
                        type: integer
                      readOnly:
                        type: boolean
                      targetWWNs:
                        items:
                          type: string
                        type: array
                      wwids:
                        items:
                          type: string
                        type: array
                    type: object
                  flexVolume:
                    properties:
                      driver:
                        type: string
                      fsType:
                        type: string
                      options:
                        additionalProperties:
                          type: string
                        type: object
                      readOnly:
                        type: boolean
                      secretRef:
                        properties:
                          name:
                            type: string
                        type: object
                    required:
                    - driver
                    type: object
                  flocker:
                    properties:
                      datasetName:
                        type: string
                      datasetUUID:
                        type: string
                    type: object
                  gcePersistentDisk:
                    properties:
                      fsType:
                        type: string
                      partition:
                        format: int32
                        type: integer
                      pdName:
                        type: string
                      readOnly:
                        type: boolean
                    required:
                    - pdName
                    type: object
                  gitRepo:
                    properties:
                      directory:
                        type: string
                      repository:
                        type: string
                      revision:
                        type: string
                    required:
                    - repository
                    type: object
                  glusterfs:
                    properties:
                      endpoints:
                        type: string
                      path:
                        type: string
                      readOnly:
                        type: boolean
                    required:
                    - endpoints
                    - path
                    type: object
                  hostPath:
                    properties:
                      path:
                        type: string
                      type:
                        type: string
                    required:
                    - path
                    type: object
                  iscsi:
                    properties:
                      chapAuthDiscovery:
                        type: boolean
                      chapAuthSession:
                        type: boolean
                      fsType:
                        type: string
                      initiatorName:
                        type: string
                      iqn:
                        type: string
                      iscsiInterface:
                        type: string
                      lun:
                        format: int32
                        type: integer
                      portals:
                        items:
                          type: string
                        type: array
                      readOnly:
                        type: boolean
                      secretRef:
                        properties:
                          name:
                            type: string
                        type: object
                      targetPortal:
                        type: string
                    required:
                    - iqn
                    - lun
                    - targetPortal
                    type: object
                  name:
                    type: string
                  nfs:
                    properties:
                      path:
                        type: string
                      readOnly:
                        type: boolean
                      server:
                        type: string
                    required:
                    - path
                    - server
                    type: object
                  persistentVolumeClaim:
                    properties:
                      claimName:
                        type: string
                      readOnly:
                        type: boolean
                    required:
                    - claimName
                    type: object
                  photonPersistentDisk:
                    properties:
                      fsType:
                        type: string
                      pdID:
                        type: string
                    required:
                    - pdID
                    type: object
                  portworxVolume:
                    properties:
                      fsType:
                        type: string
                      readOnly:
                        type: boolean
                      volumeID:
                        type: string
                    required:
                    - volumeID
                    type: object
                  projected:
                    properties:
                      defaultMode:
                        format: int32
                        type: integer
                      sources:
                        items:
                          properties:
                            configMap:
                              properties:
                                items:
                                  items:
                                    properties:
                                      key:
                                        type: string
                                      mode:
                                        format: int32
                                        type: integer
                                      path:
                                        type: string
                                    required:
                                    - key
                                    - path
                                    type: object
                                  type: array
                                name:
                                  type: string
                                optional:
                                  type: boolean
                              type: object
                            downwardAPI:
                              properties:
                                items:
                                  items:
                                    properties:
                                      fieldRef:
                                        properties:
                                          apiVersion:
                                            type: string
                                          fieldPath:
                                            type: string
                                        required:
                                        - fieldPath
                                        type: object
                                      mode:
                                        format: int32
                                        type: integer
                                      path:
                                        type: string
                                      resourceFieldRef:
                                        properties:
                                          containerName:
                                            type: string
                                          divisor:
                                            anyOf:
                                            - type: integer
                                            - type: string
                                            pattern: ^(\+|-)?(([0-9]+(\.[0-9]*)?)|(\.[0-9]+))(([KMGTPE]i)|[numkMGTPE]|([eE](\+|-)?(([0-9]+(\.[0-9]*)?)|(\.[0-9]+))))?$
                                            x-kubernetes-int-or-string: true
                                          resource:
                                            type: string
                                        required:
                                        - resource
                                        type: object
                                    required:
                                    - path
                                    type: object
                                  type: array
                              type: object
                            secret:
                              properties:
                                items:
                                  items:
                                    properties:
                                      key:
                                        type: string
                                      mode:
                                        format: int32
                                        type: integer
                                      path:
                                        type: string
                                    required:
                                    - key
                                    - path
                                    type: object
                                  type: array
                                name:
                                  type: string
                                optional:
                                  type: boolean
                              type: object
                            serviceAccountToken:
                              properties:
                                audience:
                                  type: string
                                expirationSeconds:
                                  format: int64
                                  type: integer
                                path:
                                  type: string
                              required:
                              - path
                              type: object
                          type: object
                        type: array
                    required:
                    - sources
                    type: object
                  quobyte:
                    properties:
                      group:
                        type: string
                      readOnly:
                        type: boolean
                      registry:
                        type: string
                      tenant:
                        type: string
                      user:
                        type: string
                      volume:
                        type: string
                    required:
                    - registry
                    - volume
                    type: object
                  rbd:
                    properties:
                      fsType:
                        type: string
                      image:
                        type: string
                      keyring:
                        type: string
                      monitors:
                        items:
                          type: string
                        type: array
                      pool:
                        type: string
                      readOnly:
                        type: boolean
                      secretRef:
                        properties:
                          name:
                            type: string
                        type: object
                      user:
                        type: string
                    required:
                    - image
                    - monitors
                    type: object
                  scaleIO:
                    properties:
                      fsType:
                        type: string
                      gateway:
                        type: string
                      protectionDomain:
                        type: string
                      readOnly:
                        type: boolean
                      secretRef:
                        properties:
                          name:
                            type: string
                        type: object
                      sslEnabled:
                        type: boolean
                      storageMode:
                        type: string
                      storagePool:
                        type: string
                      system:
                        type: string
                      volumeName:
                        type: string
                    required:
                    - gateway
                    - secretRef
                    - system
                    type: object
                  secret:
                    properties:
                      defaultMode:
                        format: int32
                        type: integer
                      items:
                        items:
                          properties:
                            key:
                              type: string
                            mode:
                              format: int32
                              type: integer
                            path:
                              type: string
                          required:
                          - key
                          - path
                          type: object
                        type: array
                      optional:
                        type: boolean
                      secretName:
                        type: string
                    type: object
                  storageos:
                    properties:
                      fsType:
                        type: string
                      readOnly:
                        type: boolean
                      secretRef:
                        properties:
                          name:
                            type: string
                        type: object
                      volumeName:
                        type: string
                      volumeNamespace:
                        type: string
                    type: object
                  vsphereVolume:
                    properties:
                      fsType:
                        type: string
                      storagePolicyID:
                        type: string
                      storagePolicyName:
                        type: string
                      volumePath:
                        type: string
                    required:
                    - volumePath
                    type: object
                required:
                - name
                type: object
              type: array
            workflowMetadata:
              type: object
            workflowTemplateRef:
              properties:
                clusterScope:
                  type: boolean
                name:
                  type: string
              type: object
          type: object
      required:
      - metadata
      - spec
      type: object
  version: v1alpha1
  versions:
  - name: v1alpha1
    served: true
    storage: true<|MERGE_RESOLUTION|>--- conflicted
+++ resolved
@@ -5190,406 +5190,7 @@
                     type: array
                   steps:
                     items:
-<<<<<<< HEAD
-                      properties:
-                        steps:
-                          items:
-                            properties:
-                              arguments:
-                                properties:
-                                  artifacts:
-                                    items:
-                                      properties:
-                                        archive:
-                                          properties:
-                                            none:
-                                              type: object
-                                            tar:
-                                              properties:
-                                                compressionLevel:
-                                                  format: int32
-                                                  type: integer
-                                              type: object
-                                          type: object
-                                        archiveLogs:
-                                          type: boolean
-                                        artifactory:
-                                          properties:
-                                            passwordSecret:
-                                              properties:
-                                                key:
-                                                  type: string
-                                                name:
-                                                  type: string
-                                                optional:
-                                                  type: boolean
-                                              required:
-                                              - key
-                                              type: object
-                                            url:
-                                              type: string
-                                            usernameSecret:
-                                              properties:
-                                                key:
-                                                  type: string
-                                                name:
-                                                  type: string
-                                                optional:
-                                                  type: boolean
-                                              required:
-                                              - key
-                                              type: object
-                                          required:
-                                          - url
-                                          type: object
-                                        from:
-                                          type: string
-                                        gcs:
-                                          properties:
-                                            bucket:
-                                              type: string
-                                            key:
-                                              type: string
-                                            serviceAccountKeySecret:
-                                              properties:
-                                                key:
-                                                  type: string
-                                                name:
-                                                  type: string
-                                                optional:
-                                                  type: boolean
-                                              required:
-                                              - key
-                                              type: object
-                                          required:
-                                          - bucket
-                                          - key
-                                          type: object
-                                        git:
-                                          properties:
-                                            depth:
-                                              format: int64
-                                              type: integer
-                                            fetch:
-                                              items:
-                                                type: string
-                                              type: array
-                                            insecureIgnoreHostKey:
-                                              type: boolean
-                                            passwordSecret:
-                                              properties:
-                                                key:
-                                                  type: string
-                                                name:
-                                                  type: string
-                                                optional:
-                                                  type: boolean
-                                              required:
-                                              - key
-                                              type: object
-                                            repo:
-                                              type: string
-                                            revision:
-                                              type: string
-                                            sshPrivateKeySecret:
-                                              properties:
-                                                key:
-                                                  type: string
-                                                name:
-                                                  type: string
-                                                optional:
-                                                  type: boolean
-                                              required:
-                                              - key
-                                              type: object
-                                            usernameSecret:
-                                              properties:
-                                                key:
-                                                  type: string
-                                                name:
-                                                  type: string
-                                                optional:
-                                                  type: boolean
-                                              required:
-                                              - key
-                                              type: object
-                                          required:
-                                          - repo
-                                          type: object
-                                        globalName:
-                                          type: string
-                                        hdfs:
-                                          properties:
-                                            addresses:
-                                              items:
-                                                type: string
-                                              type: array
-                                            force:
-                                              type: boolean
-                                            hdfsUser:
-                                              type: string
-                                            krbCCacheSecret:
-                                              properties:
-                                                key:
-                                                  type: string
-                                                name:
-                                                  type: string
-                                                optional:
-                                                  type: boolean
-                                              required:
-                                              - key
-                                              type: object
-                                            krbConfigConfigMap:
-                                              properties:
-                                                key:
-                                                  type: string
-                                                name:
-                                                  type: string
-                                                optional:
-                                                  type: boolean
-                                              required:
-                                              - key
-                                              type: object
-                                            krbKeytabSecret:
-                                              properties:
-                                                key:
-                                                  type: string
-                                                name:
-                                                  type: string
-                                                optional:
-                                                  type: boolean
-                                              required:
-                                              - key
-                                              type: object
-                                            krbRealm:
-                                              type: string
-                                            krbServicePrincipalName:
-                                              type: string
-                                            krbUsername:
-                                              type: string
-                                            path:
-                                              type: string
-                                          required:
-                                          - addresses
-                                          - path
-                                          type: object
-                                        http:
-                                          properties:
-                                            url:
-                                              type: string
-                                          required:
-                                          - url
-                                          type: object
-                                        mode:
-                                          format: int32
-                                          type: integer
-                                        name:
-                                          type: string
-                                        optional:
-                                          type: boolean
-                                        oss:
-                                          properties:
-                                            accessKeySecret:
-                                              properties:
-                                                key:
-                                                  type: string
-                                                name:
-                                                  type: string
-                                                optional:
-                                                  type: boolean
-                                              required:
-                                              - key
-                                              type: object
-                                            bucket:
-                                              type: string
-                                            endpoint:
-                                              type: string
-                                            key:
-                                              type: string
-                                            secretKeySecret:
-                                              properties:
-                                                key:
-                                                  type: string
-                                                name:
-                                                  type: string
-                                                optional:
-                                                  type: boolean
-                                              required:
-                                              - key
-                                              type: object
-                                          required:
-                                          - accessKeySecret
-                                          - bucket
-                                          - endpoint
-                                          - key
-                                          - secretKeySecret
-                                          type: object
-                                        path:
-                                          type: string
-                                        raw:
-                                          properties:
-                                            data:
-                                              type: string
-                                          required:
-                                          - data
-                                          type: object
-                                        recurseMode:
-                                          type: boolean
-                                        s3:
-                                          properties:
-                                            accessKeySecret:
-                                              properties:
-                                                key:
-                                                  type: string
-                                                name:
-                                                  type: string
-                                                optional:
-                                                  type: boolean
-                                              required:
-                                              - key
-                                              type: object
-                                            bucket:
-                                              type: string
-                                            endpoint:
-                                              type: string
-                                            insecure:
-                                              type: boolean
-                                            key:
-                                              type: string
-                                            region:
-                                              type: string
-                                            roleARN:
-                                              type: string
-                                            secretKeySecret:
-                                              properties:
-                                                key:
-                                                  type: string
-                                                name:
-                                                  type: string
-                                                optional:
-                                                  type: boolean
-                                              required:
-                                              - key
-                                              type: object
-                                            useSDKCreds:
-                                              type: boolean
-                                          required:
-                                          - accessKeySecret
-                                          - bucket
-                                          - endpoint
-                                          - key
-                                          - secretKeySecret
-                                          type: object
-                                      required:
-                                      - name
-                                      type: object
-                                    type: array
-                                  parameters:
-                                    items:
-                                      properties:
-                                        default:
-                                          anyOf:
-                                          - type: integer
-                                          - type: string
-                                          x-kubernetes-int-or-string: true
-                                        globalName:
-                                          type: string
-                                        name:
-                                          type: string
-                                        value:
-                                          anyOf:
-                                          - type: integer
-                                          - type: string
-                                          x-kubernetes-int-or-string: true
-                                        valueFrom:
-                                          properties:
-                                            default:
-                                              anyOf:
-                                              - type: integer
-                                              - type: string
-                                              x-kubernetes-int-or-string: true
-                                            event:
-                                              type: string
-                                            jqFilter:
-                                              type: string
-                                            jsonPath:
-                                              type: string
-                                            parameter:
-                                              type: string
-                                            path:
-                                              type: string
-                                            supplied:
-                                              type: object
-                                          type: object
-                                      required:
-                                      - name
-                                      type: object
-                                    type: array
-                                type: object
-                              continueOn:
-                                properties:
-                                  error:
-                                    type: boolean
-                                  failed:
-                                    type: boolean
-                                type: object
-                              name:
-                                type: string
-                              onExit:
-                                type: string
-                              template:
-                                type: string
-                              templateRef:
-                                properties:
-                                  clusterScope:
-                                    type: boolean
-                                  name:
-                                    type: string
-                                  runtimeResolution:
-                                    type: boolean
-                                  template:
-                                    type: string
-                                type: object
-                              when:
-                                type: string
-                              withItems:
-                                items:
-                                  properties:
-                                    value:
-                                      format: byte
-                                      type: string
-                                  required:
-                                  - value
-                                  type: object
-                                type: array
-                              withParam:
-                                type: string
-                              withSequence:
-                                properties:
-                                  count:
-                                    anyOf:
-                                    - type: integer
-                                    - type: string
-                                    x-kubernetes-int-or-string: true
-                                  end:
-                                    anyOf:
-                                    - type: integer
-                                    - type: string
-                                    x-kubernetes-int-or-string: true
-                                  format:
-                                    type: string
-                                  start:
-                                    anyOf:
-                                    - type: integer
-                                    - type: string
-                                    x-kubernetes-int-or-string: true
-                                type: object
-                            type: object
-                          type: array
-                      type: object
-=======
                       type: array
->>>>>>> 359ee8db
                     type: array
                   suspend:
                     properties:

--- conflicted
+++ resolved
@@ -22,16 +22,13 @@
             - workflow-controller-configmap
             - --executor-image
             - argoproj/argoexec:latest
-<<<<<<< HEAD
           env:
             - name: LEADER_ELECTION_IDENTITY
               valueFrom:
                 fieldRef:
                   apiVersion: v1
                   fieldPath: metadata.name
-=======
       securityContext:
         runAsNonRoot: true
->>>>>>> c02bb7f0
       nodeSelector:
         kubernetes.io/os: linux
# This is an auto-generated file. DO NOT EDIT
apiVersion: apiextensions.k8s.io/v1beta1
kind: CustomResourceDefinition
metadata:
  name: cronworkflows.argoproj.io
spec:
  group: argoproj.io
  names:
    kind: CronWorkflow
    plural: cronworkflows
    shortNames:
    - cronwf
    - cwf
  scope: Namespaced
  version: v1alpha1
---
apiVersion: apiextensions.k8s.io/v1beta1
kind: CustomResourceDefinition
metadata:
  name: workflows.argoproj.io
spec:
  additionalPrinterColumns:
  - JSONPath: .status.phase
    description: Status of the workflow
    name: Status
    type: string
  - JSONPath: .status.startedAt
    description: When the workflow was started
    format: date-time
    name: Age
    type: date
  group: argoproj.io
  names:
    kind: Workflow
    plural: workflows
    shortNames:
    - wf
  scope: Namespaced
  version: v1alpha1
---
apiVersion: apiextensions.k8s.io/v1beta1
kind: CustomResourceDefinition
metadata:
  name: workflowtemplates.argoproj.io
spec:
  group: argoproj.io
  names:
    kind: WorkflowTemplate
    plural: workflowtemplates
    shortNames:
    - wftmpl
  scope: Namespaced
  version: v1alpha1
---
apiVersion: v1
kind: ServiceAccount
metadata:
  name: argo
---
apiVersion: v1
kind: ServiceAccount
metadata:
  name: argo-server
---
apiVersion: rbac.authorization.k8s.io/v1
kind: Role
metadata:
  name: argo-role
rules:
- apiGroups:
  - ""
  resources:
  - pods
  - pods/exec
  verbs:
  - create
  - get
  - list
  - watch
  - update
  - patch
  - delete
- apiGroups:
  - ""
  resources:
  - configmaps
  verbs:
  - get
  - watch
  - list
- apiGroups:
  - ""
  resources:
  - persistentvolumeclaims
  verbs:
  - create
  - delete
- apiGroups:
  - argoproj.io
  resources:
  - workflows
  - workflows/finalizers
  verbs:
  - get
  - list
  - watch
  - update
  - patch
  - delete
  - create
- apiGroups:
  - argoproj.io
  resources:
  - workflowtemplates
  - workflowtemplates/finalizers
  verbs:
  - get
  - list
  - watch
- apiGroups:
  - ""
  resources:
  - serviceaccounts
  verbs:
  - get
  - list
- apiGroups:
  - ""
  resources:
  - secrets
  verbs:
  - get
- apiGroups:
  - argoproj.io
  resources:
  - cronworkflows
  - cronworkflows/finalizers
  verbs:
  - get
  - list
  - watch
  - update
  - patch
  - delete
- apiGroups:
  - ""
  resources:
  - events
  verbs:
  - create
- apiGroups:
  - policy
  resources:
  - poddisruptionbudgets
  verbs:
  - create
  - get
  - delete
---
apiVersion: rbac.authorization.k8s.io/v1
kind: Role
metadata:
  name: argo-server-role
rules:
- apiGroups:
  - ""
  resources:
  - configmaps
  verbs:
  - get
  - watch
  - list
- apiGroups:
  - ""
  resources:
  - secrets
  verbs:
  - get
- apiGroups:
  - ""
  resources:
  - pods
  - pods/exec
  - pods/log
  verbs:
  - get
  - list
  - watch
  - delete
- apiGroups:
  - ""
  resources:
  - secrets
  verbs:
  - get
- apiGroups:
  - argoproj.io
  resources:
  - workflows
  - workflowtemplates
  - cronworkflows
  verbs:
  - create
  - get
  - list
  - watch
  - update
  - patch
  - delete
---
apiVersion: rbac.authorization.k8s.io/v1
kind: Role
metadata:
  name: workflow-role
rules:
- apiGroups:
  - ""
  resources:
  - pods
  verbs:
  - get
  - watch
  - patch
- apiGroups:
  - ""
  resources:
  - pods/log
  verbs:
  - get
  - watch
---
apiVersion: rbac.authorization.k8s.io/v1
kind: RoleBinding
metadata:
  name: argo-binding
roleRef:
  apiGroup: rbac.authorization.k8s.io
  kind: Role
  name: argo-role
subjects:
- kind: ServiceAccount
  name: argo
---
apiVersion: rbac.authorization.k8s.io/v1
kind: RoleBinding
metadata:
  name: argo-server-binding
roleRef:
  apiGroup: rbac.authorization.k8s.io
  kind: Role
  name: argo-server-role
subjects:
- kind: ServiceAccount
  name: argo-server
---
apiVersion: rbac.authorization.k8s.io/v1
kind: RoleBinding
metadata:
  name: workflow-default-binding
roleRef:
  apiGroup: rbac.authorization.k8s.io
  kind: Role
  name: workflow-role
subjects:
- kind: ServiceAccount
  name: default
---
apiVersion: v1
data:
<<<<<<< HEAD
  artifactRepository: |
    archiveLogs: true
    s3:
      bucket: my-bucket
      endpoint: minio:9000
      insecure: true
      accessKeySecret:
        name: my-minio-cred
        key: accesskey
      secretKeySecret:
        name: my-minio-cred
        key: secretkey
  links: |
    - name: Example Workflow Link
      scope: workflow
      url: http://logging-facility?namespace=${metadata.namespace}&workflowName=${metadata.name}
    - name: Example Pod Link
      scope: pod
      url: http://logging-facility?namespace=${metadata.namespace}&podName=${metadata.name}
  metricsConfig: |
    enabled: true
    path: /metrics
    port: 8080
=======
  config: |
    executor:
      imagePullPolicy: IfNotPresent
      resources:
        requests:
          cpu: 0.1
          memory: 64Mi
        limits:
          cpu: 0.5
          memory: 128Mi
    artifactRepository:
      archiveLogs: true
      s3:
        bucket: my-bucket
        endpoint: minio:9000
        insecure: true
        accessKeySecret:
          name: my-minio-cred
          key: accesskey
        secretKeySecret:
          name: my-minio-cred
          key: secretkey
    metricsConfig:
      enabled: true
      path: /metrics
      port: 8080
    links:
      - name: Example Workflow Link
        scope: workflow
        url: http://logging-facility?namespace=${metadata.namespace}&workflowName=${metadata.name}
      - name: Example Pod Link
        scope: pod
        url: http://logging-facility?namespace=${metadata.namespace}&podName=${metadata.name}
    featureFlags:
      resourcesDuration: true
>>>>>>> 47bd70a0
kind: ConfigMap
metadata:
  name: workflow-controller-configmap
---
apiVersion: v1
kind: Secret
metadata:
  labels:
    app: minio
  name: my-minio-cred
stringData:
  accesskey: admin
  secretkey: password
type: Opaque
---
apiVersion: v1
kind: Service
metadata:
  name: argo-server
spec:
  ports:
  - port: 2746
    targetPort: 2746
  selector:
    app: argo-server
---
apiVersion: v1
kind: Service
metadata:
  labels:
    app: minio
  name: minio
spec:
  ports:
  - port: 9000
    protocol: TCP
    targetPort: 9000
  selector:
    app: minio
---
apiVersion: apps/v1
kind: Deployment
metadata:
  name: argo-server
spec:
  selector:
    matchLabels:
      app: argo-server
  template:
    metadata:
      labels:
        app: argo-server
    spec:
      containers:
      - args:
        - server
        - --namespaced
        image: argoproj/argocli:latest
        name: argo-server
        ports:
        - containerPort: 2746
        readinessProbe:
          httpGet:
            path: /
            port: 2746
            scheme: HTTP
          initialDelaySeconds: 10
          periodSeconds: 20
      serviceAccountName: argo-server
---
apiVersion: apps/v1
kind: Deployment
metadata:
  name: workflow-controller
spec:
  selector:
    matchLabels:
      app: workflow-controller
  template:
    metadata:
      labels:
        app: workflow-controller
    spec:
      containers:
      - args:
        - --configmap
        - workflow-controller-configmap
        - --executor-image
        - argoproj/argoexec:latest
        - --namespaced
        command:
        - workflow-controller
        image: argoproj/workflow-controller:latest
        name: workflow-controller
      serviceAccountName: argo
---
apiVersion: v1
kind: Pod
metadata:
  labels:
    app: minio
  name: minio
spec:
  containers:
  - command:
    - minio
    - server
    - /data
    env:
    - name: MINIO_ACCESS_KEY
      value: admin
    - name: MINIO_SECRET_KEY
      value: password
    image: minio/minio:RELEASE.2019-12-17T23-16-33Z
    lifecycle:
      postStart:
        exec:
          command:
          - mkdir
          - -p
          - /data/my-bucket
    livenessProbe:
      httpGet:
        path: /minio/health/live
        port: 9000
      initialDelaySeconds: 5
      periodSeconds: 10
    name: main
    ports:
    - containerPort: 9000
    readinessProbe:
      httpGet:
        path: /minio/health/ready
        port: 9000
      initialDelaySeconds: 5
      periodSeconds: 10<|MERGE_RESOLUTION|>--- conflicted
+++ resolved
@@ -267,31 +267,6 @@
 ---
 apiVersion: v1
 data:
-<<<<<<< HEAD
-  artifactRepository: |
-    archiveLogs: true
-    s3:
-      bucket: my-bucket
-      endpoint: minio:9000
-      insecure: true
-      accessKeySecret:
-        name: my-minio-cred
-        key: accesskey
-      secretKeySecret:
-        name: my-minio-cred
-        key: secretkey
-  links: |
-    - name: Example Workflow Link
-      scope: workflow
-      url: http://logging-facility?namespace=${metadata.namespace}&workflowName=${metadata.name}
-    - name: Example Pod Link
-      scope: pod
-      url: http://logging-facility?namespace=${metadata.namespace}&podName=${metadata.name}
-  metricsConfig: |
-    enabled: true
-    path: /metrics
-    port: 8080
-=======
   config: |
     executor:
       imagePullPolicy: IfNotPresent
@@ -327,7 +302,6 @@
         url: http://logging-facility?namespace=${metadata.namespace}&podName=${metadata.name}
     featureFlags:
       resourcesDuration: true
->>>>>>> 47bd70a0
 kind: ConfigMap
 metadata:
   name: workflow-controller-configmap

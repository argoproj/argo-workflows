--- conflicted
+++ resolved
@@ -875,11 +875,7 @@
         - server
         - --auth-mode
         - client
-<<<<<<< HEAD
         image: quay.io/codefresh/argocli:latest
-=======
-        image: quay.io/argoproj/argocli:latest
->>>>>>> e5dc961b
         name: argo-server
         ports:
         - containerPort: 2746
@@ -1019,11 +1015,7 @@
         - --configmap
         - workflow-controller-configmap
         - --executor-image
-<<<<<<< HEAD
         - quay.io/codefresh/argoexec:latest
-=======
-        - quay.io/argoproj/argoexec:latest
->>>>>>> e5dc961b
         - --namespaced
         command:
         - workflow-controller
@@ -1033,11 +1025,7 @@
             fieldRef:
               apiVersion: v1
               fieldPath: metadata.name
-<<<<<<< HEAD
         image: quay.io/codefresh/workflow-controller:latest
-=======
-        image: quay.io/argoproj/workflow-controller:latest
->>>>>>> e5dc961b
         livenessProbe:
           failureThreshold: 3
           httpGet:

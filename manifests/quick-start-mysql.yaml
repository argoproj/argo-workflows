# This is an auto-generated file. DO NOT EDIT
apiVersion: apiextensions.k8s.io/v1beta1
kind: CustomResourceDefinition
metadata:
  name: clusterworkflowtemplates.argoproj.io
spec:
  group: argoproj.io
  names:
    kind: ClusterWorkflowTemplate
    plural: clusterworkflowtemplates
    shortNames:
    - clusterwftmpl
    - cwft
  scope: Cluster
  version: v1alpha1
---
apiVersion: apiextensions.k8s.io/v1beta1
kind: CustomResourceDefinition
metadata:
  name: cronworkflows.argoproj.io
spec:
  group: argoproj.io
  names:
    kind: CronWorkflow
    plural: cronworkflows
    shortNames:
    - cronwf
    - cwf
  scope: Namespaced
  version: v1alpha1
---
apiVersion: apiextensions.k8s.io/v1beta1
kind: CustomResourceDefinition
metadata:
  name: workflows.argoproj.io
spec:
  additionalPrinterColumns:
  - JSONPath: .status.phase
    description: Status of the workflow
    name: Status
    type: string
  - JSONPath: .status.startedAt
    description: When the workflow was started
    format: date-time
    name: Age
    type: date
  group: argoproj.io
  names:
    kind: Workflow
    plural: workflows
    shortNames:
    - wf
  scope: Namespaced
  version: v1alpha1
---
apiVersion: apiextensions.k8s.io/v1beta1
kind: CustomResourceDefinition
metadata:
  name: workflowtemplates.argoproj.io
spec:
  group: argoproj.io
  names:
    kind: WorkflowTemplate
    plural: workflowtemplates
    shortNames:
    - wftmpl
  scope: Namespaced
  version: v1alpha1
---
apiVersion: v1
kind: ServiceAccount
metadata:
  name: argo
---
apiVersion: v1
kind: ServiceAccount
metadata:
  name: argo-server
---
apiVersion: rbac.authorization.k8s.io/v1
kind: Role
metadata:
  name: argo-role
rules:
- apiGroups:
  - ""
  resources:
  - pods
  - pods/exec
  verbs:
  - create
  - get
  - list
  - watch
  - update
  - patch
  - delete
- apiGroups:
  - ""
  resources:
  - configmaps
  verbs:
  - get
  - watch
  - list
- apiGroups:
  - ""
  resources:
  - persistentvolumeclaims
  verbs:
  - create
  - delete
- apiGroups:
  - argoproj.io
  resources:
  - workflows
  - workflows/finalizers
  verbs:
  - get
  - list
  - watch
  - update
  - patch
  - delete
  - create
- apiGroups:
  - argoproj.io
  resources:
  - workflowtemplates
  - workflowtemplates/finalizers
  verbs:
  - get
  - list
  - watch
- apiGroups:
  - ""
  resources:
  - serviceaccounts
  verbs:
  - get
  - list
- apiGroups:
  - ""
  resources:
  - secrets
  verbs:
  - get
- apiGroups:
  - argoproj.io
  resources:
  - cronworkflows
  - cronworkflows/finalizers
  verbs:
  - get
  - list
  - watch
  - update
  - patch
  - delete
- apiGroups:
  - ""
  resources:
  - events
  verbs:
  - create
  - patch
- apiGroups:
  - policy
  resources:
  - poddisruptionbudgets
  verbs:
  - create
  - get
  - delete
---
apiVersion: rbac.authorization.k8s.io/v1
kind: Role
metadata:
  name: argo-server-role
rules:
- apiGroups:
  - ""
  resources:
  - configmaps
  verbs:
  - get
  - watch
  - list
- apiGroups:
  - ""
  resources:
  - secrets
  verbs:
  - get
- apiGroups:
  - ""
  resources:
  - pods
  - pods/exec
  - pods/log
  verbs:
  - get
  - list
  - watch
  - delete
- apiGroups:
  - ""
  resources:
  - secrets
  verbs:
  - get
- apiGroups:
  - argoproj.io
  resources:
  - workflows
  - workflowtemplates
  - cronworkflows
  verbs:
  - create
  - get
  - list
  - watch
  - update
  - patch
  - delete
---
apiVersion: rbac.authorization.k8s.io/v1
kind: Role
metadata:
  name: workflow-role
rules:
- apiGroups:
  - ""
  resources:
  - pods
  verbs:
  - get
  - watch
  - patch
- apiGroups:
  - ""
  resources:
  - pods/log
  verbs:
  - get
  - watch
---
apiVersion: rbac.authorization.k8s.io/v1
kind: ClusterRole
metadata:
  name: argo-clusterworkflowtemplate-role
rules:
- apiGroups:
  - argoproj.io
  resources:
  - clusterworkflowtemplates
  - clusterworkflowtemplates/finalizers
  verbs:
  - get
  - list
  - watch
---
apiVersion: rbac.authorization.k8s.io/v1
kind: ClusterRole
metadata:
  name: argo-server-clusterworkflowtemplate-role
rules:
- apiGroups:
  - argoproj.io
  resources:
  - clusterworkflowtemplates
  - clusterworkflowtemplates/finalizers
  verbs:
  - create
  - delete
  - watch
  - get
  - list
  - watch
---
apiVersion: rbac.authorization.k8s.io/v1
kind: RoleBinding
metadata:
  name: argo-binding
roleRef:
  apiGroup: rbac.authorization.k8s.io
  kind: Role
  name: argo-role
subjects:
- kind: ServiceAccount
  name: argo
---
apiVersion: rbac.authorization.k8s.io/v1
kind: RoleBinding
metadata:
  name: argo-server-binding
roleRef:
  apiGroup: rbac.authorization.k8s.io
  kind: Role
  name: argo-server-role
subjects:
- kind: ServiceAccount
  name: argo-server
---
apiVersion: rbac.authorization.k8s.io/v1
kind: RoleBinding
metadata:
  name: workflow-default-binding
roleRef:
  apiGroup: rbac.authorization.k8s.io
  kind: Role
  name: workflow-role
subjects:
- kind: ServiceAccount
  name: default
---
apiVersion: rbac.authorization.k8s.io/v1
kind: ClusterRoleBinding
metadata:
  name: argo-clusterworkflowtemplate-role-binding
roleRef:
  apiGroup: rbac.authorization.k8s.io
  kind: ClusterRole
  name: argo-clusterworkflowtemplate-role
subjects:
- kind: ServiceAccount
  name: argo
  namespace: argo
---
apiVersion: rbac.authorization.k8s.io/v1
kind: ClusterRoleBinding
metadata:
  name: argo-server-clusterworkflowtemplate-role-binding
roleRef:
  apiGroup: rbac.authorization.k8s.io
  kind: ClusterRole
  name: argo-server-clusterworkflowtemplate-role
subjects:
- kind: ServiceAccount
  name: argo-server
  namespace: argo
---
apiVersion: v1
data:
<<<<<<< HEAD
=======
  minio: |
    s3:
      bucket: my-bucket
      endpoint: minio:9000
      insecure: true
      accessKeySecret:
        name: my-minio-cred
        key: accesskey
      secretKeySecret:
        name: my-minio-cred
        key: secretkey
kind: ConfigMap
metadata:
  name: artifact-repositories
---
apiVersion: v1
data:
>>>>>>> 17108df1
  artifactRepository: |
    archiveLogs: true
    s3:
      bucket: my-bucket
      endpoint: minio:9000
      insecure: true
      accessKeySecret:
        name: my-minio-cred
        key: accesskey
      secretKeySecret:
        name: my-minio-cred
        key: secretkey
  links: |
    - name: Example Workflow Link
      scope: workflow
      url: http://logging-facility?namespace=${metadata.namespace}&workflowName=${metadata.name}
    - name: Example Pod Link
      scope: pod
      url: http://logging-facility?namespace=${metadata.namespace}&podName=${metadata.name}
  metricsConfig: |
    disableLegacy: true
    enabled: true
    path: /metrics
    port: 9090
  persistence: |
    connectionPool:
      maxIdleConns: 100
      maxOpenConns: 0
      connMaxLifetime: 0s
    nodeStatusOffLoad: true
    archive: true
    archiveTTL: 7d
    mysql:
      host: mysql
      port: 3306
      database: argo
      tableName: argo_workflows
      userNameSecret:
        name: argo-mysql-config
        key: username
      passwordSecret:
        name: argo-mysql-config
        key: password
kind: ConfigMap
metadata:
  name: workflow-controller-configmap
---
apiVersion: v1
kind: Secret
metadata:
  labels:
    app: mysql
  name: argo-mysql-config
stringData:
  password: password
  username: mysql
type: Opaque
---
apiVersion: v1
kind: Secret
metadata:
<<<<<<< HEAD
=======
  name: argo-server-sso
stringData:
  clientID: argo-server
  clientSecret: ZXhhbXBsZS1hcHAtc2VjcmV0
---
apiVersion: v1
kind: Secret
metadata:
>>>>>>> 17108df1
  labels:
    app: minio
  name: my-minio-cred
stringData:
  accesskey: admin
  secretkey: password
type: Opaque
---
apiVersion: v1
kind: Service
metadata:
  name: argo-server
spec:
  ports:
  - name: web
    port: 2746
    targetPort: 2746
  selector:
    app: argo-server
---
apiVersion: v1
kind: Service
metadata:
  labels:
    app: minio
  name: minio
spec:
  ports:
  - port: 9000
    protocol: TCP
    targetPort: 9000
  selector:
    app: minio
---
apiVersion: v1
kind: Service
metadata:
  labels:
    app: mysql
  name: mysql
spec:
  ports:
  - port: 3306
    protocol: TCP
    targetPort: 3306
  selector:
    app: mysql
---
apiVersion: v1
kind: Service
metadata:
  name: workflow-controller-metrics
spec:
  ports:
  - name: metrics
    port: 9090
    protocol: TCP
    targetPort: 9090
  selector:
    app: workflow-controller
---
apiVersion: apps/v1
kind: Deployment
metadata:
  name: argo-server
spec:
  selector:
    matchLabels:
      app: argo-server
  template:
    metadata:
      labels:
        app: argo-server
    spec:
      containers:
      - args:
        - server
        - --namespaced
        image: argoproj/argocli:latest
        name: argo-server
        ports:
        - containerPort: 2746
          name: web
        readinessProbe:
          httpGet:
            path: /
            port: 2746
            scheme: HTTP
          initialDelaySeconds: 10
          periodSeconds: 20
      nodeSelector:
        kubernetes.io/os: linux
      serviceAccountName: argo-server
---
apiVersion: apps/v1
kind: Deployment
metadata:
  labels:
    app: mysql
  name: mysql
spec:
  selector:
    matchLabels:
      app: mysql
  template:
    metadata:
      labels:
        app: mysql
      name: mysql
    spec:
      containers:
      - env:
        - name: MYSQL_USER
          value: mysql
        - name: MYSQL_PASSWORD
          value: password
        - name: MYSQL_DATABASE
          value: argo
        - name: MYSQL_RANDOM_ROOT_PASSWORD
          value: "yes"
        image: mysql:8
        name: main
        ports:
        - containerPort: 5432
        readinessProbe:
          exec:
            command:
            - mysql
            - -u
            - mysql
            - -ppassword
            - argo
            - -e
            - SELECT 1
          initialDelaySeconds: 15
          timeoutSeconds: 2
      nodeSelector:
        kubernetes.io/os: linux
---
apiVersion: apps/v1
kind: Deployment
metadata:
  name: workflow-controller
spec:
  selector:
    matchLabels:
      app: workflow-controller
  template:
    metadata:
      labels:
        app: workflow-controller
    spec:
      containers:
      - args:
        - --configmap
        - workflow-controller-configmap
        - --executor-image
        - argoproj/argoexec:latest
        - --namespaced
        command:
        - workflow-controller
        image: argoproj/workflow-controller:latest
        name: workflow-controller
      nodeSelector:
        kubernetes.io/os: linux
      serviceAccountName: argo
---
apiVersion: v1
kind: Pod
metadata:
  labels:
    app: minio
  name: minio
spec:
  containers:
  - command:
    - minio
    - server
    - /data
    env:
    - name: MINIO_ACCESS_KEY
      value: admin
    - name: MINIO_SECRET_KEY
      value: password
    image: minio/minio:RELEASE.2019-12-17T23-16-33Z
    lifecycle:
      postStart:
        exec:
          command:
          - mkdir
          - -p
          - /data/my-bucket
    livenessProbe:
      httpGet:
        path: /minio/health/live
        port: 9000
      initialDelaySeconds: 5
      periodSeconds: 10
    name: main
    ports:
    - containerPort: 9000
    readinessProbe:
      httpGet:
        path: /minio/health/ready
        port: 9000
      initialDelaySeconds: 5
      periodSeconds: 10<|MERGE_RESOLUTION|>--- conflicted
+++ resolved
@@ -342,8 +342,6 @@
 ---
 apiVersion: v1
 data:
-<<<<<<< HEAD
-=======
   minio: |
     s3:
       bucket: my-bucket
@@ -361,7 +359,6 @@
 ---
 apiVersion: v1
 data:
->>>>>>> 17108df1
   artifactRepository: |
     archiveLogs: true
     s3:
@@ -423,8 +420,6 @@
 apiVersion: v1
 kind: Secret
 metadata:
-<<<<<<< HEAD
-=======
   name: argo-server-sso
 stringData:
   clientID: argo-server
@@ -433,7 +428,6 @@
 apiVersion: v1
 kind: Secret
 metadata:
->>>>>>> 17108df1
   labels:
     app: minio
   name: my-minio-cred
@@ -512,6 +506,10 @@
       - args:
         - server
         - --namespaced
+        - --auth-mode
+        - server
+        - --auth-mode
+        - sso
         image: argoproj/argocli:latest
         name: argo-server
         ports:

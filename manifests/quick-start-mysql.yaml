# This is an auto-generated file. DO NOT EDIT
apiVersion: apiextensions.k8s.io/v1beta1
kind: CustomResourceDefinition
metadata:
  labels:
    app.kubernetes.io/part-of: argo
  name: clusterworkflowtemplates.argoproj.io
spec:
  group: argoproj.io
  names:
    kind: ClusterWorkflowTemplate
    plural: clusterworkflowtemplates
    shortNames:
    - clusterwftmpl
    - cwft
  scope: Cluster
  version: v1alpha1
---
apiVersion: apiextensions.k8s.io/v1beta1
kind: CustomResourceDefinition
metadata:
  labels:
    app.kubernetes.io/part-of: argo
  name: cronworkflows.argoproj.io
spec:
  group: argoproj.io
  names:
    kind: CronWorkflow
    plural: cronworkflows
    shortNames:
    - cronwf
    - cwf
  scope: Namespaced
  version: v1alpha1
---
apiVersion: apiextensions.k8s.io/v1beta1
kind: CustomResourceDefinition
metadata:
  labels:
    app.kubernetes.io/part-of: argo
  name: workflows.argoproj.io
spec:
  additionalPrinterColumns:
  - JSONPath: .status.phase
    description: Status of the workflow
    name: Status
    type: string
  - JSONPath: .status.startedAt
    description: When the workflow was started
    format: date-time
    name: Age
    type: date
  group: argoproj.io
  names:
    kind: Workflow
    plural: workflows
    shortNames:
    - wf
  scope: Namespaced
  version: v1alpha1
---
apiVersion: apiextensions.k8s.io/v1beta1
kind: CustomResourceDefinition
metadata:
  labels:
    app.kubernetes.io/part-of: argo
  name: workflowtemplates.argoproj.io
spec:
  group: argoproj.io
  names:
    kind: WorkflowTemplate
    plural: workflowtemplates
    shortNames:
    - wftmpl
  scope: Namespaced
  version: v1alpha1
---
apiVersion: v1
kind: ServiceAccount
metadata:
  labels:
    app.kubernetes.io/part-of: argo
  name: argo
---
apiVersion: v1
kind: ServiceAccount
metadata:
  labels:
    app.kubernetes.io/part-of: argo
  name: argo-server
---
apiVersion: rbac.authorization.k8s.io/v1
kind: Role
metadata:
  labels:
    app.kubernetes.io/part-of: argo
  name: argo-role
rules:
- apiGroups:
  - ""
  resources:
  - pods
  - pods/exec
  verbs:
  - create
  - get
  - list
  - watch
  - update
  - patch
  - delete
- apiGroups:
  - ""
  resources:
  - configmaps
  verbs:
  - get
  - watch
  - list
- apiGroups:
  - ""
  resources:
  - persistentvolumeclaims
  verbs:
  - create
  - delete
- apiGroups:
  - argoproj.io
  resources:
  - workflows
  - workflows/finalizers
  verbs:
  - get
  - list
  - watch
  - update
  - patch
  - delete
  - create
- apiGroups:
  - argoproj.io
  resources:
  - workflowtemplates
  - workflowtemplates/finalizers
  verbs:
  - get
  - list
  - watch
- apiGroups:
  - ""
  resources:
  - serviceaccounts
  verbs:
  - get
  - list
- apiGroups:
  - ""
  resources:
  - secrets
  verbs:
  - get
- apiGroups:
  - argoproj.io
  resources:
  - cronworkflows
  - cronworkflows/finalizers
  verbs:
  - get
  - list
  - watch
  - update
  - patch
  - delete
- apiGroups:
  - ""
  resources:
  - events
  verbs:
  - create
- apiGroups:
  - policy
  resources:
  - poddisruptionbudgets
  verbs:
  - create
  - get
  - delete
---
apiVersion: rbac.authorization.k8s.io/v1
kind: Role
metadata:
  labels:
    app.kubernetes.io/part-of: argo
  name: argo-server-role
rules:
- apiGroups:
  - ""
  resources:
  - configmaps
  verbs:
  - get
  - watch
  - list
- apiGroups:
  - ""
  resources:
  - secrets
  verbs:
  - get
- apiGroups:
  - ""
  resources:
  - pods
  - pods/exec
  - pods/log
  verbs:
  - get
  - list
  - watch
  - delete
- apiGroups:
  - ""
  resources:
  - secrets
  verbs:
  - get
- apiGroups:
  - argoproj.io
  resources:
  - workflows
  - workflowtemplates
  - cronworkflows
  verbs:
  - create
  - get
  - list
  - watch
  - update
  - patch
  - delete
---
apiVersion: rbac.authorization.k8s.io/v1
kind: Role
metadata:
  labels:
    app.kubernetes.io/part-of: argo
  name: workflow-role
rules:
- apiGroups:
  - ""
  resources:
  - pods
  verbs:
  - get
  - watch
  - patch
- apiGroups:
  - ""
  resources:
  - pods/log
  verbs:
  - get
  - watch
---
apiVersion: rbac.authorization.k8s.io/v1
kind: ClusterRole
metadata:
  labels:
    app.kubernetes.io/part-of: argo
  name: argo-clusterworkflowtemplate-role
rules:
- apiGroups:
  - argoproj.io
  resources:
  - clusterworkflowtemplates
  - clusterworkflowtemplates/finalizers
  verbs:
  - get
  - list
  - watch
---
apiVersion: rbac.authorization.k8s.io/v1
kind: ClusterRole
metadata:
  labels:
    app.kubernetes.io/part-of: argo
  name: argo-server-clusterworkflowtemplate-role
rules:
- apiGroups:
  - argoproj.io
  resources:
  - clusterworkflowtemplates
  - clusterworkflowtemplates/finalizers
  verbs:
  - create
  - delete
  - watch
  - get
  - list
  - watch
---
apiVersion: rbac.authorization.k8s.io/v1
kind: RoleBinding
metadata:
  labels:
    app.kubernetes.io/part-of: argo
  name: argo-binding
roleRef:
  apiGroup: rbac.authorization.k8s.io
  kind: Role
  name: argo-role
subjects:
- kind: ServiceAccount
  name: argo
---
apiVersion: rbac.authorization.k8s.io/v1
kind: RoleBinding
metadata:
  labels:
    app.kubernetes.io/part-of: argo
  name: argo-server-binding
roleRef:
  apiGroup: rbac.authorization.k8s.io
  kind: Role
  name: argo-server-role
subjects:
- kind: ServiceAccount
  name: argo-server
---
apiVersion: rbac.authorization.k8s.io/v1
kind: RoleBinding
metadata:
  labels:
    app.kubernetes.io/part-of: argo
  name: workflow-default-binding
roleRef:
  apiGroup: rbac.authorization.k8s.io
  kind: Role
  name: workflow-role
subjects:
- kind: ServiceAccount
  name: default
---
apiVersion: rbac.authorization.k8s.io/v1
kind: ClusterRoleBinding
metadata:
  labels:
    app.kubernetes.io/part-of: argo
  name: argo-clusterworkflowtemplate-role-binding
roleRef:
  apiGroup: rbac.authorization.k8s.io
  kind: ClusterRole
  name: argo-clusterworkflowtemplate-role
subjects:
- kind: ServiceAccount
  name: argo
  namespace: argo
---
apiVersion: rbac.authorization.k8s.io/v1
kind: ClusterRoleBinding
metadata:
  labels:
    app.kubernetes.io/part-of: argo
  name: argo-server-clusterworkflowtemplate-role-binding
roleRef:
  apiGroup: rbac.authorization.k8s.io
  kind: ClusterRole
  name: argo-server-clusterworkflowtemplate-role
subjects:
- kind: ServiceAccount
  name: argo-server
  namespace: argo
---
apiVersion: v1
data:
  minio: |
    s3:
      bucket: my-bucket
      endpoint: minio:9000
      insecure: true
      accessKeySecret:
        name: my-minio-cred
        key: accesskey
      secretKeySecret:
        name: my-minio-cred
        key: secretkey
kind: ConfigMap
metadata:
<<<<<<< HEAD
=======
  labels:
    app.kubernetes.io/part-of: argo
>>>>>>> 8e1d56cb
  name: artifact-repositories
---
apiVersion: v1
data:
  artifactRepository: |
    archiveLogs: true
    s3:
      bucket: my-bucket
      endpoint: minio:9000
      insecure: true
      accessKeySecret:
        name: my-minio-cred
        key: accesskey
      secretKeySecret:
        name: my-minio-cred
        key: secretkey
  links: |
    - name: Example Workflow Link
      scope: workflow
      url: http://logging-facility?namespace=${metadata.namespace}&workflowName=${metadata.name}
    - name: Example Pod Link
      scope: pod
      url: http://logging-facility?namespace=${metadata.namespace}&podName=${metadata.name}
  metricsConfig: |
    disableLegacy: true
    enabled: true
    path: /metrics
    port: 9090
  persistence: |
    connectionPool:
      maxIdleConns: 100
      maxOpenConns: 0
      connMaxLifetime: 0s
    nodeStatusOffLoad: true
    archive: true
    archiveTTL: 7d
    mysql:
      host: mysql
      port: 3306
      database: argo
      tableName: argo_workflows
      userNameSecret:
        name: argo-mysql-config
        key: username
      passwordSecret:
        name: argo-mysql-config
        key: password
  sso: |
    issuer: http://dex:5556/dex
    clientId: argo-server
    clientSecret:
      name: argo-server-sso
      key: clientSecret
    redirectUrl: https://localhost:2746/oauth2/callback
kind: ConfigMap
metadata:
  labels:
    app.kubernetes.io/part-of: argo
  name: workflow-controller-configmap
---
apiVersion: v1
kind: Secret
metadata:
  labels:
    app: mysql
    app.kubernetes.io/part-of: argo
  name: argo-mysql-config
stringData:
  password: password
  username: mysql
type: Opaque
---
apiVersion: v1
kind: Secret
metadata:
  labels:
    app.kubernetes.io/part-of: argo
  name: argo-server-sso
stringData:
  clientSecret: ZXhhbXBsZS1hcHAtc2VjcmV0
---
apiVersion: v1
kind: Secret
metadata:
  labels:
    app: minio
    app.kubernetes.io/part-of: argo
  name: my-minio-cred
stringData:
  accesskey: admin
  secretkey: password
type: Opaque
---
apiVersion: v1
kind: Service
metadata:
  labels:
    app.kubernetes.io/part-of: argo
  name: argo-server
spec:
  ports:
  - name: web
    port: 2746
    targetPort: 2746
  selector:
    app: argo-server
    app.kubernetes.io/part-of: argo
---
apiVersion: v1
kind: Service
metadata:
  labels:
    app: minio
    app.kubernetes.io/part-of: argo
  name: minio
spec:
  ports:
  - port: 9000
    protocol: TCP
    targetPort: 9000
  selector:
    app: minio
    app.kubernetes.io/part-of: argo
---
apiVersion: v1
kind: Service
metadata:
  labels:
    app: mysql
    app.kubernetes.io/part-of: argo
  name: mysql
spec:
  ports:
  - port: 3306
    protocol: TCP
    targetPort: 3306
  selector:
    app: mysql
    app.kubernetes.io/part-of: argo
---
apiVersion: v1
kind: Service
metadata:
  labels:
    app.kubernetes.io/part-of: argo
  name: workflow-controller-metrics
spec:
  ports:
  - name: metrics
    port: 9090
    protocol: TCP
    targetPort: 9090
  selector:
    app: workflow-controller
    app.kubernetes.io/part-of: argo
---
apiVersion: apps/v1
kind: Deployment
metadata:
  labels:
    app.kubernetes.io/part-of: argo
  name: argo-server
spec:
  selector:
    matchLabels:
      app: argo-server
      app.kubernetes.io/part-of: argo
  template:
    metadata:
      labels:
        app: argo-server
        app.kubernetes.io/part-of: argo
    spec:
      containers:
      - args:
        - server
        - --namespaced
        - --auth-mode
        - server
        - --auth-mode
        - sso
        image: argoproj/argocli:latest
        name: argo-server
        ports:
        - containerPort: 2746
          name: web
        readinessProbe:
          httpGet:
            path: /
            port: 2746
            scheme: HTTP
          initialDelaySeconds: 10
          periodSeconds: 20
      nodeSelector:
        kubernetes.io/os: linux
      serviceAccountName: argo-server
---
apiVersion: apps/v1
kind: Deployment
metadata:
  labels:
    app: mysql
    app.kubernetes.io/part-of: argo
  name: mysql
spec:
  selector:
    matchLabels:
      app: mysql
      app.kubernetes.io/part-of: argo
  template:
    metadata:
      labels:
        app: mysql
        app.kubernetes.io/part-of: argo
      name: mysql
    spec:
      containers:
      - env:
        - name: MYSQL_USER
          value: mysql
        - name: MYSQL_PASSWORD
          value: password
        - name: MYSQL_DATABASE
          value: argo
        - name: MYSQL_RANDOM_ROOT_PASSWORD
          value: "yes"
        image: mysql:8
        name: main
        ports:
        - containerPort: 5432
        readinessProbe:
          exec:
            command:
            - mysql
            - -u
            - mysql
            - -ppassword
            - argo
            - -e
            - SELECT 1
          initialDelaySeconds: 15
          timeoutSeconds: 2
      nodeSelector:
        kubernetes.io/os: linux
---
apiVersion: apps/v1
kind: Deployment
metadata:
  labels:
    app.kubernetes.io/part-of: argo
  name: workflow-controller
spec:
  selector:
    matchLabels:
      app: workflow-controller
      app.kubernetes.io/part-of: argo
  template:
    metadata:
      labels:
        app: workflow-controller
        app.kubernetes.io/part-of: argo
    spec:
      containers:
      - args:
        - --configmap
        - workflow-controller-configmap
        - --executor-image
        - argoproj/argoexec:latest
        - --namespaced
        command:
        - workflow-controller
        image: argoproj/workflow-controller:latest
        name: workflow-controller
      nodeSelector:
        kubernetes.io/os: linux
      serviceAccountName: argo
---
apiVersion: v1
kind: Pod
metadata:
  labels:
    app: minio
    app.kubernetes.io/part-of: argo
  name: minio
spec:
  containers:
  - command:
    - minio
    - server
    - /data
    env:
    - name: MINIO_ACCESS_KEY
      value: admin
    - name: MINIO_SECRET_KEY
      value: password
    image: minio/minio:RELEASE.2019-12-17T23-16-33Z
    lifecycle:
      postStart:
        exec:
          command:
          - mkdir
          - -p
          - /data/my-bucket
    livenessProbe:
      httpGet:
        path: /minio/health/live
        port: 9000
      initialDelaySeconds: 5
      periodSeconds: 10
    name: main
    ports:
    - containerPort: 9000
    readinessProbe:
      httpGet:
        path: /minio/health/ready
        port: 9000
      initialDelaySeconds: 5
      periodSeconds: 10<|MERGE_RESOLUTION|>--- conflicted
+++ resolved
@@ -386,11 +386,8 @@
         key: secretkey
 kind: ConfigMap
 metadata:
-<<<<<<< HEAD
-=======
-  labels:
-    app.kubernetes.io/part-of: argo
->>>>>>> 8e1d56cb
+  labels:
+    app.kubernetes.io/part-of: argo
   name: artifact-repositories
 ---
 apiVersion: v1

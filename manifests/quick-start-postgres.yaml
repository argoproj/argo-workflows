--- conflicted
+++ resolved
@@ -89,11 +89,6 @@
     app.kubernetes.io/part-of: argo
   name: argo-server
 ---
-apiVersion: v1
-kind: ServiceAccount
-metadata:
-  name: dex
----
 apiVersion: rbac.authorization.k8s.io/v1
 kind: Role
 metadata:
@@ -247,26 +242,8 @@
 apiVersion: rbac.authorization.k8s.io/v1
 kind: Role
 metadata:
-<<<<<<< HEAD
-  name: dex
-rules:
-- apiGroups:
-  - ""
-  resources:
-  - secrets
-  - configmaps
-  verbs:
-  - get
-  - list
-  - watch
----
-apiVersion: rbac.authorization.k8s.io/v1
-kind: Role
-metadata:
-=======
-  labels:
-    app.kubernetes.io/part-of: argo
->>>>>>> 6c369e61
+  labels:
+    app.kubernetes.io/part-of: argo
   name: workflow-role
 rules:
 - apiGroups:
@@ -353,23 +330,8 @@
 apiVersion: rbac.authorization.k8s.io/v1
 kind: RoleBinding
 metadata:
-<<<<<<< HEAD
-  name: dex
-roleRef:
-  apiGroup: rbac.authorization.k8s.io
-  kind: Role
-  name: dex
-subjects:
-- kind: ServiceAccount
-  name: dex
----
-apiVersion: rbac.authorization.k8s.io/v1
-kind: RoleBinding
-metadata:
-=======
-  labels:
-    app.kubernetes.io/part-of: argo
->>>>>>> 6c369e61
+  labels:
+    app.kubernetes.io/part-of: argo
   name: workflow-default-binding
 roleRef:
   apiGroup: rbac.authorization.k8s.io
@@ -408,38 +370,6 @@
 - kind: ServiceAccount
   name: argo-server
   namespace: argo
----
-apiVersion: v1
-data:
-  config.yaml: |
-    issuer: http://dex:5556/dex
-    storage:
-      type: sqlite3
-      config:
-        file: ":memory:"
-    web:
-      http: 0.0.0.0:5556
-    logger:
-      level: debug
-    staticClients:
-      - id: argo-server
-        redirectURIs:
-          - https://localhost:2746/oauth2/callback
-        name: Argo Server
-        secret: ZXhhbXBsZS1hcHAtc2VjcmV0
-    connectors:
-      - type: mockCallback
-        id: mock
-        name: Example
-    enablePasswordDB: true
-    staticPasswords:
-      - email: admin@example.com
-        hash: $2a$10$2b2cU8CPhOTaGrs1HRQuAueS7JTT5ZHsHSzYiFPm1leZck7Mc8T4W
-        username: admin
-        userID: 08a8684b-db88-4b73-90a9-3cd1661f5466
-kind: ConfigMap
-metadata:
-  name: dex
 ---
 apiVersion: v1
 data:
@@ -486,13 +416,6 @@
       passwordSecret:
         name: argo-postgres-config
         key: password
-  sso: |
-    issuer: http://dex:5556/dex
-    clientId: argo-server
-    clientSecret:
-      name: argo-server-sso
-      key: clientSecret
-    redirectUrl: https://localhost:2746/oauth2/callback
 kind: ConfigMap
 metadata:
   labels:
@@ -510,13 +433,6 @@
   password: password
   username: postgres
 type: Opaque
----
-apiVersion: v1
-kind: Secret
-metadata:
-  name: argo-server-sso
-stringData:
-  clientSecret: ZXhhbXBsZS1hcHAtc2VjcmV0
 ---
 apiVersion: v1
 kind: Secret
@@ -544,17 +460,6 @@
   selector:
     app: argo-server
     app.kubernetes.io/part-of: argo
----
-apiVersion: v1
-kind: Service
-metadata:
-  name: dex
-spec:
-  ports:
-  - name: http
-    port: 5556
-  selector:
-    app: dex
 ---
 apiVersion: v1
 kind: Service
@@ -625,10 +530,6 @@
       - args:
         - server
         - --namespaced
-        - --auth-mode
-        - server
-        - --auth-mode
-        - sso
         image: argoproj/argocli:latest
         name: argo-server
         ports:
@@ -644,39 +545,6 @@
       nodeSelector:
         kubernetes.io/os: linux
       serviceAccountName: argo-server
----
-apiVersion: apps/v1
-kind: Deployment
-metadata:
-  labels:
-    app: dex
-  name: dex
-spec:
-  selector:
-    matchLabels:
-      app: dex
-  template:
-    metadata:
-      labels:
-        app: dex
-    spec:
-      containers:
-      - args:
-        - serve
-        - /data/config.yaml
-        image: quay.io/dexidp/dex:v2.23.0
-        name: dex
-        ports:
-        - containerPort: 5556
-          name: http
-        volumeMounts:
-        - mountPath: /data
-          name: config
-      serviceAccountName: dex
-      volumes:
-      - configMap:
-          name: dex
-        name: config
 ---
 apiVersion: apps/v1
 kind: Deployment

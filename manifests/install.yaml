# This is an auto-generated file. DO NOT EDIT
apiVersion: apiextensions.k8s.io/v1beta1
kind: CustomResourceDefinition
metadata:
  name: workflows.argoproj.io
spec:
  group: argoproj.io
  names:
    kind: Workflow
    plural: workflows
    shortNames:
    - wf
  scope: Namespaced
  version: v1alpha1
---
apiVersion: apiextensions.k8s.io/v1beta1
kind: CustomResourceDefinition
metadata:
  name: workflowtemplates.argoproj.io
spec:
  group: argoproj.io
  names:
    kind: WorkflowTemplate
    plural: workflowtemplates
    shortNames:
    - wftmpl
  scope: Namespaced
  version: v1alpha1
---
apiVersion: v1
kind: ServiceAccount
metadata:
  name: argo
---
apiVersion: v1
kind: ServiceAccount
metadata:
  name: argo-ui
---
apiVersion: rbac.authorization.k8s.io/v1
kind: Role
metadata:
  name: argo-role
rules:
- apiGroups:
  - ""
  resources:
  - secrets
  verbs:
  - get
---
apiVersion: rbac.authorization.k8s.io/v1
kind: ClusterRole
metadata:
  labels:
    rbac.authorization.k8s.io/aggregate-to-admin: "true"
  name: argo-aggregate-to-admin
rules:
- apiGroups:
  - argoproj.io
  resources:
  - workflows
  - workflows/finalizers
  - workflowtemplates
  - workflowtemplates/finalizers
  verbs:
  - create
  - delete
  - deletecollection
  - get
  - list
  - patch
  - update
  - watch
---
apiVersion: rbac.authorization.k8s.io/v1
kind: ClusterRole
metadata:
  labels:
    rbac.authorization.k8s.io/aggregate-to-edit: "true"
  name: argo-aggregate-to-edit
rules:
- apiGroups:
  - argoproj.io
  resources:
  - workflows
  - workflows/finalizers
  - workflowtemplates
  - workflowtemplates/finalizers
  verbs:
  - create
  - delete
  - deletecollection
  - get
  - list
  - patch
  - update
  - watch
---
apiVersion: rbac.authorization.k8s.io/v1
kind: ClusterRole
metadata:
  labels:
    rbac.authorization.k8s.io/aggregate-to-view: "true"
  name: argo-aggregate-to-view
rules:
- apiGroups:
  - argoproj.io
  resources:
  - workflows
  - workflows/finalizers
  - workflowtemplates
  - workflowtemplates/finalizers
  verbs:
  - get
  - list
  - watch
---
apiVersion: rbac.authorization.k8s.io/v1
kind: ClusterRole
metadata:
  name: argo-cluster-role
rules:
- apiGroups:
  - ""
  resources:
  - pods
  - pods/exec
  verbs:
  - create
  - get
  - list
  - watch
  - update
  - patch
  - delete
- apiGroups:
  - ""
  resources:
  - configmaps
  verbs:
  - get
  - watch
  - list
- apiGroups:
  - ""
  resources:
  - persistentvolumeclaims
  verbs:
  - create
  - delete
- apiGroups:
  - argoproj.io
  resources:
  - workflows
  - workflows/finalizers
  verbs:
  - get
  - list
  - watch
  - update
  - patch
  - delete
- apiGroups:
  - argoproj.io
  resources:
  - workflowtemplates
  - workflowtemplates/finalizers
  verbs:
  - get
  - list
  - watch
<<<<<<< HEAD
=======
- apiGroups:
  - ""
  resources:
  - serviceaccounts
  verbs:
  - get
  - list
>>>>>>> 76461f92
---
apiVersion: rbac.authorization.k8s.io/v1
kind: ClusterRole
metadata:
  name: argo-ui-cluster-role
rules:
- apiGroups:
  - ""
  resources:
  - pods
  - pods/exec
  - pods/log
  verbs:
  - get
  - list
  - watch
- apiGroups:
  - ""
  resources:
  - secrets
  verbs:
  - get
- apiGroups:
  - argoproj.io
  resources:
  - workflows
  - workflowtemplates
  verbs:
  - get
  - list
  - watch
---
apiVersion: rbac.authorization.k8s.io/v1
kind: RoleBinding
metadata:
  name: argo-binding
roleRef:
  apiGroup: rbac.authorization.k8s.io
  kind: Role
  name: argo-role
subjects:
- kind: ServiceAccount
  name: argo
---
apiVersion: rbac.authorization.k8s.io/v1
kind: ClusterRoleBinding
metadata:
  name: argo-binding
roleRef:
  apiGroup: rbac.authorization.k8s.io
  kind: ClusterRole
  name: argo-cluster-role
subjects:
- kind: ServiceAccount
  name: argo
  namespace: argo
---
apiVersion: rbac.authorization.k8s.io/v1
kind: ClusterRoleBinding
metadata:
  name: argo-ui-binding
roleRef:
  apiGroup: rbac.authorization.k8s.io
  kind: ClusterRole
  name: argo-ui-cluster-role
subjects:
- kind: ServiceAccount
  name: argo-ui
  namespace: argo
---
apiVersion: v1
kind: ConfigMap
metadata:
  name: workflow-controller-configmap
---
apiVersion: v1
kind: Service
metadata:
  name: argo-ui
spec:
  ports:
  - port: 80
    targetPort: 8001
  selector:
    app: argo-ui
---
apiVersion: apps/v1
kind: Deployment
metadata:
  name: argo-ui
spec:
  selector:
    matchLabels:
      app: argo-ui
  template:
    metadata:
      labels:
        app: argo-ui
    spec:
      containers:
      - env:
        - name: ARGO_NAMESPACE
          valueFrom:
            fieldRef:
              apiVersion: v1
              fieldPath: metadata.namespace
        - name: IN_CLUSTER
          value: "true"
        - name: ENABLE_WEB_CONSOLE
          value: "false"
        - name: BASE_HREF
          value: /
        image: argoproj/argoui:v2.4.0-rc1
        name: argo-ui
      serviceAccountName: argo-ui
---
apiVersion: apps/v1
kind: Deployment
metadata:
  name: workflow-controller
spec:
  selector:
    matchLabels:
      app: workflow-controller
  template:
    metadata:
      labels:
        app: workflow-controller
    spec:
      containers:
      - args:
        - --configmap
        - workflow-controller-configmap
        - --executor-image
        - argoproj/argoexec:v2.4.0-rc1
        command:
        - workflow-controller
        image: argoproj/workflow-controller:v2.4.0-rc1
        name: workflow-controller
      serviceAccountName: argo<|MERGE_RESOLUTION|>--- conflicted
+++ resolved
@@ -170,8 +170,6 @@
   - get
   - list
   - watch
-<<<<<<< HEAD
-=======
 - apiGroups:
   - ""
   resources:
@@ -179,7 +177,6 @@
   verbs:
   - get
   - list
->>>>>>> 76461f92
 ---
 apiVersion: rbac.authorization.k8s.io/v1
 kind: ClusterRole
@@ -292,7 +289,7 @@
           value: "false"
         - name: BASE_HREF
           value: /
-        image: argoproj/argoui:v2.4.0-rc1
+        image: argoproj/argoui:latest
         name: argo-ui
       serviceAccountName: argo-ui
 ---
@@ -314,9 +311,9 @@
         - --configmap
         - workflow-controller-configmap
         - --executor-image
-        - argoproj/argoexec:v2.4.0-rc1
+        - argoproj/argoexec:latest
         command:
         - workflow-controller
-        image: argoproj/workflow-controller:v2.4.0-rc1
+        image: argoproj/workflow-controller:latest
         name: workflow-controller
       serviceAccountName: argo
--- conflicted
+++ resolved
@@ -245,6 +245,20 @@
 - apiGroups:
   - ""
   resources:
+  - configmaps
+  verbs:
+  - get
+  - watch
+  - list
+- apiGroups:
+  - ""
+  resources:
+  - secrets
+  verbs:
+  - get
+- apiGroups:
+  - ""
+  resources:
   - pods
   - pods/exec
   - pods/log
@@ -340,16 +354,10 @@
     spec:
       containers:
       - args:
-<<<<<<< HEAD
         - server
         - --auth-mode
         - client
         image: argoproj/argocli:latest
-=======
-        - --auth-mode
-        - client
-        image: argoproj/argo-server:latest
->>>>>>> 14d58036
         name: argo-server
         ports:
         - containerPort: 2746

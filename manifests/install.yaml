--- conflicted
+++ resolved
@@ -301,11 +301,7 @@
   - workflows
   - workflowtemplates
   - cronworkflows
-<<<<<<< HEAD
-  - clusterworkflows
-=======
   - clusterworkflowtemplates
->>>>>>> b1b5baf5
   verbs:
   - create
   - get

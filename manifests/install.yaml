--- conflicted
+++ resolved
@@ -342,15 +342,6 @@
       - args:
         - --auth-mode
         - client
-<<<<<<< HEAD
-        env:
-        - name: ARGO_NAMESPACE
-          valueFrom:
-            fieldRef:
-              apiVersion: v1
-              fieldPath: metadata.namespace
-=======
->>>>>>> dd704dd6
         image: argoproj/argo-server:latest
         name: argo-server
         ports:

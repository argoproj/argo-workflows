# This is an auto-generated file. DO NOT EDIT
apiVersion: apiextensions.k8s.io/v1beta1
kind: CustomResourceDefinition
metadata:
  name: cronworkflows.argoproj.io
spec:
  group: argoproj.io
  names:
    kind: CronWorkflow
    plural: cronworkflows
    shortNames:
    - cronwf
    - cwf
  scope: Namespaced
  version: v1alpha1
---
apiVersion: apiextensions.k8s.io/v1beta1
kind: CustomResourceDefinition
metadata:
  name: workflows.argoproj.io
spec:
  additionalPrinterColumns:
  - JSONPath: .status.phase
    description: Status of the workflow
    name: Status
    type: string
  - JSONPath: .status.startedAt
    description: When the workflow was started
    format: date-time
    name: Age
    type: date
  group: argoproj.io
  names:
    kind: Workflow
    plural: workflows
    shortNames:
    - wf
  scope: Namespaced
  version: v1alpha1
---
apiVersion: apiextensions.k8s.io/v1beta1
kind: CustomResourceDefinition
metadata:
  name: workflowtemplates.argoproj.io
spec:
  group: argoproj.io
  names:
    kind: WorkflowTemplate
    plural: workflowtemplates
    shortNames:
    - wftmpl
  scope: Namespaced
  version: v1alpha1
---
apiVersion: v1
kind: ServiceAccount
metadata:
  name: argo
---
apiVersion: rbac.authorization.k8s.io/v1
kind: Role
metadata:
  name: argo-role
rules:
- apiGroups:
  - ""
  resources:
  - secrets
  verbs:
  - get
---
apiVersion: rbac.authorization.k8s.io/v1
kind: ClusterRole
metadata:
  labels:
    rbac.authorization.k8s.io/aggregate-to-admin: "true"
  name: argo-aggregate-to-admin
rules:
- apiGroups:
  - argoproj.io
  resources:
  - workflows
  - workflows/finalizers
  - workflowtemplates
  - workflowtemplates/finalizers
  - cronworkflows
  - cronworkflows/finalizers
  verbs:
  - create
  - delete
  - deletecollection
  - get
  - list
  - patch
  - update
  - watch
---
apiVersion: rbac.authorization.k8s.io/v1
kind: ClusterRole
metadata:
  labels:
    rbac.authorization.k8s.io/aggregate-to-edit: "true"
  name: argo-aggregate-to-edit
rules:
- apiGroups:
  - argoproj.io
  resources:
  - workflows
  - workflows/finalizers
  - workflowtemplates
  - workflowtemplates/finalizers
  - cronworkflows
  - cronworkflows/finalizers
  verbs:
  - create
  - delete
  - deletecollection
  - get
  - list
  - patch
  - update
  - watch
---
apiVersion: rbac.authorization.k8s.io/v1
kind: ClusterRole
metadata:
  labels:
    rbac.authorization.k8s.io/aggregate-to-view: "true"
  name: argo-aggregate-to-view
rules:
- apiGroups:
  - argoproj.io
  resources:
  - workflows
  - workflows/finalizers
  - workflowtemplates
  - workflowtemplates/finalizers
  - cronworkflows
  - cronworkflows/finalizers
  verbs:
  - get
  - list
  - watch
---
apiVersion: rbac.authorization.k8s.io/v1
kind: ClusterRole
metadata:
  name: argo-cluster-role
rules:
- apiGroups:
  - ""
  resources:
  - pods
  - pods/exec
  verbs:
  - create
  - get
  - list
  - watch
  - update
  - patch
  - delete
- apiGroups:
  - ""
  resources:
  - configmaps
  verbs:
  - get
  - watch
  - list
- apiGroups:
  - ""
  resources:
  - persistentvolumeclaims
  verbs:
  - create
  - delete
- apiGroups:
  - argoproj.io
  resources:
  - workflows
  - workflows/finalizers
  verbs:
  - get
  - list
  - watch
  - update
  - patch
  - delete
  - create
- apiGroups:
  - argoproj.io
  resources:
  - workflowtemplates
  - workflowtemplates/finalizers
  verbs:
  - get
  - list
  - watch
- apiGroups:
  - ""
  resources:
  - serviceaccounts
  verbs:
  - get
  - list
- apiGroups:
  - argoproj.io
  resources:
  - cronworkflows
  - cronworkflows/finalizers
  verbs:
  - get
  - list
  - watch
  - update
  - patch
  - delete
---
apiVersion: rbac.authorization.k8s.io/v1
<<<<<<< HEAD
=======
kind: ClusterRole
metadata:
  name: argo-ui-cluster-role
rules:
- apiGroups:
  - ""
  resources:
  - pods
  - pods/exec
  - pods/log
  verbs:
  - get
  - list
  - watch
- apiGroups:
  - ""
  resources:
  - secrets
  verbs:
  - get
- apiGroups:
  - argoproj.io
  resources:
  - workflows
  - workflowtemplates
  - cronworkflows
  verbs:
  - get
  - list
  - watch
---
apiVersion: rbac.authorization.k8s.io/v1
>>>>>>> 7e9b2b58
kind: RoleBinding
metadata:
  name: argo-binding
roleRef:
  apiGroup: rbac.authorization.k8s.io
  kind: Role
  name: argo-role
subjects:
- kind: ServiceAccount
  name: argo
---
apiVersion: rbac.authorization.k8s.io/v1
kind: ClusterRoleBinding
metadata:
  name: argo-binding
roleRef:
  apiGroup: rbac.authorization.k8s.io
  kind: ClusterRole
  name: argo-cluster-role
subjects:
- kind: ServiceAccount
  name: argo
  namespace: argo
---
apiVersion: v1
kind: ConfigMap
metadata:
  name: workflow-controller-configmap
---
apiVersion: v1
kind: Service
metadata:
  labels:
    app: argo-server
  name: argo-server
spec:
  ports:
  - port: 2746
    protocol: TCP
    targetPort: 2746
  selector:
    app: argo-server
---
apiVersion: apps/v1
kind: Deployment
metadata:
  name: argo-server
spec:
  selector:
    matchLabels:
      app: argo-server
  template:
    metadata:
      labels:
        app: argo-server
    spec:
      containers:
      - args:
        - --enable-client-auth
        image: argoproj/argo-server:latest
        name: argo-server
        ports:
        - containerPort: 2746
---
apiVersion: apps/v1
kind: Deployment
metadata:
  name: workflow-controller
spec:
  selector:
    matchLabels:
      app: workflow-controller
  template:
    metadata:
      labels:
        app: workflow-controller
    spec:
      containers:
      - args:
        - --configmap
        - workflow-controller-configmap
        - --executor-image
        - argoproj/argoexec:latest
        command:
        - workflow-controller
        image: argoproj/workflow-controller:latest
        name: workflow-controller
      serviceAccountName: argo<|MERGE_RESOLUTION|>--- conflicted
+++ resolved
@@ -218,41 +218,6 @@
   - delete
 ---
 apiVersion: rbac.authorization.k8s.io/v1
-<<<<<<< HEAD
-=======
-kind: ClusterRole
-metadata:
-  name: argo-ui-cluster-role
-rules:
-- apiGroups:
-  - ""
-  resources:
-  - pods
-  - pods/exec
-  - pods/log
-  verbs:
-  - get
-  - list
-  - watch
-- apiGroups:
-  - ""
-  resources:
-  - secrets
-  verbs:
-  - get
-- apiGroups:
-  - argoproj.io
-  resources:
-  - workflows
-  - workflowtemplates
-  - cronworkflows
-  verbs:
-  - get
-  - list
-  - watch
----
-apiVersion: rbac.authorization.k8s.io/v1
->>>>>>> 7e9b2b58
 kind: RoleBinding
 metadata:
   name: argo-binding

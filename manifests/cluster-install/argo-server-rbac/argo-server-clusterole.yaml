apiVersion: rbac.authorization.k8s.io/v1
kind: ClusterRole
metadata:
  name: argo-server-cluster-role
rules:
  - apiGroups:
      - ""
    resources:
      - configmaps
    verbs:
      - get
      - watch
      - list
  - apiGroups:
      - ""
    resources:
      - secrets
    verbs:
      - get
  - apiGroups:
      - ""
    resources:
      - pods
      - pods/exec
      - pods/log
    verbs:
      - get
      - list
      - watch
      - delete
  - apiGroups:
      - ""
    resources:
      - secrets
    verbs:
      - get
  - apiGroups:
      - argoproj.io
    resources:
      - workflows
      - workflowtemplates
      - cronworkflows
<<<<<<< HEAD
      - clusterworkflows
=======
      - clusterworkflowtemplates
>>>>>>> b1b5baf5
    verbs:
      - create
      - get
      - list
      - watch
      - update
      - patch
      - delete<|MERGE_RESOLUTION|>--- conflicted
+++ resolved
@@ -40,11 +40,7 @@
       - workflows
       - workflowtemplates
       - cronworkflows
-<<<<<<< HEAD
-      - clusterworkflows
-=======
       - clusterworkflowtemplates
->>>>>>> b1b5baf5
     verbs:
       - create
       - get

# This is an auto-generated file. DO NOT EDIT
apiVersion: apiextensions.k8s.io/v1
kind: CustomResourceDefinition
metadata:
  name: clusterworkflowtemplates.argoproj.io
spec:
  group: argoproj.io
  names:
    kind: ClusterWorkflowTemplate
    listKind: ClusterWorkflowTemplateList
    plural: clusterworkflowtemplates
    shortNames:
    - clusterwftmpl
    - cwft
    singular: clusterworkflowtemplate
  scope: Cluster
  versions:
  - name: v1alpha1
    schema:
      openAPIV3Schema:
        properties:
          apiVersion:
            type: string
          kind:
            type: string
          metadata:
            type: object
          spec:
            type: object
            x-kubernetes-map-type: atomic
            x-kubernetes-preserve-unknown-fields: true
        required:
        - metadata
        - spec
        type: object
    served: true
    storage: true
---
apiVersion: apiextensions.k8s.io/v1
kind: CustomResourceDefinition
metadata:
  name: cronworkflows.argoproj.io
spec:
  group: argoproj.io
  names:
    kind: CronWorkflow
    listKind: CronWorkflowList
    plural: cronworkflows
    shortNames:
    - cwf
    - cronwf
    singular: cronworkflow
  scope: Namespaced
  versions:
  - name: v1alpha1
    schema:
      openAPIV3Schema:
        properties:
          apiVersion:
            type: string
          kind:
            type: string
          metadata:
            type: object
          spec:
            type: object
            x-kubernetes-map-type: atomic
            x-kubernetes-preserve-unknown-fields: true
          status:
            type: object
            x-kubernetes-map-type: atomic
            x-kubernetes-preserve-unknown-fields: true
        required:
        - metadata
        - spec
        type: object
    served: true
    storage: true
---
apiVersion: apiextensions.k8s.io/v1
kind: CustomResourceDefinition
metadata:
  name: workfloweventbindings.argoproj.io
spec:
  group: argoproj.io
  names:
    kind: WorkflowEventBinding
    listKind: WorkflowEventBindingList
    plural: workfloweventbindings
    shortNames:
    - wfeb
    singular: workfloweventbinding
  scope: Namespaced
  versions:
  - name: v1alpha1
    schema:
      openAPIV3Schema:
        properties:
          apiVersion:
            type: string
          kind:
            type: string
          metadata:
            type: object
          spec:
            type: object
            x-kubernetes-map-type: atomic
            x-kubernetes-preserve-unknown-fields: true
        required:
        - metadata
        - spec
        type: object
    served: true
    storage: true
---
apiVersion: apiextensions.k8s.io/v1
kind: CustomResourceDefinition
metadata:
  name: workflows.argoproj.io
spec:
  group: argoproj.io
  names:
    kind: Workflow
    listKind: WorkflowList
    plural: workflows
    shortNames:
    - wf
    singular: workflow
  scope: Namespaced
  versions:
  - additionalPrinterColumns:
    - description: Status of the workflow
      jsonPath: .status.phase
      name: Status
      type: string
    - description: When the workflow was started
      format: date-time
      jsonPath: .status.startedAt
      name: Age
      type: date
    name: v1alpha1
    schema:
      openAPIV3Schema:
        properties:
          apiVersion:
            type: string
          kind:
            type: string
          metadata:
            type: object
          spec:
            type: object
            x-kubernetes-map-type: atomic
            x-kubernetes-preserve-unknown-fields: true
          status:
            type: object
            x-kubernetes-map-type: atomic
            x-kubernetes-preserve-unknown-fields: true
        required:
        - metadata
        - spec
        type: object
    served: true
    storage: true
    subresources: {}
---
apiVersion: apiextensions.k8s.io/v1
kind: CustomResourceDefinition
metadata:
  name: workflowtasksets.argoproj.io
spec:
  group: argoproj.io
  names:
    kind: WorkflowTaskSet
    listKind: WorkflowTaskSetList
    plural: workflowtasksets
    shortNames:
    - wfts
    singular: workflowtaskset
  scope: Namespaced
  versions:
  - name: v1alpha1
    schema:
      openAPIV3Schema:
        properties:
          apiVersion:
            type: string
          kind:
            type: string
          metadata:
            type: object
          spec:
            type: object
            x-kubernetes-map-type: atomic
            x-kubernetes-preserve-unknown-fields: true
          status:
            type: object
            x-kubernetes-map-type: atomic
            x-kubernetes-preserve-unknown-fields: true
        required:
        - metadata
        - spec
        type: object
    served: true
    storage: true
    subresources:
      status: {}
---
apiVersion: apiextensions.k8s.io/v1
kind: CustomResourceDefinition
metadata:
  name: workflowtemplates.argoproj.io
spec:
  group: argoproj.io
  names:
    kind: WorkflowTemplate
    listKind: WorkflowTemplateList
    plural: workflowtemplates
    shortNames:
    - wftmpl
    singular: workflowtemplate
  scope: Namespaced
  versions:
  - name: v1alpha1
    schema:
      openAPIV3Schema:
        properties:
          apiVersion:
            type: string
          kind:
            type: string
          metadata:
            type: object
          spec:
            type: object
            x-kubernetes-map-type: atomic
            x-kubernetes-preserve-unknown-fields: true
        required:
        - metadata
        - spec
        type: object
    served: true
    storage: true
---
apiVersion: v1
kind: ServiceAccount
metadata:
  name: argo
---
apiVersion: v1
kind: ServiceAccount
metadata:
  name: argo-server
---
apiVersion: v1
kind: ServiceAccount
metadata:
  name: github.com
---
apiVersion: rbac.authorization.k8s.io/v1
kind: Role
metadata:
  annotations:
    workflows.argoproj.io/description: |
      This is the minimum recommended permissions needed if you want to use the agent, e.g. for HTTP or plugin templates.
  name: agent
rules:
- apiGroups:
  - argoproj.io
  resources:
  - workflowtasksets
  verbs:
  - list
  - watch
  - patch
---
apiVersion: rbac.authorization.k8s.io/v1
kind: Role
metadata:
  name: argo-role
rules:
- apiGroups:
  - coordination.k8s.io
  resources:
  - leases
  verbs:
  - create
  - get
  - update
- apiGroups:
  - ""
  resources:
  - pods
  - pods/exec
  verbs:
  - create
  - get
  - list
  - watch
  - update
  - patch
  - delete
- apiGroups:
  - ""
  resources:
  - configmaps
  verbs:
  - get
  - watch
  - list
- apiGroups:
  - ""
  resources:
  - persistentvolumeclaims
  - persistentvolumeclaims/finalizers
  verbs:
  - create
  - update
  - delete
  - get
- apiGroups:
  - argoproj.io
  resources:
  - workflows
  - workflows/finalizers
  - workflowtasksets
  - workflowtasksets/finalizers
  verbs:
  - get
  - list
  - watch
  - update
  - patch
  - delete
  - create
- apiGroups:
  - argoproj.io
  resources:
  - workflowtemplates
  - workflowtemplates/finalizers
  verbs:
  - get
  - list
  - watch
- apiGroups:
  - ""
  resources:
  - serviceaccounts
  verbs:
  - get
  - list
- apiGroups:
  - ""
  resources:
  - secrets
  verbs:
  - get
- apiGroups:
  - argoproj.io
  resources:
  - cronworkflows
  - cronworkflows/finalizers
  verbs:
  - get
  - list
  - watch
  - update
  - patch
  - delete
- apiGroups:
  - ""
  resources:
  - events
  verbs:
  - create
  - patch
- apiGroups:
  - policy
  resources:
  - poddisruptionbudgets
  verbs:
  - create
  - get
  - delete
---
apiVersion: rbac.authorization.k8s.io/v1
kind: Role
metadata:
  name: argo-server-role
rules:
- apiGroups:
  - ""
  resources:
  - configmaps
  verbs:
  - get
  - watch
  - list
- apiGroups:
  - ""
  resources:
  - secrets
  verbs:
  - get
  - create
  - list
  - watch
- apiGroups:
  - ""
  resources:
  - pods
  - pods/exec
  - pods/log
  verbs:
  - get
  - list
  - watch
  - delete
- apiGroups:
  - ""
  resources:
  - events
  verbs:
  - watch
  - create
  - patch
- apiGroups:
  - ""
  resources:
  - serviceaccounts
  verbs:
  - get
  - list
  - watch
- apiGroups:
  - argoproj.io
  resources:
  - eventsources
  - sensors
  - workflows
  - workfloweventbindings
  - workflowtemplates
  - cronworkflows
  - cronworkflows/finalizers
  verbs:
  - create
  - get
  - list
  - watch
  - update
  - patch
  - delete
---
apiVersion: rbac.authorization.k8s.io/v1
kind: Role
metadata:
  annotations:
    workflows.argoproj.io/description: |
      Recomended minimum permissions for the `emissary` executor.
  name: executor
rules:
- apiGroups:
  - ""
  resources:
  - pods
  verbs:
  - patch
---
apiVersion: rbac.authorization.k8s.io/v1
kind: Role
metadata:
  annotations:
    workflows.argoproj.io/description: |
      This is an example of the permissions you would need if you wanted to use a resource template to create and manage
      other pods. The same pattern would be suitable for other resurces, e.g. a service
  name: pod-manager
rules:
- apiGroups:
  - ""
  resources:
  - pods
  verbs:
<<<<<<< HEAD
  - create
  - get
---
apiVersion: rbac.authorization.k8s.io/v1
kind: Role
metadata:
  name: submit-workflow-template
rules:
=======
  - patch
- apiGroups:
  - ""
  resources:
  - pods
  verbs:
  - get
  - watch
- apiGroups:
  - ""
  resources:
  - pods/log
  verbs:
  - get
  - watch
>>>>>>> 06d4bf76
- apiGroups:
  - argoproj.io
  resources:
  - workfloweventbindings
  verbs:
  - list
- apiGroups:
  - argoproj.io
  resources:
  - workflowtemplates
  verbs:
  - get
- apiGroups:
  - argoproj.io
  resources:
  - workflows
  verbs:
  - create
---
apiVersion: rbac.authorization.k8s.io/v1
kind: Role
metadata:
  annotations:
    workflows.argoproj.io/description: |
      This is an example of the permissions you would need if you wanted to use a resource template to create and manage
      other workflows. The same pattern would be suitable for other resurces, e.g. a service
  name: workflow-manager
rules:
- apiGroups:
  - argoproj.io
  resources:
<<<<<<< HEAD
  - workflows
  verbs:
  - create
  - get
=======
  - workflowtasksets
  verbs:
  - list
  - watch
- apiGroups:
  - argoproj.io
  resources:
  - workflowtasksets/status
  verbs:
  - patch
>>>>>>> 06d4bf76
---
apiVersion: rbac.authorization.k8s.io/v1
kind: ClusterRole
metadata:
  name: argo-clusterworkflowtemplate-role
rules:
- apiGroups:
  - argoproj.io
  resources:
  - clusterworkflowtemplates
  - clusterworkflowtemplates/finalizers
  verbs:
  - get
  - list
  - watch
---
apiVersion: rbac.authorization.k8s.io/v1
kind: ClusterRole
metadata:
  name: argo-server-clusterworkflowtemplate-role
rules:
- apiGroups:
  - argoproj.io
  resources:
  - clusterworkflowtemplates
  - clusterworkflowtemplates/finalizers
  verbs:
  - create
  - delete
  - watch
  - get
  - list
  - watch
---
apiVersion: rbac.authorization.k8s.io/v1
kind: RoleBinding
metadata:
  name: agent-default
roleRef:
  apiGroup: rbac.authorization.k8s.io
  kind: Role
  name: agent
subjects:
- kind: ServiceAccount
  name: default
---
apiVersion: rbac.authorization.k8s.io/v1
kind: RoleBinding
metadata:
  name: argo-binding
roleRef:
  apiGroup: rbac.authorization.k8s.io
  kind: Role
  name: argo-role
subjects:
- kind: ServiceAccount
  name: argo
---
apiVersion: rbac.authorization.k8s.io/v1
kind: RoleBinding
metadata:
  name: argo-server-binding
roleRef:
  apiGroup: rbac.authorization.k8s.io
  kind: Role
  name: argo-server-role
subjects:
- kind: ServiceAccount
  name: argo-server
---
apiVersion: rbac.authorization.k8s.io/v1
kind: RoleBinding
metadata:
  name: executor-default
roleRef:
  apiGroup: rbac.authorization.k8s.io
  kind: Role
  name: executor
subjects:
- kind: ServiceAccount
  name: default
---
apiVersion: rbac.authorization.k8s.io/v1
kind: RoleBinding
metadata:
  name: github.com
roleRef:
  apiGroup: rbac.authorization.k8s.io
  kind: Role
  name: submit-workflow-template
subjects:
- kind: ServiceAccount
  name: github.com
  namespace: argo
---
apiVersion: rbac.authorization.k8s.io/v1
kind: RoleBinding
metadata:
  name: pod-manager-default
roleRef:
  apiGroup: rbac.authorization.k8s.io
  kind: Role
  name: pod-manager
subjects:
- kind: ServiceAccount
  name: default
---
apiVersion: rbac.authorization.k8s.io/v1
kind: RoleBinding
metadata:
  name: workflow-manager-default
roleRef:
  apiGroup: rbac.authorization.k8s.io
  kind: Role
  name: workflow-manager
subjects:
- kind: ServiceAccount
  name: default
---
apiVersion: rbac.authorization.k8s.io/v1
kind: ClusterRoleBinding
metadata:
  name: argo-clusterworkflowtemplate-role-binding
roleRef:
  apiGroup: rbac.authorization.k8s.io
  kind: ClusterRole
  name: argo-clusterworkflowtemplate-role
subjects:
- kind: ServiceAccount
  name: argo
  namespace: argo
---
apiVersion: rbac.authorization.k8s.io/v1
kind: ClusterRoleBinding
metadata:
  name: argo-server-clusterworkflowtemplate-role-binding
roleRef:
  apiGroup: rbac.authorization.k8s.io
  kind: ClusterRole
  name: argo-server-clusterworkflowtemplate-role
subjects:
- kind: ServiceAccount
  name: argo-server
  namespace: argo
---
apiVersion: v1
data:
  default-v1: |
    archiveLogs: true
    s3:
      bucket: my-bucket
      endpoint: minio:9000
      insecure: true
      accessKeySecret:
        name: my-minio-cred
        key: accesskey
      secretKeySecret:
        name: my-minio-cred
        key: secretkey
  empty: ""
  my-key: |
    archiveLogs: true
    s3:
      bucket: my-bucket
      endpoint: minio:9000
      insecure: true
      accessKeySecret:
        name: my-minio-cred
        key: accesskey
      secretKeySecret:
        name: my-minio-cred
        key: secretkey
kind: ConfigMap
metadata:
  annotations:
    workflows.argoproj.io/default-artifact-repository: default-v1
  name: artifact-repositories
---
apiVersion: v1
data:
  artifactRepository: |
    s3:
      bucket: my-bucket
      endpoint: minio:9000
      insecure: true
      accessKeySecret:
        name: my-minio-cred
        key: accesskey
      secretKeySecret:
        name: my-minio-cred
        key: secretkey
  containerRuntimeExecutors: |
    - name: emissary
      selector:
        matchLabels:
          workflows.argoproj.io/container-runtime-executor: emissary
    - name: pns
      selector:
        matchLabels:
          workflows.argoproj.io/container-runtime-executor: pns
  executor: |
    resources:
      requests:
        cpu: 10m
        memory: 64Mi
  images: |
    argoproj/argosay:v1:
      command: [cowsay]
    argoproj/argosay:v2:
      command: [/argosay]
    docker/whalesay:latest:
       command: [cowsay]
    python:alpine3.6:
       command: [python3]
  links: |
    - name: Workflow Link
      scope: workflow
      url: http://logging-facility?namespace=${metadata.namespace}&workflowName=${metadata.name}&startedAt=${status.startedAt}&finishedAt=${status.finishedAt}
    - name: Pod Link
      scope: pod
      url: http://logging-facility?namespace=${metadata.namespace}&podName=${metadata.name}&startedAt=${status.startedAt}&finishedAt=${status.finishedAt}
    - name: Pod Logs Link
      scope: pod-logs
      url: http://logging-facility?namespace=${metadata.namespace}&podName=${metadata.name}&startedAt=${status.startedAt}&finishedAt=${status.finishedAt}
    - name: Event Source Logs Link
      scope: event-source-logs
      url: http://logging-facility?namespace=${metadata.namespace}&podName=${metadata.name}&startedAt=${status.startedAt}&finishedAt=${status.finishedAt}
    - name: Sensor Logs Link
      scope: sensor-logs
      url: http://logging-facility?namespace=${metadata.namespace}&podName=${metadata.name}&startedAt=${status.startedAt}&finishedAt=${status.finishedAt}
  metricsConfig: |
    enabled: true
    path: /metrics
    port: 9090
  namespaceParallelism: "10"
  retentionPolicy: |
    completed: 10
    failed: 3
    errored: 3
kind: ConfigMap
metadata:
  name: workflow-controller-configmap
---
apiVersion: v1
kind: Secret
metadata:
  name: argo-server-sso
stringData:
  clientID: argo-server
  clientSecret: ZXhhbXBsZS1hcHAtc2VjcmV0
---
apiVersion: v1
kind: Secret
metadata:
  name: argo-workflows-webhook-clients
stringData:
  bitbucket.org: |
    type: bitbucket
    secret: "my-uuid"
  bitbucketserver: |
    type: bitbucketserver
    secret: "shh!"
  github.com: |
    type: github
    secret: "shh!"
  gitlab.com: |-
    type: gitlab
    secret: "shh!"
---
apiVersion: v1
kind: Secret
metadata:
  labels:
    app: minio
  name: my-minio-cred
stringData:
  accesskey: admin
  secretkey: password
type: Opaque
---
apiVersion: v1
kind: Service
metadata:
  name: argo-server
spec:
  ports:
  - name: web
    port: 2746
    targetPort: 2746
  selector:
    app: argo-server
---
apiVersion: v1
kind: Service
metadata:
  labels:
    app: minio
  name: minio
spec:
  ports:
  - port: 9000
    protocol: TCP
    targetPort: 9000
  selector:
    app: minio
---
apiVersion: v1
kind: Service
metadata:
  labels:
    app: workflow-controller
  name: workflow-controller-metrics
spec:
  ports:
  - name: metrics
    port: 9090
    protocol: TCP
    targetPort: 9090
  selector:
    app: workflow-controller
---
apiVersion: scheduling.k8s.io/v1
kind: PriorityClass
metadata:
  name: workflow-controller
value: 1000000
---
apiVersion: apps/v1
kind: Deployment
metadata:
  name: argo-server
spec:
  selector:
    matchLabels:
      app: argo-server
  template:
    metadata:
      labels:
        app: argo-server
    spec:
      containers:
      - args:
        - server
        - --namespaced
        - --auth-mode
        - server
        - --auth-mode
        - client
        env: []
        image: quay.io/argoproj/argocli:latest
        name: argo-server
        ports:
        - containerPort: 2746
          name: web
        readinessProbe:
          httpGet:
            path: /
            port: 2746
            scheme: HTTPS
          initialDelaySeconds: 10
          periodSeconds: 20
        securityContext:
          capabilities:
            drop:
            - ALL
        volumeMounts:
        - mountPath: /tmp
          name: tmp
      nodeSelector:
        kubernetes.io/os: linux
      securityContext:
        runAsNonRoot: true
      serviceAccountName: argo-server
      volumes:
      - emptyDir: {}
        name: tmp
---
apiVersion: apps/v1
kind: Deployment
metadata:
  labels:
    app: minio
  name: minio
spec:
  selector:
    matchLabels:
      app: minio
  template:
    metadata:
      labels:
        app: minio
    spec:
      containers:
      - command:
        - minio
        - server
        - /data
        env:
        - name: MINIO_ACCESS_KEY
          value: admin
        - name: MINIO_SECRET_KEY
          value: password
        image: minio/minio
        lifecycle:
          postStart:
            exec:
              command:
              - mkdir
              - -p
              - /data/my-bucket
        livenessProbe:
          httpGet:
            path: /minio/health/live
            port: 9000
          initialDelaySeconds: 5
          periodSeconds: 10
        name: main
        ports:
        - containerPort: 9000
        readinessProbe:
          httpGet:
            path: /minio/health/ready
            port: 9000
          initialDelaySeconds: 5
          periodSeconds: 10
---
apiVersion: apps/v1
kind: Deployment
metadata:
  name: workflow-controller
spec:
  selector:
    matchLabels:
      app: workflow-controller
  template:
    metadata:
      labels:
        app: workflow-controller
    spec:
      containers:
      - args:
        - --configmap
        - workflow-controller-configmap
        - --executor-image
        - quay.io/argoproj/argoexec:latest
        - --namespaced
        command:
        - workflow-controller
        env:
        - name: LEADER_ELECTION_IDENTITY
          valueFrom:
            fieldRef:
              apiVersion: v1
              fieldPath: metadata.name
        image: quay.io/argoproj/workflow-controller:latest
        livenessProbe:
          failureThreshold: 3
          httpGet:
            path: /healthz
            port: 6060
          initialDelaySeconds: 90
          periodSeconds: 60
          timeoutSeconds: 30
        name: workflow-controller
        ports:
        - containerPort: 9090
          name: metrics
        - containerPort: 6060
        securityContext:
          allowPrivilegeEscalation: false
          capabilities:
            drop:
            - ALL
          readOnlyRootFilesystem: true
          runAsNonRoot: true
      nodeSelector:
        kubernetes.io/os: linux
      priorityClassName: workflow-controller
      securityContext:
        runAsNonRoot: true
      serviceAccountName: argo<|MERGE_RESOLUTION|>--- conflicted
+++ resolved
@@ -260,23 +260,6 @@
 apiVersion: rbac.authorization.k8s.io/v1
 kind: Role
 metadata:
-  annotations:
-    workflows.argoproj.io/description: |
-      This is the minimum recommended permissions needed if you want to use the agent, e.g. for HTTP or plugin templates.
-  name: agent
-rules:
-- apiGroups:
-  - argoproj.io
-  resources:
-  - workflowtasksets
-  verbs:
-  - list
-  - watch
-  - patch
----
-apiVersion: rbac.authorization.k8s.io/v1
-kind: Role
-metadata:
   name: argo-role
 rules:
 - apiGroups:
@@ -454,42 +437,37 @@
 apiVersion: rbac.authorization.k8s.io/v1
 kind: Role
 metadata:
-  annotations:
-    workflows.argoproj.io/description: |
-      Recomended minimum permissions for the `emissary` executor.
-  name: executor
-rules:
-- apiGroups:
-  - ""
-  resources:
-  - pods
-  verbs:
-  - patch
----
-apiVersion: rbac.authorization.k8s.io/v1
-kind: Role
-metadata:
-  annotations:
-    workflows.argoproj.io/description: |
-      This is an example of the permissions you would need if you wanted to use a resource template to create and manage
-      other pods. The same pattern would be suitable for other resurces, e.g. a service
-  name: pod-manager
-rules:
-- apiGroups:
-  - ""
-  resources:
-  - pods
-  verbs:
-<<<<<<< HEAD
-  - create
-  - get
----
-apiVersion: rbac.authorization.k8s.io/v1
-kind: Role
-metadata:
   name: submit-workflow-template
 rules:
-=======
+- apiGroups:
+  - argoproj.io
+  resources:
+  - workfloweventbindings
+  verbs:
+  - list
+- apiGroups:
+  - argoproj.io
+  resources:
+  - workflowtemplates
+  verbs:
+  - get
+- apiGroups:
+  - argoproj.io
+  resources:
+  - workflows
+  verbs:
+  - create
+---
+apiVersion: rbac.authorization.k8s.io/v1
+kind: Role
+metadata:
+  name: workflow-role
+rules:
+- apiGroups:
+  - ""
+  resources:
+  - pods
+  verbs:
   - patch
 - apiGroups:
   - ""
@@ -505,44 +483,30 @@
   verbs:
   - get
   - watch
->>>>>>> 06d4bf76
-- apiGroups:
-  - argoproj.io
-  resources:
-  - workfloweventbindings
-  verbs:
-  - list
-- apiGroups:
-  - argoproj.io
-  resources:
-  - workflowtemplates
-  verbs:
-  - get
+- apiGroups:
+  - ""
+  resources:
+  - pods/exec
+  verbs:
+  - create
+- apiGroups:
+  - ""
+  resources:
+  - configmaps
+  verbs:
+  - create
+  - get
+  - update
 - apiGroups:
   - argoproj.io
   resources:
   - workflows
   verbs:
   - create
----
-apiVersion: rbac.authorization.k8s.io/v1
-kind: Role
-metadata:
-  annotations:
-    workflows.argoproj.io/description: |
-      This is an example of the permissions you would need if you wanted to use a resource template to create and manage
-      other workflows. The same pattern would be suitable for other resurces, e.g. a service
-  name: workflow-manager
-rules:
-- apiGroups:
-  - argoproj.io
-  resources:
-<<<<<<< HEAD
-  - workflows
-  verbs:
-  - create
-  - get
-=======
+  - get
+- apiGroups:
+  - argoproj.io
+  resources:
   - workflowtasksets
   verbs:
   - list
@@ -553,7 +517,6 @@
   - workflowtasksets/status
   verbs:
   - patch
->>>>>>> 06d4bf76
 ---
 apiVersion: rbac.authorization.k8s.io/v1
 kind: ClusterRole
@@ -589,16 +552,16 @@
   - watch
 ---
 apiVersion: rbac.authorization.k8s.io/v1
-kind: RoleBinding
-metadata:
-  name: agent-default
-roleRef:
-  apiGroup: rbac.authorization.k8s.io
-  kind: Role
-  name: agent
-subjects:
-- kind: ServiceAccount
-  name: default
+kind: ClusterRole
+metadata:
+  name: kubelet-executor
+rules:
+- apiGroups:
+  - ""
+  resources:
+  - nodes/proxy
+  verbs:
+  - get
 ---
 apiVersion: rbac.authorization.k8s.io/v1
 kind: RoleBinding
@@ -623,18 +586,6 @@
 subjects:
 - kind: ServiceAccount
   name: argo-server
----
-apiVersion: rbac.authorization.k8s.io/v1
-kind: RoleBinding
-metadata:
-  name: executor-default
-roleRef:
-  apiGroup: rbac.authorization.k8s.io
-  kind: Role
-  name: executor
-subjects:
-- kind: ServiceAccount
-  name: default
 ---
 apiVersion: rbac.authorization.k8s.io/v1
 kind: RoleBinding
@@ -652,23 +603,11 @@
 apiVersion: rbac.authorization.k8s.io/v1
 kind: RoleBinding
 metadata:
-  name: pod-manager-default
+  name: workflow-default-binding
 roleRef:
   apiGroup: rbac.authorization.k8s.io
   kind: Role
-  name: pod-manager
-subjects:
-- kind: ServiceAccount
-  name: default
----
-apiVersion: rbac.authorization.k8s.io/v1
-kind: RoleBinding
-metadata:
-  name: workflow-manager-default
-roleRef:
-  apiGroup: rbac.authorization.k8s.io
-  kind: Role
-  name: workflow-manager
+  name: workflow-role
 subjects:
 - kind: ServiceAccount
   name: default
@@ -697,6 +636,19 @@
 subjects:
 - kind: ServiceAccount
   name: argo-server
+  namespace: argo
+---
+apiVersion: rbac.authorization.k8s.io/v1
+kind: ClusterRoleBinding
+metadata:
+  name: kubelet-executor-default
+roleRef:
+  apiGroup: rbac.authorization.k8s.io
+  kind: ClusterRole
+  name: kubelet-executor
+subjects:
+- kind: ServiceAccount
+  name: default
   namespace: argo
 ---
 apiVersion: v1

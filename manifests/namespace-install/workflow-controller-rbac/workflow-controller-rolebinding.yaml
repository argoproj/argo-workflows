--- conflicted
+++ resolved
@@ -9,20 +9,3 @@
 subjects:
 - kind: ServiceAccount
   name: argo
-<<<<<<< HEAD
-
----
-apiVersion: rbac.authorization.k8s.io/v1
-kind: ClusterRoleBinding
-metadata:
-  name: argo-cluster-binding
-roleRef:
-  apiGroup: rbac.authorization.k8s.io
-  kind: ClusterRole
-  name: argo-cluster-role
-subjects:
-  - kind: ServiceAccount
-    name: argo
-    namespace: argo
-=======
->>>>>>> b1b5baf5

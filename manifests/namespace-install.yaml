# This is an auto-generated file. DO NOT EDIT
apiVersion: apiextensions.k8s.io/v1beta1
kind: CustomResourceDefinition
metadata:
  name: cronworkflows.argoproj.io
spec:
  group: argoproj.io
  names:
    kind: CronWorkflow
    plural: cronworkflows
    shortNames:
    - cronwf
    - cwf
  scope: Namespaced
  version: v1alpha1
---
apiVersion: apiextensions.k8s.io/v1beta1
kind: CustomResourceDefinition
metadata:
  name: workflows.argoproj.io
spec:
  additionalPrinterColumns:
  - JSONPath: .status.phase
    description: Status of the workflow
    name: Status
    type: string
  - JSONPath: .status.startedAt
    description: When the workflow was started
    format: date-time
    name: Age
    type: date
  group: argoproj.io
  names:
    kind: Workflow
    plural: workflows
    shortNames:
    - wf
  scope: Namespaced
  version: v1alpha1
---
apiVersion: apiextensions.k8s.io/v1beta1
kind: CustomResourceDefinition
metadata:
  name: workflowtemplates.argoproj.io
spec:
  group: argoproj.io
  names:
    kind: WorkflowTemplate
    plural: workflowtemplates
    shortNames:
    - wftmpl
  scope: Namespaced
  version: v1alpha1
---
apiVersion: v1
kind: ServiceAccount
metadata:
  name: argo
---
apiVersion: v1
kind: ServiceAccount
metadata:
  name: argo-server
---
apiVersion: rbac.authorization.k8s.io/v1
kind: Role
metadata:
  name: argo-role
rules:
- apiGroups:
  - ""
  resources:
  - pods
  - pods/exec
  verbs:
  - create
  - get
  - list
  - watch
  - update
  - patch
  - delete
- apiGroups:
  - ""
  resources:
  - configmaps
  verbs:
  - get
  - watch
  - list
- apiGroups:
  - ""
  resources:
  - persistentvolumeclaims
  verbs:
  - create
  - delete
- apiGroups:
  - argoproj.io
  resources:
  - workflows
  - workflows/finalizers
  verbs:
  - get
  - list
  - watch
  - update
  - patch
  - delete
  - create
- apiGroups:
  - argoproj.io
  resources:
  - workflowtemplates
  - workflowtemplates/finalizers
  verbs:
  - get
  - list
  - watch
- apiGroups:
  - ""
  resources:
  - serviceaccounts
  verbs:
  - get
  - list
- apiGroups:
  - ""
  resources:
  - secrets
  verbs:
  - get
- apiGroups:
  - argoproj.io
  resources:
  - cronworkflows
  - cronworkflows/finalizers
  verbs:
  - get
  - list
  - watch
  - update
  - patch
  - delete
---
apiVersion: rbac.authorization.k8s.io/v1
kind: Role
metadata:
  name: argo-server-role
rules:
- apiGroups:
  - ""
  resources:
  - configmaps
  verbs:
  - get
  - watch
  - list
- apiGroups:
  - ""
  resources:
  - secrets
  verbs:
  - get
- apiGroups:
  - ""
  resources:
  - pods
  - pods/exec
  - pods/log
  verbs:
  - get
  - list
  - watch
- apiGroups:
  - ""
  resources:
  - secrets
  verbs:
  - get
- apiGroups:
  - argoproj.io
  resources:
  - workflows
  - workflowtemplates
  - cronworkflows
  verbs:
  - create
  - get
  - list
  - watch
  - delete
---
apiVersion: rbac.authorization.k8s.io/v1
kind: RoleBinding
metadata:
  name: argo-binding
roleRef:
  apiGroup: rbac.authorization.k8s.io
  kind: Role
  name: argo-role
subjects:
- kind: ServiceAccount
  name: argo
---
apiVersion: rbac.authorization.k8s.io/v1
kind: RoleBinding
metadata:
  name: argo-server-binding
roleRef:
  apiGroup: rbac.authorization.k8s.io
  kind: Role
  name: argo-server-role
subjects:
- kind: ServiceAccount
  name: argo-server
---
apiVersion: v1
kind: ConfigMap
metadata:
  name: workflow-controller-configmap
---
apiVersion: v1
kind: Service
metadata:
  name: argo-server
spec:
  ports:
  - port: 2746
    targetPort: 2746
  selector:
    app: argo-server
---
apiVersion: apps/v1
kind: Deployment
metadata:
  name: argo-server
spec:
  selector:
    matchLabels:
      app: argo-server
  template:
    metadata:
      labels:
        app: argo-server
    spec:
      containers:
      - args:
        - --auth-mode
        - client
        - --namespaced
        env:
<<<<<<< HEAD
        - name: ARGO_NAMESPACE
          valueFrom:
            fieldRef:
              apiVersion: v1
              fieldPath: metadata.namespace
=======
        - name: FORCE_NAMESPACE_ISOLATION
          value: "true"
>>>>>>> 9ea3ed83
        image: argoproj/argo-server:latest
        name: argo-server
        ports:
        - containerPort: 2746
        readinessProbe:
          httpGet:
            path: /
            port: 2746
            scheme: HTTP
          initialDelaySeconds: 5
          periodSeconds: 30
      serviceAccountName: argo-server
---
apiVersion: apps/v1
kind: Deployment
metadata:
  name: workflow-controller
spec:
  selector:
    matchLabels:
      app: workflow-controller
  template:
    metadata:
      labels:
        app: workflow-controller
    spec:
      containers:
      - args:
        - --configmap
        - workflow-controller-configmap
        - --executor-image
        - argoproj/argoexec:latest
        - --namespaced
        command:
        - workflow-controller
        image: argoproj/workflow-controller:latest
        name: workflow-controller
      serviceAccountName: argo<|MERGE_RESOLUTION|>--- conflicted
+++ resolved
@@ -249,17 +249,6 @@
         - --auth-mode
         - client
         - --namespaced
-        env:
-<<<<<<< HEAD
-        - name: ARGO_NAMESPACE
-          valueFrom:
-            fieldRef:
-              apiVersion: v1
-              fieldPath: metadata.namespace
-=======
-        - name: FORCE_NAMESPACE_ISOLATION
-          value: "true"
->>>>>>> 9ea3ed83
         image: argoproj/argo-server:latest
         name: argo-server
         ports:

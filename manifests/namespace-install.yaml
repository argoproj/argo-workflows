--- conflicted
+++ resolved
@@ -249,12 +249,8 @@
         - server
         - --auth-mode
         - client
-<<<<<<< HEAD
+        - --namespaced
         image: argoproj/argocli:latest
-=======
-        - --namespaced
-        image: argoproj/argo-server:latest
->>>>>>> dd704dd6
         name: argo-server
         ports:
         - containerPort: 2746

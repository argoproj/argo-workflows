--- conflicted
+++ resolved
@@ -22,7 +22,10 @@
         secretKeySecret:
           name: my-minio-cred
           key: secretkey
-<<<<<<< HEAD
+    metricsConfig:
+      enabled: true
+      path: /metrics
+      port: 8080
     links:
       - name: Example Workflow Link
         scope: workflow
@@ -30,12 +33,6 @@
       - name: Example Pod Link
         scope: pod
         url: http://logging-facility?namespace=${metadata.namespace}&podName=${metadata.name}
-=======
-    metricsConfig:
-      enabled: true
-      path: /metrics
-      port: 8080
->>>>>>> 2864c745
     persistence:
       connectionPool:
         maxIdleConns: 100

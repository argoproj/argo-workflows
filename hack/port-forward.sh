#!/usr/bin/env bash
set -eu -o pipefail

pf() {
  set -eu -o pipefail
  name=$1
  resource=$2
  port=$3
  pid=$(lsof -i ":$port" | grep -v PID | awk '{print $2}' || true)
  if [ "$pid" != "" ]; then
    kill $pid
  fi
  kubectl -n argo port-forward "$resource" "$port:$port" > /dev/null &
  # wait until port forward is established
	until lsof -i ":$port" > /dev/null ; do sleep 1s ; done
  info "$name on http://localhost:$port"
}

info() {
    echo '[INFO] ' "$@"
}

<<<<<<< HEAD
info "MinIO on http://localhost:9000"
kubectl -n argo port-forward pod/minio 9000:9000 &

info "DEX on http://localhost:5556"
kubectl -n argo port-forward svc/dex 5556:5556 &

info "Metrics server on http://localhost:9090"
kubectl -n argo port-forward deploy/workflow-controller 9090:9090 &

argo_server=$(kubectl -n argo get pod -l app=argo-server -o name)
if [[ "$argo_server" != "" ]]; then
  info "Argo Server on http://localhost:2746"
  kubectl -n argo port-forward svc/argo-server 2746:2746 &
fi
=======
pf MinoIO pod/minio 9000
>>>>>>> c05c3859

postgres=$(kubectl -n argo get pod -l app=postgres -o name)
if [[ "$postgres" != "" ]]; then
  pf Postgres "$postgres" 5432
fi

mysql=$(kubectl -n argo get pod -l app=mysql -o name)
if [[ "$mysql" != "" ]]; then
  pf MySQL "$mysql" 3306
fi<|MERGE_RESOLUTION|>--- conflicted
+++ resolved
@@ -20,24 +20,8 @@
     echo '[INFO] ' "$@"
 }
 
-<<<<<<< HEAD
-info "MinIO on http://localhost:9000"
-kubectl -n argo port-forward pod/minio 9000:9000 &
-
-info "DEX on http://localhost:5556"
-kubectl -n argo port-forward svc/dex 5556:5556 &
-
-info "Metrics server on http://localhost:9090"
-kubectl -n argo port-forward deploy/workflow-controller 9090:9090 &
-
-argo_server=$(kubectl -n argo get pod -l app=argo-server -o name)
-if [[ "$argo_server" != "" ]]; then
-  info "Argo Server on http://localhost:2746"
-  kubectl -n argo port-forward svc/argo-server 2746:2746 &
-fi
-=======
 pf MinoIO pod/minio 9000
->>>>>>> c05c3859
+pf DEX svc/dex 5556
 
 postgres=$(kubectl -n argo get pod -l app=postgres -o name)
 if [[ "$postgres" != "" ]]; then

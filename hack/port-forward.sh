#!/usr/bin/env bash
set -eu -o pipefail

pf() {
  set -eu -o pipefail
  name=$1
  resource=$2
  port=$3
  pid=$(lsof -i ":$port" | grep -v PID | awk '{print $2}' || true)
  if [ "$pid" != "" ]; then
    kill $pid
  fi
  kubectl -n argo port-forward "$resource" "$port:$port" > /dev/null &
  # wait until port forward is established
	until lsof -i ":$port" > /dev/null ; do sleep 1s ; done
  info "$name on http://localhost:$port"
}

info() {
    echo '[INFO] ' "$@"
}

<<<<<<< HEAD
pf MinoIO pod/minio 9000
pf DEX svc/dex 5556
=======
pf MinIO pod/minio 9000
>>>>>>> ada2209e

postgres=$(kubectl -n argo get pod -l app=postgres -o name)
if [[ "$postgres" != "" ]]; then
  pf Postgres "$postgres" 5432
fi

mysql=$(kubectl -n argo get pod -l app=mysql -o name)
if [[ "$mysql" != "" ]]; then
  pf MySQL "$mysql" 3306
fi<|MERGE_RESOLUTION|>--- conflicted
+++ resolved
@@ -20,12 +20,8 @@
     echo '[INFO] ' "$@"
 }
 
-<<<<<<< HEAD
-pf MinoIO pod/minio 9000
+pf MinIO pod/minio 9000
 pf DEX svc/dex 5556
-=======
-pf MinIO pod/minio 9000
->>>>>>> ada2209e
 
 postgres=$(kubectl -n argo get pod -l app=postgres -o name)
 if [[ "$postgres" != "" ]]; then

--- conflicted
+++ resolved
@@ -1,14 +1,9 @@
 #!/usr/bin/env bash
 set -eu -o pipefail
-
-<<<<<<< HEAD
-./dist/argo delete -l workflows.argoproj.io/test
 
 # Grant admin privileges for the default service account so we could test the examples that submit k8s resources.
 kubectl create rolebinding default-admin --clusterrole=admin --serviceaccount=argo:default -n argo
 
-=======
->>>>>>> 694690b0
 grep -lR 'workflows.argoproj.io/test' examples/* | while read f ; do
   ./dist/argo delete -l workflows.argoproj.io/test
   ./dist/argo submit --watch --verify $f

// +build !fields

package main

import (
	"encoding/json"
	"fmt"
	"io/ioutil"
	"os"
	"path/filepath"
	"regexp"
	"sort"
	"strings"
<<<<<<< HEAD

	"github.com/spf13/cobra/doc"

	"github.com/argoproj/argo/v3/cmd/argo/commands"
=======
>>>>>>> e6b02490
)

const sectionHeader = `

# %s
`

const fieldHeader = `

## %s

%s`

const fieldTableHeader = `

### Fields
| Field Name | Field Type | Description   |
|:----------:|:----------:|---------------|`

const tableRow = `
|` + "`%s`" + `|%s|%s|`

const depTableRow = `
|~` + "`%s`" + `~|~%s~|%s|`

const dropdownOpener = `

<details>
<summary>%s (click to open)</summary>
<br>`

const listElement = `

- %s`

const dropdownCloser = `
</details>`

func cleanTitle(title string) string {
	if index := strings.Index(title, "+g"); index != -1 {
		return title[:index]
	}
	return title
}

func cleanDesc(desc string) string {
	desc = strings.ReplaceAll(desc, "\n", "")
	dep := ""
	if index := strings.Index(desc, "DEPRECATED"); index != -1 {
		dep = " " + desc[:index]
	}

	if index := strings.Index(desc, "+patch"); index != -1 {
		desc = desc[:index]
	}
	if index := strings.Index(desc, "+proto"); index != -1 {
		desc = desc[:index]
	}
	if index := strings.Index(desc, "+option"); index != -1 {
		desc = desc[:index]
	}

	if dep != "" && !strings.Contains(desc, "DEPRECATED") {
		desc += dep
	}
	return desc
}

func getRow(name, objType, desc string) string {
	if index := strings.Index(desc, "DEPRECATED"); index != -1 {
		return fmt.Sprintf(depTableRow, name, objType, "~"+desc[:index-1]+"~ "+desc[index:])
	}
	return fmt.Sprintf(tableRow, name, objType, desc)
}

func getNameFromFullName(fullName string) string {
	split := strings.Split(fullName, ".")
	return split[len(split)-1]
}

func link(text, linkTo string) string {
	return fmt.Sprintf("[%s](%s)", text, linkTo)
}

func getDescFromField(field map[string]interface{}) string {
	if val, ok := field["description"]; ok {
		return cleanDesc(val.(string))
	} else if val, ok := field["title"]; ok {
		return cleanDesc(cleanTitle(val.(string)))
	}
	return "_No description available_"
}

func getExamples(examples Set, summary string) string {
	out := fmt.Sprintf(dropdownOpener, summary)
	for _, example := range sortedSetKeys(examples) {
		split := strings.Split(example, "/")
		name := split[len(split)-1]
		out += fmt.Sprintf(listElement, link(fmt.Sprintf("`%s`", name), "https://github.com/argoproj/argo/v3/blob/master/"+example))
	}
	out += dropdownCloser
	return out
}

func getKeyValueFieldTypes(field map[string]interface{}) (string, string) {
	keyType, valType := "string", "string"
	addProps := field["additionalProperties"].(map[string]interface{})
	if val, ok := addProps["type"]; ok {
		keyType = val.(string)
	}
	if val, ok := addProps["format"]; ok {
		valType = val.(string)
	}
	return keyType, valType
}

func getObjectType(field map[string]interface{}, addToQueue func(string)) string {
	objTypeRaw := field["type"].(string)
	if objTypeRaw == "array" {
		if ref, ok := field["items"].(map[string]interface{})["$ref"]; ok {
			refString := ref.(string)[14:]
			addToQueue(refString)

			name := getNameFromFullName(refString)
			if refString == "io.argoproj.workflow.v1alpha1.ParallelSteps" {
				return fmt.Sprintf("`Array<Array<`%s`>>`", link(fmt.Sprintf("`%s`", "WorkflowStep"), fmt.Sprintf("#"+strings.ToLower("WorkflowStep"))))
			}
			return fmt.Sprintf("`Array<`%s`>`", link(fmt.Sprintf("`%s`", name), fmt.Sprintf("#"+strings.ToLower(name))))
		}
		fullName := field["items"].(map[string]interface{})["type"].(string)
		return fmt.Sprintf("`Array< %s >`", getNameFromFullName(fullName))
	} else if objTypeRaw == "object" {
		if ref, ok := field["additionalProperties"].(map[string]interface{})["$ref"]; ok {
			refString := ref.(string)[14:]
			addToQueue(refString)
			name := getNameFromFullName(refString)
			return link(fmt.Sprintf("`%s`", name), "#"+strings.ToLower(name))
		}
		key, val := getKeyValueFieldTypes(field)
		return fmt.Sprintf("`Map< %s , %s >`", key, val)
	} else if format, ok := field["format"].(string); ok {
		return fmt.Sprintf("`%s`", format)
	}
	return fmt.Sprintf("`%s`", field["type"].(string))
}

func glob(dir string, ext string) ([]string, error) {
	var files []string
	err := filepath.Walk(dir, func(path string, f os.FileInfo, err error) error {
		if filepath.Ext(path) == ext {
			files = append(files, path)
		}
		return nil
	})
	return files, err
}

func sortedMapInterfaceKeys(in map[string]interface{}) []string {
	var stringList []string
	for key := range in {
		stringList = append(stringList, key)
	}
	sort.Strings(stringList)
	return stringList
}

func sortedSetKeys(in Set) []string {
	var stringList []string
	for key := range in {
		stringList = append(stringList, key)
	}
	sort.Strings(stringList)
	return stringList
}

type DocGeneratorContext struct {
	doneFields Set
	queue      []string
	external   []string
	index      map[string]Set
	jsonName   map[string]string
	defs       map[string]interface{}
}

type Set map[string]bool

func NewDocGeneratorContext() *DocGeneratorContext {
	return &DocGeneratorContext{
		doneFields: make(Set),
		queue: []string{"io.argoproj.workflow.v1alpha1.Workflow", "io.argoproj.workflow.v1alpha1.CronWorkflow",
			"io.argoproj.workflow.v1alpha1.WorkflowTemplate"},
		external: []string{},
		index:    make(map[string]Set),
		jsonName: make(map[string]string),
		defs:     make(map[string]interface{}),
	}
}

func (c *DocGeneratorContext) loadFiles() {
	bytes, err := ioutil.ReadFile("api/openapi-spec/swagger.json")
	if err != nil {
		panic(err)
	}
	swagger := make(map[string]interface{})
	err = json.Unmarshal(bytes, &swagger)
	if err != nil {
		panic(err)
	}
	c.defs = swagger["definitions"].(map[string]interface{})

	files, err := glob("examples/", ".yaml")
	if err != nil {
		panic(err)
	}
	for _, fileName := range files {
		bytes, err := ioutil.ReadFile(fileName)
		if err != nil {
			panic(err)
		}

		r := regexp.MustCompile(`kind: ([a-zA-Z]+)`)
		kinds := r.FindAllStringSubmatch(string(bytes), -1)
		for _, kind := range kinds {
			if set, ok := c.index[kind[1]]; ok {
				set[fileName] = true
			} else {
				c.index[kind[1]] = make(Set)
				c.index[kind[1]][fileName] = true
			}
		}

		r = regexp.MustCompile(`([a-zA-Z]+?):`)
		finds := r.FindAllStringSubmatch(string(bytes), -1)
		for _, find := range finds {
			if set, ok := c.index[find[1]]; ok {
				set[fileName] = true
			} else {
				c.index[find[1]] = make(Set)
				c.index[find[1]][fileName] = true
			}
		}
	}
}

func (c *DocGeneratorContext) addToQueue(ref, jsonFieldName string) {
	if ref == "io.argoproj.workflow.v1alpha1.ParallelSteps" {
		ref = "io.argoproj.workflow.v1alpha1.WorkflowStep"
	}
	if _, ok := c.doneFields[ref]; !ok {
		c.doneFields[ref] = true
		c.jsonName[ref] = jsonFieldName
		if strings.Contains(ref, "io.argoproj.workflow") {
			c.queue = append(c.queue, ref)
		} else {
			c.external = append(c.external, ref)
		}
	}
}

func (c *DocGeneratorContext) getDesc(key string) string {
	obj := c.defs[key].(map[string]interface{})
	if val, ok := obj["description"]; ok {
		return cleanDesc(val.(string))
	} else if val, ok := obj["title"]; ok {
		return cleanDesc(cleanTitle(val.(string)))
	}
	return "_No description available_"
}

func (c *DocGeneratorContext) getTemplate(key string) string {
	name := getNameFromFullName(key)
	out := fmt.Sprintf(fieldHeader, name, c.getDesc(key))

	if set, ok := c.index[name]; ok {
		out += getExamples(set, "Examples")
	}
	if jsonName, ok := c.jsonName[key]; ok {
		if set, ok := c.index[jsonName]; ok {
			out += getExamples(set, "Examples with this field")
		}
	}

	var properties map[string]interface{}
	if props, ok := c.defs[key].(map[string]interface{})["properties"]; ok {
		properties = props.(map[string]interface{})
	} else {
		return out
	}

	out += fieldTableHeader
	for _, jsonFieldName := range sortedMapInterfaceKeys(properties) {
		field := properties[jsonFieldName].(map[string]interface{})
		if ref, ok := field["$ref"]; ok {
			refString := ref.(string)[14:]
			c.addToQueue(refString, jsonFieldName)

			desc := getDescFromField(field)
			refName := getNameFromFullName(refString)
			out += getRow(jsonFieldName, link(fmt.Sprintf("`%s`", refName), "#"+strings.ToLower(refName)), cleanDesc(desc))
		} else {
			objType := getObjectType(field, func(ref string) { c.addToQueue(ref, jsonFieldName) })
			desc := getDescFromField(field)
			out += getRow(jsonFieldName, objType, cleanDesc(desc))
		}
	}
	return out
}

func (c *DocGeneratorContext) generate() string {
	c.loadFiles()

	out := "# Field Reference"
	for len(c.queue) > 0 {
		var temp string
		temp, c.queue = c.queue[0], c.queue[1:]
		out += c.getTemplate(temp)
	}

	out += fmt.Sprintf(sectionHeader, "External Fields")
	for len(c.external) > 0 {
		var temp string
		temp, c.external = c.external[0], c.external[1:]
		out += c.getTemplate(temp)
	}

	out += "\n"
	return out
}

func generateDocs() {
	println("generating docs/fields.md")
	c := NewDocGeneratorContext()
	err := ioutil.WriteFile("docs/fields.md", []byte(c.generate()), 0644)
	if err != nil {
		panic(err)
	}
}<|MERGE_RESOLUTION|>--- conflicted
+++ resolved
@@ -11,13 +11,6 @@
 	"regexp"
 	"sort"
 	"strings"
-<<<<<<< HEAD
-
-	"github.com/spf13/cobra/doc"
-
-	"github.com/argoproj/argo/v3/cmd/argo/commands"
-=======
->>>>>>> e6b02490
 )
 
 const sectionHeader = `

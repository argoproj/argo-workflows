--- conflicted
+++ resolved
@@ -54,17 +54,9 @@
 // GetResourceScope returns the template scope of workflow template.
 func (cwftmpl *ClusterWorkflowTemplate) GetResourceScope() ResourceScope {
 	return ResourceScopeCluster
-<<<<<<< HEAD
-}
-
-// GetTemplates returns the list of templates of cluster workflow template
-func (cwftmpl *ClusterWorkflowTemplate) GetTemplates() []Template {
-	return cwftmpl.Spec.Templates
 }
 
 // GetArguments returns the Arguments.
 func (cwftmpl *ClusterWorkflowTemplate) GetArguments() Arguments {
 	return cwftmpl.Spec.Arguments
-=======
->>>>>>> 28ddbdf2
 }
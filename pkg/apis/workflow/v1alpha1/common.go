package v1alpha1

import (
	"k8s.io/apimachinery/pkg/runtime/schema"
)

type ResourceScope string

const (
	ResourceScopeLocal      ResourceScope = "local"
	ResourceScopeNamespaced ResourceScope = "namespaced"
	ResourceScopeCluster    ResourceScope = "cluster"
)

// TemplateHolder is an object that holds templates; e.g. Workflow, WorkflowTemplate, and ClusterWorkflowTemplate
type TemplateHolder interface {
	GetNamespace() string
	GetName() string
	GroupVersionKind() schema.GroupVersionKind
	GetTemplateByName(name string) *Template
	GetResourceScope() ResourceScope
<<<<<<< HEAD
	GetTemplates() []Template
	GetArguments() Arguments
=======
>>>>>>> 28ddbdf2
}

// TemplateReferenceHolder is an object that holds a reference to other templates; e.g. WorkflowStep, DAGTask, and NodeStatus
type TemplateReferenceHolder interface {
	GetTemplateName() string
	GetTemplateRef() *TemplateRef
}<|MERGE_RESOLUTION|>--- conflicted
+++ resolved
@@ -19,11 +19,7 @@
 	GroupVersionKind() schema.GroupVersionKind
 	GetTemplateByName(name string) *Template
 	GetResourceScope() ResourceScope
-<<<<<<< HEAD
-	GetTemplates() []Template
 	GetArguments() Arguments
-=======
->>>>>>> 28ddbdf2
 }
 
 // TemplateReferenceHolder is an object that holds a reference to other templates; e.g. WorkflowStep, DAGTask, and NodeStatus

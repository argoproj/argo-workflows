--- conflicted
+++ resolved
@@ -24,16 +24,7 @@
 // +protobuf.options.(gogoproto.goproto_stringer)=false
 // +k8s:openapi-gen=true
 type Item struct {
-<<<<<<< HEAD
-	Type    Type                 `json:"type" protobuf:"bytes,1,opt,name=type,casttype=Type"`
-	NumVal  json.Number          `json:"numVal,omitempty" protobuf:"bytes,2,opt,name=numVal"`
-	BoolVal bool                 `json:"boolVal,omitempty" protobuf:"bytes,3,opt,name=boolVal"`
-	StrVal  string               `json:"strVal,omitempty" protobuf:"bytes,4,opt,name=strVal"`
-	MapVal  map[string]ItemValue `json:"mapVal,omitempty" protobuf:"bytes,5,opt,name=mapVal"`
-	ListVal []ItemValue          `json:"listVal,omitempty" protobuf:"bytes,6,opt,name=listVal"`
-=======
 	Value json.RawMessage `json:"value" protobuf:"bytes,1,opt,name=value,casttype=encoding/json.RawMessage"`
->>>>>>> 2b4b7340
 }
 
 func ParseItem(s string) (Item, error) {
@@ -83,96 +74,7 @@
 }
 
 func (i Item) MarshalJSON() ([]byte, error) {
-<<<<<<< HEAD
-	switch i.Type {
-	case String:
-		return json.Marshal(i.StrVal)
-	case Bool:
-		return json.Marshal(i.BoolVal)
-	case Number:
-		return json.Marshal(i.NumVal)
-	case Map:
-		return json.Marshal(i.MapVal)
-	case List:
-		return json.Marshal(i.ListVal)
-	default:
-		return []byte{}, fmt.Errorf("impossible Item.Type")
-	}
-}
-
-func (i *Item) GetType() Type {
-	return i.Type
-}
-
-// DeepCopyInto is an custom deepcopy function to deal with our use of the interface{} type
-func (i *Item) DeepCopyInto(out *Item) {
-	inBytes, err := json.Marshal(i)
-	if err != nil {
-		panic(err)
-	}
-	err = json.Unmarshal(inBytes, out)
-	if err != nil {
-		panic(err)
-	}
-}
-
-// OpenAPISchemaType is used by the kube-openapi generator when constructing
-// the OpenAPI spec of this type.
-// See: https://github.com/kubernetes/kube-openapi/tree/master/pkg/generators
-func (i Item) OpenAPISchemaType() []string {
-	return []string{"string", "number", "boolean", "array", "object"}
-}
-
-// OpenAPISchemaFormat is used by the kube-openapi generator when constructing
-// the OpenAPI spec of this type.
-func (i Item) OpenAPISchemaFormat() string { return "" }
-
-// +protobuf=true
-// +protobuf.options.(gogoproto.goproto_stringer)=false
-// +k8s:openapi-gen=true
-type ItemValue struct {
-	Type    Type              `json:"type" protobuf:"varint,1,opt,name=type,casttype=Type"`
-	NumVal  json.Number       `json:"numVal,omitempty" protobuf:"bytes,2,opt,name=numVal"`
-	BoolVal bool              `json:"boolVal,omitempty" protobuf:"bytes,3,opt,name=boolVal"`
-	StrVal  string            `json:"strVal,omitempty" protobuf:"bytes,4,opt,name=strVal"`
-	MapVal  map[string]string `json:"mapVal,omitempty" protobuf:"bytes,5,opt,name=mapVal"`
-	ListVal []json.RawMessage `json:"listVal,omitempty" protobuf:"bytes,6,opt,name=listVal"`
-}
-
-// UnmarshalJSON implements the json.Unmarshaller interface.
-func (iv *ItemValue) UnmarshalJSON(value []byte) error {
-	strValue := string(value)
-	if _, err := strconv.Atoi(strValue); err == nil {
-		iv.Type = Number
-		return json.Unmarshal(value, &iv.NumVal)
-	}
-
-	if _, err := strconv.ParseFloat(strValue, 64); err == nil {
-		iv.Type = Number
-		return json.Unmarshal(value, &iv.NumVal)
-	}
-
-	if _, err := strconv.ParseBool(strValue); err == nil {
-		iv.Type = Bool
-		return json.Unmarshal(value, &iv.BoolVal)
-	}
-	if value[0] == '[' {
-		iv.Type = List
-		err := json.Unmarshal(value, &iv.ListVal)
-		fmt.Println(err)
-		return err
-	}
-	if value[0] == '{' {
-		iv.Type = Map
-		return json.Unmarshal(value, &iv.MapVal)
-	}
-
-	iv.Type = String
-	return json.Unmarshal(value, &iv.StrVal)
-
-=======
 	return i.Value.MarshalJSON()
->>>>>>> 2b4b7340
 }
 
 func (i *Item) DeepCopyInto(out *Item) {
@@ -204,35 +106,9 @@
 	return val
 }
 
-<<<<<<< HEAD
-// MarshalJSON implements the json.Marshaller interface.
-func (iv ItemValue) MarshalJSON() ([]byte, error) {
-	switch iv.Type {
-	case String:
-		return json.Marshal(iv.StrVal)
-	case Bool:
-		return json.Marshal(iv.BoolVal)
-	case Number:
-		return json.Marshal(iv.NumVal)
-	case Map:
-		return json.Marshal(iv.MapVal)
-	case List:
-		return json.Marshal(iv.ListVal)
-	default:
-		return []byte{}, fmt.Errorf("impossible ItemValue.Type %v", iv.Type)
-	}
-}
-
-func (i ItemValue) OpenAPISchemaType() []string {
-	return []string{"string", "number", "boolean", "array", "object"}
-}
-
-func (i ItemValue) OpenAPISchemaFormat() string { return "" }
-=======
 // you MUST assert `GetType() == String` before invocation as this does not return errors
 func (i *Item) GetStrVal() string {
 	val := ""
 	_ = json.Unmarshal(i.Value, &val)
 	return val
-}
->>>>>>> 2b4b7340
+}
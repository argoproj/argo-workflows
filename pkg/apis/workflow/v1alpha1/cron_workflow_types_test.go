--- conflicted
+++ resolved
@@ -27,14 +27,11 @@
 	assert.Equal(t, "* * * * *", cwfSpec.GetScheduleString())
 
 	cwfSpec.Timezone = "America/Los_Angeles"
-<<<<<<< HEAD
-	assert.Equal(t, "* * * * *", cwfSpec.GetScheduleString())
-=======
 	assert.Equal(t, []string{"* * * * *"}, cwfSpec.GetSchedules())
 	assert.Equal(t, []string{"CRON_TZ=America/Los_Angeles * * * * *"}, cwfSpec.GetSchedulesWithTimezone())
-	assert.Equal(t, "CRON_TZ=America/Los_Angeles * * * * *", cwfSpec.GetScheduleString())
+	assert.Equal(t, "* * * * *", cwfSpec.GetScheduleString())
+	assert.Equal(t, "CRON_TZ=America/Los_Angeles * * * * *", cwfSpec.GetScheduleWithTimezoneString())
 
->>>>>>> 52cca7e0
 	cwfSpec = CronWorkflowSpec{
 		Timezone:  "",
 		Schedules: []string{"* * * * *", "0 * * * *"},
@@ -42,31 +39,8 @@
 	assert.Equal(t, "* * * * *,0 * * * *", cwfSpec.GetScheduleString())
 
 	cwfSpec.Timezone = "America/Los_Angeles"
-<<<<<<< HEAD
-	assert.Equal(t, "* * * * *,0 * * * *", cwfSpec.GetScheduleString())
-}
-
-func TestCronWorkflowSpec_GetScheduleWithTimezoneString(t *testing.T) {
-	cwfSpec := CronWorkflowSpec{
-		Timezone: "",
-		Schedule: "* * * * *",
-	}
-
-	assert.Equal(t, "* * * * *", cwfSpec.GetScheduleWithTimezoneString())
-
-	cwfSpec.Timezone = "America/Los_Angeles"
-	assert.Equal(t, "CRON_TZ=America/Los_Angeles * * * * *", cwfSpec.GetScheduleWithTimezoneString())
-	cwfSpec = CronWorkflowSpec{
-		Timezone:  "",
-		Schedules: []string{"* * * * *", "0 * * * *"},
-	}
-	assert.Equal(t, "* * * * *,0 * * * *", cwfSpec.GetScheduleWithTimezoneString())
-
-	cwfSpec.Timezone = "America/Los_Angeles"
-	assert.Equal(t, "CRON_TZ=America/Los_Angeles * * * * *,CRON_TZ=America/Los_Angeles 0 * * * *", cwfSpec.GetScheduleWithTimezoneString())
-=======
 	assert.Equal(t, []string{"* * * * *", "0 * * * *"}, cwfSpec.GetSchedules())
 	assert.Equal(t, []string{"CRON_TZ=America/Los_Angeles * * * * *", "CRON_TZ=America/Los_Angeles 0 * * * *"}, cwfSpec.GetSchedulesWithTimezone())
-	assert.Equal(t, "CRON_TZ=America/Los_Angeles * * * * *,CRON_TZ=America/Los_Angeles 0 * * * *", cwfSpec.GetScheduleString())
->>>>>>> 52cca7e0
+	assert.Equal(t, "* * * * *,0 * * * *", cwfSpec.GetScheduleString())
+	assert.Equal(t, "CRON_TZ=America/Los_Angeles * * * * *,CRON_TZ=America/Los_Angeles 0 * * * *", cwfSpec.GetScheduleWithTimezoneString())
 }
--- conflicted
+++ resolved
@@ -826,7 +826,6 @@
 	})
 }
 
-<<<<<<< HEAD
 func TestDAGTask_GetExitTemplate(t *testing.T) {
 	args := Arguments{
 		Parameters: []Parameter{
@@ -897,13 +896,14 @@
 	existTmpl := spec.GetExitTemplate(Arguments{})
 	assert.NotNil(t, existTmpl)
 	assert.Equal(t, "test", existTmpl.Template)
-	assert.Equal(t, &args, existTmpl.Arguments)
+	assert.Equal(t, args, existTmpl.Arguments)
 	spec = WorkflowSpec{OnExit: "test-tmpl"}
 	existTmpl = spec.GetExitTemplate(args)
 	assert.NotNil(t, existTmpl)
 	assert.Equal(t, "test-tmpl", existTmpl.Template)
-	assert.Equal(t, &args, existTmpl.Arguments)
-=======
+	assert.Equal(t, args, existTmpl.Arguments)
+}
+
 func TestHasChild(t *testing.T) {
 	node := NodeStatus{
 		Children: []string{"a", "b"},
@@ -911,5 +911,4 @@
 	assert.True(t, node.HasChild("a"))
 	assert.False(t, node.HasChild("c"))
 	assert.False(t, node.HasChild(""))
->>>>>>> 2ba0a436
 }
package v1alpha1

import (
	"encoding/json"
	"fmt"
	"hash/fnv"

	apiv1 "k8s.io/api/core/v1"
	metav1 "k8s.io/apimachinery/pkg/apis/meta/v1"
	schema "k8s.io/apimachinery/pkg/runtime/schema"
)

// TemplateType is the type of a template
type TemplateType string

// Possible template types
const (
	TemplateTypeContainer TemplateType = "Container"
	TemplateTypeSteps     TemplateType = "Steps"
	TemplateTypeScript    TemplateType = "Script"
	TemplateTypeResource  TemplateType = "Resource"
	TemplateTypeDAG       TemplateType = "DAG"
	TemplateTypeSuspend   TemplateType = "Suspend"
	TemplateTypeUnknown   TemplateType = "Unknown"
)

// NodePhase is a label for the condition of a node at the current time.
type NodePhase string

// Workflow and node statuses
const (
	NodePending   NodePhase = "Pending"
	NodeRunning   NodePhase = "Running"
	NodeSucceeded NodePhase = "Succeeded"
	NodeSkipped   NodePhase = "Skipped"
	NodeFailed    NodePhase = "Failed"
	NodeError     NodePhase = "Error"
)

// NodeType is the type of a node
type NodeType string

// Node types
const (
	NodeTypePod       NodeType = "Pod"
	NodeTypeSteps     NodeType = "Steps"
	NodeTypeStepGroup NodeType = "StepGroup"
	NodeTypeDAG       NodeType = "DAG"
	NodeTypeTaskGroup NodeType = "TaskGroup"
	NodeTypeRetry     NodeType = "Retry"
	NodeTypeSkipped   NodeType = "Skipped"
	NodeTypeSuspend   NodeType = "Suspend"
)

// PodGCStrategy is the strategy when to delete completed pods for GC.
type PodGCStrategy string

// PodGCStrategy
const (
	PodGCOnPodCompletion      PodGCStrategy = "OnPodCompletion"
	PodGCOnPodSuccess         PodGCStrategy = "OnPodSuccess"
	PodGCOnWorkflowCompletion PodGCStrategy = "OnWorkflowCompletion"
	PodGCOnWorkflowSuccess    PodGCStrategy = "OnWorkflowSuccess"
)

// TemplateGetter is an interface to get templates.
type TemplateGetter interface {
	GetNamespace() string
	GetName() string
	GroupVersionKind() schema.GroupVersionKind
	GetTemplateByName(name string) *Template
}

// TemplateHolder is an interface for holders of templates.
type TemplateHolder interface {
	GetTemplateName() string
	GetTemplateRef() *TemplateRef
	IsResolvable() bool
}

// Workflow is the definition of a workflow resource
// +genclient
// +genclient:noStatus
// +k8s:deepcopy-gen:interfaces=k8s.io/apimachinery/pkg/runtime.Object
type Workflow struct {
	metav1.TypeMeta   `json:",inline"`
	metav1.ObjectMeta `json:"metadata" protobuf:"bytes,1,opt,name=metadata"`
	Spec              WorkflowSpec   `json:"spec" protobuf:"bytes,2,opt,name=spec "`
	Status            WorkflowStatus `json:"status" protobuf:"bytes,3,opt,name=status"`
}

// WorkflowList is list of Workflow resources
// +k8s:deepcopy-gen:interfaces=k8s.io/apimachinery/pkg/runtime.Object
type WorkflowList struct {
	metav1.TypeMeta `json:",inline"`
	metav1.ListMeta `json:"metadata" protobuf:"bytes,1,opt,name=metadata"`
	Items           []Workflow `json:"items" protobuf:"bytes,2,opt,name=items"`
}

var _ TemplateGetter = &Workflow{}

// WorkflowSpec is the specification of a Workflow.
type WorkflowSpec struct {
	// Templates is a list of workflow templates used in a workflow
	// +patchStrategy=merge
	// +patchMergeKey=name
	Templates []Template `json:"templates" patchStrategy:"merge" patchMergeKey:"name" protobuf:"bytes,1,opt,name=templates"`

	// Entrypoint is a template reference to the starting point of the workflow
	Entrypoint string `json:"entrypoint" protobuf:"bytes,2,opt,name=entrypoint"`

	// Arguments contain the parameters and artifacts sent to the workflow entrypoint
	// Parameters are referencable globally using the 'workflow' variable prefix.
	// e.g. {{workflow.parameters.myparam}}
	Arguments Arguments `json:"arguments,omitempty" protobuf:"bytes,3,opt,name=arguments"`

	// ServiceAccountName is the name of the ServiceAccount to run all pods of the workflow as.
	ServiceAccountName string `json:"serviceAccountName,omitempty" protobuf:"bytes,4,opt,name=serviceAccountName"`

	// AutomountServiceAccountToken indicates whether a service account token should be automatically mounted in pods.
	// ServiceAccountName of ExecutorConfig must be specified if this value is false.
	AutomountServiceAccountToken *bool `json:"automountServiceAccountToken,omitempty" protobuf:"varint,28,opt,name=automountServiceAccountToken"`

	// Executor holds configurations of executor containers of the workflow.
	Executor *ExecutorConfig `json:"executor,omitempty" protobuf:"bytes,29,opt,name=executor"`

	// Volumes is a list of volumes that can be mounted by containers in a workflow.
	// +patchStrategy=merge
	// +patchMergeKey=name
	Volumes []apiv1.Volume `json:"volumes,omitempty" patchStrategy:"merge" patchMergeKey:"name" protobuf:"bytes,5,opt,name=volumes"`

	// VolumeClaimTemplates is a list of claims that containers are allowed to reference.
	// The Workflow controller will create the claims at the beginning of the workflow
	// and delete the claims upon completion of the workflow
	// +patchStrategy=merge
	// +patchMergeKey=name
	VolumeClaimTemplates []apiv1.PersistentVolumeClaim `json:"volumeClaimTemplates,omitempty" patchStrategy:"merge" patchMergeKey:"name" protobuf:"bytes,6,opt,name=volumeClaimTemplates"`

	// Parallelism limits the max total parallel pods that can execute at the same time in a workflow
	Parallelism *int64 `json:"parallelism,omitempty" protobuf:"bytes,7,opt,name=parallelism"`

	// ArtifactRepositoryRef specifies the configMap name and key containing the artifact repository config.
	ArtifactRepositoryRef *ArtifactRepositoryRef `json:"artifactRepositoryRef,omitempty" protobuf:"bytes,8,opt,name=artifactRepositoryRef"`

	// Suspend will suspend the workflow and prevent execution of any future steps in the workflow
	Suspend *bool `json:"suspend,omitempty" protobuf:"bytes,9,opt,name=suspend"`

	// NodeSelector is a selector which will result in all pods of the workflow
	// to be scheduled on the selected node(s). This is able to be overridden by
	// a nodeSelector specified in the template.
	NodeSelector map[string]string `json:"nodeSelector,omitempty" protobuf:"bytes,10,opt,name=nodeSelector"`

	// Affinity sets the scheduling constraints for all pods in the workflow.
	// Can be overridden by an affinity specified in the template
	Affinity *apiv1.Affinity `json:"affinity,omitempty" protobuf:"bytes,11,opt,name=affinity"`

	// Tolerations to apply to workflow pods.
	// +patchStrategy=merge
	// +patchMergeKey=key
	Tolerations []apiv1.Toleration `json:"tolerations,omitempty" patchStrategy:"merge" patchMergeKey:"key" protobuf:"bytes,12,opt,name=tolerations"`

	// ImagePullSecrets is a list of references to secrets in the same namespace to use for pulling any images
	// in pods that reference this ServiceAccount. ImagePullSecrets are distinct from Secrets because Secrets
	// can be mounted in the pod, but ImagePullSecrets are only accessed by the kubelet.
	// More info: https://kubernetes.io/docs/concepts/containers/images/#specifying-imagepullsecrets-on-a-pod
	// +patchStrategy=merge
	// +patchMergeKey=name
	ImagePullSecrets []apiv1.LocalObjectReference `json:"imagePullSecrets,omitempty" patchStrategy:"merge" patchMergeKey:"name" protobuf:"bytes,13,opt,name=imagePullSecrets"`

	// Host networking requested for this workflow pod. Default to false.
	HostNetwork *bool `json:"hostNetwork,omitempty" protobuf:"bytes,14,opt,name=hostNetwork"`

	// Set DNS policy for the pod.
	// Defaults to "ClusterFirst".
	// Valid values are 'ClusterFirstWithHostNet', 'ClusterFirst', 'Default' or 'None'.
	// DNS parameters given in DNSConfig will be merged with the policy selected with DNSPolicy.
	// To have DNS options set along with hostNetwork, you have to specify DNS policy
	// explicitly to 'ClusterFirstWithHostNet'.
	DNSPolicy *apiv1.DNSPolicy `json:"dnsPolicy,omitempty" protobuf:"bytes,15,opt,name=dnsPolicy"`

	// PodDNSConfig defines the DNS parameters of a pod in addition to
	// those generated from DNSPolicy.
	DNSConfig *apiv1.PodDNSConfig `json:"dnsConfig,omitempty" protobuf:"bytes,16,opt,name=dnsConfig"`

	// OnExit is a template reference which is invoked at the end of the
	// workflow, irrespective of the success, failure, or error of the
	// primary workflow.
	OnExit string `json:"onExit,omitempty" protobuf:"bytes,17,opt,name=onExit"`

	// TTLSecondsAfterFinished limits the lifetime of a Workflow that has finished execution
	// (Succeeded, Failed, Error). If this field is set, once the Workflow finishes, it will be
	// deleted after ttlSecondsAfterFinished expires. If this field is unset,
	// ttlSecondsAfterFinished will not expire. If this field is set to zero,
	// ttlSecondsAfterFinished expires immediately after the Workflow finishes.
	TTLSecondsAfterFinished *int32 `json:"ttlSecondsAfterFinished,omitempty" protobuf:"bytes,18,opt,name=ttlSecondsAfterFinished"`

	// Optional duration in seconds relative to the workflow start time which the workflow is
	// allowed to run before the controller terminates the workflow. A value of zero is used to
	// terminate a Running workflow
	ActiveDeadlineSeconds *int64 `json:"activeDeadlineSeconds,omitempty" protobuf:"bytes,19,opt,name=activeDeadlineSeconds"`

	// Priority is used if controller is configured to process limited number of workflows in parallel. Workflows with higher priority are processed first.
	Priority *int32 `json:"priority,omitempty" protobuf:"bytes,20,opt,name=priority"`

	// Set scheduler name for all pods.
	// Will be overridden if container/script template's scheduler name is set.
	// Default scheduler will be used if neither specified.
	// +optional
	SchedulerName string `json:"schedulerName,omitempty" protobuf:"bytes,21,opt,name=schedulerName"`

	// PodGC describes the strategy to use when to deleting completed pods
	PodGC *PodGC `json:"podGC,omitempty" protobuf:"bytes,22,opt,name=podGC"`

	// PriorityClassName to apply to workflow pods.
	PodPriorityClassName string `json:"podPriorityClassName,omitempty" protobuf:"bytes,23,opt,name=podPriorityClassName"`

	// Priority to apply to workflow pods.
	PodPriority *int32 `json:"podPriority,omitempty" protobuf:"bytes,24,opt,name=podPriority"`

	// +patchStrategy=merge
	// +patchMergeKey=ip
	HostAliases []apiv1.HostAlias `json:"hostAliases,omitempty" patchStrategy:"merge" patchMergeKey:"ip" protobuf:"bytes,25,opt,name=hostAliases"`

	// SecurityContext holds pod-level security attributes and common container settings.
	// Optional: Defaults to empty.  See type description for default values of each field.
	// +optiona
	SecurityContext *apiv1.PodSecurityContext `json:"securityContext,omitempty" protobuf:"bytes,26,opt,name=securityContext"`
	// PodSpecPatch holds strategic merge patch to apply against the pod spec. Allows parameterization of
	// container fields which are not strings (e.g. resource limits).
	PodSpecPatch string `json:"podSpecPatch,omitempty" protobuf:"bytes,27,opt,name=podSpecPatch"`
}

type ParallelSteps struct {
	Steps []WorkflowStep `protobuf:"bytes,1,rep,name=steps"`
}

func (p *ParallelSteps) UnmarshalJSON(value []byte) error {
	err := json.Unmarshal(value, &p.Steps)
	if err != nil {
		return err
	}
	return nil
}

func (p *ParallelSteps) MarshalJSON() ([]byte, error) {
	fmt.Println(p.Steps)
	return json.Marshal(p.Steps)

}

func (wfs *WorkflowSpec) HasPodSpecPatch() bool {
	return wfs.PodSpecPatch != ""
}

// Template is a reusable and composable unit of execution in a workflow
type Template struct {
	// Name is the name of the template
	Name string `json:"name" protobuf:"bytes,1,opt,name=name"`

	// Template is the name of the template which is used as the base of this template.
	Template string `json:"template,omitempty" protobuf:"bytes,2,opt,name=template"`

	// Arguments hold arguments to the template.
	Arguments Arguments `json:"arguments,omitempty" protobuf:"bytes,3,opt,name=arguments"`

	// TemplateRef is the reference to the template resource which is used as the base of this template.
	TemplateRef *TemplateRef `json:"templateRef,omitempty" protobuf:"bytes,4,opt,name=templateRef"`

	// Inputs describe what inputs parameters and artifacts are supplied to this template
	Inputs Inputs `json:"inputs,omitempty" protobuf:"bytes,5,opt,name=inputs"`

	// Outputs describe the parameters and artifacts that this template produces
	Outputs Outputs `json:"outputs,omitempty" protobuf:"bytes,6,opt,name=outputs"`

	// NodeSelector is a selector to schedule this step of the workflow to be
	// run on the selected node(s). Overrides the selector set at the workflow level.
	NodeSelector map[string]string `json:"nodeSelector,omitempty" protobuf:"bytes,7,opt,name=nodeSelector"`

	// Affinity sets the pod's scheduling constraints
	// Overrides the affinity set at the workflow level (if any)
	Affinity *apiv1.Affinity `json:"affinity,omitempty" protobuf:"bytes,8,opt,name=affinity"`

	// Metdata sets the pods's metadata, i.e. annotations and labels
	Metadata Metadata `json:"metadata,omitempty" protobuf:"bytes,9,opt,name=metadata"`

	// Deamon will allow a workflow to proceed to the next step so long as the container reaches readiness
	Daemon *bool `json:"daemon,omitempty" protobuf:"bytes,10,opt,name=daemon"`

	// Steps define a series of sequential/parallel workflow steps
	Steps []ParallelSteps `json:"steps,omitempty" protobuf:"bytes,11,opt,name=steps"`

	// Container is the main container image to run in the pod
	Container *apiv1.Container `json:"container,omitempty" protobuf:"bytes,12,opt,name=container"`

	// Script runs a portion of code against an interpreter
	Script *ScriptTemplate `json:"script,omitempty" protobuf:"bytes,13,opt,name=script"`

	// Resource template subtype which can run k8s resources
	Resource *ResourceTemplate `json:"resource,omitempty" protobuf:"bytes,14,opt,name=resource"`

	// DAG template subtype which runs a DAG
	DAG *DAGTemplate `json:"dag,omitempty" protobuf:"bytes,15,opt,name=dag"`

	// Suspend template subtype which can suspend a workflow when reaching the step
	Suspend *SuspendTemplate `json:"suspend,omitempty" protobuf:"bytes,16,opt,name=suspend"`

	// Volumes is a list of volumes that can be mounted by containers in a template.
	// +patchStrategy=merge
	// +patchMergeKey=name
	Volumes []apiv1.Volume `json:"volumes,omitempty" patchStrategy:"merge" patchMergeKey:"name" protobuf:"bytes,17,opt,name=volumes"`

	// InitContainers is a list of containers which run before the main container.
	// +patchStrategy=merge
	// +patchMergeKey=name
	InitContainers []UserContainer `json:"initContainers,omitempty" patchStrategy:"merge" patchMergeKey:"name" protobuf:"bytes,18,opt,name=initContainers"`

	// Sidecars is a list of containers which run alongside the main container
	// Sidecars are automatically killed when the main container completes
	// +patchStrategy=merge
	// +patchMergeKey=name
	Sidecars []UserContainer `json:"sidecars,omitempty" patchStrategy:"merge" patchMergeKey:"name" protobuf:"bytes,19,opt,name=sidecars"`

	// Location in which all files related to the step will be stored (logs, artifacts, etc...).
	// Can be overridden by individual items in Outputs. If omitted, will use the default
	// artifact repository location configured in the controller, appended with the
	// <workflowname>/<nodename> in the key.
	ArchiveLocation *ArtifactLocation `json:"archiveLocation,omitempty" protobuf:"bytes,20,opt,name=archiveLocation"`

	// Optional duration in seconds relative to the StartTime that the pod may be active on a node
	// before the system actively tries to terminate the pod; value must be positive integer
	// This field is only applicable to container and script templates.
	ActiveDeadlineSeconds *int64 `json:"activeDeadlineSeconds,omitempty" protobuf:"bytes,21,opt,name=activeDeadlineSeconds"`

	// RetryStrategy describes how to retry a template when it fails
	RetryStrategy *RetryStrategy `json:"retryStrategy,omitempty" protobuf:"bytes,22,opt,name=retryStrategy"`

	// Parallelism limits the max total parallel pods that can execute at the same time within the
	// boundaries of this template invocation. If additional steps/dag templates are invoked, the
	// pods created by those templates will not be counted towards this total.
	Parallelism *int64 `json:"parallelism,omitempty" protobuf:"bytes,23,opt,name=parallelism"`

	// Tolerations to apply to workflow pods.
	// +patchStrategy=merge
	// +patchMergeKey=key
	Tolerations []apiv1.Toleration `json:"tolerations,omitempty" patchStrategy:"merge" patchMergeKey:"key" protobuf:"bytes,24,opt,name=tolerations"`

	// If specified, the pod will be dispatched by specified scheduler.
	// Or it will be dispatched by workflow scope scheduler if specified.
	// If neither specified, the pod will be dispatched by default scheduler.
	// +optional
	SchedulerName string `json:"schedulerName,omitempty" protobuf:"bytes,25,opt,name=schedulerName"`

	// PriorityClassName to apply to workflow pods.
	PriorityClassName string `json:"priorityClassName,omitempty" protobuf:"bytes,26,opt,name=priorityClassName"`

	// Priority to apply to workflow pods.
	Priority *int32 `json:"priority,omitempty" protobuf:"bytes,27,opt,name=priority"`

	// ServiceAccountName to apply to workflow pods
	ServiceAccountName string `json:"serviceAccountName,omitempty" protobuf:"bytes,28,opt,name=serviceAccountName"`

	// AutomountServiceAccountToken indicates whether a service account token should be automatically mounted in pods.
	// ServiceAccountName of ExecutorConfig must be specified if this value is false.
	AutomountServiceAccountToken *bool `json:"automountServiceAccountToken,omitempty" protobuf:"varint,32,opt,name=automountServiceAccountToken"`

	// Executor holds configurations of the executor container.
	Executor *ExecutorConfig `json:"executor,omitempty" protobuf:"bytes,33,opt,name=executor"`

	// HostAliases is an optional list of hosts and IPs that will be injected into the pod spec
	// +patchStrategy=merge
	// +patchMergeKey=ip
	HostAliases []apiv1.HostAlias `json:"hostAliases,omitempty" patchStrategy:"merge" patchMergeKey:"ip" protobuf:"bytes,29,opt,name=hostAliases"`

	// SecurityContext holds pod-level security attributes and common container settings.
	// Optional: Defaults to empty.  See type description for default values of each field.
	// +optional

	SecurityContext *apiv1.PodSecurityContext `json:"securityContext,omitempty" protobuf:"bytes,30,opt,name=securityContext"`

	// PodSpecPatch holds strategic merge patch to apply against the pod spec. Allows parameterization of
	// container fields which are not strings (e.g. resource limits).
	PodSpecPatch string `json:"podSpecPatch,omitempty" protobuf:"bytes,31,opt,name=podSpecPatch"`
}

var _ TemplateHolder = &Template{}

func (tmpl *Template) GetTemplateName() string {
	if tmpl.Template != "" {
		return tmpl.Template
	} else {
		return tmpl.Name
	}
}

func (tmpl *Template) GetTemplateRef() *TemplateRef {
	return tmpl.TemplateRef
}

func (tmpl *Template) IsResolvable() bool {
	return tmpl.Template != "" || tmpl.TemplateRef != nil
}

// GetBaseTemplate returns a base template content.
func (tmpl *Template) GetBaseTemplate() *Template {
	baseTemplate := tmpl.DeepCopy()
	baseTemplate.Inputs = Inputs{}
	return baseTemplate
}

func (tmpl *Template) HasPodSpecPatch() bool {
	return tmpl.PodSpecPatch != ""
}

// Inputs are the mechanism for passing parameters, artifacts, volumes from one template to another
type Inputs struct {
	// Parameters are a list of parameters passed as inputs
	// +patchStrategy=merge
	// +patchMergeKey=name
	Parameters []Parameter `json:"parameters,omitempty" patchStrategy:"merge" patchMergeKey:"name" protobuf:"bytes,1,opt,name=parameters"`

	// Artifact are a list of artifacts passed as inputs
	// +patchStrategy=merge
	// +patchMergeKey=name
	Artifacts []Artifact `json:"artifacts,omitempty" patchStrategy:"merge" patchMergeKey:"name" protobuf:"bytes,2,opt,name=artifacts"`
}

// Pod metdata
type Metadata struct {
	Annotations map[string]string `json:"annotations,omitempty" protobuf:"bytes,1,opt,name=annotations"`
	Labels      map[string]string `json:"labels,omitempty" protobuf:"bytes,2,opt,name=labels"`
}

// Parameter indicate a passed string parameter to a service template with an optional default value
type Parameter struct {
	// Name is the parameter name
	Name string `json:"name" protobuf:"bytes,1,opt,name=name"`

	// Default is the default value to use for an input parameter if a value was not supplied
	Default *string `json:"default,omitempty" protobuf:"bytes,2,opt,name=default"`

	// Value is the literal value to use for the parameter.
	// If specified in the context of an input parameter, the value takes precedence over any passed values
	Value *string `json:"value,omitempty" protobuf:"bytes,3,opt,name=value"`

	// ValueFrom is the source for the output parameter's value
	ValueFrom *ValueFrom `json:"valueFrom,omitempty" protobuf:"bytes,4,opt,name=valueFrom"`

	// GlobalName exports an output parameter to the global scope, making it available as
	// '{{workflow.outputs.parameters.XXXX}} and in workflow.status.outputs.parameters
	GlobalName string `json:"globalName,omitempty" protobuf:"bytes,5,opt,name=globalName"`
}

// ValueFrom describes a location in which to obtain the value to a parameter
type ValueFrom struct {
	// Path in the container to retrieve an output parameter value from in container templates
	Path string `json:"path,omitempty" protobuf:"bytes,1,opt,name=path"`

	// JSONPath of a resource to retrieve an output parameter value from in resource templates
	JSONPath string `json:"jsonPath,omitempty" protobuf:"bytes,2,opt,name=jsonPath"`

	// JQFilter expression against the resource object in resource templates
	JQFilter string `json:"jqFilter,omitempty" protobuf:"bytes,3,opt,name=jqFilter"`

	// Parameter reference to a step or dag task in which to retrieve an output parameter value from
	// (e.g. '{{steps.mystep.outputs.myparam}}')
	Parameter string `json:"parameter,omitempty" protobuf:"bytes,4,opt,name=parameter"`
}

// Artifact indicates an artifact to place at a specified path
type Artifact struct {
	// name of the artifact. must be unique within a template's inputs/outputs.
	Name string `json:"name" protobuf:"bytes,1,opt,name=name"`

	// Path is the container path to the artifact
	Path string `json:"path,omitempty" protobuf:"bytes,2,opt,name=path"`

	// mode bits to use on this file, must be a value between 0 and 0777
	// set when loading input artifacts.
	Mode *int32 `json:"mode,omitempty" protobuf:"varint,3,opt,name=mode"`

	// From allows an artifact to reference an artifact from a previous step
	From string `json:"from,omitempty" protobuf:"bytes,4,opt,name=from"`

	// ArtifactLocation contains the location of the artifact
	ArtifactLocation `json:",inline" protobuf:"bytes,5,opt,name=artifactLocation"`

	// GlobalName exports an output artifact to the global scope, making it available as
	// '{{workflow.outputs.artifacts.XXXX}} and in workflow.status.outputs.artifacts
	GlobalName string `json:"globalName,omitempty" protobuf:"bytes,6,opt,name=globalName"`

	// Archive controls how the artifact will be saved to the artifact repository.
	Archive *ArchiveStrategy `json:"archive,omitempty" protobuf:"bytes,7,opt,name=archive"`

	// Make Artifacts optional, if Artifacts doesn't generate or exist
	Optional bool `json:"optional,omitempty" protobuf:"varint,8,opt,name=optional"`
}

// PodGC describes how to delete completed pods as they complete
type PodGC struct {
	Strategy PodGCStrategy `json:"strategy,omitempty" protobuf:"bytes,1,opt,name=strategy,casttype=PodGCStrategy"`
}

// ArchiveStrategy describes how to archive files/directory when saving artifacts
type ArchiveStrategy struct {
	Tar  *TarStrategy  `json:"tar,omitempty" protobuf:"bytes,1,opt,name=tar"`
	None *NoneStrategy `json:"none,omitempty" protobuf:"bytes,2,opt,name=none"`
}

// TarStrategy will tar and gzip the file or directory when saving
type TarStrategy struct{}

// NoneStrategy indicates to skip tar process and upload the files or directory tree as independent
// files. Note that if the artifact is a directory, the artifact driver must support the ability to
// save/load the directory appropriately.
type NoneStrategy struct{}

// ArtifactLocation describes a location for a single or multiple artifacts.
// It is used as single artifact in the context of inputs/outputs (e.g. outputs.artifacts.artname).
// It is also used to describe the location of multiple artifacts such as the archive location
// of a single workflow step, which the executor will use as a default location to store its files.
type ArtifactLocation struct {
	// ArchiveLogs indicates if the container logs should be archived
	ArchiveLogs *bool `json:"archiveLogs,omitempty" protobuf:"varint,1,opt,name=archiveLogs"`

	// S3 contains S3 artifact location details
	S3 *S3Artifact `json:"s3,omitempty" protobuf:"bytes,2,opt,name=s3"`

	// Git contains git artifact location details
	Git *GitArtifact `json:"git,omitempty" protobuf:"bytes,3,opt,name=git"`

	// HTTP contains HTTP artifact location details
	HTTP *HTTPArtifact `json:"http,omitempty" protobuf:"bytes,4,opt,name=http"`

	// Artifactory contains artifactory artifact location details
	Artifactory *ArtifactoryArtifact `json:"artifactory,omitempty" protobuf:"bytes,5,opt,name=artifactory"`

	// HDFS contains HDFS artifact location details
	HDFS *HDFSArtifact `json:"hdfs,omitempty" protobuf:"bytes,6,opt,name=hdfs"`

	// Raw contains raw artifact location details
	Raw *RawArtifact `json:"raw,omitempty" protobuf:"bytes,7,opt,name=raw"`
}

type ArtifactRepositoryRef struct {
	ConfigMap string `json:"configMap,omitempty" protobuf:"bytes,1,opt,name=configMap"`
	Key       string `json:"key,omitempty" protobuf:"bytes,2,opt,name=key"`
}

// Outputs hold parameters, artifacts, and results from a step
type Outputs struct {
	// Parameters holds the list of output parameters produced by a step
	// +patchStrategy=merge
	// +patchMergeKey=name
	Parameters []Parameter `json:"parameters,omitempty" patchStrategy:"merge" patchMergeKey:"name" protobuf:"bytes,1,rep,name=parameters"`

	// Artifacts holds the list of output artifacts produced by a step
	// +patchStrategy=merge
	// +patchMergeKey=name
	Artifacts []Artifact `json:"artifacts,omitempty" patchStrategy:"merge" patchMergeKey:"name" protobuf:"bytes,2,rep,name=artifacts"`

	// Result holds the result (stdout) of a script template
	Result *string `json:"result,omitempty" protobuf:"bytes,3,opt,name=result"`
}

// WorkflowStep is a reference to a template to execute in a series of step
type WorkflowStep struct {
	// Name of the step
	Name string `json:"name,omitempty" protobuf:"bytes,1,opt,name=name"`

	// Template is the name of the template to execute as the step
	Template string `json:"template,omitempty" protobuf:"bytes,2,opt,name=template"`

	// Arguments hold arguments to the template
	Arguments Arguments `json:"arguments,omitempty" protobuf:"bytes,3,opt,name=arguments"`

	// TemplateRef is the reference to the template resource to execute as the step.
	TemplateRef *TemplateRef `json:"templateRef,omitempty" protobuf:"bytes,4,opt,name=templateRef"`

	// WithItems expands a step into multiple parallel steps from the items in the list
	WithItems []Item `json:"withItems,omitempty" protobuf:"bytes,5,rep,name=withItems"`

	// WithParam expands a step into multiple parallel steps from the value in the parameter,
	// which is expected to be a JSON list.
	WithParam string `json:"withParam,omitempty" protobuf:"bytes,6,opt,name=withParam"`

	// WithSequence expands a step into a numeric sequence
	WithSequence *Sequence `json:"withSequence,omitempty" protobuf:"bytes,7,opt,name=withSequence"`

	// When is an expression in which the step should conditionally execute
	When string `json:"when,omitempty" protobuf:"bytes,8,opt,name=when"`

	// ContinueOn makes argo to proceed with the following step even if this step fails.
	// Errors and Failed states can be specified
	ContinueOn *ContinueOn `json:"continueOn,omitempty" protobuf:"bytes,9,opt,name=continueOn"`
}

var _ TemplateHolder = &WorkflowStep{}

func (step *WorkflowStep) GetTemplateName() string {
	return step.Template
}

func (step *WorkflowStep) GetTemplateRef() *TemplateRef {
	return step.TemplateRef
}

func (step *WorkflowStep) IsResolvable() bool {
	return true
}

//// Item expands a single workflow step into multiple parallel steps
//// The value of Item can be a map, string, bool, or number
//type Item struct {
//	Value interface{} `json:"value,omitempty"`
//}

// Sequence expands a workflow step into numeric range
type Sequence struct {
	// Count is number of elements in the sequence (default: 0). Not to be used with end
	Count string `json:"count,omitempty" protobuf:"bytes,1,opt,name=count"`

	// Number at which to start the sequence (default: 0)
	Start string `json:"start,omitempty" protobuf:"bytes,2,opt,name=start"`

	// Number at which to end the sequence (default: 0). Not to be used with Count
	End string `json:"end,omitempty" protobuf:"bytes,3,opt,name=end"`

	// Format is a printf format string to format the value in the sequence
	Format string `json:"format,omitempty" protobuf:"bytes,4,opt,name=format"`
}

// DeepCopyInto is an custom deepcopy function to deal with our use of the interface{} type
func (i *Item) DeepCopyInto(out *Item) {
	inBytes, err := json.Marshal(i)
	if err != nil {
		panic(err)
	}
	err = json.Unmarshal(inBytes, out)
	if err != nil {
		panic(err)
	}
}

// OpenAPISchemaType is used by the kube-openapi generator when constructing
// the OpenAPI spec of this type.
// See: https://github.com/kubernetes/kube-openapi/tree/master/pkg/generators
func (i Item) OpenAPISchemaType() []string { return []string{"string"} }

// OpenAPISchemaFormat is used by the kube-openapi generator when constructing
// the OpenAPI spec of this type.
func (i Item) OpenAPISchemaFormat() string { return "item" }

// TemplateRef is a reference of template resource.
type TemplateRef struct {
	// Name is the resource name of the template.
	Name string `json:"name,omitempty" protobuf:"bytes,1,opt,name=name"`
	// Template is the name of referred template in the resource.
	Template string `json:"template,omitempty" protobuf:"bytes,2,opt,name=template"`
	// RuntimeResolution skips validation at creation time.
	// By enabling this option, you can create the referred workflow template before the actual runtime.
	RuntimeResolution bool `json:"runtimeResolution,omitempty" protobuf:"varint,3,opt,name=runtimeResolution"`
}

type ArgumentsProvider interface {
	GetParameterByName(name string) *Parameter
	GetArtifactByName(name string) *Artifact
}

// Arguments to a template
type Arguments struct {
	// Parameters is the list of parameters to pass to the template or workflow
	// +patchStrategy=merge
	// +patchMergeKey=name
	Parameters []Parameter `json:"parameters,omitempty" patchStrategy:"merge" patchMergeKey:"name" protobuf:"bytes,1,rep,name=parameters"`

	// Artifacts is the list of artifacts to pass to the template or workflow
	// +patchStrategy=merge
	// +patchMergeKey=name
	Artifacts []Artifact `json:"artifacts,omitempty" patchStrategy:"merge" patchMergeKey:"name" protobuf:"bytes,2,rep,name=artifacts"`
}

var _ ArgumentsProvider = &Arguments{}

// UserContainer is a container specified by a user.
type UserContainer struct {
	apiv1.Container `json:",inline" protobuf:"bytes,1,opt,name=container"`

	// MirrorVolumeMounts will mount the same volumes specified in the main container
	// to the container (including artifacts), at the same mountPaths. This enables
	// dind daemon to partially see the same filesystem as the main container in
	// order to use features such as docker volume binding
	MirrorVolumeMounts *bool `json:"mirrorVolumeMounts,omitempty" protobuf:"varint,2,opt,name=mirrorVolumeMounts"`
}

// WorkflowStatus contains overall status information about a workflow
type WorkflowStatus struct {
	// Phase a simple, high-level summary of where the workflow is in its lifecycle.
	Phase NodePhase `json:"phase,omitempty" protobuf:"bytes,1,opt,name=phase,casttype=NodePhase"`

	// Time at which this workflow started
	StartedAt metav1.Time `json:"startedAt,omitempty" protobuf:"bytes,2,opt,name=startedAt"`

	// Time at which this workflow completed
	FinishedAt metav1.Time `json:"finishedAt,omitempty" protobuf:"bytes,3,opt,name=finishedAt"`

	// A human readable message indicating details about why the workflow is in this condition.
	Message string `json:"message,omitempty" protobuf:"bytes,4,opt,name=message"`

	// Compressed and base64 decoded Nodes map
	CompressedNodes string `json:"compressedNodes,omitempty" protobuf:"bytes,5,opt,name=compressedNodes"`

	// Nodes is a mapping between a node ID and the node's status.
	Nodes map[string]NodeStatus `json:"nodes,omitempty" protobuf:"bytes,6,rep,name=nodes"`

	// StoredTemplates is a mapping between a template ref and the node's status.
	StoredTemplates map[string]Template `json:"storedTemplates,omitempty" protobuf:"bytes,9,rep,name=storedTemplates"`

	// PersistentVolumeClaims tracks all PVCs that were created as part of the workflow.
	// The contents of this list are drained at the end of the workflow.
	PersistentVolumeClaims []apiv1.Volume `json:"persistentVolumeClaims,omitempty" protobuf:"bytes,7,rep,name=persistentVolumeClaims"`

	// Outputs captures output values and artifact locations produced by the workflow via global outputs
	Outputs *Outputs `json:"outputs,omitempty" protobuf:"bytes,8,opt,name=outputs"`
}

type RetryPolicy string

const (
	RetryPolicyAlways    RetryPolicy = "Always"
	RetryPolicyOnFailure RetryPolicy = "OnFailure"
	RetryPolicyOnError   RetryPolicy = "OnError"
	RetryPolicyNever     RetryPolicy = "Never"
)

// RetryStrategy provides controls on how to retry a workflow step
type RetryStrategy struct {
	// Limit is the maximum number of attempts when retrying a container
<<<<<<< HEAD
	Limit *int32 `json:"limit,omitempty"`

	// RetryOn is a list of NodePhase statuses that will be retried
	RetryPolicy RetryPolicy `json:"retryPolicy,omitempty"`
=======
	Limit *int32 `json:"limit,omitempty" protobuf:"varint,1,opt,name=limit"`
>>>>>>> 327fcb24
}

// NodeStatus contains status information about an individual node in the workflow
type NodeStatus struct {
	// ID is a unique identifier of a node within the worklow
	// It is implemented as a hash of the node name, which makes the ID deterministic
	ID string `json:"id" protobuf:"bytes,1,opt,name=id"`

	// Name is unique name in the node tree used to generate the node ID
	Name string `json:"name" protobuf:"bytes,2,opt,name=name"`

	// DisplayName is a human readable representation of the node. Unique within a template boundary
	DisplayName string `json:"displayName" protobuf:"bytes,3,opt,name=displayName"`

	// Type indicates type of node
	Type NodeType `json:"type" protobuf:"bytes,4,opt,name=type,casttype=NodeType"`

	// TemplateName is the template name which this node corresponds to.
	// Not applicable to virtual nodes (e.g. Retry, StepGroup)
	TemplateName string `json:"templateName,omitempty" protobuf:"bytes,5,opt,name=templateName"`

	// TemplateRef is the reference to the template resource which this node corresponds to.
	// Not applicable to virtual nodes (e.g. Retry, StepGroup)
	TemplateRef *TemplateRef `json:"templateRef,omitempty" protobuf:"bytes,6,opt,name=templateRef"`

	// StoredTemplateID is the ID of stored template.
	StoredTemplateID string `json:"storedTemplateID,omitempty" protobuf:"bytes,18,opt,name=storedTemplateID"`

	// WorkflowTemplateName is the WorkflowTemplate resource name on which the resolved template of this node is retrieved.
	WorkflowTemplateName string `json:"workflowTemplateName,omitempty" protobuf:"bytes,19,opt,name=workflowTemplateName"`

	// Phase a simple, high-level summary of where the node is in its lifecycle.
	// Can be used as a state machine.
	Phase NodePhase `json:"phase,omitempty" protobuf:"bytes,7,opt,name=phase,casttype=NodePhase"`

	// BoundaryID indicates the node ID of the associated template root node in which this node belongs to
	BoundaryID string `json:"boundaryID,omitempty" protobuf:"bytes,8,opt,name=boundaryID"`

	// A human readable message indicating details about why the node is in this condition.
	Message string `json:"message,omitempty" protobuf:"bytes,9,opt,name=message"`

	// Time at which this node started
	StartedAt metav1.Time `json:"startedAt,omitempty" protobuf:"bytes,10,opt,name=startedAt"`

	// Time at which this node completed
	FinishedAt metav1.Time `json:"finishedAt,omitempty" protobuf:"bytes,11,opt,name=finishedAt"`

	// PodIP captures the IP of the pod for daemoned steps
	PodIP string `json:"podIP,omitempty" protobuf:"bytes,12,opt,name=podIP"`

	// Daemoned tracks whether or not this node was daemoned and need to be terminated
	Daemoned *bool `json:"daemoned,omitempty" protobuf:"varint,13,opt,name=daemoned"`

	// Inputs captures input parameter values and artifact locations supplied to this template invocation
	Inputs *Inputs `json:"inputs,omitempty" protobuf:"bytes,14,opt,name=inputs"`

	// Outputs captures output parameter values and artifact locations produced by this template invocation
	Outputs *Outputs `json:"outputs,omitempty" protobuf:"bytes,15,opt,name=outputs"`

	// Children is a list of child node IDs
	Children []string `json:"children,omitempty" protobuf:"bytes,16,rep,name=children"`

	// OutboundNodes tracks the node IDs which are considered "outbound" nodes to a template invocation.
	// For every invocation of a template, there are nodes which we considered as "outbound". Essentially,
	// these are last nodes in the execution sequence to run, before the template is considered completed.
	// These nodes are then connected as parents to a following step.
	//
	// In the case of single pod steps (i.e. container, script, resource templates), this list will be nil
	// since the pod itself is already considered the "outbound" node.
	// In the case of DAGs, outbound nodes are the "target" tasks (tasks with no children).
	// In the case of steps, outbound nodes are all the containers involved in the last step group.
	// NOTE: since templates are composable, the list of outbound nodes are carried upwards when
	// a DAG/steps template invokes another DAG/steps template. In other words, the outbound nodes of
	// a template, will be a superset of the outbound nodes of its last children.
	OutboundNodes []string `json:"outboundNodes,omitempty" protobuf:"bytes,17,rep,name=outboundNodes"`
}

//func (n NodeStatus) String() string {
//	return fmt.Sprintf("%s (%s)", n.Name, n.ID)
//}

func isCompletedPhase(phase NodePhase) bool {
	return phase == NodeSucceeded ||
		phase == NodeFailed ||
		phase == NodeError ||
		phase == NodeSkipped
}

// Remove returns whether or not the workflow has completed execution
func (ws *WorkflowStatus) Completed() bool {
	return isCompletedPhase(ws.Phase)
}

// Successful return whether or not the workflow has succeeded
func (ws *WorkflowStatus) Successful() bool {
	return ws.Phase == NodeSucceeded
}

// Remove returns whether or not the node has completed execution
func (n NodeStatus) Completed() bool {
	return isCompletedPhase(n.Phase) || n.IsDaemoned() && n.Phase != NodePending
}

// IsDaemoned returns whether or not the node is deamoned
func (n NodeStatus) IsDaemoned() bool {
	if n.Daemoned == nil || !*n.Daemoned {
		return false
	}
	return true
}

// Successful returns whether or not this node completed successfully
func (n NodeStatus) Successful() bool {
	return n.Phase == NodeSucceeded || n.Phase == NodeSkipped || n.IsDaemoned() && n.Phase != NodePending
}

// CanRetry returns whether the node should be retried or not.
func (n NodeStatus) CanRetry() bool {
	// TODO(shri): Check if there are some 'unretryable' errors.
	return n.Completed() && !n.Successful()
}

// S3Bucket contains the access information required for interfacing with an S3 bucket
type S3Bucket struct {
	// Endpoint is the hostname of the bucket endpoint
	Endpoint string `json:"endpoint" protobuf:"bytes,1,opt,name=endpoint"`

	// Bucket is the name of the bucket
	Bucket string `json:"bucket" protobuf:"bytes,2,opt,name=bucket"`

	// Region contains the optional bucket region
	Region string `json:"region,omitempty" protobuf:"bytes,3,opt,name=region"`

	// Insecure will connect to the service with TLS
	Insecure *bool `json:"insecure,omitempty" protobuf:"varint,4,opt,name=insecure"`

	// AccessKeySecret is the secret selector to the bucket's access key
	AccessKeySecret apiv1.SecretKeySelector `json:"accessKeySecret" protobuf:"bytes,5,opt,name=accessKeySecret"`

	// SecretKeySecret is the secret selector to the bucket's secret key
	SecretKeySecret apiv1.SecretKeySelector `json:"secretKeySecret" protobuf:"bytes,6,opt,name=secretKeySecret"`

	// RoleARN is the Amazon Resource Name (ARN) of the role to assume.
	RoleARN string `json:"roleARN,omitempty" protobuf:"bytes,7,opt,name=roleARN"`
}

// S3Artifact is the location of an S3 artifact
type S3Artifact struct {
	S3Bucket `json:",inline" protobuf:"bytes,1,opt,name=s3Bucket"`

	// Key is the key in the bucket where the artifact resides
	Key string `json:"key" protobuf:"bytes,2,opt,name=key"`
}

//func (s *S3Artifact) String() string {
//	protocol := "https"
//	if s.Insecure != nil && *s.Insecure {
//		protocol = "http"
//	}
//	return fmt.Sprintf("%s://%s/%s/%s", protocol, s.Endpoint, s.Bucket, s.Key)
//}

func (s *S3Artifact) HasLocation() bool {
	return s != nil && s.Bucket != ""
}

// GitArtifact is the location of an git artifact
type GitArtifact struct {
	// Repo is the git repository
	Repo string `json:"repo" protobuf:"bytes,1,opt,name=repo"`

	// Revision is the git commit, tag, branch to checkout
	Revision string `json:"revision,omitempty" protobuf:"bytes,2,opt,name=revision"`

	// Depth specifies clones/fetches should be shallow and include the given
	// number of commits from the branch tip
	Depth *uint64 `json:"depth,omitempty" protobuf:"bytes,3,opt,name=depth"`

	// Fetch specifies a number of refs that should be fetched before checkout
	Fetch []string `json:"fetch,omitempty" protobuf:"bytes,4,rep,name=fetch"`

	// UsernameSecret is the secret selector to the repository username
	UsernameSecret *apiv1.SecretKeySelector `json:"usernameSecret,omitempty" protobuf:"bytes,5,opt,name=usernameSecret"`

	// PasswordSecret is the secret selector to the repository password
	PasswordSecret *apiv1.SecretKeySelector `json:"passwordSecret,omitempty" protobuf:"bytes,6,opt,name=passwordSecret"`

	// SSHPrivateKeySecret is the secret selector to the repository ssh private key
	SSHPrivateKeySecret *apiv1.SecretKeySelector `json:"sshPrivateKeySecret,omitempty" protobuf:"bytes,7,opt,name=sshPrivateKeySecret"`

	// InsecureIgnoreHostKey disables SSH strict host key checking during git clone
	InsecureIgnoreHostKey bool `json:"insecureIgnoreHostKey,omitempty" protobuf:"varint,8,opt,name=insecureIgnoreHostKey"`
}

func (g *GitArtifact) HasLocation() bool {
	return g != nil && g.Repo != ""
}

// ArtifactoryAuth describes the secret selectors required for authenticating to artifactory
type ArtifactoryAuth struct {
	// UsernameSecret is the secret selector to the repository username
	UsernameSecret *apiv1.SecretKeySelector `json:"usernameSecret,omitempty" protobuf:"bytes,1,opt,name=usernameSecret"`

	// PasswordSecret is the secret selector to the repository password
	PasswordSecret *apiv1.SecretKeySelector `json:"passwordSecret,omitempty" protobuf:"bytes,2,opt,name=passwordSecret"`
}

// ArtifactoryArtifact is the location of an artifactory artifact
type ArtifactoryArtifact struct {
	// URL of the artifact
	URL             string `json:"url" protobuf:"bytes,1,opt,name=url"`
	ArtifactoryAuth `json:",inline" protobuf:"bytes,2,opt,name=artifactoryAuth"`
}

//func (a *ArtifactoryArtifact) String() string {
//	return a.URL
//}

func (a *ArtifactoryArtifact) HasLocation() bool {
	return a != nil && a.URL != ""
}

// HDFSArtifact is the location of an HDFS artifact
type HDFSArtifact struct {
	HDFSConfig `json:",inline" protobuf:"bytes,1,opt,name=hDFSConfig"`

	// Path is a file path in HDFS
	Path string `json:"path" protobuf:"bytes,2,opt,name=path"`

	// Force copies a file forcibly even if it exists (default: false)
	Force bool `json:"force,omitempty" protobuf:"varint,3,opt,name=force"`
}

func (h *HDFSArtifact) HasLocation() bool {
	return h != nil && len(h.Addresses) > 0
}

// HDFSConfig is configurations for HDFS
type HDFSConfig struct {
	HDFSKrbConfig `json:",inline" protobuf:"bytes,1,opt,name=hDFSKrbConfig"`

	// Addresses is accessible addresses of HDFS name nodes
	Addresses []string `json:"addresses" protobuf:"bytes,2,rep,name=addresses"`

	// HDFSUser is the user to access HDFS file system.
	// It is ignored if either ccache or keytab is used.
	HDFSUser string `json:"hdfsUser,omitempty" protobuf:"bytes,3,opt,name=hdfsUser"`
}

// HDFSKrbConfig is auth configurations for Kerberos
type HDFSKrbConfig struct {
	// KrbCCacheSecret is the secret selector for Kerberos ccache
	// Either ccache or keytab can be set to use Kerberos.
	KrbCCacheSecret *apiv1.SecretKeySelector `json:"krbCCacheSecret,omitempty" protobuf:"bytes,1,opt,name=krbCCacheSecret"`

	// KrbKeytabSecret is the secret selector for Kerberos keytab
	// Either ccache or keytab can be set to use Kerberos.
	KrbKeytabSecret *apiv1.SecretKeySelector `json:"krbKeytabSecret,omitempty" protobuf:"bytes,2,opt,name=krbKeytabSecret"`

	// KrbUsername is the Kerberos username used with Kerberos keytab
	// It must be set if keytab is used.
	KrbUsername string `json:"krbUsername,omitempty" protobuf:"bytes,3,opt,name=krbUsername"`

	// KrbRealm is the Kerberos realm used with Kerberos keytab
	// It must be set if keytab is used.
	KrbRealm string `json:"krbRealm,omitempty" protobuf:"bytes,4,opt,name=krbRealm"`

	// KrbConfig is the configmap selector for Kerberos config as string
	// It must be set if either ccache or keytab is used.
	KrbConfigConfigMap *apiv1.ConfigMapKeySelector `json:"krbConfigConfigMap,omitempty" protobuf:"bytes,5,opt,name=krbConfigConfigMap"`

	// KrbServicePrincipalName is the principal name of Kerberos service
	// It must be set if either ccache or keytab is used.
	KrbServicePrincipalName string `json:"krbServicePrincipalName,omitempty" protobuf:"bytes,6,opt,name=krbServicePrincipalName"`
}

// RawArtifact allows raw string content to be placed as an artifact in a container
type RawArtifact struct {
	// Data is the string contents of the artifact
	Data string `json:"data" protobuf:"bytes,1,opt,name=data"`
}

func (r *RawArtifact) HasLocation() bool {
	return r != nil
}

// HTTPArtifact allows an file served on HTTP to be placed as an input artifact in a container
type HTTPArtifact struct {
	// URL of the artifact
	URL string `json:"url" protobuf:"bytes,1,opt,name=url"`
}

func (h *HTTPArtifact) HasLocation() bool {
	return h != nil && h.URL != ""
}

// ExecutorConfig holds configurations of an executor container.
type ExecutorConfig struct {
	// ServiceAccountName specifies the service account name of the executor container.
	ServiceAccountName string `json:"serviceAccountName,omitempty" protobuf:"bytes,1,opt,name=serviceAccountName"`
}

// ScriptTemplate is a template subtype to enable scripting through code steps
type ScriptTemplate struct {
	apiv1.Container `json:",inline" protobuf:"bytes,1,opt,name=container"`

	// Source contains the source code of the script to execute
	Source string `json:"source" protobuf:"bytes,2,opt,name=source"`
}

// ResourceTemplate is a template subtype to manipulate kubernetes resources
type ResourceTemplate struct {
	// Action is the action to perform to the resource.
	// Must be one of: get, create, apply, delete, replace, patch
	Action string `json:"action" protobuf:"bytes,1,opt,name=action"`

	// MergeStrategy is the strategy used to merge a patch. It defaults to "strategic"
	// Must be one of: strategic, merge, json
	MergeStrategy string `json:"mergeStrategy,omitempty" protobuf:"bytes,2,opt,name=mergeStrategy"`

	// Manifest contains the kubernetes manifest
	Manifest string `json:"manifest" protobuf:"bytes,3,opt,name=manifest"`

	// SetOwnerReference sets the reference to the workflow on the OwnerReference of generated resource.
	SetOwnerReference bool `json:"setOwnerReference,omitempty" protobuf:"varint,4,opt,name=setOwnerReference"`

	// SuccessCondition is a label selector expression which describes the conditions
	// of the k8s resource in which it is acceptable to proceed to the following step
	SuccessCondition string `json:"successCondition,omitempty" protobuf:"bytes,5,opt,name=successCondition"`

	// FailureCondition is a label selector expression which describes the conditions
	// of the k8s resource in which the step was considered failed
	FailureCondition string `json:"failureCondition,omitempty" protobuf:"bytes,6,opt,name=failureCondition"`
}

// GetType returns the type of this template
func (tmpl *Template) GetType() TemplateType {
	if tmpl.Container != nil {
		return TemplateTypeContainer
	}
	if tmpl.Steps != nil {
		return TemplateTypeSteps
	}
	if tmpl.DAG != nil {
		return TemplateTypeDAG
	}
	if tmpl.Script != nil {
		return TemplateTypeScript
	}
	if tmpl.Resource != nil {
		return TemplateTypeResource
	}
	if tmpl.Suspend != nil {
		return TemplateTypeSuspend
	}
	return TemplateTypeUnknown
}

// IsPodType returns whether or not the template is a pod type
func (tmpl *Template) IsPodType() bool {
	switch tmpl.GetType() {
	case TemplateTypeContainer, TemplateTypeScript, TemplateTypeResource:
		return true
	}
	return false
}

// IsLeaf returns whether or not the template is a leaf
func (tmpl *Template) IsLeaf() bool {
	switch tmpl.GetType() {
	case TemplateTypeContainer, TemplateTypeScript, TemplateTypeResource:
		return true
	}
	return false
}

// DAGTemplate is a template subtype for directed acyclic graph templates
type DAGTemplate struct {
	// Target are one or more names of targets to execute in a DAG
	Target string `json:"target,omitempty" protobuf:"bytes,1,opt,name=target"`

	// Tasks are a list of DAG tasks
	// +patchStrategy=merge
	// +patchMergeKey=name
	Tasks []DAGTask `json:"tasks" patchStrategy:"merge" patchMergeKey:"name" protobuf:"bytes,2,rep,name=tasks"`

	// This flag is for DAG logic. The DAG logic has a built-in "fail fast" feature to stop scheduling new steps,
	// as soon as it detects that one of the DAG nodes is failed. Then it waits until all DAG nodes are completed
	// before failing the DAG itself.
	// The FailFast flag default is true,  if set to false, it will allow a DAG to run all branches of the DAG to
	// completion (either success or failure), regardless of the failed outcomes of branches in the DAG.
	// More info and example about this feature at https://github.com/argoproj/argo/issues/1442
	FailFast *bool `json:"failFast,omitempty" protobuf:"varint,3,opt,name=failFast"`
}

// DAGTask represents a node in the graph during DAG execution
type DAGTask struct {
	// Name is the name of the target
	Name string `json:"name" protobuf:"bytes,1,opt,name=name"`

	// Name of template to execute
	Template string `json:"template" protobuf:"bytes,2,opt,name=template"`

	// Arguments are the parameter and artifact arguments to the template
	Arguments Arguments `json:"arguments,omitempty" protobuf:"bytes,3,opt,name=arguments"`

	// TemplateRef is the reference to the template resource to execute.
	TemplateRef *TemplateRef `json:"templateRef,omitempty" protobuf:"bytes,4,opt,name=templateRef"`

	// Dependencies are name of other targets which this depends on
	Dependencies []string `json:"dependencies,omitempty" protobuf:"bytes,5,rep,name=dependencies"`

	// WithItems expands a task into multiple parallel tasks from the items in the list
	WithItems []Item `json:"withItems,omitempty" protobuf:"bytes,6,rep,name=withItems"`

	// WithParam expands a task into multiple parallel tasks from the value in the parameter,
	// which is expected to be a JSON list.
	WithParam string `json:"withParam,omitempty" protobuf:"bytes,7,opt,name=withParam"`

	// WithSequence expands a task into a numeric sequence
	WithSequence *Sequence `json:"withSequence,omitempty" protobuf:"bytes,8,opt,name=withSequence"`

	// When is an expression in which the task should conditionally execute
	When string `json:"when,omitempty" protobuf:"bytes,9,opt,name=when"`

	// ContinueOn makes argo to proceed with the following step even if this step fails.
	// Errors and Failed states can be specified
	ContinueOn *ContinueOn `json:"continueOn,omitempty" protobuf:"bytes,10,opt,name=continueOn"`
}

var _ TemplateHolder = &DAGTask{}

func (t *DAGTask) GetTemplateName() string {
	return t.Template
}

func (t *DAGTask) GetTemplateRef() *TemplateRef {
	return t.TemplateRef
}

func (t *DAGTask) IsResolvable() bool {
	return true
}

// SuspendTemplate is a template subtype to suspend a workflow at a predetermined point in time
type SuspendTemplate struct {
}

// GetArtifactByName returns an input artifact by its name
func (in *Inputs) GetArtifactByName(name string) *Artifact {
	for _, art := range in.Artifacts {
		if art.Name == name {
			return &art
		}
	}
	return nil
}

// GetParameterByName returns an input parameter by its name
func (in *Inputs) GetParameterByName(name string) *Parameter {
	for _, param := range in.Parameters {
		if param.Name == name {
			return &param
		}
	}
	return nil
}

// HasInputs returns whether or not there are any inputs
func (in *Inputs) HasInputs() bool {
	if len(in.Artifacts) > 0 {
		return true
	}
	if len(in.Parameters) > 0 {
		return true
	}
	return false
}

// HasOutputs returns whether or not there are any outputs
func (out *Outputs) HasOutputs() bool {
	if out.Result != nil {
		return true
	}
	if len(out.Artifacts) > 0 {
		return true
	}
	if len(out.Parameters) > 0 {
		return true
	}
	return false
}

// GetArtifactByName retrieves an artifact by its name
func (args *Arguments) GetArtifactByName(name string) *Artifact {
	for _, art := range args.Artifacts {
		if art.Name == name {
			return &art
		}
	}
	return nil
}

// GetParameterByName retrieves a parameter by its name
func (args *Arguments) GetParameterByName(name string) *Parameter {
	for _, param := range args.Parameters {
		if param.Name == name {
			return &param
		}
	}
	return nil
}

// HasLocation whether or not an artifact has a location defined
func (a *Artifact) HasLocation() bool {
	return a.S3.HasLocation() ||
		a.Git.HasLocation() ||
		a.HTTP.HasLocation() ||
		a.Artifactory.HasLocation() ||
		a.Raw.HasLocation() ||
		a.HDFS.HasLocation()
}

// GetTemplateByName retrieves a defined template by its name
func (wf *Workflow) GetTemplateByName(name string) *Template {
	for _, t := range wf.Spec.Templates {
		if t.Name == name {
			return &t
		}
	}
	return nil
}

// NodeID creates a deterministic node ID based on a node name
func (wf *Workflow) NodeID(name string) string {
	if name == wf.ObjectMeta.Name {
		return wf.ObjectMeta.Name
	}
	h := fnv.New32a()
	_, _ = h.Write([]byte(name))
	return fmt.Sprintf("%s-%v", wf.ObjectMeta.Name, h.Sum32())
}

// GetStoredTemplate gets a resolved template from stored data.
func (wf *Workflow) GetStoredTemplate(node *NodeStatus) *Template {
	id := node.StoredTemplateID
	if id == "" {
		return nil
	}
	tmpl, ok := wf.Status.StoredTemplates[id]
	if ok {
		return &tmpl
	}
	return nil
}

// GetStoredOrLocalTemplate gets a resolved template from stored data or local template.
func (wf *Workflow) GetStoredOrLocalTemplate(node *NodeStatus) *Template {
	// Try to find a template from stored data.
	tmpl := wf.GetStoredTemplate(node)
	if tmpl != nil {
		return tmpl
	}
	// Try to get template from Workflow.
	if node.WorkflowTemplateName == "" && node.TemplateName != "" {
		tmpl := wf.GetTemplateByName(node.TemplateName)
		if tmpl != nil {
			return tmpl
		}
	}
	return nil
}

// ContinueOn defines if a workflow should continue even if a task or step fails/errors.
// It can be specified if the workflow should continue when the pod errors, fails or both.
type ContinueOn struct {
	// +optional
	Error bool `json:"error,omitempty" protobuf:"varint,1,opt,name=error"`
	// +optional
	Failed bool `json:"failed,omitempty" protobuf:"varint,2,opt,name=failed"`
}

func continues(c *ContinueOn, phase NodePhase) bool {
	if c == nil {
		return false
	}
	if c.Error && phase == NodeError {
		return true
	}
	if c.Failed && phase == NodeFailed {
		return true
	}
	return false
}

// ContinuesOn returns whether the DAG should be proceeded if the task fails or errors.
func (t *DAGTask) ContinuesOn(phase NodePhase) bool {
	return continues(t.ContinueOn, phase)
}

// ContinuesOn returns whether the StepGroup should be proceeded if the task fails or errors.
func (s *WorkflowStep) ContinuesOn(phase NodePhase) bool {
	return continues(s.ContinueOn, phase)
}<|MERGE_RESOLUTION|>--- conflicted
+++ resolved
@@ -735,14 +735,10 @@
 // RetryStrategy provides controls on how to retry a workflow step
 type RetryStrategy struct {
 	// Limit is the maximum number of attempts when retrying a container
-<<<<<<< HEAD
-	Limit *int32 `json:"limit,omitempty"`
+	Limit *int32 `json:"limit,omitempty" protobuf:"varint,1,opt,name=limit"`
 
 	// RetryOn is a list of NodePhase statuses that will be retried
 	RetryPolicy RetryPolicy `json:"retryPolicy,omitempty"`
-=======
-	Limit *int32 `json:"limit,omitempty" protobuf:"varint,1,opt,name=limit"`
->>>>>>> 327fcb24
 }
 
 // NodeStatus contains status information about an individual node in the workflow

--- conflicted
+++ resolved
@@ -1282,22 +1282,9 @@
 	return false
 }
 
-<<<<<<< HEAD
-type ArtifactSearchResults []ArtifactSearchResult
-
-type ArtifactSearchResult struct {
-	Artifact `json:",inline" protobuf:"bytes,1,opt,name=artifact"`
-	NodeID   string `json:"nodeID" protobuf:"bytes,2,opt,name=nodeID"`
-}
-
 func (w *Workflow) SearchArtifacts(q *ArtifactSearchQuery) ArtifactSearchResults {
 
-	var artifacts ArtifactSearchResults
-=======
-func (w *Workflow) SearchArtifacts(q *ArtifactSearchQuery) ArtifactSearchResults {
-
 	var results ArtifactSearchResults
->>>>>>> 5b8638fc
 
 	for _, n := range w.Status.Nodes {
 		t := w.GetTemplateByName(n.TemplateName)
@@ -1325,11 +1312,7 @@
 				match = false
 			}
 			if match == true {
-<<<<<<< HEAD
-				artifacts = append(artifacts, ArtifactSearchResult{Artifact: a, NodeID: n.ID})
-=======
 				results = append(results, ArtifactSearchResult{Artifact: a, NodeID: n.ID})
->>>>>>> 5b8638fc
 			}
 		}
 	}

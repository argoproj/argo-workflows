--- conflicted
+++ resolved
@@ -977,22 +977,21 @@
 	return ws.Phase == NodeFailed
 }
 
-<<<<<<< HEAD
 func (ws WorkflowStatus) StartTime() *metav1.Time {
 	return &ws.StartedAt
 }
 
 func (ws WorkflowStatus) FinishTime() *metav1.Time {
 	return &ws.FinishedAt
-=======
-func (in *WorkflowStatus) AnyActiveSuspendNode() bool {
-	return in.Nodes.Any(func(node NodeStatus) bool { return node.IsActiveSuspendNode() })
->>>>>>> cdbc6194
 }
 
 // Remove returns whether or not the node has completed execution
 func (n NodeStatus) Completed() bool {
 	return isCompletedPhase(n.Phase) || n.IsDaemoned() && n.Phase != NodePending
+}
+
+func (in *WorkflowStatus) AnyActiveSuspendNode() bool {
+	return in.Nodes.Any(func(node NodeStatus) bool { return node.IsActiveSuspendNode() })
 }
 
 // IsDaemoned returns whether or not the node is deamoned

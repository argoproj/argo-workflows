package v1alpha1

import (
	"encoding/json"
	"fmt"
	"hash/fnv"
	"net/url"
	"os"
	"path"
	"path/filepath"
	"reflect"
	"regexp"
	"sort"
	"strings"
	"time"

	apiv1 "k8s.io/api/core/v1"
	policyv1beta "k8s.io/api/policy/v1beta1"
	"k8s.io/apimachinery/pkg/api/resource"
	metav1 "k8s.io/apimachinery/pkg/apis/meta/v1"
	"k8s.io/apimachinery/pkg/labels"
	"k8s.io/apimachinery/pkg/util/intstr"
	"k8s.io/apimachinery/pkg/util/wait"

	argoerrs "github.com/argoproj/argo-workflows/v3/errors"
	"github.com/argoproj/argo-workflows/v3/util/slice"
)

// TemplateType is the type of a template
type TemplateType string

// Possible template types
const (
	TemplateTypeContainer    TemplateType = "Container"
	TemplateTypeContainerSet TemplateType = "ContainerSet"
	TemplateTypeSteps        TemplateType = "Steps"
	TemplateTypeScript       TemplateType = "Script"
	TemplateTypeResource     TemplateType = "Resource"
	TemplateTypeDAG          TemplateType = "DAG"
	TemplateTypeSuspend      TemplateType = "Suspend"
	TemplateTypeData         TemplateType = "Data"
	TemplateTypeHTTP         TemplateType = "HTTP"
	TemplateTypePlugin       TemplateType = "Plugin"
	TemplateTypeUnknown      TemplateType = "Unknown"
)

// NodePhase is a label for the condition of a node at the current time.
type NodePhase string

// Workflow and node statuses
const (
	// Node is waiting to run
	NodePending NodePhase = "Pending"
	// Node is running
	NodeRunning NodePhase = "Running"
	// Node finished with no errors
	NodeSucceeded NodePhase = "Succeeded"
	// Node was skipped
	NodeSkipped NodePhase = "Skipped"
	// Node or child of node exited with non-0 code
	NodeFailed NodePhase = "Failed"
	// Node had an error other than a non 0 exit code
	NodeError NodePhase = "Error"
	// Node was omitted because its `depends` condition was not met (only relevant in DAGs)
	NodeOmitted NodePhase = "Omitted"
)

// NodeType is the type of a node
type NodeType string

// Node types
const (
	NodeTypePod       NodeType = "Pod"
	NodeTypeContainer NodeType = "Container"
	NodeTypeSteps     NodeType = "Steps"
	NodeTypeStepGroup NodeType = "StepGroup"
	NodeTypeDAG       NodeType = "DAG"
	NodeTypeTaskGroup NodeType = "TaskGroup"
	NodeTypeRetry     NodeType = "Retry"
	NodeTypeSkipped   NodeType = "Skipped"
	NodeTypeSuspend   NodeType = "Suspend"
	NodeTypeHTTP      NodeType = "HTTP"
	NodeTypePlugin    NodeType = "Plugin"
)

// ArtifactGCStrategy is the strategy when to delete artifacts for GC.
type ArtifactGCStrategy string

// ArtifactGCStrategy
const (
	ArtifactGCOnWorkflowCompletion ArtifactGCStrategy = "OnWorkflowCompletion"
	ArtifactGCOnWorkflowDeletion   ArtifactGCStrategy = "OnWorkflowDeletion"
	ArtifactGCNever                ArtifactGCStrategy = ""
)

// PodGCStrategy is the strategy when to delete completed pods for GC.
type PodGCStrategy string

func (s PodGCStrategy) IsValid() bool {
	switch s {
	case PodGCOnPodNone,
		PodGCOnPodCompletion,
		PodGCOnPodSuccess,
		PodGCOnWorkflowCompletion,
		PodGCOnWorkflowSuccess:
		return true
	}
	return false
}

// PodGCStrategy
const (
	PodGCOnPodNone            PodGCStrategy = ""
	PodGCOnPodCompletion      PodGCStrategy = "OnPodCompletion"
	PodGCOnPodSuccess         PodGCStrategy = "OnPodSuccess"
	PodGCOnWorkflowCompletion PodGCStrategy = "OnWorkflowCompletion"
	PodGCOnWorkflowSuccess    PodGCStrategy = "OnWorkflowSuccess"
)

// VolumeClaimGCStrategy is the strategy to use when deleting volumes from completed workflows
type VolumeClaimGCStrategy string

const (
	VolumeClaimGCOnCompletion VolumeClaimGCStrategy = "OnWorkflowCompletion"
	VolumeClaimGCOnSuccess    VolumeClaimGCStrategy = "OnWorkflowSuccess"
)

// Workflow is the definition of a workflow resource
// +genclient
// +genclient:noStatus
// +kubebuilder:resource:shortName=wf
// +kubebuilder:printcolumn:name="Status",type="string",JSONPath=".status.phase",description="Status of the workflow"
// +kubebuilder:printcolumn:name="Age",type="date",format="date-time",JSONPath=".status.startedAt",description="When the workflow was started"
// +kubebuilder:printcolumn:name="Message",type="string",JSONPath=".status.message",description="Human readable message indicating details about why the workflow is in this condition."
// +k8s:deepcopy-gen:interfaces=k8s.io/apimachinery/pkg/runtime.Object
type Workflow struct {
	metav1.TypeMeta   `json:",inline"`
	metav1.ObjectMeta `json:"metadata" protobuf:"bytes,1,opt,name=metadata"`
	Spec              WorkflowSpec   `json:"spec" protobuf:"bytes,2,opt,name=spec "`
	Status            WorkflowStatus `json:"status,omitempty" protobuf:"bytes,3,opt,name=status"`
}

// Workflows is a sort interface which sorts running jobs earlier before considering FinishedAt
type Workflows []Workflow

func (w Workflows) Len() int      { return len(w) }
func (w Workflows) Swap(i, j int) { w[i], w[j] = w[j], w[i] }
func (w Workflows) Less(i, j int) bool {
	iStart := w[i].ObjectMeta.CreationTimestamp
	iFinish := w[i].Status.FinishedAt
	jStart := w[j].ObjectMeta.CreationTimestamp
	jFinish := w[j].Status.FinishedAt
	if iFinish.IsZero() && jFinish.IsZero() {
		return !iStart.Before(&jStart)
	}
	if iFinish.IsZero() && !jFinish.IsZero() {
		return true
	}
	if !iFinish.IsZero() && jFinish.IsZero() {
		return false
	}
	return jFinish.Before(&iFinish)
}

type WorkflowPredicate = func(wf Workflow) bool

func (w Workflows) Filter(predicate WorkflowPredicate) Workflows {
	var out Workflows
	for _, wf := range w {
		if predicate(wf) {
			out = append(out, wf)
		}
	}
	return out
}

// GetTTLStrategy return TTLStrategy based on Order of precedence:
// 1. Workflow, 2. WorkflowTemplate, 3. Workflowdefault
func (w *Workflow) GetTTLStrategy() *TTLStrategy {
	var ttlStrategy *TTLStrategy
	// TTLStrategy from WorkflowTemplate
	if w.Status.StoredWorkflowSpec != nil && w.Status.StoredWorkflowSpec.GetTTLStrategy() != nil {
		ttlStrategy = w.Status.StoredWorkflowSpec.GetTTLStrategy()
	}
	// TTLStrategy from Workflow
	if w.Spec.GetTTLStrategy() != nil {
		ttlStrategy = w.Spec.GetTTLStrategy()
	}
	return ttlStrategy
}

func (w *Workflow) GetExecSpec() *WorkflowSpec {
	if w.Status.StoredWorkflowSpec != nil {
		return w.Status.StoredWorkflowSpec
	}
	return &w.Spec
}

var (
	WorkflowCreatedAfter = func(t time.Time) WorkflowPredicate {
		return func(wf Workflow) bool {
			return wf.ObjectMeta.CreationTimestamp.After(t)
		}
	}
	WorkflowFinishedBefore = func(t time.Time) WorkflowPredicate {
		return func(wf Workflow) bool {
			return !wf.Status.FinishedAt.IsZero() && wf.Status.FinishedAt.Time.Before(t)
		}
	}
	WorkflowRanBetween = func(startTime time.Time, endTime time.Time) WorkflowPredicate {
		return func(wf Workflow) bool {
			return wf.ObjectMeta.CreationTimestamp.After(startTime) && !wf.Status.FinishedAt.IsZero() && wf.Status.FinishedAt.Time.Before(endTime)
		}
	}
)

// WorkflowList is list of Workflow resources
// +k8s:deepcopy-gen:interfaces=k8s.io/apimachinery/pkg/runtime.Object
type WorkflowList struct {
	metav1.TypeMeta `json:",inline"`
	metav1.ListMeta `json:"metadata" protobuf:"bytes,1,opt,name=metadata"`
	Items           Workflows `json:"items" protobuf:"bytes,2,opt,name=items"`
}

var _ TemplateHolder = &Workflow{}

// TTLStrategy is the strategy for the time to live depending on if the workflow succeeded or failed
type TTLStrategy struct {
	// SecondsAfterCompletion is the number of seconds to live after completion
	SecondsAfterCompletion *int32 `json:"secondsAfterCompletion,omitempty" protobuf:"bytes,1,opt,name=secondsAfterCompletion"`
	// SecondsAfterSuccess is the number of seconds to live after success
	SecondsAfterSuccess *int32 `json:"secondsAfterSuccess,omitempty" protobuf:"bytes,2,opt,name=secondsAfterSuccess"`
	// SecondsAfterFailure is the number of seconds to live after failure
	SecondsAfterFailure *int32 `json:"secondsAfterFailure,omitempty" protobuf:"bytes,3,opt,name=secondsAfterFailure"`
}

// WorkflowSpec is the specification of a Workflow.
type WorkflowSpec struct {
	// Templates is a list of workflow templates used in a workflow
	// +patchStrategy=merge
	// +patchMergeKey=name
	Templates []Template `json:"templates,omitempty" patchStrategy:"merge" patchMergeKey:"name" protobuf:"bytes,1,opt,name=templates"`

	// Entrypoint is a template reference to the starting point of the workflow.
	Entrypoint string `json:"entrypoint,omitempty" protobuf:"bytes,2,opt,name=entrypoint"`

	// Arguments contain the parameters and artifacts sent to the workflow entrypoint
	// Parameters are referencable globally using the 'workflow' variable prefix.
	// e.g. {{workflow.parameters.myparam}}
	Arguments Arguments `json:"arguments,omitempty" protobuf:"bytes,3,opt,name=arguments"`

	// ServiceAccountName is the name of the ServiceAccount to run all pods of the workflow as.
	ServiceAccountName string `json:"serviceAccountName,omitempty" protobuf:"bytes,4,opt,name=serviceAccountName"`

	// AutomountServiceAccountToken indicates whether a service account token should be automatically mounted in pods.
	// ServiceAccountName of ExecutorConfig must be specified if this value is false.
	AutomountServiceAccountToken *bool `json:"automountServiceAccountToken,omitempty" protobuf:"varint,28,opt,name=automountServiceAccountToken"`

	// Executor holds configurations of executor containers of the workflow.
	Executor *ExecutorConfig `json:"executor,omitempty" protobuf:"bytes,29,opt,name=executor"`

	// Volumes is a list of volumes that can be mounted by containers in a workflow.
	// +patchStrategy=merge
	// +patchMergeKey=name
	Volumes []apiv1.Volume `json:"volumes,omitempty" patchStrategy:"merge" patchMergeKey:"name" protobuf:"bytes,5,opt,name=volumes"`

	// VolumeClaimTemplates is a list of claims that containers are allowed to reference.
	// The Workflow controller will create the claims at the beginning of the workflow
	// and delete the claims upon completion of the workflow
	// +patchStrategy=merge
	// +patchMergeKey=name
	VolumeClaimTemplates []apiv1.PersistentVolumeClaim `json:"volumeClaimTemplates,omitempty" patchStrategy:"merge" patchMergeKey:"name" protobuf:"bytes,6,opt,name=volumeClaimTemplates"`

	// Parallelism limits the max total parallel pods that can execute at the same time in a workflow
	Parallelism *int64 `json:"parallelism,omitempty" protobuf:"bytes,7,opt,name=parallelism"`

	// ArtifactRepositoryRef specifies the configMap name and key containing the artifact repository config.
	ArtifactRepositoryRef *ArtifactRepositoryRef `json:"artifactRepositoryRef,omitempty" protobuf:"bytes,8,opt,name=artifactRepositoryRef"`

	// Suspend will suspend the workflow and prevent execution of any future steps in the workflow
	Suspend *bool `json:"suspend,omitempty" protobuf:"bytes,9,opt,name=suspend"`

	// NodeSelector is a selector which will result in all pods of the workflow
	// to be scheduled on the selected node(s). This is able to be overridden by
	// a nodeSelector specified in the template.
	NodeSelector map[string]string `json:"nodeSelector,omitempty" protobuf:"bytes,10,opt,name=nodeSelector"`

	// Affinity sets the scheduling constraints for all pods in the workflow.
	// Can be overridden by an affinity specified in the template
	Affinity *apiv1.Affinity `json:"affinity,omitempty" protobuf:"bytes,11,opt,name=affinity"`

	// Tolerations to apply to workflow pods.
	// +patchStrategy=merge
	// +patchMergeKey=key
	Tolerations []apiv1.Toleration `json:"tolerations,omitempty" patchStrategy:"merge" patchMergeKey:"key" protobuf:"bytes,12,opt,name=tolerations"`

	// ImagePullSecrets is a list of references to secrets in the same namespace to use for pulling any images
	// in pods that reference this ServiceAccount. ImagePullSecrets are distinct from Secrets because Secrets
	// can be mounted in the pod, but ImagePullSecrets are only accessed by the kubelet.
	// More info: https://kubernetes.io/docs/concepts/containers/images/#specifying-imagepullsecrets-on-a-pod
	// +patchStrategy=merge
	// +patchMergeKey=name
	ImagePullSecrets []apiv1.LocalObjectReference `json:"imagePullSecrets,omitempty" patchStrategy:"merge" patchMergeKey:"name" protobuf:"bytes,13,opt,name=imagePullSecrets"`

	// Host networking requested for this workflow pod. Default to false.
	HostNetwork *bool `json:"hostNetwork,omitempty" protobuf:"bytes,14,opt,name=hostNetwork"`

	// Set DNS policy for the pod.
	// Defaults to "ClusterFirst".
	// Valid values are 'ClusterFirstWithHostNet', 'ClusterFirst', 'Default' or 'None'.
	// DNS parameters given in DNSConfig will be merged with the policy selected with DNSPolicy.
	// To have DNS options set along with hostNetwork, you have to specify DNS policy
	// explicitly to 'ClusterFirstWithHostNet'.
	DNSPolicy *apiv1.DNSPolicy `json:"dnsPolicy,omitempty" protobuf:"bytes,15,opt,name=dnsPolicy"`

	// PodDNSConfig defines the DNS parameters of a pod in addition to
	// those generated from DNSPolicy.
	DNSConfig *apiv1.PodDNSConfig `json:"dnsConfig,omitempty" protobuf:"bytes,16,opt,name=dnsConfig"`

	// OnExit is a template reference which is invoked at the end of the
	// workflow, irrespective of the success, failure, or error of the
	// primary workflow.
	OnExit string `json:"onExit,omitempty" protobuf:"bytes,17,opt,name=onExit"`

	// TTLStrategy limits the lifetime of a Workflow that has finished execution depending on if it
	// Succeeded or Failed. If this struct is set, once the Workflow finishes, it will be
	// deleted after the time to live expires. If this field is unset,
	// the controller config map will hold the default values.
	TTLStrategy *TTLStrategy `json:"ttlStrategy,omitempty" protobuf:"bytes,30,opt,name=ttlStrategy"`

	// Optional duration in seconds relative to the workflow start time which the workflow is
	// allowed to run before the controller terminates the workflow. A value of zero is used to
	// terminate a Running workflow
	ActiveDeadlineSeconds *int64 `json:"activeDeadlineSeconds,omitempty" protobuf:"bytes,19,opt,name=activeDeadlineSeconds"`

	// Priority is used if controller is configured to process limited number of workflows in parallel. Workflows with higher priority are processed first.
	Priority *int32 `json:"priority,omitempty" protobuf:"bytes,20,opt,name=priority"`

	// Set scheduler name for all pods.
	// Will be overridden if container/script template's scheduler name is set.
	// Default scheduler will be used if neither specified.
	// +optional
	SchedulerName string `json:"schedulerName,omitempty" protobuf:"bytes,21,opt,name=schedulerName"`

	// PodGC describes the strategy to use when to deleting completed pods
	PodGC *PodGC `json:"podGC,omitempty" protobuf:"bytes,22,opt,name=podGC"`

	// PriorityClassName to apply to workflow pods.
	PodPriorityClassName string `json:"podPriorityClassName,omitempty" protobuf:"bytes,23,opt,name=podPriorityClassName"`

	// Priority to apply to workflow pods.
	PodPriority *int32 `json:"podPriority,omitempty" protobuf:"bytes,24,opt,name=podPriority"`

	// +patchStrategy=merge
	// +patchMergeKey=ip
	HostAliases []apiv1.HostAlias `json:"hostAliases,omitempty" patchStrategy:"merge" patchMergeKey:"ip" protobuf:"bytes,25,opt,name=hostAliases"`

	// SecurityContext holds pod-level security attributes and common container settings.
	// Optional: Defaults to empty.  See type description for default values of each field.
	// +optional
	SecurityContext *apiv1.PodSecurityContext `json:"securityContext,omitempty" protobuf:"bytes,26,opt,name=securityContext"`

	// PodSpecPatch holds strategic merge patch to apply against the pod spec. Allows parameterization of
	// container fields which are not strings (e.g. resource limits).
	PodSpecPatch string `json:"podSpecPatch,omitempty" protobuf:"bytes,27,opt,name=podSpecPatch"`

	// PodDisruptionBudget holds the number of concurrent disruptions that you allow for Workflow's Pods.
	// Controller will automatically add the selector with workflow name, if selector is empty.
	// Optional: Defaults to empty.
	// +optional
	PodDisruptionBudget *policyv1beta.PodDisruptionBudgetSpec `json:"podDisruptionBudget,omitempty" protobuf:"bytes,31,opt,name=podDisruptionBudget"`

	// Metrics are a list of metrics emitted from this Workflow
	Metrics *Metrics `json:"metrics,omitempty" protobuf:"bytes,32,opt,name=metrics"`

	// Shutdown will shutdown the workflow according to its ShutdownStrategy
	Shutdown ShutdownStrategy `json:"shutdown,omitempty" protobuf:"bytes,33,opt,name=shutdown,casttype=ShutdownStrategy"`

	// WorkflowTemplateRef holds a reference to a WorkflowTemplate for execution
	WorkflowTemplateRef *WorkflowTemplateRef `json:"workflowTemplateRef,omitempty" protobuf:"bytes,34,opt,name=workflowTemplateRef"`

	// Synchronization holds synchronization lock configuration for this Workflow
	Synchronization *Synchronization `json:"synchronization,omitempty" protobuf:"bytes,35,opt,name=synchronization,casttype=Synchronization"`

	// VolumeClaimGC describes the strategy to use when to deleting volumes from completed workflows
	VolumeClaimGC *VolumeClaimGC `json:"volumeClaimGC,omitempty" protobuf:"bytes,36,opt,name=volumeClaimGC,casttype=VolumeClaimGC"`

	// RetryStrategy for all templates in the workflow.
	RetryStrategy *RetryStrategy `json:"retryStrategy,omitempty" protobuf:"bytes,37,opt,name=retryStrategy"`

	// PodMetadata defines additional metadata that should be applied to workflow pods
	PodMetadata *Metadata `json:"podMetadata,omitempty" protobuf:"bytes,38,opt,name=podMetadata"`

	// TemplateDefaults holds default template values that will apply to all templates in the Workflow, unless overridden on the template-level
	TemplateDefaults *Template `json:"templateDefaults,omitempty" protobuf:"bytes,39,opt,name=templateDefaults"`

	// ArchiveLogs indicates if the container logs should be archived
	ArchiveLogs *bool `json:"archiveLogs,omitempty" protobuf:"varint,40,opt,name=archiveLogs"`

	// Hooks holds the lifecycle hook which is invoked at lifecycle of
	// step, irrespective of the success, failure, or error status of the primary step
	Hooks LifecycleHooks `json:"hooks,omitempty" protobuf:"bytes,41,opt,name=hooks"`

	// WorkflowMetadata contains some metadata of the workflow to be refer
	WorkflowMetadata *WorkflowMetadata `json:"workflowMetadata,omitempty" protobuf:"bytes,42,opt,name=workflowMetadata"`

	// ArtifactGC describes the strategy to use when to deleting artifacts from completed or deleted workflows
	ArtifactGC *ArtifactGC `json:"artifactGC,omitempty" protobuf:"bytes,43,opt,name=artifactGC"`
}

type LabelValueFrom struct {
	Expression string `json:"expression" protobuf:"bytes,1,opt,name=expression"`
}

type WorkflowMetadata struct {
	Labels      map[string]string         `json:"labels,omitempty" protobuf:"bytes,1,rep,name=labels"`
	Annotations map[string]string         `json:"annotations,omitempty" protobuf:"bytes,2,rep,name=annotations"`
	LabelsFrom  map[string]LabelValueFrom `json:"labelsFrom,omitempty" protobuf:"bytes,3,rep,name=labelsFrom"`
}

func (in *WorkflowMetadata) AsObjectMeta() *metav1.ObjectMeta {
	return &metav1.ObjectMeta{Labels: in.Labels, Annotations: in.Annotations}
}

func (wfs *WorkflowSpec) GetExitHook(args Arguments) *LifecycleHook {
	if !wfs.HasExitHook() {
		return nil
	}
	if wfs.OnExit != "" {
		return &LifecycleHook{Template: wfs.OnExit, Arguments: args}
	}
	return wfs.Hooks.GetExitHook().WithArgs(args)
}

func (wfs *WorkflowSpec) HasExitHook() bool {
	return (wfs.Hooks != nil && wfs.Hooks.HasExitHook()) || wfs.OnExit != ""
}

// GetVolumeClaimGC returns the VolumeClaimGC that was defined in the workflow spec.  If none was provided, a default value is returned.
func (wfs WorkflowSpec) GetVolumeClaimGC() *VolumeClaimGC {
	// If no volumeClaimGC strategy was provided, we default to the equivalent of "OnSuccess"
	// to match the existing behavior for back-compat
	if wfs.VolumeClaimGC == nil {
		return &VolumeClaimGC{Strategy: VolumeClaimGCOnSuccess}
	}

	return wfs.VolumeClaimGC
}

// ArtifactGC returns the ArtifactGC that was defined in the workflow spec.  If none was provided, a default value is returned.
func (wfs WorkflowSpec) GetArtifactGC() *ArtifactGC {
	if wfs.ArtifactGC == nil {
		return &ArtifactGC{Strategy: ArtifactGCNever}
	}

	return wfs.ArtifactGC
}

func (wfs WorkflowSpec) GetTTLStrategy() *TTLStrategy {
	return wfs.TTLStrategy
}

// GetSemaphoreKeys will return list of semaphore configmap keys which are configured in the workflow
// Example key format namespace/configmapname (argo/my-config)
// Return []string
func (wf *Workflow) GetSemaphoreKeys() []string {
	keyMap := make(map[string]bool)
	namespace := wf.Namespace
	var templates []Template
	if wf.Spec.WorkflowTemplateRef == nil {
		templates = wf.Spec.Templates
		if wf.Spec.Synchronization != nil {
			if configMapRef := wf.Spec.Synchronization.getSemaphoreConfigMapRef(); configMapRef != nil {
				key := fmt.Sprintf("%s/%s", namespace, configMapRef.Name)
				keyMap[key] = true
			}
		}
	} else if wf.Status.StoredWorkflowSpec != nil {
		templates = wf.Status.StoredWorkflowSpec.Templates
		if wf.Status.StoredWorkflowSpec.Synchronization != nil {
			if configMapRef := wf.Status.StoredWorkflowSpec.Synchronization.getSemaphoreConfigMapRef(); configMapRef != nil {
				key := fmt.Sprintf("%s/%s", namespace, configMapRef.Name)
				keyMap[key] = true
			}
		}
	}

	for _, tmpl := range templates {
		if tmpl.Synchronization != nil {
			if configMapRef := tmpl.Synchronization.getSemaphoreConfigMapRef(); configMapRef != nil {
				key := fmt.Sprintf("%s/%s", namespace, configMapRef.Name)
				keyMap[key] = true
			}
		}
	}
	var semaphoreKeys []string
	for key := range keyMap {
		semaphoreKeys = append(semaphoreKeys, key)
	}
	return semaphoreKeys
}

type ShutdownStrategy string

const (
	ShutdownStrategyTerminate ShutdownStrategy = "Terminate"
	ShutdownStrategyStop      ShutdownStrategy = "Stop"
	ShutdownStrategyNone      ShutdownStrategy = ""
)

func (s ShutdownStrategy) Enabled() bool {
	return s != ShutdownStrategyNone
}

func (s ShutdownStrategy) ShouldExecute(isOnExitPod bool) bool {
	switch s {
	case ShutdownStrategyTerminate:
		return false
	case ShutdownStrategyStop:
		return isOnExitPod
	default:
		return true
	}
}

// +kubebuilder:validation:Type=array
type ParallelSteps struct {
	Steps []WorkflowStep `json:"-" protobuf:"bytes,1,rep,name=steps"`
}

// WorkflowStep is an anonymous list inside of ParallelSteps (i.e. it does not have a key), so it needs its own
// custom Unmarshaller
func (p *ParallelSteps) UnmarshalJSON(value []byte) error {
	// Since we are writing a custom unmarshaller, we have to enforce the "DisallowUnknownFields" requirement manually.

	// First, get a generic representation of the contents
	var candidate []map[string]interface{}
	err := json.Unmarshal(value, &candidate)
	if err != nil {
		return err
	}

	// Generate a list of all the available JSON fields of the WorkflowStep struct
	availableFields := map[string]bool{}
	reflectType := reflect.TypeOf(WorkflowStep{})
	for i := 0; i < reflectType.NumField(); i++ {
		cleanString := strings.ReplaceAll(reflectType.Field(i).Tag.Get("json"), ",omitempty", "")
		availableFields[cleanString] = true
	}

	// Enforce that no unknown fields are present
	for _, step := range candidate {
		for key := range step {
			if _, ok := availableFields[key]; !ok {
				return fmt.Errorf(`json: unknown field "%s"`, key)
			}
		}
	}

	// Finally, attempt to fully unmarshal the struct
	err = json.Unmarshal(value, &p.Steps)
	if err != nil {
		return err
	}
	return nil
}

func (p ParallelSteps) MarshalJSON() ([]byte, error) {
	return json.Marshal(p.Steps)
}

func (b ParallelSteps) OpenAPISchemaType() []string {
	return []string{"array"}
}

func (b ParallelSteps) OpenAPISchemaFormat() string { return "" }

func (wfs *WorkflowSpec) HasPodSpecPatch() bool {
	return wfs.PodSpecPatch != ""
}

// Template is a reusable and composable unit of execution in a workflow
type Template struct {
	// Name is the name of the template
	Name string `json:"name,omitempty" protobuf:"bytes,1,opt,name=name"`

	// Inputs describe what inputs parameters and artifacts are supplied to this template
	Inputs Inputs `json:"inputs,omitempty" protobuf:"bytes,5,opt,name=inputs"`

	// Outputs describe the parameters and artifacts that this template produces
	Outputs Outputs `json:"outputs,omitempty" protobuf:"bytes,6,opt,name=outputs"`

	// NodeSelector is a selector to schedule this step of the workflow to be
	// run on the selected node(s). Overrides the selector set at the workflow level.
	NodeSelector map[string]string `json:"nodeSelector,omitempty" protobuf:"bytes,7,opt,name=nodeSelector"`

	// Affinity sets the pod's scheduling constraints
	// Overrides the affinity set at the workflow level (if any)
	Affinity *apiv1.Affinity `json:"affinity,omitempty" protobuf:"bytes,8,opt,name=affinity"`

	// Metdata sets the pods's metadata, i.e. annotations and labels
	Metadata Metadata `json:"metadata,omitempty" protobuf:"bytes,9,opt,name=metadata"`

	// Deamon will allow a workflow to proceed to the next step so long as the container reaches readiness
	Daemon *bool `json:"daemon,omitempty" protobuf:"bytes,10,opt,name=daemon"`

	// Steps define a series of sequential/parallel workflow steps
	Steps []ParallelSteps `json:"steps,omitempty" protobuf:"bytes,11,opt,name=steps"`

	// Container is the main container image to run in the pod
	Container *apiv1.Container `json:"container,omitempty" protobuf:"bytes,12,opt,name=container"`

	// ContainerSet groups multiple containers within a single pod.
	ContainerSet *ContainerSetTemplate `json:"containerSet,omitempty" protobuf:"bytes,40,opt,name=containerSet"`

	// Script runs a portion of code against an interpreter
	Script *ScriptTemplate `json:"script,omitempty" protobuf:"bytes,13,opt,name=script"`

	// Resource template subtype which can run k8s resources
	Resource *ResourceTemplate `json:"resource,omitempty" protobuf:"bytes,14,opt,name=resource"`

	// DAG template subtype which runs a DAG
	DAG *DAGTemplate `json:"dag,omitempty" protobuf:"bytes,15,opt,name=dag"`

	// Suspend template subtype which can suspend a workflow when reaching the step
	Suspend *SuspendTemplate `json:"suspend,omitempty" protobuf:"bytes,16,opt,name=suspend"`

	// Data is a data template
	Data *Data `json:"data,omitempty" protobuf:"bytes,39,opt,name=data"`

	// HTTP makes a HTTP request
	HTTP *HTTP `json:"http,omitempty" protobuf:"bytes,42,opt,name=http"`

	// Plugin is a plugin template
	Plugin *Plugin `json:"plugin,omitempty" protobuf:"bytes,43,opt,name=plugin"`

	// Volumes is a list of volumes that can be mounted by containers in a template.
	// +patchStrategy=merge
	// +patchMergeKey=name
	Volumes []apiv1.Volume `json:"volumes,omitempty" patchStrategy:"merge" patchMergeKey:"name" protobuf:"bytes,17,opt,name=volumes"`

	// InitContainers is a list of containers which run before the main container.
	// +patchStrategy=merge
	// +patchMergeKey=name
	InitContainers []UserContainer `json:"initContainers,omitempty" patchStrategy:"merge" patchMergeKey:"name" protobuf:"bytes,18,opt,name=initContainers"`

	// Sidecars is a list of containers which run alongside the main container
	// Sidecars are automatically killed when the main container completes
	// +patchStrategy=merge
	// +patchMergeKey=name
	Sidecars []UserContainer `json:"sidecars,omitempty" patchStrategy:"merge" patchMergeKey:"name" protobuf:"bytes,19,opt,name=sidecars"`

	// Location in which all files related to the step will be stored (logs, artifacts, etc...).
	// Can be overridden by individual items in Outputs. If omitted, will use the default
	// artifact repository location configured in the controller, appended with the
	// <workflowname>/<nodename> in the key.
	ArchiveLocation *ArtifactLocation `json:"archiveLocation,omitempty" protobuf:"bytes,20,opt,name=archiveLocation"`

	// Optional duration in seconds relative to the StartTime that the pod may be active on a node
	// before the system actively tries to terminate the pod; value must be positive integer
	// This field is only applicable to container and script templates.
	ActiveDeadlineSeconds *intstr.IntOrString `json:"activeDeadlineSeconds,omitempty" protobuf:"bytes,21,opt,name=activeDeadlineSeconds"`

	// RetryStrategy describes how to retry a template when it fails
	RetryStrategy *RetryStrategy `json:"retryStrategy,omitempty" protobuf:"bytes,22,opt,name=retryStrategy"`

	// Parallelism limits the max total parallel pods that can execute at the same time within the
	// boundaries of this template invocation. If additional steps/dag templates are invoked, the
	// pods created by those templates will not be counted towards this total.
	Parallelism *int64 `json:"parallelism,omitempty" protobuf:"bytes,23,opt,name=parallelism"`

	// FailFast, if specified, will fail this template if any of its child pods has failed. This is useful for when this
	// template is expanded with `withItems`, etc.
	FailFast *bool `json:"failFast,omitempty" protobuf:"varint,41,opt,name=failFast"`

	// Tolerations to apply to workflow pods.
	// +patchStrategy=merge
	// +patchMergeKey=key
	Tolerations []apiv1.Toleration `json:"tolerations,omitempty" patchStrategy:"merge" patchMergeKey:"key" protobuf:"bytes,24,opt,name=tolerations"`

	// If specified, the pod will be dispatched by specified scheduler.
	// Or it will be dispatched by workflow scope scheduler if specified.
	// If neither specified, the pod will be dispatched by default scheduler.
	// +optional
	SchedulerName string `json:"schedulerName,omitempty" protobuf:"bytes,25,opt,name=schedulerName"`

	// PriorityClassName to apply to workflow pods.
	PriorityClassName string `json:"priorityClassName,omitempty" protobuf:"bytes,26,opt,name=priorityClassName"`

	// Priority to apply to workflow pods.
	Priority *int32 `json:"priority,omitempty" protobuf:"bytes,27,opt,name=priority"`

	// ServiceAccountName to apply to workflow pods
	ServiceAccountName string `json:"serviceAccountName,omitempty" protobuf:"bytes,28,opt,name=serviceAccountName"`

	// AutomountServiceAccountToken indicates whether a service account token should be automatically mounted in pods.
	// ServiceAccountName of ExecutorConfig must be specified if this value is false.
	AutomountServiceAccountToken *bool `json:"automountServiceAccountToken,omitempty" protobuf:"varint,32,opt,name=automountServiceAccountToken"`

	// Executor holds configurations of the executor container.
	Executor *ExecutorConfig `json:"executor,omitempty" protobuf:"bytes,33,opt,name=executor"`

	// HostAliases is an optional list of hosts and IPs that will be injected into the pod spec
	// +patchStrategy=merge
	// +patchMergeKey=ip
	HostAliases []apiv1.HostAlias `json:"hostAliases,omitempty" patchStrategy:"merge" patchMergeKey:"ip" protobuf:"bytes,29,opt,name=hostAliases"`

	// SecurityContext holds pod-level security attributes and common container settings.
	// Optional: Defaults to empty.  See type description for default values of each field.
	// +optional
	SecurityContext *apiv1.PodSecurityContext `json:"securityContext,omitempty" protobuf:"bytes,30,opt,name=securityContext"`

	// PodSpecPatch holds strategic merge patch to apply against the pod spec. Allows parameterization of
	// container fields which are not strings (e.g. resource limits).
	PodSpecPatch string `json:"podSpecPatch,omitempty" protobuf:"bytes,31,opt,name=podSpecPatch"`

	// Metrics are a list of metrics emitted from this template
	Metrics *Metrics `json:"metrics,omitempty" protobuf:"bytes,35,opt,name=metrics"`

	// Synchronization holds synchronization lock configuration for this template
	Synchronization *Synchronization `json:"synchronization,omitempty" protobuf:"bytes,36,opt,name=synchronization,casttype=Synchronization"`

	// Memoize allows templates to use outputs generated from already executed templates
	Memoize *Memoize `json:"memoize,omitempty" protobuf:"bytes,37,opt,name=memoize"`

	// Timeout allows to set the total node execution timeout duration counting from the node's start time.
	// This duration also includes time in which the node spends in Pending state. This duration may not be applied to Step or DAG templates.
	Timeout string `json:"timeout,omitempty" protobuf:"bytes,38,opt,name=timeout"`

	// ArtifactGC describes the strategy to use when to deleting artifacts from executed templates
	ArtifactGC *ArtifactGC `json:"artifactGC,omitempty" protobuf:"bytes,44,opt,name=artifactGC"`
}

// SetType will set the template object based on template type.
func (tmpl *Template) SetType(tmplType TemplateType) {
	switch tmplType {
	case TemplateTypeSteps:
		tmpl.setTemplateObjs(tmpl.Steps, nil, nil, nil, nil, nil, nil)
	case TemplateTypeDAG:
		tmpl.setTemplateObjs(nil, tmpl.DAG, nil, nil, nil, nil, nil)
	case TemplateTypeContainer:
		tmpl.setTemplateObjs(nil, nil, tmpl.Container, nil, nil, nil, nil)
	case TemplateTypeScript:
		tmpl.setTemplateObjs(nil, nil, nil, tmpl.Script, nil, nil, nil)
	case TemplateTypeResource:
		tmpl.setTemplateObjs(nil, nil, nil, nil, tmpl.Resource, nil, nil)
	case TemplateTypeData:
		tmpl.setTemplateObjs(nil, nil, nil, nil, nil, tmpl.Data, nil)
	case TemplateTypeSuspend:
		tmpl.setTemplateObjs(nil, nil, nil, nil, nil, nil, tmpl.Suspend)
	}
}

func (tmpl *Template) setTemplateObjs(steps []ParallelSteps, dag *DAGTemplate, container *apiv1.Container, script *ScriptTemplate, resource *ResourceTemplate, data *Data, suspend *SuspendTemplate) {
	tmpl.Steps = steps
	tmpl.DAG = dag
	tmpl.Container = container
	tmpl.Script = script
	tmpl.Resource = resource
	tmpl.Data = data
	tmpl.Suspend = suspend
}

func (tmpl *Template) GetOutputs() *Outputs {
	return &tmpl.Outputs
}

func (tmpl *Template) GetArtifactGC() *ArtifactGC {
	return tmpl.ArtifactGC
}

// GetBaseTemplate returns a base template content.
func (tmpl *Template) GetBaseTemplate() *Template {
	baseTemplate := tmpl.DeepCopy()
	baseTemplate.Inputs = Inputs{}
	return baseTemplate
}

func (tmpl *Template) HasPodSpecPatch() bool {
	return tmpl.PodSpecPatch != ""
}

func (tmpl *Template) GetSidecarNames() []string {
	var containerNames []string
	for _, s := range tmpl.Sidecars {
		containerNames = append(containerNames, s.Name)
	}
	return containerNames
}

func (tmpl *Template) IsFailFast() bool {
	return tmpl.FailFast != nil && *tmpl.FailFast
}

func (tmpl *Template) HasParallelism() bool {
	return tmpl.Parallelism != nil && *tmpl.Parallelism > 0
}

type Artifacts []Artifact

func (a Artifacts) GetArtifactByName(name string) *Artifact {
	for _, art := range a {
		if art.Name == name {
			return &art
		}
	}
	return nil
}

// Inputs are the mechanism for passing parameters, artifacts, volumes from one template to another
type Inputs struct {
	// Parameters are a list of parameters passed as inputs
	// +patchStrategy=merge
	// +patchMergeKey=name
	Parameters []Parameter `json:"parameters,omitempty" patchStrategy:"merge" patchMergeKey:"name" protobuf:"bytes,1,opt,name=parameters"`

	// Artifact are a list of artifacts passed as inputs
	// +patchStrategy=merge
	// +patchMergeKey=name
	Artifacts Artifacts `json:"artifacts,omitempty" patchStrategy:"merge" patchMergeKey:"name" protobuf:"bytes,2,opt,name=artifacts"`
}

func (in Inputs) IsEmpty() bool {
	return len(in.Parameters) == 0 && len(in.Artifacts) == 0
}

// Pod metdata
type Metadata struct {
	Annotations map[string]string `json:"annotations,omitempty" protobuf:"bytes,1,opt,name=annotations"`
	Labels      map[string]string `json:"labels,omitempty" protobuf:"bytes,2,opt,name=labels"`
}

// Parameter indicate a passed string parameter to a service template with an optional default value
type Parameter struct {
	// Name is the parameter name
	Name string `json:"name" protobuf:"bytes,1,opt,name=name"`

	// Default is the default value to use for an input parameter if a value was not supplied
	Default *AnyString `json:"default,omitempty" protobuf:"bytes,2,opt,name=default"`

	// Value is the literal value to use for the parameter.
	// If specified in the context of an input parameter, the value takes precedence over any passed values
	Value *AnyString `json:"value,omitempty" protobuf:"bytes,3,opt,name=value"`

	// ValueFrom is the source for the output parameter's value
	ValueFrom *ValueFrom `json:"valueFrom,omitempty" protobuf:"bytes,4,opt,name=valueFrom"`

	// GlobalName exports an output parameter to the global scope, making it available as
	// '{{workflow.outputs.parameters.XXXX}} and in workflow.status.outputs.parameters
	GlobalName string `json:"globalName,omitempty" protobuf:"bytes,5,opt,name=globalName"`

	// Enum holds a list of string values to choose from, for the actual value of the parameter
	Enum []AnyString `json:"enum,omitempty" protobuf:"bytes,6,rep,name=enum"`

	// Description is the parameter description
	Description *AnyString `json:"description,omitempty" protobuf:"bytes,7,opt,name=description"`
}

// ValueFrom describes a location in which to obtain the value to a parameter
type ValueFrom struct {
	// Path in the container to retrieve an output parameter value from in container templates
	Path string `json:"path,omitempty" protobuf:"bytes,1,opt,name=path"`

	// JSONPath of a resource to retrieve an output parameter value from in resource templates
	JSONPath string `json:"jsonPath,omitempty" protobuf:"bytes,2,opt,name=jsonPath"`

	// JQFilter expression against the resource object in resource templates
	JQFilter string `json:"jqFilter,omitempty" protobuf:"bytes,3,opt,name=jqFilter"`

	// Selector (https://github.com/antonmedv/expr) that is evaluated against the event to get the value of the parameter. E.g. `payload.message`
	Event string `json:"event,omitempty" protobuf:"bytes,7,opt,name=event"`

	// Parameter reference to a step or dag task in which to retrieve an output parameter value from
	// (e.g. '{{steps.mystep.outputs.myparam}}')
	Parameter string `json:"parameter,omitempty" protobuf:"bytes,4,opt,name=parameter"`

	// Supplied value to be filled in directly, either through the CLI, API, etc.
	Supplied *SuppliedValueFrom `json:"supplied,omitempty" protobuf:"bytes,6,opt,name=supplied"`

	// ConfigMapKeyRef is configmap selector for input parameter configuration
	ConfigMapKeyRef *apiv1.ConfigMapKeySelector `json:"configMapKeyRef,omitempty" protobuf:"bytes,9,opt,name=configMapKeyRef"`

	// Default specifies a value to be used if retrieving the value from the specified source fails
	Default *AnyString `json:"default,omitempty" protobuf:"bytes,5,opt,name=default"`

	// Expression, if defined, is evaluated to specify the value for the parameter
	Expression string `json:"expression,omitempty" protobuf:"bytes,8,rep,name=expression"`
}

func (p *Parameter) HasValue() bool {
	return p.Value != nil || p.Default != nil || p.ValueFrom != nil
}

func (p *Parameter) GetValue() string {
	if p.Value != nil {
		return p.Value.String()
	}
	if p.Default != nil {
		return p.Default.String()
	}
	return ""
}

// SuppliedValueFrom is a placeholder for a value to be filled in directly, either through the CLI, API, etc.
type SuppliedValueFrom struct{}

// Artifact indicates an artifact to place at a specified path
type Artifact struct {
	// name of the artifact. must be unique within a template's inputs/outputs.
	Name string `json:"name" protobuf:"bytes,1,opt,name=name"`

	// Path is the container path to the artifact
	Path string `json:"path,omitempty" protobuf:"bytes,2,opt,name=path"`

	// mode bits to use on this file, must be a value between 0 and 0777
	// set when loading input artifacts.
	Mode *int32 `json:"mode,omitempty" protobuf:"varint,3,opt,name=mode"`

	// From allows an artifact to reference an artifact from a previous step
	From string `json:"from,omitempty" protobuf:"bytes,4,opt,name=from"`

	// ArtifactLocation contains the location of the artifact
	ArtifactLocation `json:",inline" protobuf:"bytes,5,opt,name=artifactLocation"`

	// GlobalName exports an output artifact to the global scope, making it available as
	// '{{workflow.outputs.artifacts.XXXX}} and in workflow.status.outputs.artifacts
	GlobalName string `json:"globalName,omitempty" protobuf:"bytes,6,opt,name=globalName"`

	// Archive controls how the artifact will be saved to the artifact repository.
	Archive *ArchiveStrategy `json:"archive,omitempty" protobuf:"bytes,7,opt,name=archive"`

	// Make Artifacts optional, if Artifacts doesn't generate or exist
	Optional bool `json:"optional,omitempty" protobuf:"varint,8,opt,name=optional"`

	// SubPath allows an artifact to be sourced from a subpath within the specified source
	SubPath string `json:"subPath,omitempty" protobuf:"bytes,9,opt,name=subPath"`

	// If mode is set, apply the permission recursively into the artifact if it is a folder
	RecurseMode bool `json:"recurseMode,omitempty" protobuf:"varint,10,opt,name=recurseMode"`

	// FromExpression, if defined, is evaluated to specify the value for the artifact
	FromExpression string `json:"fromExpression,omitempty" protobuf:"bytes,11,opt,name=fromExpression"`
}

// CleanPath validates and cleans the artifact path.
func (a *Artifact) CleanPath() error {
	if a.Path == "" {
		return argoerrs.InternalErrorf("Artifact '%s' did not specify a path", a.Name)
	}

	// Ensure that the artifact path does not use directory traversal to escape a
	// "safe" sub-directory, assuming malicious user input is present. For example:
	// inputs:
	//    artifacts:
	//      - name: a1
	//        path: /tmp/safe/{{ inputs.parameters.user-input }}
	//
	// Any resolved path should always be within the /tmp/safe/ directory.
	safeDir := ""
	slashDotDotRe := regexp.MustCompile(fmt.Sprintf(`%c..$`, os.PathSeparator))
	slashDotDotSlash := fmt.Sprintf(`%c..%c`, os.PathSeparator, os.PathSeparator)
	if strings.Contains(a.Path, slashDotDotSlash) {
		safeDir = a.Path[:strings.Index(a.Path, slashDotDotSlash)]
	} else if slashDotDotRe.FindStringIndex(a.Path) != nil {
		safeDir = a.Path[:len(a.Path)-3]
	}
	cleaned := filepath.Clean(a.Path)
	safeDirWithSlash := fmt.Sprintf(`%s%c`, safeDir, os.PathSeparator)
	if len(safeDir) > 0 && (!strings.HasPrefix(cleaned, safeDirWithSlash) || len(cleaned) <= len(safeDirWithSlash)) {
		return argoerrs.InternalErrorf("Artifact '%s' attempted to use a path containing '..'. Directory traversal is not permitted", a.Name)
	}
	a.Path = cleaned
	return nil
}

// PodGC describes how to delete completed pods as they complete
type PodGC struct {
	// Strategy is the strategy to use. One of "OnPodCompletion", "OnPodSuccess", "OnWorkflowCompletion", "OnWorkflowSuccess"
	Strategy PodGCStrategy `json:"strategy,omitempty" protobuf:"bytes,1,opt,name=strategy,casttype=PodGCStrategy"`
	// LabelSelector is the label selector to check if the pods match the labels before being added to the pod GC queue.
	LabelSelector *metav1.LabelSelector `json:"labelSelector,omitempty" protobuf:"bytes,2,opt,name=labelSelector"`
}

// GetLabelSelector gets the label selector from podGC.
func (podGC *PodGC) GetLabelSelector() (labels.Selector, error) {
	if podGC == nil {
		return labels.Nothing(), nil
	}
	if podGC.LabelSelector == nil {
		return labels.Everything(), nil
	}
	return metav1.LabelSelectorAsSelector(podGC.LabelSelector)
}

func (podGC *PodGC) GetStrategy() PodGCStrategy {
	if podGC != nil {
		return podGC.Strategy
	}
	return PodGCOnPodNone
}

// ArtifactGC describes how to delete artifacts from completed Workflows
type ArtifactGC struct {
	// Strategy is the strategy to use. One of "OnWorkflowCompletion", "OnWorkflowDeletion"
	// +kubebuilder:validation:Enum="";OnWorkflowCompletion;OnWorkflowDeletion
	Strategy ArtifactGCStrategy `json:"strategy,omitempty" protobuf:"bytes,1,opt,name=strategy,casttype=ArtifactGCStategy"`
}

// GetStrategy returns the VolumeClaimGCStrategy to use for the workflow
func (agc *ArtifactGC) GetStrategy() ArtifactGCStrategy {
	if agc != nil {
		return agc.Strategy
	}
	return ArtifactGCNever
}

// VolumeClaimGC describes how to delete volumes from completed Workflows
type VolumeClaimGC struct {
	// Strategy is the strategy to use. One of "OnWorkflowCompletion", "OnWorkflowSuccess"
	Strategy VolumeClaimGCStrategy `json:"strategy,omitempty" protobuf:"bytes,1,opt,name=strategy,casttype=VolumeClaimGCStrategy"`
}

// GetStrategy returns the VolumeClaimGCStrategy to use for the workflow
func (vgc VolumeClaimGC) GetStrategy() VolumeClaimGCStrategy {
	if vgc.Strategy == "" {
		return VolumeClaimGCOnSuccess
	}

	return vgc.Strategy
}

// ArchiveStrategy describes how to archive files/directory when saving artifacts
type ArchiveStrategy struct {
	Tar  *TarStrategy  `json:"tar,omitempty" protobuf:"bytes,1,opt,name=tar"`
	None *NoneStrategy `json:"none,omitempty" protobuf:"bytes,2,opt,name=none"`
	Zip  *ZipStrategy  `json:"zip,omitempty" protobuf:"bytes,3,opt,name=zip"`
}

// TarStrategy will tar and gzip the file or directory when saving
type TarStrategy struct {
	// CompressionLevel specifies the gzip compression level to use for the artifact.
	// Defaults to gzip.DefaultCompression.
	CompressionLevel *int32 `json:"compressionLevel,omitempty" protobuf:"varint,1,opt,name=compressionLevel"`
}

// ZipStrategy will unzip zipped input artifacts
type ZipStrategy struct{}

// NoneStrategy indicates to skip tar process and upload the files or directory tree as independent
// files. Note that if the artifact is a directory, the artifact driver must support the ability to
// save/load the directory appropriately.
type NoneStrategy struct{}

type ArtifactLocationType interface {
	HasLocation() bool
	GetKey() (string, error)
	SetKey(key string) error
}

// ArtifactLocation describes a location for a single or multiple artifacts.
// It is used as single artifact in the context of inputs/outputs (e.g. outputs.artifacts.artname).
// It is also used to describe the location of multiple artifacts such as the archive location
// of a single workflow step, which the executor will use as a default location to store its files.
type ArtifactLocation struct {
	// ArchiveLogs indicates if the container logs should be archived
	ArchiveLogs *bool `json:"archiveLogs,omitempty" protobuf:"varint,1,opt,name=archiveLogs"`

	// Deleted if this is been deleted.
	Deleted bool `json:"deleted,omitempty" protobuf:"varint,10,opt,name=deleted"`

	// S3 contains S3 artifact location details
	S3 *S3Artifact `json:"s3,omitempty" protobuf:"bytes,2,opt,name=s3"`

	// Git contains git artifact location details
	Git *GitArtifact `json:"git,omitempty" protobuf:"bytes,3,opt,name=git"`

	// HTTP contains HTTP artifact location details
	HTTP *HTTPArtifact `json:"http,omitempty" protobuf:"bytes,4,opt,name=http"`

	// Artifactory contains artifactory artifact location details
	Artifactory *ArtifactoryArtifact `json:"artifactory,omitempty" protobuf:"bytes,5,opt,name=artifactory"`

	// HDFS contains HDFS artifact location details
	HDFS *HDFSArtifact `json:"hdfs,omitempty" protobuf:"bytes,6,opt,name=hdfs"`

	// Raw contains raw artifact location details
	Raw *RawArtifact `json:"raw,omitempty" protobuf:"bytes,7,opt,name=raw"`

	// OSS contains OSS artifact location details
	OSS *OSSArtifact `json:"oss,omitempty" protobuf:"bytes,8,opt,name=oss"`

	// GCS contains GCS artifact location details
	GCS *GCSArtifact `json:"gcs,omitempty" protobuf:"bytes,9,opt,name=gcs"`
}

func (a *ArtifactLocation) Get() (ArtifactLocationType, error) {
	if a == nil {
		return nil, fmt.Errorf("key unsupported: cannot get key for artifact location, because it is invalid")
	} else if a.Artifactory != nil {
		return a.Artifactory, nil
	} else if a.Git != nil {
		return a.Git, nil
	} else if a.GCS != nil {
		return a.GCS, nil
	} else if a.HDFS != nil {
		return a.HDFS, nil
	} else if a.HTTP != nil {
		return a.HTTP, nil
	} else if a.OSS != nil {
		return a.OSS, nil
	} else if a.Raw != nil {
		return a.Raw, nil
	} else if a.S3 != nil {
		return a.S3, nil
	}
	return nil, fmt.Errorf("You need to configure artifact storage. More information on how to do this can be found in the docs: https://argoproj.github.io/argo-workflows/configure-artifact-repository/")
}

// SetType sets the type of the artifact to type the argument.
// Any existing value is deleted.
func (a *ArtifactLocation) SetType(x ArtifactLocationType) error {
	switch v := x.(type) {
	case *ArtifactoryArtifact:
		a.Artifactory = &ArtifactoryArtifact{}
	case *GCSArtifact:
		a.GCS = &GCSArtifact{}
	case *HDFSArtifact:
		a.HDFS = &HDFSArtifact{}
	case *HTTPArtifact:
		a.HTTP = &HTTPArtifact{}
	case *OSSArtifact:
		a.OSS = &OSSArtifact{}
	case *RawArtifact:
		a.Raw = &RawArtifact{}
	case *S3Artifact:
		a.S3 = &S3Artifact{}
	default:
		return fmt.Errorf("set type not supported for type: %v", reflect.TypeOf(v))
	}
	return nil
}

func (a *ArtifactLocation) HasLocationOrKey() bool {
	return a.HasLocation() || a.HasKey()
}

// HasKey returns whether or not an artifact has a key. They may or may not also HasLocation.
func (a *ArtifactLocation) HasKey() bool {
	key, _ := a.GetKey()
	return key != ""
}

// set the key to a new value, use path.Join to combine items
func (a *ArtifactLocation) SetKey(key string) error {
	v, err := a.Get()
	if err != nil {
		return err
	}
	return v.SetKey(key)
}

func (a *ArtifactLocation) AppendToKey(x string) error {
	key, err := a.GetKey()
	if err != nil {
		return err
	}
	return a.SetKey(path.Join(key, x))
}

// Relocate copies all location info from the parameter, except the key.
// But only if it does not have a location already.
func (a *ArtifactLocation) Relocate(l *ArtifactLocation) error {
	if a.HasLocation() {
		return nil
	}
	if l == nil {
		return fmt.Errorf("template artifact location not set")
	}
	key, err := a.GetKey()
	if err != nil {
		return err
	}
	*a = *l.DeepCopy()
	return a.SetKey(key)
}

// HasLocation whether or not an artifact has a *full* location defined
// An artifact that has a location implicitly has a key (i.e. HasKey() == true).
func (a *ArtifactLocation) HasLocation() bool {
	v, err := a.Get()
	return err == nil && v.HasLocation()
}

func (a *ArtifactLocation) IsArchiveLogs() bool {
	return a != nil && a.ArchiveLogs != nil && *a.ArchiveLogs
}

func (a *ArtifactLocation) GetKey() (string, error) {
	if a == nil {
		return "", fmt.Errorf("nil artifact location")
	}
	v, err := a.Get()
	if err != nil {
		return "", err
	}
	return v.GetKey()
}

// +protobuf.options.(gogoproto.goproto_stringer)=false
type ArtifactRepositoryRef struct {
	// The name of the config map. Defaults to "artifact-repositories".
	ConfigMap string `json:"configMap,omitempty" protobuf:"bytes,1,opt,name=configMap"`
	// The config map key. Defaults to the value of the "workflows.argoproj.io/default-artifact-repository" annotation.
	Key string `json:"key,omitempty" protobuf:"bytes,2,opt,name=key"`
}

func (r *ArtifactRepositoryRef) GetConfigMapOr(configMap string) string {
	if r == nil || r.ConfigMap == "" {
		return configMap
	}
	return r.ConfigMap
}

func (r *ArtifactRepositoryRef) GetKeyOr(key string) string {
	if r == nil || r.Key == "" {
		return key
	}
	return r.Key
}

func (r *ArtifactRepositoryRef) String() string {
	if r == nil {
		return "nil"
	}
	return fmt.Sprintf("%s#%s", r.ConfigMap, r.Key)
}

// +protobuf.options.(gogoproto.goproto_stringer)=false
type ArtifactRepositoryRefStatus struct {
	ArtifactRepositoryRef `json:",inline" protobuf:"bytes,1,opt,name=artifactRepositoryRef"`
	// The namespace of the config map. Defaults to the workflow's namespace, or the controller's namespace (if found).
	Namespace string `json:"namespace,omitempty" protobuf:"bytes,2,opt,name=namespace"`
	// If this ref represents the default artifact repository, rather than a config map.
	Default bool `json:"default,omitempty" protobuf:"varint,3,opt,name=default"`
	// The repository the workflow will use. This maybe empty before v3.1.
	ArtifactRepository *ArtifactRepository `json:"artifactRepository,omitempty" protobuf:"bytes,4,opt,name=artifactRepository"`
}

func (r *ArtifactRepositoryRefStatus) String() string {
	if r == nil {
		return "nil"
	}
	if r.Default {
		return "default-artifact-repository"
	}
	return fmt.Sprintf("%s/%s", r.Namespace, r.ArtifactRepositoryRef.String())
}

type ArtifactSearchQuery struct {
	ArtifactGCStrategies map[ArtifactGCStrategy]bool `json:"artifactGCStrategies,omitempty" protobuf:"bytes,1,rep,name=artifactGCStrategies,castkey=ArtifactGCStrategy"`
<<<<<<< HEAD
	Deleted              *bool                       `json:"deleted,omitempty" protobuf:"varint,2,opt,name=deleted"`
=======
>>>>>>> ecd91b1c
}

func NewArtifactSearchQuery() *ArtifactSearchQuery {
	var q ArtifactSearchQuery
	q.ArtifactGCStrategies = make(map[ArtifactGCStrategy]bool)
	return &q
}

type ArtifactSearchResults []ArtifactSearchResult

type ArtifactSearchResult struct {
	Artifact `json:",inline"`
	NodeID   string `json:"nodeID"`
}

func (r *Artifact) GetSecrets() []*apiv1.SecretKeySelector {
	if r.S3 != nil {
		return r.S3.GetSecrets()
	}
	return nil
}

func (w *Workflow) SearchArtifacts(q *ArtifactSearchQuery) ArtifactSearchResults {

	var artifacts ArtifactSearchResults

	for _, n := range w.Status.Nodes {
		t := w.GetTemplateByName(n.TemplateName)
		for _, a := range n.GetOutputs().GetArtifacts() {
			strategy := w.Spec.GetArtifactGC().GetStrategy()
			if templateStrategy := t.GetArtifactGC().GetStrategy(); templateStrategy != ArtifactGCNever {
				strategy = templateStrategy
			}
			if !q.ArtifactGCStrategies[strategy] {
				continue
			}
			if q.Deleted != nil && a.Deleted != *q.Deleted {
				continue
			}
			artifacts = append(artifacts, ArtifactSearchResult{
				Artifact: a,
				NodeID:   n.ID,
			})
		}
	}

	return artifacts
}

// Outputs hold parameters, artifacts, and results from a step
type Outputs struct {
	// Parameters holds the list of output parameters produced by a step
	// +patchStrategy=merge
	// +patchMergeKey=name
	Parameters []Parameter `json:"parameters,omitempty" patchStrategy:"merge" patchMergeKey:"name" protobuf:"bytes,1,rep,name=parameters"`

	// Artifacts holds the list of output artifacts produced by a step
	// +patchStrategy=merge
	// +patchMergeKey=name
	Artifacts Artifacts `json:"artifacts,omitempty" patchStrategy:"merge" patchMergeKey:"name" protobuf:"bytes,2,rep,name=artifacts"`

	// Result holds the result (stdout) of a script template
	Result *string `json:"result,omitempty" protobuf:"bytes,3,opt,name=result"`

	// ExitCode holds the exit code of a script template
	ExitCode *string `json:"exitCode,omitempty" protobuf:"bytes,4,opt,name=exitCode"`
}

func (o *Outputs) GetArtifacts() Artifacts {
	return o.Artifacts
}

// WorkflowStep is a reference to a template to execute in a series of step
type WorkflowStep struct {
	// Name of the step
	Name string `json:"name,omitempty" protobuf:"bytes,1,opt,name=name"`

	// Template is the name of the template to execute as the step
	Template string `json:"template,omitempty" protobuf:"bytes,2,opt,name=template"`

	// Inline is the template. Template must be empty if this is declared (and vice-versa).
	Inline *Template `json:"inline,omitempty" protobuf:"bytes,13,opt,name=inline"`

	// Arguments hold arguments to the template
	Arguments Arguments `json:"arguments,omitempty" protobuf:"bytes,3,opt,name=arguments"`

	// TemplateRef is the reference to the template resource to execute as the step.
	TemplateRef *TemplateRef `json:"templateRef,omitempty" protobuf:"bytes,4,opt,name=templateRef"`

	// WithItems expands a step into multiple parallel steps from the items in the list
	WithItems []Item `json:"withItems,omitempty" protobuf:"bytes,5,rep,name=withItems"`

	// WithParam expands a step into multiple parallel steps from the value in the parameter,
	// which is expected to be a JSON list.
	WithParam string `json:"withParam,omitempty" protobuf:"bytes,6,opt,name=withParam"`

	// WithSequence expands a step into a numeric sequence
	WithSequence *Sequence `json:"withSequence,omitempty" protobuf:"bytes,7,opt,name=withSequence"`

	// When is an expression in which the step should conditionally execute
	When string `json:"when,omitempty" protobuf:"bytes,8,opt,name=when"`

	// ContinueOn makes argo to proceed with the following step even if this step fails.
	// Errors and Failed states can be specified
	ContinueOn *ContinueOn `json:"continueOn,omitempty" protobuf:"bytes,9,opt,name=continueOn"`

	// OnExit is a template reference which is invoked at the end of the
	// template, irrespective of the success, failure, or error of the
	// primary template.
	// DEPRECATED: Use Hooks[exit].Template instead.
	OnExit string `json:"onExit,omitempty" protobuf:"bytes,11,opt,name=onExit"`

	// Hooks holds the lifecycle hook which is invoked at lifecycle of
	// step, irrespective of the success, failure, or error status of the primary step
	Hooks LifecycleHooks `json:"hooks,omitempty" protobuf:"bytes,12,opt,name=hooks"`
}

type LifecycleEvent string

const (
	ExitLifecycleEvent = "exit"
)

type LifecycleHooks map[LifecycleEvent]LifecycleHook

func (lchs LifecycleHooks) GetExitHook() *LifecycleHook {
	hook, ok := lchs[ExitLifecycleEvent]
	if ok {
		return &hook
	}
	return nil
}

func (lchs LifecycleHooks) HasExitHook() bool {
	return lchs.GetExitHook() != nil
}

type LifecycleHook struct {
	// Template is the name of the template to execute by the hook
	Template string `json:"template," protobuf:"bytes,1,opt,name=template"`
	// Arguments hold arguments to the template
	Arguments Arguments `json:"arguments,omitempty" protobuf:"bytes,2,opt,name=arguments"`
	// TemplateRef is the reference to the template resource to execute by the hook
	TemplateRef *TemplateRef `json:"templateRef,omitempty" protobuf:"bytes,3,opt,name=templateRef"`
	// Expression is a condition expression for when a node will be retried. If it evaluates to false, the node will not
	// be retried and the retry strategy will be ignored
	Expression string `json:"expression,omitempty" protobuf:"bytes,4,opt,name=expression"`
}

func (lch *LifecycleHook) WithArgs(args Arguments) *LifecycleHook {
	lch1 := lch.DeepCopy()
	if lch1.Arguments.IsEmpty() {
		lch1.Arguments = args
	}
	return lch1
}

var _ TemplateReferenceHolder = &WorkflowStep{}

func (step *WorkflowStep) HasExitHook() bool {
	return (step.Hooks != nil && step.Hooks.HasExitHook()) || step.OnExit != ""
}

func (step *WorkflowStep) GetExitHook(args Arguments) *LifecycleHook {
	if !step.HasExitHook() {
		return nil
	}
	if step.OnExit != "" {
		return &LifecycleHook{Template: step.OnExit, Arguments: args}
	}
	return step.Hooks.GetExitHook().WithArgs(args)
}

func (step *WorkflowStep) GetTemplate() *Template {
	return step.Inline
}

func (step *WorkflowStep) GetTemplateName() string {
	return step.Template
}

func (step *WorkflowStep) GetTemplateRef() *TemplateRef {
	return step.TemplateRef
}

func (step *WorkflowStep) ShouldExpand() bool {
	return len(step.WithItems) != 0 || step.WithParam != "" || step.WithSequence != nil
}

// Sequence expands a workflow step into numeric range
type Sequence struct {
	// Count is number of elements in the sequence (default: 0). Not to be used with end
	Count *intstr.IntOrString `json:"count,omitempty" protobuf:"bytes,1,opt,name=count"`

	// Number at which to start the sequence (default: 0)
	Start *intstr.IntOrString `json:"start,omitempty" protobuf:"bytes,2,opt,name=start"`

	// Number at which to end the sequence (default: 0). Not to be used with Count
	End *intstr.IntOrString `json:"end,omitempty" protobuf:"bytes,3,opt,name=end"`

	// Format is a printf format string to format the value in the sequence
	Format string `json:"format,omitempty" protobuf:"bytes,4,opt,name=format"`
}

// TemplateRef is a reference of template resource.
type TemplateRef struct {
	// Name is the resource name of the template.
	Name string `json:"name,omitempty" protobuf:"bytes,1,opt,name=name"`
	// Template is the name of referred template in the resource.
	Template string `json:"template,omitempty" protobuf:"bytes,2,opt,name=template"`
	// ClusterScope indicates the referred template is cluster scoped (i.e. a ClusterWorkflowTemplate).
	ClusterScope bool `json:"clusterScope,omitempty" protobuf:"varint,4,opt,name=clusterScope"`
}

// Synchronization holds synchronization lock configuration
type Synchronization struct {
	// Semaphore holds the Semaphore configuration
	Semaphore *SemaphoreRef `json:"semaphore,omitempty" protobuf:"bytes,1,opt,name=semaphore"`
	// Mutex holds the Mutex lock details
	Mutex *Mutex `json:"mutex,omitempty" protobuf:"bytes,2,opt,name=mutex"`
}

func (s *Synchronization) getSemaphoreConfigMapRef() *apiv1.ConfigMapKeySelector {
	if s.Semaphore != nil && s.Semaphore.ConfigMapKeyRef != nil {
		return s.Semaphore.ConfigMapKeyRef
	}
	return nil
}

type SynchronizationType string

const (
	SynchronizationTypeSemaphore SynchronizationType = "Semaphore"
	SynchronizationTypeMutex     SynchronizationType = "Mutex"
	SynchronizationTypeUnknown   SynchronizationType = "Unknown"
)

func (s *Synchronization) GetType() SynchronizationType {
	if s.Semaphore != nil {
		return SynchronizationTypeSemaphore
	} else if s.Mutex != nil {
		return SynchronizationTypeMutex
	}
	return SynchronizationTypeUnknown
}

// SemaphoreRef is a reference of Semaphore
type SemaphoreRef struct {
	// ConfigMapKeyRef is configmap selector for Semaphore configuration
	ConfigMapKeyRef *apiv1.ConfigMapKeySelector `json:"configMapKeyRef,omitempty" protobuf:"bytes,1,opt,name=configMapKeyRef"`
}

// Mutex holds Mutex configuration
type Mutex struct {
	// name of the mutex
	Name string `json:"name,omitempty" protobuf:"bytes,1,opt,name=name"`
}

// WorkflowTemplateRef is a reference to a WorkflowTemplate resource.
type WorkflowTemplateRef struct {
	// Name is the resource name of the workflow template.
	Name string `json:"name,omitempty" protobuf:"bytes,1,opt,name=name"`
	// ClusterScope indicates the referred template is cluster scoped (i.e. a ClusterWorkflowTemplate).
	ClusterScope bool `json:"clusterScope,omitempty" protobuf:"varint,2,opt,name=clusterScope"`
}

func (ref *WorkflowTemplateRef) ToTemplateRef(entrypoint string) *TemplateRef {
	return &TemplateRef{
		Name:         ref.Name,
		ClusterScope: ref.ClusterScope,
		Template:     entrypoint,
	}
}

type ArgumentsProvider interface {
	GetParameterByName(name string) *Parameter
	GetArtifactByName(name string) *Artifact
}

// Arguments to a template
type Arguments struct {
	// Parameters is the list of parameters to pass to the template or workflow
	// +patchStrategy=merge
	// +patchMergeKey=name
	Parameters []Parameter `json:"parameters,omitempty" patchStrategy:"merge" patchMergeKey:"name" protobuf:"bytes,1,rep,name=parameters"`

	// Artifacts is the list of artifacts to pass to the template or workflow
	// +patchStrategy=merge
	// +patchMergeKey=name
	Artifacts Artifacts `json:"artifacts,omitempty" patchStrategy:"merge" patchMergeKey:"name" protobuf:"bytes,2,rep,name=artifacts"`
}

func (a Arguments) IsEmpty() bool {
	return len(a.Parameters) == 0 && len(a.Artifacts) == 0
}

var _ ArgumentsProvider = &Arguments{}

type Nodes map[string]NodeStatus

func (n Nodes) FindByDisplayName(name string) *NodeStatus {
	return n.Find(NodeWithDisplayName(name))
}

func (in Nodes) Any(f func(NodeStatus) bool) bool {
	return in.Find(f) != nil
}

func (n Nodes) Find(f func(NodeStatus) bool) *NodeStatus {
	for _, i := range n {
		if f(i) {
			return &i
		}
	}
	return nil
}

func NodeWithDisplayName(name string) func(n NodeStatus) bool {
	return func(n NodeStatus) bool { return n.DisplayName == name }
}

func FailedPodNode(n NodeStatus) bool {
	return n.Type == NodeTypePod && n.Phase == NodeFailed
}

func SucceededPodNode(n NodeStatus) bool {
	return n.Type == NodeTypePod && n.Phase == NodeSucceeded
}

// Children returns the children of the parent.
func (s Nodes) Children(parentNodeId string) Nodes {
	childNodes := make(Nodes)
	parentNode, ok := s[parentNodeId]
	if !ok {
		return childNodes
	}
	for _, childID := range parentNode.Children {
		if childNode, ok := s[childID]; ok {
			childNodes[childID] = childNode
		}
	}
	return childNodes
}

// Filter returns the subset of the nodes that match the predicate, e.g. only failed nodes
func (s Nodes) Filter(predicate func(NodeStatus) bool) Nodes {
	filteredNodes := make(Nodes)
	for _, node := range s {
		if predicate(node) {
			filteredNodes[node.ID] = node
		}
	}
	return filteredNodes
}

// Map maps the nodes to new values, e.g. `x.Hostname`
func (s Nodes) Map(f func(x NodeStatus) interface{}) map[string]interface{} {
	values := make(map[string]interface{})
	for _, node := range s {
		values[node.ID] = f(node)
	}
	return values
}

// UserContainer is a container specified by a user.
type UserContainer struct {
	apiv1.Container `json:",inline" protobuf:"bytes,1,opt,name=container"`

	// MirrorVolumeMounts will mount the same volumes specified in the main container
	// to the container (including artifacts), at the same mountPaths. This enables
	// dind daemon to partially see the same filesystem as the main container in
	// order to use features such as docker volume binding
	MirrorVolumeMounts *bool `json:"mirrorVolumeMounts,omitempty" protobuf:"varint,2,opt,name=mirrorVolumeMounts"`
}

// WorkflowStatus contains overall status information about a workflow
type WorkflowStatus struct {
	// Phase a simple, high-level summary of where the workflow is in its lifecycle.
	Phase WorkflowPhase `json:"phase,omitempty" protobuf:"bytes,1,opt,name=phase,casttype=WorkflowPhase"`

	// Time at which this workflow started
	StartedAt metav1.Time `json:"startedAt,omitempty" protobuf:"bytes,2,opt,name=startedAt"`

	// Time at which this workflow completed
	FinishedAt metav1.Time `json:"finishedAt,omitempty" protobuf:"bytes,3,opt,name=finishedAt"`

	// EstimatedDuration in seconds.
	EstimatedDuration EstimatedDuration `json:"estimatedDuration,omitempty" protobuf:"varint,16,opt,name=estimatedDuration,casttype=EstimatedDuration"`

	// Progress to completion
	Progress Progress `json:"progress,omitempty" protobuf:"bytes,17,opt,name=progress,casttype=Progress"`

	// A human readable message indicating details about why the workflow is in this condition.
	Message string `json:"message,omitempty" protobuf:"bytes,4,opt,name=message"`

	// Compressed and base64 decoded Nodes map
	CompressedNodes string `json:"compressedNodes,omitempty" protobuf:"bytes,5,opt,name=compressedNodes"`

	// Nodes is a mapping between a node ID and the node's status.
	Nodes Nodes `json:"nodes,omitempty" protobuf:"bytes,6,rep,name=nodes"`

	// Whether on not node status has been offloaded to a database. If exists, then Nodes and CompressedNodes will be empty.
	// This will actually be populated with a hash of the offloaded data.
	OffloadNodeStatusVersion string `json:"offloadNodeStatusVersion,omitempty" protobuf:"bytes,10,rep,name=offloadNodeStatusVersion"`

	// StoredTemplates is a mapping between a template ref and the node's status.
	StoredTemplates map[string]Template `json:"storedTemplates,omitempty" protobuf:"bytes,9,rep,name=storedTemplates"`

	// PersistentVolumeClaims tracks all PVCs that were created as part of the workflow.
	// The contents of this list are drained at the end of the workflow.
	PersistentVolumeClaims []apiv1.Volume `json:"persistentVolumeClaims,omitempty" protobuf:"bytes,7,rep,name=persistentVolumeClaims"`

	// Outputs captures output values and artifact locations produced by the workflow via global outputs
	Outputs *Outputs `json:"outputs,omitempty" protobuf:"bytes,8,opt,name=outputs"`

	// Conditions is a list of conditions the Workflow may have
	Conditions Conditions `json:"conditions,omitempty" protobuf:"bytes,13,rep,name=conditions"`

	// ResourcesDuration is the total for the workflow
	ResourcesDuration ResourcesDuration `json:"resourcesDuration,omitempty" protobuf:"bytes,12,opt,name=resourcesDuration"`

	// StoredWorkflowSpec stores the WorkflowTemplate spec for future execution.
	StoredWorkflowSpec *WorkflowSpec `json:"storedWorkflowTemplateSpec,omitempty" protobuf:"bytes,14,opt,name=storedWorkflowTemplateSpec"`

	// Synchronization stores the status of synchronization locks
	Synchronization *SynchronizationStatus `json:"synchronization,omitempty" protobuf:"bytes,15,opt,name=synchronization"`

	// ArtifactRepositoryRef is used to cache the repository to use so we do not need to determine it everytime we reconcile.
	ArtifactRepositoryRef *ArtifactRepositoryRefStatus `json:"artifactRepositoryRef,omitempty" protobuf:"bytes,18,opt,name=artifactRepositoryRef"`
}

func (ws *WorkflowStatus) IsOffloadNodeStatus() bool {
	return ws.OffloadNodeStatusVersion != ""
}

func (ws *WorkflowStatus) GetOffloadNodeStatusVersion() string {
	return ws.OffloadNodeStatusVersion
}

func (wf *Workflow) GetOffloadNodeStatusVersion() string {
	return wf.Status.GetOffloadNodeStatusVersion()
}

type RetryPolicy string

const (
	RetryPolicyAlways           RetryPolicy = "Always"
	RetryPolicyOnFailure        RetryPolicy = "OnFailure"
	RetryPolicyOnError          RetryPolicy = "OnError"
	RetryPolicyOnTransientError RetryPolicy = "OnTransientError"
)

// Backoff is a backoff strategy to use within retryStrategy
type Backoff struct {
	// Duration is the amount to back off. Default unit is seconds, but could also be a duration (e.g. "2m", "1h")
	Duration string `json:"duration,omitempty" protobuf:"varint,1,opt,name=duration"`
	// Factor is a factor to multiply the base duration after each failed retry
	Factor *intstr.IntOrString `json:"factor,omitempty" protobuf:"varint,2,opt,name=factor"`
	// MaxDuration is the maximum amount of time allowed for the backoff strategy
	MaxDuration string `json:"maxDuration,omitempty" protobuf:"varint,3,opt,name=maxDuration"`
}

// RetryNodeAntiAffinity is a placeholder for future expansion, only empty nodeAntiAffinity is allowed.
// In order to prevent running steps on the same host, it uses "kubernetes.io/hostname".
type RetryNodeAntiAffinity struct{}

// RetryAffinity prevents running steps on the same host.
type RetryAffinity struct {
	NodeAntiAffinity *RetryNodeAntiAffinity `json:"nodeAntiAffinity,omitempty" protobuf:"bytes,1,opt,name=nodeAntiAffinity"`
}

// RetryStrategy provides controls on how to retry a workflow step
type RetryStrategy struct {
	// Limit is the maximum number of attempts when retrying a container
	Limit *intstr.IntOrString `json:"limit,omitempty" protobuf:"varint,1,opt,name=limit"`

	// RetryPolicy is a policy of NodePhase statuses that will be retried
	RetryPolicy RetryPolicy `json:"retryPolicy,omitempty" protobuf:"bytes,2,opt,name=retryPolicy,casttype=RetryPolicy"`

	// Backoff is a backoff strategy
	Backoff *Backoff `json:"backoff,omitempty" protobuf:"bytes,3,opt,name=backoff,casttype=Backoff"`

	// Affinity prevents running workflow's step on the same host
	Affinity *RetryAffinity `json:"affinity,omitempty" protobuf:"bytes,4,opt,name=affinity"`

	// Expression is a condition expression for when a node will be retried. If it evaluates to false, the node will not
	// be retried and the retry strategy will be ignored
	Expression string `json:"expression,omitempty" protobuf:"bytes,5,opt,name=expression"`
}

// The amount of requested resource * the duration that request was used.
// This is represented as duration in seconds, so can be converted to and from
// duration (with loss of precision).
type ResourceDuration int64

func NewResourceDuration(d time.Duration) ResourceDuration {
	return ResourceDuration(d.Seconds())
}

func (in ResourceDuration) Duration() time.Duration {
	return time.Duration(in) * time.Second
}

func (in ResourceDuration) String() string {
	return in.Duration().String()
}

// This contains each duration by request requested.
// e.g. 100m CPU * 1h, 1Gi memory * 1h
type ResourcesDuration map[apiv1.ResourceName]ResourceDuration

func (in ResourcesDuration) Add(o ResourcesDuration) ResourcesDuration {
	res := ResourcesDuration{}
	for n, d := range in {
		res[n] += d
	}
	for n, d := range o {
		res[n] += d
	}
	return res
}

func (in ResourcesDuration) String() string {
	var parts []string
	for n, d := range in {
		parts = append(parts, fmt.Sprintf("%v*(%s %s)", d, ResourceQuantityDenominator(n).String(), n))
	}
	return strings.Join(parts, ",")
}

func (in ResourcesDuration) IsZero() bool {
	return len(in) == 0
}

func ResourceQuantityDenominator(r apiv1.ResourceName) *resource.Quantity {
	q, ok := map[apiv1.ResourceName]resource.Quantity{
		apiv1.ResourceMemory:           resource.MustParse("100Mi"),
		apiv1.ResourceStorage:          resource.MustParse("10Gi"),
		apiv1.ResourceEphemeralStorage: resource.MustParse("10Gi"),
	}[r]
	if !ok {
		q = resource.MustParse("1")
	}
	return &q
}

type Conditions []Condition

func (cs *Conditions) UpsertCondition(condition Condition) {
	for index, wfCondition := range *cs {
		if wfCondition.Type == condition.Type {
			(*cs)[index] = condition
			return
		}
	}
	*cs = append(*cs, condition)
}

func (cs *Conditions) UpsertConditionMessage(condition Condition) {
	for index, wfCondition := range *cs {
		if wfCondition.Type == condition.Type {
			(*cs)[index].Message += ", " + condition.Message
			return
		}
	}
	*cs = append(*cs, condition)
}

func (cs *Conditions) JoinConditions(conditions *Conditions) {
	for _, condition := range *conditions {
		cs.UpsertCondition(condition)
	}
}

func (cs *Conditions) RemoveCondition(conditionType ConditionType) {
	for index, wfCondition := range *cs {
		if wfCondition.Type == conditionType {
			*cs = append((*cs)[:index], (*cs)[index+1:]...)
			return
		}
	}
}

func (cs *Conditions) DisplayString(fmtStr string, iconMap map[ConditionType]string) string {
	if len(*cs) == 0 {
		return fmt.Sprintf(fmtStr, "Conditions:", "None")
	}
	out := fmt.Sprintf(fmtStr, "Conditions:", "")
	for _, condition := range *cs {
		conditionMessage := condition.Message
		if conditionMessage == "" {
			conditionMessage = string(condition.Status)
		}
		conditionPrefix := fmt.Sprintf("%s %s", iconMap[condition.Type], string(condition.Type))
		out += fmt.Sprintf(fmtStr, conditionPrefix, conditionMessage)
	}
	return out
}

type ConditionType string

const (
	// ConditionTypeCompleted is a signifies the workflow has completed
	ConditionTypeCompleted ConditionType = "Completed"
	// ConditionTypePodRunning any workflow pods are currently running
	ConditionTypePodRunning ConditionType = "PodRunning"
	// ConditionTypeSpecWarning is a warning on the current application spec
	ConditionTypeSpecWarning ConditionType = "SpecWarning"
	// ConditionTypeSpecWarning is an error on the current application spec
	ConditionTypeSpecError ConditionType = "SpecError"
	// ConditionTypeMetricsError is an error during metric emission
	ConditionTypeMetricsError ConditionType = "MetricsError"
)

type Condition struct {
	// Type is the type of condition
	Type ConditionType `json:"type,omitempty" protobuf:"bytes,1,opt,name=type,casttype=ConditionType"`

	// Status is the status of the condition
	Status metav1.ConditionStatus `json:"status,omitempty" protobuf:"bytes,2,opt,name=status,casttype=k8s.io/apimachinery/pkg/apis/meta/v1.ConditionStatus"`

	// Message is the condition message
	Message string `json:"message,omitempty" protobuf:"bytes,3,opt,name=message"`
}

// NodeStatus contains status information about an individual node in the workflow
type NodeStatus struct {
	// ID is a unique identifier of a node within the worklow
	// It is implemented as a hash of the node name, which makes the ID deterministic
	ID string `json:"id" protobuf:"bytes,1,opt,name=id"`

	// Name is unique name in the node tree used to generate the node ID
	Name string `json:"name" protobuf:"bytes,2,opt,name=name"`

	// DisplayName is a human readable representation of the node. Unique within a template boundary
	DisplayName string `json:"displayName,omitempty" protobuf:"bytes,3,opt,name=displayName"`

	// Type indicates type of node
	Type NodeType `json:"type" protobuf:"bytes,4,opt,name=type,casttype=NodeType"`

	// TemplateName is the template name which this node corresponds to.
	// Not applicable to virtual nodes (e.g. Retry, StepGroup)
	TemplateName string `json:"templateName,omitempty" protobuf:"bytes,5,opt,name=templateName"`

	// TemplateRef is the reference to the template resource which this node corresponds to.
	// Not applicable to virtual nodes (e.g. Retry, StepGroup)
	TemplateRef *TemplateRef `json:"templateRef,omitempty" protobuf:"bytes,6,opt,name=templateRef"`

	// TemplateScope is the template scope in which the template of this node was retrieved.
	TemplateScope string `json:"templateScope,omitempty" protobuf:"bytes,20,opt,name=templateScope"`

	// Phase a simple, high-level summary of where the node is in its lifecycle.
	// Can be used as a state machine.
	Phase NodePhase `json:"phase,omitempty" protobuf:"bytes,7,opt,name=phase,casttype=NodePhase"`

	// BoundaryID indicates the node ID of the associated template root node in which this node belongs to
	BoundaryID string `json:"boundaryID,omitempty" protobuf:"bytes,8,opt,name=boundaryID"`

	// A human readable message indicating details about why the node is in this condition.
	Message string `json:"message,omitempty" protobuf:"bytes,9,opt,name=message"`

	// Time at which this node started
	StartedAt metav1.Time `json:"startedAt,omitempty" protobuf:"bytes,10,opt,name=startedAt"`

	// Time at which this node completed
	FinishedAt metav1.Time `json:"finishedAt,omitempty" protobuf:"bytes,11,opt,name=finishedAt"`

	// EstimatedDuration in seconds.
	EstimatedDuration EstimatedDuration `json:"estimatedDuration,omitempty" protobuf:"varint,24,opt,name=estimatedDuration,casttype=EstimatedDuration"`

	// Progress to completion
	Progress Progress `json:"progress,omitempty" protobuf:"bytes,26,opt,name=progress,casttype=Progress"`

	// ResourcesDuration is indicative, but not accurate, resource duration. This is populated when the nodes completes.
	ResourcesDuration ResourcesDuration `json:"resourcesDuration,omitempty" protobuf:"bytes,21,opt,name=resourcesDuration"`

	// PodIP captures the IP of the pod for daemoned steps
	PodIP string `json:"podIP,omitempty" protobuf:"bytes,12,opt,name=podIP"`

	// Daemoned tracks whether or not this node was daemoned and need to be terminated
	Daemoned *bool `json:"daemoned,omitempty" protobuf:"varint,13,opt,name=daemoned"`

	// Inputs captures input parameter values and artifact locations supplied to this template invocation
	Inputs *Inputs `json:"inputs,omitempty" protobuf:"bytes,14,opt,name=inputs"`

	// Outputs captures output parameter values and artifact locations produced by this template invocation
	Outputs *Outputs `json:"outputs,omitempty" protobuf:"bytes,15,opt,name=outputs"`

	// Children is a list of child node IDs
	Children []string `json:"children,omitempty" protobuf:"bytes,16,rep,name=children"`

	// OutboundNodes tracks the node IDs which are considered "outbound" nodes to a template invocation.
	// For every invocation of a template, there are nodes which we considered as "outbound". Essentially,
	// these are last nodes in the execution sequence to run, before the template is considered completed.
	// These nodes are then connected as parents to a following step.
	//
	// In the case of single pod steps (i.e. container, script, resource templates), this list will be nil
	// since the pod itself is already considered the "outbound" node.
	// In the case of DAGs, outbound nodes are the "target" tasks (tasks with no children).
	// In the case of steps, outbound nodes are all the containers involved in the last step group.
	// NOTE: since templates are composable, the list of outbound nodes are carried upwards when
	// a DAG/steps template invokes another DAG/steps template. In other words, the outbound nodes of
	// a template, will be a superset of the outbound nodes of its last children.
	OutboundNodes []string `json:"outboundNodes,omitempty" protobuf:"bytes,17,rep,name=outboundNodes"`

	// HostNodeName name of the Kubernetes node on which the Pod is running, if applicable
	HostNodeName string `json:"hostNodeName,omitempty" protobuf:"bytes,22,rep,name=hostNodeName"`

	// MemoizationStatus holds information about cached nodes
	MemoizationStatus *MemoizationStatus `json:"memoizationStatus,omitempty" protobuf:"varint,23,opt,name=memoizationStatus"`

	// SynchronizationStatus is the synchronization status of the node
	SynchronizationStatus *NodeSynchronizationStatus `json:"synchronizationStatus,omitempty" protobuf:"bytes,25,opt,name=synchronizationStatus"`
}

// Fulfilled returns whether a phase is fulfilled, i.e. it completed execution or was skipped or omitted
func (phase NodePhase) Fulfilled() bool {
	return phase.Completed() || phase == NodeSkipped || phase == NodeOmitted
}

// Completed returns whether or not a phase completed. Notably, a skipped phase is not considered as having completed
func (phase NodePhase) Completed() bool {
	return phase.FailedOrError() || phase == NodeSucceeded
}

func (phase NodePhase) FailedOrError() bool {
	return phase == NodeFailed || phase == NodeError
}

// Fulfilled returns whether or not the workflow has fulfilled its execution
func (ws WorkflowStatus) Fulfilled() bool {
	return ws.Phase.Completed()
}

// Successful return whether or not the workflow has succeeded
func (ws WorkflowStatus) Successful() bool {
	return ws.Phase == WorkflowSucceeded
}

// Failed return whether or not the workflow has failed
func (ws WorkflowStatus) Failed() bool {
	return ws.Phase == WorkflowFailed
}

func (ws WorkflowStatus) StartTime() *metav1.Time {
	return &ws.StartedAt
}

func (ws WorkflowStatus) FinishTime() *metav1.Time {
	return &ws.FinishedAt
}

// Fulfilled returns whether a node is fulfilled, i.e. it finished execution, was skipped, or was dameoned successfully
func (n NodeStatus) Fulfilled() bool {
	return n.Phase.Fulfilled() || n.IsDaemoned() && n.Phase != NodePending
}

// Completed returns whether a node completed. Notably, a skipped node is not considered as having completed
func (n NodeStatus) Completed() bool {
	return n.Phase.Completed()
}

func (in *WorkflowStatus) AnyActiveSuspendNode() bool {
	return in.Nodes.Any(func(node NodeStatus) bool { return node.IsActiveSuspendNode() })
}

func (ws *WorkflowStatus) GetDuration() time.Duration {
	if ws.FinishedAt.IsZero() {
		return 0
	}
	return ws.FinishedAt.Time.Sub(ws.StartedAt.Time)
}

// Pending returns whether or not the node is in pending state
func (n NodeStatus) Pending() bool {
	return n.Phase == NodePending
}

// IsDaemoned returns whether or not the node is deamoned
func (n NodeStatus) IsDaemoned() bool {
	if n.Daemoned == nil || !*n.Daemoned {
		return false
	}
	return true
}

// IsExitNode returns whether or not node run as exit handler.
func (ws NodeStatus) IsExitNode() bool {
	return strings.HasSuffix(ws.DisplayName, ".onExit")
}

func (n NodeStatus) Succeeded() bool {
	return n.Phase == NodeSucceeded
}

func (n NodeStatus) FailedOrError() bool {
	return n.Phase.FailedOrError()
}

func (n NodeStatus) Omitted() bool {
	return n.Type == NodeTypeSkipped && n.Phase == NodeOmitted
}

func (n NodeStatus) StartTime() *metav1.Time {
	return &n.StartedAt
}

func (n NodeStatus) FinishTime() *metav1.Time {
	return &n.FinishedAt
}

// CanRetry returns whether the node should be retried or not.
func (n NodeStatus) CanRetry() bool {
	// TODO(shri): Check if there are some 'unretryable' errors.
	return n.FailedOrError()
}

func (n NodeStatus) GetTemplateScope() (ResourceScope, string) {
	// For compatibility: an empty TemplateScope is a local scope
	if n.TemplateScope == "" {
		return ResourceScopeLocal, ""
	}
	split := strings.Split(n.TemplateScope, "/")
	// For compatibility: an unspecified ResourceScope in a TemplateScope is a namespaced scope
	if len(split) == 1 {
		return ResourceScopeNamespaced, split[0]
	}
	resourceScope, resourceName := split[0], split[1]
	return ResourceScope(resourceScope), resourceName
}

var _ TemplateReferenceHolder = &NodeStatus{}

func (n *NodeStatus) GetTemplate() *Template {
	return nil
}

func (n *NodeStatus) GetTemplateName() string {
	return n.TemplateName
}

func (n *NodeStatus) GetTemplateRef() *TemplateRef {
	return n.TemplateRef
}

func (n *NodeStatus) GetOutputs() *Outputs {
	return n.Outputs
}

// IsActiveSuspendNode returns whether this node is an active suspend node
func (n *NodeStatus) IsActiveSuspendNode() bool {
	return n.Type == NodeTypeSuspend && n.Phase == NodeRunning
}

func (n NodeStatus) GetDuration() time.Duration {
	if n.FinishedAt.IsZero() {
		return 0
	}
	return n.FinishedAt.Sub(n.StartedAt.Time)
}

func (n NodeStatus) HasChild(childID string) bool {
	for _, nodeID := range n.Children {
		if childID == nodeID {
			return true
		}
	}
	return false
}

// S3Bucket contains the access information required for interfacing with an S3 bucket
type S3Bucket struct {
	// Endpoint is the hostname of the bucket endpoint
	Endpoint string `json:"endpoint,omitempty" protobuf:"bytes,1,opt,name=endpoint"`

	// Bucket is the name of the bucket
	Bucket string `json:"bucket,omitempty" protobuf:"bytes,2,opt,name=bucket"`

	// Region contains the optional bucket region
	Region string `json:"region,omitempty" protobuf:"bytes,3,opt,name=region"`

	// Insecure will connect to the service with TLS
	Insecure *bool `json:"insecure,omitempty" protobuf:"varint,4,opt,name=insecure"`

	// AccessKeySecret is the secret selector to the bucket's access key
	AccessKeySecret *apiv1.SecretKeySelector `json:"accessKeySecret,omitempty" protobuf:"bytes,5,opt,name=accessKeySecret"`

	// SecretKeySecret is the secret selector to the bucket's secret key
	SecretKeySecret *apiv1.SecretKeySelector `json:"secretKeySecret,omitempty" protobuf:"bytes,6,opt,name=secretKeySecret"`

	// RoleARN is the Amazon Resource Name (ARN) of the role to assume.
	RoleARN string `json:"roleARN,omitempty" protobuf:"bytes,7,opt,name=roleARN"`

	// UseSDKCreds tells the driver to figure out credentials based on sdk defaults.
	UseSDKCreds bool `json:"useSDKCreds,omitempty" protobuf:"varint,8,opt,name=useSDKCreds"`

	// CreateBucketIfNotPresent tells the driver to attempt to create the S3 bucket for output artifacts, if it doesn't exist. Setting Enabled Encryption will apply either SSE-S3 to the bucket if KmsKeyId is not set or SSE-KMS if it is.
	CreateBucketIfNotPresent *CreateS3BucketOptions `json:"createBucketIfNotPresent,omitempty" protobuf:"bytes,9,opt,name=createBucketIfNotPresent"`

	EncryptionOptions *S3EncryptionOptions `json:"encryptionOptions,omitempty" protobuf:"bytes,10,opt,name=encryptionOptions"`
}

// S3EncryptionOptions used to determine encryption options during s3 operations
type S3EncryptionOptions struct {
	// KMSKeyId tells the driver to encrypt the object using the specified KMS Key.
	KmsKeyId string `json:"kmsKeyId,omitempty" protobuf:"bytes,1,opt,name=kmsKeyId"`

	// KmsEncryptionContext is a json blob that contains an encryption context. See https://docs.aws.amazon.com/kms/latest/developerguide/concepts.html#encrypt_context for more information
	KmsEncryptionContext string `json:"kmsEncryptionContext,omitempty" protobuf:"bytes,2,opt,name=kmsEncryptionContext"`

	// EnableEncryption tells the driver to encrypt objects if set to true. If kmsKeyId and serverSideCustomerKeySecret are not set, SSE-S3 will be used
	EnableEncryption bool `json:"enableEncryption,omitempty" protobuf:"varint,3,opt,name=enableEncryption"`

	// ServerSideCustomerKeySecret tells the driver to encrypt the output artifacts using SSE-C with the specified secret.
	ServerSideCustomerKeySecret *apiv1.SecretKeySelector `json:"serverSideCustomerKeySecret,omitempty" protobuf:"bytes,4,opt,name=serverSideCustomerKeySecret"`
}

// CreateS3BucketOptions options used to determine automatic automatic bucket-creation process
type CreateS3BucketOptions struct {
	// ObjectLocking Enable object locking
	ObjectLocking bool `json:"objectLocking,omitempty" protobuf:"varint,3,opt,name=objectLocking"`
}

// S3Artifact is the location of an S3 artifact
type S3Artifact struct {
	S3Bucket `json:",inline" protobuf:"bytes,1,opt,name=s3Bucket"`

	// Key is the key in the bucket where the artifact resides
	Key string `json:"key,omitempty" protobuf:"bytes,2,opt,name=key"`
}

func (s *S3Artifact) GetKey() (string, error) {
	return s.Key, nil
}

func (s *S3Artifact) SetKey(key string) error {
	s.Key = key
	return nil
}

func (s *S3Artifact) HasLocation() bool {
	return s != nil && s.Endpoint != "" && s.Bucket != "" && s.Key != ""
}

func (s *S3Artifact) GetSecrets() []*apiv1.SecretKeySelector {
	return []*apiv1.SecretKeySelector{s.SecretKeySecret, s.AccessKeySecret}
}

// GitArtifact is the location of an git artifact
type GitArtifact struct {
	// Repo is the git repository
	Repo string `json:"repo" protobuf:"bytes,1,opt,name=repo"`

	// Revision is the git commit, tag, branch to checkout
	Revision string `json:"revision,omitempty" protobuf:"bytes,2,opt,name=revision"`

	// Depth specifies clones/fetches should be shallow and include the given
	// number of commits from the branch tip
	Depth *uint64 `json:"depth,omitempty" protobuf:"bytes,3,opt,name=depth"`

	// Fetch specifies a number of refs that should be fetched before checkout
	Fetch []string `json:"fetch,omitempty" protobuf:"bytes,4,rep,name=fetch"`

	// UsernameSecret is the secret selector to the repository username
	UsernameSecret *apiv1.SecretKeySelector `json:"usernameSecret,omitempty" protobuf:"bytes,5,opt,name=usernameSecret"`

	// PasswordSecret is the secret selector to the repository password
	PasswordSecret *apiv1.SecretKeySelector `json:"passwordSecret,omitempty" protobuf:"bytes,6,opt,name=passwordSecret"`

	// SSHPrivateKeySecret is the secret selector to the repository ssh private key
	SSHPrivateKeySecret *apiv1.SecretKeySelector `json:"sshPrivateKeySecret,omitempty" protobuf:"bytes,7,opt,name=sshPrivateKeySecret"`

	// InsecureIgnoreHostKey disables SSH strict host key checking during git clone
	InsecureIgnoreHostKey bool `json:"insecureIgnoreHostKey,omitempty" protobuf:"varint,8,opt,name=insecureIgnoreHostKey"`

	// DisableSubmodules disables submodules during git clone
	DisableSubmodules bool `json:"disableSubmodules,omitempty" protobuf:"varint,9,opt,name=disableSubmodules"`

	// SingleBranch enables single branch clone, using the `branch` parameter
	SingleBranch bool `json:"singleBranch,omitempty" protobuf:"varint,10,opt,name=singleBranch"`

	// Branch is the branch to fetch when `SingleBranch` is enabled
	Branch string `json:"branch,omitempty" protobuf:"bytes,11,opt,name=branch"`
}

func (g *GitArtifact) HasLocation() bool {
	return g != nil && g.Repo != ""
}

func (g *GitArtifact) GetKey() (string, error) {
	return "", fmt.Errorf("key unsupported: git artifact does not have a key")
}

func (g *GitArtifact) SetKey(string) error {
	return fmt.Errorf("key unsupported: cannot set key on git artifact")
}

func (g *GitArtifact) GetDepth() int {
	if g == nil || g.Depth == nil {
		return 0
	}
	return int(*g.Depth)
}

// ArtifactoryAuth describes the secret selectors required for authenticating to artifactory
type ArtifactoryAuth struct {
	// UsernameSecret is the secret selector to the repository username
	UsernameSecret *apiv1.SecretKeySelector `json:"usernameSecret,omitempty" protobuf:"bytes,1,opt,name=usernameSecret"`

	// PasswordSecret is the secret selector to the repository password
	PasswordSecret *apiv1.SecretKeySelector `json:"passwordSecret,omitempty" protobuf:"bytes,2,opt,name=passwordSecret"`
}

// ArtifactoryArtifact is the location of an artifactory artifact
type ArtifactoryArtifact struct {
	// URL of the artifact
	URL             string `json:"url" protobuf:"bytes,1,opt,name=url"`
	ArtifactoryAuth `json:",inline" protobuf:"bytes,2,opt,name=artifactoryAuth"`
}

//func (a *ArtifactoryArtifact) String() string {
//	return a.URL
//}
func (a *ArtifactoryArtifact) GetKey() (string, error) {
	u, err := url.Parse(a.URL)
	if err != nil {
		return "", err
	}
	return u.Path, nil
}

func (a *ArtifactoryArtifact) SetKey(key string) error {
	u, err := url.Parse(a.URL)
	if err != nil {
		return err
	}
	u.Path = key
	a.URL = u.String()
	return nil
}

func (a *ArtifactoryArtifact) HasLocation() bool {
	return a != nil && a.URL != "" && a.UsernameSecret != nil
}

// HDFSArtifact is the location of an HDFS artifact
type HDFSArtifact struct {
	HDFSConfig `json:",inline" protobuf:"bytes,1,opt,name=hDFSConfig"`

	// Path is a file path in HDFS
	Path string `json:"path" protobuf:"bytes,2,opt,name=path"`

	// Force copies a file forcibly even if it exists
	Force bool `json:"force,omitempty" protobuf:"varint,3,opt,name=force"`
}

func (h *HDFSArtifact) GetKey() (string, error) {
	return h.Path, nil
}

func (g *HDFSArtifact) SetKey(key string) error {
	g.Path = key
	return nil
}

func (h *HDFSArtifact) HasLocation() bool {
	return h != nil && len(h.Addresses) > 0
}

// HDFSConfig is configurations for HDFS
type HDFSConfig struct {
	HDFSKrbConfig `json:",inline" protobuf:"bytes,1,opt,name=hDFSKrbConfig"`

	// Addresses is accessible addresses of HDFS name nodes
	Addresses []string `json:"addresses,omitempty" protobuf:"bytes,2,rep,name=addresses"`

	// HDFSUser is the user to access HDFS file system.
	// It is ignored if either ccache or keytab is used.
	HDFSUser string `json:"hdfsUser,omitempty" protobuf:"bytes,3,opt,name=hdfsUser"`
}

// HDFSKrbConfig is auth configurations for Kerberos
type HDFSKrbConfig struct {
	// KrbCCacheSecret is the secret selector for Kerberos ccache
	// Either ccache or keytab can be set to use Kerberos.
	KrbCCacheSecret *apiv1.SecretKeySelector `json:"krbCCacheSecret,omitempty" protobuf:"bytes,1,opt,name=krbCCacheSecret"`

	// KrbKeytabSecret is the secret selector for Kerberos keytab
	// Either ccache or keytab can be set to use Kerberos.
	KrbKeytabSecret *apiv1.SecretKeySelector `json:"krbKeytabSecret,omitempty" protobuf:"bytes,2,opt,name=krbKeytabSecret"`

	// KrbUsername is the Kerberos username used with Kerberos keytab
	// It must be set if keytab is used.
	KrbUsername string `json:"krbUsername,omitempty" protobuf:"bytes,3,opt,name=krbUsername"`

	// KrbRealm is the Kerberos realm used with Kerberos keytab
	// It must be set if keytab is used.
	KrbRealm string `json:"krbRealm,omitempty" protobuf:"bytes,4,opt,name=krbRealm"`

	// KrbConfig is the configmap selector for Kerberos config as string
	// It must be set if either ccache or keytab is used.
	KrbConfigConfigMap *apiv1.ConfigMapKeySelector `json:"krbConfigConfigMap,omitempty" protobuf:"bytes,5,opt,name=krbConfigConfigMap"`

	// KrbServicePrincipalName is the principal name of Kerberos service
	// It must be set if either ccache or keytab is used.
	KrbServicePrincipalName string `json:"krbServicePrincipalName,omitempty" protobuf:"bytes,6,opt,name=krbServicePrincipalName"`
}

// RawArtifact allows raw string content to be placed as an artifact in a container
type RawArtifact struct {
	// Data is the string contents of the artifact
	Data string `json:"data" protobuf:"bytes,1,opt,name=data"`
}

func (r *RawArtifact) GetKey() (string, error) {
	return "", fmt.Errorf("key unsupported: raw artifat does not have key")
}

func (r *RawArtifact) SetKey(string) error {
	return fmt.Errorf("key unsupported: cannot set key for raw artifact")
}

func (r *RawArtifact) HasLocation() bool {
	return r != nil
}

// Header indicate a key-value request header to be used when fetching artifacts over HTTP
type Header struct {
	// Name is the header name
	Name string `json:"name" protobuf:"bytes,1,opt,name=name"`

	// Value is the literal value to use for the header
	Value string `json:"value" protobuf:"bytes,2,opt,name=value"`
}

// BasicAuth describes the secret selectors required for basic authentication
type BasicAuth struct {
	// UsernameSecret is the secret selector to the repository username
	UsernameSecret *apiv1.SecretKeySelector `json:"usernameSecret,omitempty" protobuf:"bytes,1,opt,name=usernameSecret"`

	// PasswordSecret is the secret selector to the repository password
	PasswordSecret *apiv1.SecretKeySelector `json:"passwordSecret,omitempty" protobuf:"bytes,2,opt,name=passwordSecret"`
}

// HTTPArtifact allows a file served on HTTP to be placed as an input artifact in a container
type HTTPArtifact struct {
	// URL of the artifact
	URL string `json:"url" protobuf:"bytes,1,opt,name=url"`

	// Headers are an optional list of headers to send with HTTP requests for artifacts
	Headers []Header `json:"headers,omitempty" protobuf:"bytes,2,opt,name=headers"`

	// BasicAuth is the secret selector for basic authentication
	BasicAuth `json:",inline" protobuf:"bytes,3,opt,name=basicAuth"`
}

func (h *HTTPArtifact) GetKey() (string, error) {
	u, err := url.Parse(h.URL)
	if err != nil {
		return "", err
	}
	return u.Path, nil
}

func (g *HTTPArtifact) SetKey(key string) error {
	u, err := url.Parse(g.URL)
	if err != nil {
		return err
	}
	u.Path = key
	g.URL = u.String()
	return nil
}

func (h *HTTPArtifact) HasLocation() bool {
	return h != nil && h.URL != ""
}

// GCSBucket contains the access information for interfacring with a GCS bucket
type GCSBucket struct {
	// Bucket is the name of the bucket
	Bucket string `json:"bucket,omitempty" protobuf:"bytes,1,opt,name=bucket"`

	// ServiceAccountKeySecret is the secret selector to the bucket's service account key
	ServiceAccountKeySecret *apiv1.SecretKeySelector `json:"serviceAccountKeySecret,omitempty" protobuf:"bytes,2,opt,name=serviceAccountKeySecret"`
}

// GCSArtifact is the location of a GCS artifact
type GCSArtifact struct {
	GCSBucket `json:",inline" protobuf:"bytes,1,opt,name=gCSBucket"`

	// Key is the path in the bucket where the artifact resides
	Key string `json:"key" protobuf:"bytes,2,opt,name=key"`
}

func (g *GCSArtifact) GetKey() (string, error) {
	return g.Key, nil
}

func (g *GCSArtifact) SetKey(key string) error {
	g.Key = key
	return nil
}

func (g *GCSArtifact) HasLocation() bool {
	return g != nil && g.Bucket != "" && g.Key != ""
}

// OSSBucket contains the access information required for interfacing with an Alibaba Cloud OSS bucket
type OSSBucket struct {
	// Endpoint is the hostname of the bucket endpoint
	Endpoint string `json:"endpoint,omitempty" protobuf:"bytes,1,opt,name=endpoint"`

	// Bucket is the name of the bucket
	Bucket string `json:"bucket,omitempty" protobuf:"bytes,2,opt,name=bucket"`

	// AccessKeySecret is the secret selector to the bucket's access key
	AccessKeySecret *apiv1.SecretKeySelector `json:"accessKeySecret,omitempty" protobuf:"bytes,3,opt,name=accessKeySecret"`

	// SecretKeySecret is the secret selector to the bucket's secret key
	SecretKeySecret *apiv1.SecretKeySelector `json:"secretKeySecret,omitempty" protobuf:"bytes,4,opt,name=secretKeySecret"`

	// CreateBucketIfNotPresent tells the driver to attempt to create the OSS bucket for output artifacts, if it doesn't exist
	CreateBucketIfNotPresent bool `json:"createBucketIfNotPresent,omitempty" protobuf:"varint,5,opt,name=createBucketIfNotPresent"`

	// SecurityToken is the user's temporary security token. For more details, check out: https://www.alibabacloud.com/help/doc-detail/100624.htm
	SecurityToken string `json:"securityToken,omitempty" protobuf:"bytes,6,opt,name=securityToken"`

	// LifecycleRule specifies how to manage bucket's lifecycle
	LifecycleRule *OSSLifecycleRule `json:"lifecycleRule,omitempty" protobuf:"bytes,7,opt,name=lifecycleRule"`
}

// OSSArtifact is the location of an Alibaba Cloud OSS artifact
type OSSArtifact struct {
	OSSBucket `json:",inline" protobuf:"bytes,1,opt,name=oSSBucket"`

	// Key is the path in the bucket where the artifact resides
	Key string `json:"key" protobuf:"bytes,2,opt,name=key"`
}

// OSSLifecycleRule specifies how to manage bucket's lifecycle
type OSSLifecycleRule struct {
	// MarkInfrequentAccessAfterDays is the number of days before we convert the objects in the bucket to Infrequent Access (IA) storage type
	MarkInfrequentAccessAfterDays int32 `json:"markInfrequentAccessAfterDays,omitempty" protobuf:"varint,1,opt,name=markInfrequentAccessAfterDays"`

	// MarkDeletionAfterDays is the number of days before we delete objects in the bucket
	MarkDeletionAfterDays int32 `json:"markDeletionAfterDays,omitempty" protobuf:"varint,2,opt,name=markDeletionAfterDays"`
}

func (o *OSSArtifact) GetKey() (string, error) {
	return o.Key, nil
}

func (o *OSSArtifact) SetKey(key string) error {
	o.Key = key
	return nil
}

func (o *OSSArtifact) HasLocation() bool {
	return o != nil && o.Bucket != "" && o.Endpoint != "" && o.Key != ""
}

// ExecutorConfig holds configurations of an executor container.
type ExecutorConfig struct {
	// ServiceAccountName specifies the service account name of the executor container.
	ServiceAccountName string `json:"serviceAccountName,omitempty" protobuf:"bytes,1,opt,name=serviceAccountName"`
}

// ScriptTemplate is a template subtype to enable scripting through code steps
type ScriptTemplate struct {
	apiv1.Container `json:",inline" protobuf:"bytes,1,opt,name=container"`

	// Source contains the source code of the script to execute
	Source string `json:"source" protobuf:"bytes,2,opt,name=source"`
}

// ResourceTemplate is a template subtype to manipulate kubernetes resources
type ResourceTemplate struct {
	// Action is the action to perform to the resource.
	// Must be one of: get, create, apply, delete, replace, patch
	Action string `json:"action" protobuf:"bytes,1,opt,name=action"`

	// MergeStrategy is the strategy used to merge a patch. It defaults to "strategic"
	// Must be one of: strategic, merge, json
	MergeStrategy string `json:"mergeStrategy,omitempty" protobuf:"bytes,2,opt,name=mergeStrategy"`

	// Manifest contains the kubernetes manifest
	Manifest string `json:"manifest,omitempty" protobuf:"bytes,3,opt,name=manifest"`

	// SetOwnerReference sets the reference to the workflow on the OwnerReference of generated resource.
	SetOwnerReference bool `json:"setOwnerReference,omitempty" protobuf:"varint,4,opt,name=setOwnerReference"`

	// SuccessCondition is a label selector expression which describes the conditions
	// of the k8s resource in which it is acceptable to proceed to the following step
	SuccessCondition string `json:"successCondition,omitempty" protobuf:"bytes,5,opt,name=successCondition"`

	// FailureCondition is a label selector expression which describes the conditions
	// of the k8s resource in which the step was considered failed
	FailureCondition string `json:"failureCondition,omitempty" protobuf:"bytes,6,opt,name=failureCondition"`

	// Flags is a set of additional options passed to kubectl before submitting a resource
	// I.e. to disable resource validation:
	// flags: [
	// 	"--validate=false"  # disable resource validation
	// ]
	Flags []string `json:"flags,omitempty" protobuf:"varint,7,opt,name=flags"`
}

// GetType returns the type of this template
func (tmpl *Template) GetType() TemplateType {
	if tmpl.Container != nil {
		return TemplateTypeContainer
	}
	if tmpl.ContainerSet != nil {
		return TemplateTypeContainerSet
	}
	if tmpl.Steps != nil {
		return TemplateTypeSteps
	}
	if tmpl.DAG != nil {
		return TemplateTypeDAG
	}
	if tmpl.Script != nil {
		return TemplateTypeScript
	}
	if tmpl.Resource != nil {
		return TemplateTypeResource
	}
	if tmpl.Data != nil {
		return TemplateTypeData
	}
	if tmpl.Suspend != nil {
		return TemplateTypeSuspend
	}
	if tmpl.HTTP != nil {
		return TemplateTypeHTTP
	}
	if tmpl.Plugin != nil {
		return TemplateTypePlugin
	}
	return TemplateTypeUnknown
}

func (tmpl *Template) GetNodeType() NodeType {
	if tmpl.RetryStrategy != nil {
		return NodeTypeRetry
	}
	switch tmpl.GetType() {
	case TemplateTypeContainer, TemplateTypeContainerSet, TemplateTypeScript, TemplateTypeResource, TemplateTypeData:
		return NodeTypePod
	case TemplateTypeDAG:
		return NodeTypeDAG
	case TemplateTypeSteps:
		return NodeTypeSteps
	case TemplateTypeSuspend:
		return NodeTypeSuspend
	case TemplateTypePlugin:
		return NodeTypePlugin
	}
	return ""
}

// IsPodType returns whether or not the template is a pod type
func (tmpl *Template) IsPodType() bool {
	switch tmpl.GetType() {
	case TemplateTypeContainer, TemplateTypeContainerSet, TemplateTypeScript, TemplateTypeResource, TemplateTypeData:
		return true
	}
	return false
}

// IsLeaf returns whether or not the template is a leaf
func (tmpl *Template) IsLeaf() bool {
	switch tmpl.GetType() {
	case TemplateTypeContainer, TemplateTypeContainerSet, TemplateTypeScript, TemplateTypeResource, TemplateTypeData, TemplateTypeHTTP, TemplateTypePlugin:
		return true
	}
	return false
}

func (tmpl *Template) IsMainContainerName(containerName string) bool {
	for _, c := range tmpl.GetMainContainerNames() {
		if c == containerName {
			return true
		}
	}
	return false
}

func (tmpl *Template) GetMainContainerNames() []string {
	if tmpl != nil && tmpl.ContainerSet != nil {
		out := make([]string, 0)
		for _, c := range tmpl.ContainerSet.GetContainers() {
			out = append(out, c.Name)
		}
		return out
	} else {
		return []string{"main"}
	}
}

func (tmpl *Template) HasSequencedContainers() bool {
	return tmpl != nil && tmpl.ContainerSet.HasSequencedContainers()
}

func (tmpl *Template) GetVolumeMounts() []apiv1.VolumeMount {
	if tmpl.Container != nil {
		return tmpl.Container.VolumeMounts
	} else if tmpl.Script != nil {
		return tmpl.Script.VolumeMounts
	} else if tmpl.ContainerSet != nil {
		return tmpl.ContainerSet.VolumeMounts
	}
	return nil
}

// whether or not the template can and will have outputs (i.e. exit code and result)
func (tmpl *Template) HasOutput() bool {
	return tmpl.Container != nil || tmpl.ContainerSet.HasContainerNamed("main") || tmpl.Script != nil || tmpl.Data != nil || tmpl.HTTP != nil
}

func (t *Template) IsDaemon() bool {
	return t != nil && t.Daemon != nil && *t.Daemon
}

// if logs should be saved as an artifact
func (tmpl *Template) SaveLogsAsArtifact() bool {
	return tmpl != nil && tmpl.ArchiveLocation.IsArchiveLogs()
}

func (t *Template) GetRetryStrategy() (wait.Backoff, error) {
	return t.ContainerSet.GetRetryStrategy()
}

func (t *Template) HasOutputs() bool {
	return t != nil && t.Outputs.HasOutputs()
}

// DAGTemplate is a template subtype for directed acyclic graph templates
type DAGTemplate struct {
	// Target are one or more names of targets to execute in a DAG
	Target string `json:"target,omitempty" protobuf:"bytes,1,opt,name=target"`

	// Tasks are a list of DAG tasks
	// +patchStrategy=merge
	// +patchMergeKey=name
	Tasks []DAGTask `json:"tasks" patchStrategy:"merge" patchMergeKey:"name" protobuf:"bytes,2,rep,name=tasks"`

	// This flag is for DAG logic. The DAG logic has a built-in "fail fast" feature to stop scheduling new steps,
	// as soon as it detects that one of the DAG nodes is failed. Then it waits until all DAG nodes are completed
	// before failing the DAG itself.
	// The FailFast flag default is true,  if set to false, it will allow a DAG to run all branches of the DAG to
	// completion (either success or failure), regardless of the failed outcomes of branches in the DAG.
	// More info and example about this feature at https://github.com/argoproj/argo-workflows/issues/1442
	FailFast *bool `json:"failFast,omitempty" protobuf:"varint,3,opt,name=failFast"`
}

// DAGTask represents a node in the graph during DAG execution
type DAGTask struct {
	// Name is the name of the target
	Name string `json:"name" protobuf:"bytes,1,opt,name=name"`

	// Name of template to execute
	Template string `json:"template,omitempty" protobuf:"bytes,2,opt,name=template"`

	// Inline is the template. Template must be empty if this is declared (and vice-versa).
	Inline *Template `json:"inline,omitempty" protobuf:"bytes,14,opt,name=inline"`

	// Arguments are the parameter and artifact arguments to the template
	Arguments Arguments `json:"arguments,omitempty" protobuf:"bytes,3,opt,name=arguments"`

	// TemplateRef is the reference to the template resource to execute.
	TemplateRef *TemplateRef `json:"templateRef,omitempty" protobuf:"bytes,4,opt,name=templateRef"`

	// Dependencies are name of other targets which this depends on
	Dependencies []string `json:"dependencies,omitempty" protobuf:"bytes,5,rep,name=dependencies"`

	// WithItems expands a task into multiple parallel tasks from the items in the list
	WithItems []Item `json:"withItems,omitempty" protobuf:"bytes,6,rep,name=withItems"`

	// WithParam expands a task into multiple parallel tasks from the value in the parameter,
	// which is expected to be a JSON list.
	WithParam string `json:"withParam,omitempty" protobuf:"bytes,7,opt,name=withParam"`

	// WithSequence expands a task into a numeric sequence
	WithSequence *Sequence `json:"withSequence,omitempty" protobuf:"bytes,8,opt,name=withSequence"`

	// When is an expression in which the task should conditionally execute
	When string `json:"when,omitempty" protobuf:"bytes,9,opt,name=when"`

	// ContinueOn makes argo to proceed with the following step even if this step fails.
	// Errors and Failed states can be specified
	ContinueOn *ContinueOn `json:"continueOn,omitempty" protobuf:"bytes,10,opt,name=continueOn"`

	// OnExit is a template reference which is invoked at the end of the
	// template, irrespective of the success, failure, or error of the
	// primary template.
	// DEPRECATED: Use Hooks[exit].Template instead.
	OnExit string `json:"onExit,omitempty" protobuf:"bytes,11,opt,name=onExit"`

	// Depends are name of other targets which this depends on
	Depends string `json:"depends,omitempty" protobuf:"bytes,12,opt,name=depends"`

	// Hooks hold the lifecycle hook which is invoked at lifecycle of
	// task, irrespective of the success, failure, or error status of the primary task
	Hooks LifecycleHooks `json:"hooks,omitempty" protobuf:"bytes,13,opt,name=hooks"`
}

var _ TemplateReferenceHolder = &DAGTask{}

func (t *DAGTask) GetExitHook(args Arguments) *LifecycleHook {
	if !t.HasExitHook() {
		return nil
	}
	if t.OnExit != "" {
		return &LifecycleHook{Template: t.OnExit, Arguments: args}
	}
	return t.Hooks.GetExitHook().WithArgs(args)
}

func (t *DAGTask) HasExitHook() bool {
	return (t.Hooks != nil && t.Hooks.HasExitHook()) || t.OnExit != ""
}

func (t *DAGTask) GetTemplate() *Template {
	return t.Inline
}

func (t *DAGTask) GetTemplateName() string {
	return t.Template
}

func (t *DAGTask) GetTemplateRef() *TemplateRef {
	return t.TemplateRef
}

func (t *DAGTask) ShouldExpand() bool {
	return len(t.WithItems) != 0 || t.WithParam != "" || t.WithSequence != nil
}

// SuspendTemplate is a template subtype to suspend a workflow at a predetermined point in time
type SuspendTemplate struct {
	// Duration is the seconds to wait before automatically resuming a template
	Duration string `json:"duration,omitempty" protobuf:"bytes,1,opt,name=duration"`
}

// GetArtifactByName returns an input artifact by its name
func (in *Inputs) GetArtifactByName(name string) *Artifact {
	if in == nil {
		return nil
	}
	return in.Artifacts.GetArtifactByName(name)
}

// GetParameterByName returns an input parameter by its name
func (in *Inputs) GetParameterByName(name string) *Parameter {
	for _, param := range in.Parameters {
		if param.Name == name {
			return &param
		}
	}
	return nil
}

// HasInputs returns whether or not there are any inputs
func (in *Inputs) HasInputs() bool {
	if len(in.Artifacts) > 0 {
		return true
	}
	if len(in.Parameters) > 0 {
		return true
	}
	return false
}

// HasOutputs returns whether or not there are any outputs
func (out *Outputs) HasOutputs() bool {
	if out == nil {
		return false
	}
	if out.Result != nil {
		return true
	}
	if out.ExitCode != nil {
		return true
	}
	if len(out.Artifacts) > 0 {
		return true
	}
	if len(out.Parameters) > 0 {
		return true
	}
	return false
}

func (out *Outputs) GetArtifactByName(name string) *Artifact {
	if out == nil {
		return nil
	}
	return out.Artifacts.GetArtifactByName(name)
}

func (out *Outputs) HasResult() bool {
	return out != nil && out.Result != nil
}

func (out *Outputs) HasArtifacts() bool {
	return out != nil && len(out.Artifacts) > 0
}

func (out *Outputs) HasParameters() bool {
	return out != nil && len(out.Parameters) > 0
}

const LogsSuffix = "-logs"

func (out *Outputs) HasLogs() bool {
	if out == nil {
		return false
	}
	for _, a := range out.Artifacts {
		if strings.HasSuffix(a.Name, LogsSuffix) {
			return true
		}
	}
	return false
}

// GetArtifactByName retrieves an artifact by its name
func (args *Arguments) GetArtifactByName(name string) *Artifact {
	return args.Artifacts.GetArtifactByName(name)
}

// GetParameterByName retrieves a parameter by its name
func (args *Arguments) GetParameterByName(name string) *Parameter {
	for _, param := range args.Parameters {
		if param.Name == name {
			return &param
		}
	}
	return nil
}

func (a *Artifact) GetArchive() *ArchiveStrategy {
	if a == nil || a.Archive == nil {
		return &ArchiveStrategy{}
	}
	return a.Archive
}

// GetTemplateByName retrieves a defined template by its name
func (wf *Workflow) GetTemplateByName(name string) *Template {
	for _, t := range wf.Spec.Templates {
		if t.Name == name {
			return &t
		}
	}
	if wf.Status.StoredWorkflowSpec != nil {
		for _, t := range wf.Status.StoredWorkflowSpec.Templates {
			if t.Name == name {
				return &t
			}
		}
	}
	for _, t := range wf.Status.StoredTemplates {
		if t.Name == name {
			return &t
		}
	}
	return nil
}

func (wf *Workflow) GetNodeByName(nodeName string) *NodeStatus {
	nodeID := wf.NodeID(nodeName)
	node, ok := wf.Status.Nodes[nodeID]
	if !ok {
		return nil
	}
	return &node
}

// GetResourceScope returns the template scope of workflow.
func (wf *Workflow) GetResourceScope() ResourceScope {
	return ResourceScopeLocal
}

// GetWorkflowSpec returns the Spec of a workflow.
func (wf *Workflow) GetWorkflowSpec() WorkflowSpec {
	return wf.Spec
}

// NodeID creates a deterministic node ID based on a node name
func (wf *Workflow) NodeID(name string) string {
	if name == wf.ObjectMeta.Name {
		return wf.ObjectMeta.Name
	}
	h := fnv.New32a()
	_, _ = h.Write([]byte(name))
	return fmt.Sprintf("%s-%v", wf.ObjectMeta.Name, h.Sum32())
}

// GetStoredTemplate retrieves a template from stored templates of the workflow.
func (wf *Workflow) GetStoredTemplate(scope ResourceScope, resourceName string, caller TemplateReferenceHolder) *Template {
	tmplID, storageNeeded := resolveTemplateReference(scope, resourceName, caller)
	if !storageNeeded {
		// Local templates aren't stored
		return nil
	}
	if tmpl, ok := wf.Status.StoredTemplates[tmplID]; ok {
		return tmpl.DeepCopy()
	}
	return nil
}

// SetStoredTemplate stores a new template in stored templates of the workflow.
func (wf *Workflow) SetStoredTemplate(scope ResourceScope, resourceName string, caller TemplateReferenceHolder, tmpl *Template) (bool, error) {
	tmplID, storageNeeded := resolveTemplateReference(scope, resourceName, caller)
	if !storageNeeded {
		// Don't need to store local templates
		return false, nil
	}
	if _, ok := wf.Status.StoredTemplates[tmplID]; !ok {
		if wf.Status.StoredTemplates == nil {
			wf.Status.StoredTemplates = map[string]Template{}
		}
		wf.Status.StoredTemplates[tmplID] = *tmpl
		return true, nil
	}
	return false, nil
}

// resolveTemplateReference resolves the stored template name of a given template holder on the template scope and determines
// if it should be stored
func resolveTemplateReference(callerScope ResourceScope, resourceName string, caller TemplateReferenceHolder) (string, bool) {
	tmplRef := caller.GetTemplateRef()
	if tmplRef != nil {
		// We are calling an external WorkflowTemplate or ClusterWorkflowTemplate. Template storage is needed
		// We need to determine if we're calling a WorkflowTemplate or a ClusterWorkflowTemplate
		referenceScope := ResourceScopeNamespaced
		if tmplRef.ClusterScope {
			referenceScope = ResourceScopeCluster
		}
		return fmt.Sprintf("%s/%s/%s", referenceScope, tmplRef.Name, tmplRef.Template), true
	} else if callerScope != ResourceScopeLocal {
		// Either a WorkflowTemplate or a ClusterWorkflowTemplate is calling a template inside itself. Template storage is needed
		return fmt.Sprintf("%s/%s/%s", callerScope, resourceName, caller.GetTemplateName()), true
	} else {
		// A Workflow is calling a template inside itself. Template storage is not needed
		return "", false
	}
}

// ContinueOn defines if a workflow should continue even if a task or step fails/errors.
// It can be specified if the workflow should continue when the pod errors, fails or both.
type ContinueOn struct {
	// +optional
	Error bool `json:"error,omitempty" protobuf:"varint,1,opt,name=error"`
	// +optional
	Failed bool `json:"failed,omitempty" protobuf:"varint,2,opt,name=failed"`
}

func continues(c *ContinueOn, phase NodePhase) bool {
	if c == nil {
		return false
	}
	if c.Error && phase == NodeError {
		return true
	}
	if c.Failed && phase == NodeFailed {
		return true
	}
	return false
}

// ContinuesOn returns whether the DAG should be proceeded if the task fails or errors.
func (t *DAGTask) ContinuesOn(phase NodePhase) bool {
	return continues(t.ContinueOn, phase)
}

// ContinuesOn returns whether the StepGroup should be proceeded if the task fails or errors.
func (s *WorkflowStep) ContinuesOn(phase NodePhase) bool {
	return continues(s.ContinueOn, phase)
}

type MetricType string

const (
	MetricTypeGauge     MetricType = "Gauge"
	MetricTypeHistogram MetricType = "Histogram"
	MetricTypeCounter   MetricType = "Counter"
	MetricTypeUnknown   MetricType = "Unknown"
)

// Metrics are a list of metrics emitted from a Workflow/Template
type Metrics struct {
	// Prometheus is a list of prometheus metrics to be emitted
	Prometheus []*Prometheus `json:"prometheus" protobuf:"bytes,1,rep,name=prometheus"`
}

// Prometheus is a prometheus metric to be emitted
type Prometheus struct {
	// Name is the name of the metric
	Name string `json:"name" protobuf:"bytes,1,opt,name=name"`
	// Labels is a list of metric labels
	Labels []*MetricLabel `json:"labels,omitempty" protobuf:"bytes,2,rep,name=labels"`
	// Help is a string that describes the metric
	Help string `json:"help" protobuf:"bytes,3,opt,name=help"`
	// When is a conditional statement that decides when to emit the metric
	When string `json:"when,omitempty" protobuf:"bytes,4,opt,name=when"`
	// Gauge is a gauge metric
	Gauge *Gauge `json:"gauge,omitempty" protobuf:"bytes,5,opt,name=gauge"`
	// Histogram is a histogram metric
	Histogram *Histogram `json:"histogram,omitempty" protobuf:"bytes,6,opt,name=histogram"`
	// Counter is a counter metric
	Counter *Counter `json:"counter,omitempty" protobuf:"bytes,7,opt,name=counter"`
}

func (p *Prometheus) GetMetricLabels() map[string]string {
	labels := make(map[string]string)
	for _, label := range p.Labels {
		labels[label.Key] = label.Value
	}
	return labels
}

func (p *Prometheus) GetMetricType() MetricType {
	if p.Gauge != nil {
		return MetricTypeGauge
	}
	if p.Histogram != nil {
		return MetricTypeHistogram
	}
	if p.Counter != nil {
		return MetricTypeCounter
	}
	return MetricTypeUnknown
}

func (p *Prometheus) GetValueString() string {
	switch p.GetMetricType() {
	case MetricTypeGauge:
		return p.Gauge.Value
	case MetricTypeCounter:
		return p.Counter.Value
	case MetricTypeHistogram:
		return p.Histogram.Value
	default:
		return ""
	}
}

func (p *Prometheus) SetValueString(val string) {
	switch p.GetMetricType() {
	case MetricTypeGauge:
		p.Gauge.Value = val
	case MetricTypeCounter:
		p.Counter.Value = val
	case MetricTypeHistogram:
		p.Histogram.Value = val
	}
}

func (p *Prometheus) GetDesc() string {
	// This serves as a hash for the metric
	// TODO: Make sure this is what we want to use as the hash
	labels := p.GetMetricLabels()
	desc := p.Name + "{"
	for _, key := range sortedMapStringStringKeys(labels) {
		desc += key + "=" + labels[key] + ","
	}
	if p.Histogram != nil {
		sortedBuckets := p.Histogram.GetBuckets()
		sort.Float64s(sortedBuckets)
		for _, bucket := range sortedBuckets {
			desc += "bucket=" + fmt.Sprint(bucket) + ","
		}
	}
	desc += "}"
	return desc
}

func sortedMapStringStringKeys(in map[string]string) []string {
	var stringList []string
	for key := range in {
		stringList = append(stringList, key)
	}
	sort.Strings(stringList)
	return stringList
}

func (p *Prometheus) IsRealtime() bool {
	return p.GetMetricType() == MetricTypeGauge && p.Gauge.Realtime != nil && *p.Gauge.Realtime
}

// MetricLabel is a single label for a prometheus metric
type MetricLabel struct {
	Key   string `json:"key" protobuf:"bytes,1,opt,name=key"`
	Value string `json:"value" protobuf:"bytes,2,opt,name=value"`
}

// Gauge is a Gauge prometheus metric
type Gauge struct {
	// Value is the value of the metric
	Value string `json:"value" protobuf:"bytes,1,opt,name=value"`
	// Realtime emits this metric in real time if applicable
	Realtime *bool `json:"realtime" protobuf:"varint,2,opt,name=realtime"`
}

// Histogram is a Histogram prometheus metric
type Histogram struct {
	// Value is the value of the metric
	Value string `json:"value" protobuf:"bytes,3,opt,name=value"`
	// Buckets is a list of bucket divisors for the histogram
	Buckets []Amount `json:"buckets" protobuf:"bytes,4,rep,name=buckets"`
}

func (in *Histogram) GetBuckets() []float64 {
	buckets := make([]float64, len(in.Buckets))
	for i, bucket := range in.Buckets {
		buckets[i], _ = bucket.Float64()
	}
	return buckets
}

// Counter is a Counter prometheus metric
type Counter struct {
	// Value is the value of the metric
	Value string `json:"value" protobuf:"bytes,1,opt,name=value"`
}

// Memoization enables caching for the Outputs of the template
type Memoize struct {
	// Key is the key to use as the caching key
	Key string `json:"key" protobuf:"bytes,1,opt,name=key"`
	// Cache sets and configures the kind of cache
	Cache *Cache `json:"cache" protobuf:"bytes,2,opt,name=cache"`
	// MaxAge is the maximum age (e.g. "180s", "24h") of an entry that is still considered valid. If an entry is older
	// than the MaxAge, it will be ignored.
	MaxAge string `json:"maxAge" protobuf:"bytes,3,opt,name=maxAge"`
}

// MemoizationStatus is the status of this memoized node
type MemoizationStatus struct {
	// Hit indicates whether this node was created from a cache entry
	Hit bool `json:"hit" protobuf:"bytes,1,opt,name=hit"`
	// Key is the name of the key used for this node's cache
	Key string `json:"key" protobuf:"bytes,2,opt,name=key"`
	// Cache is the name of the cache that was used
	CacheName string `json:"cacheName" protobuf:"bytes,3,opt,name=cacheName"`
}

// Cache is the configuration for the type of cache to be used
type Cache struct {
	// ConfigMap sets a ConfigMap-based cache
	ConfigMap *apiv1.ConfigMapKeySelector `json:"configMap" protobuf:"bytes,1,opt,name=configMap"`
}

type SynchronizationAction interface {
	LockWaiting(holderKey, lockKey string, currentHolders []string) bool
	LockAcquired(holderKey, lockKey string, currentHolders []string) bool
	LockReleased(holderKey, lockKey string) bool
}

type SemaphoreHolding struct {
	// Semaphore stores the semaphore name.
	Semaphore string `json:"semaphore,omitempty" protobuf:"bytes,1,opt,name=semaphore"`
	// Holders stores the list of current holder names in the workflow.
	// +listType=atomic
	Holders []string `json:"holders,omitempty" protobuf:"bytes,2,opt,name=holders"`
}

type SemaphoreStatus struct {
	// Holding stores the list of resource acquired synchronization lock for workflows.
	Holding []SemaphoreHolding `json:"holding,omitempty" protobuf:"bytes,1,opt,name=holding"`
	// Waiting indicates the list of current synchronization lock holders.
	Waiting []SemaphoreHolding `json:"waiting,omitempty" protobuf:"bytes,2,opt,name=waiting"`
}

var _ SynchronizationAction = &SemaphoreStatus{}

func (ss *SemaphoreStatus) GetHolding(semaphoreName string) (int, SemaphoreHolding) {
	for i, holder := range ss.Holding {
		if holder.Semaphore == semaphoreName {
			return i, holder
		}
	}
	return -1, SemaphoreHolding{}
}

func (ss *SemaphoreStatus) GetWaiting(semaphoreName string) (int, SemaphoreHolding) {
	for i, holder := range ss.Waiting {
		if holder.Semaphore == semaphoreName {
			return i, holder
		}
	}
	return -1, SemaphoreHolding{}
}

func (ss *SemaphoreStatus) LockWaiting(holderKey, lockKey string, currentHolders []string) bool {
	i, semaphoreWaiting := ss.GetWaiting(lockKey)
	if i < 0 {
		ss.Waiting = append(ss.Waiting, SemaphoreHolding{Semaphore: lockKey, Holders: currentHolders})
	} else {
		semaphoreWaiting.Holders = currentHolders
		ss.Waiting[i] = semaphoreWaiting
	}
	return true
}

func (ss *SemaphoreStatus) LockAcquired(holderKey, lockKey string, currentHolders []string) bool {
	i, semaphoreHolding := ss.GetHolding(lockKey)
	items := strings.Split(holderKey, "/")
	if len(items) == 0 {
		return false
	}
	holdingName := items[len(items)-1]
	if i < 0 {
		ss.Holding = append(ss.Holding, SemaphoreHolding{Semaphore: lockKey, Holders: []string{holdingName}})
		return true
	} else if !slice.ContainsString(semaphoreHolding.Holders, holdingName) {
		semaphoreHolding.Holders = append(semaphoreHolding.Holders, holdingName)
		ss.Holding[i] = semaphoreHolding
		return true
	}
	return false
}

func (ss *SemaphoreStatus) LockReleased(holderKey, lockKey string) bool {
	i, semaphoreHolding := ss.GetHolding(lockKey)
	items := strings.Split(holderKey, "/")
	if len(items) == 0 {
		return false
	}
	holdingName := items[len(items)-1]
	if i >= 0 {
		semaphoreHolding.Holders = slice.RemoveString(semaphoreHolding.Holders, holdingName)
		ss.Holding[i] = semaphoreHolding
		return true
	}
	return false
}

// MutexHolding describes the mutex and the object which is holding it.
type MutexHolding struct {
	// Reference for the mutex
	// e.g: ${namespace}/mutex/${mutexName}
	Mutex string `json:"mutex,omitempty" protobuf:"bytes,1,opt,name=mutex"`
	// Holder is a reference to the object which holds the Mutex.
	// Holding Scenario:
	//   1. Current workflow's NodeID which is holding the lock.
	//      e.g: ${NodeID}
	// Waiting Scenario:
	//   1. Current workflow or other workflow NodeID which is holding the lock.
	//      e.g: ${WorkflowName}/${NodeID}
	Holder string `json:"holder,omitempty" protobuf:"bytes,2,opt,name=holder"`
}

// MutexStatus contains which objects hold  mutex locks, and which objects this workflow is waiting on to release locks.
type MutexStatus struct {
	// Holding is a list of mutexes and their respective objects that are held by mutex lock for this workflow.
	// +listType=atomic
	Holding []MutexHolding `json:"holding,omitempty" protobuf:"bytes,1,opt,name=holding"`
	// Waiting is a list of mutexes and their respective objects this workflow is waiting for.
	// +listType=atomic
	Waiting []MutexHolding `json:"waiting,omitempty" protobuf:"bytes,2,opt,name=waiting"`
}

var _ SynchronizationAction = &MutexStatus{}

func (ms *MutexStatus) GetHolding(mutexName string) (int, MutexHolding) {
	for i, holder := range ms.Holding {
		if holder.Mutex == mutexName {
			return i, holder
		}
	}
	return -1, MutexHolding{}
}

func (ms *MutexStatus) GetWaiting(mutexName string) (int, MutexHolding) {
	for i, holder := range ms.Waiting {
		if holder.Mutex == mutexName {
			return i, holder
		}
	}
	return -1, MutexHolding{}
}

func (ms *MutexStatus) LockWaiting(holderKey, lockKey string, currentHolders []string) bool {
	if len(currentHolders) == 0 {
		return false
	}

	i, mutexWaiting := ms.GetWaiting(lockKey)
	if i < 0 {
		ms.Waiting = append(ms.Waiting, MutexHolding{Mutex: lockKey, Holder: currentHolders[0]})
		return true
	} else if mutexWaiting.Holder != currentHolders[0] {
		mutexWaiting.Holder = currentHolders[0]
		ms.Waiting[i] = mutexWaiting
		return true
	}
	return false
}

func (ms *MutexStatus) LockAcquired(holderKey, lockKey string, currentHolders []string) bool {
	i, mutexHolding := ms.GetHolding(lockKey)
	items := strings.Split(holderKey, "/")
	if len(items) == 0 {
		return false
	}
	holdingName := items[len(items)-1]
	if i < 0 {
		ms.Holding = append(ms.Holding, MutexHolding{Mutex: lockKey, Holder: holdingName})
		return true
	} else if mutexHolding.Holder != holdingName {
		mutexHolding.Holder = holdingName
		ms.Holding[i] = mutexHolding
		return true
	}
	return false
}

func (ms *MutexStatus) LockReleased(holderKey, lockKey string) bool {
	i, holder := ms.GetHolding(lockKey)
	items := strings.Split(holderKey, "/")
	if len(items) == 0 {
		return false
	}
	holdingName := items[len(items)-1]
	if i >= 0 && holder.Holder == holdingName {
		ms.Holding = append(ms.Holding[:i], ms.Holding[i+1:]...)
		return true
	}
	return false
}

// SynchronizationStatus stores the status of semaphore and mutex.
type SynchronizationStatus struct {
	// Semaphore stores this workflow's Semaphore holder details
	Semaphore *SemaphoreStatus `json:"semaphore,omitempty" protobuf:"bytes,1,opt,name=semaphore"`
	// Mutex stores this workflow's mutex holder details
	Mutex *MutexStatus `json:"mutex,omitempty" protobuf:"bytes,2,opt,name=mutex"`
}

func (ss *SynchronizationStatus) GetStatus(syncType SynchronizationType) SynchronizationAction {
	switch syncType {
	case SynchronizationTypeSemaphore:
		return ss.Semaphore
	case SynchronizationTypeMutex:
		return ss.Mutex
	default:
		panic("invalid syncType in GetStatus")
	}
}

// NodeSynchronizationStatus stores the status of a node
type NodeSynchronizationStatus struct {
	// Waiting is the name of the lock that this node is waiting for
	Waiting string `json:"waiting,omitempty" protobuf:"bytes,1,opt,name=waiting"`
}<|MERGE_RESOLUTION|>--- conflicted
+++ resolved
@@ -1258,10 +1258,7 @@
 
 type ArtifactSearchQuery struct {
 	ArtifactGCStrategies map[ArtifactGCStrategy]bool `json:"artifactGCStrategies,omitempty" protobuf:"bytes,1,rep,name=artifactGCStrategies,castkey=ArtifactGCStrategy"`
-<<<<<<< HEAD
 	Deleted              *bool                       `json:"deleted,omitempty" protobuf:"varint,2,opt,name=deleted"`
-=======
->>>>>>> ecd91b1c
 }
 
 func NewArtifactSearchQuery() *ArtifactSearchQuery {

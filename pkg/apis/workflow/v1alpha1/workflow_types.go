package v1alpha1

import (
	"encoding/json"
	"fmt"
	"hash/fnv"
	"reflect"
	"strings"
	"time"

	apiv1 "k8s.io/api/core/v1"
	policyv1beta "k8s.io/api/policy/v1beta1"
	metav1 "k8s.io/apimachinery/pkg/apis/meta/v1"
)

// TemplateType is the type of a template
type TemplateType string

// Possible template types
const (
	TemplateTypeContainer TemplateType = "Container"
	TemplateTypeSteps     TemplateType = "Steps"
	TemplateTypeScript    TemplateType = "Script"
	TemplateTypeResource  TemplateType = "Resource"
	TemplateTypeDAG       TemplateType = "DAG"
	TemplateTypeSuspend   TemplateType = "Suspend"
	TemplateTypeUnknown   TemplateType = "Unknown"
)

// NodePhase is a label for the condition of a node at the current time.
type NodePhase string

// Workflow and node statuses
const (
	NodePending   NodePhase = "Pending"
	NodeRunning   NodePhase = "Running"
	NodeSucceeded NodePhase = "Succeeded"
	NodeSkipped   NodePhase = "Skipped"
	NodeFailed    NodePhase = "Failed"
	NodeError     NodePhase = "Error"
)

// NodeType is the type of a node
type NodeType string

// Node types
const (
	NodeTypePod       NodeType = "Pod"
	NodeTypeSteps     NodeType = "Steps"
	NodeTypeStepGroup NodeType = "StepGroup"
	NodeTypeDAG       NodeType = "DAG"
	NodeTypeTaskGroup NodeType = "TaskGroup"
	NodeTypeRetry     NodeType = "Retry"
	NodeTypeSkipped   NodeType = "Skipped"
	NodeTypeSuspend   NodeType = "Suspend"
)

// PodGCStrategy is the strategy when to delete completed pods for GC.
type PodGCStrategy string

// PodGCStrategy
const (
	PodGCOnPodCompletion      PodGCStrategy = "OnPodCompletion"
	PodGCOnPodSuccess         PodGCStrategy = "OnPodSuccess"
	PodGCOnWorkflowCompletion PodGCStrategy = "OnWorkflowCompletion"
	PodGCOnWorkflowSuccess    PodGCStrategy = "OnWorkflowSuccess"
)

// Workflow is the definition of a workflow resource
// +genclient
// +genclient:noStatus
// +k8s:deepcopy-gen:interfaces=k8s.io/apimachinery/pkg/runtime.Object
type Workflow struct {
	metav1.TypeMeta   `json:",inline"`
	metav1.ObjectMeta `json:"metadata" protobuf:"bytes,1,opt,name=metadata"`
	Spec              WorkflowSpec   `json:"spec" protobuf:"bytes,2,opt,name=spec "`
	Status            WorkflowStatus `json:"status" protobuf:"bytes,3,opt,name=status"`
}

// Workflows is a sort interface which sorts running jobs earlier before considering FinishedAt
type Workflows []Workflow

func (w Workflows) Len() int      { return len(w) }
func (w Workflows) Swap(i, j int) { w[i], w[j] = w[j], w[i] }
func (w Workflows) Less(i, j int) bool {
	iStart := w[i].ObjectMeta.CreationTimestamp
	iFinish := w[i].Status.FinishedAt
	jStart := w[j].ObjectMeta.CreationTimestamp
	jFinish := w[j].Status.FinishedAt
	if iFinish.IsZero() && jFinish.IsZero() {
		return !iStart.Before(&jStart)
	}
	if iFinish.IsZero() && !jFinish.IsZero() {
		return true
	}
	if !iFinish.IsZero() && jFinish.IsZero() {
		return false
	}
	return jFinish.Before(&iFinish)
}

// WorkflowList is list of Workflow resources
// +k8s:deepcopy-gen:interfaces=k8s.io/apimachinery/pkg/runtime.Object
type WorkflowList struct {
	metav1.TypeMeta `json:",inline"`
	metav1.ListMeta `json:"metadata" protobuf:"bytes,1,opt,name=metadata"`
	Items           Workflows `json:"items" protobuf:"bytes,2,opt,name=items"`
}

var _ TemplateHolder = &Workflow{}

// TTLStrategy is the strategy for the time to live depending on if the workflow succeeded or failed
type TTLStrategy struct {
	// SecondsAfterCompletion is the number of seconds to live after completion
	SecondsAfterCompletion *int32 `json:"secondsAfterCompletion,omitempty" protobuf:"bytes,1,opt,name=secondsAfterCompletion"`
	// SecondsAfterSuccess is the number of seconds to live after success
	SecondsAfterSuccess *int32 `json:"secondsAfterSuccess,omitempty" protobuf:"bytes,2,opt,name=secondsAfterSuccess"`
	// SecondsAfterFailure is the number of seconds to live after failure
	SecondsAfterFailure *int32 `json:"secondsAfterFailure,omitempty" protobuf:"bytes,3,opt,name=secondsAfterFailure"`
}

// WorkflowSpec is the specification of a Workflow.
type WorkflowSpec struct {
	// Templates is a list of workflow templates used in a workflow
	// +patchStrategy=merge
	// +patchMergeKey=name
	Templates []Template `json:"templates" patchStrategy:"merge" patchMergeKey:"name" protobuf:"bytes,1,opt,name=templates"`

	// Entrypoint is a template reference to the starting point of the workflow.
	Entrypoint string `json:"entrypoint,omitempty" protobuf:"bytes,2,opt,name=entrypoint"`

	// Arguments contain the parameters and artifacts sent to the workflow entrypoint
	// Parameters are referencable globally using the 'workflow' variable prefix.
	// e.g. {{workflow.parameters.myparam}}
	Arguments Arguments `json:"arguments,omitempty" protobuf:"bytes,3,opt,name=arguments"`

	// ServiceAccountName is the name of the ServiceAccount to run all pods of the workflow as.
	ServiceAccountName string `json:"serviceAccountName,omitempty" protobuf:"bytes,4,opt,name=serviceAccountName"`

	// AutomountServiceAccountToken indicates whether a service account token should be automatically mounted in pods.
	// ServiceAccountName of ExecutorConfig must be specified if this value is false.
	AutomountServiceAccountToken *bool `json:"automountServiceAccountToken,omitempty" protobuf:"varint,28,opt,name=automountServiceAccountToken"`

	// Executor holds configurations of executor containers of the workflow.
	Executor *ExecutorConfig `json:"executor,omitempty" protobuf:"bytes,29,opt,name=executor"`

	// Volumes is a list of volumes that can be mounted by containers in a workflow.
	// +patchStrategy=merge
	// +patchMergeKey=name
	Volumes []apiv1.Volume `json:"volumes,omitempty" patchStrategy:"merge" patchMergeKey:"name" protobuf:"bytes,5,opt,name=volumes"`

	// VolumeClaimTemplates is a list of claims that containers are allowed to reference.
	// The Workflow controller will create the claims at the beginning of the workflow
	// and delete the claims upon completion of the workflow
	// +patchStrategy=merge
	// +patchMergeKey=name
	VolumeClaimTemplates []apiv1.PersistentVolumeClaim `json:"volumeClaimTemplates,omitempty" patchStrategy:"merge" patchMergeKey:"name" protobuf:"bytes,6,opt,name=volumeClaimTemplates"`

	// Parallelism limits the max total parallel pods that can execute at the same time in a workflow
	Parallelism *int64 `json:"parallelism,omitempty" protobuf:"bytes,7,opt,name=parallelism"`

	// ArtifactRepositoryRef specifies the configMap name and key containing the artifact repository config.
	ArtifactRepositoryRef *ArtifactRepositoryRef `json:"artifactRepositoryRef,omitempty" protobuf:"bytes,8,opt,name=artifactRepositoryRef"`

	// Suspend will suspend the workflow and prevent execution of any future steps in the workflow
	Suspend *bool `json:"suspend,omitempty" protobuf:"bytes,9,opt,name=suspend"`

	// NodeSelector is a selector which will result in all pods of the workflow
	// to be scheduled on the selected node(s). This is able to be overridden by
	// a nodeSelector specified in the template.
	NodeSelector map[string]string `json:"nodeSelector,omitempty" protobuf:"bytes,10,opt,name=nodeSelector"`

	// Affinity sets the scheduling constraints for all pods in the workflow.
	// Can be overridden by an affinity specified in the template
	Affinity *apiv1.Affinity `json:"affinity,omitempty" protobuf:"bytes,11,opt,name=affinity"`

	// Tolerations to apply to workflow pods.
	// +patchStrategy=merge
	// +patchMergeKey=key
	Tolerations []apiv1.Toleration `json:"tolerations,omitempty" patchStrategy:"merge" patchMergeKey:"key" protobuf:"bytes,12,opt,name=tolerations"`

	// ImagePullSecrets is a list of references to secrets in the same namespace to use for pulling any images
	// in pods that reference this ServiceAccount. ImagePullSecrets are distinct from Secrets because Secrets
	// can be mounted in the pod, but ImagePullSecrets are only accessed by the kubelet.
	// More info: https://kubernetes.io/docs/concepts/containers/images/#specifying-imagepullsecrets-on-a-pod
	// +patchStrategy=merge
	// +patchMergeKey=name
	ImagePullSecrets []apiv1.LocalObjectReference `json:"imagePullSecrets,omitempty" patchStrategy:"merge" patchMergeKey:"name" protobuf:"bytes,13,opt,name=imagePullSecrets"`

	// Host networking requested for this workflow pod. Default to false.
	HostNetwork *bool `json:"hostNetwork,omitempty" protobuf:"bytes,14,opt,name=hostNetwork"`

	// Set DNS policy for the pod.
	// Defaults to "ClusterFirst".
	// Valid values are 'ClusterFirstWithHostNet', 'ClusterFirst', 'Default' or 'None'.
	// DNS parameters given in DNSConfig will be merged with the policy selected with DNSPolicy.
	// To have DNS options set along with hostNetwork, you have to specify DNS policy
	// explicitly to 'ClusterFirstWithHostNet'.
	DNSPolicy *apiv1.DNSPolicy `json:"dnsPolicy,omitempty" protobuf:"bytes,15,opt,name=dnsPolicy"`

	// PodDNSConfig defines the DNS parameters of a pod in addition to
	// those generated from DNSPolicy.
	DNSConfig *apiv1.PodDNSConfig `json:"dnsConfig,omitempty" protobuf:"bytes,16,opt,name=dnsConfig"`

	// OnExit is a template reference which is invoked at the end of the
	// workflow, irrespective of the success, failure, or error of the
	// primary workflow.
	OnExit string `json:"onExit,omitempty" protobuf:"bytes,17,opt,name=onExit"`

	// TTLSecondsAfterFinished limits the lifetime of a Workflow that has finished execution
	// (Succeeded, Failed, Error). If this field is set, once the Workflow finishes, it will be
	// deleted after ttlSecondsAfterFinished expires. If this field is unset,
	// ttlSecondsAfterFinished will not expire. If this field is set to zero,
	// ttlSecondsAfterFinished expires immediately after the Workflow finishes.
	// DEPRECATED: Use TTLStrategy.SecondsAfterCompletion instead.
	TTLSecondsAfterFinished *int32 `json:"ttlSecondsAfterFinished,omitempty" protobuf:"bytes,18,opt,name=ttlSecondsAfterFinished"`

	// TTLStrategy limits the lifetime of a Workflow that has finished execution depending on if it
	// Succeeded or Failed. If this struct is set, once the Workflow finishes, it will be
	// deleted after the time to live expires. If this field is unset,
	// the controller config map will hold the default values.
	TTLStrategy *TTLStrategy `json:"ttlStrategy,omitempty" protobuf:"bytes,30,opt,name=ttlStrategy"`

	// Optional duration in seconds relative to the workflow start time which the workflow is
	// allowed to run before the controller terminates the workflow. A value of zero is used to
	// terminate a Running workflow
	ActiveDeadlineSeconds *int64 `json:"activeDeadlineSeconds,omitempty" protobuf:"bytes,19,opt,name=activeDeadlineSeconds"`

	// Priority is used if controller is configured to process limited number of workflows in parallel. Workflows with higher priority are processed first.
	Priority *int32 `json:"priority,omitempty" protobuf:"bytes,20,opt,name=priority"`

	// Set scheduler name for all pods.
	// Will be overridden if container/script template's scheduler name is set.
	// Default scheduler will be used if neither specified.
	// +optional
	SchedulerName string `json:"schedulerName,omitempty" protobuf:"bytes,21,opt,name=schedulerName"`

	// PodGC describes the strategy to use when to deleting completed pods
	PodGC *PodGC `json:"podGC,omitempty" protobuf:"bytes,22,opt,name=podGC"`

	// PriorityClassName to apply to workflow pods.
	PodPriorityClassName string `json:"podPriorityClassName,omitempty" protobuf:"bytes,23,opt,name=podPriorityClassName"`

	// Priority to apply to workflow pods.
	PodPriority *int32 `json:"podPriority,omitempty" protobuf:"bytes,24,opt,name=podPriority"`

	// +patchStrategy=merge
	// +patchMergeKey=ip
	HostAliases []apiv1.HostAlias `json:"hostAliases,omitempty" patchStrategy:"merge" patchMergeKey:"ip" protobuf:"bytes,25,opt,name=hostAliases"`

	// SecurityContext holds pod-level security attributes and common container settings.
	// Optional: Defaults to empty.  See type description for default values of each field.
	// +optional
	SecurityContext *apiv1.PodSecurityContext `json:"securityContext,omitempty" protobuf:"bytes,26,opt,name=securityContext"`

	// PodSpecPatch holds strategic merge patch to apply against the pod spec. Allows parameterization of
	// container fields which are not strings (e.g. resource limits).
	PodSpecPatch string `json:"podSpecPatch,omitempty" protobuf:"bytes,27,opt,name=podSpecPatch"`

	//PodDisruptionBudget holds the number of concurrent disruptions that you allow for Workflow's Pods.
	//Controller will automatically add the selector with workflow name, if selector is empty.
	//Optional: Defaults to empty.
	// +optional
	PodDisruptionBudget *policyv1beta.PodDisruptionBudgetSpec `json:"podDisruptionBudget,omitempty" protobuf:"bytes,31,opt,name=podDisruptionBudget"`

	// Metrics are a list of metrics emitted from this Workflow
	Metrics *Metrics `json:"metrics,omitempty" protobuf:"bytes,32,opt,name=metrics"`

	// Shutdown will shutdown the workflow according to its ShutdownStrategy
	Shutdown ShutdownStrategy `json:"shutdown,omitempty" protobuf:"bytes,33,opt,name=shutdown,casttype=ShutdownStrategy"`

	// workflowTemplateRef holds WorkflowTemplate reference -TODO-Bala update comments
	WorkflowTemplateRef *TemplateRef `json:"workflowTemplateRef,omitempty" protobuf:"bytes,34,opt,name=workflowTemplateRef,casttype=TemplateRef"`
}

type ShutdownStrategy string

const (
	ShutdownStrategyTerminate ShutdownStrategy = "Terminate"
	ShutdownStrategyStop      ShutdownStrategy = "Stop"
)

type ParallelSteps struct {
	Steps []WorkflowStep `protobuf:"bytes,1,rep,name=steps"`
}

// WorkflowStep is an anonymous list inside of ParallelSteps (i.e. it does not have a key), so it needs its own
// custom Unmarshaller
func (p *ParallelSteps) UnmarshalJSON(value []byte) error {
	// Since we are writing a custom unmarshaller, we have to enforce the "DisallowUnknownFields" requirement manually.

	// First, get a generic representation of the contents
	var candidate []map[string]interface{}
	err := json.Unmarshal(value, &candidate)
	if err != nil {
		return err
	}

	// Generate a list of all the available JSON fields of the WorkflowStep struct
	availableFields := map[string]bool{}
	reflectType := reflect.TypeOf(WorkflowStep{})
	for i := 0; i < reflectType.NumField(); i++ {
		cleanString := strings.ReplaceAll(reflectType.Field(i).Tag.Get("json"), ",omitempty", "")
		availableFields[cleanString] = true
	}

	// Enforce that no unknown fields are present
	for _, step := range candidate {
		for key := range step {
			if _, ok := availableFields[key]; !ok {
				return fmt.Errorf(`json: unknown field "%s"`, key)
			}
		}
	}

	// Finally, attempt to fully unmarshal the struct
	err = json.Unmarshal(value, &p.Steps)
	if err != nil {
		return err
	}
	return nil
}

func (p *ParallelSteps) MarshalJSON() ([]byte, error) {
	return json.Marshal(p.Steps)
}

func (wfs *WorkflowSpec) HasPodSpecPatch() bool {
	return wfs.PodSpecPatch != ""
}

// Template is a reusable and composable unit of execution in a workflow
type Template struct {
	// Name is the name of the template
	Name string `json:"name" protobuf:"bytes,1,opt,name=name"`

	// Template is the name of the template which is used as the base of this template.
	// DEPRECATED: This field is not used.
	Template string `json:"template,omitempty" protobuf:"bytes,2,opt,name=template"`

	// Arguments hold arguments to the template.
	// DEPRECATED: This field is not used.
	Arguments Arguments `json:"arguments,omitempty" protobuf:"bytes,3,opt,name=arguments"`

	// TemplateRef is the reference to the template resource which is used as the base of this template.
	// DEPRECATED: This field is not used.
	TemplateRef *TemplateRef `json:"templateRef,omitempty" protobuf:"bytes,4,opt,name=templateRef"`

	// Inputs describe what inputs parameters and artifacts are supplied to this template
	Inputs Inputs `json:"inputs,omitempty" protobuf:"bytes,5,opt,name=inputs"`

	// Outputs describe the parameters and artifacts that this template produces
	Outputs Outputs `json:"outputs,omitempty" protobuf:"bytes,6,opt,name=outputs"`

	// NodeSelector is a selector to schedule this step of the workflow to be
	// run on the selected node(s). Overrides the selector set at the workflow level.
	NodeSelector map[string]string `json:"nodeSelector,omitempty" protobuf:"bytes,7,opt,name=nodeSelector"`

	// Affinity sets the pod's scheduling constraints
	// Overrides the affinity set at the workflow level (if any)
	Affinity *apiv1.Affinity `json:"affinity,omitempty" protobuf:"bytes,8,opt,name=affinity"`

	// Metdata sets the pods's metadata, i.e. annotations and labels
	Metadata Metadata `json:"metadata,omitempty" protobuf:"bytes,9,opt,name=metadata"`

	// Deamon will allow a workflow to proceed to the next step so long as the container reaches readiness
	Daemon *bool `json:"daemon,omitempty" protobuf:"bytes,10,opt,name=daemon"`

	// Steps define a series of sequential/parallel workflow steps
	Steps []ParallelSteps `json:"steps,omitempty" protobuf:"bytes,11,opt,name=steps"`

	// Container is the main container image to run in the pod
	Container *apiv1.Container `json:"container,omitempty" protobuf:"bytes,12,opt,name=container"`

	// Script runs a portion of code against an interpreter
	Script *ScriptTemplate `json:"script,omitempty" protobuf:"bytes,13,opt,name=script"`

	// Resource template subtype which can run k8s resources
	Resource *ResourceTemplate `json:"resource,omitempty" protobuf:"bytes,14,opt,name=resource"`

	// DAG template subtype which runs a DAG
	DAG *DAGTemplate `json:"dag,omitempty" protobuf:"bytes,15,opt,name=dag"`

	// Suspend template subtype which can suspend a workflow when reaching the step
	Suspend *SuspendTemplate `json:"suspend,omitempty" protobuf:"bytes,16,opt,name=suspend"`

	// Volumes is a list of volumes that can be mounted by containers in a template.
	// +patchStrategy=merge
	// +patchMergeKey=name
	Volumes []apiv1.Volume `json:"volumes,omitempty" patchStrategy:"merge" patchMergeKey:"name" protobuf:"bytes,17,opt,name=volumes"`

	// InitContainers is a list of containers which run before the main container.
	// +patchStrategy=merge
	// +patchMergeKey=name
	InitContainers []UserContainer `json:"initContainers,omitempty" patchStrategy:"merge" patchMergeKey:"name" protobuf:"bytes,18,opt,name=initContainers"`

	// Sidecars is a list of containers which run alongside the main container
	// Sidecars are automatically killed when the main container completes
	// +patchStrategy=merge
	// +patchMergeKey=name
	Sidecars []UserContainer `json:"sidecars,omitempty" patchStrategy:"merge" patchMergeKey:"name" protobuf:"bytes,19,opt,name=sidecars"`

	// Location in which all files related to the step will be stored (logs, artifacts, etc...).
	// Can be overridden by individual items in Outputs. If omitted, will use the default
	// artifact repository location configured in the controller, appended with the
	// <workflowname>/<nodename> in the key.
	ArchiveLocation *ArtifactLocation `json:"archiveLocation,omitempty" protobuf:"bytes,20,opt,name=archiveLocation"`

	// Optional duration in seconds relative to the StartTime that the pod may be active on a node
	// before the system actively tries to terminate the pod; value must be positive integer
	// This field is only applicable to container and script templates.
	ActiveDeadlineSeconds *int64 `json:"activeDeadlineSeconds,omitempty" protobuf:"bytes,21,opt,name=activeDeadlineSeconds"`

	// RetryStrategy describes how to retry a template when it fails
	RetryStrategy *RetryStrategy `json:"retryStrategy,omitempty" protobuf:"bytes,22,opt,name=retryStrategy"`

	// Parallelism limits the max total parallel pods that can execute at the same time within the
	// boundaries of this template invocation. If additional steps/dag templates are invoked, the
	// pods created by those templates will not be counted towards this total.
	Parallelism *int64 `json:"parallelism,omitempty" protobuf:"bytes,23,opt,name=parallelism"`

	// Tolerations to apply to workflow pods.
	// +patchStrategy=merge
	// +patchMergeKey=key
	Tolerations []apiv1.Toleration `json:"tolerations,omitempty" patchStrategy:"merge" patchMergeKey:"key" protobuf:"bytes,24,opt,name=tolerations"`

	// If specified, the pod will be dispatched by specified scheduler.
	// Or it will be dispatched by workflow scope scheduler if specified.
	// If neither specified, the pod will be dispatched by default scheduler.
	// +optional
	SchedulerName string `json:"schedulerName,omitempty" protobuf:"bytes,25,opt,name=schedulerName"`

	// PriorityClassName to apply to workflow pods.
	PriorityClassName string `json:"priorityClassName,omitempty" protobuf:"bytes,26,opt,name=priorityClassName"`

	// Priority to apply to workflow pods.
	Priority *int32 `json:"priority,omitempty" protobuf:"bytes,27,opt,name=priority"`

	// ServiceAccountName to apply to workflow pods
	ServiceAccountName string `json:"serviceAccountName,omitempty" protobuf:"bytes,28,opt,name=serviceAccountName"`

	// AutomountServiceAccountToken indicates whether a service account token should be automatically mounted in pods.
	// ServiceAccountName of ExecutorConfig must be specified if this value is false.
	AutomountServiceAccountToken *bool `json:"automountServiceAccountToken,omitempty" protobuf:"varint,32,opt,name=automountServiceAccountToken"`

	// Executor holds configurations of the executor container.
	Executor *ExecutorConfig `json:"executor,omitempty" protobuf:"bytes,33,opt,name=executor"`

	// HostAliases is an optional list of hosts and IPs that will be injected into the pod spec
	// +patchStrategy=merge
	// +patchMergeKey=ip
	HostAliases []apiv1.HostAlias `json:"hostAliases,omitempty" patchStrategy:"merge" patchMergeKey:"ip" protobuf:"bytes,29,opt,name=hostAliases"`

	// SecurityContext holds pod-level security attributes and common container settings.
	// Optional: Defaults to empty.  See type description for default values of each field.
	// +optional
	SecurityContext *apiv1.PodSecurityContext `json:"securityContext,omitempty" protobuf:"bytes,30,opt,name=securityContext"`

	// PodSpecPatch holds strategic merge patch to apply against the pod spec. Allows parameterization of
	// container fields which are not strings (e.g. resource limits).
	PodSpecPatch string `json:"podSpecPatch,omitempty" protobuf:"bytes,31,opt,name=podSpecPatch"`

	// ResubmitPendingPods is a flag to enable resubmitting pods that remain Pending after initial submission
	ResubmitPendingPods *bool `json:"resubmitPendingPods,omitempty" protobuf:"varint,34,opt,name=resubmitPendingPods"`

	// Metrics are a list of metrics emitted from this template
	Metrics *Metrics `json:"metrics,omitempty" protobuf:"bytes,35,opt,name=metrics"`
}

// DEPRECATED: Templates should not be used as TemplateReferenceHolder
var _ TemplateReferenceHolder = &Template{}

// DEPRECATED: Templates should not be used as TemplateReferenceHolder
func (tmpl *Template) GetTemplateName() string {
	if tmpl.Template != "" {
		return tmpl.Template
	} else {
		return tmpl.Name
	}
}

// DEPRECATED: Templates should not be used as TemplateReferenceHolder
func (tmpl *Template) GetTemplateRef() *TemplateRef {
	return tmpl.TemplateRef
}

// GetBaseTemplate returns a base template content.
func (tmpl *Template) GetBaseTemplate() *Template {
	baseTemplate := tmpl.DeepCopy()
	baseTemplate.Inputs = Inputs{}
	return baseTemplate
}

func (tmpl *Template) HasPodSpecPatch() bool {
	return tmpl.PodSpecPatch != ""
}

type Artifacts []Artifact

func (a Artifacts) GetArtifactByName(name string) *Artifact {
	for _, art := range a {
		if art.Name == name {
			return &art
		}
	}
	return nil
}

// Inputs are the mechanism for passing parameters, artifacts, volumes from one template to another
type Inputs struct {
	// Parameters are a list of parameters passed as inputs
	// +patchStrategy=merge
	// +patchMergeKey=name
	Parameters []Parameter `json:"parameters,omitempty" patchStrategy:"merge" patchMergeKey:"name" protobuf:"bytes,1,opt,name=parameters"`

	// Artifact are a list of artifacts passed as inputs
	// +patchStrategy=merge
	// +patchMergeKey=name
	Artifacts Artifacts `json:"artifacts,omitempty" patchStrategy:"merge" patchMergeKey:"name" protobuf:"bytes,2,opt,name=artifacts"`
}

func (in Inputs) IsEmpty() bool {
	return len(in.Parameters) == 0 && len(in.Artifacts) == 0
}

// Pod metdata
type Metadata struct {
	Annotations map[string]string `json:"annotations,omitempty" protobuf:"bytes,1,opt,name=annotations"`
	Labels      map[string]string `json:"labels,omitempty" protobuf:"bytes,2,opt,name=labels"`
}

// Parameter indicate a passed string parameter to a service template with an optional default value
type Parameter struct {
	// Name is the parameter name
	Name string `json:"name" protobuf:"bytes,1,opt,name=name"`

	// Default is the default value to use for an input parameter if a value was not supplied
	// DEPRECATED: This field is not used
	Default *string `json:"default,omitempty" protobuf:"bytes,2,opt,name=default"`

	// Value is the literal value to use for the parameter.
	// If specified in the context of an input parameter, the value takes precedence over any passed values
	Value *string `json:"value,omitempty" protobuf:"bytes,3,opt,name=value"`

	// ValueFrom is the source for the output parameter's value
	ValueFrom *ValueFrom `json:"valueFrom,omitempty" protobuf:"bytes,4,opt,name=valueFrom"`

	// GlobalName exports an output parameter to the global scope, making it available as
	// '{{workflow.outputs.parameters.XXXX}} and in workflow.status.outputs.parameters
	GlobalName string `json:"globalName,omitempty" protobuf:"bytes,5,opt,name=globalName"`
}

func (p *Parameter) UnmarshalJSON(value []byte) error {
	var candidate map[string]interface{}
	err := json.Unmarshal(value, &candidate)
	if err != nil {
		return err
	}
	if val, ok := candidate["name"]; ok {
		p.Name = fmt.Sprint(val)
	}
	if val, ok := candidate["default"]; ok {
		stringVal := fmt.Sprint(val)
		p.Default = &stringVal
	}
	if val, ok := candidate["value"]; ok {
		stringVal := fmt.Sprint(val)
		p.Value = &stringVal
	}
	if val, ok := candidate["valueFrom"]; ok {
		strVal, err := json.Marshal(val)
		if err != nil {
			return err
		}
		err = json.Unmarshal(strVal, &p.ValueFrom)
		if err != nil {
			return err
		}
	}
	if val, ok := candidate["globalName"]; ok {
		p.GlobalName = fmt.Sprint(val)
	}
	return nil
}

// ValueFrom describes a location in which to obtain the value to a parameter
type ValueFrom struct {
	// Path in the container to retrieve an output parameter value from in container templates
	Path string `json:"path,omitempty" protobuf:"bytes,1,opt,name=path"`

	// JSONPath of a resource to retrieve an output parameter value from in resource templates
	JSONPath string `json:"jsonPath,omitempty" protobuf:"bytes,2,opt,name=jsonPath"`

	// JQFilter expression against the resource object in resource templates
	JQFilter string `json:"jqFilter,omitempty" protobuf:"bytes,3,opt,name=jqFilter"`

	// Parameter reference to a step or dag task in which to retrieve an output parameter value from
	// (e.g. '{{steps.mystep.outputs.myparam}}')
	Parameter string `json:"parameter,omitempty" protobuf:"bytes,4,opt,name=parameter"`

	// Default specifies a value to be used if retrieving the value from the specified source fails
	Default string `json:"default,omitempty" protobuf:"bytes,5,opt,name=default"`
}

// Artifact indicates an artifact to place at a specified path
type Artifact struct {
	// name of the artifact. must be unique within a template's inputs/outputs.
	Name string `json:"name" protobuf:"bytes,1,opt,name=name"`

	// Path is the container path to the artifact
	Path string `json:"path,omitempty" protobuf:"bytes,2,opt,name=path"`

	// mode bits to use on this file, must be a value between 0 and 0777
	// set when loading input artifacts.
	Mode *int32 `json:"mode,omitempty" protobuf:"varint,3,opt,name=mode"`

	// From allows an artifact to reference an artifact from a previous step
	From string `json:"from,omitempty" protobuf:"bytes,4,opt,name=from"`

	// ArtifactLocation contains the location of the artifact
	ArtifactLocation `json:",inline" protobuf:"bytes,5,opt,name=artifactLocation"`

	// GlobalName exports an output artifact to the global scope, making it available as
	// '{{workflow.outputs.artifacts.XXXX}} and in workflow.status.outputs.artifacts
	GlobalName string `json:"globalName,omitempty" protobuf:"bytes,6,opt,name=globalName"`

	// Archive controls how the artifact will be saved to the artifact repository.
	Archive *ArchiveStrategy `json:"archive,omitempty" protobuf:"bytes,7,opt,name=archive"`

	// Make Artifacts optional, if Artifacts doesn't generate or exist
	Optional bool `json:"optional,omitempty" protobuf:"varint,8,opt,name=optional"`
}

// PodGC describes how to delete completed pods as they complete
type PodGC struct {
	// Strategy is the strategy to use. One of "OnPodCompletion", "OnPodSuccess", "OnWorkflowCompletion", "OnWorkflowSuccess"
	Strategy PodGCStrategy `json:"strategy,omitempty" protobuf:"bytes,1,opt,name=strategy,casttype=PodGCStrategy"`
}

// ArchiveStrategy describes how to archive files/directory when saving artifacts
type ArchiveStrategy struct {
	Tar  *TarStrategy  `json:"tar,omitempty" protobuf:"bytes,1,opt,name=tar"`
	None *NoneStrategy `json:"none,omitempty" protobuf:"bytes,2,opt,name=none"`
}

// TarStrategy will tar and gzip the file or directory when saving
type TarStrategy struct {
	// CompressionLevel specifies the gzip compression level to use for the artifact.
	// Defaults to gzip.DefaultCompression.
	CompressionLevel *int32 `json:"compressionLevel,omitempty" protobuf:"varint,1,opt,name=compressionLevel"`
}

// NoneStrategy indicates to skip tar process and upload the files or directory tree as independent
// files. Note that if the artifact is a directory, the artifact driver must support the ability to
// save/load the directory appropriately.
type NoneStrategy struct{}

// ArtifactLocation describes a location for a single or multiple artifacts.
// It is used as single artifact in the context of inputs/outputs (e.g. outputs.artifacts.artname).
// It is also used to describe the location of multiple artifacts such as the archive location
// of a single workflow step, which the executor will use as a default location to store its files.
type ArtifactLocation struct {
	// ArchiveLogs indicates if the container logs should be archived
	ArchiveLogs *bool `json:"archiveLogs,omitempty" protobuf:"varint,1,opt,name=archiveLogs"`

	// S3 contains S3 artifact location details
	S3 *S3Artifact `json:"s3,omitempty" protobuf:"bytes,2,opt,name=s3"`

	// Git contains git artifact location details
	Git *GitArtifact `json:"git,omitempty" protobuf:"bytes,3,opt,name=git"`

	// HTTP contains HTTP artifact location details
	HTTP *HTTPArtifact `json:"http,omitempty" protobuf:"bytes,4,opt,name=http"`

	// Artifactory contains artifactory artifact location details
	Artifactory *ArtifactoryArtifact `json:"artifactory,omitempty" protobuf:"bytes,5,opt,name=artifactory"`

	// HDFS contains HDFS artifact location details
	HDFS *HDFSArtifact `json:"hdfs,omitempty" protobuf:"bytes,6,opt,name=hdfs"`

	// Raw contains raw artifact location details
	Raw *RawArtifact `json:"raw,omitempty" protobuf:"bytes,7,opt,name=raw"`

	// OSS contains OSS artifact location details
	OSS *OSSArtifact `json:"oss,omitempty" protobuf:"bytes,8,opt,name=oss"`

	// GCS contains GCS artifact location details
	GCS *GCSArtifact `json:"gcs,omitempty" protobuf:"bytes,9,opt,name=gcs"`
}

type ArtifactRepositoryRef struct {
	ConfigMap string `json:"configMap,omitempty" protobuf:"bytes,1,opt,name=configMap"`
	Key       string `json:"key,omitempty" protobuf:"bytes,2,opt,name=key"`
}

// Outputs hold parameters, artifacts, and results from a step
type Outputs struct {
	// Parameters holds the list of output parameters produced by a step
	// +patchStrategy=merge
	// +patchMergeKey=name
	Parameters []Parameter `json:"parameters,omitempty" patchStrategy:"merge" patchMergeKey:"name" protobuf:"bytes,1,rep,name=parameters"`

	// Artifacts holds the list of output artifacts produced by a step
	// +patchStrategy=merge
	// +patchMergeKey=name
	Artifacts Artifacts `json:"artifacts,omitempty" patchStrategy:"merge" patchMergeKey:"name" protobuf:"bytes,2,rep,name=artifacts"`

	// Result holds the result (stdout) of a script template
	Result *string `json:"result,omitempty" protobuf:"bytes,3,opt,name=result"`

	// ExitCode holds the exit code of a script template
	ExitCode *string `json:"exitCode,omitempty" protobuf:"bytes,4,opt,name=exitCode"`
}

// WorkflowStep is a reference to a template to execute in a series of step
type WorkflowStep struct {
	// Name of the step
	Name string `json:"name,omitempty" protobuf:"bytes,1,opt,name=name"`

	// Template is the name of the template to execute as the step
	Template string `json:"template,omitempty" protobuf:"bytes,2,opt,name=template"`

	// Arguments hold arguments to the template
	Arguments Arguments `json:"arguments,omitempty" protobuf:"bytes,3,opt,name=arguments"`

	// TemplateRef is the reference to the template resource to execute as the step.
	TemplateRef *TemplateRef `json:"templateRef,omitempty" protobuf:"bytes,4,opt,name=templateRef"`

	// WithItems expands a step into multiple parallel steps from the items in the list
	WithItems []Item `json:"withItems,omitempty" protobuf:"bytes,5,rep,name=withItems"`

	// WithParam expands a step into multiple parallel steps from the value in the parameter,
	// which is expected to be a JSON list.
	WithParam string `json:"withParam,omitempty" protobuf:"bytes,6,opt,name=withParam"`

	// WithSequence expands a step into a numeric sequence
	WithSequence *Sequence `json:"withSequence,omitempty" protobuf:"bytes,7,opt,name=withSequence"`

	// When is an expression in which the step should conditionally execute
	When string `json:"when,omitempty" protobuf:"bytes,8,opt,name=when"`

	// ContinueOn makes argo to proceed with the following step even if this step fails.
	// Errors and Failed states can be specified
	ContinueOn *ContinueOn `json:"continueOn,omitempty" protobuf:"bytes,9,opt,name=continueOn"`

	// OnExit is a template reference which is invoked at the end of the
	// template, irrespective of the success, failure, or error of the
	// primary template.
	OnExit string `json:"onExit,omitempty" protobuf:"bytes,11,opt,name=onExit"`
}

var _ TemplateReferenceHolder = &WorkflowStep{}

func (step *WorkflowStep) GetTemplateName() string {
	return step.Template
}

func (step *WorkflowStep) GetTemplateRef() *TemplateRef {
	return step.TemplateRef
}

func (step *WorkflowStep) ShouldExpand() bool {
	return len(step.WithItems) != 0 || step.WithParam != "" || step.WithSequence != nil
}

// Sequence expands a workflow step into numeric range
type Sequence struct {
	// Count is number of elements in the sequence (default: 0). Not to be used with end
	Count string `json:"count,omitempty" protobuf:"bytes,1,opt,name=count"`

	// Number at which to start the sequence (default: 0)
	Start string `json:"start,omitempty" protobuf:"bytes,2,opt,name=start"`

	// Number at which to end the sequence (default: 0). Not to be used with Count
	End string `json:"end,omitempty" protobuf:"bytes,3,opt,name=end"`

	// Format is a printf format string to format the value in the sequence
	Format string `json:"format,omitempty" protobuf:"bytes,4,opt,name=format"`
}

// DeepCopyInto is an custom deepcopy function to deal with our use of the interface{} type
func (i *Item) DeepCopyInto(out *Item) {
	inBytes, err := json.Marshal(i)
	if err != nil {
		panic(err)
	}
	err = json.Unmarshal(inBytes, out)
	if err != nil {
		panic(err)
	}
}

// OpenAPISchemaType is used by the kube-openapi generator when constructing
// the OpenAPI spec of this type.
// See: https://github.com/kubernetes/kube-openapi/tree/master/pkg/generators
func (i Item) OpenAPISchemaType() []string { return []string{"string"} }

// OpenAPISchemaFormat is used by the kube-openapi generator when constructing
// the OpenAPI spec of this type.
func (i Item) OpenAPISchemaFormat() string { return "item" }

// TemplateRef is a reference of template resource.
type TemplateRef struct {
	// Name is the resource name of the template.
	Name string `json:"name,omitempty" protobuf:"bytes,1,opt,name=name"`
	// Template is the name of referred template in the resource.
	Template string `json:"template,omitempty" protobuf:"bytes,2,opt,name=template"`
	// RuntimeResolution skips validation at creation time.
	// By enabling this option, you can create the referred workflow template before the actual runtime.
	RuntimeResolution bool `json:"runtimeResolution,omitempty" protobuf:"varint,3,opt,name=runtimeResolution"`
	// ClusterScope indicates the referred template is cluster scoped (i.e., a ClusterWorkflowTemplate).
	ClusterScope bool `json:"clusterscope,omitempty" protobuf:"varint,4,opt,name=clusterscope"`
}

type ArgumentsProvider interface {
	GetParameterByName(name string) *Parameter
	GetArtifactByName(name string) *Artifact
}

// Arguments to a template
type Arguments struct {
	// Parameters is the list of parameters to pass to the template or workflow
	// +patchStrategy=merge
	// +patchMergeKey=name
	Parameters []Parameter `json:"parameters,omitempty" patchStrategy:"merge" patchMergeKey:"name" protobuf:"bytes,1,rep,name=parameters"`

	// Artifacts is the list of artifacts to pass to the template or workflow
	// +patchStrategy=merge
	// +patchMergeKey=name
	Artifacts Artifacts `json:"artifacts,omitempty" patchStrategy:"merge" patchMergeKey:"name" protobuf:"bytes,2,rep,name=artifacts"`
}

func (a Arguments) IsEmpty() bool {
	return len(a.Parameters) == 0 && len(a.Artifacts) == 0
}

var _ ArgumentsProvider = &Arguments{}

type Nodes map[string]NodeStatus

func (n Nodes) FindByDisplayName(name string) *NodeStatus {
	for _, i := range n {
		if i.DisplayName == name {
			return &i
		}
	}
	return nil
}

func (in Nodes) Any(f func(node NodeStatus) bool) bool {
	for _, i := range in {
		if f(i) {
			return true
		}
	}
	return false
}

// UserContainer is a container specified by a user.
type UserContainer struct {
	apiv1.Container `json:",inline" protobuf:"bytes,1,opt,name=container"`

	// MirrorVolumeMounts will mount the same volumes specified in the main container
	// to the container (including artifacts), at the same mountPaths. This enables
	// dind daemon to partially see the same filesystem as the main container in
	// order to use features such as docker volume binding
	MirrorVolumeMounts *bool `json:"mirrorVolumeMounts,omitempty" protobuf:"varint,2,opt,name=mirrorVolumeMounts"`
}

// WorkflowStatus contains overall status information about a workflow
type WorkflowStatus struct {
	// Phase a simple, high-level summary of where the workflow is in its lifecycle.
	Phase NodePhase `json:"phase,omitempty" protobuf:"bytes,1,opt,name=phase,casttype=NodePhase"`

	// Time at which this workflow started
	StartedAt metav1.Time `json:"startedAt,omitempty" protobuf:"bytes,2,opt,name=startedAt"`

	// Time at which this workflow completed
	FinishedAt metav1.Time `json:"finishedAt,omitempty" protobuf:"bytes,3,opt,name=finishedAt"`

	// A human readable message indicating details about why the workflow is in this condition.
	Message string `json:"message,omitempty" protobuf:"bytes,4,opt,name=message"`

	// Compressed and base64 decoded Nodes map
	CompressedNodes string `json:"compressedNodes,omitempty" protobuf:"bytes,5,opt,name=compressedNodes"`

	// Nodes is a mapping between a node ID and the node's status.
	Nodes Nodes `json:"nodes,omitempty" protobuf:"bytes,6,rep,name=nodes"`

	// Whether on not node status has been offloaded to a database. If exists, then Nodes and CompressedNodes will be empty.
	// This will actually be populated with a hash of the offloaded data.
	OffloadNodeStatusVersion string `json:"offloadNodeStatusVersion,omitempty" protobuf:"bytes,10,rep,name=offloadNodeStatusVersion"`

	// StoredTemplates is a mapping between a template ref and the node's status.
	StoredTemplates map[string]Template `json:"storedTemplates,omitempty" protobuf:"bytes,9,rep,name=storedTemplates"`

	// PersistentVolumeClaims tracks all PVCs that were created as part of the workflow.
	// The contents of this list are drained at the end of the workflow.
	PersistentVolumeClaims []apiv1.Volume `json:"persistentVolumeClaims,omitempty" protobuf:"bytes,7,rep,name=persistentVolumeClaims"`

	// Outputs captures output values and artifact locations produced by the workflow via global outputs
	Outputs *Outputs `json:"outputs,omitempty" protobuf:"bytes,8,opt,name=outputs"`

	// Conditions is a list of conditions the Workflow may have
	Conditions WorkflowConditions `json:"conditions,omitempty" protobuf:"bytes,13,rep,name=conditions"`

	// ResourcesDuration is the total for the workflow
	ResourcesDuration ResourcesDuration `json:"resourcesDuration,omitempty" protobuf:"bytes,12,opt,name=resourcesDuration"`
}

func (ws *WorkflowStatus) IsOffloadNodeStatus() bool {
	return ws.OffloadNodeStatusVersion != ""
}

func (ws *WorkflowStatus) GetOffloadNodeStatusVersion() string {
	return ws.OffloadNodeStatusVersion
}

func (wf *Workflow) GetOffloadNodeStatusVersion() string {
	return wf.Status.GetOffloadNodeStatusVersion()
}

type RetryPolicy string

const (
	RetryPolicyAlways    RetryPolicy = "Always"
	RetryPolicyOnFailure RetryPolicy = "OnFailure"
	RetryPolicyOnError   RetryPolicy = "OnError"
)

// Backoff is a backoff strategy to use within retryStrategy
type Backoff struct {
	// Duration is the amount to back off. Default unit is seconds, but could also be a duration (e.g. "2m", "1h")
	Duration string `json:"duration,omitempty" protobuf:"varint,1,opt,name=duration"`
	// Factor is a factor to multiply the base duration after each failed retry
	Factor int32 `json:"factor,omitempty" protobuf:"varint,2,opt,name=factor"`
	// MaxDuration is the maximum amount of time allowed for the backoff strategy
	MaxDuration string `json:"maxDuration,omitempty" protobuf:"varint,3,opt,name=maxDuration"`
}

// RetryStrategy provides controls on how to retry a workflow step
type RetryStrategy struct {
	// Limit is the maximum number of attempts when retrying a container
	Limit *int32 `json:"limit,omitempty" protobuf:"varint,1,opt,name=limit"`

	// RetryPolicy is a policy of NodePhase statuses that will be retried
	RetryPolicy RetryPolicy `json:"retryPolicy,omitempty" protobuf:"bytes,2,opt,name=retryPolicy,casttype=RetryPolicy"`

	// Backoff is a backoff strategy
	Backoff *Backoff `json:"backoff,omitempty" protobuf:"bytes,3,opt,name=backoff,casttype=Backoff"`
}

// The amount of requested resource * the duration that request was used.
// This is represented as duration in seconds, so can be converted to and from
// duration (with loss of precision).
type ResourceDuration int64

func NewResourceDuration(d time.Duration) ResourceDuration {
	return ResourceDuration(d.Seconds())
}

func (in ResourceDuration) Duration() time.Duration {
	return time.Duration(in) * time.Second
}

func (in ResourceDuration) String() string {
	return in.Duration().String()
}

// This contains each duration by request requested.
// e.g. 100m CPU * 1h, 1Gi memory * 1h
type ResourcesDuration map[apiv1.ResourceName]ResourceDuration

func (in ResourcesDuration) Add(o ResourcesDuration) ResourcesDuration {
	for n, d := range o {
		in[n] += d
	}
	return in
}

func (in ResourcesDuration) String() string {
	var parts []string
	for n, d := range in {
		parts = append(parts, fmt.Sprintf("%v*%s", d, n))
	}
	return strings.Join(parts, ",")
}

func (in ResourcesDuration) IsZero() bool {
	return len(in) == 0
}

type WorkflowConditions []WorkflowCondition

func (wc *WorkflowConditions) UpsertCondition(condition WorkflowCondition) {
	for index, wfCondition := range *wc {
		if wfCondition.Type == condition.Type {
			(*wc)[index] = condition
			return
		}
	}
	*wc = append(*wc, condition)
}

func (wc *WorkflowConditions) UpsertConditionMessage(condition WorkflowCondition) {
	for index, wfCondition := range *wc {
		if wfCondition.Type == condition.Type {
			(*wc)[index].Message += ", " + condition.Message
			return
		}
	}
	*wc = append(*wc, condition)
}

func (wc *WorkflowConditions) JoinConditions(conditions *WorkflowConditions) {
	for _, condition := range *conditions {
		wc.UpsertCondition(condition)
	}
}

type WorkflowConditionType string

const (
	// WorkflowConditionCompleted is a signifies the workflow has completed
	WorkflowConditionCompleted WorkflowConditionType = "Completed"
	// WorkflowConditionSpecWarning is a warning on the current application spec
	WorkflowConditionSpecWarning WorkflowConditionType = "SpecWarning"
	// WorkflowConditionMetricsError is an error during metric emission
	WorkflowConditionMetricsError WorkflowConditionType = "MetricsError"
)

type WorkflowCondition struct {
	// Type is the type of condition
	Type WorkflowConditionType `json:"type,omitempty" protobuf:"bytes,1,opt,name=type,casttype=WorkflowConditionType"`

	// Status is the status of the condition
	Status metav1.ConditionStatus `json:"status,omitempty" protobuf:"bytes,2,opt,name=status,casttype=k8s.io/apimachinery/pkg/apis/meta/v1.ConditionStatus"`

	// Message is the condition message
	Message string `json:"message,omitempty" protobuf:"bytes,3,opt,name=message"`
}

// NodeStatus contains status information about an individual node in the workflow
type NodeStatus struct {
	// ID is a unique identifier of a node within the worklow
	// It is implemented as a hash of the node name, which makes the ID deterministic
	ID string `json:"id" protobuf:"bytes,1,opt,name=id"`

	// Name is unique name in the node tree used to generate the node ID
	Name string `json:"name" protobuf:"bytes,2,opt,name=name"`

	// DisplayName is a human readable representation of the node. Unique within a template boundary
	DisplayName string `json:"displayName" protobuf:"bytes,3,opt,name=displayName"`

	// Type indicates type of node
	Type NodeType `json:"type" protobuf:"bytes,4,opt,name=type,casttype=NodeType"`

	// TemplateName is the template name which this node corresponds to.
	// Not applicable to virtual nodes (e.g. Retry, StepGroup)
	TemplateName string `json:"templateName,omitempty" protobuf:"bytes,5,opt,name=templateName"`

	// TemplateRef is the reference to the template resource which this node corresponds to.
	// Not applicable to virtual nodes (e.g. Retry, StepGroup)
	TemplateRef *TemplateRef `json:"templateRef,omitempty" protobuf:"bytes,6,opt,name=templateRef"`

	// StoredTemplateID is the ID of stored template.
	// DEPRECATED: This value is not used anymore.
	StoredTemplateID string `json:"storedTemplateID,omitempty" protobuf:"bytes,18,opt,name=storedTemplateID"`

	// WorkflowTemplateName is the WorkflowTemplate resource name on which the resolved template of this node is retrieved.
	// DEPRECATED: This value is not used anymore.
	WorkflowTemplateName string `json:"workflowTemplateName,omitempty" protobuf:"bytes,19,opt,name=workflowTemplateName"`

	// TemplateScope is the template scope in which the template of this node was retrieved.
	TemplateScope string `json:"templateScope,omitempty" protobuf:"bytes,20,opt,name=templateScope"`

	// Phase a simple, high-level summary of where the node is in its lifecycle.
	// Can be used as a state machine.
	Phase NodePhase `json:"phase,omitempty" protobuf:"bytes,7,opt,name=phase,casttype=NodePhase"`

	// BoundaryID indicates the node ID of the associated template root node in which this node belongs to
	BoundaryID string `json:"boundaryID,omitempty" protobuf:"bytes,8,opt,name=boundaryID"`

	// A human readable message indicating details about why the node is in this condition.
	Message string `json:"message,omitempty" protobuf:"bytes,9,opt,name=message"`

	// Time at which this node started
	StartedAt metav1.Time `json:"startedAt,omitempty" protobuf:"bytes,10,opt,name=startedAt"`

	// Time at which this node completed
	FinishedAt metav1.Time `json:"finishedAt,omitempty" protobuf:"bytes,11,opt,name=finishedAt"`

	// ResourcesDuration is indicative, but not accurate, resource duration. This is populated when the nodes completes.
	ResourcesDuration ResourcesDuration `json:"resourcesDuration,omitempty" protobuf:"bytes,21,opt,name=resourcesDuration"`

	// PodIP captures the IP of the pod for daemoned steps
	PodIP string `json:"podIP,omitempty" protobuf:"bytes,12,opt,name=podIP"`

	// Daemoned tracks whether or not this node was daemoned and need to be terminated
	Daemoned *bool `json:"daemoned,omitempty" protobuf:"varint,13,opt,name=daemoned"`

	// Inputs captures input parameter values and artifact locations supplied to this template invocation
	Inputs *Inputs `json:"inputs,omitempty" protobuf:"bytes,14,opt,name=inputs"`

	// Outputs captures output parameter values and artifact locations produced by this template invocation
	Outputs *Outputs `json:"outputs,omitempty" protobuf:"bytes,15,opt,name=outputs"`

	// Children is a list of child node IDs
	Children []string `json:"children,omitempty" protobuf:"bytes,16,rep,name=children"`

	// OutboundNodes tracks the node IDs which are considered "outbound" nodes to a template invocation.
	// For every invocation of a template, there are nodes which we considered as "outbound". Essentially,
	// these are last nodes in the execution sequence to run, before the template is considered completed.
	// These nodes are then connected as parents to a following step.
	//
	// In the case of single pod steps (i.e. container, script, resource templates), this list will be nil
	// since the pod itself is already considered the "outbound" node.
	// In the case of DAGs, outbound nodes are the "target" tasks (tasks with no children).
	// In the case of steps, outbound nodes are all the containers involved in the last step group.
	// NOTE: since templates are composable, the list of outbound nodes are carried upwards when
	// a DAG/steps template invokes another DAG/steps template. In other words, the outbound nodes of
	// a template, will be a superset of the outbound nodes of its last children.
	OutboundNodes []string `json:"outboundNodes,omitempty" protobuf:"bytes,17,rep,name=outboundNodes"`
}

func (n Nodes) GetResourcesDuration() ResourcesDuration {
	i := ResourcesDuration{}
	for _, status := range n {
		i = i.Add(status.ResourcesDuration)
	}
	return i
}

func (phase NodePhase) Completed() bool {
	return phase == NodeSucceeded ||
		phase == NodeFailed ||
		phase == NodeError ||
		phase == NodeSkipped
}

// Completed returns whether or not the workflow has completed execution
func (ws WorkflowStatus) Completed() bool {
	return ws.Phase.Completed()
}

// Successful return whether or not the workflow has succeeded
func (ws WorkflowStatus) Successful() bool {
	return ws.Phase == NodeSucceeded
}

// Failed return whether or not the workflow has failed
func (ws WorkflowStatus) Failed() bool {
	return ws.Phase == NodeFailed
}

func (ws WorkflowStatus) StartTime() *metav1.Time {
	return &ws.StartedAt
}

func (ws WorkflowStatus) FinishTime() *metav1.Time {
	return &ws.FinishedAt
}

// Completed returns whether or not the node has completed execution
func (n NodeStatus) Completed() bool {
	return n.Phase.Completed() || n.IsDaemoned() && n.Phase != NodePending
}

func (in *WorkflowStatus) AnyActiveSuspendNode() bool {
	return in.Nodes.Any(func(node NodeStatus) bool { return node.IsActiveSuspendNode() })
}

// Pending returns whether or not the node is in pending state
func (n NodeStatus) Pending() bool {
	return n.Phase == NodePending
}

// IsDaemoned returns whether or not the node is deamoned
func (n NodeStatus) IsDaemoned() bool {
	if n.Daemoned == nil || !*n.Daemoned {
		return false
	}
	return true
}

// Successful returns whether or not this node completed successfully
func (n NodeStatus) Successful() bool {
	return n.Phase == NodeSucceeded || n.Phase == NodeSkipped || n.IsDaemoned() && n.Phase != NodePending
}

func (n NodeStatus) Failed() bool {
	return !n.Successful()
}

func (n NodeStatus) StartTime() *metav1.Time {
	return &n.StartedAt
}

func (n NodeStatus) FinishTime() *metav1.Time {
	return &n.FinishedAt
}

// CanRetry returns whether the node should be retried or not.
func (n NodeStatus) CanRetry() bool {
	// TODO(shri): Check if there are some 'unretryable' errors.
	return n.Completed() && !n.Successful()
}

func (n NodeStatus) GetTemplateScope() (ResourceScope, string) {
	// For compatibility: an empty TemplateScope is a local scope
	if n.TemplateScope == "" {
		return ResourceScopeLocal, ""
	}
	split := strings.Split(n.TemplateScope, "/")
	// For compatibility: an unspecified ResourceScope in a TemplateScope is a namespaced scope
	if len(split) == 1 {
		return ResourceScopeNamespaced, split[0]
	}
	resourceScope, resourceName := split[0], split[1]
	return ResourceScope(resourceScope), resourceName
}

var _ TemplateReferenceHolder = &NodeStatus{}

func (n *NodeStatus) GetTemplateName() string {
	return n.TemplateName
}

func (n *NodeStatus) GetTemplateRef() *TemplateRef {
	return n.TemplateRef
}

// IsActiveSuspendNode returns whether this node is an active suspend node
func (n *NodeStatus) IsActiveSuspendNode() bool {
	return n.Type == NodeTypeSuspend && n.Phase == NodeRunning
}

// S3Bucket contains the access information required for interfacing with an S3 bucket
type S3Bucket struct {
	// Endpoint is the hostname of the bucket endpoint
	Endpoint string `json:"endpoint" protobuf:"bytes,1,opt,name=endpoint"`

	// Bucket is the name of the bucket
	Bucket string `json:"bucket" protobuf:"bytes,2,opt,name=bucket"`

	// Region contains the optional bucket region
	Region string `json:"region,omitempty" protobuf:"bytes,3,opt,name=region"`

	// Insecure will connect to the service with TLS
	Insecure *bool `json:"insecure,omitempty" protobuf:"varint,4,opt,name=insecure"`

	// AccessKeySecret is the secret selector to the bucket's access key
	AccessKeySecret apiv1.SecretKeySelector `json:"accessKeySecret" protobuf:"bytes,5,opt,name=accessKeySecret"`

	// SecretKeySecret is the secret selector to the bucket's secret key
	SecretKeySecret apiv1.SecretKeySelector `json:"secretKeySecret" protobuf:"bytes,6,opt,name=secretKeySecret"`

	// RoleARN is the Amazon Resource Name (ARN) of the role to assume.
	RoleARN string `json:"roleARN,omitempty" protobuf:"bytes,7,opt,name=roleARN"`

	// UseSDKCreds tells the driver to figure out credentials based on sdk defaults.
	UseSDKCreds bool `json:"useSDKCreds,omitempty" protobuf:"varint,8,opt,name=useSDKCreds"`
}

// S3Artifact is the location of an S3 artifact
type S3Artifact struct {
	S3Bucket `json:",inline" protobuf:"bytes,1,opt,name=s3Bucket"`

	// Key is the key in the bucket where the artifact resides
	Key string `json:"key" protobuf:"bytes,2,opt,name=key"`
}

func (s *S3Artifact) HasLocation() bool {
	return s != nil && s.Bucket != ""
}

// GitArtifact is the location of an git artifact
type GitArtifact struct {
	// Repo is the git repository
	Repo string `json:"repo" protobuf:"bytes,1,opt,name=repo"`

	// Revision is the git commit, tag, branch to checkout
	Revision string `json:"revision,omitempty" protobuf:"bytes,2,opt,name=revision"`

	// Depth specifies clones/fetches should be shallow and include the given
	// number of commits from the branch tip
	Depth *uint64 `json:"depth,omitempty" protobuf:"bytes,3,opt,name=depth"`

	// Fetch specifies a number of refs that should be fetched before checkout
	Fetch []string `json:"fetch,omitempty" protobuf:"bytes,4,rep,name=fetch"`

	// UsernameSecret is the secret selector to the repository username
	UsernameSecret *apiv1.SecretKeySelector `json:"usernameSecret,omitempty" protobuf:"bytes,5,opt,name=usernameSecret"`

	// PasswordSecret is the secret selector to the repository password
	PasswordSecret *apiv1.SecretKeySelector `json:"passwordSecret,omitempty" protobuf:"bytes,6,opt,name=passwordSecret"`

	// SSHPrivateKeySecret is the secret selector to the repository ssh private key
	SSHPrivateKeySecret *apiv1.SecretKeySelector `json:"sshPrivateKeySecret,omitempty" protobuf:"bytes,7,opt,name=sshPrivateKeySecret"`

	// InsecureIgnoreHostKey disables SSH strict host key checking during git clone
	InsecureIgnoreHostKey bool `json:"insecureIgnoreHostKey,omitempty" protobuf:"varint,8,opt,name=insecureIgnoreHostKey"`
}

func (g *GitArtifact) HasLocation() bool {
	return g != nil && g.Repo != ""
}

// ArtifactoryAuth describes the secret selectors required for authenticating to artifactory
type ArtifactoryAuth struct {
	// UsernameSecret is the secret selector to the repository username
	UsernameSecret *apiv1.SecretKeySelector `json:"usernameSecret,omitempty" protobuf:"bytes,1,opt,name=usernameSecret"`

	// PasswordSecret is the secret selector to the repository password
	PasswordSecret *apiv1.SecretKeySelector `json:"passwordSecret,omitempty" protobuf:"bytes,2,opt,name=passwordSecret"`
}

// ArtifactoryArtifact is the location of an artifactory artifact
type ArtifactoryArtifact struct {
	// URL of the artifact
	URL             string `json:"url" protobuf:"bytes,1,opt,name=url"`
	ArtifactoryAuth `json:",inline" protobuf:"bytes,2,opt,name=artifactoryAuth"`
}

//func (a *ArtifactoryArtifact) String() string {
//	return a.URL
//}

func (a *ArtifactoryArtifact) HasLocation() bool {
	return a != nil && a.URL != ""
}

// HDFSArtifact is the location of an HDFS artifact
type HDFSArtifact struct {
	HDFSConfig `json:",inline" protobuf:"bytes,1,opt,name=hDFSConfig"`

	// Path is a file path in HDFS
	Path string `json:"path" protobuf:"bytes,2,opt,name=path"`

	// Force copies a file forcibly even if it exists (default: false)
	Force bool `json:"force,omitempty" protobuf:"varint,3,opt,name=force"`
}

func (h *HDFSArtifact) HasLocation() bool {
	return h != nil && len(h.Addresses) > 0
}

// HDFSConfig is configurations for HDFS
type HDFSConfig struct {
	HDFSKrbConfig `json:",inline" protobuf:"bytes,1,opt,name=hDFSKrbConfig"`

	// Addresses is accessible addresses of HDFS name nodes
	Addresses []string `json:"addresses" protobuf:"bytes,2,rep,name=addresses"`

	// HDFSUser is the user to access HDFS file system.
	// It is ignored if either ccache or keytab is used.
	HDFSUser string `json:"hdfsUser,omitempty" protobuf:"bytes,3,opt,name=hdfsUser"`
}

// HDFSKrbConfig is auth configurations for Kerberos
type HDFSKrbConfig struct {
	// KrbCCacheSecret is the secret selector for Kerberos ccache
	// Either ccache or keytab can be set to use Kerberos.
	KrbCCacheSecret *apiv1.SecretKeySelector `json:"krbCCacheSecret,omitempty" protobuf:"bytes,1,opt,name=krbCCacheSecret"`

	// KrbKeytabSecret is the secret selector for Kerberos keytab
	// Either ccache or keytab can be set to use Kerberos.
	KrbKeytabSecret *apiv1.SecretKeySelector `json:"krbKeytabSecret,omitempty" protobuf:"bytes,2,opt,name=krbKeytabSecret"`

	// KrbUsername is the Kerberos username used with Kerberos keytab
	// It must be set if keytab is used.
	KrbUsername string `json:"krbUsername,omitempty" protobuf:"bytes,3,opt,name=krbUsername"`

	// KrbRealm is the Kerberos realm used with Kerberos keytab
	// It must be set if keytab is used.
	KrbRealm string `json:"krbRealm,omitempty" protobuf:"bytes,4,opt,name=krbRealm"`

	// KrbConfig is the configmap selector for Kerberos config as string
	// It must be set if either ccache or keytab is used.
	KrbConfigConfigMap *apiv1.ConfigMapKeySelector `json:"krbConfigConfigMap,omitempty" protobuf:"bytes,5,opt,name=krbConfigConfigMap"`

	// KrbServicePrincipalName is the principal name of Kerberos service
	// It must be set if either ccache or keytab is used.
	KrbServicePrincipalName string `json:"krbServicePrincipalName,omitempty" protobuf:"bytes,6,opt,name=krbServicePrincipalName"`
}

// RawArtifact allows raw string content to be placed as an artifact in a container
type RawArtifact struct {
	// Data is the string contents of the artifact
	Data string `json:"data" protobuf:"bytes,1,opt,name=data"`
}

func (r *RawArtifact) HasLocation() bool {
	return r != nil
}

// HTTPArtifact allows an file served on HTTP to be placed as an input artifact in a container
type HTTPArtifact struct {
	// URL of the artifact
	URL string `json:"url" protobuf:"bytes,1,opt,name=url"`
}

func (h *HTTPArtifact) HasLocation() bool {
	return h != nil && h.URL != ""
}

// GCSBucket contains the access information for interfacring with a GCS bucket
type GCSBucket struct {

	// Bucket is the name of the bucket
	Bucket string `json:"bucket" protobuf:"bytes,1,opt,name=bucket"`

	// ServiceAccountKeySecret is the secret selector to the bucket's service account key
	ServiceAccountKeySecret apiv1.SecretKeySelector `json:"serviceAccountKeySecret,omitempty" protobuf:"bytes,2,opt,name=serviceAccountKeySecret"`
}

// GCSArtifact is the location of a GCS artifact
type GCSArtifact struct {
	GCSBucket `json:",inline" protobuf:"bytes,1,opt,name=gCSBucket"`

	// Key is the path in the bucket where the artifact resides
	Key string `json:"key" protobuf:"bytes,2,opt,name=key"`
}

func (g *GCSArtifact) HasLocation() bool {
	return g != nil && g.Bucket != "" && g.Key != ""
}

// OSSBucket contains the access information required for interfacing with an OSS bucket
type OSSBucket struct {
	// Endpoint is the hostname of the bucket endpoint
	Endpoint string `json:"endpoint" protobuf:"bytes,1,opt,name=endpoint"`

	// Bucket is the name of the bucket
	Bucket string `json:"bucket" protobuf:"bytes,2,opt,name=bucket"`

	// AccessKeySecret is the secret selector to the bucket's access key
	AccessKeySecret apiv1.SecretKeySelector `json:"accessKeySecret" protobuf:"bytes,3,opt,name=accessKeySecret"`

	// SecretKeySecret is the secret selector to the bucket's secret key
	SecretKeySecret apiv1.SecretKeySelector `json:"secretKeySecret" protobuf:"bytes,4,opt,name=secretKeySecret"`
}

// OSSArtifact is the location of an OSS artifact
type OSSArtifact struct {
	OSSBucket `json:",inline" protobuf:"bytes,1,opt,name=oSSBucket"`

	// Key is the path in the bucket where the artifact resides
	Key string `json:"key" protobuf:"bytes,2,opt,name=key"`
}

func (o *OSSArtifact) HasLocation() bool {
	return o != nil && o.Bucket != "" && o.Endpoint != "" && o.Key != ""
}

// ExecutorConfig holds configurations of an executor container.
type ExecutorConfig struct {
	// ServiceAccountName specifies the service account name of the executor container.
	ServiceAccountName string `json:"serviceAccountName,omitempty" protobuf:"bytes,1,opt,name=serviceAccountName"`
}

// ScriptTemplate is a template subtype to enable scripting through code steps
type ScriptTemplate struct {
	apiv1.Container `json:",inline" protobuf:"bytes,1,opt,name=container"`

	// Source contains the source code of the script to execute
	Source string `json:"source" protobuf:"bytes,2,opt,name=source"`
}

// ResourceTemplate is a template subtype to manipulate kubernetes resources
type ResourceTemplate struct {
	// Action is the action to perform to the resource.
	// Must be one of: get, create, apply, delete, replace, patch
	Action string `json:"action" protobuf:"bytes,1,opt,name=action"`

	// MergeStrategy is the strategy used to merge a patch. It defaults to "strategic"
	// Must be one of: strategic, merge, json
	MergeStrategy string `json:"mergeStrategy,omitempty" protobuf:"bytes,2,opt,name=mergeStrategy"`

	// Manifest contains the kubernetes manifest
	Manifest string `json:"manifest" protobuf:"bytes,3,opt,name=manifest"`

	// SetOwnerReference sets the reference to the workflow on the OwnerReference of generated resource.
	SetOwnerReference bool `json:"setOwnerReference,omitempty" protobuf:"varint,4,opt,name=setOwnerReference"`

	// SuccessCondition is a label selector expression which describes the conditions
	// of the k8s resource in which it is acceptable to proceed to the following step
	SuccessCondition string `json:"successCondition,omitempty" protobuf:"bytes,5,opt,name=successCondition"`

	// FailureCondition is a label selector expression which describes the conditions
	// of the k8s resource in which the step was considered failed
	FailureCondition string `json:"failureCondition,omitempty" protobuf:"bytes,6,opt,name=failureCondition"`
}

// GetType returns the type of this template
func (tmpl *Template) GetType() TemplateType {
	if tmpl.Container != nil {
		return TemplateTypeContainer
	}
	if tmpl.Steps != nil {
		return TemplateTypeSteps
	}
	if tmpl.DAG != nil {
		return TemplateTypeDAG
	}
	if tmpl.Script != nil {
		return TemplateTypeScript
	}
	if tmpl.Resource != nil {
		return TemplateTypeResource
	}
	if tmpl.Suspend != nil {
		return TemplateTypeSuspend
	}
	return TemplateTypeUnknown
}

// IsPodType returns whether or not the template is a pod type
func (tmpl *Template) IsPodType() bool {
	switch tmpl.GetType() {
	case TemplateTypeContainer, TemplateTypeScript, TemplateTypeResource:
		return true
	}
	return false
}

// IsLeaf returns whether or not the template is a leaf
func (tmpl *Template) IsLeaf() bool {
	switch tmpl.GetType() {
	case TemplateTypeContainer, TemplateTypeScript, TemplateTypeResource:
		return true
	}
	return false
}

// DAGTemplate is a template subtype for directed acyclic graph templates
type DAGTemplate struct {
	// Target are one or more names of targets to execute in a DAG
	Target string `json:"target,omitempty" protobuf:"bytes,1,opt,name=target"`

	// Tasks are a list of DAG tasks
	// +patchStrategy=merge
	// +patchMergeKey=name
	Tasks []DAGTask `json:"tasks" patchStrategy:"merge" patchMergeKey:"name" protobuf:"bytes,2,rep,name=tasks"`

	// This flag is for DAG logic. The DAG logic has a built-in "fail fast" feature to stop scheduling new steps,
	// as soon as it detects that one of the DAG nodes is failed. Then it waits until all DAG nodes are completed
	// before failing the DAG itself.
	// The FailFast flag default is true,  if set to false, it will allow a DAG to run all branches of the DAG to
	// completion (either success or failure), regardless of the failed outcomes of branches in the DAG.
	// More info and example about this feature at https://github.com/argoproj/argo/issues/1442
	FailFast *bool `json:"failFast,omitempty" protobuf:"varint,3,opt,name=failFast"`
}

// DAGTask represents a node in the graph during DAG execution
type DAGTask struct {
	// Name is the name of the target
	Name string `json:"name" protobuf:"bytes,1,opt,name=name"`

	// Name of template to execute
	Template string `json:"template" protobuf:"bytes,2,opt,name=template"`

	// Arguments are the parameter and artifact arguments to the template
	Arguments Arguments `json:"arguments,omitempty" protobuf:"bytes,3,opt,name=arguments"`

	// TemplateRef is the reference to the template resource to execute.
	TemplateRef *TemplateRef `json:"templateRef,omitempty" protobuf:"bytes,4,opt,name=templateRef"`

	// Dependencies are name of other targets which this depends on
	Dependencies []string `json:"dependencies,omitempty" protobuf:"bytes,5,rep,name=dependencies"`

	// WithItems expands a task into multiple parallel tasks from the items in the list
	WithItems []Item `json:"withItems,omitempty" protobuf:"bytes,6,rep,name=withItems"`

	// WithParam expands a task into multiple parallel tasks from the value in the parameter,
	// which is expected to be a JSON list.
	WithParam string `json:"withParam,omitempty" protobuf:"bytes,7,opt,name=withParam"`

	// WithSequence expands a task into a numeric sequence
	WithSequence *Sequence `json:"withSequence,omitempty" protobuf:"bytes,8,opt,name=withSequence"`

	// When is an expression in which the task should conditionally execute
	When string `json:"when,omitempty" protobuf:"bytes,9,opt,name=when"`

	// ContinueOn makes argo to proceed with the following step even if this step fails.
	// Errors and Failed states can be specified
	ContinueOn *ContinueOn `json:"continueOn,omitempty" protobuf:"bytes,10,opt,name=continueOn"`

	// OnExit is a template reference which is invoked at the end of the
	// template, irrespective of the success, failure, or error of the
	// primary template.
	OnExit string `json:"onExit,omitempty" protobuf:"bytes,11,opt,name=onExit"`
}

var _ TemplateReferenceHolder = &DAGTask{}

func (t *DAGTask) GetTemplateName() string {
	return t.Template
}

func (t *DAGTask) GetTemplateRef() *TemplateRef {
	return t.TemplateRef
}

func (t *DAGTask) ShouldExpand() bool {
	return len(t.WithItems) != 0 || t.WithParam != "" || t.WithSequence != nil
}

// SuspendTemplate is a template subtype to suspend a workflow at a predetermined point in time
type SuspendTemplate struct {
	// Duration is the seconds to wait before automatically resuming a template
	Duration string `json:"duration,omitempty" protobuf:"bytes,1,opt,name=duration"`
}

// GetArtifactByName returns an input artifact by its name
func (in *Inputs) GetArtifactByName(name string) *Artifact {
	return in.Artifacts.GetArtifactByName(name)
}

// GetParameterByName returns an input parameter by its name
func (in *Inputs) GetParameterByName(name string) *Parameter {
	for _, param := range in.Parameters {
		if param.Name == name {
			return &param
		}
	}
	return nil
}

// HasInputs returns whether or not there are any inputs
func (in *Inputs) HasInputs() bool {
	if len(in.Artifacts) > 0 {
		return true
	}
	if len(in.Parameters) > 0 {
		return true
	}
	return false
}

// HasOutputs returns whether or not there are any outputs
func (out *Outputs) HasOutputs() bool {
	if out.Result != nil {
		return true
	}
	if out.ExitCode != nil {
		return true
	}
	if len(out.Artifacts) > 0 {
		return true
	}
	if len(out.Parameters) > 0 {
		return true
	}
	return false
}

func (out *Outputs) GetArtifactByName(name string) *Artifact {
	return out.Artifacts.GetArtifactByName(name)
}

// GetArtifactByName retrieves an artifact by its name
func (args *Arguments) GetArtifactByName(name string) *Artifact {
	return args.Artifacts.GetArtifactByName(name)
}

// GetParameterByName retrieves a parameter by its name
func (args *Arguments) GetParameterByName(name string) *Parameter {
	for _, param := range args.Parameters {
		if param.Name == name {
			return &param
		}
	}
	return nil
}

// HasLocation whether or not an artifact has a location defined
func (a *Artifact) HasLocation() bool {
	return a.S3.HasLocation() ||
		a.Git.HasLocation() ||
		a.HTTP.HasLocation() ||
		a.Artifactory.HasLocation() ||
		a.Raw.HasLocation() ||
		a.HDFS.HasLocation() ||
		a.OSS.HasLocation() ||
		a.GCS.HasLocation()
}

// GetTemplateByName retrieves a defined template by its name
func (wf *Workflow) GetTemplateByName(name string) *Template {
	for _, t := range wf.Spec.Templates {
		if t.Name == name {
			return &t
		}
	}
	return nil
}

// GetResourceScope returns the template scope of workflow.
func (wf *Workflow) GetResourceScope() ResourceScope {
	return ResourceScopeLocal
}

<<<<<<< HEAD
// GetTemplates returns the list of templates of workflow.
func (wf *Workflow) GetTemplates() []Template {
	return wf.Spec.Templates
}

// GetArguments returns the Arguments.
func (wf *Workflow) GetArguments() Arguments {
	return wf.Spec.Arguments
}

=======
>>>>>>> 28ddbdf2
// NodeID creates a deterministic node ID based on a node name
func (wf *Workflow) NodeID(name string) string {
	if name == wf.ObjectMeta.Name {
		return wf.ObjectMeta.Name
	}
	h := fnv.New32a()
	_, _ = h.Write([]byte(name))
	return fmt.Sprintf("%s-%v", wf.ObjectMeta.Name, h.Sum32())
}

// GetStoredTemplate retrieves a template from stored templates of the workflow.
func (wf *Workflow) GetStoredTemplate(scope ResourceScope, resourceName string, caller TemplateReferenceHolder) *Template {
	tmplID, storageNeeded := resolveTemplateReference(scope, resourceName, caller)
	if !storageNeeded {
		// Local templates aren't stored
		return nil
	}
	if tmpl, ok := wf.Status.StoredTemplates[tmplID]; ok {
		return &tmpl
	}
	return nil
}

// SetStoredTemplate stores a new template in stored templates of the workflow.
func (wf *Workflow) SetStoredTemplate(scope ResourceScope, resourceName string, caller TemplateReferenceHolder, tmpl *Template) (bool, error) {
	tmplID, storageNeeded := resolveTemplateReference(scope, resourceName, caller)
	if !storageNeeded {
		// Don't need to store local templates
		return false, nil
	}
	if _, ok := wf.Status.StoredTemplates[tmplID]; !ok {
		if wf.Status.StoredTemplates == nil {
			wf.Status.StoredTemplates = map[string]Template{}
		}
		wf.Status.StoredTemplates[tmplID] = *tmpl
		return true, nil
	}
	return false, nil
}

// resolveTemplateReference resolves the stored template name of a given template holder on the template scope and determines
// if it should be stored
func resolveTemplateReference(callerScope ResourceScope, resourceName string, caller TemplateReferenceHolder) (string, bool) {
	tmplRef := caller.GetTemplateRef()
	if tmplRef != nil {
		// We are calling an external WorkflowTemplate or ClusterWorkflowTemplate. Template storage is needed
		// We need to determine if we're calling a WorkflowTemplate or a ClusterWorkflowTemplate
		referenceScope := ResourceScopeNamespaced
		if tmplRef.ClusterScope {
			referenceScope = ResourceScopeCluster
		}
		return fmt.Sprintf("%s/%s/%s", referenceScope, tmplRef.Name, tmplRef.Template), true
	} else if callerScope != ResourceScopeLocal {
		// Either a WorkflowTemplate or a ClusterWorkflowTemplate is calling a template inside itself. Template storage is needed
		return fmt.Sprintf("%s/%s/%s", callerScope, resourceName, caller.GetTemplateName()), true
	} else {
		// A Workflow is calling a template inside itself. Template storage is not needed
		return "", false
	}
}

// ContinueOn defines if a workflow should continue even if a task or step fails/errors.
// It can be specified if the workflow should continue when the pod errors, fails or both.
type ContinueOn struct {
	// +optional
	Error bool `json:"error,omitempty" protobuf:"varint,1,opt,name=error"`
	// +optional
	Failed bool `json:"failed,omitempty" protobuf:"varint,2,opt,name=failed"`
}

func continues(c *ContinueOn, phase NodePhase) bool {
	if c == nil {
		return false
	}
	if c.Error && phase == NodeError {
		return true
	}
	if c.Failed && phase == NodeFailed {
		return true
	}
	return false
}

// ContinuesOn returns whether the DAG should be proceeded if the task fails or errors.
func (t *DAGTask) ContinuesOn(phase NodePhase) bool {
	return continues(t.ContinueOn, phase)
}

// ContinuesOn returns whether the StepGroup should be proceeded if the task fails or errors.
func (s *WorkflowStep) ContinuesOn(phase NodePhase) bool {
	return continues(s.ContinueOn, phase)
}

type MetricType string

const (
	MetricTypeGauge     MetricType = "Gauge"
	MetricTypeHistogram MetricType = "Histogram"
	MetricTypeCounter   MetricType = "Counter"
	MetricTypeUnknown   MetricType = "Unknown"
)

// Metrics are a list of metrics emitted from a Workflow/Template
type Metrics struct {
	// Prometheus is a list of prometheus metrics to be emitted
	Prometheus []*Prometheus `json:"prometheus" protobuf:"bytes,1,rep,name=prometheus"`
}

// Prometheus is a prometheus metric to be emitted
type Prometheus struct {
	// Name is the name of the metric
	Name string `json:"name" protobuf:"bytes,1,opt,name=name"`
	// Labels is a list of metric labels
	Labels []*MetricLabel `json:"labels" protobuf:"bytes,2,rep,name=labels"`
	// Help is a string that describes the metric
	Help string `json:"help" protobuf:"bytes,3,opt,name=help"`
	// When is a conditional statement that decides when to emit the metric
	When string `json:"when" protobuf:"bytes,4,opt,name=when"`
	// Gauge is a gauge metric
	Gauge *Gauge `json:"gauge" protobuf:"bytes,5,opt,name=gauge"`
	// Histogram is a histogram metric
	Histogram *Histogram `json:"histogram" protobuf:"bytes,6,opt,name=histogram"`
	// Counter is a counter metric
	Counter *Counter `json:"counter" protobuf:"bytes,7,opt,name=counter"`
}

func (p *Prometheus) GetMetricLabels() map[string]string {
	labels := make(map[string]string)
	for _, label := range p.Labels {
		labels[label.Key] = label.Value
	}
	return labels
}

func (p *Prometheus) GetMetricType() MetricType {
	if p.Gauge != nil {
		return MetricTypeGauge
	}
	if p.Histogram != nil {
		return MetricTypeHistogram
	}
	if p.Counter != nil {
		return MetricTypeCounter
	}
	return MetricTypeUnknown
}

func (p *Prometheus) GetValueString() string {
	switch p.GetMetricType() {
	case MetricTypeGauge:
		return p.Gauge.Value
	case MetricTypeCounter:
		return p.Counter.Value
	case MetricTypeHistogram:
		return p.Histogram.Value
	default:
		return ""
	}
}

func (p *Prometheus) SetValueString(val string) {
	switch p.GetMetricType() {
	case MetricTypeGauge:
		p.Gauge.Value = val
	case MetricTypeCounter:
		p.Counter.Value = val
	case MetricTypeHistogram:
		p.Histogram.Value = val
	}
}

func (p *Prometheus) GetDesc() string {
	// This serves as a hash for the metric
	// TODO: Make sure this is what we want to use as the hash
	desc := p.Name + "{"
	for key, val := range p.GetMetricLabels() {
		desc += key + "=" + val + ","
	}
	if p.Histogram != nil {
		for _, bucket := range p.Histogram.Buckets {
			desc += "bucket=" + fmt.Sprint(bucket) + ","
		}
	}
	desc += "}"
	return desc
}

func (p *Prometheus) IsRealtime() bool {
	return p.GetMetricType() == MetricTypeGauge && p.Gauge.Realtime != nil && *p.Gauge.Realtime
}

// MetricLabel is a single label for a prometheus metric
type MetricLabel struct {
	Key   string `json:"key" protobuf:"bytes,1,opt,name=key"`
	Value string `json:"value" protobuf:"bytes,2,opt,name=value"`
}

// Gauge is a Gauge prometheus metric
type Gauge struct {
	// Value is the value of the metric
	Value string `json:"value" protobuf:"bytes,1,opt,name=value"`
	// Realtime emits this metric in real time if applicable
	Realtime *bool `json:"realtime" protobuf:"varint,2,opt,name=realtime"`
}

// Histogram is a Histogram prometheus metric
type Histogram struct {
	// Value is the value of the metric
	Value string `json:"value" protobuf:"bytes,3,opt,name=value"`
	// Buckets is a list of bucket divisors for the histogram
	Buckets []float64 `json:"buckets" protobuf:"fixed64,4,rep,name=buckets"`
}

// Counter is a Counter prometheus metric
type Counter struct {
	// Value is the value of the metric
	Value string `json:"value" protobuf:"bytes,1,opt,name=value"`
}<|MERGE_RESOLUTION|>--- conflicted
+++ resolved
@@ -1701,19 +1701,12 @@
 	return ResourceScopeLocal
 }
 
-<<<<<<< HEAD
-// GetTemplates returns the list of templates of workflow.
-func (wf *Workflow) GetTemplates() []Template {
-	return wf.Spec.Templates
-}
 
 // GetArguments returns the Arguments.
 func (wf *Workflow) GetArguments() Arguments {
 	return wf.Spec.Arguments
 }
 
-=======
->>>>>>> 28ddbdf2
 // NodeID creates a deterministic node ID based on a node name
 func (wf *Workflow) NodeID(name string) string {
 	if name == wf.ObjectMeta.Name {

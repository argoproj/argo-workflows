package v1alpha1

import (
	"encoding/json"
	"fmt"
	"hash/fnv"
	"reflect"
	"sort"
	"strings"
	"time"

	apiv1 "k8s.io/api/core/v1"
	policyv1beta "k8s.io/api/policy/v1beta1"
	"k8s.io/apimachinery/pkg/api/resource"
	metav1 "k8s.io/apimachinery/pkg/apis/meta/v1"
	"k8s.io/apimachinery/pkg/util/intstr"
)

// TemplateType is the type of a template
type TemplateType string

// Possible template types
const (
	TemplateTypeContainer TemplateType = "Container"
	TemplateTypeSteps     TemplateType = "Steps"
	TemplateTypeScript    TemplateType = "Script"
	TemplateTypeResource  TemplateType = "Resource"
	TemplateTypeDAG       TemplateType = "DAG"
	TemplateTypeSuspend   TemplateType = "Suspend"
	TemplateTypeUnknown   TemplateType = "Unknown"
)

// NodePhase is a label for the condition of a node at the current time.
type NodePhase string

// Workflow and node statuses
const (
	// Node is waiting to run
	NodePending NodePhase = "Pending"
	// Node is running
	NodeRunning NodePhase = "Running"
	// Node finished with no errors
	NodeSucceeded NodePhase = "Succeeded"
	// Node was skipped
	NodeSkipped NodePhase = "Skipped"
	// Node or child of node exited with non-0 code
	NodeFailed NodePhase = "Failed"
	// Node had an error other than a non 0 exit code
	NodeError NodePhase = "Error"
	// Node was omitted because its `depends` condition was not met (only relevant in DAGs)
	NodeOmitted NodePhase = "Omitted"
)

// NodeType is the type of a node
type NodeType string

// Node types
const (
	NodeTypePod       NodeType = "Pod"
	NodeTypeSteps     NodeType = "Steps"
	NodeTypeStepGroup NodeType = "StepGroup"
	NodeTypeDAG       NodeType = "DAG"
	NodeTypeTaskGroup NodeType = "TaskGroup"
	NodeTypeRetry     NodeType = "Retry"
	NodeTypeSkipped   NodeType = "Skipped"
	NodeTypeSuspend   NodeType = "Suspend"
)

// PodGCStrategy is the strategy when to delete completed pods for GC.
type PodGCStrategy string

// PodGCStrategy
const (
	PodGCOnPodCompletion      PodGCStrategy = "OnPodCompletion"
	PodGCOnPodSuccess         PodGCStrategy = "OnPodSuccess"
	PodGCOnWorkflowCompletion PodGCStrategy = "OnWorkflowCompletion"
	PodGCOnWorkflowSuccess    PodGCStrategy = "OnWorkflowSuccess"
)

// Workflow is the definition of a workflow resource
// +genclient
// +genclient:noStatus
// +kubebuilder:resource:shortName=wf
// +kubebuilder:printcolumn:name="Status",type="string",JSONPath=".status.phase",description="Status of the workflow"
// +kubebuilder:printcolumn:name="Age",type="date",format="date-time",JSONPath=".status.startedAt",description="When the workflow was started"
// +k8s:deepcopy-gen:interfaces=k8s.io/apimachinery/pkg/runtime.Object
type Workflow struct {
	metav1.TypeMeta   `json:",inline"`
	metav1.ObjectMeta `json:"metadata" protobuf:"bytes,1,opt,name=metadata"`
	Spec              WorkflowSpec   `json:"spec" protobuf:"bytes,2,opt,name=spec "`
	Status            WorkflowStatus `json:"status,omitempty" protobuf:"bytes,3,opt,name=status"`
}

// Workflows is a sort interface which sorts running jobs earlier before considering FinishedAt
type Workflows []Workflow

func (w Workflows) Len() int      { return len(w) }
func (w Workflows) Swap(i, j int) { w[i], w[j] = w[j], w[i] }
func (w Workflows) Less(i, j int) bool {
	iStart := w[i].ObjectMeta.CreationTimestamp
	iFinish := w[i].Status.FinishedAt
	jStart := w[j].ObjectMeta.CreationTimestamp
	jFinish := w[j].Status.FinishedAt
	if iFinish.IsZero() && jFinish.IsZero() {
		return !iStart.Before(&jStart)
	}
	if iFinish.IsZero() && !jFinish.IsZero() {
		return true
	}
	if !iFinish.IsZero() && jFinish.IsZero() {
		return false
	}
	return jFinish.Before(&iFinish)
}

type WorkflowPredicate = func(wf Workflow) bool

func (w Workflows) Filter(predicate WorkflowPredicate) Workflows {
	var out Workflows
	for _, wf := range w {
		if predicate(wf) {
			out = append(out, wf)
		}
	}
	return out
}

var (
	WorkflowCreatedAfter = func(t time.Time) WorkflowPredicate {
		return func(wf Workflow) bool {
			return wf.ObjectMeta.CreationTimestamp.After(t)
		}
	}
	WorkflowFinishedBefore = func(t time.Time) WorkflowPredicate {
		return func(wf Workflow) bool {
			return !wf.Status.FinishedAt.IsZero() && wf.Status.FinishedAt.Time.Before(t)
		}
	}
	WorkflowRanBetween = func(startTime time.Time, endTime time.Time) WorkflowPredicate {
		return func(wf Workflow) bool {
			return wf.ObjectMeta.CreationTimestamp.After(startTime) && !wf.Status.FinishedAt.IsZero() && wf.Status.FinishedAt.Time.Before(endTime)
		}
	}
)

// WorkflowList is list of Workflow resources
// +k8s:deepcopy-gen:interfaces=k8s.io/apimachinery/pkg/runtime.Object
type WorkflowList struct {
	metav1.TypeMeta `json:",inline"`
	metav1.ListMeta `json:"metadata" protobuf:"bytes,1,opt,name=metadata"`
	Items           Workflows `json:"items" protobuf:"bytes,2,opt,name=items"`
}

var _ TemplateHolder = &Workflow{}

// TTLStrategy is the strategy for the time to live depending on if the workflow succeeded or failed
type TTLStrategy struct {
	// SecondsAfterCompletion is the number of seconds to live after completion
	SecondsAfterCompletion *int32 `json:"secondsAfterCompletion,omitempty" protobuf:"bytes,1,opt,name=secondsAfterCompletion"`
	// SecondsAfterSuccess is the number of seconds to live after success
	SecondsAfterSuccess *int32 `json:"secondsAfterSuccess,omitempty" protobuf:"bytes,2,opt,name=secondsAfterSuccess"`
	// SecondsAfterFailure is the number of seconds to live after failure
	SecondsAfterFailure *int32 `json:"secondsAfterFailure,omitempty" protobuf:"bytes,3,opt,name=secondsAfterFailure"`
}

// WorkflowSpec is the specification of a Workflow.
type WorkflowSpec struct {
	// Templates is a list of workflow templates used in a workflow
	// +patchStrategy=merge
	// +patchMergeKey=name
	Templates []Template `json:"templates,omitempty" patchStrategy:"merge" patchMergeKey:"name" protobuf:"bytes,1,opt,name=templates"`

	// Entrypoint is a template reference to the starting point of the workflow.
	Entrypoint string `json:"entrypoint,omitempty" protobuf:"bytes,2,opt,name=entrypoint"`

	// Arguments contain the parameters and artifacts sent to the workflow entrypoint
	// Parameters are referencable globally using the 'workflow' variable prefix.
	// e.g. {{workflow.parameters.myparam}}
	Arguments Arguments `json:"arguments,omitempty" protobuf:"bytes,3,opt,name=arguments"`

	// ServiceAccountName is the name of the ServiceAccount to run all pods of the workflow as.
	ServiceAccountName string `json:"serviceAccountName,omitempty" protobuf:"bytes,4,opt,name=serviceAccountName"`

	// AutomountServiceAccountToken indicates whether a service account token should be automatically mounted in pods.
	// ServiceAccountName of ExecutorConfig must be specified if this value is false.
	AutomountServiceAccountToken *bool `json:"automountServiceAccountToken,omitempty" protobuf:"varint,28,opt,name=automountServiceAccountToken"`

	// Executor holds configurations of executor containers of the workflow.
	Executor *ExecutorConfig `json:"executor,omitempty" protobuf:"bytes,29,opt,name=executor"`

	// Volumes is a list of volumes that can be mounted by containers in a workflow.
	// +patchStrategy=merge
	// +patchMergeKey=name
	Volumes []apiv1.Volume `json:"volumes,omitempty" patchStrategy:"merge" patchMergeKey:"name" protobuf:"bytes,5,opt,name=volumes"`

	// VolumeClaimTemplates is a list of claims that containers are allowed to reference.
	// The Workflow controller will create the claims at the beginning of the workflow
	// and delete the claims upon completion of the workflow
	// +patchStrategy=merge
	// +patchMergeKey=name
	VolumeClaimTemplates []apiv1.PersistentVolumeClaim `json:"volumeClaimTemplates,omitempty" patchStrategy:"merge" patchMergeKey:"name" protobuf:"bytes,6,opt,name=volumeClaimTemplates"`

	// Parallelism limits the max total parallel pods that can execute at the same time in a workflow
	Parallelism *int64 `json:"parallelism,omitempty" protobuf:"bytes,7,opt,name=parallelism"`

	// ArtifactRepositoryRef specifies the configMap name and key containing the artifact repository config.
	ArtifactRepositoryRef *ArtifactRepositoryRef `json:"artifactRepositoryRef,omitempty" protobuf:"bytes,8,opt,name=artifactRepositoryRef"`

	// Suspend will suspend the workflow and prevent execution of any future steps in the workflow
	Suspend *bool `json:"suspend,omitempty" protobuf:"bytes,9,opt,name=suspend"`

	// NodeSelector is a selector which will result in all pods of the workflow
	// to be scheduled on the selected node(s). This is able to be overridden by
	// a nodeSelector specified in the template.
	NodeSelector map[string]string `json:"nodeSelector,omitempty" protobuf:"bytes,10,opt,name=nodeSelector"`

	// Affinity sets the scheduling constraints for all pods in the workflow.
	// Can be overridden by an affinity specified in the template
	Affinity *apiv1.Affinity `json:"affinity,omitempty" protobuf:"bytes,11,opt,name=affinity"`

	// Tolerations to apply to workflow pods.
	// +patchStrategy=merge
	// +patchMergeKey=key
	Tolerations []apiv1.Toleration `json:"tolerations,omitempty" patchStrategy:"merge" patchMergeKey:"key" protobuf:"bytes,12,opt,name=tolerations"`

	// ImagePullSecrets is a list of references to secrets in the same namespace to use for pulling any images
	// in pods that reference this ServiceAccount. ImagePullSecrets are distinct from Secrets because Secrets
	// can be mounted in the pod, but ImagePullSecrets are only accessed by the kubelet.
	// More info: https://kubernetes.io/docs/concepts/containers/images/#specifying-imagepullsecrets-on-a-pod
	// +patchStrategy=merge
	// +patchMergeKey=name
	ImagePullSecrets []apiv1.LocalObjectReference `json:"imagePullSecrets,omitempty" patchStrategy:"merge" patchMergeKey:"name" protobuf:"bytes,13,opt,name=imagePullSecrets"`

	// Host networking requested for this workflow pod. Default to false.
	HostNetwork *bool `json:"hostNetwork,omitempty" protobuf:"bytes,14,opt,name=hostNetwork"`

	// Set DNS policy for the pod.
	// Defaults to "ClusterFirst".
	// Valid values are 'ClusterFirstWithHostNet', 'ClusterFirst', 'Default' or 'None'.
	// DNS parameters given in DNSConfig will be merged with the policy selected with DNSPolicy.
	// To have DNS options set along with hostNetwork, you have to specify DNS policy
	// explicitly to 'ClusterFirstWithHostNet'.
	DNSPolicy *apiv1.DNSPolicy `json:"dnsPolicy,omitempty" protobuf:"bytes,15,opt,name=dnsPolicy"`

	// PodDNSConfig defines the DNS parameters of a pod in addition to
	// those generated from DNSPolicy.
	DNSConfig *apiv1.PodDNSConfig `json:"dnsConfig,omitempty" protobuf:"bytes,16,opt,name=dnsConfig"`

	// OnExit is a template reference which is invoked at the end of the
	// workflow, irrespective of the success, failure, or error of the
	// primary workflow.
	OnExit string `json:"onExit,omitempty" protobuf:"bytes,17,opt,name=onExit"`

	// TTLSecondsAfterFinished limits the lifetime of a Workflow that has finished execution
	// (Succeeded, Failed, Error). If this field is set, once the Workflow finishes, it will be
	// deleted after ttlSecondsAfterFinished expires. If this field is unset,
	// ttlSecondsAfterFinished will not expire. If this field is set to zero,
	// ttlSecondsAfterFinished expires immediately after the Workflow finishes.
	// DEPRECATED: Use TTLStrategy.SecondsAfterCompletion instead.
	TTLSecondsAfterFinished *int32 `json:"ttlSecondsAfterFinished,omitempty" protobuf:"bytes,18,opt,name=ttlSecondsAfterFinished"`

	// TTLStrategy limits the lifetime of a Workflow that has finished execution depending on if it
	// Succeeded or Failed. If this struct is set, once the Workflow finishes, it will be
	// deleted after the time to live expires. If this field is unset,
	// the controller config map will hold the default values.
	TTLStrategy *TTLStrategy `json:"ttlStrategy,omitempty" protobuf:"bytes,30,opt,name=ttlStrategy"`

	// Optional duration in seconds relative to the workflow start time which the workflow is
	// allowed to run before the controller terminates the workflow. A value of zero is used to
	// terminate a Running workflow
	ActiveDeadlineSeconds *int64 `json:"activeDeadlineSeconds,omitempty" protobuf:"bytes,19,opt,name=activeDeadlineSeconds"`

	// Priority is used if controller is configured to process limited number of workflows in parallel. Workflows with higher priority are processed first.
	Priority *int32 `json:"priority,omitempty" protobuf:"bytes,20,opt,name=priority"`

	// Set scheduler name for all pods.
	// Will be overridden if container/script template's scheduler name is set.
	// Default scheduler will be used if neither specified.
	// +optional
	SchedulerName string `json:"schedulerName,omitempty" protobuf:"bytes,21,opt,name=schedulerName"`

	// PodGC describes the strategy to use when to deleting completed pods
	PodGC *PodGC `json:"podGC,omitempty" protobuf:"bytes,22,opt,name=podGC"`

	// PriorityClassName to apply to workflow pods.
	PodPriorityClassName string `json:"podPriorityClassName,omitempty" protobuf:"bytes,23,opt,name=podPriorityClassName"`

	// Priority to apply to workflow pods.
	PodPriority *int32 `json:"podPriority,omitempty" protobuf:"bytes,24,opt,name=podPriority"`

	// +patchStrategy=merge
	// +patchMergeKey=ip
	HostAliases []apiv1.HostAlias `json:"hostAliases,omitempty" patchStrategy:"merge" patchMergeKey:"ip" protobuf:"bytes,25,opt,name=hostAliases"`

	// SecurityContext holds pod-level security attributes and common container settings.
	// Optional: Defaults to empty.  See type description for default values of each field.
	// +optional
	SecurityContext *apiv1.PodSecurityContext `json:"securityContext,omitempty" protobuf:"bytes,26,opt,name=securityContext"`

	// PodSpecPatch holds strategic merge patch to apply against the pod spec. Allows parameterization of
	// container fields which are not strings (e.g. resource limits).
	PodSpecPatch string `json:"podSpecPatch,omitempty" protobuf:"bytes,27,opt,name=podSpecPatch"`

	//PodDisruptionBudget holds the number of concurrent disruptions that you allow for Workflow's Pods.
	//Controller will automatically add the selector with workflow name, if selector is empty.
	//Optional: Defaults to empty.
	// +optional
	PodDisruptionBudget *policyv1beta.PodDisruptionBudgetSpec `json:"podDisruptionBudget,omitempty" protobuf:"bytes,31,opt,name=podDisruptionBudget"`

	// Metrics are a list of metrics emitted from this Workflow
	Metrics *Metrics `json:"metrics,omitempty" protobuf:"bytes,32,opt,name=metrics"`

	// Shutdown will shutdown the workflow according to its ShutdownStrategy
	Shutdown ShutdownStrategy `json:"shutdown,omitempty" protobuf:"bytes,33,opt,name=shutdown,casttype=ShutdownStrategy"`

	// WorkflowTemplateRef holds a reference to a WorkflowTemplate for execution
	WorkflowTemplateRef *WorkflowTemplateRef `json:"workflowTemplateRef,omitempty" protobuf:"bytes,34,opt,name=workflowTemplateRef"`

	// Synchronization holds synchronization lock configuration for this Workflow
	Synchronization *Synchronization `json:"synchronization,omitempty" protobuf:"bytes,35,opt,name=synchronization,casttype=Synchronization"`
}

type ShutdownStrategy string

const (
	ShutdownStrategyTerminate ShutdownStrategy = "Terminate"
	ShutdownStrategyStop      ShutdownStrategy = "Stop"
)

func (s ShutdownStrategy) ShouldExecute(isOnExitPod bool) bool {
	switch s {
	case ShutdownStrategyTerminate:
		return false
	case ShutdownStrategyStop:
		return isOnExitPod
	default:
		return true
	}
}

// +kubebuilder:validation:Type=array
type ParallelSteps struct {
	Steps []WorkflowStep `json:"-" protobuf:"bytes,1,rep,name=steps"`
}

// WorkflowStep is an anonymous list inside of ParallelSteps (i.e. it does not have a key), so it needs its own
// custom Unmarshaller
func (p *ParallelSteps) UnmarshalJSON(value []byte) error {
	// Since we are writing a custom unmarshaller, we have to enforce the "DisallowUnknownFields" requirement manually.

	// First, get a generic representation of the contents
	var candidate []map[string]interface{}
	err := json.Unmarshal(value, &candidate)
	if err != nil {
		return err
	}

	// Generate a list of all the available JSON fields of the WorkflowStep struct
	availableFields := map[string]bool{}
	reflectType := reflect.TypeOf(WorkflowStep{})
	for i := 0; i < reflectType.NumField(); i++ {
		cleanString := strings.ReplaceAll(reflectType.Field(i).Tag.Get("json"), ",omitempty", "")
		availableFields[cleanString] = true
	}

	// Enforce that no unknown fields are present
	for _, step := range candidate {
		for key := range step {
			if _, ok := availableFields[key]; !ok {
				return fmt.Errorf(`json: unknown field "%s"`, key)
			}
		}
	}

	// Finally, attempt to fully unmarshal the struct
	err = json.Unmarshal(value, &p.Steps)
	if err != nil {
		return err
	}
	return nil
}

func (p ParallelSteps) MarshalJSON() ([]byte, error) {
	return json.Marshal(p.Steps)
}

func (b ParallelSteps) OpenAPISchemaType() []string {
	return []string{"array"}
}

func (b ParallelSteps) OpenAPISchemaFormat() string { return "" }

func (wfs *WorkflowSpec) HasPodSpecPatch() bool {
	return wfs.PodSpecPatch != ""
}

// Template is a reusable and composable unit of execution in a workflow
type Template struct {
	// Name is the name of the template
	Name string `json:"name" protobuf:"bytes,1,opt,name=name"`

	// Template is the name of the template which is used as the base of this template.
	// DEPRECATED: This field is not used.
	Template string `json:"template,omitempty" protobuf:"bytes,2,opt,name=template"`

	// Arguments hold arguments to the template.
	// DEPRECATED: This field is not used.
	Arguments Arguments `json:"arguments,omitempty" protobuf:"bytes,3,opt,name=arguments"`

	// TemplateRef is the reference to the template resource which is used as the base of this template.
	// DEPRECATED: This field is not used.
	TemplateRef *TemplateRef `json:"templateRef,omitempty" protobuf:"bytes,4,opt,name=templateRef"`

	// Inputs describe what inputs parameters and artifacts are supplied to this template
	Inputs Inputs `json:"inputs,omitempty" protobuf:"bytes,5,opt,name=inputs"`

	// Outputs describe the parameters and artifacts that this template produces
	Outputs Outputs `json:"outputs,omitempty" protobuf:"bytes,6,opt,name=outputs"`

	// NodeSelector is a selector to schedule this step of the workflow to be
	// run on the selected node(s). Overrides the selector set at the workflow level.
	NodeSelector map[string]string `json:"nodeSelector,omitempty" protobuf:"bytes,7,opt,name=nodeSelector"`

	// Affinity sets the pod's scheduling constraints
	// Overrides the affinity set at the workflow level (if any)
	Affinity *apiv1.Affinity `json:"affinity,omitempty" protobuf:"bytes,8,opt,name=affinity"`

	// Metdata sets the pods's metadata, i.e. annotations and labels
	Metadata Metadata `json:"metadata,omitempty" protobuf:"bytes,9,opt,name=metadata"`

	// Deamon will allow a workflow to proceed to the next step so long as the container reaches readiness
	Daemon *bool `json:"daemon,omitempty" protobuf:"bytes,10,opt,name=daemon"`

	// Steps define a series of sequential/parallel workflow steps
	Steps []ParallelSteps `json:"steps,omitempty" protobuf:"bytes,11,opt,name=steps"`

	// Container is the main container image to run in the pod
	Container *apiv1.Container `json:"container,omitempty" protobuf:"bytes,12,opt,name=container"`

	// Script runs a portion of code against an interpreter
	Script *ScriptTemplate `json:"script,omitempty" protobuf:"bytes,13,opt,name=script"`

	// Resource template subtype which can run k8s resources
	Resource *ResourceTemplate `json:"resource,omitempty" protobuf:"bytes,14,opt,name=resource"`

	// DAG template subtype which runs a DAG
	DAG *DAGTemplate `json:"dag,omitempty" protobuf:"bytes,15,opt,name=dag"`

	// Suspend template subtype which can suspend a workflow when reaching the step
	Suspend *SuspendTemplate `json:"suspend,omitempty" protobuf:"bytes,16,opt,name=suspend"`

	// Volumes is a list of volumes that can be mounted by containers in a template.
	// +patchStrategy=merge
	// +patchMergeKey=name
	Volumes []apiv1.Volume `json:"volumes,omitempty" patchStrategy:"merge" patchMergeKey:"name" protobuf:"bytes,17,opt,name=volumes"`

	// InitContainers is a list of containers which run before the main container.
	// +patchStrategy=merge
	// +patchMergeKey=name
	InitContainers []UserContainer `json:"initContainers,omitempty" patchStrategy:"merge" patchMergeKey:"name" protobuf:"bytes,18,opt,name=initContainers"`

	// Sidecars is a list of containers which run alongside the main container
	// Sidecars are automatically killed when the main container completes
	// +patchStrategy=merge
	// +patchMergeKey=name
	Sidecars []UserContainer `json:"sidecars,omitempty" patchStrategy:"merge" patchMergeKey:"name" protobuf:"bytes,19,opt,name=sidecars"`

	// Location in which all files related to the step will be stored (logs, artifacts, etc...).
	// Can be overridden by individual items in Outputs. If omitted, will use the default
	// artifact repository location configured in the controller, appended with the
	// <workflowname>/<nodename> in the key.
	ArchiveLocation *ArtifactLocation `json:"archiveLocation,omitempty" protobuf:"bytes,20,opt,name=archiveLocation"`

	// Optional duration in seconds relative to the StartTime that the pod may be active on a node
	// before the system actively tries to terminate the pod; value must be positive integer
	// This field is only applicable to container and script templates.
	ActiveDeadlineSeconds *intstr.IntOrString `json:"activeDeadlineSeconds,omitempty" protobuf:"bytes,21,opt,name=activeDeadlineSeconds"`

	// RetryStrategy describes how to retry a template when it fails
	RetryStrategy *RetryStrategy `json:"retryStrategy,omitempty" protobuf:"bytes,22,opt,name=retryStrategy"`

	// Parallelism limits the max total parallel pods that can execute at the same time within the
	// boundaries of this template invocation. If additional steps/dag templates are invoked, the
	// pods created by those templates will not be counted towards this total.
	Parallelism *int64 `json:"parallelism,omitempty" protobuf:"bytes,23,opt,name=parallelism"`

	// Tolerations to apply to workflow pods.
	// +patchStrategy=merge
	// +patchMergeKey=key
	Tolerations []apiv1.Toleration `json:"tolerations,omitempty" patchStrategy:"merge" patchMergeKey:"key" protobuf:"bytes,24,opt,name=tolerations"`

	// If specified, the pod will be dispatched by specified scheduler.
	// Or it will be dispatched by workflow scope scheduler if specified.
	// If neither specified, the pod will be dispatched by default scheduler.
	// +optional
	SchedulerName string `json:"schedulerName,omitempty" protobuf:"bytes,25,opt,name=schedulerName"`

	// PriorityClassName to apply to workflow pods.
	PriorityClassName string `json:"priorityClassName,omitempty" protobuf:"bytes,26,opt,name=priorityClassName"`

	// Priority to apply to workflow pods.
	Priority *int32 `json:"priority,omitempty" protobuf:"bytes,27,opt,name=priority"`

	// ServiceAccountName to apply to workflow pods
	ServiceAccountName string `json:"serviceAccountName,omitempty" protobuf:"bytes,28,opt,name=serviceAccountName"`

	// AutomountServiceAccountToken indicates whether a service account token should be automatically mounted in pods.
	// ServiceAccountName of ExecutorConfig must be specified if this value is false.
	AutomountServiceAccountToken *bool `json:"automountServiceAccountToken,omitempty" protobuf:"varint,32,opt,name=automountServiceAccountToken"`

	// Executor holds configurations of the executor container.
	Executor *ExecutorConfig `json:"executor,omitempty" protobuf:"bytes,33,opt,name=executor"`

	// HostAliases is an optional list of hosts and IPs that will be injected into the pod spec
	// +patchStrategy=merge
	// +patchMergeKey=ip
	HostAliases []apiv1.HostAlias `json:"hostAliases,omitempty" patchStrategy:"merge" patchMergeKey:"ip" protobuf:"bytes,29,opt,name=hostAliases"`

	// SecurityContext holds pod-level security attributes and common container settings.
	// Optional: Defaults to empty.  See type description for default values of each field.
	// +optional
	SecurityContext *apiv1.PodSecurityContext `json:"securityContext,omitempty" protobuf:"bytes,30,opt,name=securityContext"`

	// PodSpecPatch holds strategic merge patch to apply against the pod spec. Allows parameterization of
	// container fields which are not strings (e.g. resource limits).
	PodSpecPatch string `json:"podSpecPatch,omitempty" protobuf:"bytes,31,opt,name=podSpecPatch"`

	// ResubmitPendingPods is a flag to enable resubmitting pods that remain Pending after initial submission
	ResubmitPendingPods bool `json:"resubmitPendingPods,omitempty" protobuf:"varint,34,opt,name=resubmitPendingPods"`

	// Metrics are a list of metrics emitted from this template
	Metrics *Metrics `json:"metrics,omitempty" protobuf:"bytes,35,opt,name=metrics"`

	// Synchronization holds synchronization lock configuration for this template
	Synchronization *Synchronization `json:"synchronization,omitempty" protobuf:"bytes,36,opt,name=synchronization,casttype=Synchronization"`

	// Memoize allows templates to use outputs generated from already executed templates
	Memoize *Memoize `json:"memoize,omitempty" protobuf:"bytes,37,opt,name=memoize"`
}

// DEPRECATED: Templates should not be used as TemplateReferenceHolder
var _ TemplateReferenceHolder = &Template{}

// DEPRECATED: Templates should not be used as TemplateReferenceHolder
func (tmpl *Template) GetTemplateName() string {
	if tmpl.Template != "" {
		return tmpl.Template
	} else {
		return tmpl.Name
	}
}

// DEPRECATED: Templates should not be used as TemplateReferenceHolder
func (tmpl *Template) GetTemplateRef() *TemplateRef {
	return tmpl.TemplateRef
}

// GetBaseTemplate returns a base template content.
func (tmpl *Template) GetBaseTemplate() *Template {
	baseTemplate := tmpl.DeepCopy()
	baseTemplate.Inputs = Inputs{}
	return baseTemplate
}

func (tmpl *Template) HasPodSpecPatch() bool {
	return tmpl.PodSpecPatch != ""
}

type Artifacts []Artifact

func (a Artifacts) GetArtifactByName(name string) *Artifact {
	for _, art := range a {
		if art.Name == name {
			return &art
		}
	}
	return nil
}

// Inputs are the mechanism for passing parameters, artifacts, volumes from one template to another
type Inputs struct {
	// Parameters are a list of parameters passed as inputs
	// +patchStrategy=merge
	// +patchMergeKey=name
	Parameters []Parameter `json:"parameters,omitempty" patchStrategy:"merge" patchMergeKey:"name" protobuf:"bytes,1,opt,name=parameters"`

	// Artifact are a list of artifacts passed as inputs
	// +patchStrategy=merge
	// +patchMergeKey=name
	Artifacts Artifacts `json:"artifacts,omitempty" patchStrategy:"merge" patchMergeKey:"name" protobuf:"bytes,2,opt,name=artifacts"`
}

func (in Inputs) IsEmpty() bool {
	return len(in.Parameters) == 0 && len(in.Artifacts) == 0
}

// Pod metdata
type Metadata struct {
	Annotations map[string]string `json:"annotations,omitempty" protobuf:"bytes,1,opt,name=annotations"`
	Labels      map[string]string `json:"labels,omitempty" protobuf:"bytes,2,opt,name=labels"`
}

// Parameter indicate a passed string parameter to a service template with an optional default value
type Parameter struct {
	// Name is the parameter name
	Name string `json:"name" protobuf:"bytes,1,opt,name=name"`

	// Default is the default value to use for an input parameter if a value was not supplied
	Default *intstr.IntOrString `json:"default,omitempty" protobuf:"bytes,2,opt,name=default"`

	// Value is the literal value to use for the parameter.
	// If specified in the context of an input parameter, the value takes precedence over any passed values
	Value *intstr.IntOrString `json:"value,omitempty" protobuf:"bytes,3,opt,name=value"`

	// ValueFrom is the source for the output parameter's value
	ValueFrom *ValueFrom `json:"valueFrom,omitempty" protobuf:"bytes,4,opt,name=valueFrom"`

	// GlobalName exports an output parameter to the global scope, making it available as
	// '{{workflow.outputs.parameters.XXXX}} and in workflow.status.outputs.parameters
	GlobalName string `json:"globalName,omitempty" protobuf:"bytes,5,opt,name=globalName"`
}

// ValueFrom describes a location in which to obtain the value to a parameter
type ValueFrom struct {
	// Path in the container to retrieve an output parameter value from in container templates
	Path string `json:"path,omitempty" protobuf:"bytes,1,opt,name=path"`

	// JSONPath of a resource to retrieve an output parameter value from in resource templates
	JSONPath string `json:"jsonPath,omitempty" protobuf:"bytes,2,opt,name=jsonPath"`

	// JQFilter expression against the resource object in resource templates
	JQFilter string `json:"jqFilter,omitempty" protobuf:"bytes,3,opt,name=jqFilter"`

	// Selector (https://github.com/antonmedv/expr) that is evaluated against the event to get the value of the parameter. E.g. `payload.message`
	Event string `json:"event,omitempty" protobuf:"bytes,7,opt,name=event"`

	// Parameter reference to a step or dag task in which to retrieve an output parameter value from
	// (e.g. '{{steps.mystep.outputs.myparam}}')
	Parameter string `json:"parameter,omitempty" protobuf:"bytes,4,opt,name=parameter"`

	// Supplied value to be filled in directly, either through the CLI, API, etc.
	Supplied *SuppliedValueFrom `json:"supplied,omitempty" protobuf:"bytes,6,opt,name=supplied"`

	// Default specifies a value to be used if retrieving the value from the specified source fails
	Default *intstr.IntOrString `json:"default,omitempty" protobuf:"bytes,5,opt,name=default"`
}

// SuppliedValueFrom is a placeholder for a value to be filled in directly, either through the CLI, API, etc.
type SuppliedValueFrom struct {
}

// Artifact indicates an artifact to place at a specified path
type Artifact struct {
	// name of the artifact. must be unique within a template's inputs/outputs.
	Name string `json:"name" protobuf:"bytes,1,opt,name=name"`

	// Path is the container path to the artifact
	Path string `json:"path,omitempty" protobuf:"bytes,2,opt,name=path"`

	// mode bits to use on this file, must be a value between 0 and 0777
	// set when loading input artifacts.
	Mode *int32 `json:"mode,omitempty" protobuf:"varint,3,opt,name=mode"`

	// From allows an artifact to reference an artifact from a previous step
	From string `json:"from,omitempty" protobuf:"bytes,4,opt,name=from"`

	// ArtifactLocation contains the location of the artifact
	ArtifactLocation `json:",inline" protobuf:"bytes,5,opt,name=artifactLocation"`

	// GlobalName exports an output artifact to the global scope, making it available as
	// '{{workflow.outputs.artifacts.XXXX}} and in workflow.status.outputs.artifacts
	GlobalName string `json:"globalName,omitempty" protobuf:"bytes,6,opt,name=globalName"`

	// Archive controls how the artifact will be saved to the artifact repository.
	Archive *ArchiveStrategy `json:"archive,omitempty" protobuf:"bytes,7,opt,name=archive"`

	// Make Artifacts optional, if Artifacts doesn't generate or exist
	Optional bool `json:"optional,omitempty" protobuf:"varint,8,opt,name=optional"`

<<<<<<< HEAD
	// If mode is set, apply the permission recursively into the artifact if it is a folder
	RecurseMode bool `json:"recurseMode,omitempty" protobuf:"varint,9,opt,name=recurseMode"`
=======
	// SubPath allows an artifact to be sourced from a subpath within the specified source
	SubPath string `json:"subPath,omitempty" protobuf:"bytes,9,opt,name=subPath"`
>>>>>>> fd3fca80
}

// PodGC describes how to delete completed pods as they complete
type PodGC struct {
	// Strategy is the strategy to use. One of "OnPodCompletion", "OnPodSuccess", "OnWorkflowCompletion", "OnWorkflowSuccess"
	Strategy PodGCStrategy `json:"strategy,omitempty" protobuf:"bytes,1,opt,name=strategy,casttype=PodGCStrategy"`
}

// ArchiveStrategy describes how to archive files/directory when saving artifacts
type ArchiveStrategy struct {
	Tar  *TarStrategy  `json:"tar,omitempty" protobuf:"bytes,1,opt,name=tar"`
	None *NoneStrategy `json:"none,omitempty" protobuf:"bytes,2,opt,name=none"`
}

// TarStrategy will tar and gzip the file or directory when saving
type TarStrategy struct {
	// CompressionLevel specifies the gzip compression level to use for the artifact.
	// Defaults to gzip.DefaultCompression.
	CompressionLevel *int32 `json:"compressionLevel,omitempty" protobuf:"varint,1,opt,name=compressionLevel"`
}

// NoneStrategy indicates to skip tar process and upload the files or directory tree as independent
// files. Note that if the artifact is a directory, the artifact driver must support the ability to
// save/load the directory appropriately.
type NoneStrategy struct{}

// ArtifactLocationType is the type of artifact location
type ArtifactLocationType string

// ArtifactLocationType
const (
	ArtifactLocationS3          ArtifactLocationType = "S3"
	ArtifactLocationGit         ArtifactLocationType = "Git"
	ArtifactLocationHTTP        ArtifactLocationType = "HTTP"
	ArtifactLocationArtifactory ArtifactLocationType = "Artifactory"
	ArtifactLocationHDFS        ArtifactLocationType = "HDFS"
	ArtifactLocationRaw         ArtifactLocationType = "Raw"
	ArtifactLocationOSS         ArtifactLocationType = "OSS"
	ArtifactLocationGCS         ArtifactLocationType = "GCS"
	ArtifactLocationUnknown     ArtifactLocationType = ""
)

// ArtifactLocation describes a location for a single or multiple artifacts.
// It is used as single artifact in the context of inputs/outputs (e.g. outputs.artifacts.artname).
// It is also used to describe the location of multiple artifacts such as the archive location
// of a single workflow step, which the executor will use as a default location to store its files.
type ArtifactLocation struct {
	// ArchiveLogs indicates if the container logs should be archived
	ArchiveLogs *bool `json:"archiveLogs,omitempty" protobuf:"varint,1,opt,name=archiveLogs"`

	// S3 contains S3 artifact location details
	S3 *S3Artifact `json:"s3,omitempty" protobuf:"bytes,2,opt,name=s3"`

	// Git contains git artifact location details
	Git *GitArtifact `json:"git,omitempty" protobuf:"bytes,3,opt,name=git"`

	// HTTP contains HTTP artifact location details
	HTTP *HTTPArtifact `json:"http,omitempty" protobuf:"bytes,4,opt,name=http"`

	// Artifactory contains artifactory artifact location details
	Artifactory *ArtifactoryArtifact `json:"artifactory,omitempty" protobuf:"bytes,5,opt,name=artifactory"`

	// HDFS contains HDFS artifact location details
	HDFS *HDFSArtifact `json:"hdfs,omitempty" protobuf:"bytes,6,opt,name=hdfs"`

	// Raw contains raw artifact location details
	Raw *RawArtifact `json:"raw,omitempty" protobuf:"bytes,7,opt,name=raw"`

	// OSS contains OSS artifact location details
	OSS *OSSArtifact `json:"oss,omitempty" protobuf:"bytes,8,opt,name=oss"`

	// GCS contains GCS artifact location details
	GCS *GCSArtifact `json:"gcs,omitempty" protobuf:"bytes,9,opt,name=gcs"`
}

// HasLocation whether or not an artifact has a location defined
func (a *ArtifactLocation) HasLocation() bool {
	return a.S3.HasLocation() ||
		a.Git.HasLocation() ||
		a.HTTP.HasLocation() ||
		a.Artifactory.HasLocation() ||
		a.Raw.HasLocation() ||
		a.HDFS.HasLocation() ||
		a.OSS.HasLocation() ||
		a.GCS.HasLocation()
}

func (a *ArtifactLocation) GetType() ArtifactLocationType {

	if a.S3 != nil {
		return ArtifactLocationS3
	}

	if a.Git != nil {
		return ArtifactLocationGit
	}

	if a.HTTP != nil {
		return ArtifactLocationHTTP
	}

	if a.Artifactory != nil {
		return ArtifactLocationArtifactory
	}

	if a.HDFS != nil {
		return ArtifactLocationHDFS
	}

	if a.Raw != nil {
		return ArtifactLocationRaw
	}

	if a.OSS != nil {
		return ArtifactLocationOSS
	}

	if a.GCS != nil {
		return ArtifactLocationGCS
	}

	return ArtifactLocationUnknown

}

type ArtifactRepositoryRef struct {
	ConfigMap string `json:"configMap,omitempty" protobuf:"bytes,1,opt,name=configMap"`
	Key       string `json:"key,omitempty" protobuf:"bytes,2,opt,name=key"`
}

func (r ArtifactRepositoryRef) GetConfigMap() string {
	if r.ConfigMap == "" {
		return "artifact-repositories"
	}
	return r.ConfigMap
}

// Outputs hold parameters, artifacts, and results from a step
type Outputs struct {
	// Parameters holds the list of output parameters produced by a step
	// +patchStrategy=merge
	// +patchMergeKey=name
	Parameters []Parameter `json:"parameters,omitempty" patchStrategy:"merge" patchMergeKey:"name" protobuf:"bytes,1,rep,name=parameters"`

	// Artifacts holds the list of output artifacts produced by a step
	// +patchStrategy=merge
	// +patchMergeKey=name
	Artifacts Artifacts `json:"artifacts,omitempty" patchStrategy:"merge" patchMergeKey:"name" protobuf:"bytes,2,rep,name=artifacts"`

	// Result holds the result (stdout) of a script template
	Result *string `json:"result,omitempty" protobuf:"bytes,3,opt,name=result"`

	// ExitCode holds the exit code of a script template
	ExitCode *string `json:"exitCode,omitempty" protobuf:"bytes,4,opt,name=exitCode"`
}

// WorkflowStep is a reference to a template to execute in a series of step
type WorkflowStep struct {
	// Name of the step
	Name string `json:"name,omitempty" protobuf:"bytes,1,opt,name=name"`

	// Template is the name of the template to execute as the step
	Template string `json:"template,omitempty" protobuf:"bytes,2,opt,name=template"`

	// Arguments hold arguments to the template
	Arguments Arguments `json:"arguments,omitempty" protobuf:"bytes,3,opt,name=arguments"`

	// TemplateRef is the reference to the template resource to execute as the step.
	TemplateRef *TemplateRef `json:"templateRef,omitempty" protobuf:"bytes,4,opt,name=templateRef"`

	// WithItems expands a step into multiple parallel steps from the items in the list
	WithItems []Item `json:"withItems,omitempty" protobuf:"bytes,5,rep,name=withItems"`

	// WithParam expands a step into multiple parallel steps from the value in the parameter,
	// which is expected to be a JSON list.
	WithParam string `json:"withParam,omitempty" protobuf:"bytes,6,opt,name=withParam"`

	// WithSequence expands a step into a numeric sequence
	WithSequence *Sequence `json:"withSequence,omitempty" protobuf:"bytes,7,opt,name=withSequence"`

	// When is an expression in which the step should conditionally execute
	When string `json:"when,omitempty" protobuf:"bytes,8,opt,name=when"`

	// ContinueOn makes argo to proceed with the following step even if this step fails.
	// Errors and Failed states can be specified
	ContinueOn *ContinueOn `json:"continueOn,omitempty" protobuf:"bytes,9,opt,name=continueOn"`

	// OnExit is a template reference which is invoked at the end of the
	// template, irrespective of the success, failure, or error of the
	// primary template.
	OnExit string `json:"onExit,omitempty" protobuf:"bytes,11,opt,name=onExit"`
}

var _ TemplateReferenceHolder = &WorkflowStep{}

func (step *WorkflowStep) GetTemplateName() string {
	return step.Template
}

func (step *WorkflowStep) GetTemplateRef() *TemplateRef {
	return step.TemplateRef
}

func (step *WorkflowStep) ShouldExpand() bool {
	return len(step.WithItems) != 0 || step.WithParam != "" || step.WithSequence != nil
}

// Sequence expands a workflow step into numeric range
type Sequence struct {
	// Count is number of elements in the sequence (default: 0). Not to be used with end
	Count *intstr.IntOrString `json:"count,omitempty" protobuf:"bytes,1,opt,name=count"`

	// Number at which to start the sequence (default: 0)
	Start *intstr.IntOrString `json:"start,omitempty" protobuf:"bytes,2,opt,name=start"`

	// Number at which to end the sequence (default: 0). Not to be used with Count
	End *intstr.IntOrString `json:"end,omitempty" protobuf:"bytes,3,opt,name=end"`

	// Format is a printf format string to format the value in the sequence
	Format string `json:"format,omitempty" protobuf:"bytes,4,opt,name=format"`
}

// TemplateRef is a reference of template resource.
type TemplateRef struct {
	// Name is the resource name of the template.
	Name string `json:"name,omitempty" protobuf:"bytes,1,opt,name=name"`
	// Template is the name of referred template in the resource.
	Template string `json:"template,omitempty" protobuf:"bytes,2,opt,name=template"`
	// RuntimeResolution skips validation at creation time.
	// By enabling this option, you can create the referred workflow template before the actual runtime.
	RuntimeResolution bool `json:"runtimeResolution,omitempty" protobuf:"varint,3,opt,name=runtimeResolution"`
	// ClusterScope indicates the referred template is cluster scoped (i.e. a ClusterWorkflowTemplate).
	ClusterScope bool `json:"clusterScope,omitempty" protobuf:"varint,4,opt,name=clusterScope"`
}

// Synchronization holds synchronization lock configuration
type Synchronization struct {
	// Semaphore holds the Semaphore configuration
	Semaphore *SemaphoreRef `json:"semaphore,omitempty" protobuf:"bytes,1,opt,name=semaphore"`
	// Mutex holds the Mutex lock details
	Mutex *Mutex `json:"mutex,omitempty" protobuf:"bytes,2,opt,name=mutex"`
}

// SemaphoreRef is a reference of Semaphore
type SemaphoreRef struct {
	// ConfigMapKeyRef is configmap selector for Semaphore configuration
	ConfigMapKeyRef *apiv1.ConfigMapKeySelector `json:"configMapKeyRef,omitempty" protobuf:"bytes,1,opt,name=configMapKeyRef"`
}

// Mutex holds Mutex configuration
type Mutex struct {
	// name of the mutex
	Name string `json:"name,omitempty" protobuf:"bytes,1,opt,name=name"`
}

// WorkflowTemplateRef is a reference to a WorkflowTemplate resource.
type WorkflowTemplateRef struct {
	// Name is the resource name of the workflow template.
	Name string `json:"name,omitempty" protobuf:"bytes,1,opt,name=name"`
	// ClusterScope indicates the referred template is cluster scoped (i.e. a ClusterWorkflowTemplate).
	ClusterScope bool `json:"clusterScope,omitempty" protobuf:"varint,2,opt,name=clusterScope"`
}

func (ref *WorkflowTemplateRef) ToTemplateRef(entrypoint string) *TemplateRef {
	return &TemplateRef{
		Name:         ref.Name,
		ClusterScope: ref.ClusterScope,
		Template:     entrypoint,
	}
}

type ArgumentsProvider interface {
	GetParameterByName(name string) *Parameter
	GetArtifactByName(name string) *Artifact
}

// Arguments to a template
type Arguments struct {
	// Parameters is the list of parameters to pass to the template or workflow
	// +patchStrategy=merge
	// +patchMergeKey=name
	Parameters []Parameter `json:"parameters,omitempty" patchStrategy:"merge" patchMergeKey:"name" protobuf:"bytes,1,rep,name=parameters"`

	// Artifacts is the list of artifacts to pass to the template or workflow
	// +patchStrategy=merge
	// +patchMergeKey=name
	Artifacts Artifacts `json:"artifacts,omitempty" patchStrategy:"merge" patchMergeKey:"name" protobuf:"bytes,2,rep,name=artifacts"`
}

func (a Arguments) IsEmpty() bool {
	return len(a.Parameters) == 0 && len(a.Artifacts) == 0
}

var _ ArgumentsProvider = &Arguments{}

type Nodes map[string]NodeStatus

func (n Nodes) FindByDisplayName(name string) *NodeStatus {
	for _, i := range n {
		if i.DisplayName == name {
			return &i
		}
	}
	return nil
}

func (in Nodes) Any(f func(node NodeStatus) bool) bool {
	for _, i := range in {
		if f(i) {
			return true
		}
	}
	return false
}

// UserContainer is a container specified by a user.
type UserContainer struct {
	apiv1.Container `json:",inline" protobuf:"bytes,1,opt,name=container"`

	// MirrorVolumeMounts will mount the same volumes specified in the main container
	// to the container (including artifacts), at the same mountPaths. This enables
	// dind daemon to partially see the same filesystem as the main container in
	// order to use features such as docker volume binding
	MirrorVolumeMounts *bool `json:"mirrorVolumeMounts,omitempty" protobuf:"varint,2,opt,name=mirrorVolumeMounts"`
}

// WorkflowStatus contains overall status information about a workflow
type WorkflowStatus struct {
	// Phase a simple, high-level summary of where the workflow is in its lifecycle.
	Phase NodePhase `json:"phase,omitempty" protobuf:"bytes,1,opt,name=phase,casttype=NodePhase"`

	// Time at which this workflow started
	StartedAt metav1.Time `json:"startedAt,omitempty" protobuf:"bytes,2,opt,name=startedAt"`

	// Time at which this workflow completed
	FinishedAt metav1.Time `json:"finishedAt,omitempty" protobuf:"bytes,3,opt,name=finishedAt"`

	// A human readable message indicating details about why the workflow is in this condition.
	Message string `json:"message,omitempty" protobuf:"bytes,4,opt,name=message"`

	// Compressed and base64 decoded Nodes map
	CompressedNodes string `json:"compressedNodes,omitempty" protobuf:"bytes,5,opt,name=compressedNodes"`

	// Nodes is a mapping between a node ID and the node's status.
	Nodes Nodes `json:"nodes,omitempty" protobuf:"bytes,6,rep,name=nodes"`

	// Whether on not node status has been offloaded to a database. If exists, then Nodes and CompressedNodes will be empty.
	// This will actually be populated with a hash of the offloaded data.
	OffloadNodeStatusVersion string `json:"offloadNodeStatusVersion,omitempty" protobuf:"bytes,10,rep,name=offloadNodeStatusVersion"`

	// StoredTemplates is a mapping between a template ref and the node's status.
	StoredTemplates map[string]Template `json:"storedTemplates,omitempty" protobuf:"bytes,9,rep,name=storedTemplates"`

	// PersistentVolumeClaims tracks all PVCs that were created as part of the workflow.
	// The contents of this list are drained at the end of the workflow.
	PersistentVolumeClaims []apiv1.Volume `json:"persistentVolumeClaims,omitempty" protobuf:"bytes,7,rep,name=persistentVolumeClaims"`

	// Outputs captures output values and artifact locations produced by the workflow via global outputs
	Outputs *Outputs `json:"outputs,omitempty" protobuf:"bytes,8,opt,name=outputs"`

	// Conditions is a list of conditions the Workflow may have
	Conditions Conditions `json:"conditions,omitempty" protobuf:"bytes,13,rep,name=conditions"`

	// ResourcesDuration is the total for the workflow
	ResourcesDuration ResourcesDuration `json:"resourcesDuration,omitempty" protobuf:"bytes,12,opt,name=resourcesDuration"`

	// StoredWorkflowSpec stores the WorkflowTemplate spec for future execution.
	StoredWorkflowSpec *WorkflowSpec `json:"storedWorkflowTemplateSpec,omitempty" protobuf:"bytes,14,opt,name=storedWorkflowTemplateSpec"`

	// Synchronization stores the status of synchronization locks
	Synchronization *SynchronizationStatus `json:"synchronization,omitempty" protobuf:"bytes,15,opt,name=synchronization"`
}

type SemaphoreStatus struct {
	// Holding stores the list of resource acquired synchronization lock for workflows.
	Holding []SemaphoreHolding `json:"holding,omitempty" protobuf:"bytes,1,opt,name=holding"`
	// Waiting indicates the list of current synchronization lock holders.
	Waiting []SemaphoreHolding `json:"waiting,omitempty" protobuf:"bytes,2,opt,name=waiting"`
}

type SemaphoreHolding struct {
	// Semaphore stores the semaphore name.
	Semaphore string `json:"semaphore,omitempty" protobuf:"bytes,1,opt,name=semaphore"`
	// Holders stores the list of current holder names in the workflow.
	// +listType=atomic
	Holders []string `json:"holders,omitempty" protobuf:"bytes,2,opt,name=holders"`
}

// MutexHolding describes the mutex and the object which is holding it.
type MutexHolding struct {
	// Reference for the mutex
	// e.g: ${namespace}/mutex/${mutexName}
	Mutex string `json:"mutex,omitempty" protobuf:"bytes,1,opt,name=mutex"`
	// Holder is a reference to the object which holds the Mutex.
	// Holding Scenario:
	//   1. Current workflow's NodeID which is holding the lock.
	//      e.g: ${NodeID}
	// Waiting Scenario:
	//   1. Current workflow or other workflow NodeID which is holding the lock.
	//      e.g: ${WorkflowName}/${NodeID}
	Holder string `json:"holder,omitempty" protobuf:"bytes,2,opt,name=holder"`
}

// MutexStatus contains which objects hold  mutex locks, and which objects this workflow is waiting on to release locks.
type MutexStatus struct {
	// Holding is a list of mutexes and their respective objects that are held by mutex lock for this workflow.
	// +listType=atomic
	Holding []MutexHolding `json:"holding,omitempty" protobuf:"bytes,1,opt,name=holding"`
	// Waiting is a list of mutexes and their respective objects this workflow is waiting for.
	// +listType=atomic
	Waiting []MutexHolding `json:"waiting,omitempty" protobuf:"bytes,2,opt,name=waiting"`
}

// SynchronizationStatus stores the status of semaphore and mutex.
type SynchronizationStatus struct {
	// Semaphore stores this workflow's Semaphore holder details
	Semaphore *SemaphoreStatus `json:"semaphore,omitempty" protobuf:"bytes,1,opt,name=semaphore"`
	// Mutex stores this workflow's mutex holder details
	Mutex *MutexStatus `json:"mutex,omitempty" protobuf:"bytes,2,opt,name=mutex"`
}

func (ws *WorkflowStatus) IsOffloadNodeStatus() bool {
	return ws.OffloadNodeStatusVersion != ""
}

func (ws *WorkflowStatus) GetOffloadNodeStatusVersion() string {
	return ws.OffloadNodeStatusVersion
}

func (wf *Workflow) GetOffloadNodeStatusVersion() string {
	return wf.Status.GetOffloadNodeStatusVersion()
}

type RetryPolicy string

const (
	RetryPolicyAlways    RetryPolicy = "Always"
	RetryPolicyOnFailure RetryPolicy = "OnFailure"
	RetryPolicyOnError   RetryPolicy = "OnError"
)

// Backoff is a backoff strategy to use within retryStrategy
type Backoff struct {
	// Duration is the amount to back off. Default unit is seconds, but could also be a duration (e.g. "2m", "1h")
	Duration string `json:"duration,omitempty" protobuf:"varint,1,opt,name=duration"`
	// Factor is a factor to multiply the base duration after each failed retry
	Factor *intstr.IntOrString `json:"factor,omitempty" protobuf:"varint,2,opt,name=factor"`
	// MaxDuration is the maximum amount of time allowed for the backoff strategy
	MaxDuration string `json:"maxDuration,omitempty" protobuf:"varint,3,opt,name=maxDuration"`
}

// RetryStrategy provides controls on how to retry a workflow step
type RetryStrategy struct {
	// Limit is the maximum number of attempts when retrying a container
	Limit *intstr.IntOrString `json:"limit,omitempty" protobuf:"varint,1,opt,name=limit"`

	// RetryPolicy is a policy of NodePhase statuses that will be retried
	RetryPolicy RetryPolicy `json:"retryPolicy,omitempty" protobuf:"bytes,2,opt,name=retryPolicy,casttype=RetryPolicy"`

	// Backoff is a backoff strategy
	Backoff *Backoff `json:"backoff,omitempty" protobuf:"bytes,3,opt,name=backoff,casttype=Backoff"`
}

// The amount of requested resource * the duration that request was used.
// This is represented as duration in seconds, so can be converted to and from
// duration (with loss of precision).
type ResourceDuration int64

func NewResourceDuration(d time.Duration) ResourceDuration {
	return ResourceDuration(d.Seconds())
}

func (in ResourceDuration) Duration() time.Duration {
	return time.Duration(in) * time.Second
}

func (in ResourceDuration) String() string {
	return in.Duration().String()
}

// This contains each duration by request requested.
// e.g. 100m CPU * 1h, 1Gi memory * 1h
type ResourcesDuration map[apiv1.ResourceName]ResourceDuration

func (in ResourcesDuration) Add(o ResourcesDuration) ResourcesDuration {
	for n, d := range o {
		in[n] += d
	}
	return in
}

func (in ResourcesDuration) String() string {
	var parts []string
	for n, d := range in {
		parts = append(parts, fmt.Sprintf("%v*(%s %s)", d, ResourceQuantityDenominator(n).String(), n))
	}
	return strings.Join(parts, ",")
}

func (in ResourcesDuration) IsZero() bool {
	return len(in) == 0
}

func ResourceQuantityDenominator(r apiv1.ResourceName) *resource.Quantity {
	q, ok := map[apiv1.ResourceName]resource.Quantity{
		apiv1.ResourceMemory:           resource.MustParse("100Mi"),
		apiv1.ResourceStorage:          resource.MustParse("10Gi"),
		apiv1.ResourceEphemeralStorage: resource.MustParse("10Gi"),
	}[r]
	if !ok {
		q = resource.MustParse("1")
	}
	return &q
}

type Conditions []Condition

func (cs *Conditions) UpsertCondition(condition Condition) {
	for index, wfCondition := range *cs {
		if wfCondition.Type == condition.Type {
			(*cs)[index] = condition
			return
		}
	}
	*cs = append(*cs, condition)
}

func (cs *Conditions) UpsertConditionMessage(condition Condition) {
	for index, wfCondition := range *cs {
		if wfCondition.Type == condition.Type {
			(*cs)[index].Message += ", " + condition.Message
			return
		}
	}
	*cs = append(*cs, condition)
}

func (cs *Conditions) JoinConditions(conditions *Conditions) {
	for _, condition := range *conditions {
		cs.UpsertCondition(condition)
	}
}

func (cs *Conditions) RemoveCondition(conditionType ConditionType) {
	for index, wfCondition := range *cs {
		if wfCondition.Type == conditionType {
			*cs = append((*cs)[:index], (*cs)[index+1:]...)
			return
		}
	}
}

func (cs *Conditions) DisplayString(fmtStr string, iconMap map[ConditionType]string) string {
	if len(*cs) == 0 {
		return fmt.Sprintf(fmtStr, "Conditions:", "None")
	}
	out := fmt.Sprintf(fmtStr, "Conditions:", "")
	for _, condition := range *cs {
		conditionMessage := condition.Message
		if conditionMessage == "" {
			conditionMessage = string(condition.Status)
		}
		conditionPrefix := fmt.Sprintf("%s %s", iconMap[condition.Type], string(condition.Type))
		out += fmt.Sprintf(fmtStr, conditionPrefix, conditionMessage)
	}
	return out
}

type ConditionType string

const (
	// ConditionTypeCompleted is a signifies the workflow has completed
	ConditionTypeCompleted ConditionType = "Completed"
	// ConditionTypeSpecWarning is a warning on the current application spec
	ConditionTypeSpecWarning ConditionType = "SpecWarning"
	// ConditionTypeSpecWarning is an error on the current application spec
	ConditionTypeSpecError ConditionType = "SpecError"
	// ConditionTypeMetricsError is an error during metric emission
	ConditionTypeMetricsError ConditionType = "MetricsError"
)

type Condition struct {
	// Type is the type of condition
	Type ConditionType `json:"type,omitempty" protobuf:"bytes,1,opt,name=type,casttype=ConditionType"`

	// Status is the status of the condition
	Status metav1.ConditionStatus `json:"status,omitempty" protobuf:"bytes,2,opt,name=status,casttype=k8s.io/apimachinery/pkg/apis/meta/v1.ConditionStatus"`

	// Message is the condition message
	Message string `json:"message,omitempty" protobuf:"bytes,3,opt,name=message"`
}

// NodeStatus contains status information about an individual node in the workflow
type NodeStatus struct {
	// ID is a unique identifier of a node within the worklow
	// It is implemented as a hash of the node name, which makes the ID deterministic
	ID string `json:"id" protobuf:"bytes,1,opt,name=id"`

	// Name is unique name in the node tree used to generate the node ID
	Name string `json:"name" protobuf:"bytes,2,opt,name=name"`

	// DisplayName is a human readable representation of the node. Unique within a template boundary
	DisplayName string `json:"displayName,omitempty" protobuf:"bytes,3,opt,name=displayName"`

	// Type indicates type of node
	Type NodeType `json:"type" protobuf:"bytes,4,opt,name=type,casttype=NodeType"`

	// TemplateName is the template name which this node corresponds to.
	// Not applicable to virtual nodes (e.g. Retry, StepGroup)
	TemplateName string `json:"templateName,omitempty" protobuf:"bytes,5,opt,name=templateName"`

	// TemplateRef is the reference to the template resource which this node corresponds to.
	// Not applicable to virtual nodes (e.g. Retry, StepGroup)
	TemplateRef *TemplateRef `json:"templateRef,omitempty" protobuf:"bytes,6,opt,name=templateRef"`

	// StoredTemplateID is the ID of stored template.
	// DEPRECATED: This value is not used anymore.
	StoredTemplateID string `json:"storedTemplateID,omitempty" protobuf:"bytes,18,opt,name=storedTemplateID"`

	// WorkflowTemplateName is the WorkflowTemplate resource name on which the resolved template of this node is retrieved.
	// DEPRECATED: This value is not used anymore.
	WorkflowTemplateName string `json:"workflowTemplateName,omitempty" protobuf:"bytes,19,opt,name=workflowTemplateName"`

	// TemplateScope is the template scope in which the template of this node was retrieved.
	TemplateScope string `json:"templateScope,omitempty" protobuf:"bytes,20,opt,name=templateScope"`

	// Phase a simple, high-level summary of where the node is in its lifecycle.
	// Can be used as a state machine.
	Phase NodePhase `json:"phase,omitempty" protobuf:"bytes,7,opt,name=phase,casttype=NodePhase"`

	// BoundaryID indicates the node ID of the associated template root node in which this node belongs to
	BoundaryID string `json:"boundaryID,omitempty" protobuf:"bytes,8,opt,name=boundaryID"`

	// A human readable message indicating details about why the node is in this condition.
	Message string `json:"message,omitempty" protobuf:"bytes,9,opt,name=message"`

	// Time at which this node started
	StartedAt metav1.Time `json:"startedAt,omitempty" protobuf:"bytes,10,opt,name=startedAt"`

	// Time at which this node completed
	FinishedAt metav1.Time `json:"finishedAt,omitempty" protobuf:"bytes,11,opt,name=finishedAt"`

	// ResourcesDuration is indicative, but not accurate, resource duration. This is populated when the nodes completes.
	ResourcesDuration ResourcesDuration `json:"resourcesDuration,omitempty" protobuf:"bytes,21,opt,name=resourcesDuration"`

	// PodIP captures the IP of the pod for daemoned steps
	PodIP string `json:"podIP,omitempty" protobuf:"bytes,12,opt,name=podIP"`

	// Daemoned tracks whether or not this node was daemoned and need to be terminated
	Daemoned *bool `json:"daemoned,omitempty" protobuf:"varint,13,opt,name=daemoned"`

	// Inputs captures input parameter values and artifact locations supplied to this template invocation
	Inputs *Inputs `json:"inputs,omitempty" protobuf:"bytes,14,opt,name=inputs"`

	// Outputs captures output parameter values and artifact locations produced by this template invocation
	Outputs *Outputs `json:"outputs,omitempty" protobuf:"bytes,15,opt,name=outputs"`

	// Children is a list of child node IDs
	Children []string `json:"children,omitempty" protobuf:"bytes,16,rep,name=children"`

	// OutboundNodes tracks the node IDs which are considered "outbound" nodes to a template invocation.
	// For every invocation of a template, there are nodes which we considered as "outbound". Essentially,
	// these are last nodes in the execution sequence to run, before the template is considered completed.
	// These nodes are then connected as parents to a following step.
	//
	// In the case of single pod steps (i.e. container, script, resource templates), this list will be nil
	// since the pod itself is already considered the "outbound" node.
	// In the case of DAGs, outbound nodes are the "target" tasks (tasks with no children).
	// In the case of steps, outbound nodes are all the containers involved in the last step group.
	// NOTE: since templates are composable, the list of outbound nodes are carried upwards when
	// a DAG/steps template invokes another DAG/steps template. In other words, the outbound nodes of
	// a template, will be a superset of the outbound nodes of its last children.
	OutboundNodes []string `json:"outboundNodes,omitempty" protobuf:"bytes,17,rep,name=outboundNodes"`

	// HostNodeName name of the Kubernetes node on which the Pod is running, if applicable
	HostNodeName string `json:"hostNodeName,omitempty" protobuf:"bytes,22,rep,name=hostNodeName"`

	// MemoizationStatus holds information about cached nodes
	MemoizationStatus *MemoizationStatus `json:"memoizationStatus,omitempty" protobuf:"varint,23,opt,name=memoizationStatus"`
}

func (n Nodes) GetResourcesDuration() ResourcesDuration {
	i := ResourcesDuration{}
	for _, status := range n {
		i = i.Add(status.ResourcesDuration)
	}
	return i
}

// Fulfilled returns whether a phase is fulfilled, i.e. it completed execution or was skipped or omitted
func (phase NodePhase) Fulfilled() bool {
	return phase.Completed() || phase == NodeSkipped || phase == NodeOmitted
}

// Completed returns whether or not a phase completed. Notably, a skipped phase is not considered as having completed
func (phase NodePhase) Completed() bool {
	return phase.FailedOrError() || phase == NodeSucceeded
}

func (phase NodePhase) FailedOrError() bool {
	return phase == NodeFailed || phase == NodeError
}

// Fulfilled returns whether or not the workflow has fulfilled its execution, i.e. it completed execution or was skipped
func (ws WorkflowStatus) Fulfilled() bool {
	return ws.Phase.Fulfilled()
}

// Successful return whether or not the workflow has succeeded
func (ws WorkflowStatus) Successful() bool {
	return ws.Phase == NodeSucceeded
}

// Failed return whether or not the workflow has failed
func (ws WorkflowStatus) Failed() bool {
	return ws.Phase == NodeFailed
}

func (ws WorkflowStatus) StartTime() *metav1.Time {
	return &ws.StartedAt
}

func (ws WorkflowStatus) FinishTime() *metav1.Time {
	return &ws.FinishedAt
}

// Fulfilled returns whether a node is fulfilled, i.e. it finished execution, was skipped, or was dameoned successfully
func (n NodeStatus) Fulfilled() bool {
	return n.Phase.Fulfilled() || n.IsDaemoned() && n.Phase != NodePending
}

// Completed returns whether a node completed. Notably, a skipped node is not considered as having completed
func (n NodeStatus) Completed() bool {
	return n.Phase.Completed()
}

func (in *WorkflowStatus) AnyActiveSuspendNode() bool {
	return in.Nodes.Any(func(node NodeStatus) bool { return node.IsActiveSuspendNode() })
}

// Pending returns whether or not the node is in pending state
func (n NodeStatus) Pending() bool {
	return n.Phase == NodePending
}

// IsDaemoned returns whether or not the node is deamoned
func (n NodeStatus) IsDaemoned() bool {
	if n.Daemoned == nil || !*n.Daemoned {
		return false
	}
	return true
}

func (n NodeStatus) Succeeded() bool {
	return n.Phase == NodeSucceeded
}

func (n NodeStatus) FailedOrError() bool {
	return n.Phase.FailedOrError()
}

func (n NodeStatus) Omitted() bool {
	return n.Type == NodeTypeSkipped && n.Phase == NodeOmitted
}

func (n NodeStatus) StartTime() *metav1.Time {
	return &n.StartedAt
}

func (n NodeStatus) FinishTime() *metav1.Time {
	return &n.FinishedAt
}

// CanRetry returns whether the node should be retried or not.
func (n NodeStatus) CanRetry() bool {
	// TODO(shri): Check if there are some 'unretryable' errors.
	return n.FailedOrError()
}

func (n NodeStatus) GetTemplateScope() (ResourceScope, string) {
	// For compatibility: an empty TemplateScope is a local scope
	if n.TemplateScope == "" {
		return ResourceScopeLocal, ""
	}
	split := strings.Split(n.TemplateScope, "/")
	// For compatibility: an unspecified ResourceScope in a TemplateScope is a namespaced scope
	if len(split) == 1 {
		return ResourceScopeNamespaced, split[0]
	}
	resourceScope, resourceName := split[0], split[1]
	return ResourceScope(resourceScope), resourceName
}

var _ TemplateReferenceHolder = &NodeStatus{}

func (n *NodeStatus) GetTemplateName() string {
	return n.TemplateName
}

func (n *NodeStatus) GetTemplateRef() *TemplateRef {
	return n.TemplateRef
}

// IsActiveSuspendNode returns whether this node is an active suspend node
func (n *NodeStatus) IsActiveSuspendNode() bool {
	return n.Type == NodeTypeSuspend && n.Phase == NodeRunning
}

// S3Bucket contains the access information required for interfacing with an S3 bucket
type S3Bucket struct {
	// Endpoint is the hostname of the bucket endpoint
	Endpoint string `json:"endpoint" protobuf:"bytes,1,opt,name=endpoint"`

	// Bucket is the name of the bucket
	Bucket string `json:"bucket" protobuf:"bytes,2,opt,name=bucket"`

	// Region contains the optional bucket region
	Region string `json:"region,omitempty" protobuf:"bytes,3,opt,name=region"`

	// Insecure will connect to the service with TLS
	Insecure *bool `json:"insecure,omitempty" protobuf:"varint,4,opt,name=insecure"`

	// AccessKeySecret is the secret selector to the bucket's access key
	AccessKeySecret apiv1.SecretKeySelector `json:"accessKeySecret" protobuf:"bytes,5,opt,name=accessKeySecret"`

	// SecretKeySecret is the secret selector to the bucket's secret key
	SecretKeySecret apiv1.SecretKeySelector `json:"secretKeySecret" protobuf:"bytes,6,opt,name=secretKeySecret"`

	// RoleARN is the Amazon Resource Name (ARN) of the role to assume.
	RoleARN string `json:"roleARN,omitempty" protobuf:"bytes,7,opt,name=roleARN"`

	// UseSDKCreds tells the driver to figure out credentials based on sdk defaults.
	UseSDKCreds bool `json:"useSDKCreds,omitempty" protobuf:"varint,8,opt,name=useSDKCreds"`
}

// S3Artifact is the location of an S3 artifact
type S3Artifact struct {
	S3Bucket `json:",inline" protobuf:"bytes,1,opt,name=s3Bucket"`

	// Key is the key in the bucket where the artifact resides
	Key string `json:"key" protobuf:"bytes,2,opt,name=key"`
}

func (s *S3Artifact) HasLocation() bool {
	return s != nil && s.Endpoint != "" && s.Bucket != "" && s.Key != ""
}

// GitArtifact is the location of an git artifact
type GitArtifact struct {
	// Repo is the git repository
	Repo string `json:"repo" protobuf:"bytes,1,opt,name=repo"`

	// Revision is the git commit, tag, branch to checkout
	Revision string `json:"revision,omitempty" protobuf:"bytes,2,opt,name=revision"`

	// Depth specifies clones/fetches should be shallow and include the given
	// number of commits from the branch tip
	Depth *uint64 `json:"depth,omitempty" protobuf:"bytes,3,opt,name=depth"`

	// Fetch specifies a number of refs that should be fetched before checkout
	Fetch []string `json:"fetch,omitempty" protobuf:"bytes,4,rep,name=fetch"`

	// UsernameSecret is the secret selector to the repository username
	UsernameSecret *apiv1.SecretKeySelector `json:"usernameSecret,omitempty" protobuf:"bytes,5,opt,name=usernameSecret"`

	// PasswordSecret is the secret selector to the repository password
	PasswordSecret *apiv1.SecretKeySelector `json:"passwordSecret,omitempty" protobuf:"bytes,6,opt,name=passwordSecret"`

	// SSHPrivateKeySecret is the secret selector to the repository ssh private key
	SSHPrivateKeySecret *apiv1.SecretKeySelector `json:"sshPrivateKeySecret,omitempty" protobuf:"bytes,7,opt,name=sshPrivateKeySecret"`

	// InsecureIgnoreHostKey disables SSH strict host key checking during git clone
	InsecureIgnoreHostKey bool `json:"insecureIgnoreHostKey,omitempty" protobuf:"varint,8,opt,name=insecureIgnoreHostKey"`
}

func (g *GitArtifact) HasLocation() bool {
	return g != nil && g.Repo != ""
}

func (g *GitArtifact) GetDepth() int {
	if g == nil || g.Depth == nil {
		return 0
	}
	return int(*g.Depth)
}

// ArtifactoryAuth describes the secret selectors required for authenticating to artifactory
type ArtifactoryAuth struct {
	// UsernameSecret is the secret selector to the repository username
	UsernameSecret *apiv1.SecretKeySelector `json:"usernameSecret,omitempty" protobuf:"bytes,1,opt,name=usernameSecret"`

	// PasswordSecret is the secret selector to the repository password
	PasswordSecret *apiv1.SecretKeySelector `json:"passwordSecret,omitempty" protobuf:"bytes,2,opt,name=passwordSecret"`
}

// ArtifactoryArtifact is the location of an artifactory artifact
type ArtifactoryArtifact struct {
	// URL of the artifact
	URL             string `json:"url" protobuf:"bytes,1,opt,name=url"`
	ArtifactoryAuth `json:",inline" protobuf:"bytes,2,opt,name=artifactoryAuth"`
}

//func (a *ArtifactoryArtifact) String() string {
//	return a.URL
//}

func (a *ArtifactoryArtifact) HasLocation() bool {
	return a != nil && a.URL != ""
}

// HDFSArtifact is the location of an HDFS artifact
type HDFSArtifact struct {
	HDFSConfig `json:",inline" protobuf:"bytes,1,opt,name=hDFSConfig"`

	// Path is a file path in HDFS
	Path string `json:"path" protobuf:"bytes,2,opt,name=path"`

	// Force copies a file forcibly even if it exists (default: false)
	Force bool `json:"force,omitempty" protobuf:"varint,3,opt,name=force"`
}

func (h *HDFSArtifact) HasLocation() bool {
	return h != nil && len(h.Addresses) > 0
}

// HDFSConfig is configurations for HDFS
type HDFSConfig struct {
	HDFSKrbConfig `json:",inline" protobuf:"bytes,1,opt,name=hDFSKrbConfig"`

	// Addresses is accessible addresses of HDFS name nodes
	Addresses []string `json:"addresses" protobuf:"bytes,2,rep,name=addresses"`

	// HDFSUser is the user to access HDFS file system.
	// It is ignored if either ccache or keytab is used.
	HDFSUser string `json:"hdfsUser,omitempty" protobuf:"bytes,3,opt,name=hdfsUser"`
}

// HDFSKrbConfig is auth configurations for Kerberos
type HDFSKrbConfig struct {
	// KrbCCacheSecret is the secret selector for Kerberos ccache
	// Either ccache or keytab can be set to use Kerberos.
	KrbCCacheSecret *apiv1.SecretKeySelector `json:"krbCCacheSecret,omitempty" protobuf:"bytes,1,opt,name=krbCCacheSecret"`

	// KrbKeytabSecret is the secret selector for Kerberos keytab
	// Either ccache or keytab can be set to use Kerberos.
	KrbKeytabSecret *apiv1.SecretKeySelector `json:"krbKeytabSecret,omitempty" protobuf:"bytes,2,opt,name=krbKeytabSecret"`

	// KrbUsername is the Kerberos username used with Kerberos keytab
	// It must be set if keytab is used.
	KrbUsername string `json:"krbUsername,omitempty" protobuf:"bytes,3,opt,name=krbUsername"`

	// KrbRealm is the Kerberos realm used with Kerberos keytab
	// It must be set if keytab is used.
	KrbRealm string `json:"krbRealm,omitempty" protobuf:"bytes,4,opt,name=krbRealm"`

	// KrbConfig is the configmap selector for Kerberos config as string
	// It must be set if either ccache or keytab is used.
	KrbConfigConfigMap *apiv1.ConfigMapKeySelector `json:"krbConfigConfigMap,omitempty" protobuf:"bytes,5,opt,name=krbConfigConfigMap"`

	// KrbServicePrincipalName is the principal name of Kerberos service
	// It must be set if either ccache or keytab is used.
	KrbServicePrincipalName string `json:"krbServicePrincipalName,omitempty" protobuf:"bytes,6,opt,name=krbServicePrincipalName"`
}

// RawArtifact allows raw string content to be placed as an artifact in a container
type RawArtifact struct {
	// Data is the string contents of the artifact
	Data string `json:"data" protobuf:"bytes,1,opt,name=data"`
}

func (r *RawArtifact) HasLocation() bool {
	return r != nil
}

// HTTPArtifact allows an file served on HTTP to be placed as an input artifact in a container
type HTTPArtifact struct {
	// URL of the artifact
	URL string `json:"url" protobuf:"bytes,1,opt,name=url"`
}

func (h *HTTPArtifact) HasLocation() bool {
	return h != nil && h.URL != ""
}

// GCSBucket contains the access information for interfacring with a GCS bucket
type GCSBucket struct {

	// Bucket is the name of the bucket
	Bucket string `json:"bucket" protobuf:"bytes,1,opt,name=bucket"`

	// ServiceAccountKeySecret is the secret selector to the bucket's service account key
	ServiceAccountKeySecret apiv1.SecretKeySelector `json:"serviceAccountKeySecret,omitempty" protobuf:"bytes,2,opt,name=serviceAccountKeySecret"`
}

// GCSArtifact is the location of a GCS artifact
type GCSArtifact struct {
	GCSBucket `json:",inline" protobuf:"bytes,1,opt,name=gCSBucket"`

	// Key is the path in the bucket where the artifact resides
	Key string `json:"key" protobuf:"bytes,2,opt,name=key"`
}

func (g *GCSArtifact) HasLocation() bool {
	return g != nil && g.Bucket != "" && g.Key != ""
}

// OSSBucket contains the access information required for interfacing with an Alibaba Cloud OSS bucket
type OSSBucket struct {
	// Endpoint is the hostname of the bucket endpoint
	Endpoint string `json:"endpoint" protobuf:"bytes,1,opt,name=endpoint"`

	// Bucket is the name of the bucket
	Bucket string `json:"bucket" protobuf:"bytes,2,opt,name=bucket"`

	// AccessKeySecret is the secret selector to the bucket's access key
	AccessKeySecret apiv1.SecretKeySelector `json:"accessKeySecret" protobuf:"bytes,3,opt,name=accessKeySecret"`

	// SecretKeySecret is the secret selector to the bucket's secret key
	SecretKeySecret apiv1.SecretKeySelector `json:"secretKeySecret" protobuf:"bytes,4,opt,name=secretKeySecret"`
}

// OSSArtifact is the location of an Alibaba Cloud OSS artifact
type OSSArtifact struct {
	OSSBucket `json:",inline" protobuf:"bytes,1,opt,name=oSSBucket"`

	// Key is the path in the bucket where the artifact resides
	Key string `json:"key" protobuf:"bytes,2,opt,name=key"`
}

func (o *OSSArtifact) HasLocation() bool {
	return o != nil && o.Bucket != "" && o.Endpoint != "" && o.Key != ""
}

// ExecutorConfig holds configurations of an executor container.
type ExecutorConfig struct {
	// ServiceAccountName specifies the service account name of the executor container.
	ServiceAccountName string `json:"serviceAccountName,omitempty" protobuf:"bytes,1,opt,name=serviceAccountName"`
}

// ScriptTemplate is a template subtype to enable scripting through code steps
type ScriptTemplate struct {
	apiv1.Container `json:",inline" protobuf:"bytes,1,opt,name=container"`

	// Source contains the source code of the script to execute
	Source string `json:"source" protobuf:"bytes,2,opt,name=source"`
}

// ResourceTemplate is a template subtype to manipulate kubernetes resources
type ResourceTemplate struct {
	// Action is the action to perform to the resource.
	// Must be one of: get, create, apply, delete, replace, patch
	Action string `json:"action" protobuf:"bytes,1,opt,name=action"`

	// MergeStrategy is the strategy used to merge a patch. It defaults to "strategic"
	// Must be one of: strategic, merge, json
	MergeStrategy string `json:"mergeStrategy,omitempty" protobuf:"bytes,2,opt,name=mergeStrategy"`

	// Manifest contains the kubernetes manifest
	Manifest string `json:"manifest,omitempty" protobuf:"bytes,3,opt,name=manifest"`

	// SetOwnerReference sets the reference to the workflow on the OwnerReference of generated resource.
	SetOwnerReference bool `json:"setOwnerReference,omitempty" protobuf:"varint,4,opt,name=setOwnerReference"`

	// SuccessCondition is a label selector expression which describes the conditions
	// of the k8s resource in which it is acceptable to proceed to the following step
	SuccessCondition string `json:"successCondition,omitempty" protobuf:"bytes,5,opt,name=successCondition"`

	// FailureCondition is a label selector expression which describes the conditions
	// of the k8s resource in which the step was considered failed
	FailureCondition string `json:"failureCondition,omitempty" protobuf:"bytes,6,opt,name=failureCondition"`

	// Flags is a set of additional options passed to kubectl before submitting a resource
	// I.e. to disable resource validation:
	// flags: [
	// 	"--validate=false"  # disable resource validation
	// ]
	Flags []string `json:"flags,omitempty" protobuf:"varint,7,opt,name=flags"`
}

// GetType returns the type of this template
func (tmpl *Template) GetType() TemplateType {
	if tmpl.Container != nil {
		return TemplateTypeContainer
	}
	if tmpl.Steps != nil {
		return TemplateTypeSteps
	}
	if tmpl.DAG != nil {
		return TemplateTypeDAG
	}
	if tmpl.Script != nil {
		return TemplateTypeScript
	}
	if tmpl.Resource != nil {
		return TemplateTypeResource
	}
	if tmpl.Suspend != nil {
		return TemplateTypeSuspend
	}
	return TemplateTypeUnknown
}

// IsPodType returns whether or not the template is a pod type
func (tmpl *Template) IsPodType() bool {
	switch tmpl.GetType() {
	case TemplateTypeContainer, TemplateTypeScript, TemplateTypeResource:
		return true
	}
	return false
}

// IsLeaf returns whether or not the template is a leaf
func (tmpl *Template) IsLeaf() bool {
	switch tmpl.GetType() {
	case TemplateTypeContainer, TemplateTypeScript, TemplateTypeResource:
		return true
	}
	return false
}

func (tmpl *Template) IsResubmitPendingPods() bool {
	return tmpl != nil && tmpl.ResubmitPendingPods
}

// DAGTemplate is a template subtype for directed acyclic graph templates
type DAGTemplate struct {
	// Target are one or more names of targets to execute in a DAG
	Target string `json:"target,omitempty" protobuf:"bytes,1,opt,name=target"`

	// Tasks are a list of DAG tasks
	// +patchStrategy=merge
	// +patchMergeKey=name
	Tasks []DAGTask `json:"tasks" patchStrategy:"merge" patchMergeKey:"name" protobuf:"bytes,2,rep,name=tasks"`

	// This flag is for DAG logic. The DAG logic has a built-in "fail fast" feature to stop scheduling new steps,
	// as soon as it detects that one of the DAG nodes is failed. Then it waits until all DAG nodes are completed
	// before failing the DAG itself.
	// The FailFast flag default is true,  if set to false, it will allow a DAG to run all branches of the DAG to
	// completion (either success or failure), regardless of the failed outcomes of branches in the DAG.
	// More info and example about this feature at https://github.com/argoproj/argo/issues/1442
	FailFast *bool `json:"failFast,omitempty" protobuf:"varint,3,opt,name=failFast"`
}

// DAGTask represents a node in the graph during DAG execution
type DAGTask struct {
	// Name is the name of the target
	Name string `json:"name" protobuf:"bytes,1,opt,name=name"`

	// Name of template to execute
	Template string `json:"template" protobuf:"bytes,2,opt,name=template"`

	// Arguments are the parameter and artifact arguments to the template
	Arguments Arguments `json:"arguments,omitempty" protobuf:"bytes,3,opt,name=arguments"`

	// TemplateRef is the reference to the template resource to execute.
	TemplateRef *TemplateRef `json:"templateRef,omitempty" protobuf:"bytes,4,opt,name=templateRef"`

	// Dependencies are name of other targets which this depends on
	Dependencies []string `json:"dependencies,omitempty" protobuf:"bytes,5,rep,name=dependencies"`

	// WithItems expands a task into multiple parallel tasks from the items in the list
	WithItems []Item `json:"withItems,omitempty" protobuf:"bytes,6,rep,name=withItems"`

	// WithParam expands a task into multiple parallel tasks from the value in the parameter,
	// which is expected to be a JSON list.
	WithParam string `json:"withParam,omitempty" protobuf:"bytes,7,opt,name=withParam"`

	// WithSequence expands a task into a numeric sequence
	WithSequence *Sequence `json:"withSequence,omitempty" protobuf:"bytes,8,opt,name=withSequence"`

	// When is an expression in which the task should conditionally execute
	When string `json:"when,omitempty" protobuf:"bytes,9,opt,name=when"`

	// ContinueOn makes argo to proceed with the following step even if this step fails.
	// Errors and Failed states can be specified
	ContinueOn *ContinueOn `json:"continueOn,omitempty" protobuf:"bytes,10,opt,name=continueOn"`

	// OnExit is a template reference which is invoked at the end of the
	// template, irrespective of the success, failure, or error of the
	// primary template.
	OnExit string `json:"onExit,omitempty" protobuf:"bytes,11,opt,name=onExit"`

	// Depends are name of other targets which this depends on
	Depends string `json:"depends,omitempty" protobuf:"bytes,12,opt,name=depends"`
}

var _ TemplateReferenceHolder = &DAGTask{}

func (t *DAGTask) GetTemplateName() string {
	return t.Template
}

func (t *DAGTask) GetTemplateRef() *TemplateRef {
	return t.TemplateRef
}

func (t *DAGTask) ShouldExpand() bool {
	return len(t.WithItems) != 0 || t.WithParam != "" || t.WithSequence != nil
}

// SuspendTemplate is a template subtype to suspend a workflow at a predetermined point in time
type SuspendTemplate struct {
	// Duration is the seconds to wait before automatically resuming a template
	Duration string `json:"duration,omitempty" protobuf:"bytes,1,opt,name=duration"`
}

// GetArtifactByName returns an input artifact by its name
func (in *Inputs) GetArtifactByName(name string) *Artifact {
	return in.Artifacts.GetArtifactByName(name)
}

// GetParameterByName returns an input parameter by its name
func (in *Inputs) GetParameterByName(name string) *Parameter {
	for _, param := range in.Parameters {
		if param.Name == name {
			return &param
		}
	}
	return nil
}

// HasInputs returns whether or not there are any inputs
func (in *Inputs) HasInputs() bool {
	if len(in.Artifacts) > 0 {
		return true
	}
	if len(in.Parameters) > 0 {
		return true
	}
	return false
}

// HasOutputs returns whether or not there are any outputs
func (out *Outputs) HasOutputs() bool {
	if out.Result != nil {
		return true
	}
	if out.ExitCode != nil {
		return true
	}
	if len(out.Artifacts) > 0 {
		return true
	}
	if len(out.Parameters) > 0 {
		return true
	}
	return false
}

func (out *Outputs) GetArtifactByName(name string) *Artifact {
	if out == nil {
		return nil
	}
	return out.Artifacts.GetArtifactByName(name)
}

// GetArtifactByName retrieves an artifact by its name
func (args *Arguments) GetArtifactByName(name string) *Artifact {
	return args.Artifacts.GetArtifactByName(name)
}

// GetParameterByName retrieves a parameter by its name
func (args *Arguments) GetParameterByName(name string) *Parameter {
	for _, param := range args.Parameters {
		if param.Name == name {
			return &param
		}
	}
	return nil
}

func (a *Artifact) GetArchive() *ArchiveStrategy {
	if a == nil || a.Archive == nil {
		return &ArchiveStrategy{}
	}
	return a.Archive
}

// GetTemplateByName retrieves a defined template by its name
func (wf *Workflow) GetTemplateByName(name string) *Template {
	for _, t := range wf.Spec.Templates {
		if t.Name == name {
			return &t
		}
	}
	if wf.Status.StoredWorkflowSpec != nil {
		for _, t := range wf.Status.StoredWorkflowSpec.Templates {
			if t.Name == name {
				return &t
			}
		}
	}
	return nil
}

func (wf *Workflow) GetNodeByName(nodeName string) *NodeStatus {
	nodeID := wf.NodeID(nodeName)
	node, ok := wf.Status.Nodes[nodeID]
	if !ok {
		return nil
	}
	return &node
}

// GetResourceScope returns the template scope of workflow.
func (wf *Workflow) GetResourceScope() ResourceScope {
	return ResourceScopeLocal
}

// GetWorkflowSpec returns the Spec of a workflow.
func (wf *Workflow) GetWorkflowSpec() WorkflowSpec {
	return wf.Spec
}

// NodeID creates a deterministic node ID based on a node name
func (wf *Workflow) NodeID(name string) string {
	if name == wf.ObjectMeta.Name {
		return wf.ObjectMeta.Name
	}
	h := fnv.New32a()
	_, _ = h.Write([]byte(name))
	return fmt.Sprintf("%s-%v", wf.ObjectMeta.Name, h.Sum32())
}

// GetStoredTemplate retrieves a template from stored templates of the workflow.
func (wf *Workflow) GetStoredTemplate(scope ResourceScope, resourceName string, caller TemplateReferenceHolder) *Template {
	tmplID, storageNeeded := resolveTemplateReference(scope, resourceName, caller)
	if !storageNeeded {
		// Local templates aren't stored
		return nil
	}
	if tmpl, ok := wf.Status.StoredTemplates[tmplID]; ok {
		return &tmpl
	}
	return nil
}

// SetStoredTemplate stores a new template in stored templates of the workflow.
func (wf *Workflow) SetStoredTemplate(scope ResourceScope, resourceName string, caller TemplateReferenceHolder, tmpl *Template) (bool, error) {
	tmplID, storageNeeded := resolveTemplateReference(scope, resourceName, caller)
	if !storageNeeded {
		// Don't need to store local templates
		return false, nil
	}
	if _, ok := wf.Status.StoredTemplates[tmplID]; !ok {
		if wf.Status.StoredTemplates == nil {
			wf.Status.StoredTemplates = map[string]Template{}
		}
		wf.Status.StoredTemplates[tmplID] = *tmpl
		return true, nil
	}
	return false, nil
}

// resolveTemplateReference resolves the stored template name of a given template holder on the template scope and determines
// if it should be stored
func resolveTemplateReference(callerScope ResourceScope, resourceName string, caller TemplateReferenceHolder) (string, bool) {
	tmplRef := caller.GetTemplateRef()
	if tmplRef != nil {
		// We are calling an external WorkflowTemplate or ClusterWorkflowTemplate. Template storage is needed
		// We need to determine if we're calling a WorkflowTemplate or a ClusterWorkflowTemplate
		referenceScope := ResourceScopeNamespaced
		if tmplRef.ClusterScope {
			referenceScope = ResourceScopeCluster
		}
		return fmt.Sprintf("%s/%s/%s", referenceScope, tmplRef.Name, tmplRef.Template), true
	} else if callerScope != ResourceScopeLocal {
		// Either a WorkflowTemplate or a ClusterWorkflowTemplate is calling a template inside itself. Template storage is needed
		return fmt.Sprintf("%s/%s/%s", callerScope, resourceName, caller.GetTemplateName()), true
	} else {
		// A Workflow is calling a template inside itself. Template storage is not needed
		return "", false
	}
}

// ContinueOn defines if a workflow should continue even if a task or step fails/errors.
// It can be specified if the workflow should continue when the pod errors, fails or both.
type ContinueOn struct {
	// +optional
	Error bool `json:"error,omitempty" protobuf:"varint,1,opt,name=error"`
	// +optional
	Failed bool `json:"failed,omitempty" protobuf:"varint,2,opt,name=failed"`
}

func continues(c *ContinueOn, phase NodePhase) bool {
	if c == nil {
		return false
	}
	if c.Error && phase == NodeError {
		return true
	}
	if c.Failed && phase == NodeFailed {
		return true
	}
	return false
}

// ContinuesOn returns whether the DAG should be proceeded if the task fails or errors.
func (t *DAGTask) ContinuesOn(phase NodePhase) bool {
	return continues(t.ContinueOn, phase)
}

// ContinuesOn returns whether the StepGroup should be proceeded if the task fails or errors.
func (s *WorkflowStep) ContinuesOn(phase NodePhase) bool {
	return continues(s.ContinueOn, phase)
}

type MetricType string

const (
	MetricTypeGauge     MetricType = "Gauge"
	MetricTypeHistogram MetricType = "Histogram"
	MetricTypeCounter   MetricType = "Counter"
	MetricTypeUnknown   MetricType = "Unknown"
)

// Metrics are a list of metrics emitted from a Workflow/Template
type Metrics struct {
	// Prometheus is a list of prometheus metrics to be emitted
	Prometheus []*Prometheus `json:"prometheus" protobuf:"bytes,1,rep,name=prometheus"`
}

// Prometheus is a prometheus metric to be emitted
type Prometheus struct {
	// Name is the name of the metric
	Name string `json:"name" protobuf:"bytes,1,opt,name=name"`
	// Labels is a list of metric labels
	Labels []*MetricLabel `json:"labels,omitempty" protobuf:"bytes,2,rep,name=labels"`
	// Help is a string that describes the metric
	Help string `json:"help" protobuf:"bytes,3,opt,name=help"`
	// When is a conditional statement that decides when to emit the metric
	When string `json:"when,omitempty" protobuf:"bytes,4,opt,name=when"`
	// Gauge is a gauge metric
	Gauge *Gauge `json:"gauge,omitempty" protobuf:"bytes,5,opt,name=gauge"`
	// Histogram is a histogram metric
	Histogram *Histogram `json:"histogram,omitempty" protobuf:"bytes,6,opt,name=histogram"`
	// Counter is a counter metric
	Counter *Counter `json:"counter,omitempty" protobuf:"bytes,7,opt,name=counter"`
}

func (p *Prometheus) GetMetricLabels() map[string]string {
	labels := make(map[string]string)
	for _, label := range p.Labels {
		labels[label.Key] = label.Value
	}
	return labels
}

func (p *Prometheus) GetMetricType() MetricType {
	if p.Gauge != nil {
		return MetricTypeGauge
	}
	if p.Histogram != nil {
		return MetricTypeHistogram
	}
	if p.Counter != nil {
		return MetricTypeCounter
	}
	return MetricTypeUnknown
}

func (p *Prometheus) GetValueString() string {
	switch p.GetMetricType() {
	case MetricTypeGauge:
		return p.Gauge.Value
	case MetricTypeCounter:
		return p.Counter.Value
	case MetricTypeHistogram:
		return p.Histogram.Value
	default:
		return ""
	}
}

func (p *Prometheus) SetValueString(val string) {
	switch p.GetMetricType() {
	case MetricTypeGauge:
		p.Gauge.Value = val
	case MetricTypeCounter:
		p.Counter.Value = val
	case MetricTypeHistogram:
		p.Histogram.Value = val
	}
}

func (p *Prometheus) GetDesc() string {
	// This serves as a hash for the metric
	// TODO: Make sure this is what we want to use as the hash
	labels := p.GetMetricLabels()
	desc := p.Name + "{"
	for _, key := range sortedMapStringStringKeys(labels) {
		desc += key + "=" + labels[key] + ","
	}
	if p.Histogram != nil {
		sortedBuckets := p.Histogram.GetBuckets()
		sort.Float64s(sortedBuckets)
		for _, bucket := range sortedBuckets {
			desc += "bucket=" + fmt.Sprint(bucket) + ","
		}
	}
	desc += "}"
	return desc
}

func sortedMapStringStringKeys(in map[string]string) []string {
	var stringList []string
	for key := range in {
		stringList = append(stringList, key)
	}
	sort.Strings(stringList)
	return stringList
}

func (p *Prometheus) IsRealtime() bool {
	return p.GetMetricType() == MetricTypeGauge && p.Gauge.Realtime != nil && *p.Gauge.Realtime
}

// MetricLabel is a single label for a prometheus metric
type MetricLabel struct {
	Key   string `json:"key" protobuf:"bytes,1,opt,name=key"`
	Value string `json:"value" protobuf:"bytes,2,opt,name=value"`
}

// Gauge is a Gauge prometheus metric
type Gauge struct {
	// Value is the value of the metric
	Value string `json:"value" protobuf:"bytes,1,opt,name=value"`
	// Realtime emits this metric in real time if applicable
	Realtime *bool `json:"realtime" protobuf:"varint,2,opt,name=realtime"`
}

// Histogram is a Histogram prometheus metric
type Histogram struct {
	// Value is the value of the metric
	Value string `json:"value" protobuf:"bytes,3,opt,name=value"`
	// Buckets is a list of bucket divisors for the histogram
	Buckets []Amount `json:"buckets" protobuf:"bytes,4,rep,name=buckets"`
}

func (in *Histogram) GetBuckets() []float64 {
	buckets := make([]float64, len(in.Buckets))
	for i, bucket := range in.Buckets {
		buckets[i], _ = bucket.Float64()
	}
	return buckets
}

// Counter is a Counter prometheus metric
type Counter struct {
	// Value is the value of the metric
	Value string `json:"value" protobuf:"bytes,1,opt,name=value"`
}

// Memoization
type Memoize struct {
	Key   string `json:"key" protobuf:"bytes,1,opt,name=key"`
	Cache *Cache `json:"cache" protobuf:"bytes,2,opt,name=cache"`
}

type MemoizationStatus struct {
	Hit       bool   `json:"hit" protobuf:"bytes,1,opt,name=hit"`
	Key       string `json:"key" protobuf:"bytes,2,opt,name=key"`
	CacheName string `json:"cacheName" protobuf:"bytes,3,opt,name=cacheName"`
}

type Cache struct {
	ConfigMap *apiv1.ConfigMapKeySelector `json:"configMap" protobuf:"bytes,1,opt,name=configMap"`
}<|MERGE_RESOLUTION|>--- conflicted
+++ resolved
@@ -677,13 +677,11 @@
 	// Make Artifacts optional, if Artifacts doesn't generate or exist
 	Optional bool `json:"optional,omitempty" protobuf:"varint,8,opt,name=optional"`
 
-<<<<<<< HEAD
-	// If mode is set, apply the permission recursively into the artifact if it is a folder
-	RecurseMode bool `json:"recurseMode,omitempty" protobuf:"varint,9,opt,name=recurseMode"`
-=======
 	// SubPath allows an artifact to be sourced from a subpath within the specified source
 	SubPath string `json:"subPath,omitempty" protobuf:"bytes,9,opt,name=subPath"`
->>>>>>> fd3fca80
+
+	// If mode is set, apply the permission recursively into the artifact if it is a folder
+	RecurseMode bool `json:"recurseMode,omitempty" protobuf:"varint,10,opt,name=recurseMode"`
 }
 
 // PodGC describes how to delete completed pods as they complete

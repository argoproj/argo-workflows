--- conflicted
+++ resolved
@@ -559,14 +559,10 @@
 	HDFS *HDFSArtifact `json:"hdfs,omitempty" protobuf:"bytes,6,opt,name=hdfs"`
 
 	// Raw contains raw artifact location details
-<<<<<<< HEAD
 	Raw *RawArtifact `json:"raw,omitempty"`
 
 	// OSS contains OSS artifact location details
 	OSS *OSSArtifact `json:"s3,omitempty"`
-=======
-	Raw *RawArtifact `json:"raw,omitempty" protobuf:"bytes,7,opt,name=raw"`
->>>>>>> 7e9b2b58
 }
 
 type ArtifactRepositoryRef struct {

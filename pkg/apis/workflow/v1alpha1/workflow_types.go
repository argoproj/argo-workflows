package v1alpha1

import (
	"encoding/json"
	"fmt"
	"hash/fnv"
	"net/url"
	"path"
	"reflect"
	"sort"
	"strings"
	"time"

	apiv1 "k8s.io/api/core/v1"
	policyv1beta "k8s.io/api/policy/v1beta1"
	"k8s.io/apimachinery/pkg/api/resource"
	metav1 "k8s.io/apimachinery/pkg/apis/meta/v1"
	"k8s.io/apimachinery/pkg/labels"
	"k8s.io/apimachinery/pkg/util/intstr"

	"github.com/argoproj/argo-workflows/v3/util/slice"
)

// TemplateType is the type of a template
type TemplateType string

// Possible template types
const (
	TemplateTypeContainer    TemplateType = "Container"
	TemplateTypeContainerSet TemplateType = "ContainerSet"
	TemplateTypeSteps        TemplateType = "Steps"
	TemplateTypeScript       TemplateType = "Script"
	TemplateTypeResource     TemplateType = "Resource"
	TemplateTypeDAG          TemplateType = "DAG"
	TemplateTypeSuspend      TemplateType = "Suspend"
	TemplateTypeData         TemplateType = "Data"
	TemplateTypeHTTP         TemplateType = "HTTP"
	TemplateTypeUnknown      TemplateType = "Unknown"
)

// NodePhase is a label for the condition of a node at the current time.
type NodePhase string

// Workflow and node statuses
const (
	// Node is waiting to run
	NodePending NodePhase = "Pending"
	// Node is running
	NodeRunning NodePhase = "Running"
	// Node finished with no errors
	NodeSucceeded NodePhase = "Succeeded"
	// Node was skipped
	NodeSkipped NodePhase = "Skipped"
	// Node or child of node exited with non-0 code
	NodeFailed NodePhase = "Failed"
	// Node had an error other than a non 0 exit code
	NodeError NodePhase = "Error"
	// Node was omitted because its `depends` condition was not met (only relevant in DAGs)
	NodeOmitted NodePhase = "Omitted"
)

// NodeType is the type of a node
type NodeType string

// Node types
const (
	NodeTypePod       NodeType = "Pod"
	NodeTypeContainer NodeType = "Container"
	NodeTypeSteps     NodeType = "Steps"
	NodeTypeStepGroup NodeType = "StepGroup"
	NodeTypeDAG       NodeType = "DAG"
	NodeTypeTaskGroup NodeType = "TaskGroup"
	NodeTypeRetry     NodeType = "Retry"
	NodeTypeSkipped   NodeType = "Skipped"
	NodeTypeSuspend   NodeType = "Suspend"
	NodeTypeHTTP      NodeType = "HTTP"
)

// PodGCStrategy is the strategy when to delete completed pods for GC.
type PodGCStrategy string

func (s PodGCStrategy) IsValid() bool {
	switch s {
	case PodGCOnPodNone,
		PodGCOnPodCompletion,
		PodGCOnPodSuccess,
		PodGCOnWorkflowCompletion,
		PodGCOnWorkflowSuccess:
		return true
	}
	return false
}

// PodGCStrategy
const (
	PodGCOnPodNone            PodGCStrategy = ""
	PodGCOnPodCompletion      PodGCStrategy = "OnPodCompletion"
	PodGCOnPodSuccess         PodGCStrategy = "OnPodSuccess"
	PodGCOnWorkflowCompletion PodGCStrategy = "OnWorkflowCompletion"
	PodGCOnWorkflowSuccess    PodGCStrategy = "OnWorkflowSuccess"
)

// VolumeClaimGCStrategy is the strategy to use when deleting volumes from completed workflows
type VolumeClaimGCStrategy string

const (
	VolumeClaimGCOnCompletion VolumeClaimGCStrategy = "OnWorkflowCompletion"
	VolumeClaimGCOnSuccess    VolumeClaimGCStrategy = "OnWorkflowSuccess"
)

// Workflow is the definition of a workflow resource
// +genclient
// +genclient:noStatus
// +kubebuilder:resource:shortName=wf
// +kubebuilder:printcolumn:name="Status",type="string",JSONPath=".status.phase",description="Status of the workflow"
// +kubebuilder:printcolumn:name="Age",type="date",format="date-time",JSONPath=".status.startedAt",description="When the workflow was started"
// +k8s:deepcopy-gen:interfaces=k8s.io/apimachinery/pkg/runtime.Object
type Workflow struct {
	metav1.TypeMeta   `json:",inline"`
	metav1.ObjectMeta `json:"metadata" protobuf:"bytes,1,opt,name=metadata"`
	Spec              WorkflowSpec   `json:"spec" protobuf:"bytes,2,opt,name=spec "`
	Status            WorkflowStatus `json:"status,omitempty" protobuf:"bytes,3,opt,name=status"`
}

// Workflows is a sort interface which sorts running jobs earlier before considering FinishedAt
type Workflows []Workflow

func (w Workflows) Len() int      { return len(w) }
func (w Workflows) Swap(i, j int) { w[i], w[j] = w[j], w[i] }
func (w Workflows) Less(i, j int) bool {
	iStart := w[i].ObjectMeta.CreationTimestamp
	iFinish := w[i].Status.FinishedAt
	jStart := w[j].ObjectMeta.CreationTimestamp
	jFinish := w[j].Status.FinishedAt
	if iFinish.IsZero() && jFinish.IsZero() {
		return !iStart.Before(&jStart)
	}
	if iFinish.IsZero() && !jFinish.IsZero() {
		return true
	}
	if !iFinish.IsZero() && jFinish.IsZero() {
		return false
	}
	return jFinish.Before(&iFinish)
}

type WorkflowPredicate = func(wf Workflow) bool

func (w Workflows) Filter(predicate WorkflowPredicate) Workflows {
	var out Workflows
	for _, wf := range w {
		if predicate(wf) {
			out = append(out, wf)
		}
	}
	return out
}

// GetTTLStrategy return TTLStrategy based on Order of precedence:
// 1. Workflow, 2. WorkflowTemplate, 3. Workflowdefault
func (w *Workflow) GetTTLStrategy() *TTLStrategy {
	var ttlStrategy *TTLStrategy
	// TTLStrategy from WorkflowTemplate
	if w.Status.StoredWorkflowSpec != nil && w.Status.StoredWorkflowSpec.GetTTLStrategy() != nil {
		ttlStrategy = w.Status.StoredWorkflowSpec.GetTTLStrategy()
	}
	// TTLStrategy from Workflow
	if w.Spec.GetTTLStrategy() != nil {
		ttlStrategy = w.Spec.GetTTLStrategy()
	}
	return ttlStrategy
}

var (
	WorkflowCreatedAfter = func(t time.Time) WorkflowPredicate {
		return func(wf Workflow) bool {
			return wf.ObjectMeta.CreationTimestamp.After(t)
		}
	}
	WorkflowFinishedBefore = func(t time.Time) WorkflowPredicate {
		return func(wf Workflow) bool {
			return !wf.Status.FinishedAt.IsZero() && wf.Status.FinishedAt.Time.Before(t)
		}
	}
	WorkflowRanBetween = func(startTime time.Time, endTime time.Time) WorkflowPredicate {
		return func(wf Workflow) bool {
			return wf.ObjectMeta.CreationTimestamp.After(startTime) && !wf.Status.FinishedAt.IsZero() && wf.Status.FinishedAt.Time.Before(endTime)
		}
	}
)

// WorkflowList is list of Workflow resources
// +k8s:deepcopy-gen:interfaces=k8s.io/apimachinery/pkg/runtime.Object
type WorkflowList struct {
	metav1.TypeMeta `json:",inline"`
	metav1.ListMeta `json:"metadata" protobuf:"bytes,1,opt,name=metadata"`
	Items           Workflows `json:"items" protobuf:"bytes,2,opt,name=items"`
}

var _ TemplateHolder = &Workflow{}

// TTLStrategy is the strategy for the time to live depending on if the workflow succeeded or failed
type TTLStrategy struct {
	// SecondsAfterCompletion is the number of seconds to live after completion
	SecondsAfterCompletion *int32 `json:"secondsAfterCompletion,omitempty" protobuf:"bytes,1,opt,name=secondsAfterCompletion"`
	// SecondsAfterSuccess is the number of seconds to live after success
	SecondsAfterSuccess *int32 `json:"secondsAfterSuccess,omitempty" protobuf:"bytes,2,opt,name=secondsAfterSuccess"`
	// SecondsAfterFailure is the number of seconds to live after failure
	SecondsAfterFailure *int32 `json:"secondsAfterFailure,omitempty" protobuf:"bytes,3,opt,name=secondsAfterFailure"`
}

// WorkflowSpec is the specification of a Workflow.
type WorkflowSpec struct {
	// Templates is a list of workflow templates used in a workflow
	// +patchStrategy=merge
	// +patchMergeKey=name
	Templates []Template `json:"templates,omitempty" patchStrategy:"merge" patchMergeKey:"name" protobuf:"bytes,1,opt,name=templates"`

	// Entrypoint is a template reference to the starting point of the workflow.
	Entrypoint string `json:"entrypoint,omitempty" protobuf:"bytes,2,opt,name=entrypoint"`

	// Arguments contain the parameters and artifacts sent to the workflow entrypoint
	// Parameters are referencable globally using the 'workflow' variable prefix.
	// e.g. {{workflow.parameters.myparam}}
	Arguments Arguments `json:"arguments,omitempty" protobuf:"bytes,3,opt,name=arguments"`

	// ServiceAccountName is the name of the ServiceAccount to run all pods of the workflow as.
	ServiceAccountName string `json:"serviceAccountName,omitempty" protobuf:"bytes,4,opt,name=serviceAccountName"`

	// AutomountServiceAccountToken indicates whether a service account token should be automatically mounted in pods.
	// ServiceAccountName of ExecutorConfig must be specified if this value is false.
	AutomountServiceAccountToken *bool `json:"automountServiceAccountToken,omitempty" protobuf:"varint,28,opt,name=automountServiceAccountToken"`

	// Executor holds configurations of executor containers of the workflow.
	Executor *ExecutorConfig `json:"executor,omitempty" protobuf:"bytes,29,opt,name=executor"`

	// Volumes is a list of volumes that can be mounted by containers in a workflow.
	// +patchStrategy=merge
	// +patchMergeKey=name
	Volumes []apiv1.Volume `json:"volumes,omitempty" patchStrategy:"merge" patchMergeKey:"name" protobuf:"bytes,5,opt,name=volumes"`

	// VolumeClaimTemplates is a list of claims that containers are allowed to reference.
	// The Workflow controller will create the claims at the beginning of the workflow
	// and delete the claims upon completion of the workflow
	// +patchStrategy=merge
	// +patchMergeKey=name
	VolumeClaimTemplates []apiv1.PersistentVolumeClaim `json:"volumeClaimTemplates,omitempty" patchStrategy:"merge" patchMergeKey:"name" protobuf:"bytes,6,opt,name=volumeClaimTemplates"`

	// Parallelism limits the max total parallel pods that can execute at the same time in a workflow
	Parallelism *int64 `json:"parallelism,omitempty" protobuf:"bytes,7,opt,name=parallelism"`

	// ArtifactRepositoryRef specifies the configMap name and key containing the artifact repository config.
	ArtifactRepositoryRef *ArtifactRepositoryRef `json:"artifactRepositoryRef,omitempty" protobuf:"bytes,8,opt,name=artifactRepositoryRef"`

	// Suspend will suspend the workflow and prevent execution of any future steps in the workflow
	Suspend *bool `json:"suspend,omitempty" protobuf:"bytes,9,opt,name=suspend"`

	// NodeSelector is a selector which will result in all pods of the workflow
	// to be scheduled on the selected node(s). This is able to be overridden by
	// a nodeSelector specified in the template.
	NodeSelector map[string]string `json:"nodeSelector,omitempty" protobuf:"bytes,10,opt,name=nodeSelector"`

	// Affinity sets the scheduling constraints for all pods in the workflow.
	// Can be overridden by an affinity specified in the template
	Affinity *apiv1.Affinity `json:"affinity,omitempty" protobuf:"bytes,11,opt,name=affinity"`

	// Tolerations to apply to workflow pods.
	// +patchStrategy=merge
	// +patchMergeKey=key
	Tolerations []apiv1.Toleration `json:"tolerations,omitempty" patchStrategy:"merge" patchMergeKey:"key" protobuf:"bytes,12,opt,name=tolerations"`

	// ImagePullSecrets is a list of references to secrets in the same namespace to use for pulling any images
	// in pods that reference this ServiceAccount. ImagePullSecrets are distinct from Secrets because Secrets
	// can be mounted in the pod, but ImagePullSecrets are only accessed by the kubelet.
	// More info: https://kubernetes.io/docs/concepts/containers/images/#specifying-imagepullsecrets-on-a-pod
	// +patchStrategy=merge
	// +patchMergeKey=name
	ImagePullSecrets []apiv1.LocalObjectReference `json:"imagePullSecrets,omitempty" patchStrategy:"merge" patchMergeKey:"name" protobuf:"bytes,13,opt,name=imagePullSecrets"`

	// Host networking requested for this workflow pod. Default to false.
	HostNetwork *bool `json:"hostNetwork,omitempty" protobuf:"bytes,14,opt,name=hostNetwork"`

	// Set DNS policy for the pod.
	// Defaults to "ClusterFirst".
	// Valid values are 'ClusterFirstWithHostNet', 'ClusterFirst', 'Default' or 'None'.
	// DNS parameters given in DNSConfig will be merged with the policy selected with DNSPolicy.
	// To have DNS options set along with hostNetwork, you have to specify DNS policy
	// explicitly to 'ClusterFirstWithHostNet'.
	DNSPolicy *apiv1.DNSPolicy `json:"dnsPolicy,omitempty" protobuf:"bytes,15,opt,name=dnsPolicy"`

	// PodDNSConfig defines the DNS parameters of a pod in addition to
	// those generated from DNSPolicy.
	DNSConfig *apiv1.PodDNSConfig `json:"dnsConfig,omitempty" protobuf:"bytes,16,opt,name=dnsConfig"`

	// OnExit is a template reference which is invoked at the end of the
	// workflow, irrespective of the success, failure, or error of the
	// primary workflow.
	OnExit string `json:"onExit,omitempty" protobuf:"bytes,17,opt,name=onExit"`

	// TTLStrategy limits the lifetime of a Workflow that has finished execution depending on if it
	// Succeeded or Failed. If this struct is set, once the Workflow finishes, it will be
	// deleted after the time to live expires. If this field is unset,
	// the controller config map will hold the default values.
	TTLStrategy *TTLStrategy `json:"ttlStrategy,omitempty" protobuf:"bytes,30,opt,name=ttlStrategy"`

	// Optional duration in seconds relative to the workflow start time which the workflow is
	// allowed to run before the controller terminates the workflow. A value of zero is used to
	// terminate a Running workflow
	ActiveDeadlineSeconds *int64 `json:"activeDeadlineSeconds,omitempty" protobuf:"bytes,19,opt,name=activeDeadlineSeconds"`

	// Priority is used if controller is configured to process limited number of workflows in parallel. Workflows with higher priority are processed first.
	Priority *int32 `json:"priority,omitempty" protobuf:"bytes,20,opt,name=priority"`

	// Set scheduler name for all pods.
	// Will be overridden if container/script template's scheduler name is set.
	// Default scheduler will be used if neither specified.
	// +optional
	SchedulerName string `json:"schedulerName,omitempty" protobuf:"bytes,21,opt,name=schedulerName"`

	// PodGC describes the strategy to use when to deleting completed pods
	PodGC *PodGC `json:"podGC,omitempty" protobuf:"bytes,22,opt,name=podGC"`

	// PriorityClassName to apply to workflow pods.
	PodPriorityClassName string `json:"podPriorityClassName,omitempty" protobuf:"bytes,23,opt,name=podPriorityClassName"`

	// Priority to apply to workflow pods.
	PodPriority *int32 `json:"podPriority,omitempty" protobuf:"bytes,24,opt,name=podPriority"`

	// +patchStrategy=merge
	// +patchMergeKey=ip
	HostAliases []apiv1.HostAlias `json:"hostAliases,omitempty" patchStrategy:"merge" patchMergeKey:"ip" protobuf:"bytes,25,opt,name=hostAliases"`

	// SecurityContext holds pod-level security attributes and common container settings.
	// Optional: Defaults to empty.  See type description for default values of each field.
	// +optional
	SecurityContext *apiv1.PodSecurityContext `json:"securityContext,omitempty" protobuf:"bytes,26,opt,name=securityContext"`

	// PodSpecPatch holds strategic merge patch to apply against the pod spec. Allows parameterization of
	// container fields which are not strings (e.g. resource limits).
	PodSpecPatch string `json:"podSpecPatch,omitempty" protobuf:"bytes,27,opt,name=podSpecPatch"`

	// PodDisruptionBudget holds the number of concurrent disruptions that you allow for Workflow's Pods.
	// Controller will automatically add the selector with workflow name, if selector is empty.
	// Optional: Defaults to empty.
	// +optional
	PodDisruptionBudget *policyv1beta.PodDisruptionBudgetSpec `json:"podDisruptionBudget,omitempty" protobuf:"bytes,31,opt,name=podDisruptionBudget"`

	// Metrics are a list of metrics emitted from this Workflow
	Metrics *Metrics `json:"metrics,omitempty" protobuf:"bytes,32,opt,name=metrics"`

	// Shutdown will shutdown the workflow according to its ShutdownStrategy
	Shutdown ShutdownStrategy `json:"shutdown,omitempty" protobuf:"bytes,33,opt,name=shutdown,casttype=ShutdownStrategy"`

	// WorkflowTemplateRef holds a reference to a WorkflowTemplate for execution
	WorkflowTemplateRef *WorkflowTemplateRef `json:"workflowTemplateRef,omitempty" protobuf:"bytes,34,opt,name=workflowTemplateRef"`

	// Synchronization holds synchronization lock configuration for this Workflow
	Synchronization *Synchronization `json:"synchronization,omitempty" protobuf:"bytes,35,opt,name=synchronization,casttype=Synchronization"`

	// VolumeClaimGC describes the strategy to use when to deleting volumes from completed workflows
	VolumeClaimGC *VolumeClaimGC `json:"volumeClaimGC,omitempty" protobuf:"bytes,36,opt,name=volumeClaimGC,casttype=VolumeClaimGC"`

	// RetryStrategy for all templates in the workflow.
	RetryStrategy *RetryStrategy `json:"retryStrategy,omitempty" protobuf:"bytes,37,opt,name=retryStrategy"`

	// PodMetadata defines additional metadata that should be applied to workflow pods
	PodMetadata *Metadata `json:"podMetadata,omitempty" protobuf:"bytes,38,opt,name=podMetadata"`

	// TemplateDefaults holds default template values that will apply to all templates in the Workflow, unless overridden on the template-level
	TemplateDefaults *Template `json:"templateDefaults,omitempty" protobuf:"bytes,39,opt,name=templateDefaults"`

	// ArchiveLogs indicates if the container logs should be archived
	ArchiveLogs *bool `json:"archiveLogs,omitempty" protobuf:"varint,40,opt,name=archiveLogs"`

	// Hooks holds the lifecycle hook which is invoked at lifecycle of
	// step, irrespective of the success, failure, or error status of the primary step
	Hooks LifecycleHooks `json:"hooks,omitempty" protobuf:"bytes,41,opt,name=hooks"`
}

// GetVolumeClaimGC returns the VolumeClaimGC that was defined in the workflow spec.  If none was provided, a default value is returned.
func (wfs WorkflowSpec) GetVolumeClaimGC() *VolumeClaimGC {
	// If no volumeClaimGC strategy was provided, we default to the equivalent of "OnSuccess"
	// to match the existing behavior for back-compat
	if wfs.VolumeClaimGC == nil {
		return &VolumeClaimGC{Strategy: VolumeClaimGCOnSuccess}
	}

	return wfs.VolumeClaimGC
}

func (wfs WorkflowSpec) GetTTLStrategy() *TTLStrategy {
	return wfs.TTLStrategy
}

// GetSemaphoreKeys will return list of semaphore configmap keys which are configured in the workflow
// Example key format namespace/configmapname (argo/my-config)
// Return []string
func (wf *Workflow) GetSemaphoreKeys() []string {
	keyMap := make(map[string]bool)
	namespace := wf.Namespace
	var templates []Template
	if wf.Spec.WorkflowTemplateRef == nil {
		templates = wf.Spec.Templates
		if wf.Spec.Synchronization != nil {
			if configMapRef := wf.Spec.Synchronization.getSemaphoreConfigMapRef(); configMapRef != nil {
				key := fmt.Sprintf("%s/%s", namespace, configMapRef.Name)
				keyMap[key] = true
			}
		}
	} else if wf.Status.StoredWorkflowSpec != nil {
		templates = wf.Status.StoredWorkflowSpec.Templates
		if wf.Status.StoredWorkflowSpec.Synchronization != nil {
			if configMapRef := wf.Status.StoredWorkflowSpec.Synchronization.getSemaphoreConfigMapRef(); configMapRef != nil {
				key := fmt.Sprintf("%s/%s", namespace, configMapRef.Name)
				keyMap[key] = true
			}
		}
	}

	for _, tmpl := range templates {
		if tmpl.Synchronization != nil {
			if configMapRef := tmpl.Synchronization.getSemaphoreConfigMapRef(); configMapRef != nil {
				key := fmt.Sprintf("%s/%s", namespace, configMapRef.Name)
				keyMap[key] = true
			}
		}
	}
	var semaphoreKeys []string
	for key := range keyMap {
		semaphoreKeys = append(semaphoreKeys, key)
	}
	return semaphoreKeys
}

type ShutdownStrategy string

const (
	ShutdownStrategyTerminate ShutdownStrategy = "Terminate"
	ShutdownStrategyStop      ShutdownStrategy = "Stop"
	ShutdownStrategyNone      ShutdownStrategy = ""
)

func (s ShutdownStrategy) Enabled() bool {
	return s != ShutdownStrategyNone
}

func (s ShutdownStrategy) ShouldExecute(isOnExitPod bool) bool {
	switch s {
	case ShutdownStrategyTerminate:
		return false
	case ShutdownStrategyStop:
		return isOnExitPod
	default:
		return true
	}
}

// +kubebuilder:validation:Type=array
type ParallelSteps struct {
	Steps []WorkflowStep `json:"-" protobuf:"bytes,1,rep,name=steps"`
}

// WorkflowStep is an anonymous list inside of ParallelSteps (i.e. it does not have a key), so it needs its own
// custom Unmarshaller
func (p *ParallelSteps) UnmarshalJSON(value []byte) error {
	// Since we are writing a custom unmarshaller, we have to enforce the "DisallowUnknownFields" requirement manually.

	// First, get a generic representation of the contents
	var candidate []map[string]interface{}
	err := json.Unmarshal(value, &candidate)
	if err != nil {
		return err
	}

	// Generate a list of all the available JSON fields of the WorkflowStep struct
	availableFields := map[string]bool{}
	reflectType := reflect.TypeOf(WorkflowStep{})
	for i := 0; i < reflectType.NumField(); i++ {
		cleanString := strings.ReplaceAll(reflectType.Field(i).Tag.Get("json"), ",omitempty", "")
		availableFields[cleanString] = true
	}

	// Enforce that no unknown fields are present
	for _, step := range candidate {
		for key := range step {
			if _, ok := availableFields[key]; !ok {
				return fmt.Errorf(`json: unknown field "%s"`, key)
			}
		}
	}

	// Finally, attempt to fully unmarshal the struct
	err = json.Unmarshal(value, &p.Steps)
	if err != nil {
		return err
	}
	return nil
}

func (p ParallelSteps) MarshalJSON() ([]byte, error) {
	return json.Marshal(p.Steps)
}

func (b ParallelSteps) OpenAPISchemaType() []string {
	return []string{"array"}
}

func (b ParallelSteps) OpenAPISchemaFormat() string { return "" }

func (wfs *WorkflowSpec) HasPodSpecPatch() bool {
	return wfs.PodSpecPatch != ""
}

// Template is a reusable and composable unit of execution in a workflow
type Template struct {
	// Name is the name of the template
	Name string `json:"name,omitempty" protobuf:"bytes,1,opt,name=name"`

	// Inputs describe what inputs parameters and artifacts are supplied to this template
	Inputs Inputs `json:"inputs,omitempty" protobuf:"bytes,5,opt,name=inputs"`

	// Outputs describe the parameters and artifacts that this template produces
	Outputs Outputs `json:"outputs,omitempty" protobuf:"bytes,6,opt,name=outputs"`

	// NodeSelector is a selector to schedule this step of the workflow to be
	// run on the selected node(s). Overrides the selector set at the workflow level.
	NodeSelector map[string]string `json:"nodeSelector,omitempty" protobuf:"bytes,7,opt,name=nodeSelector"`

	// Affinity sets the pod's scheduling constraints
	// Overrides the affinity set at the workflow level (if any)
	Affinity *apiv1.Affinity `json:"affinity,omitempty" protobuf:"bytes,8,opt,name=affinity"`

	// Metdata sets the pods's metadata, i.e. annotations and labels
	Metadata Metadata `json:"metadata,omitempty" protobuf:"bytes,9,opt,name=metadata"`

	// Deamon will allow a workflow to proceed to the next step so long as the container reaches readiness
	Daemon *bool `json:"daemon,omitempty" protobuf:"bytes,10,opt,name=daemon"`

	// Steps define a series of sequential/parallel workflow steps
	Steps []ParallelSteps `json:"steps,omitempty" protobuf:"bytes,11,opt,name=steps"`

	// Container is the main container image to run in the pod
	Container *apiv1.Container `json:"container,omitempty" protobuf:"bytes,12,opt,name=container"`

	// ContainerSet groups multiple containers within a single pod.
	ContainerSet *ContainerSetTemplate `json:"containerSet,omitempty" protobuf:"bytes,40,opt,name=containerSet"`

	// Script runs a portion of code against an interpreter
	Script *ScriptTemplate `json:"script,omitempty" protobuf:"bytes,13,opt,name=script"`

	// Resource template subtype which can run k8s resources
	Resource *ResourceTemplate `json:"resource,omitempty" protobuf:"bytes,14,opt,name=resource"`

	// DAG template subtype which runs a DAG
	DAG *DAGTemplate `json:"dag,omitempty" protobuf:"bytes,15,opt,name=dag"`

	// Suspend template subtype which can suspend a workflow when reaching the step
	Suspend *SuspendTemplate `json:"suspend,omitempty" protobuf:"bytes,16,opt,name=suspend"`

	// Data is a data template
	Data *Data `json:"data,omitempty" protobuf:"bytes,39,opt,name=data"`

	// HTTP makes a HTTP request
	HTTP *HTTP `json:"http,omitempty" protobuf:"bytes,42,opt,name=http"`

	// Volumes is a list of volumes that can be mounted by containers in a template.
	// +patchStrategy=merge
	// +patchMergeKey=name
	Volumes []apiv1.Volume `json:"volumes,omitempty" patchStrategy:"merge" patchMergeKey:"name" protobuf:"bytes,17,opt,name=volumes"`

	// InitContainers is a list of containers which run before the main container.
	// +patchStrategy=merge
	// +patchMergeKey=name
	InitContainers []UserContainer `json:"initContainers,omitempty" patchStrategy:"merge" patchMergeKey:"name" protobuf:"bytes,18,opt,name=initContainers"`

	// Sidecars is a list of containers which run alongside the main container
	// Sidecars are automatically killed when the main container completes
	// +patchStrategy=merge
	// +patchMergeKey=name
	Sidecars []UserContainer `json:"sidecars,omitempty" patchStrategy:"merge" patchMergeKey:"name" protobuf:"bytes,19,opt,name=sidecars"`

	// Location in which all files related to the step will be stored (logs, artifacts, etc...).
	// Can be overridden by individual items in Outputs. If omitted, will use the default
	// artifact repository location configured in the controller, appended with the
	// <workflowname>/<nodename> in the key.
	ArchiveLocation *ArtifactLocation `json:"archiveLocation,omitempty" protobuf:"bytes,20,opt,name=archiveLocation"`

	// Optional duration in seconds relative to the StartTime that the pod may be active on a node
	// before the system actively tries to terminate the pod; value must be positive integer
	// This field is only applicable to container and script templates.
	ActiveDeadlineSeconds *intstr.IntOrString `json:"activeDeadlineSeconds,omitempty" protobuf:"bytes,21,opt,name=activeDeadlineSeconds"`

	// RetryStrategy describes how to retry a template when it fails
	RetryStrategy *RetryStrategy `json:"retryStrategy,omitempty" protobuf:"bytes,22,opt,name=retryStrategy"`

	// Parallelism limits the max total parallel pods that can execute at the same time within the
	// boundaries of this template invocation. If additional steps/dag templates are invoked, the
	// pods created by those templates will not be counted towards this total.
	Parallelism *int64 `json:"parallelism,omitempty" protobuf:"bytes,23,opt,name=parallelism"`

	// FailFast, if specified, will fail this template if any of its child pods has failed. This is useful for when this
	// template is expanded with `withItems`, etc.
	FailFast *bool `json:"failFast,omitempty" protobuf:"varint,41,opt,name=failFast"`

	// Tolerations to apply to workflow pods.
	// +patchStrategy=merge
	// +patchMergeKey=key
	Tolerations []apiv1.Toleration `json:"tolerations,omitempty" patchStrategy:"merge" patchMergeKey:"key" protobuf:"bytes,24,opt,name=tolerations"`

	// If specified, the pod will be dispatched by specified scheduler.
	// Or it will be dispatched by workflow scope scheduler if specified.
	// If neither specified, the pod will be dispatched by default scheduler.
	// +optional
	SchedulerName string `json:"schedulerName,omitempty" protobuf:"bytes,25,opt,name=schedulerName"`

	// PriorityClassName to apply to workflow pods.
	PriorityClassName string `json:"priorityClassName,omitempty" protobuf:"bytes,26,opt,name=priorityClassName"`

	// Priority to apply to workflow pods.
	Priority *int32 `json:"priority,omitempty" protobuf:"bytes,27,opt,name=priority"`

	// ServiceAccountName to apply to workflow pods
	ServiceAccountName string `json:"serviceAccountName,omitempty" protobuf:"bytes,28,opt,name=serviceAccountName"`

	// AutomountServiceAccountToken indicates whether a service account token should be automatically mounted in pods.
	// ServiceAccountName of ExecutorConfig must be specified if this value is false.
	AutomountServiceAccountToken *bool `json:"automountServiceAccountToken,omitempty" protobuf:"varint,32,opt,name=automountServiceAccountToken"`

	// Executor holds configurations of the executor container.
	Executor *ExecutorConfig `json:"executor,omitempty" protobuf:"bytes,33,opt,name=executor"`

	// HostAliases is an optional list of hosts and IPs that will be injected into the pod spec
	// +patchStrategy=merge
	// +patchMergeKey=ip
	HostAliases []apiv1.HostAlias `json:"hostAliases,omitempty" patchStrategy:"merge" patchMergeKey:"ip" protobuf:"bytes,29,opt,name=hostAliases"`

	// SecurityContext holds pod-level security attributes and common container settings.
	// Optional: Defaults to empty.  See type description for default values of each field.
	// +optional
	SecurityContext *apiv1.PodSecurityContext `json:"securityContext,omitempty" protobuf:"bytes,30,opt,name=securityContext"`

	// PodSpecPatch holds strategic merge patch to apply against the pod spec. Allows parameterization of
	// container fields which are not strings (e.g. resource limits).
	PodSpecPatch string `json:"podSpecPatch,omitempty" protobuf:"bytes,31,opt,name=podSpecPatch"`

	// Metrics are a list of metrics emitted from this template
	Metrics *Metrics `json:"metrics,omitempty" protobuf:"bytes,35,opt,name=metrics"`

	// Synchronization holds synchronization lock configuration for this template
	Synchronization *Synchronization `json:"synchronization,omitempty" protobuf:"bytes,36,opt,name=synchronization,casttype=Synchronization"`

	// Memoize allows templates to use outputs generated from already executed templates
	Memoize *Memoize `json:"memoize,omitempty" protobuf:"bytes,37,opt,name=memoize"`

	// Timeout allows to set the total node execution timeout duration counting from the node's start time.
	// This duration also includes time in which the node spends in Pending state. This duration may not be applied to Step or DAG templates.
	Timeout string `json:"timeout,omitempty" protobuf:"bytes,38,opt,name=timeout"`
}

// SetType will set the template object based on template type.
func (tmpl *Template) SetType(tmplType TemplateType) {
	switch tmplType {
	case TemplateTypeSteps:
		tmpl.setTemplateObjs(tmpl.Steps, nil, nil, nil, nil, nil, nil)
	case TemplateTypeDAG:
		tmpl.setTemplateObjs(nil, tmpl.DAG, nil, nil, nil, nil, nil)
	case TemplateTypeContainer:
		tmpl.setTemplateObjs(nil, nil, tmpl.Container, nil, nil, nil, nil)
	case TemplateTypeScript:
		tmpl.setTemplateObjs(nil, nil, nil, tmpl.Script, nil, nil, nil)
	case TemplateTypeResource:
		tmpl.setTemplateObjs(nil, nil, nil, nil, tmpl.Resource, nil, nil)
	case TemplateTypeData:
		tmpl.setTemplateObjs(nil, nil, nil, nil, nil, tmpl.Data, nil)
	case TemplateTypeSuspend:
		tmpl.setTemplateObjs(nil, nil, nil, nil, nil, nil, tmpl.Suspend)
	}
}

func (tmpl *Template) setTemplateObjs(steps []ParallelSteps, dag *DAGTemplate, container *apiv1.Container, script *ScriptTemplate, resource *ResourceTemplate, data *Data, suspend *SuspendTemplate) {
	tmpl.Steps = steps
	tmpl.DAG = dag
	tmpl.Container = container
	tmpl.Script = script
	tmpl.Resource = resource
	tmpl.Data = data
	tmpl.Suspend = suspend
}

// GetBaseTemplate returns a base template content.
func (tmpl *Template) GetBaseTemplate() *Template {
	baseTemplate := tmpl.DeepCopy()
	baseTemplate.Inputs = Inputs{}
	return baseTemplate
}

func (tmpl *Template) HasPodSpecPatch() bool {
	return tmpl.PodSpecPatch != ""
}

func (tmpl *Template) GetSidecarNames() []string {
	var containerNames []string
	for _, s := range tmpl.Sidecars {
		containerNames = append(containerNames, s.Name)
	}
	return containerNames
}

func (tmpl *Template) IsFailFast() bool {
	return tmpl.FailFast != nil && *tmpl.FailFast
}

func (tmpl *Template) HasParallelism() bool {
	return tmpl.Parallelism != nil && *tmpl.Parallelism > 0
}

type Artifacts []Artifact

func (a Artifacts) GetArtifactByName(name string) *Artifact {
	for _, art := range a {
		if art.Name == name {
			return &art
		}
	}
	return nil
}

// Inputs are the mechanism for passing parameters, artifacts, volumes from one template to another
type Inputs struct {
	// Parameters are a list of parameters passed as inputs
	// +patchStrategy=merge
	// +patchMergeKey=name
	Parameters []Parameter `json:"parameters,omitempty" patchStrategy:"merge" patchMergeKey:"name" protobuf:"bytes,1,opt,name=parameters"`

	// Artifact are a list of artifacts passed as inputs
	// +patchStrategy=merge
	// +patchMergeKey=name
	Artifacts Artifacts `json:"artifacts,omitempty" patchStrategy:"merge" patchMergeKey:"name" protobuf:"bytes,2,opt,name=artifacts"`
}

func (in Inputs) IsEmpty() bool {
	return len(in.Parameters) == 0 && len(in.Artifacts) == 0
}

// Pod metdata
type Metadata struct {
	Annotations map[string]string `json:"annotations,omitempty" protobuf:"bytes,1,opt,name=annotations"`
	Labels      map[string]string `json:"labels,omitempty" protobuf:"bytes,2,opt,name=labels"`
}

// Parameter indicate a passed string parameter to a service template with an optional default value
type Parameter struct {
	// Name is the parameter name
	Name string `json:"name" protobuf:"bytes,1,opt,name=name"`

	// Default is the default value to use for an input parameter if a value was not supplied
	Default *AnyString `json:"default,omitempty" protobuf:"bytes,2,opt,name=default"`

	// Value is the literal value to use for the parameter.
	// If specified in the context of an input parameter, the value takes precedence over any passed values
	Value *AnyString `json:"value,omitempty" protobuf:"bytes,3,opt,name=value"`

	// ValueFrom is the source for the output parameter's value
	ValueFrom *ValueFrom `json:"valueFrom,omitempty" protobuf:"bytes,4,opt,name=valueFrom"`

	// GlobalName exports an output parameter to the global scope, making it available as
	// '{{workflow.outputs.parameters.XXXX}} and in workflow.status.outputs.parameters
	GlobalName string `json:"globalName,omitempty" protobuf:"bytes,5,opt,name=globalName"`

	// Enum holds a list of string values to choose from, for the actual value of the parameter
	Enum []AnyString `json:"enum,omitempty" protobuf:"bytes,6,rep,name=enum"`

	// Description is the parameter description
	Description *AnyString `json:"description,omitempty" protobuf:"bytes,7,opt,name=description"`
}

// ValueFrom describes a location in which to obtain the value to a parameter
type ValueFrom struct {
	// Path in the container to retrieve an output parameter value from in container templates
	Path string `json:"path,omitempty" protobuf:"bytes,1,opt,name=path"`

	// JSONPath of a resource to retrieve an output parameter value from in resource templates
	JSONPath string `json:"jsonPath,omitempty" protobuf:"bytes,2,opt,name=jsonPath"`

	// JQFilter expression against the resource object in resource templates
	JQFilter string `json:"jqFilter,omitempty" protobuf:"bytes,3,opt,name=jqFilter"`

	// Selector (https://github.com/antonmedv/expr) that is evaluated against the event to get the value of the parameter. E.g. `payload.message`
	Event string `json:"event,omitempty" protobuf:"bytes,7,opt,name=event"`

	// Parameter reference to a step or dag task in which to retrieve an output parameter value from
	// (e.g. '{{steps.mystep.outputs.myparam}}')
	Parameter string `json:"parameter,omitempty" protobuf:"bytes,4,opt,name=parameter"`

	// Supplied value to be filled in directly, either through the CLI, API, etc.
	Supplied *SuppliedValueFrom `json:"supplied,omitempty" protobuf:"bytes,6,opt,name=supplied"`

	// ConfigMapKeyRef is configmap selector for input parameter configuration
	ConfigMapKeyRef *apiv1.ConfigMapKeySelector `json:"configMapKeyRef,omitempty" protobuf:"bytes,9,opt,name=configMapKeyRef"`

	// Default specifies a value to be used if retrieving the value from the specified source fails
	Default *AnyString `json:"default,omitempty" protobuf:"bytes,5,opt,name=default"`

	// Expression, if defined, is evaluated to specify the value for the parameter
	Expression string `json:"expression,omitempty" protobuf:"bytes,8,rep,name=expression"`
}

func (p *Parameter) HasValue() bool {
	return p.Value != nil || p.Default != nil || p.ValueFrom != nil
}

func (p *Parameter) GetValue() string {
	if p.Value != nil {
		return p.Value.String()
	}
	if p.Default != nil {
		return p.Default.String()
	}
	return ""
}

// SuppliedValueFrom is a placeholder for a value to be filled in directly, either through the CLI, API, etc.
type SuppliedValueFrom struct{}

// Artifact indicates an artifact to place at a specified path
type Artifact struct {
	// name of the artifact. must be unique within a template's inputs/outputs.
	Name string `json:"name" protobuf:"bytes,1,opt,name=name"`

	// Path is the container path to the artifact
	Path string `json:"path,omitempty" protobuf:"bytes,2,opt,name=path"`

	// mode bits to use on this file, must be a value between 0 and 0777
	// set when loading input artifacts.
	Mode *int32 `json:"mode,omitempty" protobuf:"varint,3,opt,name=mode"`

	// From allows an artifact to reference an artifact from a previous step
	From string `json:"from,omitempty" protobuf:"bytes,4,opt,name=from"`

	// ArtifactLocation contains the location of the artifact
	ArtifactLocation `json:",inline" protobuf:"bytes,5,opt,name=artifactLocation"`

	// GlobalName exports an output artifact to the global scope, making it available as
	// '{{workflow.outputs.artifacts.XXXX}} and in workflow.status.outputs.artifacts
	GlobalName string `json:"globalName,omitempty" protobuf:"bytes,6,opt,name=globalName"`

	// Archive controls how the artifact will be saved to the artifact repository.
	Archive *ArchiveStrategy `json:"archive,omitempty" protobuf:"bytes,7,opt,name=archive"`

	// Make Artifacts optional, if Artifacts doesn't generate or exist
	Optional bool `json:"optional,omitempty" protobuf:"varint,8,opt,name=optional"`

	// SubPath allows an artifact to be sourced from a subpath within the specified source
	SubPath string `json:"subPath,omitempty" protobuf:"bytes,9,opt,name=subPath"`

	// If mode is set, apply the permission recursively into the artifact if it is a folder
	RecurseMode bool `json:"recurseMode,omitempty" protobuf:"varint,10,opt,name=recurseMode"`

	// FromExpression, if defined, is evaluated to specify the value for the artifact
	FromExpression string `json:"fromExpression,omitempty" protobuf:"bytes,11,opt,name=fromExpression"`
}

// PodGC describes how to delete completed pods as they complete
type PodGC struct {
	// Strategy is the strategy to use. One of "OnPodCompletion", "OnPodSuccess", "OnWorkflowCompletion", "OnWorkflowSuccess"
	Strategy PodGCStrategy `json:"strategy,omitempty" protobuf:"bytes,1,opt,name=strategy,casttype=PodGCStrategy"`
	// LabelSelector is the label selector to check if the pods match the labels before being added to the pod GC queue.
	LabelSelector *metav1.LabelSelector `json:"labelSelector,omitempty" protobuf:"bytes,2,opt,name=labelSelector"`
}

// GetLabelSelector gets the label selector from podGC.
func (podGC *PodGC) GetLabelSelector() (labels.Selector, error) {
	if podGC == nil {
		return labels.Nothing(), nil
	}
	if podGC.LabelSelector == nil {
		return labels.Everything(), nil
	}
	return metav1.LabelSelectorAsSelector(podGC.LabelSelector)
}

func (podGC *PodGC) GetStrategy() PodGCStrategy {
	if podGC != nil {
		return podGC.Strategy
	}
	return PodGCOnPodNone
}

// VolumeClaimGC describes how to delete volumes from completed Workflows
type VolumeClaimGC struct {
	// Strategy is the strategy to use. One of "OnWorkflowCompletion", "OnWorkflowSuccess"
	Strategy VolumeClaimGCStrategy `json:"strategy,omitempty" protobuf:"bytes,1,opt,name=strategy,casttype=VolumeClaimGCStrategy"`
}

// GetStrategy returns the VolumeClaimGCStrategy to use for the workflow
func (vgc VolumeClaimGC) GetStrategy() VolumeClaimGCStrategy {
	if vgc.Strategy == "" {
		return VolumeClaimGCOnSuccess
	}

	return vgc.Strategy
}

// ArchiveStrategy describes how to archive files/directory when saving artifacts
type ArchiveStrategy struct {
	Tar  *TarStrategy  `json:"tar,omitempty" protobuf:"bytes,1,opt,name=tar"`
	None *NoneStrategy `json:"none,omitempty" protobuf:"bytes,2,opt,name=none"`
	Zip  *ZipStrategy  `json:"zip,omitempty" protobuf:"bytes,3,opt,name=zip"`
}

// TarStrategy will tar and gzip the file or directory when saving
type TarStrategy struct {
	// CompressionLevel specifies the gzip compression level to use for the artifact.
	// Defaults to gzip.DefaultCompression.
	CompressionLevel *int32 `json:"compressionLevel,omitempty" protobuf:"varint,1,opt,name=compressionLevel"`
}

// ZipStrategy will unzip zipped input artifacts
type ZipStrategy struct{}

// NoneStrategy indicates to skip tar process and upload the files or directory tree as independent
// files. Note that if the artifact is a directory, the artifact driver must support the ability to
// save/load the directory appropriately.
type NoneStrategy struct{}

type ArtifactLocationType interface {
	HasLocation() bool
	GetKey() (string, error)
	SetKey(key string) error
}

// ArtifactLocation describes a location for a single or multiple artifacts.
// It is used as single artifact in the context of inputs/outputs (e.g. outputs.artifacts.artname).
// It is also used to describe the location of multiple artifacts such as the archive location
// of a single workflow step, which the executor will use as a default location to store its files.
type ArtifactLocation struct {
	// ArchiveLogs indicates if the container logs should be archived
	ArchiveLogs *bool `json:"archiveLogs,omitempty" protobuf:"varint,1,opt,name=archiveLogs"`

	// S3 contains S3 artifact location details
	S3 *S3Artifact `json:"s3,omitempty" protobuf:"bytes,2,opt,name=s3"`

	// Git contains git artifact location details
	Git *GitArtifact `json:"git,omitempty" protobuf:"bytes,3,opt,name=git"`

	// HTTP contains HTTP artifact location details
	HTTP *HTTPArtifact `json:"http,omitempty" protobuf:"bytes,4,opt,name=http"`

	// Artifactory contains artifactory artifact location details
	Artifactory *ArtifactoryArtifact `json:"artifactory,omitempty" protobuf:"bytes,5,opt,name=artifactory"`

	// HDFS contains HDFS artifact location details
	HDFS *HDFSArtifact `json:"hdfs,omitempty" protobuf:"bytes,6,opt,name=hdfs"`

	// Raw contains raw artifact location details
	Raw *RawArtifact `json:"raw,omitempty" protobuf:"bytes,7,opt,name=raw"`

	// OSS contains OSS artifact location details
	OSS *OSSArtifact `json:"oss,omitempty" protobuf:"bytes,8,opt,name=oss"`

	// GCS contains GCS artifact location details
	GCS *GCSArtifact `json:"gcs,omitempty" protobuf:"bytes,9,opt,name=gcs"`
}

func (a *ArtifactLocation) Get() (ArtifactLocationType, error) {
	if a == nil {
		return nil, fmt.Errorf("key unsupported: cannot get key for artifact location, because it is invalid")
	} else if a.Artifactory != nil {
		return a.Artifactory, nil
	} else if a.Git != nil {
		return a.Git, nil
	} else if a.GCS != nil {
		return a.GCS, nil
	} else if a.HDFS != nil {
		return a.HDFS, nil
	} else if a.HTTP != nil {
		return a.HTTP, nil
	} else if a.OSS != nil {
		return a.OSS, nil
	} else if a.Raw != nil {
		return a.Raw, nil
	} else if a.S3 != nil {
		return a.S3, nil
	}
	return nil, fmt.Errorf("You need to configure artifact storage. More information on how to do this can be found in the docs: https://argoproj.github.io/argo-workflows/configure-artifact-repository/")
}

// SetType sets the type of the artifact to type the argument.
// Any existing value is deleted.
func (a *ArtifactLocation) SetType(x ArtifactLocationType) error {
	switch v := x.(type) {
	case *ArtifactoryArtifact:
		a.Artifactory = &ArtifactoryArtifact{}
	case *GCSArtifact:
		a.GCS = &GCSArtifact{}
	case *HDFSArtifact:
		a.HDFS = &HDFSArtifact{}
	case *HTTPArtifact:
		a.HTTP = &HTTPArtifact{}
	case *OSSArtifact:
		a.OSS = &OSSArtifact{}
	case *RawArtifact:
		a.Raw = &RawArtifact{}
	case *S3Artifact:
		a.S3 = &S3Artifact{}
	default:
		return fmt.Errorf("set type not supported for type: %v", reflect.TypeOf(v))
	}
	return nil
}

func (a *ArtifactLocation) HasLocationOrKey() bool {
	return a.HasLocation() || a.HasKey()
}

// HasKey returns whether or not an artifact has a key. They may or may not also HasLocation.
func (a *ArtifactLocation) HasKey() bool {
	key, _ := a.GetKey()
	return key != ""
}

// set the key to a new value, use path.Join to combine items
func (a *ArtifactLocation) SetKey(key string) error {
	v, err := a.Get()
	if err != nil {
		return err
	}
	return v.SetKey(key)
}

func (a *ArtifactLocation) AppendToKey(x string) error {
	key, err := a.GetKey()
	if err != nil {
		return err
	}
	return a.SetKey(path.Join(key, x))
}

// Relocate copies all location info from the parameter, except the key.
// But only if it does not have a location already.
func (a *ArtifactLocation) Relocate(l *ArtifactLocation) error {
	if a.HasLocation() {
		return nil
	}
	if l == nil {
		return fmt.Errorf("template artifact location not set")
	}
	key, err := a.GetKey()
	if err != nil {
		return err
	}
	*a = *l.DeepCopy()
	return a.SetKey(key)
}

// HasLocation whether or not an artifact has a *full* location defined
// An artifact that has a location implicitly has a key (i.e. HasKey() == true).
func (a *ArtifactLocation) HasLocation() bool {
	v, err := a.Get()
	return err == nil && v.HasLocation()
}

func (a *ArtifactLocation) IsArchiveLogs() bool {
	return a != nil && a.ArchiveLogs != nil && *a.ArchiveLogs
}

func (a *ArtifactLocation) GetKey() (string, error) {
	v, err := a.Get()
	if err != nil {
		return "", err
	}
	return v.GetKey()
}

// +protobuf.options.(gogoproto.goproto_stringer)=false
type ArtifactRepositoryRef struct {
	// The name of the config map. Defaults to "artifact-repositories".
	ConfigMap string `json:"configMap,omitempty" protobuf:"bytes,1,opt,name=configMap"`
	// The config map key. Defaults to the value of the "workflows.argoproj.io/default-artifact-repository" annotation.
	Key string `json:"key,omitempty" protobuf:"bytes,2,opt,name=key"`
}

func (r *ArtifactRepositoryRef) GetConfigMapOr(configMap string) string {
	if r == nil || r.ConfigMap == "" {
		return configMap
	}
	return r.ConfigMap
}

func (r *ArtifactRepositoryRef) GetKeyOr(key string) string {
	if r == nil || r.Key == "" {
		return key
	}
	return r.Key
}

func (r *ArtifactRepositoryRef) String() string {
	if r == nil {
		return "nil"
	}
	return fmt.Sprintf("%s#%s", r.ConfigMap, r.Key)
}

// +protobuf.options.(gogoproto.goproto_stringer)=false
type ArtifactRepositoryRefStatus struct {
	ArtifactRepositoryRef `json:",inline" protobuf:"bytes,1,opt,name=artifactRepositoryRef"`
	// The namespace of the config map. Defaults to the workflow's namespace, or the controller's namespace (if found).
	Namespace string `json:"namespace,omitempty" protobuf:"bytes,2,opt,name=namespace"`
	// If this ref represents the default artifact repository, rather than a config map.
	Default bool `json:"default,omitempty" protobuf:"varint,3,opt,name=default"`
	// The repository the workflow will use. This maybe empty before v3.1.
	ArtifactRepository *ArtifactRepository `json:"artifactRepository,omitempty" protobuf:"bytes,4,opt,name=artifactRepository"`
}

func (r *ArtifactRepositoryRefStatus) String() string {
	if r == nil {
		return "nil"
	}
	if r.Default {
		return "default-artifact-repository"
	}
	return fmt.Sprintf("%s/%s", r.Namespace, r.ArtifactRepositoryRef.String())
}

// Outputs hold parameters, artifacts, and results from a step
type Outputs struct {
	// Parameters holds the list of output parameters produced by a step
	// +patchStrategy=merge
	// +patchMergeKey=name
	Parameters []Parameter `json:"parameters,omitempty" patchStrategy:"merge" patchMergeKey:"name" protobuf:"bytes,1,rep,name=parameters"`

	// Artifacts holds the list of output artifacts produced by a step
	// +patchStrategy=merge
	// +patchMergeKey=name
	Artifacts Artifacts `json:"artifacts,omitempty" patchStrategy:"merge" patchMergeKey:"name" protobuf:"bytes,2,rep,name=artifacts"`

	// Result holds the result (stdout) of a script template
	Result *string `json:"result,omitempty" protobuf:"bytes,3,opt,name=result"`

	// ExitCode holds the exit code of a script template
	ExitCode *string `json:"exitCode,omitempty" protobuf:"bytes,4,opt,name=exitCode"`
}

// WorkflowStep is a reference to a template to execute in a series of step
type WorkflowStep struct {
	// Name of the step
	Name string `json:"name,omitempty" protobuf:"bytes,1,opt,name=name"`

	// Template is the name of the template to execute as the step
	Template string `json:"template,omitempty" protobuf:"bytes,2,opt,name=template"`

	// Inline is the template. Template must be empty if this is declared (and vice-versa).
	Inline *Template `json:"inline,omitempty" protobuf:"bytes,13,opt,name=inline"`

	// Arguments hold arguments to the template
	Arguments Arguments `json:"arguments,omitempty" protobuf:"bytes,3,opt,name=arguments"`

	// TemplateRef is the reference to the template resource to execute as the step.
	TemplateRef *TemplateRef `json:"templateRef,omitempty" protobuf:"bytes,4,opt,name=templateRef"`

	// WithItems expands a step into multiple parallel steps from the items in the list
	WithItems []Item `json:"withItems,omitempty" protobuf:"bytes,5,rep,name=withItems"`

	// WithParam expands a step into multiple parallel steps from the value in the parameter,
	// which is expected to be a JSON list.
	WithParam string `json:"withParam,omitempty" protobuf:"bytes,6,opt,name=withParam"`

	// WithSequence expands a step into a numeric sequence
	WithSequence *Sequence `json:"withSequence,omitempty" protobuf:"bytes,7,opt,name=withSequence"`

	// When is an expression in which the step should conditionally execute
	When string `json:"when,omitempty" protobuf:"bytes,8,opt,name=when"`

	// ContinueOn makes argo to proceed with the following step even if this step fails.
	// Errors and Failed states can be specified
	ContinueOn *ContinueOn `json:"continueOn,omitempty" protobuf:"bytes,9,opt,name=continueOn"`

	// OnExit is a template reference which is invoked at the end of the
	// template, irrespective of the success, failure, or error of the
	// primary template.
	// DEPRECATED: Use Hooks[exit].Template instead.
	OnExit string `json:"onExit,omitempty" protobuf:"bytes,11,opt,name=onExit"`

	// Hooks holds the lifecycle hook which is invoked at lifecycle of
	// step, irrespective of the success, failure, or error status of the primary step
	Hooks LifecycleHooks `json:"hooks,omitempty" protobuf:"bytes,12,opt,name=hooks"`
}

type LifecycleEvent string

const (
	ExitLifecycleEvent = "exit"
)

type LifecycleHooks map[LifecycleEvent]LifecycleHook

func (lchs LifecycleHooks) GetExitHook() *LifecycleHook {
	hook, ok := lchs[ExitLifecycleEvent]
	if ok {
		return &hook
	}
	return nil
}

type LifecycleHook struct {
	// Template is the name of the template to execute by the hook
	Template string `json:"template," protobuf:"bytes,1,opt,name=template"`
	// Arguments hold arguments to the template
	Arguments Arguments `json:"arguments,omitempty" protobuf:"bytes,2,opt,name=arguments"`
<<<<<<< HEAD
	// Expression is a condition expression for when a node will be retried. If it evaluates to false, the node will not
	// be retried and the retry strategy will be ignored
	Expression string `json:"expression,omitempty" protobuf:"bytes,3,opt,name=expression"`
=======
	// TemplateRef is the reference to the template resource to execute by the hook
	TemplateRef *TemplateRef `json:"templateRef,omitempty" protobuf:"bytes,3,opt,name=templateRef"`
>>>>>>> a63ab5b6
}

func (lch *LifecycleHook) WithArgs(args Arguments) *LifecycleHook {
	lch1 := lch.DeepCopy()
	if lch1.Arguments.IsEmpty() {
		lch1.Arguments = args
	}
	return lch1
}

var _ TemplateReferenceHolder = &WorkflowStep{}

func (step *WorkflowStep) HasExitHook() bool {
	return (step.Hooks != nil && step.Hooks.GetExitHook() != nil) || step.OnExit != ""
}

func (step *WorkflowStep) GetExitHook(args Arguments) *LifecycleHook {
	if !step.HasExitHook() {
		return nil
	}
	if step.OnExit != "" {
		return &LifecycleHook{Template: step.OnExit, Arguments: args}
	}
	return step.Hooks.GetExitHook().WithArgs(args)
}

func (step *WorkflowStep) GetTemplate() *Template {
	return step.Inline
}

func (step *WorkflowStep) GetTemplateName() string {
	return step.Template
}

func (step *WorkflowStep) GetTemplateRef() *TemplateRef {
	return step.TemplateRef
}

func (step *WorkflowStep) ShouldExpand() bool {
	return len(step.WithItems) != 0 || step.WithParam != "" || step.WithSequence != nil
}

// Sequence expands a workflow step into numeric range
type Sequence struct {
	// Count is number of elements in the sequence (default: 0). Not to be used with end
	Count *intstr.IntOrString `json:"count,omitempty" protobuf:"bytes,1,opt,name=count"`

	// Number at which to start the sequence (default: 0)
	Start *intstr.IntOrString `json:"start,omitempty" protobuf:"bytes,2,opt,name=start"`

	// Number at which to end the sequence (default: 0). Not to be used with Count
	End *intstr.IntOrString `json:"end,omitempty" protobuf:"bytes,3,opt,name=end"`

	// Format is a printf format string to format the value in the sequence
	Format string `json:"format,omitempty" protobuf:"bytes,4,opt,name=format"`
}

// TemplateRef is a reference of template resource.
type TemplateRef struct {
	// Name is the resource name of the template.
	Name string `json:"name,omitempty" protobuf:"bytes,1,opt,name=name"`
	// Template is the name of referred template in the resource.
	Template string `json:"template,omitempty" protobuf:"bytes,2,opt,name=template"`
	// ClusterScope indicates the referred template is cluster scoped (i.e. a ClusterWorkflowTemplate).
	ClusterScope bool `json:"clusterScope,omitempty" protobuf:"varint,4,opt,name=clusterScope"`
}

// Synchronization holds synchronization lock configuration
type Synchronization struct {
	// Semaphore holds the Semaphore configuration
	Semaphore *SemaphoreRef `json:"semaphore,omitempty" protobuf:"bytes,1,opt,name=semaphore"`
	// Mutex holds the Mutex lock details
	Mutex *Mutex `json:"mutex,omitempty" protobuf:"bytes,2,opt,name=mutex"`
}

func (s *Synchronization) getSemaphoreConfigMapRef() *apiv1.ConfigMapKeySelector {
	if s.Semaphore != nil && s.Semaphore.ConfigMapKeyRef != nil {
		return s.Semaphore.ConfigMapKeyRef
	}
	return nil
}

type SynchronizationType string

const (
	SynchronizationTypeSemaphore SynchronizationType = "Semaphore"
	SynchronizationTypeMutex     SynchronizationType = "Mutex"
	SynchronizationTypeUnknown   SynchronizationType = "Unknown"
)

func (s *Synchronization) GetType() SynchronizationType {
	if s.Semaphore != nil {
		return SynchronizationTypeSemaphore
	} else if s.Mutex != nil {
		return SynchronizationTypeMutex
	}
	return SynchronizationTypeUnknown
}

// SemaphoreRef is a reference of Semaphore
type SemaphoreRef struct {
	// ConfigMapKeyRef is configmap selector for Semaphore configuration
	ConfigMapKeyRef *apiv1.ConfigMapKeySelector `json:"configMapKeyRef,omitempty" protobuf:"bytes,1,opt,name=configMapKeyRef"`
}

// Mutex holds Mutex configuration
type Mutex struct {
	// name of the mutex
	Name string `json:"name,omitempty" protobuf:"bytes,1,opt,name=name"`
}

// WorkflowTemplateRef is a reference to a WorkflowTemplate resource.
type WorkflowTemplateRef struct {
	// Name is the resource name of the workflow template.
	Name string `json:"name,omitempty" protobuf:"bytes,1,opt,name=name"`
	// ClusterScope indicates the referred template is cluster scoped (i.e. a ClusterWorkflowTemplate).
	ClusterScope bool `json:"clusterScope,omitempty" protobuf:"varint,2,opt,name=clusterScope"`
}

func (ref *WorkflowTemplateRef) ToTemplateRef(entrypoint string) *TemplateRef {
	return &TemplateRef{
		Name:         ref.Name,
		ClusterScope: ref.ClusterScope,
		Template:     entrypoint,
	}
}

type ArgumentsProvider interface {
	GetParameterByName(name string) *Parameter
	GetArtifactByName(name string) *Artifact
}

// Arguments to a template
type Arguments struct {
	// Parameters is the list of parameters to pass to the template or workflow
	// +patchStrategy=merge
	// +patchMergeKey=name
	Parameters []Parameter `json:"parameters,omitempty" patchStrategy:"merge" patchMergeKey:"name" protobuf:"bytes,1,rep,name=parameters"`

	// Artifacts is the list of artifacts to pass to the template or workflow
	// +patchStrategy=merge
	// +patchMergeKey=name
	Artifacts Artifacts `json:"artifacts,omitempty" patchStrategy:"merge" patchMergeKey:"name" protobuf:"bytes,2,rep,name=artifacts"`
}

func (a Arguments) IsEmpty() bool {
	return len(a.Parameters) == 0 && len(a.Artifacts) == 0
}

var _ ArgumentsProvider = &Arguments{}

type Nodes map[string]NodeStatus

func (n Nodes) FindByDisplayName(name string) *NodeStatus {
	return n.Find(NodeWithDisplayName(name))
}

func (in Nodes) Any(f func(NodeStatus) bool) bool {
	return in.Find(f) != nil
}

func (n Nodes) Find(f func(NodeStatus) bool) *NodeStatus {
	for _, i := range n {
		if f(i) {
			return &i
		}
	}
	return nil
}

func (n Nodes) HasHTTPNodes() bool {
	for _, i := range n {
		if i.Type == NodeTypeHTTP {
			return true
		}
	}
	return false
}

func NodeWithDisplayName(name string) func(n NodeStatus) bool {
	return func(n NodeStatus) bool { return n.DisplayName == name }
}

func FailedPodNode(n NodeStatus) bool {
	return n.Type == NodeTypePod && n.Phase == NodeFailed
}

func SucceededPodNode(n NodeStatus) bool {
	return n.Type == NodeTypePod && n.Phase == NodeSucceeded
}

// Children returns the children of the parent.
func (s Nodes) Children(parentNodeId string) Nodes {
	childNodes := make(Nodes)
	parentNode, ok := s[parentNodeId]
	if !ok {
		return childNodes
	}
	for _, childID := range parentNode.Children {
		if childNode, ok := s[childID]; ok {
			childNodes[childID] = childNode
		}
	}
	return childNodes
}

// Filter returns the subset of the nodes that match the predicate, e.g. only failed nodes
func (s Nodes) Filter(predicate func(NodeStatus) bool) Nodes {
	filteredNodes := make(Nodes)
	for _, node := range s {
		if predicate(node) {
			filteredNodes[node.ID] = node
		}
	}
	return filteredNodes
}

// Map maps the nodes to new values, e.g. `x.Hostname`
func (s Nodes) Map(f func(x NodeStatus) interface{}) map[string]interface{} {
	values := make(map[string]interface{})
	for _, node := range s {
		values[node.ID] = f(node)
	}
	return values
}

// UserContainer is a container specified by a user.
type UserContainer struct {
	apiv1.Container `json:",inline" protobuf:"bytes,1,opt,name=container"`

	// MirrorVolumeMounts will mount the same volumes specified in the main container
	// to the container (including artifacts), at the same mountPaths. This enables
	// dind daemon to partially see the same filesystem as the main container in
	// order to use features such as docker volume binding
	MirrorVolumeMounts *bool `json:"mirrorVolumeMounts,omitempty" protobuf:"varint,2,opt,name=mirrorVolumeMounts"`
}

// WorkflowStatus contains overall status information about a workflow
type WorkflowStatus struct {
	// Phase a simple, high-level summary of where the workflow is in its lifecycle.
	Phase WorkflowPhase `json:"phase,omitempty" protobuf:"bytes,1,opt,name=phase,casttype=WorkflowPhase"`

	// Time at which this workflow started
	StartedAt metav1.Time `json:"startedAt,omitempty" protobuf:"bytes,2,opt,name=startedAt"`

	// Time at which this workflow completed
	FinishedAt metav1.Time `json:"finishedAt,omitempty" protobuf:"bytes,3,opt,name=finishedAt"`

	// EstimatedDuration in seconds.
	EstimatedDuration EstimatedDuration `json:"estimatedDuration,omitempty" protobuf:"varint,16,opt,name=estimatedDuration,casttype=EstimatedDuration"`

	// Progress to completion
	Progress Progress `json:"progress,omitempty" protobuf:"bytes,17,opt,name=progress,casttype=Progress"`

	// A human readable message indicating details about why the workflow is in this condition.
	Message string `json:"message,omitempty" protobuf:"bytes,4,opt,name=message"`

	// Compressed and base64 decoded Nodes map
	CompressedNodes string `json:"compressedNodes,omitempty" protobuf:"bytes,5,opt,name=compressedNodes"`

	// Nodes is a mapping between a node ID and the node's status.
	Nodes Nodes `json:"nodes,omitempty" protobuf:"bytes,6,rep,name=nodes"`

	// Whether on not node status has been offloaded to a database. If exists, then Nodes and CompressedNodes will be empty.
	// This will actually be populated with a hash of the offloaded data.
	OffloadNodeStatusVersion string `json:"offloadNodeStatusVersion,omitempty" protobuf:"bytes,10,rep,name=offloadNodeStatusVersion"`

	// StoredTemplates is a mapping between a template ref and the node's status.
	StoredTemplates map[string]Template `json:"storedTemplates,omitempty" protobuf:"bytes,9,rep,name=storedTemplates"`

	// PersistentVolumeClaims tracks all PVCs that were created as part of the workflow.
	// The contents of this list are drained at the end of the workflow.
	PersistentVolumeClaims []apiv1.Volume `json:"persistentVolumeClaims,omitempty" protobuf:"bytes,7,rep,name=persistentVolumeClaims"`

	// Outputs captures output values and artifact locations produced by the workflow via global outputs
	Outputs *Outputs `json:"outputs,omitempty" protobuf:"bytes,8,opt,name=outputs"`

	// Conditions is a list of conditions the Workflow may have
	Conditions Conditions `json:"conditions,omitempty" protobuf:"bytes,13,rep,name=conditions"`

	// ResourcesDuration is the total for the workflow
	ResourcesDuration ResourcesDuration `json:"resourcesDuration,omitempty" protobuf:"bytes,12,opt,name=resourcesDuration"`

	// StoredWorkflowSpec stores the WorkflowTemplate spec for future execution.
	StoredWorkflowSpec *WorkflowSpec `json:"storedWorkflowTemplateSpec,omitempty" protobuf:"bytes,14,opt,name=storedWorkflowTemplateSpec"`

	// Synchronization stores the status of synchronization locks
	Synchronization *SynchronizationStatus `json:"synchronization,omitempty" protobuf:"bytes,15,opt,name=synchronization"`

	// ArtifactRepositoryRef is used to cache the repository to use so we do not need to determine it everytime we reconcile.
	ArtifactRepositoryRef *ArtifactRepositoryRefStatus `json:"artifactRepositoryRef,omitempty" protobuf:"bytes,18,opt,name=artifactRepositoryRef"`
}

func (ws *WorkflowStatus) IsOffloadNodeStatus() bool {
	return ws.OffloadNodeStatusVersion != ""
}

func (ws *WorkflowStatus) GetOffloadNodeStatusVersion() string {
	return ws.OffloadNodeStatusVersion
}

func (wf *Workflow) GetOffloadNodeStatusVersion() string {
	return wf.Status.GetOffloadNodeStatusVersion()
}

type RetryPolicy string

const (
	RetryPolicyAlways           RetryPolicy = "Always"
	RetryPolicyOnFailure        RetryPolicy = "OnFailure"
	RetryPolicyOnError          RetryPolicy = "OnError"
	RetryPolicyOnTransientError RetryPolicy = "OnTransientError"
)

// Backoff is a backoff strategy to use within retryStrategy
type Backoff struct {
	// Duration is the amount to back off. Default unit is seconds, but could also be a duration (e.g. "2m", "1h")
	Duration string `json:"duration,omitempty" protobuf:"varint,1,opt,name=duration"`
	// Factor is a factor to multiply the base duration after each failed retry
	Factor *intstr.IntOrString `json:"factor,omitempty" protobuf:"varint,2,opt,name=factor"`
	// MaxDuration is the maximum amount of time allowed for the backoff strategy
	MaxDuration string `json:"maxDuration,omitempty" protobuf:"varint,3,opt,name=maxDuration"`
}

// RetryNodeAntiAffinity is a placeholder for future expansion, only empty nodeAntiAffinity is allowed.
// In order to prevent running steps on the same host, it uses "kubernetes.io/hostname".
type RetryNodeAntiAffinity struct{}

// RetryAffinity prevents running steps on the same host.
type RetryAffinity struct {
	NodeAntiAffinity *RetryNodeAntiAffinity `json:"nodeAntiAffinity,omitempty" protobuf:"bytes,1,opt,name=nodeAntiAffinity"`
}

// RetryStrategy provides controls on how to retry a workflow step
type RetryStrategy struct {
	// Limit is the maximum number of attempts when retrying a container
	Limit *intstr.IntOrString `json:"limit,omitempty" protobuf:"varint,1,opt,name=limit"`

	// RetryPolicy is a policy of NodePhase statuses that will be retried
	RetryPolicy RetryPolicy `json:"retryPolicy,omitempty" protobuf:"bytes,2,opt,name=retryPolicy,casttype=RetryPolicy"`

	// Backoff is a backoff strategy
	Backoff *Backoff `json:"backoff,omitempty" protobuf:"bytes,3,opt,name=backoff,casttype=Backoff"`

	// Affinity prevents running workflow's step on the same host
	Affinity *RetryAffinity `json:"affinity,omitempty" protobuf:"bytes,4,opt,name=affinity"`

	// Expression is a condition expression for when a node will be retried. If it evaluates to false, the node will not
	// be retried and the retry strategy will be ignored
	Expression string `json:"expression,omitempty" protobuf:"bytes,5,opt,name=expression"`
}

// The amount of requested resource * the duration that request was used.
// This is represented as duration in seconds, so can be converted to and from
// duration (with loss of precision).
type ResourceDuration int64

func NewResourceDuration(d time.Duration) ResourceDuration {
	return ResourceDuration(d.Seconds())
}

func (in ResourceDuration) Duration() time.Duration {
	return time.Duration(in) * time.Second
}

func (in ResourceDuration) String() string {
	return in.Duration().String()
}

// This contains each duration by request requested.
// e.g. 100m CPU * 1h, 1Gi memory * 1h
type ResourcesDuration map[apiv1.ResourceName]ResourceDuration

func (in ResourcesDuration) Add(o ResourcesDuration) ResourcesDuration {
	res := ResourcesDuration{}
	for n, d := range in {
		res[n] += d
	}
	for n, d := range o {
		res[n] += d
	}
	return res
}

func (in ResourcesDuration) String() string {
	var parts []string
	for n, d := range in {
		parts = append(parts, fmt.Sprintf("%v*(%s %s)", d, ResourceQuantityDenominator(n).String(), n))
	}
	return strings.Join(parts, ",")
}

func (in ResourcesDuration) IsZero() bool {
	return len(in) == 0
}

func ResourceQuantityDenominator(r apiv1.ResourceName) *resource.Quantity {
	q, ok := map[apiv1.ResourceName]resource.Quantity{
		apiv1.ResourceMemory:           resource.MustParse("100Mi"),
		apiv1.ResourceStorage:          resource.MustParse("10Gi"),
		apiv1.ResourceEphemeralStorage: resource.MustParse("10Gi"),
	}[r]
	if !ok {
		q = resource.MustParse("1")
	}
	return &q
}

type Conditions []Condition

func (cs *Conditions) UpsertCondition(condition Condition) {
	for index, wfCondition := range *cs {
		if wfCondition.Type == condition.Type {
			(*cs)[index] = condition
			return
		}
	}
	*cs = append(*cs, condition)
}

func (cs *Conditions) UpsertConditionMessage(condition Condition) {
	for index, wfCondition := range *cs {
		if wfCondition.Type == condition.Type {
			(*cs)[index].Message += ", " + condition.Message
			return
		}
	}
	*cs = append(*cs, condition)
}

func (cs *Conditions) JoinConditions(conditions *Conditions) {
	for _, condition := range *conditions {
		cs.UpsertCondition(condition)
	}
}

func (cs *Conditions) RemoveCondition(conditionType ConditionType) {
	for index, wfCondition := range *cs {
		if wfCondition.Type == conditionType {
			*cs = append((*cs)[:index], (*cs)[index+1:]...)
			return
		}
	}
}

func (cs *Conditions) DisplayString(fmtStr string, iconMap map[ConditionType]string) string {
	if len(*cs) == 0 {
		return fmt.Sprintf(fmtStr, "Conditions:", "None")
	}
	out := fmt.Sprintf(fmtStr, "Conditions:", "")
	for _, condition := range *cs {
		conditionMessage := condition.Message
		if conditionMessage == "" {
			conditionMessage = string(condition.Status)
		}
		conditionPrefix := fmt.Sprintf("%s %s", iconMap[condition.Type], string(condition.Type))
		out += fmt.Sprintf(fmtStr, conditionPrefix, conditionMessage)
	}
	return out
}

type ConditionType string

const (
	// ConditionTypeCompleted is a signifies the workflow has completed
	ConditionTypeCompleted ConditionType = "Completed"
	// ConditionTypePodRunning any workflow pods are currently running
	ConditionTypePodRunning ConditionType = "PodRunning"
	// ConditionTypeSpecWarning is a warning on the current application spec
	ConditionTypeSpecWarning ConditionType = "SpecWarning"
	// ConditionTypeSpecWarning is an error on the current application spec
	ConditionTypeSpecError ConditionType = "SpecError"
	// ConditionTypeMetricsError is an error during metric emission
	ConditionTypeMetricsError ConditionType = "MetricsError"
)

type Condition struct {
	// Type is the type of condition
	Type ConditionType `json:"type,omitempty" protobuf:"bytes,1,opt,name=type,casttype=ConditionType"`

	// Status is the status of the condition
	Status metav1.ConditionStatus `json:"status,omitempty" protobuf:"bytes,2,opt,name=status,casttype=k8s.io/apimachinery/pkg/apis/meta/v1.ConditionStatus"`

	// Message is the condition message
	Message string `json:"message,omitempty" protobuf:"bytes,3,opt,name=message"`
}

// NodeStatus contains status information about an individual node in the workflow
type NodeStatus struct {
	// ID is a unique identifier of a node within the worklow
	// It is implemented as a hash of the node name, which makes the ID deterministic
	ID string `json:"id" protobuf:"bytes,1,opt,name=id"`

	// Name is unique name in the node tree used to generate the node ID
	Name string `json:"name" protobuf:"bytes,2,opt,name=name"`

	// DisplayName is a human readable representation of the node. Unique within a template boundary
	DisplayName string `json:"displayName,omitempty" protobuf:"bytes,3,opt,name=displayName"`

	// Type indicates type of node
	Type NodeType `json:"type" protobuf:"bytes,4,opt,name=type,casttype=NodeType"`

	// TemplateName is the template name which this node corresponds to.
	// Not applicable to virtual nodes (e.g. Retry, StepGroup)
	TemplateName string `json:"templateName,omitempty" protobuf:"bytes,5,opt,name=templateName"`

	// TemplateRef is the reference to the template resource which this node corresponds to.
	// Not applicable to virtual nodes (e.g. Retry, StepGroup)
	TemplateRef *TemplateRef `json:"templateRef,omitempty" protobuf:"bytes,6,opt,name=templateRef"`

	// TemplateScope is the template scope in which the template of this node was retrieved.
	TemplateScope string `json:"templateScope,omitempty" protobuf:"bytes,20,opt,name=templateScope"`

	// Phase a simple, high-level summary of where the node is in its lifecycle.
	// Can be used as a state machine.
	Phase NodePhase `json:"phase,omitempty" protobuf:"bytes,7,opt,name=phase,casttype=NodePhase"`

	// BoundaryID indicates the node ID of the associated template root node in which this node belongs to
	BoundaryID string `json:"boundaryID,omitempty" protobuf:"bytes,8,opt,name=boundaryID"`

	// A human readable message indicating details about why the node is in this condition.
	Message string `json:"message,omitempty" protobuf:"bytes,9,opt,name=message"`

	// Time at which this node started
	StartedAt metav1.Time `json:"startedAt,omitempty" protobuf:"bytes,10,opt,name=startedAt"`

	// Time at which this node completed
	FinishedAt metav1.Time `json:"finishedAt,omitempty" protobuf:"bytes,11,opt,name=finishedAt"`

	// EstimatedDuration in seconds.
	EstimatedDuration EstimatedDuration `json:"estimatedDuration,omitempty" protobuf:"varint,24,opt,name=estimatedDuration,casttype=EstimatedDuration"`

	// Progress to completion
	Progress Progress `json:"progress,omitempty" protobuf:"bytes,26,opt,name=progress,casttype=Progress"`

	// ResourcesDuration is indicative, but not accurate, resource duration. This is populated when the nodes completes.
	ResourcesDuration ResourcesDuration `json:"resourcesDuration,omitempty" protobuf:"bytes,21,opt,name=resourcesDuration"`

	// PodIP captures the IP of the pod for daemoned steps
	PodIP string `json:"podIP,omitempty" protobuf:"bytes,12,opt,name=podIP"`

	// Daemoned tracks whether or not this node was daemoned and need to be terminated
	Daemoned *bool `json:"daemoned,omitempty" protobuf:"varint,13,opt,name=daemoned"`

	// Inputs captures input parameter values and artifact locations supplied to this template invocation
	Inputs *Inputs `json:"inputs,omitempty" protobuf:"bytes,14,opt,name=inputs"`

	// Outputs captures output parameter values and artifact locations produced by this template invocation
	Outputs *Outputs `json:"outputs,omitempty" protobuf:"bytes,15,opt,name=outputs"`

	// Children is a list of child node IDs
	Children []string `json:"children,omitempty" protobuf:"bytes,16,rep,name=children"`

	// OutboundNodes tracks the node IDs which are considered "outbound" nodes to a template invocation.
	// For every invocation of a template, there are nodes which we considered as "outbound". Essentially,
	// these are last nodes in the execution sequence to run, before the template is considered completed.
	// These nodes are then connected as parents to a following step.
	//
	// In the case of single pod steps (i.e. container, script, resource templates), this list will be nil
	// since the pod itself is already considered the "outbound" node.
	// In the case of DAGs, outbound nodes are the "target" tasks (tasks with no children).
	// In the case of steps, outbound nodes are all the containers involved in the last step group.
	// NOTE: since templates are composable, the list of outbound nodes are carried upwards when
	// a DAG/steps template invokes another DAG/steps template. In other words, the outbound nodes of
	// a template, will be a superset of the outbound nodes of its last children.
	OutboundNodes []string `json:"outboundNodes,omitempty" protobuf:"bytes,17,rep,name=outboundNodes"`

	// HostNodeName name of the Kubernetes node on which the Pod is running, if applicable
	HostNodeName string `json:"hostNodeName,omitempty" protobuf:"bytes,22,rep,name=hostNodeName"`

	// MemoizationStatus holds information about cached nodes
	MemoizationStatus *MemoizationStatus `json:"memoizationStatus,omitempty" protobuf:"varint,23,opt,name=memoizationStatus"`

	// SynchronizationStatus is the synchronization status of the node
	SynchronizationStatus *NodeSynchronizationStatus `json:"synchronizationStatus,omitempty" protobuf:"bytes,25,opt,name=synchronizationStatus"`
}

// Fulfilled returns whether a phase is fulfilled, i.e. it completed execution or was skipped or omitted
func (phase NodePhase) Fulfilled() bool {
	return phase.Completed() || phase == NodeSkipped || phase == NodeOmitted
}

// Completed returns whether or not a phase completed. Notably, a skipped phase is not considered as having completed
func (phase NodePhase) Completed() bool {
	return phase.FailedOrError() || phase == NodeSucceeded
}

func (phase NodePhase) FailedOrError() bool {
	return phase == NodeFailed || phase == NodeError
}

// Fulfilled returns whether or not the workflow has fulfilled its execution
func (ws WorkflowStatus) Fulfilled() bool {
	return ws.Phase.Completed()
}

// Successful return whether or not the workflow has succeeded
func (ws WorkflowStatus) Successful() bool {
	return ws.Phase == WorkflowSucceeded
}

// Failed return whether or not the workflow has failed
func (ws WorkflowStatus) Failed() bool {
	return ws.Phase == WorkflowFailed
}

func (ws WorkflowStatus) StartTime() *metav1.Time {
	return &ws.StartedAt
}

func (ws WorkflowStatus) FinishTime() *metav1.Time {
	return &ws.FinishedAt
}

// Fulfilled returns whether a node is fulfilled, i.e. it finished execution, was skipped, or was dameoned successfully
func (n NodeStatus) Fulfilled() bool {
	return n.Phase.Fulfilled() || n.IsDaemoned() && n.Phase != NodePending
}

// Completed returns whether a node completed. Notably, a skipped node is not considered as having completed
func (n NodeStatus) Completed() bool {
	return n.Phase.Completed()
}

func (in *WorkflowStatus) AnyActiveSuspendNode() bool {
	return in.Nodes.Any(func(node NodeStatus) bool { return node.IsActiveSuspendNode() })
}

func (ws *WorkflowStatus) GetDuration() time.Duration {
	if ws.FinishedAt.IsZero() {
		return 0
	}
	return ws.FinishedAt.Time.Sub(ws.StartedAt.Time)
}

// Pending returns whether or not the node is in pending state
func (n NodeStatus) Pending() bool {
	return n.Phase == NodePending
}

// IsDaemoned returns whether or not the node is deamoned
func (n NodeStatus) IsDaemoned() bool {
	if n.Daemoned == nil || !*n.Daemoned {
		return false
	}
	return true
}

func (n NodeStatus) Succeeded() bool {
	return n.Phase == NodeSucceeded
}

func (n NodeStatus) FailedOrError() bool {
	return n.Phase.FailedOrError()
}

func (n NodeStatus) Omitted() bool {
	return n.Type == NodeTypeSkipped && n.Phase == NodeOmitted
}

func (n NodeStatus) StartTime() *metav1.Time {
	return &n.StartedAt
}

func (n NodeStatus) FinishTime() *metav1.Time {
	return &n.FinishedAt
}

// CanRetry returns whether the node should be retried or not.
func (n NodeStatus) CanRetry() bool {
	// TODO(shri): Check if there are some 'unretryable' errors.
	return n.FailedOrError()
}

func (n NodeStatus) GetTemplateScope() (ResourceScope, string) {
	// For compatibility: an empty TemplateScope is a local scope
	if n.TemplateScope == "" {
		return ResourceScopeLocal, ""
	}
	split := strings.Split(n.TemplateScope, "/")
	// For compatibility: an unspecified ResourceScope in a TemplateScope is a namespaced scope
	if len(split) == 1 {
		return ResourceScopeNamespaced, split[0]
	}
	resourceScope, resourceName := split[0], split[1]
	return ResourceScope(resourceScope), resourceName
}

var _ TemplateReferenceHolder = &NodeStatus{}

func (n *NodeStatus) GetTemplate() *Template {
	return nil
}

func (n *NodeStatus) GetTemplateName() string {
	return n.TemplateName
}

func (n *NodeStatus) GetTemplateRef() *TemplateRef {
	return n.TemplateRef
}

// IsActiveSuspendNode returns whether this node is an active suspend node
func (n *NodeStatus) IsActiveSuspendNode() bool {
	return n.Type == NodeTypeSuspend && n.Phase == NodeRunning
}

func (n NodeStatus) GetDuration() time.Duration {
	if n.FinishedAt.IsZero() {
		return 0
	}
	return n.FinishedAt.Sub(n.StartedAt.Time)
}

func (n NodeStatus) HasChild(childID string) bool {
	for _, nodeID := range n.Children {
		if childID == nodeID {
			return true
		}
	}
	return false
}

// S3Bucket contains the access information required for interfacing with an S3 bucket
type S3Bucket struct {
	// Endpoint is the hostname of the bucket endpoint
	Endpoint string `json:"endpoint,omitempty" protobuf:"bytes,1,opt,name=endpoint"`

	// Bucket is the name of the bucket
	Bucket string `json:"bucket,omitempty" protobuf:"bytes,2,opt,name=bucket"`

	// Region contains the optional bucket region
	Region string `json:"region,omitempty" protobuf:"bytes,3,opt,name=region"`

	// Insecure will connect to the service with TLS
	Insecure *bool `json:"insecure,omitempty" protobuf:"varint,4,opt,name=insecure"`

	// AccessKeySecret is the secret selector to the bucket's access key
	AccessKeySecret *apiv1.SecretKeySelector `json:"accessKeySecret,omitempty" protobuf:"bytes,5,opt,name=accessKeySecret"`

	// SecretKeySecret is the secret selector to the bucket's secret key
	SecretKeySecret *apiv1.SecretKeySelector `json:"secretKeySecret,omitempty" protobuf:"bytes,6,opt,name=secretKeySecret"`

	// RoleARN is the Amazon Resource Name (ARN) of the role to assume.
	RoleARN string `json:"roleARN,omitempty" protobuf:"bytes,7,opt,name=roleARN"`

	// UseSDKCreds tells the driver to figure out credentials based on sdk defaults.
	UseSDKCreds bool `json:"useSDKCreds,omitempty" protobuf:"varint,8,opt,name=useSDKCreds"`

	// CreateBucketIfNotPresent tells the driver to attempt to create the S3 bucket for output artifacts, if it doesn't exist. Setting Enabled Encryption will apply either SSE-S3 to the bucket if KmsKeyId is not set or SSE-KMS if it is.
	CreateBucketIfNotPresent *CreateS3BucketOptions `json:"createBucketIfNotPresent,omitempty" protobuf:"bytes,9,opt,name=createBucketIfNotPresent"`

	EncryptionOptions *S3EncryptionOptions `json:"encryptionOptions,omitempty" protobuf:"bytes,10,opt,name=encryptionOptions"`
}

// S3EncryptionOptions used to determine encryption options during s3 operations
type S3EncryptionOptions struct {
	// KMSKeyId tells the driver to encrypt the object using the specified KMS Key.
	KmsKeyId string `json:"kmsKeyId,omitempty" protobuf:"bytes,1,opt,name=kmsKeyId"`

	// KmsEncryptionContext is a json blob that contains an encryption context. See https://docs.aws.amazon.com/kms/latest/developerguide/concepts.html#encrypt_context for more information
	KmsEncryptionContext string `json:"kmsEncryptionContext,omitempty" protobuf:"bytes,2,opt,name=kmsEncryptionContext"`

	// EnableEncryption tells the driver to encrypt objects if set to true. If kmsKeyId and serverSideCustomerKeySecret are not set, SSE-S3 will be used
	EnableEncryption bool `json:"enableEncryption,omitempty" protobuf:"varint,3,opt,name=enableEncryption"`

	// ServerSideCustomerKeySecret tells the driver to encrypt the output artifacts using SSE-C with the specified secret.
	ServerSideCustomerKeySecret *apiv1.SecretKeySelector `json:"serverSideCustomerKeySecret,omitempty" protobuf:"bytes,4,opt,name=serverSideCustomerKeySecret"`
}

// CreateS3BucketOptions options used to determine automatic automatic bucket-creation process
type CreateS3BucketOptions struct {
	// ObjectLocking Enable object locking
	ObjectLocking bool `json:"objectLocking,omitempty" protobuf:"varint,3,opt,name=objectLocking"`
}

// S3Artifact is the location of an S3 artifact
type S3Artifact struct {
	S3Bucket `json:",inline" protobuf:"bytes,1,opt,name=s3Bucket"`

	// Key is the key in the bucket where the artifact resides
	Key string `json:"key,omitempty" protobuf:"bytes,2,opt,name=key"`
}

func (s *S3Artifact) GetKey() (string, error) {
	return s.Key, nil
}

func (s *S3Artifact) SetKey(key string) error {
	s.Key = key
	return nil
}

func (s *S3Artifact) HasLocation() bool {
	return s != nil && s.Endpoint != "" && s.Bucket != "" && s.Key != ""
}

// GitArtifact is the location of an git artifact
type GitArtifact struct {
	// Repo is the git repository
	Repo string `json:"repo" protobuf:"bytes,1,opt,name=repo"`

	// Revision is the git commit, tag, branch to checkout
	Revision string `json:"revision,omitempty" protobuf:"bytes,2,opt,name=revision"`

	// Depth specifies clones/fetches should be shallow and include the given
	// number of commits from the branch tip
	Depth *uint64 `json:"depth,omitempty" protobuf:"bytes,3,opt,name=depth"`

	// Fetch specifies a number of refs that should be fetched before checkout
	Fetch []string `json:"fetch,omitempty" protobuf:"bytes,4,rep,name=fetch"`

	// UsernameSecret is the secret selector to the repository username
	UsernameSecret *apiv1.SecretKeySelector `json:"usernameSecret,omitempty" protobuf:"bytes,5,opt,name=usernameSecret"`

	// PasswordSecret is the secret selector to the repository password
	PasswordSecret *apiv1.SecretKeySelector `json:"passwordSecret,omitempty" protobuf:"bytes,6,opt,name=passwordSecret"`

	// SSHPrivateKeySecret is the secret selector to the repository ssh private key
	SSHPrivateKeySecret *apiv1.SecretKeySelector `json:"sshPrivateKeySecret,omitempty" protobuf:"bytes,7,opt,name=sshPrivateKeySecret"`

	// InsecureIgnoreHostKey disables SSH strict host key checking during git clone
	InsecureIgnoreHostKey bool `json:"insecureIgnoreHostKey,omitempty" protobuf:"varint,8,opt,name=insecureIgnoreHostKey"`

	// DisableSubmodules disables submodules during git clone
	DisableSubmodules bool `json:"disableSubmodules,omitempty" protobuf:"varint,9,opt,name=disableSubmodules"`
}

func (g *GitArtifact) HasLocation() bool {
	return g != nil && g.Repo != ""
}

func (g *GitArtifact) GetKey() (string, error) {
	return "", fmt.Errorf("key unsupported: git artifact does not have a key")
}

func (g *GitArtifact) SetKey(string) error {
	return fmt.Errorf("key unsupported: cannot set key on git artifact")
}

func (g *GitArtifact) GetDepth() int {
	if g == nil || g.Depth == nil {
		return 0
	}
	return int(*g.Depth)
}

// ArtifactoryAuth describes the secret selectors required for authenticating to artifactory
type ArtifactoryAuth struct {
	// UsernameSecret is the secret selector to the repository username
	UsernameSecret *apiv1.SecretKeySelector `json:"usernameSecret,omitempty" protobuf:"bytes,1,opt,name=usernameSecret"`

	// PasswordSecret is the secret selector to the repository password
	PasswordSecret *apiv1.SecretKeySelector `json:"passwordSecret,omitempty" protobuf:"bytes,2,opt,name=passwordSecret"`
}

// ArtifactoryArtifact is the location of an artifactory artifact
type ArtifactoryArtifact struct {
	// URL of the artifact
	URL             string `json:"url" protobuf:"bytes,1,opt,name=url"`
	ArtifactoryAuth `json:",inline" protobuf:"bytes,2,opt,name=artifactoryAuth"`
}

//func (a *ArtifactoryArtifact) String() string {
//	return a.URL
//}
func (a *ArtifactoryArtifact) GetKey() (string, error) {
	u, err := url.Parse(a.URL)
	if err != nil {
		return "", err
	}
	return u.Path, nil
}

func (a *ArtifactoryArtifact) SetKey(key string) error {
	u, err := url.Parse(a.URL)
	if err != nil {
		return err
	}
	u.Path = key
	a.URL = u.String()
	return nil
}

func (a *ArtifactoryArtifact) HasLocation() bool {
	return a != nil && a.URL != "" && a.UsernameSecret != nil
}

// HDFSArtifact is the location of an HDFS artifact
type HDFSArtifact struct {
	HDFSConfig `json:",inline" protobuf:"bytes,1,opt,name=hDFSConfig"`

	// Path is a file path in HDFS
	Path string `json:"path" protobuf:"bytes,2,opt,name=path"`

	// Force copies a file forcibly even if it exists (default: false)
	Force bool `json:"force,omitempty" protobuf:"varint,3,opt,name=force"`
}

func (h *HDFSArtifact) GetKey() (string, error) {
	return h.Path, nil
}

func (g *HDFSArtifact) SetKey(key string) error {
	g.Path = key
	return nil
}

func (h *HDFSArtifact) HasLocation() bool {
	return h != nil && len(h.Addresses) > 0
}

// HDFSConfig is configurations for HDFS
type HDFSConfig struct {
	HDFSKrbConfig `json:",inline" protobuf:"bytes,1,opt,name=hDFSKrbConfig"`

	// Addresses is accessible addresses of HDFS name nodes
	Addresses []string `json:"addresses,omitempty" protobuf:"bytes,2,rep,name=addresses"`

	// HDFSUser is the user to access HDFS file system.
	// It is ignored if either ccache or keytab is used.
	HDFSUser string `json:"hdfsUser,omitempty" protobuf:"bytes,3,opt,name=hdfsUser"`
}

// HDFSKrbConfig is auth configurations for Kerberos
type HDFSKrbConfig struct {
	// KrbCCacheSecret is the secret selector for Kerberos ccache
	// Either ccache or keytab can be set to use Kerberos.
	KrbCCacheSecret *apiv1.SecretKeySelector `json:"krbCCacheSecret,omitempty" protobuf:"bytes,1,opt,name=krbCCacheSecret"`

	// KrbKeytabSecret is the secret selector for Kerberos keytab
	// Either ccache or keytab can be set to use Kerberos.
	KrbKeytabSecret *apiv1.SecretKeySelector `json:"krbKeytabSecret,omitempty" protobuf:"bytes,2,opt,name=krbKeytabSecret"`

	// KrbUsername is the Kerberos username used with Kerberos keytab
	// It must be set if keytab is used.
	KrbUsername string `json:"krbUsername,omitempty" protobuf:"bytes,3,opt,name=krbUsername"`

	// KrbRealm is the Kerberos realm used with Kerberos keytab
	// It must be set if keytab is used.
	KrbRealm string `json:"krbRealm,omitempty" protobuf:"bytes,4,opt,name=krbRealm"`

	// KrbConfig is the configmap selector for Kerberos config as string
	// It must be set if either ccache or keytab is used.
	KrbConfigConfigMap *apiv1.ConfigMapKeySelector `json:"krbConfigConfigMap,omitempty" protobuf:"bytes,5,opt,name=krbConfigConfigMap"`

	// KrbServicePrincipalName is the principal name of Kerberos service
	// It must be set if either ccache or keytab is used.
	KrbServicePrincipalName string `json:"krbServicePrincipalName,omitempty" protobuf:"bytes,6,opt,name=krbServicePrincipalName"`
}

// RawArtifact allows raw string content to be placed as an artifact in a container
type RawArtifact struct {
	// Data is the string contents of the artifact
	Data string `json:"data" protobuf:"bytes,1,opt,name=data"`
}

func (r *RawArtifact) GetKey() (string, error) {
	return "", fmt.Errorf("key unsupported: raw artifat does not have key")
}

func (r *RawArtifact) SetKey(string) error {
	return fmt.Errorf("key unsupported: cannot set key for raw artifact")
}

func (r *RawArtifact) HasLocation() bool {
	return r != nil
}

// Header indicate a key-value request header to be used when fetching artifacts over HTTP
type Header struct {
	// Name is the header name
	Name string `json:"name" protobuf:"bytes,1,opt,name=name"`

	// Value is the literal value to use for the header
	Value string `json:"value" protobuf:"bytes,2,opt,name=value"`
}

// HTTPArtifact allows an file served on HTTP to be placed as an input artifact in a container
type HTTPArtifact struct {
	// URL of the artifact
	URL string `json:"url" protobuf:"bytes,1,opt,name=url"`

	// Headers are an optional list of headers to send with HTTP requests for artifacts
	Headers []Header `json:"headers,omitempty" protobuf:"bytes,2,opt,name=headers"`
}

func (h *HTTPArtifact) GetKey() (string, error) {
	u, err := url.Parse(h.URL)
	if err != nil {
		return "", err
	}
	return u.Path, nil
}

func (g *HTTPArtifact) SetKey(key string) error {
	u, err := url.Parse(g.URL)
	if err != nil {
		return err
	}
	u.Path = key
	g.URL = u.String()
	return nil
}

func (h *HTTPArtifact) HasLocation() bool {
	return h != nil && h.URL != ""
}

// GCSBucket contains the access information for interfacring with a GCS bucket
type GCSBucket struct {
	// Bucket is the name of the bucket
	Bucket string `json:"bucket,omitempty" protobuf:"bytes,1,opt,name=bucket"`

	// ServiceAccountKeySecret is the secret selector to the bucket's service account key
	ServiceAccountKeySecret *apiv1.SecretKeySelector `json:"serviceAccountKeySecret,omitempty" protobuf:"bytes,2,opt,name=serviceAccountKeySecret"`
}

// GCSArtifact is the location of a GCS artifact
type GCSArtifact struct {
	GCSBucket `json:",inline" protobuf:"bytes,1,opt,name=gCSBucket"`

	// Key is the path in the bucket where the artifact resides
	Key string `json:"key" protobuf:"bytes,2,opt,name=key"`
}

func (g *GCSArtifact) GetKey() (string, error) {
	return g.Key, nil
}

func (g *GCSArtifact) SetKey(key string) error {
	g.Key = key
	return nil
}

func (g *GCSArtifact) HasLocation() bool {
	return g != nil && g.Bucket != "" && g.Key != ""
}

// OSSBucket contains the access information required for interfacing with an Alibaba Cloud OSS bucket
type OSSBucket struct {
	// Endpoint is the hostname of the bucket endpoint
	Endpoint string `json:"endpoint,omitempty" protobuf:"bytes,1,opt,name=endpoint"`

	// Bucket is the name of the bucket
	Bucket string `json:"bucket,omitempty" protobuf:"bytes,2,opt,name=bucket"`

	// AccessKeySecret is the secret selector to the bucket's access key
	AccessKeySecret *apiv1.SecretKeySelector `json:"accessKeySecret,omitempty" protobuf:"bytes,3,opt,name=accessKeySecret"`

	// SecretKeySecret is the secret selector to the bucket's secret key
	SecretKeySecret *apiv1.SecretKeySelector `json:"secretKeySecret,omitempty" protobuf:"bytes,4,opt,name=secretKeySecret"`

	// CreateBucketIfNotPresent tells the driver to attempt to create the OSS bucket for output artifacts, if it doesn't exist
	CreateBucketIfNotPresent bool `json:"createBucketIfNotPresent,omitempty" protobuf:"varint,5,opt,name=createBucketIfNotPresent"`

	// SecurityToken is the user's temporary security token. For more details, check out: https://www.alibabacloud.com/help/doc-detail/100624.htm
	SecurityToken string `json:"securityToken,omitempty" protobuf:"bytes,6,opt,name=securityToken"`

	// LifecycleRule specifies how to manage bucket's lifecycle
	LifecycleRule *OSSLifecycleRule `json:"lifecycleRule,omitempty" protobuf:"bytes,7,opt,name=lifecycleRule"`
}

// OSSArtifact is the location of an Alibaba Cloud OSS artifact
type OSSArtifact struct {
	OSSBucket `json:",inline" protobuf:"bytes,1,opt,name=oSSBucket"`

	// Key is the path in the bucket where the artifact resides
	Key string `json:"key" protobuf:"bytes,2,opt,name=key"`
}

// OSSLifecycleRule specifies how to manage bucket's lifecycle
type OSSLifecycleRule struct {
	// MarkInfrequentAccessAfterDays is the number of days before we convert the objects in the bucket to Infrequent Access (IA) storage type
	MarkInfrequentAccessAfterDays int32 `json:"markInfrequentAccessAfterDays,omitempty" protobuf:"varint,1,opt,name=markInfrequentAccessAfterDays"`

	// MarkDeletionAfterDays is the number of days before we delete objects in the bucket
	MarkDeletionAfterDays int32 `json:"markDeletionAfterDays,omitempty" protobuf:"varint,2,opt,name=markDeletionAfterDays"`
}

func (o *OSSArtifact) GetKey() (string, error) {
	return o.Key, nil
}

func (o *OSSArtifact) SetKey(key string) error {
	o.Key = key
	return nil
}

func (o *OSSArtifact) HasLocation() bool {
	return o != nil && o.Bucket != "" && o.Endpoint != "" && o.Key != ""
}

// ExecutorConfig holds configurations of an executor container.
type ExecutorConfig struct {
	// ServiceAccountName specifies the service account name of the executor container.
	ServiceAccountName string `json:"serviceAccountName,omitempty" protobuf:"bytes,1,opt,name=serviceAccountName"`
}

// ScriptTemplate is a template subtype to enable scripting through code steps
type ScriptTemplate struct {
	apiv1.Container `json:",inline" protobuf:"bytes,1,opt,name=container"`

	// Source contains the source code of the script to execute
	Source string `json:"source" protobuf:"bytes,2,opt,name=source"`
}

// ResourceTemplate is a template subtype to manipulate kubernetes resources
type ResourceTemplate struct {
	// Action is the action to perform to the resource.
	// Must be one of: get, create, apply, delete, replace, patch
	Action string `json:"action" protobuf:"bytes,1,opt,name=action"`

	// MergeStrategy is the strategy used to merge a patch. It defaults to "strategic"
	// Must be one of: strategic, merge, json
	MergeStrategy string `json:"mergeStrategy,omitempty" protobuf:"bytes,2,opt,name=mergeStrategy"`

	// Manifest contains the kubernetes manifest
	Manifest string `json:"manifest,omitempty" protobuf:"bytes,3,opt,name=manifest"`

	// SetOwnerReference sets the reference to the workflow on the OwnerReference of generated resource.
	SetOwnerReference bool `json:"setOwnerReference,omitempty" protobuf:"varint,4,opt,name=setOwnerReference"`

	// SuccessCondition is a label selector expression which describes the conditions
	// of the k8s resource in which it is acceptable to proceed to the following step
	SuccessCondition string `json:"successCondition,omitempty" protobuf:"bytes,5,opt,name=successCondition"`

	// FailureCondition is a label selector expression which describes the conditions
	// of the k8s resource in which the step was considered failed
	FailureCondition string `json:"failureCondition,omitempty" protobuf:"bytes,6,opt,name=failureCondition"`

	// Flags is a set of additional options passed to kubectl before submitting a resource
	// I.e. to disable resource validation:
	// flags: [
	// 	"--validate=false"  # disable resource validation
	// ]
	Flags []string `json:"flags,omitempty" protobuf:"varint,7,opt,name=flags"`
}

// GetType returns the type of this template
func (tmpl *Template) GetType() TemplateType {
	if tmpl.Container != nil {
		return TemplateTypeContainer
	}
	if tmpl.ContainerSet != nil {
		return TemplateTypeContainerSet
	}
	if tmpl.Steps != nil {
		return TemplateTypeSteps
	}
	if tmpl.DAG != nil {
		return TemplateTypeDAG
	}
	if tmpl.Script != nil {
		return TemplateTypeScript
	}
	if tmpl.Resource != nil {
		return TemplateTypeResource
	}
	if tmpl.Data != nil {
		return TemplateTypeData
	}
	if tmpl.Suspend != nil {
		return TemplateTypeSuspend
	}
	if tmpl.HTTP != nil {
		return TemplateTypeHTTP
	}
	return TemplateTypeUnknown
}

// IsPodType returns whether or not the template is a pod type
func (tmpl *Template) IsPodType() bool {
	switch tmpl.GetType() {
	case TemplateTypeContainer, TemplateTypeContainerSet, TemplateTypeScript, TemplateTypeResource, TemplateTypeData:
		return true
	}
	return false
}

// IsLeaf returns whether or not the template is a leaf
func (tmpl *Template) IsLeaf() bool {
	switch tmpl.GetType() {
	case TemplateTypeContainer, TemplateTypeContainerSet, TemplateTypeScript, TemplateTypeResource, TemplateTypeData, TemplateTypeHTTP:
		return true
	}
	return false
}

func (tmpl *Template) IsMainContainerName(containerName string) bool {
	for _, c := range tmpl.GetMainContainerNames() {
		if c == containerName {
			return true
		}
	}
	return false
}

func (tmpl *Template) GetMainContainerNames() []string {
	if tmpl != nil && tmpl.ContainerSet != nil {
		out := make([]string, 0)
		for _, c := range tmpl.ContainerSet.GetContainers() {
			out = append(out, c.Name)
		}
		return out
	} else {
		return []string{"main"}
	}
}

func (tmpl *Template) HasSequencedContainers() bool {
	return tmpl != nil && tmpl.ContainerSet.HasSequencedContainers()
}

func (tmpl *Template) GetVolumeMounts() []apiv1.VolumeMount {
	if tmpl.Container != nil {
		return tmpl.Container.VolumeMounts
	} else if tmpl.Script != nil {
		return tmpl.Script.VolumeMounts
	} else if tmpl.ContainerSet != nil {
		return tmpl.ContainerSet.VolumeMounts
	}
	return nil
}

// whether or not the template can and will have outputs (i.e. exit code and result)
func (tmpl *Template) HasOutput() bool {
	return tmpl.Container != nil || tmpl.ContainerSet.HasContainerNamed("main") || tmpl.Script != nil || tmpl.Data != nil || tmpl.HTTP != nil
}

// if logs should be saved as an artifact
func (tmpl *Template) SaveLogsAsArtifact() bool {
	return tmpl != nil && tmpl.ArchiveLocation.IsArchiveLogs() && (tmpl.ContainerSet == nil || tmpl.ContainerSet.HasContainerNamed("main"))
}

// DAGTemplate is a template subtype for directed acyclic graph templates
type DAGTemplate struct {
	// Target are one or more names of targets to execute in a DAG
	Target string `json:"target,omitempty" protobuf:"bytes,1,opt,name=target"`

	// Tasks are a list of DAG tasks
	// +patchStrategy=merge
	// +patchMergeKey=name
	Tasks []DAGTask `json:"tasks" patchStrategy:"merge" patchMergeKey:"name" protobuf:"bytes,2,rep,name=tasks"`

	// This flag is for DAG logic. The DAG logic has a built-in "fail fast" feature to stop scheduling new steps,
	// as soon as it detects that one of the DAG nodes is failed. Then it waits until all DAG nodes are completed
	// before failing the DAG itself.
	// The FailFast flag default is true,  if set to false, it will allow a DAG to run all branches of the DAG to
	// completion (either success or failure), regardless of the failed outcomes of branches in the DAG.
	// More info and example about this feature at https://github.com/argoproj/argo-workflows/issues/1442
	FailFast *bool `json:"failFast,omitempty" protobuf:"varint,3,opt,name=failFast"`
}

// DAGTask represents a node in the graph during DAG execution
type DAGTask struct {
	// Name is the name of the target
	Name string `json:"name" protobuf:"bytes,1,opt,name=name"`

	// Name of template to execute
	Template string `json:"template,omitempty" protobuf:"bytes,2,opt,name=template"`

	// Inline is the template. Template must be empty if this is declared (and vice-versa).
	Inline *Template `json:"inline,omitempty" protobuf:"bytes,14,opt,name=inline"`

	// Arguments are the parameter and artifact arguments to the template
	Arguments Arguments `json:"arguments,omitempty" protobuf:"bytes,3,opt,name=arguments"`

	// TemplateRef is the reference to the template resource to execute.
	TemplateRef *TemplateRef `json:"templateRef,omitempty" protobuf:"bytes,4,opt,name=templateRef"`

	// Dependencies are name of other targets which this depends on
	Dependencies []string `json:"dependencies,omitempty" protobuf:"bytes,5,rep,name=dependencies"`

	// WithItems expands a task into multiple parallel tasks from the items in the list
	WithItems []Item `json:"withItems,omitempty" protobuf:"bytes,6,rep,name=withItems"`

	// WithParam expands a task into multiple parallel tasks from the value in the parameter,
	// which is expected to be a JSON list.
	WithParam string `json:"withParam,omitempty" protobuf:"bytes,7,opt,name=withParam"`

	// WithSequence expands a task into a numeric sequence
	WithSequence *Sequence `json:"withSequence,omitempty" protobuf:"bytes,8,opt,name=withSequence"`

	// When is an expression in which the task should conditionally execute
	When string `json:"when,omitempty" protobuf:"bytes,9,opt,name=when"`

	// ContinueOn makes argo to proceed with the following step even if this step fails.
	// Errors and Failed states can be specified
	ContinueOn *ContinueOn `json:"continueOn,omitempty" protobuf:"bytes,10,opt,name=continueOn"`

	// OnExit is a template reference which is invoked at the end of the
	// template, irrespective of the success, failure, or error of the
	// primary template.
	// DEPRECATED: Use Hooks[exit].Template instead.
	OnExit string `json:"onExit,omitempty" protobuf:"bytes,11,opt,name=onExit"`

	// Depends are name of other targets which this depends on
	Depends string `json:"depends,omitempty" protobuf:"bytes,12,opt,name=depends"`

	// Hooks hold the lifecycle hook which is invoked at lifecycle of
	// task, irrespective of the success, failure, or error status of the primary task
	Hooks LifecycleHooks `json:"hooks,omitempty" protobuf:"bytes,13,opt,name=hooks"`
}

var _ TemplateReferenceHolder = &DAGTask{}

func (t *DAGTask) GetExitHook(args Arguments) *LifecycleHook {
	if !t.HasExitHook() {
		return nil
	}
	if t.OnExit != "" {
		return &LifecycleHook{Template: t.OnExit, Arguments: args}
	}
	return t.Hooks.GetExitHook().WithArgs(args)
}

func (t *DAGTask) HasExitHook() bool {
	return (t.Hooks != nil && t.Hooks.GetExitHook() != nil) || t.OnExit != ""
}

func (t *DAGTask) GetTemplate() *Template {
	return t.Inline
}

func (t *DAGTask) GetTemplateName() string {
	return t.Template
}

func (t *DAGTask) GetTemplateRef() *TemplateRef {
	return t.TemplateRef
}

func (t *DAGTask) ShouldExpand() bool {
	return len(t.WithItems) != 0 || t.WithParam != "" || t.WithSequence != nil
}

// SuspendTemplate is a template subtype to suspend a workflow at a predetermined point in time
type SuspendTemplate struct {
	// Duration is the seconds to wait before automatically resuming a template
	Duration string `json:"duration,omitempty" protobuf:"bytes,1,opt,name=duration"`
}

// GetArtifactByName returns an input artifact by its name
func (in *Inputs) GetArtifactByName(name string) *Artifact {
	if in == nil {
		return nil
	}
	return in.Artifacts.GetArtifactByName(name)
}

// GetParameterByName returns an input parameter by its name
func (in *Inputs) GetParameterByName(name string) *Parameter {
	for _, param := range in.Parameters {
		if param.Name == name {
			return &param
		}
	}
	return nil
}

// HasInputs returns whether or not there are any inputs
func (in *Inputs) HasInputs() bool {
	if len(in.Artifacts) > 0 {
		return true
	}
	if len(in.Parameters) > 0 {
		return true
	}
	return false
}

// HasOutputs returns whether or not there are any outputs
func (out *Outputs) HasOutputs() bool {
	if out.Result != nil {
		return true
	}
	if out.ExitCode != nil {
		return true
	}
	if len(out.Artifacts) > 0 {
		return true
	}
	if len(out.Parameters) > 0 {
		return true
	}
	return false
}

func (out *Outputs) GetArtifactByName(name string) *Artifact {
	if out == nil {
		return nil
	}
	return out.Artifacts.GetArtifactByName(name)
}

// GetArtifactByName retrieves an artifact by its name
func (args *Arguments) GetArtifactByName(name string) *Artifact {
	return args.Artifacts.GetArtifactByName(name)
}

// GetParameterByName retrieves a parameter by its name
func (args *Arguments) GetParameterByName(name string) *Parameter {
	for _, param := range args.Parameters {
		if param.Name == name {
			return &param
		}
	}
	return nil
}

func (a *Artifact) GetArchive() *ArchiveStrategy {
	if a == nil || a.Archive == nil {
		return &ArchiveStrategy{}
	}
	return a.Archive
}

// GetTemplateByName retrieves a defined template by its name
func (wf *Workflow) GetTemplateByName(name string) *Template {
	for _, t := range wf.Spec.Templates {
		if t.Name == name {
			return &t
		}
	}
	if wf.Status.StoredWorkflowSpec != nil {
		for _, t := range wf.Status.StoredWorkflowSpec.Templates {
			if t.Name == name {
				return &t
			}
		}
	}
	return nil
}

func (wf *Workflow) GetNodeByName(nodeName string) *NodeStatus {
	nodeID := wf.NodeID(nodeName)
	node, ok := wf.Status.Nodes[nodeID]
	if !ok {
		return nil
	}
	return &node
}

// GetResourceScope returns the template scope of workflow.
func (wf *Workflow) GetResourceScope() ResourceScope {
	return ResourceScopeLocal
}

// GetWorkflowSpec returns the Spec of a workflow.
func (wf *Workflow) GetWorkflowSpec() WorkflowSpec {
	return wf.Spec
}

// NodeID creates a deterministic node ID based on a node name
func (wf *Workflow) NodeID(name string) string {
	if name == wf.ObjectMeta.Name {
		return wf.ObjectMeta.Name
	}
	h := fnv.New32a()
	_, _ = h.Write([]byte(name))
	return fmt.Sprintf("%s-%v", wf.ObjectMeta.Name, h.Sum32())
}

// GetStoredTemplate retrieves a template from stored templates of the workflow.
func (wf *Workflow) GetStoredTemplate(scope ResourceScope, resourceName string, caller TemplateReferenceHolder) *Template {
	tmplID, storageNeeded := resolveTemplateReference(scope, resourceName, caller)
	if !storageNeeded {
		// Local templates aren't stored
		return nil
	}
	if tmpl, ok := wf.Status.StoredTemplates[tmplID]; ok {
		return tmpl.DeepCopy()
	}
	return nil
}

// SetStoredTemplate stores a new template in stored templates of the workflow.
func (wf *Workflow) SetStoredTemplate(scope ResourceScope, resourceName string, caller TemplateReferenceHolder, tmpl *Template) (bool, error) {
	tmplID, storageNeeded := resolveTemplateReference(scope, resourceName, caller)
	if !storageNeeded {
		// Don't need to store local templates
		return false, nil
	}
	if _, ok := wf.Status.StoredTemplates[tmplID]; !ok {
		if wf.Status.StoredTemplates == nil {
			wf.Status.StoredTemplates = map[string]Template{}
		}
		wf.Status.StoredTemplates[tmplID] = *tmpl
		return true, nil
	}
	return false, nil
}

// resolveTemplateReference resolves the stored template name of a given template holder on the template scope and determines
// if it should be stored
func resolveTemplateReference(callerScope ResourceScope, resourceName string, caller TemplateReferenceHolder) (string, bool) {
	tmplRef := caller.GetTemplateRef()
	if tmplRef != nil {
		// We are calling an external WorkflowTemplate or ClusterWorkflowTemplate. Template storage is needed
		// We need to determine if we're calling a WorkflowTemplate or a ClusterWorkflowTemplate
		referenceScope := ResourceScopeNamespaced
		if tmplRef.ClusterScope {
			referenceScope = ResourceScopeCluster
		}
		return fmt.Sprintf("%s/%s/%s", referenceScope, tmplRef.Name, tmplRef.Template), true
	} else if callerScope != ResourceScopeLocal {
		// Either a WorkflowTemplate or a ClusterWorkflowTemplate is calling a template inside itself. Template storage is needed
		return fmt.Sprintf("%s/%s/%s", callerScope, resourceName, caller.GetTemplateName()), true
	} else {
		// A Workflow is calling a template inside itself. Template storage is not needed
		return "", false
	}
}

// ContinueOn defines if a workflow should continue even if a task or step fails/errors.
// It can be specified if the workflow should continue when the pod errors, fails or both.
type ContinueOn struct {
	// +optional
	Error bool `json:"error,omitempty" protobuf:"varint,1,opt,name=error"`
	// +optional
	Failed bool `json:"failed,omitempty" protobuf:"varint,2,opt,name=failed"`
}

func continues(c *ContinueOn, phase NodePhase) bool {
	if c == nil {
		return false
	}
	if c.Error && phase == NodeError {
		return true
	}
	if c.Failed && phase == NodeFailed {
		return true
	}
	return false
}

// ContinuesOn returns whether the DAG should be proceeded if the task fails or errors.
func (t *DAGTask) ContinuesOn(phase NodePhase) bool {
	return continues(t.ContinueOn, phase)
}

// ContinuesOn returns whether the StepGroup should be proceeded if the task fails or errors.
func (s *WorkflowStep) ContinuesOn(phase NodePhase) bool {
	return continues(s.ContinueOn, phase)
}

type MetricType string

const (
	MetricTypeGauge     MetricType = "Gauge"
	MetricTypeHistogram MetricType = "Histogram"
	MetricTypeCounter   MetricType = "Counter"
	MetricTypeUnknown   MetricType = "Unknown"
)

// Metrics are a list of metrics emitted from a Workflow/Template
type Metrics struct {
	// Prometheus is a list of prometheus metrics to be emitted
	Prometheus []*Prometheus `json:"prometheus" protobuf:"bytes,1,rep,name=prometheus"`
}

// Prometheus is a prometheus metric to be emitted
type Prometheus struct {
	// Name is the name of the metric
	Name string `json:"name" protobuf:"bytes,1,opt,name=name"`
	// Labels is a list of metric labels
	Labels []*MetricLabel `json:"labels,omitempty" protobuf:"bytes,2,rep,name=labels"`
	// Help is a string that describes the metric
	Help string `json:"help" protobuf:"bytes,3,opt,name=help"`
	// When is a conditional statement that decides when to emit the metric
	When string `json:"when,omitempty" protobuf:"bytes,4,opt,name=when"`
	// Gauge is a gauge metric
	Gauge *Gauge `json:"gauge,omitempty" protobuf:"bytes,5,opt,name=gauge"`
	// Histogram is a histogram metric
	Histogram *Histogram `json:"histogram,omitempty" protobuf:"bytes,6,opt,name=histogram"`
	// Counter is a counter metric
	Counter *Counter `json:"counter,omitempty" protobuf:"bytes,7,opt,name=counter"`
}

func (p *Prometheus) GetMetricLabels() map[string]string {
	labels := make(map[string]string)
	for _, label := range p.Labels {
		labels[label.Key] = label.Value
	}
	return labels
}

func (p *Prometheus) GetMetricType() MetricType {
	if p.Gauge != nil {
		return MetricTypeGauge
	}
	if p.Histogram != nil {
		return MetricTypeHistogram
	}
	if p.Counter != nil {
		return MetricTypeCounter
	}
	return MetricTypeUnknown
}

func (p *Prometheus) GetValueString() string {
	switch p.GetMetricType() {
	case MetricTypeGauge:
		return p.Gauge.Value
	case MetricTypeCounter:
		return p.Counter.Value
	case MetricTypeHistogram:
		return p.Histogram.Value
	default:
		return ""
	}
}

func (p *Prometheus) SetValueString(val string) {
	switch p.GetMetricType() {
	case MetricTypeGauge:
		p.Gauge.Value = val
	case MetricTypeCounter:
		p.Counter.Value = val
	case MetricTypeHistogram:
		p.Histogram.Value = val
	}
}

func (p *Prometheus) GetDesc() string {
	// This serves as a hash for the metric
	// TODO: Make sure this is what we want to use as the hash
	labels := p.GetMetricLabels()
	desc := p.Name + "{"
	for _, key := range sortedMapStringStringKeys(labels) {
		desc += key + "=" + labels[key] + ","
	}
	if p.Histogram != nil {
		sortedBuckets := p.Histogram.GetBuckets()
		sort.Float64s(sortedBuckets)
		for _, bucket := range sortedBuckets {
			desc += "bucket=" + fmt.Sprint(bucket) + ","
		}
	}
	desc += "}"
	return desc
}

func sortedMapStringStringKeys(in map[string]string) []string {
	var stringList []string
	for key := range in {
		stringList = append(stringList, key)
	}
	sort.Strings(stringList)
	return stringList
}

func (p *Prometheus) IsRealtime() bool {
	return p.GetMetricType() == MetricTypeGauge && p.Gauge.Realtime != nil && *p.Gauge.Realtime
}

// MetricLabel is a single label for a prometheus metric
type MetricLabel struct {
	Key   string `json:"key" protobuf:"bytes,1,opt,name=key"`
	Value string `json:"value" protobuf:"bytes,2,opt,name=value"`
}

// Gauge is a Gauge prometheus metric
type Gauge struct {
	// Value is the value of the metric
	Value string `json:"value" protobuf:"bytes,1,opt,name=value"`
	// Realtime emits this metric in real time if applicable
	Realtime *bool `json:"realtime" protobuf:"varint,2,opt,name=realtime"`
}

// Histogram is a Histogram prometheus metric
type Histogram struct {
	// Value is the value of the metric
	Value string `json:"value" protobuf:"bytes,3,opt,name=value"`
	// Buckets is a list of bucket divisors for the histogram
	Buckets []Amount `json:"buckets" protobuf:"bytes,4,rep,name=buckets"`
}

func (in *Histogram) GetBuckets() []float64 {
	buckets := make([]float64, len(in.Buckets))
	for i, bucket := range in.Buckets {
		buckets[i], _ = bucket.Float64()
	}
	return buckets
}

// Counter is a Counter prometheus metric
type Counter struct {
	// Value is the value of the metric
	Value string `json:"value" protobuf:"bytes,1,opt,name=value"`
}

// Memoization enables caching for the Outputs of the template
type Memoize struct {
	// Key is the key to use as the caching key
	Key string `json:"key" protobuf:"bytes,1,opt,name=key"`
	// Cache sets and configures the kind of cache
	Cache *Cache `json:"cache" protobuf:"bytes,2,opt,name=cache"`
	// MaxAge is the maximum age (e.g. "180s", "24h") of an entry that is still considered valid. If an entry is older
	// than the MaxAge, it will be ignored.
	MaxAge string `json:"maxAge" protobuf:"bytes,3,opt,name=maxAge"`
}

// MemoizationStatus is the status of this memoized node
type MemoizationStatus struct {
	// Hit indicates whether this node was created from a cache entry
	Hit bool `json:"hit" protobuf:"bytes,1,opt,name=hit"`
	// Key is the name of the key used for this node's cache
	Key string `json:"key" protobuf:"bytes,2,opt,name=key"`
	// Cache is the name of the cache that was used
	CacheName string `json:"cacheName" protobuf:"bytes,3,opt,name=cacheName"`
}

// Cache is the configuration for the type of cache to be used
type Cache struct {
	// ConfigMap sets a ConfigMap-based cache
	ConfigMap *apiv1.ConfigMapKeySelector `json:"configMap" protobuf:"bytes,1,opt,name=configMap"`
}

type SynchronizationAction interface {
	LockWaiting(holderKey, lockKey string, currentHolders []string) bool
	LockAcquired(holderKey, lockKey string, currentHolders []string) bool
	LockReleased(holderKey, lockKey string) bool
}

type SemaphoreHolding struct {
	// Semaphore stores the semaphore name.
	Semaphore string `json:"semaphore,omitempty" protobuf:"bytes,1,opt,name=semaphore"`
	// Holders stores the list of current holder names in the workflow.
	// +listType=atomic
	Holders []string `json:"holders,omitempty" protobuf:"bytes,2,opt,name=holders"`
}

type SemaphoreStatus struct {
	// Holding stores the list of resource acquired synchronization lock for workflows.
	Holding []SemaphoreHolding `json:"holding,omitempty" protobuf:"bytes,1,opt,name=holding"`
	// Waiting indicates the list of current synchronization lock holders.
	Waiting []SemaphoreHolding `json:"waiting,omitempty" protobuf:"bytes,2,opt,name=waiting"`
}

var _ SynchronizationAction = &SemaphoreStatus{}

func (ss *SemaphoreStatus) GetHolding(semaphoreName string) (int, SemaphoreHolding) {
	for i, holder := range ss.Holding {
		if holder.Semaphore == semaphoreName {
			return i, holder
		}
	}
	return -1, SemaphoreHolding{}
}

func (ss *SemaphoreStatus) GetWaiting(semaphoreName string) (int, SemaphoreHolding) {
	for i, holder := range ss.Waiting {
		if holder.Semaphore == semaphoreName {
			return i, holder
		}
	}
	return -1, SemaphoreHolding{}
}

func (ss *SemaphoreStatus) LockWaiting(holderKey, lockKey string, currentHolders []string) bool {
	i, semaphoreWaiting := ss.GetWaiting(lockKey)
	if i < 0 {
		ss.Waiting = append(ss.Waiting, SemaphoreHolding{Semaphore: lockKey, Holders: currentHolders})
	} else {
		semaphoreWaiting.Holders = currentHolders
		ss.Waiting[i] = semaphoreWaiting
	}
	return true
}

func (ss *SemaphoreStatus) LockAcquired(holderKey, lockKey string, currentHolders []string) bool {
	i, semaphoreHolding := ss.GetHolding(lockKey)
	items := strings.Split(holderKey, "/")
	if len(items) == 0 {
		return false
	}
	holdingName := items[len(items)-1]
	if i < 0 {
		ss.Holding = append(ss.Holding, SemaphoreHolding{Semaphore: lockKey, Holders: []string{holdingName}})
		return true
	} else if !slice.ContainsString(semaphoreHolding.Holders, holdingName) {
		semaphoreHolding.Holders = append(semaphoreHolding.Holders, holdingName)
		ss.Holding[i] = semaphoreHolding
		return true
	}
	return false
}

func (ss *SemaphoreStatus) LockReleased(holderKey, lockKey string) bool {
	i, semaphoreHolding := ss.GetHolding(lockKey)
	items := strings.Split(holderKey, "/")
	if len(items) == 0 {
		return false
	}
	holdingName := items[len(items)-1]
	if i >= 0 {
		semaphoreHolding.Holders = slice.RemoveString(semaphoreHolding.Holders, holdingName)
		ss.Holding[i] = semaphoreHolding
		return true
	}
	return false
}

// MutexHolding describes the mutex and the object which is holding it.
type MutexHolding struct {
	// Reference for the mutex
	// e.g: ${namespace}/mutex/${mutexName}
	Mutex string `json:"mutex,omitempty" protobuf:"bytes,1,opt,name=mutex"`
	// Holder is a reference to the object which holds the Mutex.
	// Holding Scenario:
	//   1. Current workflow's NodeID which is holding the lock.
	//      e.g: ${NodeID}
	// Waiting Scenario:
	//   1. Current workflow or other workflow NodeID which is holding the lock.
	//      e.g: ${WorkflowName}/${NodeID}
	Holder string `json:"holder,omitempty" protobuf:"bytes,2,opt,name=holder"`
}

// MutexStatus contains which objects hold  mutex locks, and which objects this workflow is waiting on to release locks.
type MutexStatus struct {
	// Holding is a list of mutexes and their respective objects that are held by mutex lock for this workflow.
	// +listType=atomic
	Holding []MutexHolding `json:"holding,omitempty" protobuf:"bytes,1,opt,name=holding"`
	// Waiting is a list of mutexes and their respective objects this workflow is waiting for.
	// +listType=atomic
	Waiting []MutexHolding `json:"waiting,omitempty" protobuf:"bytes,2,opt,name=waiting"`
}

var _ SynchronizationAction = &MutexStatus{}

func (ms *MutexStatus) GetHolding(mutexName string) (int, MutexHolding) {
	for i, holder := range ms.Holding {
		if holder.Mutex == mutexName {
			return i, holder
		}
	}
	return -1, MutexHolding{}
}

func (ms *MutexStatus) GetWaiting(mutexName string) (int, MutexHolding) {
	for i, holder := range ms.Waiting {
		if holder.Mutex == mutexName {
			return i, holder
		}
	}
	return -1, MutexHolding{}
}

func (ms *MutexStatus) LockWaiting(holderKey, lockKey string, currentHolders []string) bool {
	if len(currentHolders) == 0 {
		return false
	}

	i, mutexWaiting := ms.GetWaiting(lockKey)
	if i < 0 {
		ms.Waiting = append(ms.Waiting, MutexHolding{Mutex: lockKey, Holder: currentHolders[0]})
		return true
	} else if mutexWaiting.Holder != currentHolders[0] {
		mutexWaiting.Holder = currentHolders[0]
		ms.Waiting[i] = mutexWaiting
		return true
	}
	return false
}

func (ms *MutexStatus) LockAcquired(holderKey, lockKey string, currentHolders []string) bool {
	i, mutexHolding := ms.GetHolding(lockKey)
	items := strings.Split(holderKey, "/")
	if len(items) == 0 {
		return false
	}
	holdingName := items[len(items)-1]
	if i < 0 {
		ms.Holding = append(ms.Holding, MutexHolding{Mutex: lockKey, Holder: holdingName})
		return true
	} else if mutexHolding.Holder != holdingName {
		mutexHolding.Holder = holdingName
		ms.Holding[i] = mutexHolding
		return true
	}
	return false
}

func (ms *MutexStatus) LockReleased(holderKey, lockKey string) bool {
	i, holder := ms.GetHolding(lockKey)
	items := strings.Split(holderKey, "/")
	if len(items) == 0 {
		return false
	}
	holdingName := items[len(items)-1]
	if i >= 0 && holder.Holder == holdingName {
		ms.Holding = append(ms.Holding[:i], ms.Holding[i+1:]...)
		return true
	}
	return false
}

// SynchronizationStatus stores the status of semaphore and mutex.
type SynchronizationStatus struct {
	// Semaphore stores this workflow's Semaphore holder details
	Semaphore *SemaphoreStatus `json:"semaphore,omitempty" protobuf:"bytes,1,opt,name=semaphore"`
	// Mutex stores this workflow's mutex holder details
	Mutex *MutexStatus `json:"mutex,omitempty" protobuf:"bytes,2,opt,name=mutex"`
}

func (ss *SynchronizationStatus) GetStatus(syncType SynchronizationType) SynchronizationAction {
	switch syncType {
	case SynchronizationTypeSemaphore:
		return ss.Semaphore
	case SynchronizationTypeMutex:
		return ss.Mutex
	default:
		panic("invalid syncType in GetStatus")
	}
}

// NodeSynchronizationStatus stores the status of a node
type NodeSynchronizationStatus struct {
	// Waiting is the name of the lock that this node is waiting for
	Waiting string `json:"waiting,omitempty" protobuf:"bytes,1,opt,name=waiting"`
}<|MERGE_RESOLUTION|>--- conflicted
+++ resolved
@@ -375,6 +375,20 @@
 	// Hooks holds the lifecycle hook which is invoked at lifecycle of
 	// step, irrespective of the success, failure, or error status of the primary step
 	Hooks LifecycleHooks `json:"hooks,omitempty" protobuf:"bytes,41,opt,name=hooks"`
+}
+
+func (wfs *WorkflowSpec) GetExitHook(args Arguments) *LifecycleHook {
+	if !wfs.HasExitHook() {
+		return nil
+	}
+	if wfs.OnExit != "" {
+		return &LifecycleHook{Template: wfs.OnExit, Arguments: args}
+	}
+	return wfs.Hooks.GetExitHook().WithArgs(args)
+}
+
+func (wfs *WorkflowSpec) HasExitHook() bool {
+	return (wfs.Hooks != nil && wfs.Hooks.GetExitHook() != nil) || wfs.OnExit != ""
 }
 
 // GetVolumeClaimGC returns the VolumeClaimGC that was defined in the workflow spec.  If none was provided, a default value is returned.
@@ -1207,14 +1221,11 @@
 	Template string `json:"template," protobuf:"bytes,1,opt,name=template"`
 	// Arguments hold arguments to the template
 	Arguments Arguments `json:"arguments,omitempty" protobuf:"bytes,2,opt,name=arguments"`
-<<<<<<< HEAD
+	// TemplateRef is the reference to the template resource to execute by the hook
+	TemplateRef *TemplateRef `json:"templateRef,omitempty" protobuf:"bytes,3,opt,name=templateRef"`
 	// Expression is a condition expression for when a node will be retried. If it evaluates to false, the node will not
 	// be retried and the retry strategy will be ignored
-	Expression string `json:"expression,omitempty" protobuf:"bytes,3,opt,name=expression"`
-=======
-	// TemplateRef is the reference to the template resource to execute by the hook
-	TemplateRef *TemplateRef `json:"templateRef,omitempty" protobuf:"bytes,3,opt,name=templateRef"`
->>>>>>> a63ab5b6
+	Expression string `json:"expression,omitempty" protobuf:"bytes,4,opt,name=expression"`
 }
 
 func (lch *LifecycleHook) WithArgs(args Arguments) *LifecycleHook {

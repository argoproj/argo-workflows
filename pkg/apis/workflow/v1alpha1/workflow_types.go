package v1alpha1

import (
	"encoding/json"
	"fmt"
	"hash/fnv"
	"reflect"
	"strings"

	apiv1 "k8s.io/api/core/v1"
	policyv1beta "k8s.io/api/policy/v1beta1"
	metav1 "k8s.io/apimachinery/pkg/apis/meta/v1"
	"k8s.io/apimachinery/pkg/runtime/schema"
)

// TemplateType is the type of a template
type TemplateType string

// Possible template types
const (
	TemplateTypeContainer TemplateType = "Container"
	TemplateTypeSteps     TemplateType = "Steps"
	TemplateTypeScript    TemplateType = "Script"
	TemplateTypeResource  TemplateType = "Resource"
	TemplateTypeDAG       TemplateType = "DAG"
	TemplateTypeSuspend   TemplateType = "Suspend"
	TemplateTypeUnknown   TemplateType = "Unknown"
)

// NodePhase is a label for the condition of a node at the current time.
type NodePhase string

// Workflow and node statuses
const (
	NodePending   NodePhase = "Pending"
	NodeRunning   NodePhase = "Running"
	NodeSucceeded NodePhase = "Succeeded"
	NodeSkipped   NodePhase = "Skipped"
	NodeFailed    NodePhase = "Failed"
	NodeError     NodePhase = "Error"
)

// NodeType is the type of a node
type NodeType string

// Node types
const (
	NodeTypePod       NodeType = "Pod"
	NodeTypeSteps     NodeType = "Steps"
	NodeTypeStepGroup NodeType = "StepGroup"
	NodeTypeDAG       NodeType = "DAG"
	NodeTypeTaskGroup NodeType = "TaskGroup"
	NodeTypeRetry     NodeType = "Retry"
	NodeTypeSkipped   NodeType = "Skipped"
	NodeTypeSuspend   NodeType = "Suspend"
)

// PodGCStrategy is the strategy when to delete completed pods for GC.
type PodGCStrategy string

// PodGCStrategy
const (
	PodGCOnPodCompletion      PodGCStrategy = "OnPodCompletion"
	PodGCOnPodSuccess         PodGCStrategy = "OnPodSuccess"
	PodGCOnWorkflowCompletion PodGCStrategy = "OnWorkflowCompletion"
	PodGCOnWorkflowSuccess    PodGCStrategy = "OnWorkflowSuccess"
)

// TemplateGetter is an interface to get templates.
type TemplateGetter interface {
	GetNamespace() string
	GetName() string
	GroupVersionKind() schema.GroupVersionKind
	GetTemplateByName(name string) *Template
	GetTemplateScope() string
	GetAllTemplates() []Template
}

// TemplateHolder is an interface for holders of templates.
type TemplateHolder interface {
	GetTemplateName() string
	GetTemplateRef() *TemplateRef
	IsResolvable() bool
}

// TemplateStorage is an interface of template storage getter and setter.
type TemplateStorage interface {
	GetStoredTemplate(templateScope string, holder TemplateHolder) *Template
	SetStoredTemplate(templateScope string, holder TemplateHolder, tmpl *Template) (bool, error)
}

// Workflow is the definition of a workflow resource
// +genclient
// +genclient:noStatus
// +k8s:deepcopy-gen:interfaces=k8s.io/apimachinery/pkg/runtime.Object
type Workflow struct {
	metav1.TypeMeta   `json:",inline"`
	metav1.ObjectMeta `json:"metadata" protobuf:"bytes,1,opt,name=metadata"`
	Spec              WorkflowSpec   `json:"spec" protobuf:"bytes,2,opt,name=spec "`
	Status            WorkflowStatus `json:"status" protobuf:"bytes,3,opt,name=status"`
}

// Workflows is a sort interface which sorts running jobs earlier before considering FinishedAt
type Workflows []Workflow

func (w Workflows) Len() int      { return len(w) }
func (w Workflows) Swap(i, j int) { w[i], w[j] = w[j], w[i] }
func (w Workflows) Less(i, j int) bool {
	iStart := w[i].ObjectMeta.CreationTimestamp
	iFinish := w[i].Status.FinishedAt
	jStart := w[j].ObjectMeta.CreationTimestamp
	jFinish := w[j].Status.FinishedAt
	if iFinish.IsZero() && jFinish.IsZero() {
		return !iStart.Before(&jStart)
	}
	if iFinish.IsZero() && !jFinish.IsZero() {
		return true
	}
	if !iFinish.IsZero() && jFinish.IsZero() {
		return false
	}
	return jFinish.Before(&iFinish)
}

// WorkflowList is list of Workflow resources
// +k8s:deepcopy-gen:interfaces=k8s.io/apimachinery/pkg/runtime.Object
type WorkflowList struct {
	metav1.TypeMeta `json:",inline"`
	metav1.ListMeta `json:"metadata" protobuf:"bytes,1,opt,name=metadata"`
	Items           Workflows `json:"items" protobuf:"bytes,2,opt,name=items"`
}

var _ TemplateGetter = &Workflow{}
var _ TemplateStorage = &Workflow{}

// TTLStrategy is the strategy for the time to live depending on if the workflow succeded or failed
type TTLStrategy struct {
	SecondsAfterCompletion *int32 `json:"secondsAfterCompletion,omitempty" protobuf:"bytes,1,opt,name=secondsAfterCompletion"`
	SecondsAfterSuccess    *int32 `json:"secondsAfterSuccess,omitempty" protobuf:"bytes,2,opt,name=secondsAfterSuccess"`
	SecondsAfterFailure    *int32 `json:"secondsAfterFailure,omitempty" protobuf:"bytes,3,opt,name=secondsAfterFailure"`
}

// WorkflowSpec is the specification of a Workflow.
type WorkflowSpec struct {
	// Templates is a list of workflow templates used in a workflow
	// +patchStrategy=merge
	// +patchMergeKey=name
	Templates []Template `json:"templates" patchStrategy:"merge" patchMergeKey:"name" protobuf:"bytes,1,opt,name=templates"`

	// Entrypoint is a template reference to the starting point of the workflow.
	Entrypoint string `json:"entrypoint,omitempty" protobuf:"bytes,2,opt,name=entrypoint"`

	// Arguments contain the parameters and artifacts sent to the workflow entrypoint
	// Parameters are referencable globally using the 'workflow' variable prefix.
	// e.g. {{workflow.parameters.myparam}}
	Arguments Arguments `json:"arguments,omitempty" protobuf:"bytes,3,opt,name=arguments"`

	// ServiceAccountName is the name of the ServiceAccount to run all pods of the workflow as.
	ServiceAccountName string `json:"serviceAccountName,omitempty" protobuf:"bytes,4,opt,name=serviceAccountName"`

	// AutomountServiceAccountToken indicates whether a service account token should be automatically mounted in pods.
	// ServiceAccountName of ExecutorConfig must be specified if this value is false.
	AutomountServiceAccountToken *bool `json:"automountServiceAccountToken,omitempty" protobuf:"varint,28,opt,name=automountServiceAccountToken"`

	// Executor holds configurations of executor containers of the workflow.
	Executor *ExecutorConfig `json:"executor,omitempty" protobuf:"bytes,29,opt,name=executor"`

	// Volumes is a list of volumes that can be mounted by containers in a workflow.
	// +patchStrategy=merge
	// +patchMergeKey=name
	Volumes []apiv1.Volume `json:"volumes,omitempty" patchStrategy:"merge" patchMergeKey:"name" protobuf:"bytes,5,opt,name=volumes"`

	// VolumeClaimTemplates is a list of claims that containers are allowed to reference.
	// The Workflow controller will create the claims at the beginning of the workflow
	// and delete the claims upon completion of the workflow
	// +patchStrategy=merge
	// +patchMergeKey=name
	VolumeClaimTemplates []apiv1.PersistentVolumeClaim `json:"volumeClaimTemplates,omitempty" patchStrategy:"merge" patchMergeKey:"name" protobuf:"bytes,6,opt,name=volumeClaimTemplates"`

	// Parallelism limits the max total parallel pods that can execute at the same time in a workflow
	Parallelism *int64 `json:"parallelism,omitempty" protobuf:"bytes,7,opt,name=parallelism"`

	// ArtifactRepositoryRef specifies the configMap name and key containing the artifact repository config.
	ArtifactRepositoryRef *ArtifactRepositoryRef `json:"artifactRepositoryRef,omitempty" protobuf:"bytes,8,opt,name=artifactRepositoryRef"`

	// Suspend will suspend the workflow and prevent execution of any future steps in the workflow
	Suspend *bool `json:"suspend,omitempty" protobuf:"bytes,9,opt,name=suspend"`

	// NodeSelector is a selector which will result in all pods of the workflow
	// to be scheduled on the selected node(s). This is able to be overridden by
	// a nodeSelector specified in the template.
	NodeSelector map[string]string `json:"nodeSelector,omitempty" protobuf:"bytes,10,opt,name=nodeSelector"`

	// Affinity sets the scheduling constraints for all pods in the workflow.
	// Can be overridden by an affinity specified in the template
	Affinity *apiv1.Affinity `json:"affinity,omitempty" protobuf:"bytes,11,opt,name=affinity"`

	// Tolerations to apply to workflow pods.
	// +patchStrategy=merge
	// +patchMergeKey=key
	Tolerations []apiv1.Toleration `json:"tolerations,omitempty" patchStrategy:"merge" patchMergeKey:"key" protobuf:"bytes,12,opt,name=tolerations"`

	// ImagePullSecrets is a list of references to secrets in the same namespace to use for pulling any images
	// in pods that reference this ServiceAccount. ImagePullSecrets are distinct from Secrets because Secrets
	// can be mounted in the pod, but ImagePullSecrets are only accessed by the kubelet.
	// More info: https://kubernetes.io/docs/concepts/containers/images/#specifying-imagepullsecrets-on-a-pod
	// +patchStrategy=merge
	// +patchMergeKey=name
	ImagePullSecrets []apiv1.LocalObjectReference `json:"imagePullSecrets,omitempty" patchStrategy:"merge" patchMergeKey:"name" protobuf:"bytes,13,opt,name=imagePullSecrets"`

	// Host networking requested for this workflow pod. Default to false.
	HostNetwork *bool `json:"hostNetwork,omitempty" protobuf:"bytes,14,opt,name=hostNetwork"`

	// Set DNS policy for the pod.
	// Defaults to "ClusterFirst".
	// Valid values are 'ClusterFirstWithHostNet', 'ClusterFirst', 'Default' or 'None'.
	// DNS parameters given in DNSConfig will be merged with the policy selected with DNSPolicy.
	// To have DNS options set along with hostNetwork, you have to specify DNS policy
	// explicitly to 'ClusterFirstWithHostNet'.
	DNSPolicy *apiv1.DNSPolicy `json:"dnsPolicy,omitempty" protobuf:"bytes,15,opt,name=dnsPolicy"`

	// PodDNSConfig defines the DNS parameters of a pod in addition to
	// those generated from DNSPolicy.
	DNSConfig *apiv1.PodDNSConfig `json:"dnsConfig,omitempty" protobuf:"bytes,16,opt,name=dnsConfig"`

	// OnExit is a template reference which is invoked at the end of the
	// workflow, irrespective of the success, failure, or error of the
	// primary workflow.
	OnExit string `json:"onExit,omitempty" protobuf:"bytes,17,opt,name=onExit"`

	// TTLSecondsAfterFinished limits the lifetime of a Workflow that has finished execution
	// (Succeeded, Failed, Error). If this field is set, once the Workflow finishes, it will be
	// deleted after ttlSecondsAfterFinished expires. If this field is unset,
	// ttlSecondsAfterFinished will not expire. If this field is set to zero,
	// ttlSecondsAfterFinished expires immediately after the Workflow finishes.
	// DEPRECATED: Use TTLStrategy.SecondsAfterCompletion instead.
	TTLSecondsAfterFinished *int32 `json:"ttlSecondsAfterFinished,omitempty" protobuf:"bytes,18,opt,name=ttlSecondsAfterFinished"`

	// TTLStrategy limits the lifetime of a Workflow that has finished execution depending on if it
	// Succeeded or Failed. If this struct is set, once the Workflow finishes, it will be
	// deleted after the time to live expires. If this field is unset,
	// the controller config map will hold the default values
	// Update
	TTLStrategy *TTLStrategy `json:"ttlStrategy,omitempty" protobuf:"bytes,30,opt,name=ttlStrategy"`

	// Optional duration in seconds relative to the workflow start time which the workflow is
	// allowed to run before the controller terminates the workflow. A value of zero is used to
	// terminate a Running workflow
	ActiveDeadlineSeconds *int64 `json:"activeDeadlineSeconds,omitempty" protobuf:"bytes,19,opt,name=activeDeadlineSeconds"`

	// Priority is used if controller is configured to process limited number of workflows in parallel. Workflows with higher priority are processed first.
	Priority *int32 `json:"priority,omitempty" protobuf:"bytes,20,opt,name=priority"`

	// Set scheduler name for all pods.
	// Will be overridden if container/script template's scheduler name is set.
	// Default scheduler will be used if neither specified.
	// +optional
	SchedulerName string `json:"schedulerName,omitempty" protobuf:"bytes,21,opt,name=schedulerName"`

	// PodGC describes the strategy to use when to deleting completed pods
	PodGC *PodGC `json:"podGC,omitempty" protobuf:"bytes,22,opt,name=podGC"`

	// PriorityClassName to apply to workflow pods.
	PodPriorityClassName string `json:"podPriorityClassName,omitempty" protobuf:"bytes,23,opt,name=podPriorityClassName"`

	// Priority to apply to workflow pods.
	PodPriority *int32 `json:"podPriority,omitempty" protobuf:"bytes,24,opt,name=podPriority"`

	// +patchStrategy=merge
	// +patchMergeKey=ip
	HostAliases []apiv1.HostAlias `json:"hostAliases,omitempty" patchStrategy:"merge" patchMergeKey:"ip" protobuf:"bytes,25,opt,name=hostAliases"`

	// SecurityContext holds pod-level security attributes and common container settings.
	// Optional: Defaults to empty.  See type description for default values of each field.
	// +optional
	SecurityContext *apiv1.PodSecurityContext `json:"securityContext,omitempty" protobuf:"bytes,26,opt,name=securityContext"`

	// PodSpecPatch holds strategic merge patch to apply against the pod spec. Allows parameterization of
	// container fields which are not strings (e.g. resource limits).
	PodSpecPatch string `json:"podSpecPatch,omitempty" protobuf:"bytes,27,opt,name=podSpecPatch"`

	//PodDisruptionBudget holds the number of concurrent disruptions that you allow for Workflow's Pods.
	//Controller will automatically add the selector with workflow name, if selector is empty.
	//Optional: Defaults to empty.
	// +optional
	PodDisruptionBudget *policyv1beta.PodDisruptionBudgetSpec `json:"podDisruptionBudget,omitempty" protobuf:"bytes,31,opt,name=podDisruptionBudget"`
}

type ParallelSteps struct {
	Steps []WorkflowStep `protobuf:"bytes,1,rep,name=steps"`
}

// WorkflowStep is an anonymous list inside of ParallelSteps (i.e. it does not have a key), so it needs its own
// custom Unmarshaller
func (p *ParallelSteps) UnmarshalJSON(value []byte) error {
	// Since we are writing a custom unmarshaller, we have to enforce the "DisallowUnknownFields" requirement manually.

	// First, get a generic representation of the contents
	var candidate []map[string]interface{}
	err := json.Unmarshal(value, &candidate)
	if err != nil {
		return err
	}

	// Generate a list of all the available JSON fields of the WorkflowStep struct
	availableFields := map[string]bool{}
	reflectType := reflect.TypeOf(WorkflowStep{})
	for i := 0; i < reflectType.NumField(); i++ {
		cleanString := strings.ReplaceAll(reflectType.Field(i).Tag.Get("json"), ",omitempty", "")
		availableFields[cleanString] = true
	}

	// Enforce that no unknown fields are present
	for _, step := range candidate {
		for key := range step {
			if _, ok := availableFields[key]; !ok {
				return fmt.Errorf(`json: unknown field "%s"`, key)
			}
		}
	}

	// Finally, attempt to fully unmarshal the struct
	err = json.Unmarshal(value, &p.Steps)
	if err != nil {
		return err
	}
	return nil
}

func (p *ParallelSteps) MarshalJSON() ([]byte, error) {
	return json.Marshal(p.Steps)
}

func (wfs *WorkflowSpec) HasPodSpecPatch() bool {
	return wfs.PodSpecPatch != ""
}

// Template is a reusable and composable unit of execution in a workflow
type Template struct {
	// Name is the name of the template
	Name string `json:"name" protobuf:"bytes,1,opt,name=name"`

	// Template is the name of the template which is used as the base of this template.
	Template string `json:"template,omitempty" protobuf:"bytes,2,opt,name=template"`

	// TemplateRef is the reference to the template resource which is used as the base of this template.
	TemplateRef *TemplateRef `json:"templateRef,omitempty" protobuf:"bytes,4,opt,name=templateRef"`

	// Inputs describe what inputs parameters and artifacts are supplied to this template
	Inputs Inputs `json:"inputs,omitempty" protobuf:"bytes,5,opt,name=inputs"`

	// Outputs describe the parameters and artifacts that this template produces
	Outputs Outputs `json:"outputs,omitempty" protobuf:"bytes,6,opt,name=outputs"`

	// NodeSelector is a selector to schedule this step of the workflow to be
	// run on the selected node(s). Overrides the selector set at the workflow level.
	NodeSelector map[string]string `json:"nodeSelector,omitempty" protobuf:"bytes,7,opt,name=nodeSelector"`

	// Affinity sets the pod's scheduling constraints
	// Overrides the affinity set at the workflow level (if any)
	Affinity *apiv1.Affinity `json:"affinity,omitempty" protobuf:"bytes,8,opt,name=affinity"`

	// Metdata sets the pods's metadata, i.e. annotations and labels
	Metadata Metadata `json:"metadata,omitempty" protobuf:"bytes,9,opt,name=metadata"`

	// Deamon will allow a workflow to proceed to the next step so long as the container reaches readiness
	Daemon *bool `json:"daemon,omitempty" protobuf:"bytes,10,opt,name=daemon"`

	// Steps define a series of sequential/parallel workflow steps
	Steps []ParallelSteps `json:"steps,omitempty" protobuf:"bytes,11,opt,name=steps"`

	// Container is the main container image to run in the pod
	Container *apiv1.Container `json:"container,omitempty" protobuf:"bytes,12,opt,name=container"`

	// Script runs a portion of code against an interpreter
	Script *ScriptTemplate `json:"script,omitempty" protobuf:"bytes,13,opt,name=script"`

	// Resource template subtype which can run k8s resources
	Resource *ResourceTemplate `json:"resource,omitempty" protobuf:"bytes,14,opt,name=resource"`

	// DAG template subtype which runs a DAG
	DAG *DAGTemplate `json:"dag,omitempty" protobuf:"bytes,15,opt,name=dag"`

	// Suspend template subtype which can suspend a workflow when reaching the step
	Suspend *SuspendTemplate `json:"suspend,omitempty" protobuf:"bytes,16,opt,name=suspend"`

	// Volumes is a list of volumes that can be mounted by containers in a template.
	// +patchStrategy=merge
	// +patchMergeKey=name
	Volumes []apiv1.Volume `json:"volumes,omitempty" patchStrategy:"merge" patchMergeKey:"name" protobuf:"bytes,17,opt,name=volumes"`

	// InitContainers is a list of containers which run before the main container.
	// +patchStrategy=merge
	// +patchMergeKey=name
	InitContainers []UserContainer `json:"initContainers,omitempty" patchStrategy:"merge" patchMergeKey:"name" protobuf:"bytes,18,opt,name=initContainers"`

	// Sidecars is a list of containers which run alongside the main container
	// Sidecars are automatically killed when the main container completes
	// +patchStrategy=merge
	// +patchMergeKey=name
	Sidecars []UserContainer `json:"sidecars,omitempty" patchStrategy:"merge" patchMergeKey:"name" protobuf:"bytes,19,opt,name=sidecars"`

	// Location in which all files related to the step will be stored (logs, artifacts, etc...).
	// Can be overridden by individual items in Outputs. If omitted, will use the default
	// artifact repository location configured in the controller, appended with the
	// <workflowname>/<nodename> in the key.
	ArchiveLocation *ArtifactLocation `json:"archiveLocation,omitempty" protobuf:"bytes,20,opt,name=archiveLocation"`

	// Optional duration in seconds relative to the StartTime that the pod may be active on a node
	// before the system actively tries to terminate the pod; value must be positive integer
	// This field is only applicable to container and script templates.
	ActiveDeadlineSeconds *int64 `json:"activeDeadlineSeconds,omitempty" protobuf:"bytes,21,opt,name=activeDeadlineSeconds"`

	// RetryStrategy describes how to retry a template when it fails
	RetryStrategy *RetryStrategy `json:"retryStrategy,omitempty" protobuf:"bytes,22,opt,name=retryStrategy"`

	// Parallelism limits the max total parallel pods that can execute at the same time within the
	// boundaries of this template invocation. If additional steps/dag templates are invoked, the
	// pods created by those templates will not be counted towards this total.
	Parallelism *int64 `json:"parallelism,omitempty" protobuf:"bytes,23,opt,name=parallelism"`

	// Tolerations to apply to workflow pods.
	// +patchStrategy=merge
	// +patchMergeKey=key
	Tolerations []apiv1.Toleration `json:"tolerations,omitempty" patchStrategy:"merge" patchMergeKey:"key" protobuf:"bytes,24,opt,name=tolerations"`

	// If specified, the pod will be dispatched by specified scheduler.
	// Or it will be dispatched by workflow scope scheduler if specified.
	// If neither specified, the pod will be dispatched by default scheduler.
	// +optional
	SchedulerName string `json:"schedulerName,omitempty" protobuf:"bytes,25,opt,name=schedulerName"`

	// PriorityClassName to apply to workflow pods.
	PriorityClassName string `json:"priorityClassName,omitempty" protobuf:"bytes,26,opt,name=priorityClassName"`

	// Priority to apply to workflow pods.
	Priority *int32 `json:"priority,omitempty" protobuf:"bytes,27,opt,name=priority"`

	// ServiceAccountName to apply to workflow pods
	ServiceAccountName string `json:"serviceAccountName,omitempty" protobuf:"bytes,28,opt,name=serviceAccountName"`

	// AutomountServiceAccountToken indicates whether a service account token should be automatically mounted in pods.
	// ServiceAccountName of ExecutorConfig must be specified if this value is false.
	AutomountServiceAccountToken *bool `json:"automountServiceAccountToken,omitempty" protobuf:"varint,32,opt,name=automountServiceAccountToken"`

	// Executor holds configurations of the executor container.
	Executor *ExecutorConfig `json:"executor,omitempty" protobuf:"bytes,33,opt,name=executor"`

	// HostAliases is an optional list of hosts and IPs that will be injected into the pod spec
	// +patchStrategy=merge
	// +patchMergeKey=ip
	HostAliases []apiv1.HostAlias `json:"hostAliases,omitempty" patchStrategy:"merge" patchMergeKey:"ip" protobuf:"bytes,29,opt,name=hostAliases"`

	// SecurityContext holds pod-level security attributes and common container settings.
	// Optional: Defaults to empty.  See type description for default values of each field.
	// +optional
	SecurityContext *apiv1.PodSecurityContext `json:"securityContext,omitempty" protobuf:"bytes,30,opt,name=securityContext"`

	// PodSpecPatch holds strategic merge patch to apply against the pod spec. Allows parameterization of
	// container fields which are not strings (e.g. resource limits).
	PodSpecPatch string `json:"podSpecPatch,omitempty" protobuf:"bytes,31,opt,name=podSpecPatch"`

	// ResubmitPendingPods is a flag to enable resubmitting pods that remain Pending after initial submission
	ResubmitPendingPods *bool `json:"resubmitPendingPods,omitempty" protobuf:"varint,34,opt,name=resubmitPendingPods"`
}

var _ TemplateHolder = &Template{}

func (tmpl *Template) GetTemplateName() string {
	if tmpl.Template != "" {
		return tmpl.Template
	} else {
		return tmpl.Name
	}
}

func (tmpl *Template) GetTemplateRef() *TemplateRef {
	return tmpl.TemplateRef
}

func (tmpl *Template) IsResolvable() bool {
	return tmpl.Template != "" || tmpl.TemplateRef != nil
}

// GetBaseTemplate returns a base template content.
func (tmpl *Template) GetBaseTemplate() *Template {
	baseTemplate := tmpl.DeepCopy()
	baseTemplate.Inputs = Inputs{}
	return baseTemplate
}

func (tmpl *Template) HasPodSpecPatch() bool {
	return tmpl.PodSpecPatch != ""
}

type Artifacts []Artifact

func (a Artifacts) GetArtifactByName(name string) *Artifact {
	for _, art := range a {
		if art.Name == name {
			return &art
		}
	}
	return nil
}

// Inputs are the mechanism for passing parameters, artifacts, volumes from one template to another
type Inputs struct {
	// Parameters are a list of parameters passed as inputs
	// +patchStrategy=merge
	// +patchMergeKey=name
	Parameters []Parameter `json:"parameters,omitempty" patchStrategy:"merge" patchMergeKey:"name" protobuf:"bytes,1,opt,name=parameters"`

	// Artifact are a list of artifacts passed as inputs
	// +patchStrategy=merge
	// +patchMergeKey=name
	Artifacts Artifacts `json:"artifacts,omitempty" patchStrategy:"merge" patchMergeKey:"name" protobuf:"bytes,2,opt,name=artifacts"`
}

// Pod metdata
type Metadata struct {
	Annotations map[string]string `json:"annotations,omitempty" protobuf:"bytes,1,opt,name=annotations"`
	Labels      map[string]string `json:"labels,omitempty" protobuf:"bytes,2,opt,name=labels"`
}

// Parameter indicate a passed string parameter to a service template with an optional default value
type Parameter struct {
	// Name is the parameter name
	Name string `json:"name" protobuf:"bytes,1,opt,name=name"`

	// Default is the default value to use for an input parameter if a value was not supplied
	// DEPRECATED: This field is not used
	Default *string `json:"default,omitempty" protobuf:"bytes,2,opt,name=default"`

	// Value is the literal value to use for the parameter.
	// If specified in the context of an input parameter, the value takes precedence over any passed values
	Value *string `json:"value,omitempty" protobuf:"bytes,3,opt,name=value"`

	// ValueFrom is the source for the output parameter's value
	ValueFrom *ValueFrom `json:"valueFrom,omitempty" protobuf:"bytes,4,opt,name=valueFrom"`

	// GlobalName exports an output parameter to the global scope, making it available as
	// '{{workflow.outputs.parameters.XXXX}} and in workflow.status.outputs.parameters
	GlobalName string `json:"globalName,omitempty" protobuf:"bytes,5,opt,name=globalName"`
}

func (p *Parameter) UnmarshalJSON(value []byte) error {
	var candidate map[string]interface{}
	err := json.Unmarshal(value, &candidate)
	if err != nil {
		return err
	}
<<<<<<< HEAD
	p.Name = fmt.Sprint(candidate["name"])
	itemValue := fmt.Sprint(candidate["value"])
	p.Value = &itemValue
=======
	if val, ok := candidate["name"]; ok {
		p.Name = fmt.Sprint(val)
	}
	if val, ok := candidate["default"]; ok {
		stringVal := fmt.Sprint(val)
		p.Default = &stringVal
	}
	if val, ok := candidate["value"]; ok {
		stringVal := fmt.Sprint(val)
		p.Value = &stringVal
	}
	if val, ok := candidate["valueFrom"]; ok {
		strVal, err := json.Marshal(val)
		if err != nil {
			return err
		}
		err = json.Unmarshal(strVal, &p.ValueFrom)
		if err != nil {
			return err
		}
	}
	if val, ok := candidate["globalName"]; ok {
		p.GlobalName = fmt.Sprint(val)
	}
>>>>>>> b45c85df
	return nil
}

// ValueFrom describes a location in which to obtain the value to a parameter
type ValueFrom struct {
	// Path in the container to retrieve an output parameter value from in container templates
	Path string `json:"path,omitempty" protobuf:"bytes,1,opt,name=path"`

	// JSONPath of a resource to retrieve an output parameter value from in resource templates
	JSONPath string `json:"jsonPath,omitempty" protobuf:"bytes,2,opt,name=jsonPath"`

	// JQFilter expression against the resource object in resource templates
	JQFilter string `json:"jqFilter,omitempty" protobuf:"bytes,3,opt,name=jqFilter"`

	// Parameter reference to a step or dag task in which to retrieve an output parameter value from
	// (e.g. '{{steps.mystep.outputs.myparam}}')
	Parameter string `json:"parameter,omitempty" protobuf:"bytes,4,opt,name=parameter"`
}

// Artifact indicates an artifact to place at a specified path
type Artifact struct {
	// name of the artifact. must be unique within a template's inputs/outputs.
	Name string `json:"name" protobuf:"bytes,1,opt,name=name"`

	// Path is the container path to the artifact
	Path string `json:"path,omitempty" protobuf:"bytes,2,opt,name=path"`

	// mode bits to use on this file, must be a value between 0 and 0777
	// set when loading input artifacts.
	Mode *int32 `json:"mode,omitempty" protobuf:"varint,3,opt,name=mode"`

	// From allows an artifact to reference an artifact from a previous step
	From string `json:"from,omitempty" protobuf:"bytes,4,opt,name=from"`

	// ArtifactLocation contains the location of the artifact
	ArtifactLocation `json:",inline" protobuf:"bytes,5,opt,name=artifactLocation"`

	// GlobalName exports an output artifact to the global scope, making it available as
	// '{{workflow.outputs.artifacts.XXXX}} and in workflow.status.outputs.artifacts
	GlobalName string `json:"globalName,omitempty" protobuf:"bytes,6,opt,name=globalName"`

	// Archive controls how the artifact will be saved to the artifact repository.
	Archive *ArchiveStrategy `json:"archive,omitempty" protobuf:"bytes,7,opt,name=archive"`

	// Make Artifacts optional, if Artifacts doesn't generate or exist
	Optional bool `json:"optional,omitempty" protobuf:"varint,8,opt,name=optional"`
}

// PodGC describes how to delete completed pods as they complete
type PodGC struct {
	Strategy PodGCStrategy `json:"strategy,omitempty" protobuf:"bytes,1,opt,name=strategy,casttype=PodGCStrategy"`
}

// ArchiveStrategy describes how to archive files/directory when saving artifacts
type ArchiveStrategy struct {
	Tar  *TarStrategy  `json:"tar,omitempty" protobuf:"bytes,1,opt,name=tar"`
	None *NoneStrategy `json:"none,omitempty" protobuf:"bytes,2,opt,name=none"`
}

// TarStrategy will tar and gzip the file or directory when saving
type TarStrategy struct{}

// NoneStrategy indicates to skip tar process and upload the files or directory tree as independent
// files. Note that if the artifact is a directory, the artifact driver must support the ability to
// save/load the directory appropriately.
type NoneStrategy struct{}

// ArtifactLocation describes a location for a single or multiple artifacts.
// It is used as single artifact in the context of inputs/outputs (e.g. outputs.artifacts.artname).
// It is also used to describe the location of multiple artifacts such as the archive location
// of a single workflow step, which the executor will use as a default location to store its files.
type ArtifactLocation struct {
	// ArchiveLogs indicates if the container logs should be archived
	ArchiveLogs *bool `json:"archiveLogs,omitempty" protobuf:"varint,1,opt,name=archiveLogs"`

	// S3 contains S3 artifact location details
	S3 *S3Artifact `json:"s3,omitempty" protobuf:"bytes,2,opt,name=s3"`

	// Git contains git artifact location details
	Git *GitArtifact `json:"git,omitempty" protobuf:"bytes,3,opt,name=git"`

	// HTTP contains HTTP artifact location details
	HTTP *HTTPArtifact `json:"http,omitempty" protobuf:"bytes,4,opt,name=http"`

	// Artifactory contains artifactory artifact location details
	Artifactory *ArtifactoryArtifact `json:"artifactory,omitempty" protobuf:"bytes,5,opt,name=artifactory"`

	// HDFS contains HDFS artifact location details
	HDFS *HDFSArtifact `json:"hdfs,omitempty" protobuf:"bytes,6,opt,name=hdfs"`

	// Raw contains raw artifact location details
	Raw *RawArtifact `json:"raw,omitempty" protobuf:"bytes,7,opt,name=raw"`

	// OSS contains OSS artifact location details
	OSS *OSSArtifact `json:"oss,omitempty" protobuf:"bytes,8,opt,name=oss"`
}

type ArtifactRepositoryRef struct {
	ConfigMap string `json:"configMap,omitempty" protobuf:"bytes,1,opt,name=configMap"`
	Key       string `json:"key,omitempty" protobuf:"bytes,2,opt,name=key"`
}

// Outputs hold parameters, artifacts, and results from a step
type Outputs struct {
	// Parameters holds the list of output parameters produced by a step
	// +patchStrategy=merge
	// +patchMergeKey=name
	Parameters []Parameter `json:"parameters,omitempty" patchStrategy:"merge" patchMergeKey:"name" protobuf:"bytes,1,rep,name=parameters"`

	// Artifacts holds the list of output artifacts produced by a step
	// +patchStrategy=merge
	// +patchMergeKey=name
	Artifacts Artifacts `json:"artifacts,omitempty" patchStrategy:"merge" patchMergeKey:"name" protobuf:"bytes,2,rep,name=artifacts"`

	// Result holds the result (stdout) of a script template
	Result *string `json:"result,omitempty" protobuf:"bytes,3,opt,name=result"`
}

// WorkflowStep is a reference to a template to execute in a series of step
type WorkflowStep struct {
	// Name of the step
	Name string `json:"name,omitempty" protobuf:"bytes,1,opt,name=name"`

	// Template is the name of the template to execute as the step
	Template string `json:"template,omitempty" protobuf:"bytes,2,opt,name=template"`

	// Arguments hold arguments to the template
	Arguments Arguments `json:"arguments,omitempty" protobuf:"bytes,3,opt,name=arguments"`

	// TemplateRef is the reference to the template resource to execute as the step.
	TemplateRef *TemplateRef `json:"templateRef,omitempty" protobuf:"bytes,4,opt,name=templateRef"`

	// WithItems expands a step into multiple parallel steps from the items in the list
	WithItems []Item `json:"withItems,omitempty" protobuf:"bytes,5,rep,name=withItems"`

	// WithParam expands a step into multiple parallel steps from the value in the parameter,
	// which is expected to be a JSON list.
	WithParam string `json:"withParam,omitempty" protobuf:"bytes,6,opt,name=withParam"`

	// WithSequence expands a step into a numeric sequence
	WithSequence *Sequence `json:"withSequence,omitempty" protobuf:"bytes,7,opt,name=withSequence"`

	// When is an expression in which the step should conditionally execute
	When string `json:"when,omitempty" protobuf:"bytes,8,opt,name=when"`

	// ContinueOn makes argo to proceed with the following step even if this step fails.
	// Errors and Failed states can be specified
	ContinueOn *ContinueOn `json:"continueOn,omitempty" protobuf:"bytes,9,opt,name=continueOn"`

	// OnExit is a template reference which is invoked at the end of the
	// template, irrespective of the success, failure, or error of the
	// primary template.
	OnExit string `json:"onExit,omitempty" protobuf:"bytes,11,opt,name=onExit"`
}

var _ TemplateHolder = &WorkflowStep{}

func (step *WorkflowStep) GetTemplateName() string {
	return step.Template
}

func (step *WorkflowStep) GetTemplateRef() *TemplateRef {
	return step.TemplateRef
}

func (step *WorkflowStep) IsResolvable() bool {
	return true
}

// Sequence expands a workflow step into numeric range
type Sequence struct {
	// Count is number of elements in the sequence (default: 0). Not to be used with end
	Count string `json:"count,omitempty" protobuf:"bytes,1,opt,name=count"`

	// Number at which to start the sequence (default: 0)
	Start string `json:"start,omitempty" protobuf:"bytes,2,opt,name=start"`

	// Number at which to end the sequence (default: 0). Not to be used with Count
	End string `json:"end,omitempty" protobuf:"bytes,3,opt,name=end"`

	// Format is a printf format string to format the value in the sequence
	Format string `json:"format,omitempty" protobuf:"bytes,4,opt,name=format"`
}

// DeepCopyInto is an custom deepcopy function to deal with our use of the interface{} type
func (i *Item) DeepCopyInto(out *Item) {
	inBytes, err := json.Marshal(i)
	if err != nil {
		panic(err)
	}
	err = json.Unmarshal(inBytes, out)
	if err != nil {
		panic(err)
	}
}

// OpenAPISchemaType is used by the kube-openapi generator when constructing
// the OpenAPI spec of this type.
// See: https://github.com/kubernetes/kube-openapi/tree/master/pkg/generators
func (i Item) OpenAPISchemaType() []string { return []string{"string"} }

// OpenAPISchemaFormat is used by the kube-openapi generator when constructing
// the OpenAPI spec of this type.
func (i Item) OpenAPISchemaFormat() string { return "item" }

// TemplateRef is a reference of template resource.
type TemplateRef struct {
	// Name is the resource name of the template.
	Name string `json:"name,omitempty" protobuf:"bytes,1,opt,name=name"`
	// Template is the name of referred template in the resource.
	Template string `json:"template,omitempty" protobuf:"bytes,2,opt,name=template"`
	// RuntimeResolution skips validation at creation time.
	// By enabling this option, you can create the referred workflow template before the actual runtime.
	RuntimeResolution bool `json:"runtimeResolution,omitempty" protobuf:"varint,3,opt,name=runtimeResolution"`
	// ClusterScope indicates the referred template is cluster scoped clusterworkflowtemplate.
	ClusterScope bool `json:"clusterscope,omitempty" protobuf:"varint,4,opt,name=clusterscope"`
}

type ArgumentsProvider interface {
	GetParameterByName(name string) *Parameter
	GetArtifactByName(name string) *Artifact
}

// Arguments to a template
type Arguments struct {
	// Parameters is the list of parameters to pass to the template or workflow
	// +patchStrategy=merge
	// +patchMergeKey=name
	Parameters []Parameter `json:"parameters,omitempty" patchStrategy:"merge" patchMergeKey:"name" protobuf:"bytes,1,rep,name=parameters"`

	// Artifacts is the list of artifacts to pass to the template or workflow
	// +patchStrategy=merge
	// +patchMergeKey=name
	Artifacts Artifacts `json:"artifacts,omitempty" patchStrategy:"merge" patchMergeKey:"name" protobuf:"bytes,2,rep,name=artifacts"`
}

var _ ArgumentsProvider = &Arguments{}

type Nodes map[string]NodeStatus

func (n Nodes) FindByDisplayName(name string) *NodeStatus {
	for _, i := range n {
		if i.DisplayName == name {
			return &i
		}
	}
	return nil
}

func (in Nodes) Any(f func(node NodeStatus) bool) bool {
	for _, i := range in {
		if f(i) {
			return true
		}
	}
	return false
}

// UserContainer is a container specified by a user.
type UserContainer struct {
	apiv1.Container `json:",inline" protobuf:"bytes,1,opt,name=container"`

	// MirrorVolumeMounts will mount the same volumes specified in the main container
	// to the container (including artifacts), at the same mountPaths. This enables
	// dind daemon to partially see the same filesystem as the main container in
	// order to use features such as docker volume binding
	MirrorVolumeMounts *bool `json:"mirrorVolumeMounts,omitempty" protobuf:"varint,2,opt,name=mirrorVolumeMounts"`
}

// WorkflowStatus contains overall status information about a workflow
type WorkflowStatus struct {
	// Phase a simple, high-level summary of where the workflow is in its lifecycle.
	Phase NodePhase `json:"phase,omitempty" protobuf:"bytes,1,opt,name=phase,casttype=NodePhase"`

	// Time at which this workflow started
	StartedAt metav1.Time `json:"startedAt,omitempty" protobuf:"bytes,2,opt,name=startedAt"`

	// Time at which this workflow completed
	FinishedAt metav1.Time `json:"finishedAt,omitempty" protobuf:"bytes,3,opt,name=finishedAt"`

	// A human readable message indicating details about why the workflow is in this condition.
	Message string `json:"message,omitempty" protobuf:"bytes,4,opt,name=message"`

	// Compressed and base64 decoded Nodes map
	CompressedNodes string `json:"compressedNodes,omitempty" protobuf:"bytes,5,opt,name=compressedNodes"`

	// Nodes is a mapping between a node ID and the node's status.
	Nodes Nodes `json:"nodes,omitempty" protobuf:"bytes,6,rep,name=nodes"`

	// Whether on not node status has been offloaded to a database. If exists, then Nodes and CompressedNodes will be empty.
	// This will actually be populated with a hash of the offloaded data.
	OffloadNodeStatusVersion string `json:"offloadNodeStatusVersion,omitempty" protobuf:"bytes,10,rep,name=offloadNodeStatusVersion"`

	// StoredTemplates is a mapping between a template ref and the node's status.
	StoredTemplates map[string]Template `json:"storedTemplates,omitempty" protobuf:"bytes,9,rep,name=storedTemplates"`

	// PersistentVolumeClaims tracks all PVCs that were created as part of the workflow.
	// The contents of this list are drained at the end of the workflow.
	PersistentVolumeClaims []apiv1.Volume `json:"persistentVolumeClaims,omitempty" protobuf:"bytes,7,rep,name=persistentVolumeClaims"`

	// Outputs captures output values and artifact locations produced by the workflow via global outputs
	Outputs *Outputs `json:"outputs,omitempty" protobuf:"bytes,8,opt,name=outputs"`
}

func (ws *WorkflowStatus) IsOffloadNodeStatus() bool {
	return ws.OffloadNodeStatusVersion != ""
}

func (ws *WorkflowStatus) GetOffloadNodeStatusVersion() string {
	return ws.OffloadNodeStatusVersion
}

func (wf *Workflow) GetOffloadNodeStatusVersion() string {
	return wf.Status.GetOffloadNodeStatusVersion()
}

type RetryPolicy string

const (
	RetryPolicyAlways    RetryPolicy = "Always"
	RetryPolicyOnFailure RetryPolicy = "OnFailure"
	RetryPolicyOnError   RetryPolicy = "OnError"
)

type Backoff struct {
	Duration    string `json:"duration,omitempty" protobuf:"varint,1,opt,name=duration"`
	Factor      int32  `json:"factor,omitempty" protobuf:"varint,2,opt,name=factor"`
	MaxDuration string `json:"maxDuration,omitempty" protobuf:"varint,3,opt,name=maxDuration"`
}

// RetryStrategy provides controls on how to retry a workflow step
type RetryStrategy struct {
	// Limit is the maximum number of attempts when retrying a container
	Limit *int32 `json:"limit,omitempty" protobuf:"varint,1,opt,name=limit"`

	// RetryPolicy is a policy of NodePhase statuses that will be retried
	RetryPolicy RetryPolicy `json:"retryPolicy,omitempty" protobuf:"bytes,2,opt,name=retryPolicy,casttype=RetryPolicy"`

	// Backoff is a backoff strategy
	Backoff *Backoff `json:"backoff,omitempty" protobuf:"bytes,3,opt,name=backoff,casttype=Backoff"`
}

// NodeStatus contains status information about an individual node in the workflow
type NodeStatus struct {
	// ID is a unique identifier of a node within the worklow
	// It is implemented as a hash of the node name, which makes the ID deterministic
	ID string `json:"id" protobuf:"bytes,1,opt,name=id"`

	// Name is unique name in the node tree used to generate the node ID
	Name string `json:"name" protobuf:"bytes,2,opt,name=name"`

	// DisplayName is a human readable representation of the node. Unique within a template boundary
	DisplayName string `json:"displayName" protobuf:"bytes,3,opt,name=displayName"`

	// Type indicates type of node
	Type NodeType `json:"type" protobuf:"bytes,4,opt,name=type,casttype=NodeType"`

	// TemplateName is the template name which this node corresponds to.
	// Not applicable to virtual nodes (e.g. Retry, StepGroup)
	TemplateName string `json:"templateName,omitempty" protobuf:"bytes,5,opt,name=templateName"`

	// TemplateRef is the reference to the template resource which this node corresponds to.
	// Not applicable to virtual nodes (e.g. Retry, StepGroup)
	TemplateRef *TemplateRef `json:"templateRef,omitempty" protobuf:"bytes,6,opt,name=templateRef"`

	// StoredTemplateID is the ID of stored template.
	// DEPRECATED: This value is not used anymore.
	StoredTemplateID string `json:"storedTemplateID,omitempty" protobuf:"bytes,18,opt,name=storedTemplateID"`

	// WorkflowTemplateName is the WorkflowTemplate resource name on which the resolved template of this node is retrieved.
	// DEPRECATED: This value is not used anymore.
	WorkflowTemplateName string `json:"workflowTemplateName,omitempty" protobuf:"bytes,19,opt,name=workflowTemplateName"`

	// TemplateScope is the template scope in which the template of this node was retrieved.
	TemplateScope string `json:"templateScope,omitempty" protobuf:"bytes,20,opt,name=templateScope"`

	// Phase a simple, high-level summary of where the node is in its lifecycle.
	// Can be used as a state machine.
	Phase NodePhase `json:"phase,omitempty" protobuf:"bytes,7,opt,name=phase,casttype=NodePhase"`

	// BoundaryID indicates the node ID of the associated template root node in which this node belongs to
	BoundaryID string `json:"boundaryID,omitempty" protobuf:"bytes,8,opt,name=boundaryID"`

	// A human readable message indicating details about why the node is in this condition.
	Message string `json:"message,omitempty" protobuf:"bytes,9,opt,name=message"`

	// Time at which this node started
	StartedAt metav1.Time `json:"startedAt,omitempty" protobuf:"bytes,10,opt,name=startedAt"`

	// Time at which this node completed
	FinishedAt metav1.Time `json:"finishedAt,omitempty" protobuf:"bytes,11,opt,name=finishedAt"`

	// PodIP captures the IP of the pod for daemoned steps
	PodIP string `json:"podIP,omitempty" protobuf:"bytes,12,opt,name=podIP"`

	// Daemoned tracks whether or not this node was daemoned and need to be terminated
	Daemoned *bool `json:"daemoned,omitempty" protobuf:"varint,13,opt,name=daemoned"`

	// Inputs captures input parameter values and artifact locations supplied to this template invocation
	Inputs *Inputs `json:"inputs,omitempty" protobuf:"bytes,14,opt,name=inputs"`

	// Outputs captures output parameter values and artifact locations produced by this template invocation
	Outputs *Outputs `json:"outputs,omitempty" protobuf:"bytes,15,opt,name=outputs"`

	// Children is a list of child node IDs
	Children []string `json:"children,omitempty" protobuf:"bytes,16,rep,name=children"`

	// OutboundNodes tracks the node IDs which are considered "outbound" nodes to a template invocation.
	// For every invocation of a template, there are nodes which we considered as "outbound". Essentially,
	// these are last nodes in the execution sequence to run, before the template is considered completed.
	// These nodes are then connected as parents to a following step.
	//
	// In the case of single pod steps (i.e. container, script, resource templates), this list will be nil
	// since the pod itself is already considered the "outbound" node.
	// In the case of DAGs, outbound nodes are the "target" tasks (tasks with no children).
	// In the case of steps, outbound nodes are all the containers involved in the last step group.
	// NOTE: since templates are composable, the list of outbound nodes are carried upwards when
	// a DAG/steps template invokes another DAG/steps template. In other words, the outbound nodes of
	// a template, will be a superset of the outbound nodes of its last children.
	OutboundNodes []string `json:"outboundNodes,omitempty" protobuf:"bytes,17,rep,name=outboundNodes"`
}

//func (n NodeStatus) String() string {
//	return fmt.Sprintf("%s (%s)", n.Name, n.ID)
//}

func isCompletedPhase(phase NodePhase) bool {
	return phase == NodeSucceeded ||
		phase == NodeFailed ||
		phase == NodeError ||
		phase == NodeSkipped
}

// Completed returns whether or not the workflow has completed execution
func (ws *WorkflowStatus) Completed() bool {
	return isCompletedPhase(ws.Phase)
}

// Successful return whether or not the workflow has succeeded
func (ws *WorkflowStatus) Successful() bool {
	return ws.Phase == NodeSucceeded
}

// Failed return whether or not the workflow has failed
func (ws *WorkflowStatus) Failed() bool {
	return ws.Phase == NodeFailed
}

func (in *WorkflowStatus) AnyActiveSuspendNode() bool {
	return in.Nodes.Any(func(node NodeStatus) bool { return node.IsActiveSuspendNode() })
}

// Completed returns whether or not the node has completed execution
func (n NodeStatus) Completed() bool {
	return isCompletedPhase(n.Phase) || n.IsDaemoned() && n.Phase != NodePending
}

// Pending returns whether or not the node is in pending state
func (n NodeStatus) Pending() bool {
	return n.Phase == NodePending
}

// IsDaemoned returns whether or not the node is deamoned
func (n NodeStatus) IsDaemoned() bool {
	if n.Daemoned == nil || !*n.Daemoned {
		return false
	}
	return true
}

// Successful returns whether or not this node completed successfully
func (n NodeStatus) Successful() bool {
	return n.Phase == NodeSucceeded || n.Phase == NodeSkipped || n.IsDaemoned() && n.Phase != NodePending
}

// CanRetry returns whether the node should be retried or not.
func (n NodeStatus) CanRetry() bool {
	// TODO(shri): Check if there are some 'unretryable' errors.
	return n.Completed() && !n.Successful()
}

var _ TemplateHolder = &NodeStatus{}

func (n *NodeStatus) GetTemplateName() string {
	return n.TemplateName
}

func (n *NodeStatus) GetTemplateRef() *TemplateRef {
	return n.TemplateRef
}

func (n *NodeStatus) IsResolvable() bool {
	return true
}

// IsActiveSuspendNode returns whether this node is an active suspend node
func (n *NodeStatus) IsActiveSuspendNode() bool {
	return n.Type == NodeTypeSuspend && n.Phase == NodeRunning
}

// S3Bucket contains the access information required for interfacing with an S3 bucket
type S3Bucket struct {
	// Endpoint is the hostname of the bucket endpoint
	Endpoint string `json:"endpoint" protobuf:"bytes,1,opt,name=endpoint"`

	// Bucket is the name of the bucket
	Bucket string `json:"bucket" protobuf:"bytes,2,opt,name=bucket"`

	// Region contains the optional bucket region
	Region string `json:"region,omitempty" protobuf:"bytes,3,opt,name=region"`

	// Insecure will connect to the service with TLS
	Insecure *bool `json:"insecure,omitempty" protobuf:"varint,4,opt,name=insecure"`

	// AccessKeySecret is the secret selector to the bucket's access key
	AccessKeySecret apiv1.SecretKeySelector `json:"accessKeySecret" protobuf:"bytes,5,opt,name=accessKeySecret"`

	// SecretKeySecret is the secret selector to the bucket's secret key
	SecretKeySecret apiv1.SecretKeySelector `json:"secretKeySecret" protobuf:"bytes,6,opt,name=secretKeySecret"`

	// RoleARN is the Amazon Resource Name (ARN) of the role to assume.
	RoleARN string `json:"roleARN,omitempty" protobuf:"bytes,7,opt,name=roleARN"`
}

// S3Artifact is the location of an S3 artifact
type S3Artifact struct {
	S3Bucket `json:",inline" protobuf:"bytes,1,opt,name=s3Bucket"`

	// Key is the key in the bucket where the artifact resides
	Key string `json:"key" protobuf:"bytes,2,opt,name=key"`
}

func (s *S3Artifact) HasLocation() bool {
	return s != nil && s.Bucket != ""
}

// GitArtifact is the location of an git artifact
type GitArtifact struct {
	// Repo is the git repository
	Repo string `json:"repo" protobuf:"bytes,1,opt,name=repo"`

	// Revision is the git commit, tag, branch to checkout
	Revision string `json:"revision,omitempty" protobuf:"bytes,2,opt,name=revision"`

	// Depth specifies clones/fetches should be shallow and include the given
	// number of commits from the branch tip
	Depth *uint64 `json:"depth,omitempty" protobuf:"bytes,3,opt,name=depth"`

	// Fetch specifies a number of refs that should be fetched before checkout
	Fetch []string `json:"fetch,omitempty" protobuf:"bytes,4,rep,name=fetch"`

	// UsernameSecret is the secret selector to the repository username
	UsernameSecret *apiv1.SecretKeySelector `json:"usernameSecret,omitempty" protobuf:"bytes,5,opt,name=usernameSecret"`

	// PasswordSecret is the secret selector to the repository password
	PasswordSecret *apiv1.SecretKeySelector `json:"passwordSecret,omitempty" protobuf:"bytes,6,opt,name=passwordSecret"`

	// SSHPrivateKeySecret is the secret selector to the repository ssh private key
	SSHPrivateKeySecret *apiv1.SecretKeySelector `json:"sshPrivateKeySecret,omitempty" protobuf:"bytes,7,opt,name=sshPrivateKeySecret"`

	// InsecureIgnoreHostKey disables SSH strict host key checking during git clone
	InsecureIgnoreHostKey bool `json:"insecureIgnoreHostKey,omitempty" protobuf:"varint,8,opt,name=insecureIgnoreHostKey"`
}

func (g *GitArtifact) HasLocation() bool {
	return g != nil && g.Repo != ""
}

// ArtifactoryAuth describes the secret selectors required for authenticating to artifactory
type ArtifactoryAuth struct {
	// UsernameSecret is the secret selector to the repository username
	UsernameSecret *apiv1.SecretKeySelector `json:"usernameSecret,omitempty" protobuf:"bytes,1,opt,name=usernameSecret"`

	// PasswordSecret is the secret selector to the repository password
	PasswordSecret *apiv1.SecretKeySelector `json:"passwordSecret,omitempty" protobuf:"bytes,2,opt,name=passwordSecret"`
}

// ArtifactoryArtifact is the location of an artifactory artifact
type ArtifactoryArtifact struct {
	// URL of the artifact
	URL             string `json:"url" protobuf:"bytes,1,opt,name=url"`
	ArtifactoryAuth `json:",inline" protobuf:"bytes,2,opt,name=artifactoryAuth"`
}

//func (a *ArtifactoryArtifact) String() string {
//	return a.URL
//}

func (a *ArtifactoryArtifact) HasLocation() bool {
	return a != nil && a.URL != ""
}

// HDFSArtifact is the location of an HDFS artifact
type HDFSArtifact struct {
	HDFSConfig `json:",inline" protobuf:"bytes,1,opt,name=hDFSConfig"`

	// Path is a file path in HDFS
	Path string `json:"path" protobuf:"bytes,2,opt,name=path"`

	// Force copies a file forcibly even if it exists (default: false)
	Force bool `json:"force,omitempty" protobuf:"varint,3,opt,name=force"`
}

func (h *HDFSArtifact) HasLocation() bool {
	return h != nil && len(h.Addresses) > 0
}

// HDFSConfig is configurations for HDFS
type HDFSConfig struct {
	HDFSKrbConfig `json:",inline" protobuf:"bytes,1,opt,name=hDFSKrbConfig"`

	// Addresses is accessible addresses of HDFS name nodes
	Addresses []string `json:"addresses" protobuf:"bytes,2,rep,name=addresses"`

	// HDFSUser is the user to access HDFS file system.
	// It is ignored if either ccache or keytab is used.
	HDFSUser string `json:"hdfsUser,omitempty" protobuf:"bytes,3,opt,name=hdfsUser"`
}

// HDFSKrbConfig is auth configurations for Kerberos
type HDFSKrbConfig struct {
	// KrbCCacheSecret is the secret selector for Kerberos ccache
	// Either ccache or keytab can be set to use Kerberos.
	KrbCCacheSecret *apiv1.SecretKeySelector `json:"krbCCacheSecret,omitempty" protobuf:"bytes,1,opt,name=krbCCacheSecret"`

	// KrbKeytabSecret is the secret selector for Kerberos keytab
	// Either ccache or keytab can be set to use Kerberos.
	KrbKeytabSecret *apiv1.SecretKeySelector `json:"krbKeytabSecret,omitempty" protobuf:"bytes,2,opt,name=krbKeytabSecret"`

	// KrbUsername is the Kerberos username used with Kerberos keytab
	// It must be set if keytab is used.
	KrbUsername string `json:"krbUsername,omitempty" protobuf:"bytes,3,opt,name=krbUsername"`

	// KrbRealm is the Kerberos realm used with Kerberos keytab
	// It must be set if keytab is used.
	KrbRealm string `json:"krbRealm,omitempty" protobuf:"bytes,4,opt,name=krbRealm"`

	// KrbConfig is the configmap selector for Kerberos config as string
	// It must be set if either ccache or keytab is used.
	KrbConfigConfigMap *apiv1.ConfigMapKeySelector `json:"krbConfigConfigMap,omitempty" protobuf:"bytes,5,opt,name=krbConfigConfigMap"`

	// KrbServicePrincipalName is the principal name of Kerberos service
	// It must be set if either ccache or keytab is used.
	KrbServicePrincipalName string `json:"krbServicePrincipalName,omitempty" protobuf:"bytes,6,opt,name=krbServicePrincipalName"`
}

// RawArtifact allows raw string content to be placed as an artifact in a container
type RawArtifact struct {
	// Data is the string contents of the artifact
	Data string `json:"data" protobuf:"bytes,1,opt,name=data"`
}

func (r *RawArtifact) HasLocation() bool {
	return r != nil
}

// HTTPArtifact allows an file served on HTTP to be placed as an input artifact in a container
type HTTPArtifact struct {
	// URL of the artifact
	URL string `json:"url" protobuf:"bytes,1,opt,name=url"`
}

func (h *HTTPArtifact) HasLocation() bool {
	return h != nil && h.URL != ""
}

// OSSBucket contains the access information required for interfacing with an OSS bucket
type OSSBucket struct {
	// Endpoint is the hostname of the bucket endpoint
	Endpoint string `json:"endpoint" protobuf:"bytes,1,opt,name=endpoint"`

	// Bucket is the name of the bucket
	Bucket string `json:"bucket" protobuf:"bytes,2,opt,name=bucket"`

	// AccessKeySecret is the secret selector to the bucket's access key
	AccessKeySecret apiv1.SecretKeySelector `json:"accessKeySecret" protobuf:"bytes,3,opt,name=accessKeySecret"`

	// SecretKeySecret is the secret selector to the bucket's secret key
	SecretKeySecret apiv1.SecretKeySelector `json:"secretKeySecret" protobuf:"bytes,4,opt,name=secretKeySecret"`
}

// OSSArtifact is the location of an OSS artifact
type OSSArtifact struct {
	OSSBucket `json:",inline" protobuf:"bytes,1,opt,name=oSSBucket"`

	// Key is the path in the bucket where the artifact resides
	Key string `json:"key" protobuf:"bytes,2,opt,name=key"`
}

func (o *OSSArtifact) HasLocation() bool {
	return o != nil && o.Bucket != "" && o.Endpoint != "" && o.Key != ""
}

// ExecutorConfig holds configurations of an executor container.
type ExecutorConfig struct {
	// ServiceAccountName specifies the service account name of the executor container.
	ServiceAccountName string `json:"serviceAccountName,omitempty" protobuf:"bytes,1,opt,name=serviceAccountName"`
}

// ScriptTemplate is a template subtype to enable scripting through code steps
type ScriptTemplate struct {
	apiv1.Container `json:",inline" protobuf:"bytes,1,opt,name=container"`

	// Source contains the source code of the script to execute
	Source string `json:"source" protobuf:"bytes,2,opt,name=source"`
}

// ResourceTemplate is a template subtype to manipulate kubernetes resources
type ResourceTemplate struct {
	// Action is the action to perform to the resource.
	// Must be one of: get, create, apply, delete, replace, patch
	Action string `json:"action" protobuf:"bytes,1,opt,name=action"`

	// MergeStrategy is the strategy used to merge a patch. It defaults to "strategic"
	// Must be one of: strategic, merge, json
	MergeStrategy string `json:"mergeStrategy,omitempty" protobuf:"bytes,2,opt,name=mergeStrategy"`

	// Manifest contains the kubernetes manifest
	Manifest string `json:"manifest" protobuf:"bytes,3,opt,name=manifest"`

	// SetOwnerReference sets the reference to the workflow on the OwnerReference of generated resource.
	SetOwnerReference bool `json:"setOwnerReference,omitempty" protobuf:"varint,4,opt,name=setOwnerReference"`

	// SuccessCondition is a label selector expression which describes the conditions
	// of the k8s resource in which it is acceptable to proceed to the following step
	SuccessCondition string `json:"successCondition,omitempty" protobuf:"bytes,5,opt,name=successCondition"`

	// FailureCondition is a label selector expression which describes the conditions
	// of the k8s resource in which the step was considered failed
	FailureCondition string `json:"failureCondition,omitempty" protobuf:"bytes,6,opt,name=failureCondition"`
}

// GetType returns the type of this template
func (tmpl *Template) GetType() TemplateType {
	if tmpl.Container != nil {
		return TemplateTypeContainer
	}
	if tmpl.Steps != nil {
		return TemplateTypeSteps
	}
	if tmpl.DAG != nil {
		return TemplateTypeDAG
	}
	if tmpl.Script != nil {
		return TemplateTypeScript
	}
	if tmpl.Resource != nil {
		return TemplateTypeResource
	}
	if tmpl.Suspend != nil {
		return TemplateTypeSuspend
	}
	return TemplateTypeUnknown
}

// IsPodType returns whether or not the template is a pod type
func (tmpl *Template) IsPodType() bool {
	switch tmpl.GetType() {
	case TemplateTypeContainer, TemplateTypeScript, TemplateTypeResource:
		return true
	}
	return false
}

// IsLeaf returns whether or not the template is a leaf
func (tmpl *Template) IsLeaf() bool {
	switch tmpl.GetType() {
	case TemplateTypeContainer, TemplateTypeScript, TemplateTypeResource:
		return true
	}
	return false
}

// DAGTemplate is a template subtype for directed acyclic graph templates
type DAGTemplate struct {
	// Target are one or more names of targets to execute in a DAG
	Target string `json:"target,omitempty" protobuf:"bytes,1,opt,name=target"`

	// Tasks are a list of DAG tasks
	// +patchStrategy=merge
	// +patchMergeKey=name
	Tasks []DAGTask `json:"tasks" patchStrategy:"merge" patchMergeKey:"name" protobuf:"bytes,2,rep,name=tasks"`

	// This flag is for DAG logic. The DAG logic has a built-in "fail fast" feature to stop scheduling new steps,
	// as soon as it detects that one of the DAG nodes is failed. Then it waits until all DAG nodes are completed
	// before failing the DAG itself.
	// The FailFast flag default is true,  if set to false, it will allow a DAG to run all branches of the DAG to
	// completion (either success or failure), regardless of the failed outcomes of branches in the DAG.
	// More info and example about this feature at https://github.com/argoproj/argo/issues/1442
	FailFast *bool `json:"failFast,omitempty" protobuf:"varint,3,opt,name=failFast"`
}

// DAGTask represents a node in the graph during DAG execution
type DAGTask struct {
	// Name is the name of the target
	Name string `json:"name" protobuf:"bytes,1,opt,name=name"`

	// Name of template to execute
	Template string `json:"template" protobuf:"bytes,2,opt,name=template"`

	// Arguments are the parameter and artifact arguments to the template
	Arguments Arguments `json:"arguments,omitempty" protobuf:"bytes,3,opt,name=arguments"`

	// TemplateRef is the reference to the template resource to execute.
	TemplateRef *TemplateRef `json:"templateRef,omitempty" protobuf:"bytes,4,opt,name=templateRef"`

	// Dependencies are name of other targets which this depends on
	Dependencies []string `json:"dependencies,omitempty" protobuf:"bytes,5,rep,name=dependencies"`

	// WithItems expands a task into multiple parallel tasks from the items in the list
	WithItems []Item `json:"withItems,omitempty" protobuf:"bytes,6,rep,name=withItems"`

	// WithParam expands a task into multiple parallel tasks from the value in the parameter,
	// which is expected to be a JSON list.
	WithParam string `json:"withParam,omitempty" protobuf:"bytes,7,opt,name=withParam"`

	// WithSequence expands a task into a numeric sequence
	WithSequence *Sequence `json:"withSequence,omitempty" protobuf:"bytes,8,opt,name=withSequence"`

	// When is an expression in which the task should conditionally execute
	When string `json:"when,omitempty" protobuf:"bytes,9,opt,name=when"`

	// ContinueOn makes argo to proceed with the following step even if this step fails.
	// Errors and Failed states can be specified
	ContinueOn *ContinueOn `json:"continueOn,omitempty" protobuf:"bytes,10,opt,name=continueOn"`

	// OnExit is a template reference which is invoked at the end of the
	// template, irrespective of the success, failure, or error of the
	// primary template.
	OnExit string `json:"onExit,omitempty" protobuf:"bytes,11,opt,name=onExit"`
}

var _ TemplateHolder = &DAGTask{}

func (t *DAGTask) GetTemplateName() string {
	return t.Template
}

func (t *DAGTask) GetTemplateRef() *TemplateRef {
	return t.TemplateRef
}

func (t *DAGTask) IsResolvable() bool {
	return true
}

// SuspendTemplate is a template subtype to suspend a workflow at a predetermined point in time
type SuspendTemplate struct {
	// Duration is the seconds to wait before automatically resuming a template
	Duration string `json:"duration,omitempty" protobuf:"bytes,1,opt,name=duration"`
}

// GetArtifactByName returns an input artifact by its name
func (in *Inputs) GetArtifactByName(name string) *Artifact {
	return in.Artifacts.GetArtifactByName(name)
}

// GetParameterByName returns an input parameter by its name
func (in *Inputs) GetParameterByName(name string) *Parameter {
	for _, param := range in.Parameters {
		if param.Name == name {
			return &param
		}
	}
	return nil
}

// HasInputs returns whether or not there are any inputs
func (in *Inputs) HasInputs() bool {
	if len(in.Artifacts) > 0 {
		return true
	}
	if len(in.Parameters) > 0 {
		return true
	}
	return false
}

// HasOutputs returns whether or not there are any outputs
func (out *Outputs) HasOutputs() bool {
	if out.Result != nil {
		return true
	}
	if len(out.Artifacts) > 0 {
		return true
	}
	if len(out.Parameters) > 0 {
		return true
	}
	return false
}

func (out *Outputs) GetArtifactByName(name string) *Artifact {
	return out.Artifacts.GetArtifactByName(name)
}

// GetArtifactByName retrieves an artifact by its name
func (args *Arguments) GetArtifactByName(name string) *Artifact {
	return args.Artifacts.GetArtifactByName(name)
}

// GetParameterByName retrieves a parameter by its name
func (args *Arguments) GetParameterByName(name string) *Parameter {
	for _, param := range args.Parameters {
		if param.Name == name {
			return &param
		}
	}
	return nil
}

// HasLocation whether or not an artifact has a location defined
func (a *Artifact) HasLocation() bool {
	return a.S3.HasLocation() ||
		a.Git.HasLocation() ||
		a.HTTP.HasLocation() ||
		a.Artifactory.HasLocation() ||
		a.Raw.HasLocation() ||
		a.HDFS.HasLocation() ||
		a.OSS.HasLocation()
}

// GetTemplateByName retrieves a defined template by its name
func (wf *Workflow) GetTemplateByName(name string) *Template {
	for _, t := range wf.Spec.Templates {
		if t.Name == name {
			return &t
		}
	}
	return nil
}

// GetTemplateScope returns the template scope of workflow.
func (wf *Workflow) GetTemplateScope() string {
	return ""
}

// GetAllTemplates returns the list of templates of workflow.
func (wf *Workflow) GetAllTemplates() []Template {
	return wf.Spec.Templates
}

// NodeID creates a deterministic node ID based on a node name
func (wf *Workflow) NodeID(name string) string {
	if name == wf.ObjectMeta.Name {
		return wf.ObjectMeta.Name
	}
	h := fnv.New32a()
	_, _ = h.Write([]byte(name))
	return fmt.Sprintf("%s-%v", wf.ObjectMeta.Name, h.Sum32())
}

// GetStoredTemplate retrieves a template from stored templates of the workflow.
func (wf *Workflow) GetStoredTemplate(templateScope string, holder TemplateHolder) *Template {
	tmplID := wf.getStoredTemplateName(templateScope, holder)
	fmt.Printf("Template ID %s \n",tmplID )
	if tmplID == "" {
		return nil
	}
	tmpl, ok := wf.Status.StoredTemplates[tmplID]
	if !ok {
		return nil
	}
	return &tmpl
}

// SetStoredTemplate stores a new template in stored templates of the workflow.
func (wf *Workflow) SetStoredTemplate(templateScope string, holder TemplateHolder, tmpl *Template) (bool, error) {
	tmplID := wf.getStoredTemplateName(templateScope, holder)
	if tmplID == "" {
		return false, nil
	}
	_, ok := wf.Status.StoredTemplates[tmplID]
	if !ok {
		if wf.Status.StoredTemplates == nil {
			wf.Status.StoredTemplates = map[string]Template{}
		}
		wf.Status.StoredTemplates[tmplID] = *tmpl
		return true, nil
	}
	return false, nil
}

// getStoredTemplateName returns the stored template name of a given template holder on the template scope.
func (wf *Workflow) getStoredTemplateName(templateScope string, holder TemplateHolder) string {
	tmplRef := holder.GetTemplateRef()
	if tmplRef != nil {
		tmplName := fmt.Sprintf("%s/%s", tmplRef.Name, tmplRef.Template)
		if tmplRef.ClusterScope {
			tmplName = "cluster/" + tmplName
		}else{
			//tmplName = "namespaced/" + tmplName
		}
		return tmplName
	} else if templateScope != "" {
		return fmt.Sprintf("%s/%s", templateScope, holder.GetTemplateName())
	} else {
		// Do not store workflow-local templates.
		return ""
	}
}

// ContinueOn defines if a workflow should continue even if a task or step fails/errors.
// It can be specified if the workflow should continue when the pod errors, fails or both.
type ContinueOn struct {
	// +optional
	Error bool `json:"error,omitempty" protobuf:"varint,1,opt,name=error"`
	// +optional
	Failed bool `json:"failed,omitempty" protobuf:"varint,2,opt,name=failed"`
}

func continues(c *ContinueOn, phase NodePhase) bool {
	if c == nil {
		return false
	}
	if c.Error && phase == NodeError {
		return true
	}
	if c.Failed && phase == NodeFailed {
		return true
	}
	return false
}

// ContinuesOn returns whether the DAG should be proceeded if the task fails or errors.
func (t *DAGTask) ContinuesOn(phase NodePhase) bool {
	return continues(t.ContinueOn, phase)
}

// ContinuesOn returns whether the StepGroup should be proceeded if the task fails or errors.
func (s *WorkflowStep) ContinuesOn(phase NodePhase) bool {
	return continues(s.ContinueOn, phase)
}<|MERGE_RESOLUTION|>--- conflicted
+++ resolved
@@ -550,11 +550,6 @@
 	if err != nil {
 		return err
 	}
-<<<<<<< HEAD
-	p.Name = fmt.Sprint(candidate["name"])
-	itemValue := fmt.Sprint(candidate["value"])
-	p.Value = &itemValue
-=======
 	if val, ok := candidate["name"]; ok {
 		p.Name = fmt.Sprint(val)
 	}
@@ -579,7 +574,6 @@
 	if val, ok := candidate["globalName"]; ok {
 		p.GlobalName = fmt.Sprint(val)
 	}
->>>>>>> b45c85df
 	return nil
 }
 

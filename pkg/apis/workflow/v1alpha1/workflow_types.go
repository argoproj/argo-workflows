package v1alpha1

import (
	"encoding/json"
	"fmt"
	"hash/fnv"
	"reflect"
	"strings"
	"time"

	apiv1 "k8s.io/api/core/v1"
	policyv1beta "k8s.io/api/policy/v1beta1"
	metav1 "k8s.io/apimachinery/pkg/apis/meta/v1"
)

// TemplateType is the type of a template
type TemplateType string

// Possible template types
const (
	TemplateTypeContainer TemplateType = "Container"
	TemplateTypeSteps     TemplateType = "Steps"
	TemplateTypeScript    TemplateType = "Script"
	TemplateTypeResource  TemplateType = "Resource"
	TemplateTypeDAG       TemplateType = "DAG"
	TemplateTypeSuspend   TemplateType = "Suspend"
	TemplateTypeUnknown   TemplateType = "Unknown"
)

// NodePhase is a label for the condition of a node at the current time.
type NodePhase string

// Workflow and node statuses
const (
	NodePending   NodePhase = "Pending"
	NodeRunning   NodePhase = "Running"
	NodeSucceeded NodePhase = "Succeeded"
	NodeSkipped   NodePhase = "Skipped"
	NodeFailed    NodePhase = "Failed"
	NodeError     NodePhase = "Error"
)

// NodeType is the type of a node
type NodeType string

// Node types
const (
	NodeTypePod       NodeType = "Pod"
	NodeTypeSteps     NodeType = "Steps"
	NodeTypeStepGroup NodeType = "StepGroup"
	NodeTypeDAG       NodeType = "DAG"
	NodeTypeTaskGroup NodeType = "TaskGroup"
	NodeTypeRetry     NodeType = "Retry"
	NodeTypeSkipped   NodeType = "Skipped"
	NodeTypeSuspend   NodeType = "Suspend"
)

// PodGCStrategy is the strategy when to delete completed pods for GC.
type PodGCStrategy string

// PodGCStrategy
const (
	PodGCOnPodCompletion      PodGCStrategy = "OnPodCompletion"
	PodGCOnPodSuccess         PodGCStrategy = "OnPodSuccess"
	PodGCOnWorkflowCompletion PodGCStrategy = "OnWorkflowCompletion"
	PodGCOnWorkflowSuccess    PodGCStrategy = "OnWorkflowSuccess"
)

<<<<<<< HEAD
// TemplateGetter is an interface to get templates.
type TemplateGetter interface {
	GetNamespace() string
	GetName() string
	GroupVersionKind() schema.GroupVersionKind
	GetTemplateByName(name string) *Template
	GetTemplateScope() string
	GetAllTemplates() []Template
}

// TemplateHolder is an interface for holders of templates.
type TemplateHolder interface {
	GetTemplateName() string
	GetTemplateRef() *TemplateRef
	IsResolvable() bool
}

// TemplateStorage is an interface of template storage getter and setter.
type TemplateStorage interface {
	GetStoredTemplate(templateScope string, holder TemplateHolder) *Template
	SetStoredTemplate(templateScope string, holder TemplateHolder, tmpl *Template) (bool, error)
}

=======
>>>>>>> e02a98c5
// Workflow is the definition of a workflow resource
// +genclient
// +genclient:noStatus
// +k8s:deepcopy-gen:interfaces=k8s.io/apimachinery/pkg/runtime.Object
type Workflow struct {
	metav1.TypeMeta   `json:",inline"`
	metav1.ObjectMeta `json:"metadata" protobuf:"bytes,1,opt,name=metadata"`
	Spec              WorkflowSpec   `json:"spec" protobuf:"bytes,2,opt,name=spec "`
	Status            WorkflowStatus `json:"status" protobuf:"bytes,3,opt,name=status"`
}

// Workflows is a sort interface which sorts running jobs earlier before considering FinishedAt
type Workflows []Workflow

func (w Workflows) Len() int      { return len(w) }
func (w Workflows) Swap(i, j int) { w[i], w[j] = w[j], w[i] }
func (w Workflows) Less(i, j int) bool {
	iStart := w[i].ObjectMeta.CreationTimestamp
	iFinish := w[i].Status.FinishedAt
	jStart := w[j].ObjectMeta.CreationTimestamp
	jFinish := w[j].Status.FinishedAt
	if iFinish.IsZero() && jFinish.IsZero() {
		return !iStart.Before(&jStart)
	}
	if iFinish.IsZero() && !jFinish.IsZero() {
		return true
	}
	if !iFinish.IsZero() && jFinish.IsZero() {
		return false
	}
	return jFinish.Before(&iFinish)
}

// WorkflowList is list of Workflow resources
// +k8s:deepcopy-gen:interfaces=k8s.io/apimachinery/pkg/runtime.Object
type WorkflowList struct {
	metav1.TypeMeta `json:",inline"`
	metav1.ListMeta `json:"metadata" protobuf:"bytes,1,opt,name=metadata"`
	Items           Workflows `json:"items" protobuf:"bytes,2,opt,name=items"`
}

var _ TemplateGetter = &Workflow{}
var _ TemplateStorage = &Workflow{}

// TTLStrategy is the strategy for the time to live depending on if the workflow succeded or failed
type TTLStrategy struct {
	SecondsAfterCompletion *int32 `json:"secondsAfterCompletion,omitempty" protobuf:"bytes,1,opt,name=secondsAfterCompletion"`
	SecondsAfterSuccess    *int32 `json:"secondsAfterSuccess,omitempty" protobuf:"bytes,2,opt,name=secondsAfterSuccess"`
	SecondsAfterFailure    *int32 `json:"secondsAfterFailure,omitempty" protobuf:"bytes,3,opt,name=secondsAfterFailure"`
}

// WorkflowSpec is the specification of a Workflow.
type WorkflowSpec struct {
	// Templates is a list of workflow templates used in a workflow
	// +patchStrategy=merge
	// +patchMergeKey=name
	Templates []Template `json:"templates" patchStrategy:"merge" patchMergeKey:"name" protobuf:"bytes,1,opt,name=templates"`

	// Entrypoint is a template reference to the starting point of the workflow.
	Entrypoint string `json:"entrypoint,omitempty" protobuf:"bytes,2,opt,name=entrypoint"`

	// Arguments contain the parameters and artifacts sent to the workflow entrypoint
	// Parameters are referencable globally using the 'workflow' variable prefix.
	// e.g. {{workflow.parameters.myparam}}
	Arguments Arguments `json:"arguments,omitempty" protobuf:"bytes,3,opt,name=arguments"`

	// ServiceAccountName is the name of the ServiceAccount to run all pods of the workflow as.
	ServiceAccountName string `json:"serviceAccountName,omitempty" protobuf:"bytes,4,opt,name=serviceAccountName"`

	// AutomountServiceAccountToken indicates whether a service account token should be automatically mounted in pods.
	// ServiceAccountName of ExecutorConfig must be specified if this value is false.
	AutomountServiceAccountToken *bool `json:"automountServiceAccountToken,omitempty" protobuf:"varint,28,opt,name=automountServiceAccountToken"`

	// Executor holds configurations of executor containers of the workflow.
	Executor *ExecutorConfig `json:"executor,omitempty" protobuf:"bytes,29,opt,name=executor"`

	// Volumes is a list of volumes that can be mounted by containers in a workflow.
	// +patchStrategy=merge
	// +patchMergeKey=name
	Volumes []apiv1.Volume `json:"volumes,omitempty" patchStrategy:"merge" patchMergeKey:"name" protobuf:"bytes,5,opt,name=volumes"`

	// VolumeClaimTemplates is a list of claims that containers are allowed to reference.
	// The Workflow controller will create the claims at the beginning of the workflow
	// and delete the claims upon completion of the workflow
	// +patchStrategy=merge
	// +patchMergeKey=name
	VolumeClaimTemplates []apiv1.PersistentVolumeClaim `json:"volumeClaimTemplates,omitempty" patchStrategy:"merge" patchMergeKey:"name" protobuf:"bytes,6,opt,name=volumeClaimTemplates"`

	// Parallelism limits the max total parallel pods that can execute at the same time in a workflow
	Parallelism *int64 `json:"parallelism,omitempty" protobuf:"bytes,7,opt,name=parallelism"`

	// ArtifactRepositoryRef specifies the configMap name and key containing the artifact repository config.
	ArtifactRepositoryRef *ArtifactRepositoryRef `json:"artifactRepositoryRef,omitempty" protobuf:"bytes,8,opt,name=artifactRepositoryRef"`

	// Suspend will suspend the workflow and prevent execution of any future steps in the workflow
	Suspend *bool `json:"suspend,omitempty" protobuf:"bytes,9,opt,name=suspend"`

	// NodeSelector is a selector which will result in all pods of the workflow
	// to be scheduled on the selected node(s). This is able to be overridden by
	// a nodeSelector specified in the template.
	NodeSelector map[string]string `json:"nodeSelector,omitempty" protobuf:"bytes,10,opt,name=nodeSelector"`

	// Affinity sets the scheduling constraints for all pods in the workflow.
	// Can be overridden by an affinity specified in the template
	Affinity *apiv1.Affinity `json:"affinity,omitempty" protobuf:"bytes,11,opt,name=affinity"`

	// Tolerations to apply to workflow pods.
	// +patchStrategy=merge
	// +patchMergeKey=key
	Tolerations []apiv1.Toleration `json:"tolerations,omitempty" patchStrategy:"merge" patchMergeKey:"key" protobuf:"bytes,12,opt,name=tolerations"`

	// ImagePullSecrets is a list of references to secrets in the same namespace to use for pulling any images
	// in pods that reference this ServiceAccount. ImagePullSecrets are distinct from Secrets because Secrets
	// can be mounted in the pod, but ImagePullSecrets are only accessed by the kubelet.
	// More info: https://kubernetes.io/docs/concepts/containers/images/#specifying-imagepullsecrets-on-a-pod
	// +patchStrategy=merge
	// +patchMergeKey=name
	ImagePullSecrets []apiv1.LocalObjectReference `json:"imagePullSecrets,omitempty" patchStrategy:"merge" patchMergeKey:"name" protobuf:"bytes,13,opt,name=imagePullSecrets"`

	// Host networking requested for this workflow pod. Default to false.
	HostNetwork *bool `json:"hostNetwork,omitempty" protobuf:"bytes,14,opt,name=hostNetwork"`

	// Set DNS policy for the pod.
	// Defaults to "ClusterFirst".
	// Valid values are 'ClusterFirstWithHostNet', 'ClusterFirst', 'Default' or 'None'.
	// DNS parameters given in DNSConfig will be merged with the policy selected with DNSPolicy.
	// To have DNS options set along with hostNetwork, you have to specify DNS policy
	// explicitly to 'ClusterFirstWithHostNet'.
	DNSPolicy *apiv1.DNSPolicy `json:"dnsPolicy,omitempty" protobuf:"bytes,15,opt,name=dnsPolicy"`

	// PodDNSConfig defines the DNS parameters of a pod in addition to
	// those generated from DNSPolicy.
	DNSConfig *apiv1.PodDNSConfig `json:"dnsConfig,omitempty" protobuf:"bytes,16,opt,name=dnsConfig"`

	// OnExit is a template reference which is invoked at the end of the
	// workflow, irrespective of the success, failure, or error of the
	// primary workflow.
	OnExit string `json:"onExit,omitempty" protobuf:"bytes,17,opt,name=onExit"`

	// TTLSecondsAfterFinished limits the lifetime of a Workflow that has finished execution
	// (Succeeded, Failed, Error). If this field is set, once the Workflow finishes, it will be
	// deleted after ttlSecondsAfterFinished expires. If this field is unset,
	// ttlSecondsAfterFinished will not expire. If this field is set to zero,
	// ttlSecondsAfterFinished expires immediately after the Workflow finishes.
	// DEPRECATED: Use TTLStrategy.SecondsAfterCompletion instead.
	TTLSecondsAfterFinished *int32 `json:"ttlSecondsAfterFinished,omitempty" protobuf:"bytes,18,opt,name=ttlSecondsAfterFinished"`

	// TTLStrategy limits the lifetime of a Workflow that has finished execution depending on if it
	// Succeeded or Failed. If this struct is set, once the Workflow finishes, it will be
	// deleted after the time to live expires. If this field is unset,
	// the controller config map will hold the default values.
	TTLStrategy *TTLStrategy `json:"ttlStrategy,omitempty" protobuf:"bytes,30,opt,name=ttlStrategy"`

	// Optional duration in seconds relative to the workflow start time which the workflow is
	// allowed to run before the controller terminates the workflow. A value of zero is used to
	// terminate a Running workflow
	ActiveDeadlineSeconds *int64 `json:"activeDeadlineSeconds,omitempty" protobuf:"bytes,19,opt,name=activeDeadlineSeconds"`

	// Priority is used if controller is configured to process limited number of workflows in parallel. Workflows with higher priority are processed first.
	Priority *int32 `json:"priority,omitempty" protobuf:"bytes,20,opt,name=priority"`

	// Set scheduler name for all pods.
	// Will be overridden if container/script template's scheduler name is set.
	// Default scheduler will be used if neither specified.
	// +optional
	SchedulerName string `json:"schedulerName,omitempty" protobuf:"bytes,21,opt,name=schedulerName"`

	// PodGC describes the strategy to use when to deleting completed pods
	PodGC *PodGC `json:"podGC,omitempty" protobuf:"bytes,22,opt,name=podGC"`

	// PriorityClassName to apply to workflow pods.
	PodPriorityClassName string `json:"podPriorityClassName,omitempty" protobuf:"bytes,23,opt,name=podPriorityClassName"`

	// Priority to apply to workflow pods.
	PodPriority *int32 `json:"podPriority,omitempty" protobuf:"bytes,24,opt,name=podPriority"`

	// +patchStrategy=merge
	// +patchMergeKey=ip
	HostAliases []apiv1.HostAlias `json:"hostAliases,omitempty" patchStrategy:"merge" patchMergeKey:"ip" protobuf:"bytes,25,opt,name=hostAliases"`

	// SecurityContext holds pod-level security attributes and common container settings.
	// Optional: Defaults to empty.  See type description for default values of each field.
	// +optional
	SecurityContext *apiv1.PodSecurityContext `json:"securityContext,omitempty" protobuf:"bytes,26,opt,name=securityContext"`

	// PodSpecPatch holds strategic merge patch to apply against the pod spec. Allows parameterization of
	// container fields which are not strings (e.g. resource limits).
	PodSpecPatch string `json:"podSpecPatch,omitempty" protobuf:"bytes,27,opt,name=podSpecPatch"`

	//PodDisruptionBudget holds the number of concurrent disruptions that you allow for Workflow's Pods.
	//Controller will automatically add the selector with workflow name, if selector is empty.
	//Optional: Defaults to empty.
	// +optional
	PodDisruptionBudget *policyv1beta.PodDisruptionBudgetSpec `json:"podDisruptionBudget,omitempty" protobuf:"bytes,31,opt,name=podDisruptionBudget"`

	// Metrics are a list of metrics emitted from this Workflow
	Metrics *Metrics `json:"metrics,omitempty" protobuf:"bytes,32,opt,name=metrics"`

	// Shutdown will shutdown the workflow according to its ShutdownStrategy
	Shutdown ShutdownStrategy `json:"shutdown,omitempty" protobuf:"bytes,33,opt,name=shutdown,casttype=ShutdownStrategy"`
}

type ShutdownStrategy string

const (
	ShutdownStrategyTerminate ShutdownStrategy = "Terminate"
	ShutdownStrategyStop      ShutdownStrategy = "Stop"
)

type ParallelSteps struct {
	Steps []WorkflowStep `protobuf:"bytes,1,rep,name=steps"`
}

// WorkflowStep is an anonymous list inside of ParallelSteps (i.e. it does not have a key), so it needs its own
// custom Unmarshaller
func (p *ParallelSteps) UnmarshalJSON(value []byte) error {
	// Since we are writing a custom unmarshaller, we have to enforce the "DisallowUnknownFields" requirement manually.

	// First, get a generic representation of the contents
	var candidate []map[string]interface{}
	err := json.Unmarshal(value, &candidate)
	if err != nil {
		return err
	}

	// Generate a list of all the available JSON fields of the WorkflowStep struct
	availableFields := map[string]bool{}
	reflectType := reflect.TypeOf(WorkflowStep{})
	for i := 0; i < reflectType.NumField(); i++ {
		cleanString := strings.ReplaceAll(reflectType.Field(i).Tag.Get("json"), ",omitempty", "")
		availableFields[cleanString] = true
	}

	// Enforce that no unknown fields are present
	for _, step := range candidate {
		for key := range step {
			if _, ok := availableFields[key]; !ok {
				return fmt.Errorf(`json: unknown field "%s"`, key)
			}
		}
	}

	// Finally, attempt to fully unmarshal the struct
	err = json.Unmarshal(value, &p.Steps)
	if err != nil {
		return err
	}
	return nil
}

func (p *ParallelSteps) MarshalJSON() ([]byte, error) {
	return json.Marshal(p.Steps)
}

func (wfs *WorkflowSpec) HasPodSpecPatch() bool {
	return wfs.PodSpecPatch != ""
}

// Template is a reusable and composable unit of execution in a workflow
type Template struct {
	// Name is the name of the template
	Name string `json:"name" protobuf:"bytes,1,opt,name=name"`

	// Template is the name of the template which is used as the base of this template.
	// DEPRECATED: This field is not used.
	Template string `json:"template,omitempty" protobuf:"bytes,2,opt,name=template"`

	// Arguments hold arguments to the template.
	// DEPRECATED: This field is not used.
	Arguments Arguments `json:"arguments,omitempty" protobuf:"bytes,3,opt,name=arguments"`

	// TemplateRef is the reference to the template resource which is used as the base of this template.
	// DEPRECATED: This field is not used.
	TemplateRef *TemplateRef `json:"templateRef,omitempty" protobuf:"bytes,4,opt,name=templateRef"`

	// Inputs describe what inputs parameters and artifacts are supplied to this template
	Inputs Inputs `json:"inputs,omitempty" protobuf:"bytes,5,opt,name=inputs"`

	// Outputs describe the parameters and artifacts that this template produces
	Outputs Outputs `json:"outputs,omitempty" protobuf:"bytes,6,opt,name=outputs"`

	// NodeSelector is a selector to schedule this step of the workflow to be
	// run on the selected node(s). Overrides the selector set at the workflow level.
	NodeSelector map[string]string `json:"nodeSelector,omitempty" protobuf:"bytes,7,opt,name=nodeSelector"`

	// Affinity sets the pod's scheduling constraints
	// Overrides the affinity set at the workflow level (if any)
	Affinity *apiv1.Affinity `json:"affinity,omitempty" protobuf:"bytes,8,opt,name=affinity"`

	// Metdata sets the pods's metadata, i.e. annotations and labels
	Metadata Metadata `json:"metadata,omitempty" protobuf:"bytes,9,opt,name=metadata"`

	// Deamon will allow a workflow to proceed to the next step so long as the container reaches readiness
	Daemon *bool `json:"daemon,omitempty" protobuf:"bytes,10,opt,name=daemon"`

	// Steps define a series of sequential/parallel workflow steps
	Steps []ParallelSteps `json:"steps,omitempty" protobuf:"bytes,11,opt,name=steps"`

	// Container is the main container image to run in the pod
	Container *apiv1.Container `json:"container,omitempty" protobuf:"bytes,12,opt,name=container"`

	// Script runs a portion of code against an interpreter
	Script *ScriptTemplate `json:"script,omitempty" protobuf:"bytes,13,opt,name=script"`

	// Resource template subtype which can run k8s resources
	Resource *ResourceTemplate `json:"resource,omitempty" protobuf:"bytes,14,opt,name=resource"`

	// DAG template subtype which runs a DAG
	DAG *DAGTemplate `json:"dag,omitempty" protobuf:"bytes,15,opt,name=dag"`

	// Suspend template subtype which can suspend a workflow when reaching the step
	Suspend *SuspendTemplate `json:"suspend,omitempty" protobuf:"bytes,16,opt,name=suspend"`

	// Volumes is a list of volumes that can be mounted by containers in a template.
	// +patchStrategy=merge
	// +patchMergeKey=name
	Volumes []apiv1.Volume `json:"volumes,omitempty" patchStrategy:"merge" patchMergeKey:"name" protobuf:"bytes,17,opt,name=volumes"`

	// InitContainers is a list of containers which run before the main container.
	// +patchStrategy=merge
	// +patchMergeKey=name
	InitContainers []UserContainer `json:"initContainers,omitempty" patchStrategy:"merge" patchMergeKey:"name" protobuf:"bytes,18,opt,name=initContainers"`

	// Sidecars is a list of containers which run alongside the main container
	// Sidecars are automatically killed when the main container completes
	// +patchStrategy=merge
	// +patchMergeKey=name
	Sidecars []UserContainer `json:"sidecars,omitempty" patchStrategy:"merge" patchMergeKey:"name" protobuf:"bytes,19,opt,name=sidecars"`

	// Location in which all files related to the step will be stored (logs, artifacts, etc...).
	// Can be overridden by individual items in Outputs. If omitted, will use the default
	// artifact repository location configured in the controller, appended with the
	// <workflowname>/<nodename> in the key.
	ArchiveLocation *ArtifactLocation `json:"archiveLocation,omitempty" protobuf:"bytes,20,opt,name=archiveLocation"`

	// Optional duration in seconds relative to the StartTime that the pod may be active on a node
	// before the system actively tries to terminate the pod; value must be positive integer
	// This field is only applicable to container and script templates.
	ActiveDeadlineSeconds *int64 `json:"activeDeadlineSeconds,omitempty" protobuf:"bytes,21,opt,name=activeDeadlineSeconds"`

	// RetryStrategy describes how to retry a template when it fails
	RetryStrategy *RetryStrategy `json:"retryStrategy,omitempty" protobuf:"bytes,22,opt,name=retryStrategy"`

	// Parallelism limits the max total parallel pods that can execute at the same time within the
	// boundaries of this template invocation. If additional steps/dag templates are invoked, the
	// pods created by those templates will not be counted towards this total.
	Parallelism *int64 `json:"parallelism,omitempty" protobuf:"bytes,23,opt,name=parallelism"`

	// Tolerations to apply to workflow pods.
	// +patchStrategy=merge
	// +patchMergeKey=key
	Tolerations []apiv1.Toleration `json:"tolerations,omitempty" patchStrategy:"merge" patchMergeKey:"key" protobuf:"bytes,24,opt,name=tolerations"`

	// If specified, the pod will be dispatched by specified scheduler.
	// Or it will be dispatched by workflow scope scheduler if specified.
	// If neither specified, the pod will be dispatched by default scheduler.
	// +optional
	SchedulerName string `json:"schedulerName,omitempty" protobuf:"bytes,25,opt,name=schedulerName"`

	// PriorityClassName to apply to workflow pods.
	PriorityClassName string `json:"priorityClassName,omitempty" protobuf:"bytes,26,opt,name=priorityClassName"`

	// Priority to apply to workflow pods.
	Priority *int32 `json:"priority,omitempty" protobuf:"bytes,27,opt,name=priority"`

	// ServiceAccountName to apply to workflow pods
	ServiceAccountName string `json:"serviceAccountName,omitempty" protobuf:"bytes,28,opt,name=serviceAccountName"`

	// AutomountServiceAccountToken indicates whether a service account token should be automatically mounted in pods.
	// ServiceAccountName of ExecutorConfig must be specified if this value is false.
	AutomountServiceAccountToken *bool `json:"automountServiceAccountToken,omitempty" protobuf:"varint,32,opt,name=automountServiceAccountToken"`

	// Executor holds configurations of the executor container.
	Executor *ExecutorConfig `json:"executor,omitempty" protobuf:"bytes,33,opt,name=executor"`

	// HostAliases is an optional list of hosts and IPs that will be injected into the pod spec
	// +patchStrategy=merge
	// +patchMergeKey=ip
	HostAliases []apiv1.HostAlias `json:"hostAliases,omitempty" patchStrategy:"merge" patchMergeKey:"ip" protobuf:"bytes,29,opt,name=hostAliases"`

	// SecurityContext holds pod-level security attributes and common container settings.
	// Optional: Defaults to empty.  See type description for default values of each field.
	// +optional
	SecurityContext *apiv1.PodSecurityContext `json:"securityContext,omitempty" protobuf:"bytes,30,opt,name=securityContext"`

	// PodSpecPatch holds strategic merge patch to apply against the pod spec. Allows parameterization of
	// container fields which are not strings (e.g. resource limits).
	PodSpecPatch string `json:"podSpecPatch,omitempty" protobuf:"bytes,31,opt,name=podSpecPatch"`

	// ResubmitPendingPods is a flag to enable resubmitting pods that remain Pending after initial submission
	ResubmitPendingPods *bool `json:"resubmitPendingPods,omitempty" protobuf:"varint,34,opt,name=resubmitPendingPods"`

	// Metrics are a list of metrics emitted from this template
	Metrics *Metrics `json:"metrics,omitempty" protobuf:"bytes,35,opt,name=metrics"`
}

var _ TemplateHolder = &Template{}

// DEPRECATED: Templates should not be used at TemplateHolders
func (tmpl *Template) GetTemplateName() string {
	if tmpl.Template != "" {
		return tmpl.Template
	} else {
		return tmpl.Name
	}
}

// DEPRECATED: Templates should not be used at TemplateHolders
func (tmpl *Template) GetTemplateRef() *TemplateRef {
	return tmpl.TemplateRef
}

// DEPRECATED: Templates should not be used at TemplateHolders
func (tmpl *Template) IsResolvable() bool {
	return tmpl.Template != "" || tmpl.TemplateRef != nil
}

// GetBaseTemplate returns a base template content.
func (tmpl *Template) GetBaseTemplate() *Template {
	baseTemplate := tmpl.DeepCopy()
	baseTemplate.Inputs = Inputs{}
	return baseTemplate
}

func (tmpl *Template) HasPodSpecPatch() bool {
	return tmpl.PodSpecPatch != ""
}

type Artifacts []Artifact

func (a Artifacts) GetArtifactByName(name string) *Artifact {
	for _, art := range a {
		if art.Name == name {
			return &art
		}
	}
	return nil
}

// Inputs are the mechanism for passing parameters, artifacts, volumes from one template to another
type Inputs struct {
	// Parameters are a list of parameters passed as inputs
	// +patchStrategy=merge
	// +patchMergeKey=name
	Parameters []Parameter `json:"parameters,omitempty" patchStrategy:"merge" patchMergeKey:"name" protobuf:"bytes,1,opt,name=parameters"`

	// Artifact are a list of artifacts passed as inputs
	// +patchStrategy=merge
	// +patchMergeKey=name
	Artifacts Artifacts `json:"artifacts,omitempty" patchStrategy:"merge" patchMergeKey:"name" protobuf:"bytes,2,opt,name=artifacts"`
}

func (in Inputs) IsEmpty() bool {
	return len(in.Parameters) == 0 && len(in.Artifacts) == 0
}

// Pod metdata
type Metadata struct {
	Annotations map[string]string `json:"annotations,omitempty" protobuf:"bytes,1,opt,name=annotations"`
	Labels      map[string]string `json:"labels,omitempty" protobuf:"bytes,2,opt,name=labels"`
}

// Parameter indicate a passed string parameter to a service template with an optional default value
type Parameter struct {
	// Name is the parameter name
	Name string `json:"name" protobuf:"bytes,1,opt,name=name"`

	// Default is the default value to use for an input parameter if a value was not supplied
	// DEPRECATED: This field is not used
	Default *string `json:"default,omitempty" protobuf:"bytes,2,opt,name=default"`

	// Value is the literal value to use for the parameter.
	// If specified in the context of an input parameter, the value takes precedence over any passed values
	Value *string `json:"value,omitempty" protobuf:"bytes,3,opt,name=value"`

	// ValueFrom is the source for the output parameter's value
	ValueFrom *ValueFrom `json:"valueFrom,omitempty" protobuf:"bytes,4,opt,name=valueFrom"`

	// GlobalName exports an output parameter to the global scope, making it available as
	// '{{workflow.outputs.parameters.XXXX}} and in workflow.status.outputs.parameters
	GlobalName string `json:"globalName,omitempty" protobuf:"bytes,5,opt,name=globalName"`
}

func (p *Parameter) UnmarshalJSON(value []byte) error {
	var candidate map[string]interface{}
	err := json.Unmarshal(value, &candidate)
	if err != nil {
		return err
	}
	if val, ok := candidate["name"]; ok {
		p.Name = fmt.Sprint(val)
	}
	if val, ok := candidate["default"]; ok {
		stringVal := fmt.Sprint(val)
		p.Default = &stringVal
	}
	if val, ok := candidate["value"]; ok {
		stringVal := fmt.Sprint(val)
		p.Value = &stringVal
	}
	if val, ok := candidate["valueFrom"]; ok {
		strVal, err := json.Marshal(val)
		if err != nil {
			return err
		}
		err = json.Unmarshal(strVal, &p.ValueFrom)
		if err != nil {
			return err
		}
	}
	if val, ok := candidate["globalName"]; ok {
		p.GlobalName = fmt.Sprint(val)
	}
	return nil
}

// ValueFrom describes a location in which to obtain the value to a parameter
type ValueFrom struct {
	// Path in the container to retrieve an output parameter value from in container templates
	Path string `json:"path,omitempty" protobuf:"bytes,1,opt,name=path"`

	// JSONPath of a resource to retrieve an output parameter value from in resource templates
	JSONPath string `json:"jsonPath,omitempty" protobuf:"bytes,2,opt,name=jsonPath"`

	// JQFilter expression against the resource object in resource templates
	JQFilter string `json:"jqFilter,omitempty" protobuf:"bytes,3,opt,name=jqFilter"`

	// Parameter reference to a step or dag task in which to retrieve an output parameter value from
	// (e.g. '{{steps.mystep.outputs.myparam}}')
	Parameter string `json:"parameter,omitempty" protobuf:"bytes,4,opt,name=parameter"`

	// Default specifies a value to be used if retrieving the value from the specified source fails
	Default string `json:"default,omitempty" protobuf:"bytes,5,opt,name=default"`
}

// Artifact indicates an artifact to place at a specified path
type Artifact struct {
	// name of the artifact. must be unique within a template's inputs/outputs.
	Name string `json:"name" protobuf:"bytes,1,opt,name=name"`

	// Path is the container path to the artifact
	Path string `json:"path,omitempty" protobuf:"bytes,2,opt,name=path"`

	// mode bits to use on this file, must be a value between 0 and 0777
	// set when loading input artifacts.
	Mode *int32 `json:"mode,omitempty" protobuf:"varint,3,opt,name=mode"`

	// From allows an artifact to reference an artifact from a previous step
	From string `json:"from,omitempty" protobuf:"bytes,4,opt,name=from"`

	// ArtifactLocation contains the location of the artifact
	ArtifactLocation `json:",inline" protobuf:"bytes,5,opt,name=artifactLocation"`

	// GlobalName exports an output artifact to the global scope, making it available as
	// '{{workflow.outputs.artifacts.XXXX}} and in workflow.status.outputs.artifacts
	GlobalName string `json:"globalName,omitempty" protobuf:"bytes,6,opt,name=globalName"`

	// Archive controls how the artifact will be saved to the artifact repository.
	Archive *ArchiveStrategy `json:"archive,omitempty" protobuf:"bytes,7,opt,name=archive"`

	// Make Artifacts optional, if Artifacts doesn't generate or exist
	Optional bool `json:"optional,omitempty" protobuf:"varint,8,opt,name=optional"`
}

// PodGC describes how to delete completed pods as they complete
type PodGC struct {
	Strategy PodGCStrategy `json:"strategy,omitempty" protobuf:"bytes,1,opt,name=strategy,casttype=PodGCStrategy"`
}

// ArchiveStrategy describes how to archive files/directory when saving artifacts
type ArchiveStrategy struct {
	Tar  *TarStrategy  `json:"tar,omitempty" protobuf:"bytes,1,opt,name=tar"`
	None *NoneStrategy `json:"none,omitempty" protobuf:"bytes,2,opt,name=none"`
}

// TarStrategy will tar and gzip the file or directory when saving
type TarStrategy struct{}

// NoneStrategy indicates to skip tar process and upload the files or directory tree as independent
// files. Note that if the artifact is a directory, the artifact driver must support the ability to
// save/load the directory appropriately.
type NoneStrategy struct{}

// ArtifactLocation describes a location for a single or multiple artifacts.
// It is used as single artifact in the context of inputs/outputs (e.g. outputs.artifacts.artname).
// It is also used to describe the location of multiple artifacts such as the archive location
// of a single workflow step, which the executor will use as a default location to store its files.
type ArtifactLocation struct {
	// ArchiveLogs indicates if the container logs should be archived
	ArchiveLogs *bool `json:"archiveLogs,omitempty" protobuf:"varint,1,opt,name=archiveLogs"`

	// S3 contains S3 artifact location details
	S3 *S3Artifact `json:"s3,omitempty" protobuf:"bytes,2,opt,name=s3"`

	// Git contains git artifact location details
	Git *GitArtifact `json:"git,omitempty" protobuf:"bytes,3,opt,name=git"`

	// HTTP contains HTTP artifact location details
	HTTP *HTTPArtifact `json:"http,omitempty" protobuf:"bytes,4,opt,name=http"`

	// Artifactory contains artifactory artifact location details
	Artifactory *ArtifactoryArtifact `json:"artifactory,omitempty" protobuf:"bytes,5,opt,name=artifactory"`

	// HDFS contains HDFS artifact location details
	HDFS *HDFSArtifact `json:"hdfs,omitempty" protobuf:"bytes,6,opt,name=hdfs"`

	// Raw contains raw artifact location details
	Raw *RawArtifact `json:"raw,omitempty" protobuf:"bytes,7,opt,name=raw"`

	// OSS contains OSS artifact location details
	OSS *OSSArtifact `json:"oss,omitempty" protobuf:"bytes,8,opt,name=oss"`

	// GCS contains GCS artifact location details
	GCS *GCSArtifact `json:"gcs,omitempty" protobuf:"bytes,9,opt,name=gcs"`
}

type ArtifactRepositoryRef struct {
	ConfigMap string `json:"configMap,omitempty" protobuf:"bytes,1,opt,name=configMap"`
	Key       string `json:"key,omitempty" protobuf:"bytes,2,opt,name=key"`
}

// Outputs hold parameters, artifacts, and results from a step
type Outputs struct {
	// Parameters holds the list of output parameters produced by a step
	// +patchStrategy=merge
	// +patchMergeKey=name
	Parameters []Parameter `json:"parameters,omitempty" patchStrategy:"merge" patchMergeKey:"name" protobuf:"bytes,1,rep,name=parameters"`

	// Artifacts holds the list of output artifacts produced by a step
	// +patchStrategy=merge
	// +patchMergeKey=name
	Artifacts Artifacts `json:"artifacts,omitempty" patchStrategy:"merge" patchMergeKey:"name" protobuf:"bytes,2,rep,name=artifacts"`

	// Result holds the result (stdout) of a script template
	Result *string `json:"result,omitempty" protobuf:"bytes,3,opt,name=result"`
}

// WorkflowStep is a reference to a template to execute in a series of step
type WorkflowStep struct {
	// Name of the step
	Name string `json:"name,omitempty" protobuf:"bytes,1,opt,name=name"`

	// Template is the name of the template to execute as the step
	Template string `json:"template,omitempty" protobuf:"bytes,2,opt,name=template"`

	// Arguments hold arguments to the template
	Arguments Arguments `json:"arguments,omitempty" protobuf:"bytes,3,opt,name=arguments"`

	// TemplateRef is the reference to the template resource to execute as the step.
	TemplateRef *TemplateRef `json:"templateRef,omitempty" protobuf:"bytes,4,opt,name=templateRef"`

	// WithItems expands a step into multiple parallel steps from the items in the list
	WithItems []Item `json:"withItems,omitempty" protobuf:"bytes,5,rep,name=withItems"`

	// WithParam expands a step into multiple parallel steps from the value in the parameter,
	// which is expected to be a JSON list.
	WithParam string `json:"withParam,omitempty" protobuf:"bytes,6,opt,name=withParam"`

	// WithSequence expands a step into a numeric sequence
	WithSequence *Sequence `json:"withSequence,omitempty" protobuf:"bytes,7,opt,name=withSequence"`

	// When is an expression in which the step should conditionally execute
	When string `json:"when,omitempty" protobuf:"bytes,8,opt,name=when"`

	// ContinueOn makes argo to proceed with the following step even if this step fails.
	// Errors and Failed states can be specified
	ContinueOn *ContinueOn `json:"continueOn,omitempty" protobuf:"bytes,9,opt,name=continueOn"`

	// OnExit is a template reference which is invoked at the end of the
	// template, irrespective of the success, failure, or error of the
	// primary template.
	OnExit string `json:"onExit,omitempty" protobuf:"bytes,11,opt,name=onExit"`
}

var _ TemplateHolder = &WorkflowStep{}

func (step *WorkflowStep) GetTemplateName() string {
	return step.Template
}

func (step *WorkflowStep) GetTemplateRef() *TemplateRef {
	return step.TemplateRef
}

func (step *WorkflowStep) IsResolvable() bool {
	return true
}

// Sequence expands a workflow step into numeric range
type Sequence struct {
	// Count is number of elements in the sequence (default: 0). Not to be used with end
	Count string `json:"count,omitempty" protobuf:"bytes,1,opt,name=count"`

	// Number at which to start the sequence (default: 0)
	Start string `json:"start,omitempty" protobuf:"bytes,2,opt,name=start"`

	// Number at which to end the sequence (default: 0). Not to be used with Count
	End string `json:"end,omitempty" protobuf:"bytes,3,opt,name=end"`

	// Format is a printf format string to format the value in the sequence
	Format string `json:"format,omitempty" protobuf:"bytes,4,opt,name=format"`
}

// DeepCopyInto is an custom deepcopy function to deal with our use of the interface{} type
func (i *Item) DeepCopyInto(out *Item) {
	inBytes, err := json.Marshal(i)
	if err != nil {
		panic(err)
	}
	err = json.Unmarshal(inBytes, out)
	if err != nil {
		panic(err)
	}
}

// OpenAPISchemaType is used by the kube-openapi generator when constructing
// the OpenAPI spec of this type.
// See: https://github.com/kubernetes/kube-openapi/tree/master/pkg/generators
func (i Item) OpenAPISchemaType() []string { return []string{"string"} }

// OpenAPISchemaFormat is used by the kube-openapi generator when constructing
// the OpenAPI spec of this type.
func (i Item) OpenAPISchemaFormat() string { return "item" }

// TemplateRef is a reference of template resource.
type TemplateRef struct {
	// Name is the resource name of the template.
	Name string `json:"name,omitempty" protobuf:"bytes,1,opt,name=name"`
	// Template is the name of referred template in the resource.
	Template string `json:"template,omitempty" protobuf:"bytes,2,opt,name=template"`
	// RuntimeResolution skips validation at creation time.
	// By enabling this option, you can create the referred workflow template before the actual runtime.
	RuntimeResolution bool `json:"runtimeResolution,omitempty" protobuf:"varint,3,opt,name=runtimeResolution"`
<<<<<<< HEAD
	// ClusterScope indicates the referred template is cluster scoped clusterworkflowtemplate.
=======
	// ClusterScope indicates the referred template is cluster scoped (i.e., a ClusterWorkflowTemplate).
>>>>>>> e02a98c5
	ClusterScope bool `json:"clusterscope,omitempty" protobuf:"varint,4,opt,name=clusterscope"`
}

type ArgumentsProvider interface {
	GetParameterByName(name string) *Parameter
	GetArtifactByName(name string) *Artifact
}

// Arguments to a template
type Arguments struct {
	// Parameters is the list of parameters to pass to the template or workflow
	// +patchStrategy=merge
	// +patchMergeKey=name
	Parameters []Parameter `json:"parameters,omitempty" patchStrategy:"merge" patchMergeKey:"name" protobuf:"bytes,1,rep,name=parameters"`

	// Artifacts is the list of artifacts to pass to the template or workflow
	// +patchStrategy=merge
	// +patchMergeKey=name
	Artifacts Artifacts `json:"artifacts,omitempty" patchStrategy:"merge" patchMergeKey:"name" protobuf:"bytes,2,rep,name=artifacts"`
}

func (a Arguments) IsEmpty() bool {
	return len(a.Parameters) == 0 && len(a.Artifacts) == 0
}

var _ ArgumentsProvider = &Arguments{}

type Nodes map[string]NodeStatus

func (n Nodes) FindByDisplayName(name string) *NodeStatus {
	for _, i := range n {
		if i.DisplayName == name {
			return &i
		}
	}
	return nil
}

func (in Nodes) Any(f func(node NodeStatus) bool) bool {
	for _, i := range in {
		if f(i) {
			return true
		}
	}
	return false
}

// UserContainer is a container specified by a user.
type UserContainer struct {
	apiv1.Container `json:",inline" protobuf:"bytes,1,opt,name=container"`

	// MirrorVolumeMounts will mount the same volumes specified in the main container
	// to the container (including artifacts), at the same mountPaths. This enables
	// dind daemon to partially see the same filesystem as the main container in
	// order to use features such as docker volume binding
	MirrorVolumeMounts *bool `json:"mirrorVolumeMounts,omitempty" protobuf:"varint,2,opt,name=mirrorVolumeMounts"`
}

// WorkflowStatus contains overall status information about a workflow
type WorkflowStatus struct {
	// Phase a simple, high-level summary of where the workflow is in its lifecycle.
	Phase NodePhase `json:"phase,omitempty" protobuf:"bytes,1,opt,name=phase,casttype=NodePhase"`

	// Time at which this workflow started
	StartedAt metav1.Time `json:"startedAt,omitempty" protobuf:"bytes,2,opt,name=startedAt"`

	// Time at which this workflow completed
	FinishedAt metav1.Time `json:"finishedAt,omitempty" protobuf:"bytes,3,opt,name=finishedAt"`

	// A human readable message indicating details about why the workflow is in this condition.
	Message string `json:"message,omitempty" protobuf:"bytes,4,opt,name=message"`

	// Compressed and base64 decoded Nodes map
	CompressedNodes string `json:"compressedNodes,omitempty" protobuf:"bytes,5,opt,name=compressedNodes"`

	// Nodes is a mapping between a node ID and the node's status.
	Nodes Nodes `json:"nodes,omitempty" protobuf:"bytes,6,rep,name=nodes"`

	// Whether on not node status has been offloaded to a database. If exists, then Nodes and CompressedNodes will be empty.
	// This will actually be populated with a hash of the offloaded data.
	OffloadNodeStatusVersion string `json:"offloadNodeStatusVersion,omitempty" protobuf:"bytes,10,rep,name=offloadNodeStatusVersion"`

	// StoredTemplates is a mapping between a template ref and the node's status.
	StoredTemplates map[string]Template `json:"storedTemplates,omitempty" protobuf:"bytes,9,rep,name=storedTemplates"`

	// PersistentVolumeClaims tracks all PVCs that were created as part of the workflow.
	// The contents of this list are drained at the end of the workflow.
	PersistentVolumeClaims []apiv1.Volume `json:"persistentVolumeClaims,omitempty" protobuf:"bytes,7,rep,name=persistentVolumeClaims"`

	// Outputs captures output values and artifact locations produced by the workflow via global outputs
	Outputs *Outputs `json:"outputs,omitempty" protobuf:"bytes,8,opt,name=outputs"`

	// Conditions is a list of conditions the Workflow may have
	Conditions WorkflowConditions `json:"conditions,omitempty" protobuf:"bytes,13,rep,name=conditions"`

	// ResourcesDuration is the total for the workflow
	ResourcesDuration ResourcesDuration `json:"resourcesDuration,omitempty" protobuf:"bytes,12,opt,name=resourcesDuration"`
}

func (ws *WorkflowStatus) IsOffloadNodeStatus() bool {
	return ws.OffloadNodeStatusVersion != ""
}

func (ws *WorkflowStatus) GetOffloadNodeStatusVersion() string {
	return ws.OffloadNodeStatusVersion
}

func (wf *Workflow) GetOffloadNodeStatusVersion() string {
	return wf.Status.GetOffloadNodeStatusVersion()
}

type RetryPolicy string

const (
	RetryPolicyAlways    RetryPolicy = "Always"
	RetryPolicyOnFailure RetryPolicy = "OnFailure"
	RetryPolicyOnError   RetryPolicy = "OnError"
)

type Backoff struct {
	Duration    string `json:"duration,omitempty" protobuf:"varint,1,opt,name=duration"`
	Factor      int32  `json:"factor,omitempty" protobuf:"varint,2,opt,name=factor"`
	MaxDuration string `json:"maxDuration,omitempty" protobuf:"varint,3,opt,name=maxDuration"`
}

// RetryStrategy provides controls on how to retry a workflow step
type RetryStrategy struct {
	// Limit is the maximum number of attempts when retrying a container
	Limit *int32 `json:"limit,omitempty" protobuf:"varint,1,opt,name=limit"`

	// RetryPolicy is a policy of NodePhase statuses that will be retried
	RetryPolicy RetryPolicy `json:"retryPolicy,omitempty" protobuf:"bytes,2,opt,name=retryPolicy,casttype=RetryPolicy"`

	// Backoff is a backoff strategy
	Backoff *Backoff `json:"backoff,omitempty" protobuf:"bytes,3,opt,name=backoff,casttype=Backoff"`
}

// The amount of requested resource * the duration that request was used.
// This is represented as duration in seconds, so can be converted to and from
// duration (with loss of precision).
type ResourceDuration int64

func NewResourceDuration(d time.Duration) ResourceDuration {
	return ResourceDuration(d.Seconds())
}

func (in ResourceDuration) Duration() time.Duration {
	return time.Duration(in) * time.Second
}

func (in ResourceDuration) String() string {
	return in.Duration().String()
}

// This contains each duration by request requested.
// e.g. 100m CPU * 1h, 1Gi memory * 1h
type ResourcesDuration map[apiv1.ResourceName]ResourceDuration

func (in ResourcesDuration) Add(o ResourcesDuration) ResourcesDuration {
	for n, d := range o {
		in[n] += d
	}
	return in
}

func (in ResourcesDuration) String() string {
	var parts []string
	for n, d := range in {
		parts = append(parts, fmt.Sprintf("%v*%s", d, n))
	}
	return strings.Join(parts, ",")
}

func (in ResourcesDuration) IsZero() bool {
	return len(in) == 0
}

type WorkflowConditions []WorkflowCondition

func (wc *WorkflowConditions) UpsertCondition(condition WorkflowCondition) {
	for index, wfCondition := range *wc {
		if wfCondition.Type == condition.Type {
			(*wc)[index] = condition
			return
		}
	}
	*wc = append(*wc, condition)
}

func (wc *WorkflowConditions) UpsertConditionMessage(condition WorkflowCondition) {
	for index, wfCondition := range *wc {
		if wfCondition.Type == condition.Type {
			(*wc)[index].Message += ", " + condition.Message
			return
		}
	}
	*wc = append(*wc, condition)
}

func (wc *WorkflowConditions) JoinConditions(conditions *WorkflowConditions) {
	for _, condition := range *conditions {
		wc.UpsertCondition(condition)
	}
}

type WorkflowConditionType string

const (
	// WorkflowConditionCompleted is a signifies the workflow has completed
	WorkflowConditionCompleted WorkflowConditionType = "Completed"
	// WorkflowConditionSpecWarning is a warning on the current application spec
	WorkflowConditionSpecWarning WorkflowConditionType = "SpecWarning"
)

type WorkflowCondition struct {
	Type WorkflowConditionType `json:"type,omitempty" protobuf:"bytes,1,opt,name=type,casttype=WorkflowConditionType"`

	Status metav1.ConditionStatus `json:"status,omitempty" protobuf:"bytes,2,opt,name=status,casttype=k8s.io/apimachinery/pkg/apis/meta/v1.ConditionStatus"`

	Message string `json:"message,omitempty" protobuf:"bytes,3,opt,name=message"`
}

// NodeStatus contains status information about an individual node in the workflow
type NodeStatus struct {
	// ID is a unique identifier of a node within the worklow
	// It is implemented as a hash of the node name, which makes the ID deterministic
	ID string `json:"id" protobuf:"bytes,1,opt,name=id"`

	// Name is unique name in the node tree used to generate the node ID
	Name string `json:"name" protobuf:"bytes,2,opt,name=name"`

	// DisplayName is a human readable representation of the node. Unique within a template boundary
	DisplayName string `json:"displayName" protobuf:"bytes,3,opt,name=displayName"`

	// Type indicates type of node
	Type NodeType `json:"type" protobuf:"bytes,4,opt,name=type,casttype=NodeType"`

	// TemplateName is the template name which this node corresponds to.
	// Not applicable to virtual nodes (e.g. Retry, StepGroup)
	TemplateName string `json:"templateName,omitempty" protobuf:"bytes,5,opt,name=templateName"`

	// TemplateRef is the reference to the template resource which this node corresponds to.
	// Not applicable to virtual nodes (e.g. Retry, StepGroup)
	TemplateRef *TemplateRef `json:"templateRef,omitempty" protobuf:"bytes,6,opt,name=templateRef"`

	// StoredTemplateID is the ID of stored template.
	// DEPRECATED: This value is not used anymore.
	StoredTemplateID string `json:"storedTemplateID,omitempty" protobuf:"bytes,18,opt,name=storedTemplateID"`

	// WorkflowTemplateName is the WorkflowTemplate resource name on which the resolved template of this node is retrieved.
	// DEPRECATED: This value is not used anymore.
	WorkflowTemplateName string `json:"workflowTemplateName,omitempty" protobuf:"bytes,19,opt,name=workflowTemplateName"`

	// TemplateScope is the template scope in which the template of this node was retrieved.
	TemplateScope string `json:"templateScope,omitempty" protobuf:"bytes,20,opt,name=templateScope"`

	// Phase a simple, high-level summary of where the node is in its lifecycle.
	// Can be used as a state machine.
	Phase NodePhase `json:"phase,omitempty" protobuf:"bytes,7,opt,name=phase,casttype=NodePhase"`

	// BoundaryID indicates the node ID of the associated template root node in which this node belongs to
	BoundaryID string `json:"boundaryID,omitempty" protobuf:"bytes,8,opt,name=boundaryID"`

	// A human readable message indicating details about why the node is in this condition.
	Message string `json:"message,omitempty" protobuf:"bytes,9,opt,name=message"`

	// Time at which this node started
	StartedAt metav1.Time `json:"startedAt,omitempty" protobuf:"bytes,10,opt,name=startedAt"`

	// Time at which this node completed
	FinishedAt metav1.Time `json:"finishedAt,omitempty" protobuf:"bytes,11,opt,name=finishedAt"`

	// ResourcesDuration is indicative, but not accurate, resource duration. This is populated when the nodes completes.
	ResourcesDuration ResourcesDuration `json:"resourcesDuration,omitempty" protobuf:"bytes,21,opt,name=resourcesDuration"`

	// PodIP captures the IP of the pod for daemoned steps
	PodIP string `json:"podIP,omitempty" protobuf:"bytes,12,opt,name=podIP"`

	// Daemoned tracks whether or not this node was daemoned and need to be terminated
	Daemoned *bool `json:"daemoned,omitempty" protobuf:"varint,13,opt,name=daemoned"`

	// Inputs captures input parameter values and artifact locations supplied to this template invocation
	Inputs *Inputs `json:"inputs,omitempty" protobuf:"bytes,14,opt,name=inputs"`

	// Outputs captures output parameter values and artifact locations produced by this template invocation
	Outputs *Outputs `json:"outputs,omitempty" protobuf:"bytes,15,opt,name=outputs"`

	// Children is a list of child node IDs
	Children []string `json:"children,omitempty" protobuf:"bytes,16,rep,name=children"`

	// OutboundNodes tracks the node IDs which are considered "outbound" nodes to a template invocation.
	// For every invocation of a template, there are nodes which we considered as "outbound". Essentially,
	// these are last nodes in the execution sequence to run, before the template is considered completed.
	// These nodes are then connected as parents to a following step.
	//
	// In the case of single pod steps (i.e. container, script, resource templates), this list will be nil
	// since the pod itself is already considered the "outbound" node.
	// In the case of DAGs, outbound nodes are the "target" tasks (tasks with no children).
	// In the case of steps, outbound nodes are all the containers involved in the last step group.
	// NOTE: since templates are composable, the list of outbound nodes are carried upwards when
	// a DAG/steps template invokes another DAG/steps template. In other words, the outbound nodes of
	// a template, will be a superset of the outbound nodes of its last children.
	OutboundNodes []string `json:"outboundNodes,omitempty" protobuf:"bytes,17,rep,name=outboundNodes"`
}

func (n Nodes) GetResourcesDuration() ResourcesDuration {
	i := ResourcesDuration{}
	for _, status := range n {
		i = i.Add(status.ResourcesDuration)
	}
	return i
}

func (phase NodePhase) Completed() bool {
	return phase == NodeSucceeded ||
		phase == NodeFailed ||
		phase == NodeError ||
		phase == NodeSkipped
}

// Completed returns whether or not the workflow has completed execution
func (ws WorkflowStatus) Completed() bool {
	return ws.Phase.Completed()
}

// Successful return whether or not the workflow has succeeded
func (ws WorkflowStatus) Successful() bool {
	return ws.Phase == NodeSucceeded
}

// Failed return whether or not the workflow has failed
func (ws WorkflowStatus) Failed() bool {
	return ws.Phase == NodeFailed
}

func (ws WorkflowStatus) StartTime() *metav1.Time {
	return &ws.StartedAt
}

func (ws WorkflowStatus) FinishTime() *metav1.Time {
	return &ws.FinishedAt
}

// Completed returns whether or not the node has completed execution
func (n NodeStatus) Completed() bool {
	return n.Phase.Completed() || n.IsDaemoned() && n.Phase != NodePending
}

func (in *WorkflowStatus) AnyActiveSuspendNode() bool {
	return in.Nodes.Any(func(node NodeStatus) bool { return node.IsActiveSuspendNode() })
}

// Pending returns whether or not the node is in pending state
func (n NodeStatus) Pending() bool {
	return n.Phase == NodePending
}

// IsDaemoned returns whether or not the node is deamoned
func (n NodeStatus) IsDaemoned() bool {
	if n.Daemoned == nil || !*n.Daemoned {
		return false
	}
	return true
}

// Successful returns whether or not this node completed successfully
func (n NodeStatus) Successful() bool {
	return n.Phase == NodeSucceeded || n.Phase == NodeSkipped || n.IsDaemoned() && n.Phase != NodePending
}

func (n NodeStatus) Failed() bool {
	return !n.Successful()
}

func (n NodeStatus) StartTime() *metav1.Time {
	return &n.StartedAt
}

func (n NodeStatus) FinishTime() *metav1.Time {
	return &n.FinishedAt
}

// CanRetry returns whether the node should be retried or not.
func (n NodeStatus) CanRetry() bool {
	// TODO(shri): Check if there are some 'unretryable' errors.
	return n.Completed() && !n.Successful()
}

var _ TemplateHolder = &NodeStatus{}

func (n *NodeStatus) GetTemplateName() string {
	return n.TemplateName
}

func (n *NodeStatus) GetTemplateRef() *TemplateRef {
	return n.TemplateRef
}

func (n *NodeStatus) IsResolvable() bool {
	return true
}

// IsActiveSuspendNode returns whether this node is an active suspend node
func (n *NodeStatus) IsActiveSuspendNode() bool {
	return n.Type == NodeTypeSuspend && n.Phase == NodeRunning
}

// S3Bucket contains the access information required for interfacing with an S3 bucket
type S3Bucket struct {
	// Endpoint is the hostname of the bucket endpoint
	Endpoint string `json:"endpoint" protobuf:"bytes,1,opt,name=endpoint"`

	// Bucket is the name of the bucket
	Bucket string `json:"bucket" protobuf:"bytes,2,opt,name=bucket"`

	// Region contains the optional bucket region
	Region string `json:"region,omitempty" protobuf:"bytes,3,opt,name=region"`

	// Insecure will connect to the service with TLS
	Insecure *bool `json:"insecure,omitempty" protobuf:"varint,4,opt,name=insecure"`

	// AccessKeySecret is the secret selector to the bucket's access key
	AccessKeySecret apiv1.SecretKeySelector `json:"accessKeySecret" protobuf:"bytes,5,opt,name=accessKeySecret"`

	// SecretKeySecret is the secret selector to the bucket's secret key
	SecretKeySecret apiv1.SecretKeySelector `json:"secretKeySecret" protobuf:"bytes,6,opt,name=secretKeySecret"`

	// RoleARN is the Amazon Resource Name (ARN) of the role to assume.
	RoleARN string `json:"roleARN,omitempty" protobuf:"bytes,7,opt,name=roleARN"`
}

// S3Artifact is the location of an S3 artifact
type S3Artifact struct {
	S3Bucket `json:",inline" protobuf:"bytes,1,opt,name=s3Bucket"`

	// Key is the key in the bucket where the artifact resides
	Key string `json:"key" protobuf:"bytes,2,opt,name=key"`
}

func (s *S3Artifact) HasLocation() bool {
	return s != nil && s.Bucket != ""
}

// GitArtifact is the location of an git artifact
type GitArtifact struct {
	// Repo is the git repository
	Repo string `json:"repo" protobuf:"bytes,1,opt,name=repo"`

	// Revision is the git commit, tag, branch to checkout
	Revision string `json:"revision,omitempty" protobuf:"bytes,2,opt,name=revision"`

	// Depth specifies clones/fetches should be shallow and include the given
	// number of commits from the branch tip
	Depth *uint64 `json:"depth,omitempty" protobuf:"bytes,3,opt,name=depth"`

	// Fetch specifies a number of refs that should be fetched before checkout
	Fetch []string `json:"fetch,omitempty" protobuf:"bytes,4,rep,name=fetch"`

	// UsernameSecret is the secret selector to the repository username
	UsernameSecret *apiv1.SecretKeySelector `json:"usernameSecret,omitempty" protobuf:"bytes,5,opt,name=usernameSecret"`

	// PasswordSecret is the secret selector to the repository password
	PasswordSecret *apiv1.SecretKeySelector `json:"passwordSecret,omitempty" protobuf:"bytes,6,opt,name=passwordSecret"`

	// SSHPrivateKeySecret is the secret selector to the repository ssh private key
	SSHPrivateKeySecret *apiv1.SecretKeySelector `json:"sshPrivateKeySecret,omitempty" protobuf:"bytes,7,opt,name=sshPrivateKeySecret"`

	// InsecureIgnoreHostKey disables SSH strict host key checking during git clone
	InsecureIgnoreHostKey bool `json:"insecureIgnoreHostKey,omitempty" protobuf:"varint,8,opt,name=insecureIgnoreHostKey"`
}

func (g *GitArtifact) HasLocation() bool {
	return g != nil && g.Repo != ""
}

// ArtifactoryAuth describes the secret selectors required for authenticating to artifactory
type ArtifactoryAuth struct {
	// UsernameSecret is the secret selector to the repository username
	UsernameSecret *apiv1.SecretKeySelector `json:"usernameSecret,omitempty" protobuf:"bytes,1,opt,name=usernameSecret"`

	// PasswordSecret is the secret selector to the repository password
	PasswordSecret *apiv1.SecretKeySelector `json:"passwordSecret,omitempty" protobuf:"bytes,2,opt,name=passwordSecret"`
}

// ArtifactoryArtifact is the location of an artifactory artifact
type ArtifactoryArtifact struct {
	// URL of the artifact
	URL             string `json:"url" protobuf:"bytes,1,opt,name=url"`
	ArtifactoryAuth `json:",inline" protobuf:"bytes,2,opt,name=artifactoryAuth"`
}

//func (a *ArtifactoryArtifact) String() string {
//	return a.URL
//}

func (a *ArtifactoryArtifact) HasLocation() bool {
	return a != nil && a.URL != ""
}

// HDFSArtifact is the location of an HDFS artifact
type HDFSArtifact struct {
	HDFSConfig `json:",inline" protobuf:"bytes,1,opt,name=hDFSConfig"`

	// Path is a file path in HDFS
	Path string `json:"path" protobuf:"bytes,2,opt,name=path"`

	// Force copies a file forcibly even if it exists (default: false)
	Force bool `json:"force,omitempty" protobuf:"varint,3,opt,name=force"`
}

func (h *HDFSArtifact) HasLocation() bool {
	return h != nil && len(h.Addresses) > 0
}

// HDFSConfig is configurations for HDFS
type HDFSConfig struct {
	HDFSKrbConfig `json:",inline" protobuf:"bytes,1,opt,name=hDFSKrbConfig"`

	// Addresses is accessible addresses of HDFS name nodes
	Addresses []string `json:"addresses" protobuf:"bytes,2,rep,name=addresses"`

	// HDFSUser is the user to access HDFS file system.
	// It is ignored if either ccache or keytab is used.
	HDFSUser string `json:"hdfsUser,omitempty" protobuf:"bytes,3,opt,name=hdfsUser"`
}

// HDFSKrbConfig is auth configurations for Kerberos
type HDFSKrbConfig struct {
	// KrbCCacheSecret is the secret selector for Kerberos ccache
	// Either ccache or keytab can be set to use Kerberos.
	KrbCCacheSecret *apiv1.SecretKeySelector `json:"krbCCacheSecret,omitempty" protobuf:"bytes,1,opt,name=krbCCacheSecret"`

	// KrbKeytabSecret is the secret selector for Kerberos keytab
	// Either ccache or keytab can be set to use Kerberos.
	KrbKeytabSecret *apiv1.SecretKeySelector `json:"krbKeytabSecret,omitempty" protobuf:"bytes,2,opt,name=krbKeytabSecret"`

	// KrbUsername is the Kerberos username used with Kerberos keytab
	// It must be set if keytab is used.
	KrbUsername string `json:"krbUsername,omitempty" protobuf:"bytes,3,opt,name=krbUsername"`

	// KrbRealm is the Kerberos realm used with Kerberos keytab
	// It must be set if keytab is used.
	KrbRealm string `json:"krbRealm,omitempty" protobuf:"bytes,4,opt,name=krbRealm"`

	// KrbConfig is the configmap selector for Kerberos config as string
	// It must be set if either ccache or keytab is used.
	KrbConfigConfigMap *apiv1.ConfigMapKeySelector `json:"krbConfigConfigMap,omitempty" protobuf:"bytes,5,opt,name=krbConfigConfigMap"`

	// KrbServicePrincipalName is the principal name of Kerberos service
	// It must be set if either ccache or keytab is used.
	KrbServicePrincipalName string `json:"krbServicePrincipalName,omitempty" protobuf:"bytes,6,opt,name=krbServicePrincipalName"`
}

// RawArtifact allows raw string content to be placed as an artifact in a container
type RawArtifact struct {
	// Data is the string contents of the artifact
	Data string `json:"data" protobuf:"bytes,1,opt,name=data"`
}

func (r *RawArtifact) HasLocation() bool {
	return r != nil
}

// HTTPArtifact allows an file served on HTTP to be placed as an input artifact in a container
type HTTPArtifact struct {
	// URL of the artifact
	URL string `json:"url" protobuf:"bytes,1,opt,name=url"`
}

func (h *HTTPArtifact) HasLocation() bool {
	return h != nil && h.URL != ""
}

// GCSBucket contains the access information for interfacring with a GCS bucket
type GCSBucket struct {

	// Bucket is the name of the bucket
	Bucket string `json:"bucket" protobuf:"bytes,1,opt,name=bucket"`

	// ServiceAccountKeySecret is the secret selector to the bucket's service account key
	ServiceAccountKeySecret apiv1.SecretKeySelector `json:"serviceAccountKeySecret,omitempty" protobuf:"bytes,2,opt,name=serviceAccountKeySecret"`
}

// GCSArtifact is the location of a GCS artifact
type GCSArtifact struct {
	GCSBucket `json:",inline" protobuf:"bytes,1,opt,name=gCSBucket"`

	// Key is the path in the bucket where the artifact resides
	Key string `json:"key" protobuf:"bytes,2,opt,name=key"`
}

func (g *GCSArtifact) HasLocation() bool {
	return g != nil && g.Bucket != "" && g.Key != ""
}

// OSSBucket contains the access information required for interfacing with an OSS bucket
type OSSBucket struct {
	// Endpoint is the hostname of the bucket endpoint
	Endpoint string `json:"endpoint" protobuf:"bytes,1,opt,name=endpoint"`

	// Bucket is the name of the bucket
	Bucket string `json:"bucket" protobuf:"bytes,2,opt,name=bucket"`

	// AccessKeySecret is the secret selector to the bucket's access key
	AccessKeySecret apiv1.SecretKeySelector `json:"accessKeySecret" protobuf:"bytes,3,opt,name=accessKeySecret"`

	// SecretKeySecret is the secret selector to the bucket's secret key
	SecretKeySecret apiv1.SecretKeySelector `json:"secretKeySecret" protobuf:"bytes,4,opt,name=secretKeySecret"`
}

// OSSArtifact is the location of an OSS artifact
type OSSArtifact struct {
	OSSBucket `json:",inline" protobuf:"bytes,1,opt,name=oSSBucket"`

	// Key is the path in the bucket where the artifact resides
	Key string `json:"key" protobuf:"bytes,2,opt,name=key"`
}

func (o *OSSArtifact) HasLocation() bool {
	return o != nil && o.Bucket != "" && o.Endpoint != "" && o.Key != ""
}

// ExecutorConfig holds configurations of an executor container.
type ExecutorConfig struct {
	// ServiceAccountName specifies the service account name of the executor container.
	ServiceAccountName string `json:"serviceAccountName,omitempty" protobuf:"bytes,1,opt,name=serviceAccountName"`
}

// ScriptTemplate is a template subtype to enable scripting through code steps
type ScriptTemplate struct {
	apiv1.Container `json:",inline" protobuf:"bytes,1,opt,name=container"`

	// Source contains the source code of the script to execute
	Source string `json:"source" protobuf:"bytes,2,opt,name=source"`
}

// ResourceTemplate is a template subtype to manipulate kubernetes resources
type ResourceTemplate struct {
	// Action is the action to perform to the resource.
	// Must be one of: get, create, apply, delete, replace, patch
	Action string `json:"action" protobuf:"bytes,1,opt,name=action"`

	// MergeStrategy is the strategy used to merge a patch. It defaults to "strategic"
	// Must be one of: strategic, merge, json
	MergeStrategy string `json:"mergeStrategy,omitempty" protobuf:"bytes,2,opt,name=mergeStrategy"`

	// Manifest contains the kubernetes manifest
	Manifest string `json:"manifest" protobuf:"bytes,3,opt,name=manifest"`

	// SetOwnerReference sets the reference to the workflow on the OwnerReference of generated resource.
	SetOwnerReference bool `json:"setOwnerReference,omitempty" protobuf:"varint,4,opt,name=setOwnerReference"`

	// SuccessCondition is a label selector expression which describes the conditions
	// of the k8s resource in which it is acceptable to proceed to the following step
	SuccessCondition string `json:"successCondition,omitempty" protobuf:"bytes,5,opt,name=successCondition"`

	// FailureCondition is a label selector expression which describes the conditions
	// of the k8s resource in which the step was considered failed
	FailureCondition string `json:"failureCondition,omitempty" protobuf:"bytes,6,opt,name=failureCondition"`
}

// GetType returns the type of this template
func (tmpl *Template) GetType() TemplateType {
	if tmpl.Container != nil {
		return TemplateTypeContainer
	}
	if tmpl.Steps != nil {
		return TemplateTypeSteps
	}
	if tmpl.DAG != nil {
		return TemplateTypeDAG
	}
	if tmpl.Script != nil {
		return TemplateTypeScript
	}
	if tmpl.Resource != nil {
		return TemplateTypeResource
	}
	if tmpl.Suspend != nil {
		return TemplateTypeSuspend
	}
	return TemplateTypeUnknown
}

// IsPodType returns whether or not the template is a pod type
func (tmpl *Template) IsPodType() bool {
	switch tmpl.GetType() {
	case TemplateTypeContainer, TemplateTypeScript, TemplateTypeResource:
		return true
	}
	return false
}

// IsLeaf returns whether or not the template is a leaf
func (tmpl *Template) IsLeaf() bool {
	switch tmpl.GetType() {
	case TemplateTypeContainer, TemplateTypeScript, TemplateTypeResource:
		return true
	}
	return false
}

// DAGTemplate is a template subtype for directed acyclic graph templates
type DAGTemplate struct {
	// Target are one or more names of targets to execute in a DAG
	Target string `json:"target,omitempty" protobuf:"bytes,1,opt,name=target"`

	// Tasks are a list of DAG tasks
	// +patchStrategy=merge
	// +patchMergeKey=name
	Tasks []DAGTask `json:"tasks" patchStrategy:"merge" patchMergeKey:"name" protobuf:"bytes,2,rep,name=tasks"`

	// This flag is for DAG logic. The DAG logic has a built-in "fail fast" feature to stop scheduling new steps,
	// as soon as it detects that one of the DAG nodes is failed. Then it waits until all DAG nodes are completed
	// before failing the DAG itself.
	// The FailFast flag default is true,  if set to false, it will allow a DAG to run all branches of the DAG to
	// completion (either success or failure), regardless of the failed outcomes of branches in the DAG.
	// More info and example about this feature at https://github.com/argoproj/argo/issues/1442
	FailFast *bool `json:"failFast,omitempty" protobuf:"varint,3,opt,name=failFast"`
}

// DAGTask represents a node in the graph during DAG execution
type DAGTask struct {
	// Name is the name of the target
	Name string `json:"name" protobuf:"bytes,1,opt,name=name"`

	// Name of template to execute
	Template string `json:"template" protobuf:"bytes,2,opt,name=template"`

	// Arguments are the parameter and artifact arguments to the template
	Arguments Arguments `json:"arguments,omitempty" protobuf:"bytes,3,opt,name=arguments"`

	// TemplateRef is the reference to the template resource to execute.
	TemplateRef *TemplateRef `json:"templateRef,omitempty" protobuf:"bytes,4,opt,name=templateRef"`

	// Dependencies are name of other targets which this depends on
	Dependencies []string `json:"dependencies,omitempty" protobuf:"bytes,5,rep,name=dependencies"`

	// WithItems expands a task into multiple parallel tasks from the items in the list
	WithItems []Item `json:"withItems,omitempty" protobuf:"bytes,6,rep,name=withItems"`

	// WithParam expands a task into multiple parallel tasks from the value in the parameter,
	// which is expected to be a JSON list.
	WithParam string `json:"withParam,omitempty" protobuf:"bytes,7,opt,name=withParam"`

	// WithSequence expands a task into a numeric sequence
	WithSequence *Sequence `json:"withSequence,omitempty" protobuf:"bytes,8,opt,name=withSequence"`

	// When is an expression in which the task should conditionally execute
	When string `json:"when,omitempty" protobuf:"bytes,9,opt,name=when"`

	// ContinueOn makes argo to proceed with the following step even if this step fails.
	// Errors and Failed states can be specified
	ContinueOn *ContinueOn `json:"continueOn,omitempty" protobuf:"bytes,10,opt,name=continueOn"`

	// OnExit is a template reference which is invoked at the end of the
	// template, irrespective of the success, failure, or error of the
	// primary template.
	OnExit string `json:"onExit,omitempty" protobuf:"bytes,11,opt,name=onExit"`
}

var _ TemplateHolder = &DAGTask{}

func (t *DAGTask) GetTemplateName() string {
	return t.Template
}

func (t *DAGTask) GetTemplateRef() *TemplateRef {
	return t.TemplateRef
}

func (t *DAGTask) IsResolvable() bool {
	return true
}

// SuspendTemplate is a template subtype to suspend a workflow at a predetermined point in time
type SuspendTemplate struct {
	// Duration is the seconds to wait before automatically resuming a template
	Duration string `json:"duration,omitempty" protobuf:"bytes,1,opt,name=duration"`
}

// GetArtifactByName returns an input artifact by its name
func (in *Inputs) GetArtifactByName(name string) *Artifact {
	return in.Artifacts.GetArtifactByName(name)
}

// GetParameterByName returns an input parameter by its name
func (in *Inputs) GetParameterByName(name string) *Parameter {
	for _, param := range in.Parameters {
		if param.Name == name {
			return &param
		}
	}
	return nil
}

// HasInputs returns whether or not there are any inputs
func (in *Inputs) HasInputs() bool {
	if len(in.Artifacts) > 0 {
		return true
	}
	if len(in.Parameters) > 0 {
		return true
	}
	return false
}

// HasOutputs returns whether or not there are any outputs
func (out *Outputs) HasOutputs() bool {
	if out.Result != nil {
		return true
	}
	if len(out.Artifacts) > 0 {
		return true
	}
	if len(out.Parameters) > 0 {
		return true
	}
	return false
}

func (out *Outputs) GetArtifactByName(name string) *Artifact {
	return out.Artifacts.GetArtifactByName(name)
}

// GetArtifactByName retrieves an artifact by its name
func (args *Arguments) GetArtifactByName(name string) *Artifact {
	return args.Artifacts.GetArtifactByName(name)
}

// GetParameterByName retrieves a parameter by its name
func (args *Arguments) GetParameterByName(name string) *Parameter {
	for _, param := range args.Parameters {
		if param.Name == name {
			return &param
		}
	}
	return nil
}

// HasLocation whether or not an artifact has a location defined
func (a *Artifact) HasLocation() bool {
	return a.S3.HasLocation() ||
		a.Git.HasLocation() ||
		a.HTTP.HasLocation() ||
		a.Artifactory.HasLocation() ||
		a.Raw.HasLocation() ||
		a.HDFS.HasLocation() ||
		a.OSS.HasLocation() ||
		a.GCS.HasLocation()
}

// GetTemplateByName retrieves a defined template by its name
func (wf *Workflow) GetTemplateByName(name string) *Template {
	for _, t := range wf.Spec.Templates {
		if t.Name == name {
			return &t
		}
	}
	return nil
}

// GetTemplateScope returns the template scope of workflow.
func (wf *Workflow) GetTemplateScope() string {
	return ""
}

// GetAllTemplates returns the list of templates of workflow.
func (wf *Workflow) GetAllTemplates() []Template {
	return wf.Spec.Templates
}

// NodeID creates a deterministic node ID based on a node name
func (wf *Workflow) NodeID(name string) string {
	if name == wf.ObjectMeta.Name {
		return wf.ObjectMeta.Name
	}
	h := fnv.New32a()
	_, _ = h.Write([]byte(name))
	return fmt.Sprintf("%s-%v", wf.ObjectMeta.Name, h.Sum32())
}

// GetStoredTemplate retrieves a template from stored templates of the workflow.
func (wf *Workflow) GetStoredTemplate(templateScope string, holder TemplateHolder) *Template {
	tmplID := wf.getStoredTemplateName(templateScope, holder)
	if tmplID == "" {
		return nil
	}
	tmpl, ok := wf.Status.StoredTemplates[tmplID]
	if !ok {
		return nil
	}
	return &tmpl
}

// SetStoredTemplate stores a new template in stored templates of the workflow.
func (wf *Workflow) SetStoredTemplate(templateScope string, holder TemplateHolder, tmpl *Template) (bool, error) {
	tmplID := wf.getStoredTemplateName(templateScope, holder)
	if tmplID == "" {
		return false, nil
	}
	_, ok := wf.Status.StoredTemplates[tmplID]
	if !ok {
		if wf.Status.StoredTemplates == nil {
			wf.Status.StoredTemplates = map[string]Template{}
		}
		wf.Status.StoredTemplates[tmplID] = *tmpl
		return true, nil
	}
	return false, nil
}

// getStoredTemplateName returns the stored template name of a given template holder on the template scope.
func (wf *Workflow) getStoredTemplateName(templateScope string, holder TemplateHolder) string {
	tmplRef := holder.GetTemplateRef()
	if tmplRef != nil {
		return fmt.Sprintf("%s/%s", tmplRef.Name, tmplRef.Template)
	} else if templateScope != "" {
		return fmt.Sprintf("%s/%s", templateScope, holder.GetTemplateName())
	} else {
		// Do not store workflow-local templates.
		return ""
	}
}

// ContinueOn defines if a workflow should continue even if a task or step fails/errors.
// It can be specified if the workflow should continue when the pod errors, fails or both.
type ContinueOn struct {
	// +optional
	Error bool `json:"error,omitempty" protobuf:"varint,1,opt,name=error"`
	// +optional
	Failed bool `json:"failed,omitempty" protobuf:"varint,2,opt,name=failed"`
}

func continues(c *ContinueOn, phase NodePhase) bool {
	if c == nil {
		return false
	}
	if c.Error && phase == NodeError {
		return true
	}
	if c.Failed && phase == NodeFailed {
		return true
	}
	return false
}

// ContinuesOn returns whether the DAG should be proceeded if the task fails or errors.
func (t *DAGTask) ContinuesOn(phase NodePhase) bool {
	return continues(t.ContinueOn, phase)
}

// ContinuesOn returns whether the StepGroup should be proceeded if the task fails or errors.
func (s *WorkflowStep) ContinuesOn(phase NodePhase) bool {
	return continues(s.ContinueOn, phase)
}

type MetricType string

const (
	MetricTypeGauge     MetricType = "Gauge"
	MetricTypeHistogram MetricType = "Histogram"
	MetricTypeCounter   MetricType = "Counter"
	MetricTypeUnknown   MetricType = "Unknown"
)

// Metrics are a list of metrics emitted from a Workflow/Template
type Metrics struct {
	// Prometheus is a list of prometheus metrics to be emitted
	Prometheus []*Prometheus `json:"prometheus" protobuf:"bytes,1,rep,name=prometheus"`
}

// Prometheus is a prometheus metric to be emitted
type Prometheus struct {
	// Name is the name of the metric
	Name string `json:"name" protobuf:"bytes,1,opt,name=name"`
	// Labels is a list of metric labels
	Labels []*MetricLabel `json:"labels" protobuf:"bytes,2,rep,name=labels"`
	// Help is a string that describes the metric
	Help string `json:"help" protobuf:"bytes,3,opt,name=help"`
	// When is a conditional statement that decides when to emit the metric
	When string `json:"when" protobuf:"bytes,4,opt,name=when"`
	// Gauge is a gauge metric
	Gauge *Gauge `json:"gauge" protobuf:"bytes,5,opt,name=gauge"`
	// Histogram is a histogram metric
	Histogram *Histogram `json:"histogram" protobuf:"bytes,6,opt,name=histogram"`
	// Counter is a counter metric
	Counter *Counter `json:"counter" protobuf:"bytes,7,opt,name=counter"`
}

func (p *Prometheus) GetMetricLabels() map[string]string {
	labels := make(map[string]string)
	for _, label := range p.Labels {
		labels[label.Key] = label.Value
	}
	return labels
}

func (p *Prometheus) GetMetricType() MetricType {
	if p.Gauge != nil {
		return MetricTypeGauge
	}
	if p.Histogram != nil {
		return MetricTypeHistogram
	}
	if p.Counter != nil {
		return MetricTypeCounter
	}
	return MetricTypeUnknown
}

func (p *Prometheus) GetValueString() string {
	switch p.GetMetricType() {
	case MetricTypeGauge:
		return p.Gauge.Value
	case MetricTypeCounter:
		return p.Counter.Value
	case MetricTypeHistogram:
		return p.Histogram.Value
	default:
		return ""
	}
}

func (p *Prometheus) SetValueString(val string) {
	switch p.GetMetricType() {
	case MetricTypeGauge:
		p.Gauge.Value = val
	case MetricTypeCounter:
		p.Counter.Value = val
	case MetricTypeHistogram:
		p.Histogram.Value = val
	}
}

func (p *Prometheus) GetDesc() string {
	// This serves as a hash for the metric
	// TODO: Make sure this is what we want to use as the hash
	desc := p.Name + "{"
	for key, val := range p.GetMetricLabels() {
		desc += key + "=" + val + ","
	}
	if p.Histogram != nil {
		for _, bucket := range p.Histogram.Buckets {
			desc += "bucket=" + fmt.Sprint(bucket) + ","
		}
	}
	desc += "}"
	return desc
}

func (p *Prometheus) IsRealtime() bool {
	return p.GetMetricType() == MetricTypeGauge && p.Gauge.Realtime != nil && *p.Gauge.Realtime
}

// MetricLabel is a single label for a prometheus metric
type MetricLabel struct {
	Key   string `json:"key" protobuf:"bytes,1,opt,name=key"`
	Value string `json:"value" protobuf:"bytes,2,opt,name=value"`
}

// Gauge is a Gauge prometheus metric
type Gauge struct {
	// Value is the value of the metric
	Value string `json:"value" protobuf:"bytes,1,opt,name=value"`
	// Realtime emits this metric in real time if applicable
	Realtime *bool `json:"realtime" protobuf:"varint,2,opt,name=realtime"`
}

// Histogram is a Histogram prometheus metric
type Histogram struct {
	// Value is the value of the metric
	Value string `json:"value" protobuf:"bytes,3,opt,name=value"`
	// Buckets is a list of bucket divisors for the histogram
	Buckets []float64 `json:"buckets" protobuf:"fixed64,4,rep,name=buckets"`
}

// Counter is a Counter prometheus metric
type Counter struct {
	// Value is the value of the metric
	Value string `json:"value" protobuf:"bytes,1,opt,name=value"`
}<|MERGE_RESOLUTION|>--- conflicted
+++ resolved
@@ -66,32 +66,6 @@
 	PodGCOnWorkflowSuccess    PodGCStrategy = "OnWorkflowSuccess"
 )
 
-<<<<<<< HEAD
-// TemplateGetter is an interface to get templates.
-type TemplateGetter interface {
-	GetNamespace() string
-	GetName() string
-	GroupVersionKind() schema.GroupVersionKind
-	GetTemplateByName(name string) *Template
-	GetTemplateScope() string
-	GetAllTemplates() []Template
-}
-
-// TemplateHolder is an interface for holders of templates.
-type TemplateHolder interface {
-	GetTemplateName() string
-	GetTemplateRef() *TemplateRef
-	IsResolvable() bool
-}
-
-// TemplateStorage is an interface of template storage getter and setter.
-type TemplateStorage interface {
-	GetStoredTemplate(templateScope string, holder TemplateHolder) *Template
-	SetStoredTemplate(templateScope string, holder TemplateHolder, tmpl *Template) (bool, error)
-}
-
-=======
->>>>>>> e02a98c5
 // Workflow is the definition of a workflow resource
 // +genclient
 // +genclient:noStatus
@@ -825,11 +799,7 @@
 	// RuntimeResolution skips validation at creation time.
 	// By enabling this option, you can create the referred workflow template before the actual runtime.
 	RuntimeResolution bool `json:"runtimeResolution,omitempty" protobuf:"varint,3,opt,name=runtimeResolution"`
-<<<<<<< HEAD
-	// ClusterScope indicates the referred template is cluster scoped clusterworkflowtemplate.
-=======
 	// ClusterScope indicates the referred template is cluster scoped (i.e., a ClusterWorkflowTemplate).
->>>>>>> e02a98c5
 	ClusterScope bool `json:"clusterscope,omitempty" protobuf:"varint,4,opt,name=clusterscope"`
 }
 

package v1alpha1

import (
	"encoding/json"
	"fmt"
	"hash/fnv"
	"net/url"
	"os"
	"path"
	"path/filepath"
	"reflect"
	"regexp"
	"sort"
	"strings"
	"time"

	apiv1 "k8s.io/api/core/v1"
	policyv1beta "k8s.io/api/policy/v1beta1"
	"k8s.io/apimachinery/pkg/api/resource"
	metav1 "k8s.io/apimachinery/pkg/apis/meta/v1"
	"k8s.io/apimachinery/pkg/labels"
	"k8s.io/apimachinery/pkg/util/intstr"
	"k8s.io/apimachinery/pkg/util/wait"

	argoerrs "github.com/argoproj/argo-workflows/v3/errors"
	"github.com/argoproj/argo-workflows/v3/util/slice"
)

// TemplateType is the type of a template
type TemplateType string

// Possible template types
const (
	TemplateTypeContainer    TemplateType = "Container"
	TemplateTypeContainerSet TemplateType = "ContainerSet"
	TemplateTypeSteps        TemplateType = "Steps"
	TemplateTypeScript       TemplateType = "Script"
	TemplateTypeResource     TemplateType = "Resource"
	TemplateTypeDAG          TemplateType = "DAG"
	TemplateTypeSuspend      TemplateType = "Suspend"
	TemplateTypeData         TemplateType = "Data"
	TemplateTypeHTTP         TemplateType = "HTTP"
	TemplateTypePlugin       TemplateType = "Plugin"
	TemplateTypeUnknown      TemplateType = "Unknown"
)

// NodePhase is a label for the condition of a node at the current time.
type NodePhase string

// Workflow and node statuses
const (
	// Node is waiting to run
	NodePending NodePhase = "Pending"
	// Node is running
	NodeRunning NodePhase = "Running"
	// Node finished with no errors
	NodeSucceeded NodePhase = "Succeeded"
	// Node was skipped
	NodeSkipped NodePhase = "Skipped"
	// Node or child of node exited with non-0 code
	NodeFailed NodePhase = "Failed"
	// Node had an error other than a non 0 exit code
	NodeError NodePhase = "Error"
	// Node was omitted because its `depends` condition was not met (only relevant in DAGs)
	NodeOmitted NodePhase = "Omitted"
)

// NodeType is the type of a node
type NodeType string

// Node types
const (
	NodeTypePod       NodeType = "Pod"
	NodeTypeContainer NodeType = "Container"
	NodeTypeSteps     NodeType = "Steps"
	NodeTypeStepGroup NodeType = "StepGroup"
	NodeTypeDAG       NodeType = "DAG"
	NodeTypeTaskGroup NodeType = "TaskGroup"
	NodeTypeRetry     NodeType = "Retry"
	NodeTypeSkipped   NodeType = "Skipped"
	NodeTypeSuspend   NodeType = "Suspend"
	NodeTypeHTTP      NodeType = "HTTP"
	NodeTypePlugin    NodeType = "Plugin"
)

// ArtifactGCStrategy is the strategy when to delete artifacts for GC.
type ArtifactGCStrategy string

// ArtifactGCStrategy
const (
	ArtifactGCOnWorkflowCompletion ArtifactGCStrategy = "OnWorkflowCompletion"
	ArtifactGCOnWorkflowDeletion   ArtifactGCStrategy = "OnWorkflowDeletion"
	ArtifactGCNever                ArtifactGCStrategy = ""
)

var AnyArtifactGCStrategy = map[ArtifactGCStrategy]bool{
	ArtifactGCOnWorkflowCompletion: true,
	ArtifactGCOnWorkflowDeletion:   true,
}

// PodGCStrategy is the strategy when to delete completed pods for GC.
type PodGCStrategy string

func (s PodGCStrategy) IsValid() bool {
	switch s {
	case PodGCOnPodNone,
		PodGCOnPodCompletion,
		PodGCOnPodSuccess,
		PodGCOnWorkflowCompletion,
		PodGCOnWorkflowSuccess:
		return true
	}
	return false
}

// PodGCStrategy
const (
	PodGCOnPodNone            PodGCStrategy = ""
	PodGCOnPodCompletion      PodGCStrategy = "OnPodCompletion"
	PodGCOnPodSuccess         PodGCStrategy = "OnPodSuccess"
	PodGCOnWorkflowCompletion PodGCStrategy = "OnWorkflowCompletion"
	PodGCOnWorkflowSuccess    PodGCStrategy = "OnWorkflowSuccess"
)

// VolumeClaimGCStrategy is the strategy to use when deleting volumes from completed workflows
type VolumeClaimGCStrategy string

const (
	VolumeClaimGCOnCompletion VolumeClaimGCStrategy = "OnWorkflowCompletion"
	VolumeClaimGCOnSuccess    VolumeClaimGCStrategy = "OnWorkflowSuccess"
)

// Workflow is the definition of a workflow resource
// +genclient
// +genclient:noStatus
// +kubebuilder:resource:shortName=wf
// +kubebuilder:printcolumn:name="Status",type="string",JSONPath=".status.phase",description="Status of the workflow"
// +kubebuilder:printcolumn:name="Age",type="date",format="date-time",JSONPath=".status.startedAt",description="When the workflow was started"
// +kubebuilder:printcolumn:name="Message",type="string",JSONPath=".status.message",description="Human readable message indicating details about why the workflow is in this condition."
// +k8s:deepcopy-gen:interfaces=k8s.io/apimachinery/pkg/runtime.Object
type Workflow struct {
	metav1.TypeMeta   `json:",inline"`
	metav1.ObjectMeta `json:"metadata" protobuf:"bytes,1,opt,name=metadata"`
	Spec              WorkflowSpec   `json:"spec" protobuf:"bytes,2,opt,name=spec "`
	Status            WorkflowStatus `json:"status,omitempty" protobuf:"bytes,3,opt,name=status"`
}

// Workflows is a sort interface which sorts running jobs earlier before considering FinishedAt
type Workflows []Workflow

func (w Workflows) Len() int      { return len(w) }
func (w Workflows) Swap(i, j int) { w[i], w[j] = w[j], w[i] }
func (w Workflows) Less(i, j int) bool {
	iStart := w[i].ObjectMeta.CreationTimestamp
	iFinish := w[i].Status.FinishedAt
	jStart := w[j].ObjectMeta.CreationTimestamp
	jFinish := w[j].Status.FinishedAt
	if iFinish.IsZero() && jFinish.IsZero() {
		return !iStart.Before(&jStart)
	}
	if iFinish.IsZero() && !jFinish.IsZero() {
		return true
	}
	if !iFinish.IsZero() && jFinish.IsZero() {
		return false
	}
	return jFinish.Before(&iFinish)
}

type WorkflowPredicate = func(wf Workflow) bool

func (w Workflows) Filter(predicate WorkflowPredicate) Workflows {
	var out Workflows
	for _, wf := range w {
		if predicate(wf) {
			out = append(out, wf)
		}
	}
	return out
}

// GetTTLStrategy return TTLStrategy based on Order of precedence:
// 1. Workflow, 2. WorkflowTemplate, 3. Workflowdefault
func (w *Workflow) GetTTLStrategy() *TTLStrategy {
	var ttlStrategy *TTLStrategy
	// TTLStrategy from WorkflowTemplate
	if w.Status.StoredWorkflowSpec != nil && w.Status.StoredWorkflowSpec.GetTTLStrategy() != nil {
		ttlStrategy = w.Status.StoredWorkflowSpec.GetTTLStrategy()
	}
	// TTLStrategy from Workflow
	if w.Spec.GetTTLStrategy() != nil {
		ttlStrategy = w.Spec.GetTTLStrategy()
	}
	return ttlStrategy
}

func (w *Workflow) GetExecSpec() *WorkflowSpec {
	if w.Status.StoredWorkflowSpec != nil {
		return w.Status.StoredWorkflowSpec
	}
	return &w.Spec
}

var (
	WorkflowCreatedAfter = func(t time.Time) WorkflowPredicate {
		return func(wf Workflow) bool {
			return wf.ObjectMeta.CreationTimestamp.After(t)
		}
	}
	WorkflowFinishedBefore = func(t time.Time) WorkflowPredicate {
		return func(wf Workflow) bool {
			return !wf.Status.FinishedAt.IsZero() && wf.Status.FinishedAt.Time.Before(t)
		}
	}
	WorkflowRanBetween = func(startTime time.Time, endTime time.Time) WorkflowPredicate {
		return func(wf Workflow) bool {
			return wf.ObjectMeta.CreationTimestamp.After(startTime) && !wf.Status.FinishedAt.IsZero() && wf.Status.FinishedAt.Time.Before(endTime)
		}
	}
)

// WorkflowList is list of Workflow resources
// +k8s:deepcopy-gen:interfaces=k8s.io/apimachinery/pkg/runtime.Object
type WorkflowList struct {
	metav1.TypeMeta `json:",inline"`
	metav1.ListMeta `json:"metadata" protobuf:"bytes,1,opt,name=metadata"`
	Items           Workflows `json:"items" protobuf:"bytes,2,opt,name=items"`
}

var _ TemplateHolder = &Workflow{}

// TTLStrategy is the strategy for the time to live depending on if the workflow succeeded or failed
type TTLStrategy struct {
	// SecondsAfterCompletion is the number of seconds to live after completion
	SecondsAfterCompletion *int32 `json:"secondsAfterCompletion,omitempty" protobuf:"bytes,1,opt,name=secondsAfterCompletion"`
	// SecondsAfterSuccess is the number of seconds to live after success
	SecondsAfterSuccess *int32 `json:"secondsAfterSuccess,omitempty" protobuf:"bytes,2,opt,name=secondsAfterSuccess"`
	// SecondsAfterFailure is the number of seconds to live after failure
	SecondsAfterFailure *int32 `json:"secondsAfterFailure,omitempty" protobuf:"bytes,3,opt,name=secondsAfterFailure"`
}

// WorkflowSpec is the specification of a Workflow.
type WorkflowSpec struct {
	// Templates is a list of workflow templates used in a workflow
	// +patchStrategy=merge
	// +patchMergeKey=name
	Templates []Template `json:"templates,omitempty" patchStrategy:"merge" patchMergeKey:"name" protobuf:"bytes,1,opt,name=templates"`

	// Entrypoint is a template reference to the starting point of the workflow.
	Entrypoint string `json:"entrypoint,omitempty" protobuf:"bytes,2,opt,name=entrypoint"`

	// Arguments contain the parameters and artifacts sent to the workflow entrypoint
	// Parameters are referencable globally using the 'workflow' variable prefix.
	// e.g. {{workflow.parameters.myparam}}
	Arguments Arguments `json:"arguments,omitempty" protobuf:"bytes,3,opt,name=arguments"`

	// ServiceAccountName is the name of the ServiceAccount to run all pods of the workflow as.
	ServiceAccountName string `json:"serviceAccountName,omitempty" protobuf:"bytes,4,opt,name=serviceAccountName"`

	// AutomountServiceAccountToken indicates whether a service account token should be automatically mounted in pods.
	// ServiceAccountName of ExecutorConfig must be specified if this value is false.
	AutomountServiceAccountToken *bool `json:"automountServiceAccountToken,omitempty" protobuf:"varint,28,opt,name=automountServiceAccountToken"`

	// Executor holds configurations of executor containers of the workflow.
	Executor *ExecutorConfig `json:"executor,omitempty" protobuf:"bytes,29,opt,name=executor"`

	// Volumes is a list of volumes that can be mounted by containers in a workflow.
	// +patchStrategy=merge
	// +patchMergeKey=name
	Volumes []apiv1.Volume `json:"volumes,omitempty" patchStrategy:"merge" patchMergeKey:"name" protobuf:"bytes,5,opt,name=volumes"`

	// VolumeClaimTemplates is a list of claims that containers are allowed to reference.
	// The Workflow controller will create the claims at the beginning of the workflow
	// and delete the claims upon completion of the workflow
	// +patchStrategy=merge
	// +patchMergeKey=name
	VolumeClaimTemplates []apiv1.PersistentVolumeClaim `json:"volumeClaimTemplates,omitempty" patchStrategy:"merge" patchMergeKey:"name" protobuf:"bytes,6,opt,name=volumeClaimTemplates"`

	// Parallelism limits the max total parallel pods that can execute at the same time in a workflow
	Parallelism *int64 `json:"parallelism,omitempty" protobuf:"bytes,7,opt,name=parallelism"`

	// ArtifactRepositoryRef specifies the configMap name and key containing the artifact repository config.
	ArtifactRepositoryRef *ArtifactRepositoryRef `json:"artifactRepositoryRef,omitempty" protobuf:"bytes,8,opt,name=artifactRepositoryRef"`

	// Suspend will suspend the workflow and prevent execution of any future steps in the workflow
	Suspend *bool `json:"suspend,omitempty" protobuf:"bytes,9,opt,name=suspend"`

	// NodeSelector is a selector which will result in all pods of the workflow
	// to be scheduled on the selected node(s). This is able to be overridden by
	// a nodeSelector specified in the template.
	NodeSelector map[string]string `json:"nodeSelector,omitempty" protobuf:"bytes,10,opt,name=nodeSelector"`

	// Affinity sets the scheduling constraints for all pods in the workflow.
	// Can be overridden by an affinity specified in the template
	Affinity *apiv1.Affinity `json:"affinity,omitempty" protobuf:"bytes,11,opt,name=affinity"`

	// Tolerations to apply to workflow pods.
	// +patchStrategy=merge
	// +patchMergeKey=key
	Tolerations []apiv1.Toleration `json:"tolerations,omitempty" patchStrategy:"merge" patchMergeKey:"key" protobuf:"bytes,12,opt,name=tolerations"`

	// ImagePullSecrets is a list of references to secrets in the same namespace to use for pulling any images
	// in pods that reference this ServiceAccount. ImagePullSecrets are distinct from Secrets because Secrets
	// can be mounted in the pod, but ImagePullSecrets are only accessed by the kubelet.
	// More info: https://kubernetes.io/docs/concepts/containers/images/#specifying-imagepullsecrets-on-a-pod
	// +patchStrategy=merge
	// +patchMergeKey=name
	ImagePullSecrets []apiv1.LocalObjectReference `json:"imagePullSecrets,omitempty" patchStrategy:"merge" patchMergeKey:"name" protobuf:"bytes,13,opt,name=imagePullSecrets"`

	// Host networking requested for this workflow pod. Default to false.
	HostNetwork *bool `json:"hostNetwork,omitempty" protobuf:"bytes,14,opt,name=hostNetwork"`

	// Set DNS policy for the pod.
	// Defaults to "ClusterFirst".
	// Valid values are 'ClusterFirstWithHostNet', 'ClusterFirst', 'Default' or 'None'.
	// DNS parameters given in DNSConfig will be merged with the policy selected with DNSPolicy.
	// To have DNS options set along with hostNetwork, you have to specify DNS policy
	// explicitly to 'ClusterFirstWithHostNet'.
	DNSPolicy *apiv1.DNSPolicy `json:"dnsPolicy,omitempty" protobuf:"bytes,15,opt,name=dnsPolicy"`

	// PodDNSConfig defines the DNS parameters of a pod in addition to
	// those generated from DNSPolicy.
	DNSConfig *apiv1.PodDNSConfig `json:"dnsConfig,omitempty" protobuf:"bytes,16,opt,name=dnsConfig"`

	// OnExit is a template reference which is invoked at the end of the
	// workflow, irrespective of the success, failure, or error of the
	// primary workflow.
	OnExit string `json:"onExit,omitempty" protobuf:"bytes,17,opt,name=onExit"`

	// TTLStrategy limits the lifetime of a Workflow that has finished execution depending on if it
	// Succeeded or Failed. If this struct is set, once the Workflow finishes, it will be
	// deleted after the time to live expires. If this field is unset,
	// the controller config map will hold the default values.
	TTLStrategy *TTLStrategy `json:"ttlStrategy,omitempty" protobuf:"bytes,30,opt,name=ttlStrategy"`

	// Optional duration in seconds relative to the workflow start time which the workflow is
	// allowed to run before the controller terminates the workflow. A value of zero is used to
	// terminate a Running workflow
	ActiveDeadlineSeconds *int64 `json:"activeDeadlineSeconds,omitempty" protobuf:"bytes,19,opt,name=activeDeadlineSeconds"`

	// Priority is used if controller is configured to process limited number of workflows in parallel. Workflows with higher priority are processed first.
	Priority *int32 `json:"priority,omitempty" protobuf:"bytes,20,opt,name=priority"`

	// Set scheduler name for all pods.
	// Will be overridden if container/script template's scheduler name is set.
	// Default scheduler will be used if neither specified.
	// +optional
	SchedulerName string `json:"schedulerName,omitempty" protobuf:"bytes,21,opt,name=schedulerName"`

	// PodGC describes the strategy to use when to deleting completed pods
	PodGC *PodGC `json:"podGC,omitempty" protobuf:"bytes,22,opt,name=podGC"`

	// PriorityClassName to apply to workflow pods.
	PodPriorityClassName string `json:"podPriorityClassName,omitempty" protobuf:"bytes,23,opt,name=podPriorityClassName"`

	// Priority to apply to workflow pods.
	PodPriority *int32 `json:"podPriority,omitempty" protobuf:"bytes,24,opt,name=podPriority"`

	// +patchStrategy=merge
	// +patchMergeKey=ip
	HostAliases []apiv1.HostAlias `json:"hostAliases,omitempty" patchStrategy:"merge" patchMergeKey:"ip" protobuf:"bytes,25,opt,name=hostAliases"`

	// SecurityContext holds pod-level security attributes and common container settings.
	// Optional: Defaults to empty.  See type description for default values of each field.
	// +optional
	SecurityContext *apiv1.PodSecurityContext `json:"securityContext,omitempty" protobuf:"bytes,26,opt,name=securityContext"`

	// PodSpecPatch holds strategic merge patch to apply against the pod spec. Allows parameterization of
	// container fields which are not strings (e.g. resource limits).
	PodSpecPatch string `json:"podSpecPatch,omitempty" protobuf:"bytes,27,opt,name=podSpecPatch"`

	// PodDisruptionBudget holds the number of concurrent disruptions that you allow for Workflow's Pods.
	// Controller will automatically add the selector with workflow name, if selector is empty.
	// Optional: Defaults to empty.
	// +optional
	PodDisruptionBudget *policyv1beta.PodDisruptionBudgetSpec `json:"podDisruptionBudget,omitempty" protobuf:"bytes,31,opt,name=podDisruptionBudget"`

	// Metrics are a list of metrics emitted from this Workflow
	Metrics *Metrics `json:"metrics,omitempty" protobuf:"bytes,32,opt,name=metrics"`

	// Shutdown will shutdown the workflow according to its ShutdownStrategy
	Shutdown ShutdownStrategy `json:"shutdown,omitempty" protobuf:"bytes,33,opt,name=shutdown,casttype=ShutdownStrategy"`

	// WorkflowTemplateRef holds a reference to a WorkflowTemplate for execution
	WorkflowTemplateRef *WorkflowTemplateRef `json:"workflowTemplateRef,omitempty" protobuf:"bytes,34,opt,name=workflowTemplateRef"`

	// Synchronization holds synchronization lock configuration for this Workflow
	Synchronization *Synchronization `json:"synchronization,omitempty" protobuf:"bytes,35,opt,name=synchronization,casttype=Synchronization"`

	// VolumeClaimGC describes the strategy to use when to deleting volumes from completed workflows
	VolumeClaimGC *VolumeClaimGC `json:"volumeClaimGC,omitempty" protobuf:"bytes,36,opt,name=volumeClaimGC,casttype=VolumeClaimGC"`

	// RetryStrategy for all templates in the workflow.
	RetryStrategy *RetryStrategy `json:"retryStrategy,omitempty" protobuf:"bytes,37,opt,name=retryStrategy"`

	// PodMetadata defines additional metadata that should be applied to workflow pods
	PodMetadata *Metadata `json:"podMetadata,omitempty" protobuf:"bytes,38,opt,name=podMetadata"`

	// TemplateDefaults holds default template values that will apply to all templates in the Workflow, unless overridden on the template-level
	TemplateDefaults *Template `json:"templateDefaults,omitempty" protobuf:"bytes,39,opt,name=templateDefaults"`

	// ArchiveLogs indicates if the container logs should be archived
	ArchiveLogs *bool `json:"archiveLogs,omitempty" protobuf:"varint,40,opt,name=archiveLogs"`

	// Hooks holds the lifecycle hook which is invoked at lifecycle of
	// step, irrespective of the success, failure, or error status of the primary step
	Hooks LifecycleHooks `json:"hooks,omitempty" protobuf:"bytes,41,opt,name=hooks"`

	// WorkflowMetadata contains some metadata of the workflow to be refer
	WorkflowMetadata *WorkflowMetadata `json:"workflowMetadata,omitempty" protobuf:"bytes,42,opt,name=workflowMetadata"`

	// ArtifactGC describes the strategy to use when to deleting artifacts from completed or deleted workflows
	ArtifactGC *ArtifactGC `json:"artifactGC,omitempty" protobuf:"bytes,43,opt,name=artifactGC"`
}

type LabelValueFrom struct {
	Expression string `json:"expression" protobuf:"bytes,1,opt,name=expression"`
}

type WorkflowMetadata struct {
	Labels      map[string]string         `json:"labels,omitempty" protobuf:"bytes,1,rep,name=labels"`
	Annotations map[string]string         `json:"annotations,omitempty" protobuf:"bytes,2,rep,name=annotations"`
	LabelsFrom  map[string]LabelValueFrom `json:"labelsFrom,omitempty" protobuf:"bytes,3,rep,name=labelsFrom"`
}

func (in *WorkflowMetadata) AsObjectMeta() *metav1.ObjectMeta {
	return &metav1.ObjectMeta{Labels: in.Labels, Annotations: in.Annotations}
}

func (wfs *WorkflowSpec) GetExitHook(args Arguments) *LifecycleHook {
	if !wfs.HasExitHook() {
		return nil
	}
	if wfs.OnExit != "" {
		return &LifecycleHook{Template: wfs.OnExit, Arguments: args}
	}
	return wfs.Hooks.GetExitHook().WithArgs(args)
}

func (wfs *WorkflowSpec) HasExitHook() bool {
	return (wfs.Hooks != nil && wfs.Hooks.HasExitHook()) || wfs.OnExit != ""
}

// GetVolumeClaimGC returns the VolumeClaimGC that was defined in the workflow spec.  If none was provided, a default value is returned.
func (wfs WorkflowSpec) GetVolumeClaimGC() *VolumeClaimGC {
	// If no volumeClaimGC strategy was provided, we default to the equivalent of "OnSuccess"
	// to match the existing behavior for back-compat
	if wfs.VolumeClaimGC == nil {
		return &VolumeClaimGC{Strategy: VolumeClaimGCOnSuccess}
	}

	return wfs.VolumeClaimGC
}

// ArtifactGC returns the ArtifactGC that was defined in the workflow spec.  If none was provided, a default value is returned.
func (wfs WorkflowSpec) GetArtifactGC() *ArtifactGC {
	if wfs.ArtifactGC == nil {
		return &ArtifactGC{Strategy: ArtifactGCNever}
	}

	return wfs.ArtifactGC
}

func (wfs WorkflowSpec) GetTTLStrategy() *TTLStrategy {
	return wfs.TTLStrategy
}

// GetSemaphoreKeys will return list of semaphore configmap keys which are configured in the workflow
// Example key format namespace/configmapname (argo/my-config)
// Return []string
func (wf *Workflow) GetSemaphoreKeys() []string {
	keyMap := make(map[string]bool)
	namespace := wf.Namespace
	var templates []Template
	if wf.Spec.WorkflowTemplateRef == nil {
		templates = wf.Spec.Templates
		if wf.Spec.Synchronization != nil {
			if configMapRef := wf.Spec.Synchronization.getSemaphoreConfigMapRef(); configMapRef != nil {
				key := fmt.Sprintf("%s/%s", namespace, configMapRef.Name)
				keyMap[key] = true
			}
		}
	} else if wf.Status.StoredWorkflowSpec != nil {
		templates = wf.Status.StoredWorkflowSpec.Templates
		if wf.Status.StoredWorkflowSpec.Synchronization != nil {
			if configMapRef := wf.Status.StoredWorkflowSpec.Synchronization.getSemaphoreConfigMapRef(); configMapRef != nil {
				key := fmt.Sprintf("%s/%s", namespace, configMapRef.Name)
				keyMap[key] = true
			}
		}
	}

	for _, tmpl := range templates {
		if tmpl.Synchronization != nil {
			if configMapRef := tmpl.Synchronization.getSemaphoreConfigMapRef(); configMapRef != nil {
				key := fmt.Sprintf("%s/%s", namespace, configMapRef.Name)
				keyMap[key] = true
			}
		}
	}
	var semaphoreKeys []string
	for key := range keyMap {
		semaphoreKeys = append(semaphoreKeys, key)
	}
	return semaphoreKeys
}

type ShutdownStrategy string

const (
	ShutdownStrategyTerminate ShutdownStrategy = "Terminate"
	ShutdownStrategyStop      ShutdownStrategy = "Stop"
	ShutdownStrategyNone      ShutdownStrategy = ""
)

func (s ShutdownStrategy) Enabled() bool {
	return s != ShutdownStrategyNone
}

func (s ShutdownStrategy) ShouldExecute(isOnExitPod bool) bool {
	switch s {
	case ShutdownStrategyTerminate:
		return false
	case ShutdownStrategyStop:
		return isOnExitPod
	default:
		return true
	}
}

// +kubebuilder:validation:Type=array
type ParallelSteps struct {
	Steps []WorkflowStep `json:"-" protobuf:"bytes,1,rep,name=steps"`
}

// WorkflowStep is an anonymous list inside of ParallelSteps (i.e. it does not have a key), so it needs its own
// custom Unmarshaller
func (p *ParallelSteps) UnmarshalJSON(value []byte) error {
	// Since we are writing a custom unmarshaller, we have to enforce the "DisallowUnknownFields" requirement manually.

	// First, get a generic representation of the contents
	var candidate []map[string]interface{}
	err := json.Unmarshal(value, &candidate)
	if err != nil {
		return err
	}

	// Generate a list of all the available JSON fields of the WorkflowStep struct
	availableFields := map[string]bool{}
	reflectType := reflect.TypeOf(WorkflowStep{})
	for i := 0; i < reflectType.NumField(); i++ {
		cleanString := strings.ReplaceAll(reflectType.Field(i).Tag.Get("json"), ",omitempty", "")
		availableFields[cleanString] = true
	}

	// Enforce that no unknown fields are present
	for _, step := range candidate {
		for key := range step {
			if _, ok := availableFields[key]; !ok {
				return fmt.Errorf(`json: unknown field "%s"`, key)
			}
		}
	}

	// Finally, attempt to fully unmarshal the struct
	err = json.Unmarshal(value, &p.Steps)
	if err != nil {
		return err
	}
	return nil
}

func (p ParallelSteps) MarshalJSON() ([]byte, error) {
	return json.Marshal(p.Steps)
}

func (b ParallelSteps) OpenAPISchemaType() []string {
	return []string{"array"}
}

func (b ParallelSteps) OpenAPISchemaFormat() string { return "" }

func (wfs *WorkflowSpec) HasPodSpecPatch() bool {
	return wfs.PodSpecPatch != ""
}

// Template is a reusable and composable unit of execution in a workflow
type Template struct {
	// Name is the name of the template
	Name string `json:"name,omitempty" protobuf:"bytes,1,opt,name=name"`

	// Inputs describe what inputs parameters and artifacts are supplied to this template
	Inputs Inputs `json:"inputs,omitempty" protobuf:"bytes,5,opt,name=inputs"`

	// Outputs describe the parameters and artifacts that this template produces
	Outputs Outputs `json:"outputs,omitempty" protobuf:"bytes,6,opt,name=outputs"`

	// NodeSelector is a selector to schedule this step of the workflow to be
	// run on the selected node(s). Overrides the selector set at the workflow level.
	NodeSelector map[string]string `json:"nodeSelector,omitempty" protobuf:"bytes,7,opt,name=nodeSelector"`

	// Affinity sets the pod's scheduling constraints
	// Overrides the affinity set at the workflow level (if any)
	Affinity *apiv1.Affinity `json:"affinity,omitempty" protobuf:"bytes,8,opt,name=affinity"`

	// Metdata sets the pods's metadata, i.e. annotations and labels
	Metadata Metadata `json:"metadata,omitempty" protobuf:"bytes,9,opt,name=metadata"`

	// Deamon will allow a workflow to proceed to the next step so long as the container reaches readiness
	Daemon *bool `json:"daemon,omitempty" protobuf:"bytes,10,opt,name=daemon"`

	// Steps define a series of sequential/parallel workflow steps
	Steps []ParallelSteps `json:"steps,omitempty" protobuf:"bytes,11,opt,name=steps"`

	// Container is the main container image to run in the pod
	Container *apiv1.Container `json:"container,omitempty" protobuf:"bytes,12,opt,name=container"`

	// ContainerSet groups multiple containers within a single pod.
	ContainerSet *ContainerSetTemplate `json:"containerSet,omitempty" protobuf:"bytes,40,opt,name=containerSet"`

	// Script runs a portion of code against an interpreter
	Script *ScriptTemplate `json:"script,omitempty" protobuf:"bytes,13,opt,name=script"`

	// Resource template subtype which can run k8s resources
	Resource *ResourceTemplate `json:"resource,omitempty" protobuf:"bytes,14,opt,name=resource"`

	// DAG template subtype which runs a DAG
	DAG *DAGTemplate `json:"dag,omitempty" protobuf:"bytes,15,opt,name=dag"`

	// Suspend template subtype which can suspend a workflow when reaching the step
	Suspend *SuspendTemplate `json:"suspend,omitempty" protobuf:"bytes,16,opt,name=suspend"`

	// Data is a data template
	Data *Data `json:"data,omitempty" protobuf:"bytes,39,opt,name=data"`

	// HTTP makes a HTTP request
	HTTP *HTTP `json:"http,omitempty" protobuf:"bytes,42,opt,name=http"`

	// Plugin is a plugin template
	Plugin *Plugin `json:"plugin,omitempty" protobuf:"bytes,43,opt,name=plugin"`

	// Volumes is a list of volumes that can be mounted by containers in a template.
	// +patchStrategy=merge
	// +patchMergeKey=name
	Volumes []apiv1.Volume `json:"volumes,omitempty" patchStrategy:"merge" patchMergeKey:"name" protobuf:"bytes,17,opt,name=volumes"`

	// InitContainers is a list of containers which run before the main container.
	// +patchStrategy=merge
	// +patchMergeKey=name
	InitContainers []UserContainer `json:"initContainers,omitempty" patchStrategy:"merge" patchMergeKey:"name" protobuf:"bytes,18,opt,name=initContainers"`

	// Sidecars is a list of containers which run alongside the main container
	// Sidecars are automatically killed when the main container completes
	// +patchStrategy=merge
	// +patchMergeKey=name
	Sidecars []UserContainer `json:"sidecars,omitempty" patchStrategy:"merge" patchMergeKey:"name" protobuf:"bytes,19,opt,name=sidecars"`

	// Location in which all files related to the step will be stored (logs, artifacts, etc...).
	// Can be overridden by individual items in Outputs. If omitted, will use the default
	// artifact repository location configured in the controller, appended with the
	// <workflowname>/<nodename> in the key.
	ArchiveLocation *ArtifactLocation `json:"archiveLocation,omitempty" protobuf:"bytes,20,opt,name=archiveLocation"`

	// Optional duration in seconds relative to the StartTime that the pod may be active on a node
	// before the system actively tries to terminate the pod; value must be positive integer
	// This field is only applicable to container and script templates.
	ActiveDeadlineSeconds *intstr.IntOrString `json:"activeDeadlineSeconds,omitempty" protobuf:"bytes,21,opt,name=activeDeadlineSeconds"`

	// RetryStrategy describes how to retry a template when it fails
	RetryStrategy *RetryStrategy `json:"retryStrategy,omitempty" protobuf:"bytes,22,opt,name=retryStrategy"`

	// Parallelism limits the max total parallel pods that can execute at the same time within the
	// boundaries of this template invocation. If additional steps/dag templates are invoked, the
	// pods created by those templates will not be counted towards this total.
	Parallelism *int64 `json:"parallelism,omitempty" protobuf:"bytes,23,opt,name=parallelism"`

	// FailFast, if specified, will fail this template if any of its child pods has failed. This is useful for when this
	// template is expanded with `withItems`, etc.
	FailFast *bool `json:"failFast,omitempty" protobuf:"varint,41,opt,name=failFast"`

	// Tolerations to apply to workflow pods.
	// +patchStrategy=merge
	// +patchMergeKey=key
	Tolerations []apiv1.Toleration `json:"tolerations,omitempty" patchStrategy:"merge" patchMergeKey:"key" protobuf:"bytes,24,opt,name=tolerations"`

	// If specified, the pod will be dispatched by specified scheduler.
	// Or it will be dispatched by workflow scope scheduler if specified.
	// If neither specified, the pod will be dispatched by default scheduler.
	// +optional
	SchedulerName string `json:"schedulerName,omitempty" protobuf:"bytes,25,opt,name=schedulerName"`

	// PriorityClassName to apply to workflow pods.
	PriorityClassName string `json:"priorityClassName,omitempty" protobuf:"bytes,26,opt,name=priorityClassName"`

	// Priority to apply to workflow pods.
	Priority *int32 `json:"priority,omitempty" protobuf:"bytes,27,opt,name=priority"`

	// ServiceAccountName to apply to workflow pods
	ServiceAccountName string `json:"serviceAccountName,omitempty" protobuf:"bytes,28,opt,name=serviceAccountName"`

	// AutomountServiceAccountToken indicates whether a service account token should be automatically mounted in pods.
	// ServiceAccountName of ExecutorConfig must be specified if this value is false.
	AutomountServiceAccountToken *bool `json:"automountServiceAccountToken,omitempty" protobuf:"varint,32,opt,name=automountServiceAccountToken"`

	// Executor holds configurations of the executor container.
	Executor *ExecutorConfig `json:"executor,omitempty" protobuf:"bytes,33,opt,name=executor"`

	// HostAliases is an optional list of hosts and IPs that will be injected into the pod spec
	// +patchStrategy=merge
	// +patchMergeKey=ip
	HostAliases []apiv1.HostAlias `json:"hostAliases,omitempty" patchStrategy:"merge" patchMergeKey:"ip" protobuf:"bytes,29,opt,name=hostAliases"`

	// SecurityContext holds pod-level security attributes and common container settings.
	// Optional: Defaults to empty.  See type description for default values of each field.
	// +optional
	SecurityContext *apiv1.PodSecurityContext `json:"securityContext,omitempty" protobuf:"bytes,30,opt,name=securityContext"`

	// PodSpecPatch holds strategic merge patch to apply against the pod spec. Allows parameterization of
	// container fields which are not strings (e.g. resource limits).
	PodSpecPatch string `json:"podSpecPatch,omitempty" protobuf:"bytes,31,opt,name=podSpecPatch"`

	// Metrics are a list of metrics emitted from this template
	Metrics *Metrics `json:"metrics,omitempty" protobuf:"bytes,35,opt,name=metrics"`

	// Synchronization holds synchronization lock configuration for this template
	Synchronization *Synchronization `json:"synchronization,omitempty" protobuf:"bytes,36,opt,name=synchronization,casttype=Synchronization"`

	// Memoize allows templates to use outputs generated from already executed templates
	Memoize *Memoize `json:"memoize,omitempty" protobuf:"bytes,37,opt,name=memoize"`

	// Timeout allows to set the total node execution timeout duration counting from the node's start time.
	// This duration also includes time in which the node spends in Pending state. This duration may not be applied to Step or DAG templates.
	Timeout string `json:"timeout,omitempty" protobuf:"bytes,38,opt,name=timeout"`
}

// SetType will set the template object based on template type.
func (tmpl *Template) SetType(tmplType TemplateType) {
	switch tmplType {
	case TemplateTypeSteps:
		tmpl.setTemplateObjs(tmpl.Steps, nil, nil, nil, nil, nil, nil)
	case TemplateTypeDAG:
		tmpl.setTemplateObjs(nil, tmpl.DAG, nil, nil, nil, nil, nil)
	case TemplateTypeContainer:
		tmpl.setTemplateObjs(nil, nil, tmpl.Container, nil, nil, nil, nil)
	case TemplateTypeScript:
		tmpl.setTemplateObjs(nil, nil, nil, tmpl.Script, nil, nil, nil)
	case TemplateTypeResource:
		tmpl.setTemplateObjs(nil, nil, nil, nil, tmpl.Resource, nil, nil)
	case TemplateTypeData:
		tmpl.setTemplateObjs(nil, nil, nil, nil, nil, tmpl.Data, nil)
	case TemplateTypeSuspend:
		tmpl.setTemplateObjs(nil, nil, nil, nil, nil, nil, tmpl.Suspend)
	}
}

func (tmpl *Template) setTemplateObjs(steps []ParallelSteps, dag *DAGTemplate, container *apiv1.Container, script *ScriptTemplate, resource *ResourceTemplate, data *Data, suspend *SuspendTemplate) {
	tmpl.Steps = steps
	tmpl.DAG = dag
	tmpl.Container = container
	tmpl.Script = script
	tmpl.Resource = resource
	tmpl.Data = data
	tmpl.Suspend = suspend
}

<<<<<<< HEAD
func (tmpl *Template) GetOutputs() *Outputs {
	return &tmpl.Outputs
}

=======
>>>>>>> ed351ff0
// GetBaseTemplate returns a base template content.
func (tmpl *Template) GetBaseTemplate() *Template {
	baseTemplate := tmpl.DeepCopy()
	baseTemplate.Inputs = Inputs{}
	return baseTemplate
}

func (tmpl *Template) HasPodSpecPatch() bool {
	return tmpl.PodSpecPatch != ""
}

func (tmpl *Template) GetSidecarNames() []string {
	var containerNames []string
	for _, s := range tmpl.Sidecars {
		containerNames = append(containerNames, s.Name)
	}
	return containerNames
}

func (tmpl *Template) IsFailFast() bool {
	return tmpl.FailFast != nil && *tmpl.FailFast
}

func (tmpl *Template) HasParallelism() bool {
	return tmpl.Parallelism != nil && *tmpl.Parallelism > 0
}

type Artifacts []Artifact

func (a Artifacts) GetArtifactByName(name string) *Artifact {
	for _, art := range a {
		if art.Name == name {
			return &art
		}
	}
	return nil
}

// Inputs are the mechanism for passing parameters, artifacts, volumes from one template to another
type Inputs struct {
	// Parameters are a list of parameters passed as inputs
	// +patchStrategy=merge
	// +patchMergeKey=name
	Parameters []Parameter `json:"parameters,omitempty" patchStrategy:"merge" patchMergeKey:"name" protobuf:"bytes,1,opt,name=parameters"`

	// Artifact are a list of artifacts passed as inputs
	// +patchStrategy=merge
	// +patchMergeKey=name
	Artifacts Artifacts `json:"artifacts,omitempty" patchStrategy:"merge" patchMergeKey:"name" protobuf:"bytes,2,opt,name=artifacts"`
}

func (in Inputs) IsEmpty() bool {
	return len(in.Parameters) == 0 && len(in.Artifacts) == 0
}

// Pod metdata
type Metadata struct {
	Annotations map[string]string `json:"annotations,omitempty" protobuf:"bytes,1,opt,name=annotations"`
	Labels      map[string]string `json:"labels,omitempty" protobuf:"bytes,2,opt,name=labels"`
}

// Parameter indicate a passed string parameter to a service template with an optional default value
type Parameter struct {
	// Name is the parameter name
	Name string `json:"name" protobuf:"bytes,1,opt,name=name"`

	// Default is the default value to use for an input parameter if a value was not supplied
	Default *AnyString `json:"default,omitempty" protobuf:"bytes,2,opt,name=default"`

	// Value is the literal value to use for the parameter.
	// If specified in the context of an input parameter, the value takes precedence over any passed values
	Value *AnyString `json:"value,omitempty" protobuf:"bytes,3,opt,name=value"`

	// ValueFrom is the source for the output parameter's value
	ValueFrom *ValueFrom `json:"valueFrom,omitempty" protobuf:"bytes,4,opt,name=valueFrom"`

	// GlobalName exports an output parameter to the global scope, making it available as
	// '{{workflow.outputs.parameters.XXXX}} and in workflow.status.outputs.parameters
	GlobalName string `json:"globalName,omitempty" protobuf:"bytes,5,opt,name=globalName"`

	// Enum holds a list of string values to choose from, for the actual value of the parameter
	Enum []AnyString `json:"enum,omitempty" protobuf:"bytes,6,rep,name=enum"`

	// Description is the parameter description
	Description *AnyString `json:"description,omitempty" protobuf:"bytes,7,opt,name=description"`
}

// ValueFrom describes a location in which to obtain the value to a parameter
type ValueFrom struct {
	// Path in the container to retrieve an output parameter value from in container templates
	Path string `json:"path,omitempty" protobuf:"bytes,1,opt,name=path"`

	// JSONPath of a resource to retrieve an output parameter value from in resource templates
	JSONPath string `json:"jsonPath,omitempty" protobuf:"bytes,2,opt,name=jsonPath"`

	// JQFilter expression against the resource object in resource templates
	JQFilter string `json:"jqFilter,omitempty" protobuf:"bytes,3,opt,name=jqFilter"`

	// Selector (https://github.com/antonmedv/expr) that is evaluated against the event to get the value of the parameter. E.g. `payload.message`
	Event string `json:"event,omitempty" protobuf:"bytes,7,opt,name=event"`

	// Parameter reference to a step or dag task in which to retrieve an output parameter value from
	// (e.g. '{{steps.mystep.outputs.myparam}}')
	Parameter string `json:"parameter,omitempty" protobuf:"bytes,4,opt,name=parameter"`

	// Supplied value to be filled in directly, either through the CLI, API, etc.
	Supplied *SuppliedValueFrom `json:"supplied,omitempty" protobuf:"bytes,6,opt,name=supplied"`

	// ConfigMapKeyRef is configmap selector for input parameter configuration
	ConfigMapKeyRef *apiv1.ConfigMapKeySelector `json:"configMapKeyRef,omitempty" protobuf:"bytes,9,opt,name=configMapKeyRef"`

	// Default specifies a value to be used if retrieving the value from the specified source fails
	Default *AnyString `json:"default,omitempty" protobuf:"bytes,5,opt,name=default"`

	// Expression, if defined, is evaluated to specify the value for the parameter
	Expression string `json:"expression,omitempty" protobuf:"bytes,8,rep,name=expression"`
}

func (p *Parameter) HasValue() bool {
	return p.Value != nil || p.Default != nil || p.ValueFrom != nil
}

func (p *Parameter) GetValue() string {
	if p.Value != nil {
		return p.Value.String()
	}
	if p.Default != nil {
		return p.Default.String()
	}
	return ""
}

// SuppliedValueFrom is a placeholder for a value to be filled in directly, either through the CLI, API, etc.
type SuppliedValueFrom struct{}

// Artifact indicates an artifact to place at a specified path
type Artifact struct {
	// name of the artifact. must be unique within a template's inputs/outputs.
	Name string `json:"name" protobuf:"bytes,1,opt,name=name"`

	// Path is the container path to the artifact
	Path string `json:"path,omitempty" protobuf:"bytes,2,opt,name=path"`

	// mode bits to use on this file, must be a value between 0 and 0777
	// set when loading input artifacts.
	Mode *int32 `json:"mode,omitempty" protobuf:"varint,3,opt,name=mode"`

	// From allows an artifact to reference an artifact from a previous step
	From string `json:"from,omitempty" protobuf:"bytes,4,opt,name=from"`

	// ArtifactLocation contains the location of the artifact
	ArtifactLocation `json:",inline" protobuf:"bytes,5,opt,name=artifactLocation"`

	// GlobalName exports an output artifact to the global scope, making it available as
	// '{{workflow.outputs.artifacts.XXXX}} and in workflow.status.outputs.artifacts
	GlobalName string `json:"globalName,omitempty" protobuf:"bytes,6,opt,name=globalName"`

	// Archive controls how the artifact will be saved to the artifact repository.
	Archive *ArchiveStrategy `json:"archive,omitempty" protobuf:"bytes,7,opt,name=archive"`

	// Make Artifacts optional, if Artifacts doesn't generate or exist
	Optional bool `json:"optional,omitempty" protobuf:"varint,8,opt,name=optional"`

	// SubPath allows an artifact to be sourced from a subpath within the specified source
	SubPath string `json:"subPath,omitempty" protobuf:"bytes,9,opt,name=subPath"`

	// If mode is set, apply the permission recursively into the artifact if it is a folder
	RecurseMode bool `json:"recurseMode,omitempty" protobuf:"varint,10,opt,name=recurseMode"`

	// FromExpression, if defined, is evaluated to specify the value for the artifact
	FromExpression string `json:"fromExpression,omitempty" protobuf:"bytes,11,opt,name=fromExpression"`

<<<<<<< HEAD
	// ArtifactGC describes when to delete the artifact
	ArtifactGC *ArtifactGC `json:"artifactGC,omitempty" protobuf:"bytes,12,opt,name=artifactGC"`
=======
	// ArtifactGC describes the strategy to use when to deleting an artifact from completed or deleted workflows
	ArtifactGC *ArtifactGC `json:"artifactGC,omitempty" protobuf:"bytes,12,opt,name=artifactGC"`
}

// ArtifactGC returns the ArtifactGC that was defined by the artifact.  If none was provided, a default value is returned.
func (a *Artifact) GetArtifactGC() *ArtifactGC {
	if a.ArtifactGC == nil {
		return &ArtifactGC{Strategy: ArtifactGCNever}
	}

	return a.ArtifactGC
>>>>>>> ed351ff0
}

// CleanPath validates and cleans the artifact path.
func (a *Artifact) CleanPath() error {
	if a.Path == "" {
		return argoerrs.InternalErrorf("Artifact '%s' did not specify a path", a.Name)
	}

	// Ensure that the artifact path does not use directory traversal to escape a
	// "safe" sub-directory, assuming malicious user input is present. For example:
	// inputs:
	//    artifacts:
	//      - name: a1
	//        path: /tmp/safe/{{ inputs.parameters.user-input }}
	//
	// Any resolved path should always be within the /tmp/safe/ directory.
	safeDir := ""
	slashDotDotRe := regexp.MustCompile(fmt.Sprintf(`%c..$`, os.PathSeparator))
	slashDotDotSlash := fmt.Sprintf(`%c..%c`, os.PathSeparator, os.PathSeparator)
	if strings.Contains(a.Path, slashDotDotSlash) {
		safeDir = a.Path[:strings.Index(a.Path, slashDotDotSlash)]
	} else if slashDotDotRe.FindStringIndex(a.Path) != nil {
		safeDir = a.Path[:len(a.Path)-3]
	}
	cleaned := filepath.Clean(a.Path)
	safeDirWithSlash := fmt.Sprintf(`%s%c`, safeDir, os.PathSeparator)
	if len(safeDir) > 0 && (!strings.HasPrefix(cleaned, safeDirWithSlash) || len(cleaned) <= len(safeDirWithSlash)) {
		return argoerrs.InternalErrorf("Artifact '%s' attempted to use a path containing '..'. Directory traversal is not permitted", a.Name)
	}
	a.Path = cleaned
	return nil
}

// PodGC describes how to delete completed pods as they complete
type PodGC struct {
	// Strategy is the strategy to use. One of "OnPodCompletion", "OnPodSuccess", "OnWorkflowCompletion", "OnWorkflowSuccess"
	Strategy PodGCStrategy `json:"strategy,omitempty" protobuf:"bytes,1,opt,name=strategy,casttype=PodGCStrategy"`
	// LabelSelector is the label selector to check if the pods match the labels before being added to the pod GC queue.
	LabelSelector *metav1.LabelSelector `json:"labelSelector,omitempty" protobuf:"bytes,2,opt,name=labelSelector"`
}

// GetLabelSelector gets the label selector from podGC.
func (podGC *PodGC) GetLabelSelector() (labels.Selector, error) {
	if podGC == nil {
		return labels.Nothing(), nil
	}
	if podGC.LabelSelector == nil {
		return labels.Everything(), nil
	}
	return metav1.LabelSelectorAsSelector(podGC.LabelSelector)
}

func (podGC *PodGC) GetStrategy() PodGCStrategy {
	if podGC != nil {
		return podGC.Strategy
	}
	return PodGCOnPodNone
}

// ArtifactGC describes how to delete artifacts from completed Workflows
type ArtifactGC struct {
	// Strategy is the strategy to use. One of "OnWorkflowCompletion", "OnWorkflowDeletion"
	// +kubebuilder:validation:Enum="";OnWorkflowCompletion;OnWorkflowDeletion
	Strategy ArtifactGCStrategy `json:"strategy,omitempty" protobuf:"bytes,1,opt,name=strategy,casttype=ArtifactGCStategy"`
}

// GetStrategy returns the VolumeClaimGCStrategy to use for the workflow
func (agc *ArtifactGC) GetStrategy() ArtifactGCStrategy {
	if agc != nil {
		return agc.Strategy
	}
	return ArtifactGCNever
}

// VolumeClaimGC describes how to delete volumes from completed Workflows
type VolumeClaimGC struct {
	// Strategy is the strategy to use. One of "OnWorkflowCompletion", "OnWorkflowSuccess"
	Strategy VolumeClaimGCStrategy `json:"strategy,omitempty" protobuf:"bytes,1,opt,name=strategy,casttype=VolumeClaimGCStrategy"`
}

// GetStrategy returns the VolumeClaimGCStrategy to use for the workflow
func (vgc VolumeClaimGC) GetStrategy() VolumeClaimGCStrategy {
	if vgc.Strategy == "" {
		return VolumeClaimGCOnSuccess
	}

	return vgc.Strategy
}

// ArchiveStrategy describes how to archive files/directory when saving artifacts
type ArchiveStrategy struct {
	Tar  *TarStrategy  `json:"tar,omitempty" protobuf:"bytes,1,opt,name=tar"`
	None *NoneStrategy `json:"none,omitempty" protobuf:"bytes,2,opt,name=none"`
	Zip  *ZipStrategy  `json:"zip,omitempty" protobuf:"bytes,3,opt,name=zip"`
}

// TarStrategy will tar and gzip the file or directory when saving
type TarStrategy struct {
	// CompressionLevel specifies the gzip compression level to use for the artifact.
	// Defaults to gzip.DefaultCompression.
	CompressionLevel *int32 `json:"compressionLevel,omitempty" protobuf:"varint,1,opt,name=compressionLevel"`
}

// ZipStrategy will unzip zipped input artifacts
type ZipStrategy struct{}

// NoneStrategy indicates to skip tar process and upload the files or directory tree as independent
// files. Note that if the artifact is a directory, the artifact driver must support the ability to
// save/load the directory appropriately.
type NoneStrategy struct{}

type ArtifactLocationType interface {
	HasLocation() bool
	GetKey() (string, error)
	SetKey(key string) error
}

// ArtifactLocation describes a location for a single or multiple artifacts.
// It is used as single artifact in the context of inputs/outputs (e.g. outputs.artifacts.artname).
// It is also used to describe the location of multiple artifacts such as the archive location
// of a single workflow step, which the executor will use as a default location to store its files.
type ArtifactLocation struct {
	// ArchiveLogs indicates if the container logs should be archived
	ArchiveLogs *bool `json:"archiveLogs,omitempty" protobuf:"varint,1,opt,name=archiveLogs"`

	// Deleted if this is been deleted.
	Deleted bool `json:"deleted,omitempty" protobuf:"varint,10,opt,name=deleted"`

	// S3 contains S3 artifact location details
	S3 *S3Artifact `json:"s3,omitempty" protobuf:"bytes,2,opt,name=s3"`

	// Git contains git artifact location details
	Git *GitArtifact `json:"git,omitempty" protobuf:"bytes,3,opt,name=git"`

	// HTTP contains HTTP artifact location details
	HTTP *HTTPArtifact `json:"http,omitempty" protobuf:"bytes,4,opt,name=http"`

	// Artifactory contains artifactory artifact location details
	Artifactory *ArtifactoryArtifact `json:"artifactory,omitempty" protobuf:"bytes,5,opt,name=artifactory"`

	// HDFS contains HDFS artifact location details
	HDFS *HDFSArtifact `json:"hdfs,omitempty" protobuf:"bytes,6,opt,name=hdfs"`

	// Raw contains raw artifact location details
	Raw *RawArtifact `json:"raw,omitempty" protobuf:"bytes,7,opt,name=raw"`

	// OSS contains OSS artifact location details
	OSS *OSSArtifact `json:"oss,omitempty" protobuf:"bytes,8,opt,name=oss"`

	// GCS contains GCS artifact location details
	GCS *GCSArtifact `json:"gcs,omitempty" protobuf:"bytes,9,opt,name=gcs"`
}

func (a *ArtifactLocation) Get() (ArtifactLocationType, error) {
	if a == nil {
		return nil, fmt.Errorf("key unsupported: cannot get key for artifact location, because it is invalid")
	} else if a.Artifactory != nil {
		return a.Artifactory, nil
	} else if a.Git != nil {
		return a.Git, nil
	} else if a.GCS != nil {
		return a.GCS, nil
	} else if a.HDFS != nil {
		return a.HDFS, nil
	} else if a.HTTP != nil {
		return a.HTTP, nil
	} else if a.OSS != nil {
		return a.OSS, nil
	} else if a.Raw != nil {
		return a.Raw, nil
	} else if a.S3 != nil {
		return a.S3, nil
	}
	return nil, fmt.Errorf("You need to configure artifact storage. More information on how to do this can be found in the docs: https://argoproj.github.io/argo-workflows/configure-artifact-repository/")
}

// SetType sets the type of the artifact to type the argument.
// Any existing value is deleted.
func (a *ArtifactLocation) SetType(x ArtifactLocationType) error {
	switch v := x.(type) {
	case *ArtifactoryArtifact:
		a.Artifactory = &ArtifactoryArtifact{}
	case *GCSArtifact:
		a.GCS = &GCSArtifact{}
	case *HDFSArtifact:
		a.HDFS = &HDFSArtifact{}
	case *HTTPArtifact:
		a.HTTP = &HTTPArtifact{}
	case *OSSArtifact:
		a.OSS = &OSSArtifact{}
	case *RawArtifact:
		a.Raw = &RawArtifact{}
	case *S3Artifact:
		a.S3 = &S3Artifact{}
	default:
		return fmt.Errorf("set type not supported for type: %v", reflect.TypeOf(v))
	}
	return nil
}

func (a *ArtifactLocation) HasLocationOrKey() bool {
	return a.HasLocation() || a.HasKey()
}

// HasKey returns whether or not an artifact has a key. They may or may not also HasLocation.
func (a *ArtifactLocation) HasKey() bool {
	key, _ := a.GetKey()
	return key != ""
}

// set the key to a new value, use path.Join to combine items
func (a *ArtifactLocation) SetKey(key string) error {
	v, err := a.Get()
	if err != nil {
		return err
	}
	return v.SetKey(key)
}

func (a *ArtifactLocation) AppendToKey(x string) error {
	key, err := a.GetKey()
	if err != nil {
		return err
	}
	return a.SetKey(path.Join(key, x))
}

// Relocate copies all location info from the parameter, except the key.
// But only if it does not have a location already.
func (a *ArtifactLocation) Relocate(l *ArtifactLocation) error {
	if a.HasLocation() {
		return nil
	}
	if l == nil {
		return fmt.Errorf("template artifact location not set")
	}
	key, err := a.GetKey()
	if err != nil {
		return err
	}
	*a = *l.DeepCopy()
	return a.SetKey(key)
}

// HasLocation whether or not an artifact has a *full* location defined
// An artifact that has a location implicitly has a key (i.e. HasKey() == true).
func (a *ArtifactLocation) HasLocation() bool {
	v, err := a.Get()
	return err == nil && v.HasLocation()
}

func (a *ArtifactLocation) IsArchiveLogs() bool {
	return a != nil && a.ArchiveLogs != nil && *a.ArchiveLogs
}

func (a *ArtifactLocation) GetKey() (string, error) {
	v, err := a.Get()
	if err != nil {
		return "", err
	}
	return v.GetKey()
}

// +protobuf.options.(gogoproto.goproto_stringer)=false
type ArtifactRepositoryRef struct {
	// The name of the config map. Defaults to "artifact-repositories".
	ConfigMap string `json:"configMap,omitempty" protobuf:"bytes,1,opt,name=configMap"`
	// The config map key. Defaults to the value of the "workflows.argoproj.io/default-artifact-repository" annotation.
	Key string `json:"key,omitempty" protobuf:"bytes,2,opt,name=key"`
}

func (r *ArtifactRepositoryRef) GetConfigMapOr(configMap string) string {
	if r == nil || r.ConfigMap == "" {
		return configMap
	}
	return r.ConfigMap
}

func (r *ArtifactRepositoryRef) GetKeyOr(key string) string {
	if r == nil || r.Key == "" {
		return key
	}
	return r.Key
}

func (r *ArtifactRepositoryRef) String() string {
	if r == nil {
		return "nil"
	}
	return fmt.Sprintf("%s#%s", r.ConfigMap, r.Key)
}

// +protobuf.options.(gogoproto.goproto_stringer)=false
type ArtifactRepositoryRefStatus struct {
	ArtifactRepositoryRef `json:",inline" protobuf:"bytes,1,opt,name=artifactRepositoryRef"`
	// The namespace of the config map. Defaults to the workflow's namespace, or the controller's namespace (if found).
	Namespace string `json:"namespace,omitempty" protobuf:"bytes,2,opt,name=namespace"`
	// If this ref represents the default artifact repository, rather than a config map.
	Default bool `json:"default,omitempty" protobuf:"varint,3,opt,name=default"`
	// The repository the workflow will use. This maybe empty before v3.1.
	ArtifactRepository *ArtifactRepository `json:"artifactRepository,omitempty" protobuf:"bytes,4,opt,name=artifactRepository"`
}

func (r *ArtifactRepositoryRefStatus) String() string {
	if r == nil {
		return "nil"
	}
	if r.Default {
		return "default-artifact-repository"
	}
	return fmt.Sprintf("%s/%s", r.Namespace, r.ArtifactRepositoryRef.String())
}

type ArtifactSearchQuery struct {
	ArtifactGCStrategies map[ArtifactGCStrategy]bool `json:"artifactGCStrategies,omitempty" protobuf:"bytes,1,rep,name=artifactGCStrategies,castkey=ArtifactGCStrategy"`
	ArtifactName         string                      `json:"artifactName,omitempty" protobuf:"bytes,2,rep,name=artifactName"`
	TemplateName         string                      `json:"templateName,omitempty" protobuf:"bytes,3,rep,name=templateName"`
	NodeId               string                      `json:"nodeId,omitempty" protobuf:"bytes,4,rep,name=nodeId"`
	Deleted              *bool                       `json:"deleted,omitempty" protobuf:"varint,5,opt,name=deleted"`
}

type ArtifactSearchResult struct {
	Artifact `protobuf:"bytes,1,opt,name=artifact"`
	NodeID   string `protobuf:"bytes,2,opt,name=nodeID"`
}

type ArtifactSearchResults []ArtifactSearchResult

func NewArtifactSearchQuery() *ArtifactSearchQuery {
	var q ArtifactSearchQuery
	q.ArtifactGCStrategies = make(map[ArtifactGCStrategy]bool)
	return &q
}

func (q *ArtifactSearchQuery) anyArtifactGCStrategy() bool {
	for _, val := range q.ArtifactGCStrategies {
		if val == true {
			return val
		}
	}
	return false
}

func (w *Workflow) SearchArtifacts(q *ArtifactSearchQuery) ArtifactSearchResults {

	var results ArtifactSearchResults

	for _, n := range w.Status.Nodes {
		for _, a := range n.GetOutputs().GetArtifacts() {
			match := true
			if q.anyArtifactGCStrategy() {
<<<<<<< HEAD
				strategy := w.Spec.GetArtifactGC().GetStrategy()
				if v := t.Outputs.GetArtifactByName(a.Name).GetArtifactGC().GetStrategy(); v != ArtifactGCNever {
					strategy = v
=======
				artifactStrategy := a.GetArtifactGC().GetStrategy()
				wfStrategy := w.Spec.GetArtifactGC().GetStrategy()
				strategy := wfStrategy
				if artifactStrategy != ArtifactGCNever {
					strategy = artifactStrategy
>>>>>>> ed351ff0
				}
				if !q.ArtifactGCStrategies[strategy] {
					match = false
				}
			}
			if q.ArtifactName != "" && a.Name != q.ArtifactName {
				match = false
			}
			if q.TemplateName != "" && n.TemplateName != q.TemplateName {
				match = false
			}
			if q.NodeId != "" && n.ID != q.NodeId {
				match = false
			}
			if q.Deleted != nil && a.Deleted != *q.Deleted {
				match = false
			}
			if match == true {
				results = append(results, ArtifactSearchResult{Artifact: a, NodeID: n.ID})
			}
		}
	}
	return results
}

// Outputs hold parameters, artifacts, and results from a step
type Outputs struct {
	// Parameters holds the list of output parameters produced by a step
	// +patchStrategy=merge
	// +patchMergeKey=name
	Parameters []Parameter `json:"parameters,omitempty" patchStrategy:"merge" patchMergeKey:"name" protobuf:"bytes,1,rep,name=parameters"`

	// Artifacts holds the list of output artifacts produced by a step
	// +patchStrategy=merge
	// +patchMergeKey=name
	Artifacts Artifacts `json:"artifacts,omitempty" patchStrategy:"merge" patchMergeKey:"name" protobuf:"bytes,2,rep,name=artifacts"`

	// Result holds the result (stdout) of a script template
	Result *string `json:"result,omitempty" protobuf:"bytes,3,opt,name=result"`

	// ExitCode holds the exit code of a script template
	ExitCode *string `json:"exitCode,omitempty" protobuf:"bytes,4,opt,name=exitCode"`
}

func (o *Outputs) GetArtifacts() Artifacts {
	if o == nil {
		return nil
	}
	return o.Artifacts
}

// WorkflowStep is a reference to a template to execute in a series of step
type WorkflowStep struct {
	// Name of the step
	Name string `json:"name,omitempty" protobuf:"bytes,1,opt,name=name"`

	// Template is the name of the template to execute as the step
	Template string `json:"template,omitempty" protobuf:"bytes,2,opt,name=template"`

	// Inline is the template. Template must be empty if this is declared (and vice-versa).
	Inline *Template `json:"inline,omitempty" protobuf:"bytes,13,opt,name=inline"`

	// Arguments hold arguments to the template
	Arguments Arguments `json:"arguments,omitempty" protobuf:"bytes,3,opt,name=arguments"`

	// TemplateRef is the reference to the template resource to execute as the step.
	TemplateRef *TemplateRef `json:"templateRef,omitempty" protobuf:"bytes,4,opt,name=templateRef"`

	// WithItems expands a step into multiple parallel steps from the items in the list
	WithItems []Item `json:"withItems,omitempty" protobuf:"bytes,5,rep,name=withItems"`

	// WithParam expands a step into multiple parallel steps from the value in the parameter,
	// which is expected to be a JSON list.
	WithParam string `json:"withParam,omitempty" protobuf:"bytes,6,opt,name=withParam"`

	// WithSequence expands a step into a numeric sequence
	WithSequence *Sequence `json:"withSequence,omitempty" protobuf:"bytes,7,opt,name=withSequence"`

	// When is an expression in which the step should conditionally execute
	When string `json:"when,omitempty" protobuf:"bytes,8,opt,name=when"`

	// ContinueOn makes argo to proceed with the following step even if this step fails.
	// Errors and Failed states can be specified
	ContinueOn *ContinueOn `json:"continueOn,omitempty" protobuf:"bytes,9,opt,name=continueOn"`

	// OnExit is a template reference which is invoked at the end of the
	// template, irrespective of the success, failure, or error of the
	// primary template.
	// DEPRECATED: Use Hooks[exit].Template instead.
	OnExit string `json:"onExit,omitempty" protobuf:"bytes,11,opt,name=onExit"`

	// Hooks holds the lifecycle hook which is invoked at lifecycle of
	// step, irrespective of the success, failure, or error status of the primary step
	Hooks LifecycleHooks `json:"hooks,omitempty" protobuf:"bytes,12,opt,name=hooks"`
}

type LifecycleEvent string

const (
	ExitLifecycleEvent = "exit"
)

type LifecycleHooks map[LifecycleEvent]LifecycleHook

func (lchs LifecycleHooks) GetExitHook() *LifecycleHook {
	hook, ok := lchs[ExitLifecycleEvent]
	if ok {
		return &hook
	}
	return nil
}

func (lchs LifecycleHooks) HasExitHook() bool {
	return lchs.GetExitHook() != nil
}

type LifecycleHook struct {
	// Template is the name of the template to execute by the hook
	Template string `json:"template," protobuf:"bytes,1,opt,name=template"`
	// Arguments hold arguments to the template
	Arguments Arguments `json:"arguments,omitempty" protobuf:"bytes,2,opt,name=arguments"`
	// TemplateRef is the reference to the template resource to execute by the hook
	TemplateRef *TemplateRef `json:"templateRef,omitempty" protobuf:"bytes,3,opt,name=templateRef"`
	// Expression is a condition expression for when a node will be retried. If it evaluates to false, the node will not
	// be retried and the retry strategy will be ignored
	Expression string `json:"expression,omitempty" protobuf:"bytes,4,opt,name=expression"`
}

func (lch *LifecycleHook) WithArgs(args Arguments) *LifecycleHook {
	lch1 := lch.DeepCopy()
	if lch1.Arguments.IsEmpty() {
		lch1.Arguments = args
	}
	return lch1
}

var _ TemplateReferenceHolder = &WorkflowStep{}

func (step *WorkflowStep) HasExitHook() bool {
	return (step.Hooks != nil && step.Hooks.HasExitHook()) || step.OnExit != ""
}

func (step *WorkflowStep) GetExitHook(args Arguments) *LifecycleHook {
	if !step.HasExitHook() {
		return nil
	}
	if step.OnExit != "" {
		return &LifecycleHook{Template: step.OnExit, Arguments: args}
	}
	return step.Hooks.GetExitHook().WithArgs(args)
}

func (step *WorkflowStep) GetTemplate() *Template {
	return step.Inline
}

func (step *WorkflowStep) GetTemplateName() string {
	return step.Template
}

func (step *WorkflowStep) GetTemplateRef() *TemplateRef {
	return step.TemplateRef
}

func (step *WorkflowStep) ShouldExpand() bool {
	return len(step.WithItems) != 0 || step.WithParam != "" || step.WithSequence != nil
}

// Sequence expands a workflow step into numeric range
type Sequence struct {
	// Count is number of elements in the sequence (default: 0). Not to be used with end
	Count *intstr.IntOrString `json:"count,omitempty" protobuf:"bytes,1,opt,name=count"`

	// Number at which to start the sequence (default: 0)
	Start *intstr.IntOrString `json:"start,omitempty" protobuf:"bytes,2,opt,name=start"`

	// Number at which to end the sequence (default: 0). Not to be used with Count
	End *intstr.IntOrString `json:"end,omitempty" protobuf:"bytes,3,opt,name=end"`

	// Format is a printf format string to format the value in the sequence
	Format string `json:"format,omitempty" protobuf:"bytes,4,opt,name=format"`
}

// TemplateRef is a reference of template resource.
type TemplateRef struct {
	// Name is the resource name of the template.
	Name string `json:"name,omitempty" protobuf:"bytes,1,opt,name=name"`
	// Template is the name of referred template in the resource.
	Template string `json:"template,omitempty" protobuf:"bytes,2,opt,name=template"`
	// ClusterScope indicates the referred template is cluster scoped (i.e. a ClusterWorkflowTemplate).
	ClusterScope bool `json:"clusterScope,omitempty" protobuf:"varint,4,opt,name=clusterScope"`
}

// Synchronization holds synchronization lock configuration
type Synchronization struct {
	// Semaphore holds the Semaphore configuration
	Semaphore *SemaphoreRef `json:"semaphore,omitempty" protobuf:"bytes,1,opt,name=semaphore"`
	// Mutex holds the Mutex lock details
	Mutex *Mutex `json:"mutex,omitempty" protobuf:"bytes,2,opt,name=mutex"`
}

func (s *Synchronization) getSemaphoreConfigMapRef() *apiv1.ConfigMapKeySelector {
	if s.Semaphore != nil && s.Semaphore.ConfigMapKeyRef != nil {
		return s.Semaphore.ConfigMapKeyRef
	}
	return nil
}

type SynchronizationType string

const (
	SynchronizationTypeSemaphore SynchronizationType = "Semaphore"
	SynchronizationTypeMutex     SynchronizationType = "Mutex"
	SynchronizationTypeUnknown   SynchronizationType = "Unknown"
)

func (s *Synchronization) GetType() SynchronizationType {
	if s.Semaphore != nil {
		return SynchronizationTypeSemaphore
	} else if s.Mutex != nil {
		return SynchronizationTypeMutex
	}
	return SynchronizationTypeUnknown
}

// SemaphoreRef is a reference of Semaphore
type SemaphoreRef struct {
	// ConfigMapKeyRef is configmap selector for Semaphore configuration
	ConfigMapKeyRef *apiv1.ConfigMapKeySelector `json:"configMapKeyRef,omitempty" protobuf:"bytes,1,opt,name=configMapKeyRef"`
}

// Mutex holds Mutex configuration
type Mutex struct {
	// name of the mutex
	Name string `json:"name,omitempty" protobuf:"bytes,1,opt,name=name"`
}

// WorkflowTemplateRef is a reference to a WorkflowTemplate resource.
type WorkflowTemplateRef struct {
	// Name is the resource name of the workflow template.
	Name string `json:"name,omitempty" protobuf:"bytes,1,opt,name=name"`
	// ClusterScope indicates the referred template is cluster scoped (i.e. a ClusterWorkflowTemplate).
	ClusterScope bool `json:"clusterScope,omitempty" protobuf:"varint,2,opt,name=clusterScope"`
}

func (ref *WorkflowTemplateRef) ToTemplateRef(entrypoint string) *TemplateRef {
	return &TemplateRef{
		Name:         ref.Name,
		ClusterScope: ref.ClusterScope,
		Template:     entrypoint,
	}
}

type ArgumentsProvider interface {
	GetParameterByName(name string) *Parameter
	GetArtifactByName(name string) *Artifact
}

// Arguments to a template
type Arguments struct {
	// Parameters is the list of parameters to pass to the template or workflow
	// +patchStrategy=merge
	// +patchMergeKey=name
	Parameters []Parameter `json:"parameters,omitempty" patchStrategy:"merge" patchMergeKey:"name" protobuf:"bytes,1,rep,name=parameters"`

	// Artifacts is the list of artifacts to pass to the template or workflow
	// +patchStrategy=merge
	// +patchMergeKey=name
	Artifacts Artifacts `json:"artifacts,omitempty" patchStrategy:"merge" patchMergeKey:"name" protobuf:"bytes,2,rep,name=artifacts"`
}

func (a Arguments) IsEmpty() bool {
	return len(a.Parameters) == 0 && len(a.Artifacts) == 0
}

var _ ArgumentsProvider = &Arguments{}

type Nodes map[string]NodeStatus

func (n Nodes) FindByDisplayName(name string) *NodeStatus {
	return n.Find(NodeWithDisplayName(name))
}

func (in Nodes) Any(f func(NodeStatus) bool) bool {
	return in.Find(f) != nil
}

func (n Nodes) Find(f func(NodeStatus) bool) *NodeStatus {
	for _, i := range n {
		if f(i) {
			return &i
		}
	}
	return nil
}

func NodeWithDisplayName(name string) func(n NodeStatus) bool {
	return func(n NodeStatus) bool { return n.DisplayName == name }
}

func FailedPodNode(n NodeStatus) bool {
	return n.Type == NodeTypePod && n.Phase == NodeFailed
}

func SucceededPodNode(n NodeStatus) bool {
	return n.Type == NodeTypePod && n.Phase == NodeSucceeded
}

// Children returns the children of the parent.
func (s Nodes) Children(parentNodeId string) Nodes {
	childNodes := make(Nodes)
	parentNode, ok := s[parentNodeId]
	if !ok {
		return childNodes
	}
	for _, childID := range parentNode.Children {
		if childNode, ok := s[childID]; ok {
			childNodes[childID] = childNode
		}
	}
	return childNodes
}

// Filter returns the subset of the nodes that match the predicate, e.g. only failed nodes
func (s Nodes) Filter(predicate func(NodeStatus) bool) Nodes {
	filteredNodes := make(Nodes)
	for _, node := range s {
		if predicate(node) {
			filteredNodes[node.ID] = node
		}
	}
	return filteredNodes
}

// Map maps the nodes to new values, e.g. `x.Hostname`
func (s Nodes) Map(f func(x NodeStatus) interface{}) map[string]interface{} {
	values := make(map[string]interface{})
	for _, node := range s {
		values[node.ID] = f(node)
	}
	return values
}

// UserContainer is a container specified by a user.
type UserContainer struct {
	apiv1.Container `json:",inline" protobuf:"bytes,1,opt,name=container"`

	// MirrorVolumeMounts will mount the same volumes specified in the main container
	// to the container (including artifacts), at the same mountPaths. This enables
	// dind daemon to partially see the same filesystem as the main container in
	// order to use features such as docker volume binding
	MirrorVolumeMounts *bool `json:"mirrorVolumeMounts,omitempty" protobuf:"varint,2,opt,name=mirrorVolumeMounts"`
}

// WorkflowStatus contains overall status information about a workflow
type WorkflowStatus struct {
	// Phase a simple, high-level summary of where the workflow is in its lifecycle.
	Phase WorkflowPhase `json:"phase,omitempty" protobuf:"bytes,1,opt,name=phase,casttype=WorkflowPhase"`

	// Time at which this workflow started
	StartedAt metav1.Time `json:"startedAt,omitempty" protobuf:"bytes,2,opt,name=startedAt"`

	// Time at which this workflow completed
	FinishedAt metav1.Time `json:"finishedAt,omitempty" protobuf:"bytes,3,opt,name=finishedAt"`

	// EstimatedDuration in seconds.
	EstimatedDuration EstimatedDuration `json:"estimatedDuration,omitempty" protobuf:"varint,16,opt,name=estimatedDuration,casttype=EstimatedDuration"`

	// Progress to completion
	Progress Progress `json:"progress,omitempty" protobuf:"bytes,17,opt,name=progress,casttype=Progress"`

	// A human readable message indicating details about why the workflow is in this condition.
	Message string `json:"message,omitempty" protobuf:"bytes,4,opt,name=message"`

	// Compressed and base64 decoded Nodes map
	CompressedNodes string `json:"compressedNodes,omitempty" protobuf:"bytes,5,opt,name=compressedNodes"`

	// Nodes is a mapping between a node ID and the node's status.
	Nodes Nodes `json:"nodes,omitempty" protobuf:"bytes,6,rep,name=nodes"`

	// Whether on not node status has been offloaded to a database. If exists, then Nodes and CompressedNodes will be empty.
	// This will actually be populated with a hash of the offloaded data.
	OffloadNodeStatusVersion string `json:"offloadNodeStatusVersion,omitempty" protobuf:"bytes,10,rep,name=offloadNodeStatusVersion"`

	// StoredTemplates is a mapping between a template ref and the node's status.
	StoredTemplates map[string]Template `json:"storedTemplates,omitempty" protobuf:"bytes,9,rep,name=storedTemplates"`

	// PersistentVolumeClaims tracks all PVCs that were created as part of the workflow.
	// The contents of this list are drained at the end of the workflow.
	PersistentVolumeClaims []apiv1.Volume `json:"persistentVolumeClaims,omitempty" protobuf:"bytes,7,rep,name=persistentVolumeClaims"`

	// Outputs captures output values and artifact locations produced by the workflow via global outputs
	Outputs *Outputs `json:"outputs,omitempty" protobuf:"bytes,8,opt,name=outputs"`

	// Conditions is a list of conditions the Workflow may have
	Conditions Conditions `json:"conditions,omitempty" protobuf:"bytes,13,rep,name=conditions"`

	// ResourcesDuration is the total for the workflow
	ResourcesDuration ResourcesDuration `json:"resourcesDuration,omitempty" protobuf:"bytes,12,opt,name=resourcesDuration"`

	// StoredWorkflowSpec stores the WorkflowTemplate spec for future execution.
	StoredWorkflowSpec *WorkflowSpec `json:"storedWorkflowTemplateSpec,omitempty" protobuf:"bytes,14,opt,name=storedWorkflowTemplateSpec"`

	// Synchronization stores the status of synchronization locks
	Synchronization *SynchronizationStatus `json:"synchronization,omitempty" protobuf:"bytes,15,opt,name=synchronization"`

	// ArtifactRepositoryRef is used to cache the repository to use so we do not need to determine it everytime we reconcile.
	ArtifactRepositoryRef *ArtifactRepositoryRefStatus `json:"artifactRepositoryRef,omitempty" protobuf:"bytes,18,opt,name=artifactRepositoryRef"`
}

func (ws *WorkflowStatus) IsOffloadNodeStatus() bool {
	return ws.OffloadNodeStatusVersion != ""
}

func (ws *WorkflowStatus) GetOffloadNodeStatusVersion() string {
	return ws.OffloadNodeStatusVersion
}

func (wf *Workflow) GetOffloadNodeStatusVersion() string {
	return wf.Status.GetOffloadNodeStatusVersion()
}

type RetryPolicy string

const (
	RetryPolicyAlways           RetryPolicy = "Always"
	RetryPolicyOnFailure        RetryPolicy = "OnFailure"
	RetryPolicyOnError          RetryPolicy = "OnError"
	RetryPolicyOnTransientError RetryPolicy = "OnTransientError"
)

// Backoff is a backoff strategy to use within retryStrategy
type Backoff struct {
	// Duration is the amount to back off. Default unit is seconds, but could also be a duration (e.g. "2m", "1h")
	Duration string `json:"duration,omitempty" protobuf:"varint,1,opt,name=duration"`
	// Factor is a factor to multiply the base duration after each failed retry
	Factor *intstr.IntOrString `json:"factor,omitempty" protobuf:"varint,2,opt,name=factor"`
	// MaxDuration is the maximum amount of time allowed for the backoff strategy
	MaxDuration string `json:"maxDuration,omitempty" protobuf:"varint,3,opt,name=maxDuration"`
}

// RetryNodeAntiAffinity is a placeholder for future expansion, only empty nodeAntiAffinity is allowed.
// In order to prevent running steps on the same host, it uses "kubernetes.io/hostname".
type RetryNodeAntiAffinity struct{}

// RetryAffinity prevents running steps on the same host.
type RetryAffinity struct {
	NodeAntiAffinity *RetryNodeAntiAffinity `json:"nodeAntiAffinity,omitempty" protobuf:"bytes,1,opt,name=nodeAntiAffinity"`
}

// RetryStrategy provides controls on how to retry a workflow step
type RetryStrategy struct {
	// Limit is the maximum number of attempts when retrying a container
	Limit *intstr.IntOrString `json:"limit,omitempty" protobuf:"varint,1,opt,name=limit"`

	// RetryPolicy is a policy of NodePhase statuses that will be retried
	RetryPolicy RetryPolicy `json:"retryPolicy,omitempty" protobuf:"bytes,2,opt,name=retryPolicy,casttype=RetryPolicy"`

	// Backoff is a backoff strategy
	Backoff *Backoff `json:"backoff,omitempty" protobuf:"bytes,3,opt,name=backoff,casttype=Backoff"`

	// Affinity prevents running workflow's step on the same host
	Affinity *RetryAffinity `json:"affinity,omitempty" protobuf:"bytes,4,opt,name=affinity"`

	// Expression is a condition expression for when a node will be retried. If it evaluates to false, the node will not
	// be retried and the retry strategy will be ignored
	Expression string `json:"expression,omitempty" protobuf:"bytes,5,opt,name=expression"`
}

// The amount of requested resource * the duration that request was used.
// This is represented as duration in seconds, so can be converted to and from
// duration (with loss of precision).
type ResourceDuration int64

func NewResourceDuration(d time.Duration) ResourceDuration {
	return ResourceDuration(d.Seconds())
}

func (in ResourceDuration) Duration() time.Duration {
	return time.Duration(in) * time.Second
}

func (in ResourceDuration) String() string {
	return in.Duration().String()
}

// This contains each duration by request requested.
// e.g. 100m CPU * 1h, 1Gi memory * 1h
type ResourcesDuration map[apiv1.ResourceName]ResourceDuration

func (in ResourcesDuration) Add(o ResourcesDuration) ResourcesDuration {
	res := ResourcesDuration{}
	for n, d := range in {
		res[n] += d
	}
	for n, d := range o {
		res[n] += d
	}
	return res
}

func (in ResourcesDuration) String() string {
	var parts []string
	for n, d := range in {
		parts = append(parts, fmt.Sprintf("%v*(%s %s)", d, ResourceQuantityDenominator(n).String(), n))
	}
	return strings.Join(parts, ",")
}

func (in ResourcesDuration) IsZero() bool {
	return len(in) == 0
}

func ResourceQuantityDenominator(r apiv1.ResourceName) *resource.Quantity {
	q, ok := map[apiv1.ResourceName]resource.Quantity{
		apiv1.ResourceMemory:           resource.MustParse("100Mi"),
		apiv1.ResourceStorage:          resource.MustParse("10Gi"),
		apiv1.ResourceEphemeralStorage: resource.MustParse("10Gi"),
	}[r]
	if !ok {
		q = resource.MustParse("1")
	}
	return &q
}

type Conditions []Condition

func (cs *Conditions) UpsertCondition(condition Condition) {
	for index, wfCondition := range *cs {
		if wfCondition.Type == condition.Type {
			(*cs)[index] = condition
			return
		}
	}
	*cs = append(*cs, condition)
}

func (cs *Conditions) UpsertConditionMessage(condition Condition) {
	for index, wfCondition := range *cs {
		if wfCondition.Type == condition.Type {
			(*cs)[index].Message += ", " + condition.Message
			return
		}
	}
	*cs = append(*cs, condition)
}

func (cs *Conditions) JoinConditions(conditions *Conditions) {
	for _, condition := range *conditions {
		cs.UpsertCondition(condition)
	}
}

func (cs *Conditions) RemoveCondition(conditionType ConditionType) {
	for index, wfCondition := range *cs {
		if wfCondition.Type == conditionType {
			*cs = append((*cs)[:index], (*cs)[index+1:]...)
			return
		}
	}
}

func (cs *Conditions) DisplayString(fmtStr string, iconMap map[ConditionType]string) string {
	if len(*cs) == 0 {
		return fmt.Sprintf(fmtStr, "Conditions:", "None")
	}
	out := fmt.Sprintf(fmtStr, "Conditions:", "")
	for _, condition := range *cs {
		conditionMessage := condition.Message
		if conditionMessage == "" {
			conditionMessage = string(condition.Status)
		}
		conditionPrefix := fmt.Sprintf("%s %s", iconMap[condition.Type], string(condition.Type))
		out += fmt.Sprintf(fmtStr, conditionPrefix, conditionMessage)
	}
	return out
}

type ConditionType string

const (
	// ConditionTypeCompleted is a signifies the workflow has completed
	ConditionTypeCompleted ConditionType = "Completed"
	// ConditionTypePodRunning any workflow pods are currently running
	ConditionTypePodRunning ConditionType = "PodRunning"
	// ConditionTypeSpecWarning is a warning on the current application spec
	ConditionTypeSpecWarning ConditionType = "SpecWarning"
	// ConditionTypeSpecWarning is an error on the current application spec
	ConditionTypeSpecError ConditionType = "SpecError"
	// ConditionTypeMetricsError is an error during metric emission
	ConditionTypeMetricsError ConditionType = "MetricsError"
	// ConditionTypeArtifactGCError is an error during artifact GC
	ConditionTypeArtifactGCError ConditionType = "ArtifactGCError"
)

type Condition struct {
	// Type is the type of condition
	Type ConditionType `json:"type,omitempty" protobuf:"bytes,1,opt,name=type,casttype=ConditionType"`

	// Status is the status of the condition
	Status metav1.ConditionStatus `json:"status,omitempty" protobuf:"bytes,2,opt,name=status,casttype=k8s.io/apimachinery/pkg/apis/meta/v1.ConditionStatus"`

	// Message is the condition message
	Message string `json:"message,omitempty" protobuf:"bytes,3,opt,name=message"`
}

// NodeStatus contains status information about an individual node in the workflow
type NodeStatus struct {
	// ID is a unique identifier of a node within the worklow
	// It is implemented as a hash of the node name, which makes the ID deterministic
	ID string `json:"id" protobuf:"bytes,1,opt,name=id"`

	// Name is unique name in the node tree used to generate the node ID
	Name string `json:"name" protobuf:"bytes,2,opt,name=name"`

	// DisplayName is a human readable representation of the node. Unique within a template boundary
	DisplayName string `json:"displayName,omitempty" protobuf:"bytes,3,opt,name=displayName"`

	// Type indicates type of node
	Type NodeType `json:"type" protobuf:"bytes,4,opt,name=type,casttype=NodeType"`

	// TemplateName is the template name which this node corresponds to.
	// Not applicable to virtual nodes (e.g. Retry, StepGroup)
	TemplateName string `json:"templateName,omitempty" protobuf:"bytes,5,opt,name=templateName"`

	// TemplateRef is the reference to the template resource which this node corresponds to.
	// Not applicable to virtual nodes (e.g. Retry, StepGroup)
	TemplateRef *TemplateRef `json:"templateRef,omitempty" protobuf:"bytes,6,opt,name=templateRef"`

	// TemplateScope is the template scope in which the template of this node was retrieved.
	TemplateScope string `json:"templateScope,omitempty" protobuf:"bytes,20,opt,name=templateScope"`

	// Phase a simple, high-level summary of where the node is in its lifecycle.
	// Can be used as a state machine.
	Phase NodePhase `json:"phase,omitempty" protobuf:"bytes,7,opt,name=phase,casttype=NodePhase"`

	// BoundaryID indicates the node ID of the associated template root node in which this node belongs to
	BoundaryID string `json:"boundaryID,omitempty" protobuf:"bytes,8,opt,name=boundaryID"`

	// A human readable message indicating details about why the node is in this condition.
	Message string `json:"message,omitempty" protobuf:"bytes,9,opt,name=message"`

	// Time at which this node started
	StartedAt metav1.Time `json:"startedAt,omitempty" protobuf:"bytes,10,opt,name=startedAt"`

	// Time at which this node completed
	FinishedAt metav1.Time `json:"finishedAt,omitempty" protobuf:"bytes,11,opt,name=finishedAt"`

	// EstimatedDuration in seconds.
	EstimatedDuration EstimatedDuration `json:"estimatedDuration,omitempty" protobuf:"varint,24,opt,name=estimatedDuration,casttype=EstimatedDuration"`

	// Progress to completion
	Progress Progress `json:"progress,omitempty" protobuf:"bytes,26,opt,name=progress,casttype=Progress"`

	// ResourcesDuration is indicative, but not accurate, resource duration. This is populated when the nodes completes.
	ResourcesDuration ResourcesDuration `json:"resourcesDuration,omitempty" protobuf:"bytes,21,opt,name=resourcesDuration"`

	// PodIP captures the IP of the pod for daemoned steps
	PodIP string `json:"podIP,omitempty" protobuf:"bytes,12,opt,name=podIP"`

	// Daemoned tracks whether or not this node was daemoned and need to be terminated
	Daemoned *bool `json:"daemoned,omitempty" protobuf:"varint,13,opt,name=daemoned"`

	// Inputs captures input parameter values and artifact locations supplied to this template invocation
	Inputs *Inputs `json:"inputs,omitempty" protobuf:"bytes,14,opt,name=inputs"`

	// Outputs captures output parameter values and artifact locations produced by this template invocation
	Outputs *Outputs `json:"outputs,omitempty" protobuf:"bytes,15,opt,name=outputs"`

	// Children is a list of child node IDs
	Children []string `json:"children,omitempty" protobuf:"bytes,16,rep,name=children"`

	// OutboundNodes tracks the node IDs which are considered "outbound" nodes to a template invocation.
	// For every invocation of a template, there are nodes which we considered as "outbound". Essentially,
	// these are last nodes in the execution sequence to run, before the template is considered completed.
	// These nodes are then connected as parents to a following step.
	//
	// In the case of single pod steps (i.e. container, script, resource templates), this list will be nil
	// since the pod itself is already considered the "outbound" node.
	// In the case of DAGs, outbound nodes are the "target" tasks (tasks with no children).
	// In the case of steps, outbound nodes are all the containers involved in the last step group.
	// NOTE: since templates are composable, the list of outbound nodes are carried upwards when
	// a DAG/steps template invokes another DAG/steps template. In other words, the outbound nodes of
	// a template, will be a superset of the outbound nodes of its last children.
	OutboundNodes []string `json:"outboundNodes,omitempty" protobuf:"bytes,17,rep,name=outboundNodes"`

	// HostNodeName name of the Kubernetes node on which the Pod is running, if applicable
	HostNodeName string `json:"hostNodeName,omitempty" protobuf:"bytes,22,rep,name=hostNodeName"`

	// MemoizationStatus holds information about cached nodes
	MemoizationStatus *MemoizationStatus `json:"memoizationStatus,omitempty" protobuf:"varint,23,opt,name=memoizationStatus"`

	// SynchronizationStatus is the synchronization status of the node
	SynchronizationStatus *NodeSynchronizationStatus `json:"synchronizationStatus,omitempty" protobuf:"bytes,25,opt,name=synchronizationStatus"`
}

// Fulfilled returns whether a phase is fulfilled, i.e. it completed execution or was skipped or omitted
func (phase NodePhase) Fulfilled() bool {
	return phase.Completed() || phase == NodeSkipped || phase == NodeOmitted
}

// Completed returns whether or not a phase completed. Notably, a skipped phase is not considered as having completed
func (phase NodePhase) Completed() bool {
	return phase.FailedOrError() || phase == NodeSucceeded
}

func (phase NodePhase) FailedOrError() bool {
	return phase == NodeFailed || phase == NodeError
}

// Fulfilled returns whether or not the workflow has fulfilled its execution
func (ws WorkflowStatus) Fulfilled() bool {
	return ws.Phase.Completed()
}

// Successful return whether or not the workflow has succeeded
func (ws WorkflowStatus) Successful() bool {
	return ws.Phase == WorkflowSucceeded
}

// Failed return whether or not the workflow has failed
func (ws WorkflowStatus) Failed() bool {
	return ws.Phase == WorkflowFailed
}

func (ws WorkflowStatus) StartTime() *metav1.Time {
	return &ws.StartedAt
}

func (ws WorkflowStatus) FinishTime() *metav1.Time {
	return &ws.FinishedAt
}

// Fulfilled returns whether a node is fulfilled, i.e. it finished execution, was skipped, or was dameoned successfully
func (n NodeStatus) Fulfilled() bool {
	return n.Phase.Fulfilled() || n.IsDaemoned() && n.Phase != NodePending
}

// Completed returns whether a node completed. Notably, a skipped node is not considered as having completed
func (n NodeStatus) Completed() bool {
	return n.Phase.Completed()
}

func (in *WorkflowStatus) AnyActiveSuspendNode() bool {
	return in.Nodes.Any(func(node NodeStatus) bool { return node.IsActiveSuspendNode() })
}

func (ws *WorkflowStatus) GetDuration() time.Duration {
	if ws.FinishedAt.IsZero() {
		return 0
	}
	return ws.FinishedAt.Time.Sub(ws.StartedAt.Time)
}

func (ws *WorkflowStatus) GetStoredWorkflowSpec() *WorkflowSpec {
	if ws != nil && ws.StoredWorkflowSpec != nil {
		return ws.StoredWorkflowSpec
	}
	return &WorkflowSpec{}
}

func (ws *WorkflowStatus) GetStoredTemplates() []Template {
	var out []Template
	for _, t := range ws.StoredTemplates {
		out = append(out, t)
	}
	return out
}

// Pending returns whether or not the node is in pending state
func (n NodeStatus) Pending() bool {
	return n.Phase == NodePending
}

// IsDaemoned returns whether or not the node is deamoned
func (n NodeStatus) IsDaemoned() bool {
	if n.Daemoned == nil || !*n.Daemoned {
		return false
	}
	return true
}

// IsExitNode returns whether or not node run as exit handler.
func (ws NodeStatus) IsExitNode() bool {
	return strings.HasSuffix(ws.DisplayName, ".onExit")
}

func (n NodeStatus) Succeeded() bool {
	return n.Phase == NodeSucceeded
}

func (n NodeStatus) FailedOrError() bool {
	return n.Phase.FailedOrError()
}

func (n NodeStatus) Omitted() bool {
	return n.Type == NodeTypeSkipped && n.Phase == NodeOmitted
}

func (n NodeStatus) StartTime() *metav1.Time {
	return &n.StartedAt
}

func (n NodeStatus) FinishTime() *metav1.Time {
	return &n.FinishedAt
}

// CanRetry returns whether the node should be retried or not.
func (n NodeStatus) CanRetry() bool {
	// TODO(shri): Check if there are some 'unretryable' errors.
	return n.FailedOrError()
}

func (n NodeStatus) GetTemplateScope() (ResourceScope, string) {
	// For compatibility: an empty TemplateScope is a local scope
	if n.TemplateScope == "" {
		return ResourceScopeLocal, ""
	}
	split := strings.Split(n.TemplateScope, "/")
	// For compatibility: an unspecified ResourceScope in a TemplateScope is a namespaced scope
	if len(split) == 1 {
		return ResourceScopeNamespaced, split[0]
	}
	resourceScope, resourceName := split[0], split[1]
	return ResourceScope(resourceScope), resourceName
}

var _ TemplateReferenceHolder = &NodeStatus{}

func (n *NodeStatus) GetTemplate() *Template {
	return nil
}

func (n *NodeStatus) GetTemplateName() string {
	return n.TemplateName
}

func (n *NodeStatus) GetTemplateRef() *TemplateRef {
	return n.TemplateRef
}

func (n *NodeStatus) GetOutputs() *Outputs {
	if n == nil {
		return nil
	}
	return n.Outputs
}

// IsActiveSuspendNode returns whether this node is an active suspend node
func (n *NodeStatus) IsActiveSuspendNode() bool {
	return n.Type == NodeTypeSuspend && n.Phase == NodeRunning
}

func (n NodeStatus) GetDuration() time.Duration {
	if n.FinishedAt.IsZero() {
		return 0
	}
	return n.FinishedAt.Sub(n.StartedAt.Time)
}

func (n NodeStatus) HasChild(childID string) bool {
	for _, nodeID := range n.Children {
		if childID == nodeID {
			return true
		}
	}
	return false
}

// S3Bucket contains the access information required for interfacing with an S3 bucket
type S3Bucket struct {
	// Endpoint is the hostname of the bucket endpoint
	Endpoint string `json:"endpoint,omitempty" protobuf:"bytes,1,opt,name=endpoint"`

	// Bucket is the name of the bucket
	Bucket string `json:"bucket,omitempty" protobuf:"bytes,2,opt,name=bucket"`

	// Region contains the optional bucket region
	Region string `json:"region,omitempty" protobuf:"bytes,3,opt,name=region"`

	// Insecure will connect to the service with TLS
	Insecure *bool `json:"insecure,omitempty" protobuf:"varint,4,opt,name=insecure"`

	// AccessKeySecret is the secret selector to the bucket's access key
	AccessKeySecret *apiv1.SecretKeySelector `json:"accessKeySecret,omitempty" protobuf:"bytes,5,opt,name=accessKeySecret"`

	// SecretKeySecret is the secret selector to the bucket's secret key
	SecretKeySecret *apiv1.SecretKeySelector `json:"secretKeySecret,omitempty" protobuf:"bytes,6,opt,name=secretKeySecret"`

	// RoleARN is the Amazon Resource Name (ARN) of the role to assume.
	RoleARN string `json:"roleARN,omitempty" protobuf:"bytes,7,opt,name=roleARN"`

	// UseSDKCreds tells the driver to figure out credentials based on sdk defaults.
	UseSDKCreds bool `json:"useSDKCreds,omitempty" protobuf:"varint,8,opt,name=useSDKCreds"`

	// CreateBucketIfNotPresent tells the driver to attempt to create the S3 bucket for output artifacts, if it doesn't exist. Setting Enabled Encryption will apply either SSE-S3 to the bucket if KmsKeyId is not set or SSE-KMS if it is.
	CreateBucketIfNotPresent *CreateS3BucketOptions `json:"createBucketIfNotPresent,omitempty" protobuf:"bytes,9,opt,name=createBucketIfNotPresent"`

	EncryptionOptions *S3EncryptionOptions `json:"encryptionOptions,omitempty" protobuf:"bytes,10,opt,name=encryptionOptions"`
}

// S3EncryptionOptions used to determine encryption options during s3 operations
type S3EncryptionOptions struct {
	// KMSKeyId tells the driver to encrypt the object using the specified KMS Key.
	KmsKeyId string `json:"kmsKeyId,omitempty" protobuf:"bytes,1,opt,name=kmsKeyId"`

	// KmsEncryptionContext is a json blob that contains an encryption context. See https://docs.aws.amazon.com/kms/latest/developerguide/concepts.html#encrypt_context for more information
	KmsEncryptionContext string `json:"kmsEncryptionContext,omitempty" protobuf:"bytes,2,opt,name=kmsEncryptionContext"`

	// EnableEncryption tells the driver to encrypt objects if set to true. If kmsKeyId and serverSideCustomerKeySecret are not set, SSE-S3 will be used
	EnableEncryption bool `json:"enableEncryption,omitempty" protobuf:"varint,3,opt,name=enableEncryption"`

	// ServerSideCustomerKeySecret tells the driver to encrypt the output artifacts using SSE-C with the specified secret.
	ServerSideCustomerKeySecret *apiv1.SecretKeySelector `json:"serverSideCustomerKeySecret,omitempty" protobuf:"bytes,4,opt,name=serverSideCustomerKeySecret"`
}

// CreateS3BucketOptions options used to determine automatic automatic bucket-creation process
type CreateS3BucketOptions struct {
	// ObjectLocking Enable object locking
	ObjectLocking bool `json:"objectLocking,omitempty" protobuf:"varint,3,opt,name=objectLocking"`
}

// S3Artifact is the location of an S3 artifact
type S3Artifact struct {
	S3Bucket `json:",inline" protobuf:"bytes,1,opt,name=s3Bucket"`

	// Key is the key in the bucket where the artifact resides
	Key string `json:"key,omitempty" protobuf:"bytes,2,opt,name=key"`
}

func (s *S3Artifact) GetKey() (string, error) {
	return s.Key, nil
}

func (s *S3Artifact) SetKey(key string) error {
	s.Key = key
	return nil
}

func (s *S3Artifact) HasLocation() bool {
	return s != nil && s.Endpoint != "" && s.Bucket != "" && s.Key != ""
}

// GitArtifact is the location of an git artifact
type GitArtifact struct {
	// Repo is the git repository
	Repo string `json:"repo" protobuf:"bytes,1,opt,name=repo"`

	// Revision is the git commit, tag, branch to checkout
	Revision string `json:"revision,omitempty" protobuf:"bytes,2,opt,name=revision"`

	// Depth specifies clones/fetches should be shallow and include the given
	// number of commits from the branch tip
	Depth *uint64 `json:"depth,omitempty" protobuf:"bytes,3,opt,name=depth"`

	// Fetch specifies a number of refs that should be fetched before checkout
	Fetch []string `json:"fetch,omitempty" protobuf:"bytes,4,rep,name=fetch"`

	// UsernameSecret is the secret selector to the repository username
	UsernameSecret *apiv1.SecretKeySelector `json:"usernameSecret,omitempty" protobuf:"bytes,5,opt,name=usernameSecret"`

	// PasswordSecret is the secret selector to the repository password
	PasswordSecret *apiv1.SecretKeySelector `json:"passwordSecret,omitempty" protobuf:"bytes,6,opt,name=passwordSecret"`

	// SSHPrivateKeySecret is the secret selector to the repository ssh private key
	SSHPrivateKeySecret *apiv1.SecretKeySelector `json:"sshPrivateKeySecret,omitempty" protobuf:"bytes,7,opt,name=sshPrivateKeySecret"`

	// InsecureIgnoreHostKey disables SSH strict host key checking during git clone
	InsecureIgnoreHostKey bool `json:"insecureIgnoreHostKey,omitempty" protobuf:"varint,8,opt,name=insecureIgnoreHostKey"`

	// DisableSubmodules disables submodules during git clone
	DisableSubmodules bool `json:"disableSubmodules,omitempty" protobuf:"varint,9,opt,name=disableSubmodules"`

	// SingleBranch enables single branch clone, using the `branch` parameter
	SingleBranch bool `json:"singleBranch,omitempty" protobuf:"varint,10,opt,name=singleBranch"`

	// Branch is the branch to fetch when `SingleBranch` is enabled
	Branch string `json:"branch,omitempty" protobuf:"bytes,11,opt,name=branch"`
}

func (g *GitArtifact) HasLocation() bool {
	return g != nil && g.Repo != ""
}

func (g *GitArtifact) GetKey() (string, error) {
	return "", fmt.Errorf("key unsupported: git artifact does not have a key")
}

func (g *GitArtifact) SetKey(string) error {
	return fmt.Errorf("key unsupported: cannot set key on git artifact")
}

func (g *GitArtifact) GetDepth() int {
	if g == nil || g.Depth == nil {
		return 0
	}
	return int(*g.Depth)
}

// ArtifactoryAuth describes the secret selectors required for authenticating to artifactory
type ArtifactoryAuth struct {
	// UsernameSecret is the secret selector to the repository username
	UsernameSecret *apiv1.SecretKeySelector `json:"usernameSecret,omitempty" protobuf:"bytes,1,opt,name=usernameSecret"`

	// PasswordSecret is the secret selector to the repository password
	PasswordSecret *apiv1.SecretKeySelector `json:"passwordSecret,omitempty" protobuf:"bytes,2,opt,name=passwordSecret"`
}

// ArtifactoryArtifact is the location of an artifactory artifact
type ArtifactoryArtifact struct {
	// URL of the artifact
	URL             string `json:"url" protobuf:"bytes,1,opt,name=url"`
	ArtifactoryAuth `json:",inline" protobuf:"bytes,2,opt,name=artifactoryAuth"`
}

//func (a *ArtifactoryArtifact) String() string {
//	return a.URL
//}
func (a *ArtifactoryArtifact) GetKey() (string, error) {
	u, err := url.Parse(a.URL)
	if err != nil {
		return "", err
	}
	return u.Path, nil
}

func (a *ArtifactoryArtifact) SetKey(key string) error {
	u, err := url.Parse(a.URL)
	if err != nil {
		return err
	}
	u.Path = key
	a.URL = u.String()
	return nil
}

func (a *ArtifactoryArtifact) HasLocation() bool {
	return a != nil && a.URL != "" && a.UsernameSecret != nil
}

// HDFSArtifact is the location of an HDFS artifact
type HDFSArtifact struct {
	HDFSConfig `json:",inline" protobuf:"bytes,1,opt,name=hDFSConfig"`

	// Path is a file path in HDFS
	Path string `json:"path" protobuf:"bytes,2,opt,name=path"`

	// Force copies a file forcibly even if it exists
	Force bool `json:"force,omitempty" protobuf:"varint,3,opt,name=force"`
}

func (h *HDFSArtifact) GetKey() (string, error) {
	return h.Path, nil
}

func (g *HDFSArtifact) SetKey(key string) error {
	g.Path = key
	return nil
}

func (h *HDFSArtifact) HasLocation() bool {
	return h != nil && len(h.Addresses) > 0
}

// HDFSConfig is configurations for HDFS
type HDFSConfig struct {
	HDFSKrbConfig `json:",inline" protobuf:"bytes,1,opt,name=hDFSKrbConfig"`

	// Addresses is accessible addresses of HDFS name nodes
	Addresses []string `json:"addresses,omitempty" protobuf:"bytes,2,rep,name=addresses"`

	// HDFSUser is the user to access HDFS file system.
	// It is ignored if either ccache or keytab is used.
	HDFSUser string `json:"hdfsUser,omitempty" protobuf:"bytes,3,opt,name=hdfsUser"`
}

// HDFSKrbConfig is auth configurations for Kerberos
type HDFSKrbConfig struct {
	// KrbCCacheSecret is the secret selector for Kerberos ccache
	// Either ccache or keytab can be set to use Kerberos.
	KrbCCacheSecret *apiv1.SecretKeySelector `json:"krbCCacheSecret,omitempty" protobuf:"bytes,1,opt,name=krbCCacheSecret"`

	// KrbKeytabSecret is the secret selector for Kerberos keytab
	// Either ccache or keytab can be set to use Kerberos.
	KrbKeytabSecret *apiv1.SecretKeySelector `json:"krbKeytabSecret,omitempty" protobuf:"bytes,2,opt,name=krbKeytabSecret"`

	// KrbUsername is the Kerberos username used with Kerberos keytab
	// It must be set if keytab is used.
	KrbUsername string `json:"krbUsername,omitempty" protobuf:"bytes,3,opt,name=krbUsername"`

	// KrbRealm is the Kerberos realm used with Kerberos keytab
	// It must be set if keytab is used.
	KrbRealm string `json:"krbRealm,omitempty" protobuf:"bytes,4,opt,name=krbRealm"`

	// KrbConfig is the configmap selector for Kerberos config as string
	// It must be set if either ccache or keytab is used.
	KrbConfigConfigMap *apiv1.ConfigMapKeySelector `json:"krbConfigConfigMap,omitempty" protobuf:"bytes,5,opt,name=krbConfigConfigMap"`

	// KrbServicePrincipalName is the principal name of Kerberos service
	// It must be set if either ccache or keytab is used.
	KrbServicePrincipalName string `json:"krbServicePrincipalName,omitempty" protobuf:"bytes,6,opt,name=krbServicePrincipalName"`
}

// RawArtifact allows raw string content to be placed as an artifact in a container
type RawArtifact struct {
	// Data is the string contents of the artifact
	Data string `json:"data" protobuf:"bytes,1,opt,name=data"`
}

func (r *RawArtifact) GetKey() (string, error) {
	return "", fmt.Errorf("key unsupported: raw artifat does not have key")
}

func (r *RawArtifact) SetKey(string) error {
	return fmt.Errorf("key unsupported: cannot set key for raw artifact")
}

func (r *RawArtifact) HasLocation() bool {
	return r != nil
}

// Header indicate a key-value request header to be used when fetching artifacts over HTTP
type Header struct {
	// Name is the header name
	Name string `json:"name" protobuf:"bytes,1,opt,name=name"`

	// Value is the literal value to use for the header
	Value string `json:"value" protobuf:"bytes,2,opt,name=value"`
}

// BasicAuth describes the secret selectors required for basic authentication
type BasicAuth struct {
	// UsernameSecret is the secret selector to the repository username
	UsernameSecret *apiv1.SecretKeySelector `json:"usernameSecret,omitempty" protobuf:"bytes,1,opt,name=usernameSecret"`

	// PasswordSecret is the secret selector to the repository password
	PasswordSecret *apiv1.SecretKeySelector `json:"passwordSecret,omitempty" protobuf:"bytes,2,opt,name=passwordSecret"`
}

// HTTPArtifact allows a file served on HTTP to be placed as an input artifact in a container
type HTTPArtifact struct {
	// URL of the artifact
	URL string `json:"url" protobuf:"bytes,1,opt,name=url"`

	// Headers are an optional list of headers to send with HTTP requests for artifacts
	Headers []Header `json:"headers,omitempty" protobuf:"bytes,2,opt,name=headers"`

	// BasicAuth is the secret selector for basic authentication
	BasicAuth `json:",inline" protobuf:"bytes,3,opt,name=basicAuth"`
}

func (h *HTTPArtifact) GetKey() (string, error) {
	u, err := url.Parse(h.URL)
	if err != nil {
		return "", err
	}
	return u.Path, nil
}

func (g *HTTPArtifact) SetKey(key string) error {
	u, err := url.Parse(g.URL)
	if err != nil {
		return err
	}
	u.Path = key
	g.URL = u.String()
	return nil
}

func (h *HTTPArtifact) HasLocation() bool {
	return h != nil && h.URL != ""
}

// GCSBucket contains the access information for interfacring with a GCS bucket
type GCSBucket struct {
	// Bucket is the name of the bucket
	Bucket string `json:"bucket,omitempty" protobuf:"bytes,1,opt,name=bucket"`

	// ServiceAccountKeySecret is the secret selector to the bucket's service account key
	ServiceAccountKeySecret *apiv1.SecretKeySelector `json:"serviceAccountKeySecret,omitempty" protobuf:"bytes,2,opt,name=serviceAccountKeySecret"`
}

// GCSArtifact is the location of a GCS artifact
type GCSArtifact struct {
	GCSBucket `json:",inline" protobuf:"bytes,1,opt,name=gCSBucket"`

	// Key is the path in the bucket where the artifact resides
	Key string `json:"key" protobuf:"bytes,2,opt,name=key"`
}

func (g *GCSArtifact) GetKey() (string, error) {
	return g.Key, nil
}

func (g *GCSArtifact) SetKey(key string) error {
	g.Key = key
	return nil
}

func (g *GCSArtifact) HasLocation() bool {
	return g != nil && g.Bucket != "" && g.Key != ""
}

// OSSBucket contains the access information required for interfacing with an Alibaba Cloud OSS bucket
type OSSBucket struct {
	// Endpoint is the hostname of the bucket endpoint
	Endpoint string `json:"endpoint,omitempty" protobuf:"bytes,1,opt,name=endpoint"`

	// Bucket is the name of the bucket
	Bucket string `json:"bucket,omitempty" protobuf:"bytes,2,opt,name=bucket"`

	// AccessKeySecret is the secret selector to the bucket's access key
	AccessKeySecret *apiv1.SecretKeySelector `json:"accessKeySecret,omitempty" protobuf:"bytes,3,opt,name=accessKeySecret"`

	// SecretKeySecret is the secret selector to the bucket's secret key
	SecretKeySecret *apiv1.SecretKeySelector `json:"secretKeySecret,omitempty" protobuf:"bytes,4,opt,name=secretKeySecret"`

	// CreateBucketIfNotPresent tells the driver to attempt to create the OSS bucket for output artifacts, if it doesn't exist
	CreateBucketIfNotPresent bool `json:"createBucketIfNotPresent,omitempty" protobuf:"varint,5,opt,name=createBucketIfNotPresent"`

	// SecurityToken is the user's temporary security token. For more details, check out: https://www.alibabacloud.com/help/doc-detail/100624.htm
	SecurityToken string `json:"securityToken,omitempty" protobuf:"bytes,6,opt,name=securityToken"`

	// LifecycleRule specifies how to manage bucket's lifecycle
	LifecycleRule *OSSLifecycleRule `json:"lifecycleRule,omitempty" protobuf:"bytes,7,opt,name=lifecycleRule"`
}

// OSSArtifact is the location of an Alibaba Cloud OSS artifact
type OSSArtifact struct {
	OSSBucket `json:",inline" protobuf:"bytes,1,opt,name=oSSBucket"`

	// Key is the path in the bucket where the artifact resides
	Key string `json:"key" protobuf:"bytes,2,opt,name=key"`
}

// OSSLifecycleRule specifies how to manage bucket's lifecycle
type OSSLifecycleRule struct {
	// MarkInfrequentAccessAfterDays is the number of days before we convert the objects in the bucket to Infrequent Access (IA) storage type
	MarkInfrequentAccessAfterDays int32 `json:"markInfrequentAccessAfterDays,omitempty" protobuf:"varint,1,opt,name=markInfrequentAccessAfterDays"`

	// MarkDeletionAfterDays is the number of days before we delete objects in the bucket
	MarkDeletionAfterDays int32 `json:"markDeletionAfterDays,omitempty" protobuf:"varint,2,opt,name=markDeletionAfterDays"`
}

func (o *OSSArtifact) GetKey() (string, error) {
	return o.Key, nil
}

func (o *OSSArtifact) SetKey(key string) error {
	o.Key = key
	return nil
}

func (o *OSSArtifact) HasLocation() bool {
	return o != nil && o.Bucket != "" && o.Endpoint != "" && o.Key != ""
}

// ExecutorConfig holds configurations of an executor container.
type ExecutorConfig struct {
	// ServiceAccountName specifies the service account name of the executor container.
	ServiceAccountName string `json:"serviceAccountName,omitempty" protobuf:"bytes,1,opt,name=serviceAccountName"`
}

// ScriptTemplate is a template subtype to enable scripting through code steps
type ScriptTemplate struct {
	apiv1.Container `json:",inline" protobuf:"bytes,1,opt,name=container"`

	// Source contains the source code of the script to execute
	Source string `json:"source" protobuf:"bytes,2,opt,name=source"`
}

// ResourceTemplate is a template subtype to manipulate kubernetes resources
type ResourceTemplate struct {
	// Action is the action to perform to the resource.
	// Must be one of: get, create, apply, delete, replace, patch
	Action string `json:"action" protobuf:"bytes,1,opt,name=action"`

	// MergeStrategy is the strategy used to merge a patch. It defaults to "strategic"
	// Must be one of: strategic, merge, json
	MergeStrategy string `json:"mergeStrategy,omitempty" protobuf:"bytes,2,opt,name=mergeStrategy"`

	// Manifest contains the kubernetes manifest
	Manifest string `json:"manifest,omitempty" protobuf:"bytes,3,opt,name=manifest"`

	// SetOwnerReference sets the reference to the workflow on the OwnerReference of generated resource.
	SetOwnerReference bool `json:"setOwnerReference,omitempty" protobuf:"varint,4,opt,name=setOwnerReference"`

	// SuccessCondition is a label selector expression which describes the conditions
	// of the k8s resource in which it is acceptable to proceed to the following step
	SuccessCondition string `json:"successCondition,omitempty" protobuf:"bytes,5,opt,name=successCondition"`

	// FailureCondition is a label selector expression which describes the conditions
	// of the k8s resource in which the step was considered failed
	FailureCondition string `json:"failureCondition,omitempty" protobuf:"bytes,6,opt,name=failureCondition"`

	// Flags is a set of additional options passed to kubectl before submitting a resource
	// I.e. to disable resource validation:
	// flags: [
	// 	"--validate=false"  # disable resource validation
	// ]
	Flags []string `json:"flags,omitempty" protobuf:"varint,7,opt,name=flags"`
}

// GetType returns the type of this template
func (tmpl *Template) GetType() TemplateType {
	if tmpl.Container != nil {
		return TemplateTypeContainer
	}
	if tmpl.ContainerSet != nil {
		return TemplateTypeContainerSet
	}
	if tmpl.Steps != nil {
		return TemplateTypeSteps
	}
	if tmpl.DAG != nil {
		return TemplateTypeDAG
	}
	if tmpl.Script != nil {
		return TemplateTypeScript
	}
	if tmpl.Resource != nil {
		return TemplateTypeResource
	}
	if tmpl.Data != nil {
		return TemplateTypeData
	}
	if tmpl.Suspend != nil {
		return TemplateTypeSuspend
	}
	if tmpl.HTTP != nil {
		return TemplateTypeHTTP
	}
	if tmpl.Plugin != nil {
		return TemplateTypePlugin
	}
	return TemplateTypeUnknown
}

func (tmpl *Template) GetNodeType() NodeType {
	if tmpl.RetryStrategy != nil {
		return NodeTypeRetry
	}
	switch tmpl.GetType() {
	case TemplateTypeContainer, TemplateTypeContainerSet, TemplateTypeScript, TemplateTypeResource, TemplateTypeData:
		return NodeTypePod
	case TemplateTypeDAG:
		return NodeTypeDAG
	case TemplateTypeSteps:
		return NodeTypeSteps
	case TemplateTypeSuspend:
		return NodeTypeSuspend
	case TemplateTypePlugin:
		return NodeTypePlugin
	}
	return ""
}

// IsPodType returns whether or not the template is a pod type
func (tmpl *Template) IsPodType() bool {
	switch tmpl.GetType() {
	case TemplateTypeContainer, TemplateTypeContainerSet, TemplateTypeScript, TemplateTypeResource, TemplateTypeData:
		return true
	}
	return false
}

// IsLeaf returns whether or not the template is a leaf
func (tmpl *Template) IsLeaf() bool {
	switch tmpl.GetType() {
	case TemplateTypeContainer, TemplateTypeContainerSet, TemplateTypeScript, TemplateTypeResource, TemplateTypeData, TemplateTypeHTTP, TemplateTypePlugin:
		return true
	}
	return false
}

func (tmpl *Template) IsMainContainerName(containerName string) bool {
	for _, c := range tmpl.GetMainContainerNames() {
		if c == containerName {
			return true
		}
	}
	return false
}

func (tmpl *Template) GetMainContainerNames() []string {
	if tmpl != nil && tmpl.ContainerSet != nil {
		out := make([]string, 0)
		for _, c := range tmpl.ContainerSet.GetContainers() {
			out = append(out, c.Name)
		}
		return out
	} else {
		return []string{"main"}
	}
}

func (tmpl *Template) HasSequencedContainers() bool {
	return tmpl != nil && tmpl.ContainerSet.HasSequencedContainers()
}

func (tmpl *Template) GetVolumeMounts() []apiv1.VolumeMount {
	if tmpl.Container != nil {
		return tmpl.Container.VolumeMounts
	} else if tmpl.Script != nil {
		return tmpl.Script.VolumeMounts
	} else if tmpl.ContainerSet != nil {
		return tmpl.ContainerSet.VolumeMounts
	}
	return nil
}

// whether or not the template can and will have outputs (i.e. exit code and result)
func (tmpl *Template) HasOutput() bool {
	return tmpl.Container != nil || tmpl.ContainerSet.HasContainerNamed("main") || tmpl.Script != nil || tmpl.Data != nil || tmpl.HTTP != nil
}

func (t *Template) IsDaemon() bool {
	return t != nil && t.Daemon != nil && *t.Daemon
}

// if logs should be saved as an artifact
func (tmpl *Template) SaveLogsAsArtifact() bool {
	return tmpl != nil && tmpl.ArchiveLocation.IsArchiveLogs()
}

func (t *Template) GetRetryStrategy() (wait.Backoff, error) {
	return t.ContainerSet.GetRetryStrategy()
}

func (t *Template) HasOutputs() bool {
	return t != nil && t.Outputs.HasOutputs()
}

// DAGTemplate is a template subtype for directed acyclic graph templates
type DAGTemplate struct {
	// Target are one or more names of targets to execute in a DAG
	Target string `json:"target,omitempty" protobuf:"bytes,1,opt,name=target"`

	// Tasks are a list of DAG tasks
	// +patchStrategy=merge
	// +patchMergeKey=name
	Tasks []DAGTask `json:"tasks" patchStrategy:"merge" patchMergeKey:"name" protobuf:"bytes,2,rep,name=tasks"`

	// This flag is for DAG logic. The DAG logic has a built-in "fail fast" feature to stop scheduling new steps,
	// as soon as it detects that one of the DAG nodes is failed. Then it waits until all DAG nodes are completed
	// before failing the DAG itself.
	// The FailFast flag default is true,  if set to false, it will allow a DAG to run all branches of the DAG to
	// completion (either success or failure), regardless of the failed outcomes of branches in the DAG.
	// More info and example about this feature at https://github.com/argoproj/argo-workflows/issues/1442
	FailFast *bool `json:"failFast,omitempty" protobuf:"varint,3,opt,name=failFast"`
}

// DAGTask represents a node in the graph during DAG execution
type DAGTask struct {
	// Name is the name of the target
	Name string `json:"name" protobuf:"bytes,1,opt,name=name"`

	// Name of template to execute
	Template string `json:"template,omitempty" protobuf:"bytes,2,opt,name=template"`

	// Inline is the template. Template must be empty if this is declared (and vice-versa).
	Inline *Template `json:"inline,omitempty" protobuf:"bytes,14,opt,name=inline"`

	// Arguments are the parameter and artifact arguments to the template
	Arguments Arguments `json:"arguments,omitempty" protobuf:"bytes,3,opt,name=arguments"`

	// TemplateRef is the reference to the template resource to execute.
	TemplateRef *TemplateRef `json:"templateRef,omitempty" protobuf:"bytes,4,opt,name=templateRef"`

	// Dependencies are name of other targets which this depends on
	Dependencies []string `json:"dependencies,omitempty" protobuf:"bytes,5,rep,name=dependencies"`

	// WithItems expands a task into multiple parallel tasks from the items in the list
	WithItems []Item `json:"withItems,omitempty" protobuf:"bytes,6,rep,name=withItems"`

	// WithParam expands a task into multiple parallel tasks from the value in the parameter,
	// which is expected to be a JSON list.
	WithParam string `json:"withParam,omitempty" protobuf:"bytes,7,opt,name=withParam"`

	// WithSequence expands a task into a numeric sequence
	WithSequence *Sequence `json:"withSequence,omitempty" protobuf:"bytes,8,opt,name=withSequence"`

	// When is an expression in which the task should conditionally execute
	When string `json:"when,omitempty" protobuf:"bytes,9,opt,name=when"`

	// ContinueOn makes argo to proceed with the following step even if this step fails.
	// Errors and Failed states can be specified
	ContinueOn *ContinueOn `json:"continueOn,omitempty" protobuf:"bytes,10,opt,name=continueOn"`

	// OnExit is a template reference which is invoked at the end of the
	// template, irrespective of the success, failure, or error of the
	// primary template.
	// DEPRECATED: Use Hooks[exit].Template instead.
	OnExit string `json:"onExit,omitempty" protobuf:"bytes,11,opt,name=onExit"`

	// Depends are name of other targets which this depends on
	Depends string `json:"depends,omitempty" protobuf:"bytes,12,opt,name=depends"`

	// Hooks hold the lifecycle hook which is invoked at lifecycle of
	// task, irrespective of the success, failure, or error status of the primary task
	Hooks LifecycleHooks `json:"hooks,omitempty" protobuf:"bytes,13,opt,name=hooks"`
}

var _ TemplateReferenceHolder = &DAGTask{}

func (t *DAGTask) GetExitHook(args Arguments) *LifecycleHook {
	if !t.HasExitHook() {
		return nil
	}
	if t.OnExit != "" {
		return &LifecycleHook{Template: t.OnExit, Arguments: args}
	}
	return t.Hooks.GetExitHook().WithArgs(args)
}

func (t *DAGTask) HasExitHook() bool {
	return (t.Hooks != nil && t.Hooks.HasExitHook()) || t.OnExit != ""
}

func (t *DAGTask) GetTemplate() *Template {
	return t.Inline
}

func (t *DAGTask) GetTemplateName() string {
	return t.Template
}

func (t *DAGTask) GetTemplateRef() *TemplateRef {
	return t.TemplateRef
}

func (t *DAGTask) ShouldExpand() bool {
	return len(t.WithItems) != 0 || t.WithParam != "" || t.WithSequence != nil
}

// SuspendTemplate is a template subtype to suspend a workflow at a predetermined point in time
type SuspendTemplate struct {
	// Duration is the seconds to wait before automatically resuming a template
	Duration string `json:"duration,omitempty" protobuf:"bytes,1,opt,name=duration"`
}

// GetArtifactByName returns an input artifact by its name
func (in *Inputs) GetArtifactByName(name string) *Artifact {
	if in == nil {
		return nil
	}
	return in.Artifacts.GetArtifactByName(name)
}

// GetParameterByName returns an input parameter by its name
func (in *Inputs) GetParameterByName(name string) *Parameter {
	for _, param := range in.Parameters {
		if param.Name == name {
			return &param
		}
	}
	return nil
}

// HasInputs returns whether or not there are any inputs
func (in *Inputs) HasInputs() bool {
	if len(in.Artifacts) > 0 {
		return true
	}
	if len(in.Parameters) > 0 {
		return true
	}
	return false
}

// HasOutputs returns whether or not there are any outputs
func (out *Outputs) HasOutputs() bool {
	if out == nil {
		return false
	}
	if out.Result != nil {
		return true
	}
	if out.ExitCode != nil {
		return true
	}
	if len(out.Artifacts) > 0 {
		return true
	}
	if len(out.Parameters) > 0 {
		return true
	}
	return false
}

func (out *Outputs) GetArtifactByName(name string) *Artifact {
	if out == nil {
		return nil
	}
	return out.Artifacts.GetArtifactByName(name)
}

func (out *Outputs) HasResult() bool {
	return out != nil && out.Result != nil
}

func (out *Outputs) HasArtifacts() bool {
	return out != nil && len(out.Artifacts) > 0
}

func (out *Outputs) HasParameters() bool {
	return out != nil && len(out.Parameters) > 0
}

const LogsSuffix = "-logs"

func (out *Outputs) HasLogs() bool {
	if out == nil {
		return false
	}
	for _, a := range out.Artifacts {
		if strings.HasSuffix(a.Name, LogsSuffix) {
			return true
		}
	}
	return false
}

// GetArtifactByName retrieves an artifact by its name
func (args *Arguments) GetArtifactByName(name string) *Artifact {
	return args.Artifacts.GetArtifactByName(name)
}

// GetParameterByName retrieves a parameter by its name
func (args *Arguments) GetParameterByName(name string) *Parameter {
	for _, param := range args.Parameters {
		if param.Name == name {
			return &param
		}
	}
	return nil
}

func (a *Artifact) GetArchive() *ArchiveStrategy {
	if a == nil || a.Archive == nil {
		return &ArchiveStrategy{}
	}
	return a.Archive
}

func (a *Artifact) GetArtifactGC() *ArtifactGC {
	if a == nil || a.ArtifactGC == nil {
		return &ArtifactGC{Strategy: ArtifactGCNever}
	}
	return a.ArtifactGC
}

func (w *Workflow) GetTemplates() []Template {
	return append(
		w.GetExecSpec().Templates,
		w.Status.GetStoredTemplates()...,
	)
}

// GetTemplateByName retrieves a defined template by its name
func (wf *Workflow) GetTemplateByName(name string) *Template {
	for _, t := range wf.Spec.Templates {
		if t.Name == name {
			return &t
		}
	}
	if wf.Status.StoredWorkflowSpec != nil {
		for _, t := range wf.Status.StoredWorkflowSpec.Templates {
			if t.Name == name {
				return &t
			}
		}
	}
	for _, t := range wf.Status.StoredTemplates {
		if t.Name == name {
			return &t
		}
	}
	return nil
}

func (wf *Workflow) GetNodeByName(nodeName string) *NodeStatus {
	nodeID := wf.NodeID(nodeName)
	node, ok := wf.Status.Nodes[nodeID]
	if !ok {
		return nil
	}
	return &node
}

// GetResourceScope returns the template scope of workflow.
func (wf *Workflow) GetResourceScope() ResourceScope {
	return ResourceScopeLocal
}

// GetWorkflowSpec returns the Spec of a workflow.
func (wf *Workflow) GetWorkflowSpec() WorkflowSpec {
	return wf.Spec
}

// NodeID creates a deterministic node ID based on a node name
func (wf *Workflow) NodeID(name string) string {
	if name == wf.ObjectMeta.Name {
		return wf.ObjectMeta.Name
	}
	h := fnv.New32a()
	_, _ = h.Write([]byte(name))
	return fmt.Sprintf("%s-%v", wf.ObjectMeta.Name, h.Sum32())
}

// GetStoredTemplate retrieves a template from stored templates of the workflow.
func (wf *Workflow) GetStoredTemplate(scope ResourceScope, resourceName string, caller TemplateReferenceHolder) *Template {
	tmplID, storageNeeded := resolveTemplateReference(scope, resourceName, caller)
	if !storageNeeded {
		// Local templates aren't stored
		return nil
	}
	if tmpl, ok := wf.Status.StoredTemplates[tmplID]; ok {
		return tmpl.DeepCopy()
	}
	return nil
}

// SetStoredTemplate stores a new template in stored templates of the workflow.
func (wf *Workflow) SetStoredTemplate(scope ResourceScope, resourceName string, caller TemplateReferenceHolder, tmpl *Template) (bool, error) {
	tmplID, storageNeeded := resolveTemplateReference(scope, resourceName, caller)
	if !storageNeeded {
		// Don't need to store local templates
		return false, nil
	}
	if _, ok := wf.Status.StoredTemplates[tmplID]; !ok {
		if wf.Status.StoredTemplates == nil {
			wf.Status.StoredTemplates = map[string]Template{}
		}
		wf.Status.StoredTemplates[tmplID] = *tmpl
		return true, nil
	}
	return false, nil
}

func (w *Workflow) AnyArtifactGC() bool {
	for _, t := range w.GetTemplates() {
		for _, a := range t.GetOutputs().GetArtifacts() {
			if a.GetArtifactGC().Strategy != ArtifactGCNever {
				return true
			}
		}
	}
	return w.Spec.GetArtifactGC().GetStrategy() != ArtifactGCNever
}

// resolveTemplateReference resolves the stored template name of a given template holder on the template scope and determines
// if it should be stored
func resolveTemplateReference(callerScope ResourceScope, resourceName string, caller TemplateReferenceHolder) (string, bool) {
	tmplRef := caller.GetTemplateRef()
	if tmplRef != nil {
		// We are calling an external WorkflowTemplate or ClusterWorkflowTemplate. Template storage is needed
		// We need to determine if we're calling a WorkflowTemplate or a ClusterWorkflowTemplate
		referenceScope := ResourceScopeNamespaced
		if tmplRef.ClusterScope {
			referenceScope = ResourceScopeCluster
		}
		return fmt.Sprintf("%s/%s/%s", referenceScope, tmplRef.Name, tmplRef.Template), true
	} else if callerScope != ResourceScopeLocal {
		// Either a WorkflowTemplate or a ClusterWorkflowTemplate is calling a template inside itself. Template storage is needed
		return fmt.Sprintf("%s/%s/%s", callerScope, resourceName, caller.GetTemplateName()), true
	} else {
		// A Workflow is calling a template inside itself. Template storage is not needed
		return "", false
	}
}

// ContinueOn defines if a workflow should continue even if a task or step fails/errors.
// It can be specified if the workflow should continue when the pod errors, fails or both.
type ContinueOn struct {
	// +optional
	Error bool `json:"error,omitempty" protobuf:"varint,1,opt,name=error"`
	// +optional
	Failed bool `json:"failed,omitempty" protobuf:"varint,2,opt,name=failed"`
}

func continues(c *ContinueOn, phase NodePhase) bool {
	if c == nil {
		return false
	}
	if c.Error && phase == NodeError {
		return true
	}
	if c.Failed && phase == NodeFailed {
		return true
	}
	return false
}

// ContinuesOn returns whether the DAG should be proceeded if the task fails or errors.
func (t *DAGTask) ContinuesOn(phase NodePhase) bool {
	return continues(t.ContinueOn, phase)
}

// ContinuesOn returns whether the StepGroup should be proceeded if the task fails or errors.
func (s *WorkflowStep) ContinuesOn(phase NodePhase) bool {
	return continues(s.ContinueOn, phase)
}

type MetricType string

const (
	MetricTypeGauge     MetricType = "Gauge"
	MetricTypeHistogram MetricType = "Histogram"
	MetricTypeCounter   MetricType = "Counter"
	MetricTypeUnknown   MetricType = "Unknown"
)

// Metrics are a list of metrics emitted from a Workflow/Template
type Metrics struct {
	// Prometheus is a list of prometheus metrics to be emitted
	Prometheus []*Prometheus `json:"prometheus" protobuf:"bytes,1,rep,name=prometheus"`
}

// Prometheus is a prometheus metric to be emitted
type Prometheus struct {
	// Name is the name of the metric
	Name string `json:"name" protobuf:"bytes,1,opt,name=name"`
	// Labels is a list of metric labels
	Labels []*MetricLabel `json:"labels,omitempty" protobuf:"bytes,2,rep,name=labels"`
	// Help is a string that describes the metric
	Help string `json:"help" protobuf:"bytes,3,opt,name=help"`
	// When is a conditional statement that decides when to emit the metric
	When string `json:"when,omitempty" protobuf:"bytes,4,opt,name=when"`
	// Gauge is a gauge metric
	Gauge *Gauge `json:"gauge,omitempty" protobuf:"bytes,5,opt,name=gauge"`
	// Histogram is a histogram metric
	Histogram *Histogram `json:"histogram,omitempty" protobuf:"bytes,6,opt,name=histogram"`
	// Counter is a counter metric
	Counter *Counter `json:"counter,omitempty" protobuf:"bytes,7,opt,name=counter"`
}

func (p *Prometheus) GetMetricLabels() map[string]string {
	labels := make(map[string]string)
	for _, label := range p.Labels {
		labels[label.Key] = label.Value
	}
	return labels
}

func (p *Prometheus) GetMetricType() MetricType {
	if p.Gauge != nil {
		return MetricTypeGauge
	}
	if p.Histogram != nil {
		return MetricTypeHistogram
	}
	if p.Counter != nil {
		return MetricTypeCounter
	}
	return MetricTypeUnknown
}

func (p *Prometheus) GetValueString() string {
	switch p.GetMetricType() {
	case MetricTypeGauge:
		return p.Gauge.Value
	case MetricTypeCounter:
		return p.Counter.Value
	case MetricTypeHistogram:
		return p.Histogram.Value
	default:
		return ""
	}
}

func (p *Prometheus) SetValueString(val string) {
	switch p.GetMetricType() {
	case MetricTypeGauge:
		p.Gauge.Value = val
	case MetricTypeCounter:
		p.Counter.Value = val
	case MetricTypeHistogram:
		p.Histogram.Value = val
	}
}

func (p *Prometheus) GetDesc() string {
	// This serves as a hash for the metric
	// TODO: Make sure this is what we want to use as the hash
	labels := p.GetMetricLabels()
	desc := p.Name + "{"
	for _, key := range sortedMapStringStringKeys(labels) {
		desc += key + "=" + labels[key] + ","
	}
	if p.Histogram != nil {
		sortedBuckets := p.Histogram.GetBuckets()
		sort.Float64s(sortedBuckets)
		for _, bucket := range sortedBuckets {
			desc += "bucket=" + fmt.Sprint(bucket) + ","
		}
	}
	desc += "}"
	return desc
}

func sortedMapStringStringKeys(in map[string]string) []string {
	var stringList []string
	for key := range in {
		stringList = append(stringList, key)
	}
	sort.Strings(stringList)
	return stringList
}

func (p *Prometheus) IsRealtime() bool {
	return p.GetMetricType() == MetricTypeGauge && p.Gauge.Realtime != nil && *p.Gauge.Realtime
}

// MetricLabel is a single label for a prometheus metric
type MetricLabel struct {
	Key   string `json:"key" protobuf:"bytes,1,opt,name=key"`
	Value string `json:"value" protobuf:"bytes,2,opt,name=value"`
}

// Gauge is a Gauge prometheus metric
type Gauge struct {
	// Value is the value of the metric
	Value string `json:"value" protobuf:"bytes,1,opt,name=value"`
	// Realtime emits this metric in real time if applicable
	Realtime *bool `json:"realtime" protobuf:"varint,2,opt,name=realtime"`
}

// Histogram is a Histogram prometheus metric
type Histogram struct {
	// Value is the value of the metric
	Value string `json:"value" protobuf:"bytes,3,opt,name=value"`
	// Buckets is a list of bucket divisors for the histogram
	Buckets []Amount `json:"buckets" protobuf:"bytes,4,rep,name=buckets"`
}

func (in *Histogram) GetBuckets() []float64 {
	buckets := make([]float64, len(in.Buckets))
	for i, bucket := range in.Buckets {
		buckets[i], _ = bucket.Float64()
	}
	return buckets
}

// Counter is a Counter prometheus metric
type Counter struct {
	// Value is the value of the metric
	Value string `json:"value" protobuf:"bytes,1,opt,name=value"`
}

// Memoization enables caching for the Outputs of the template
type Memoize struct {
	// Key is the key to use as the caching key
	Key string `json:"key" protobuf:"bytes,1,opt,name=key"`
	// Cache sets and configures the kind of cache
	Cache *Cache `json:"cache" protobuf:"bytes,2,opt,name=cache"`
	// MaxAge is the maximum age (e.g. "180s", "24h") of an entry that is still considered valid. If an entry is older
	// than the MaxAge, it will be ignored.
	MaxAge string `json:"maxAge" protobuf:"bytes,3,opt,name=maxAge"`
}

// MemoizationStatus is the status of this memoized node
type MemoizationStatus struct {
	// Hit indicates whether this node was created from a cache entry
	Hit bool `json:"hit" protobuf:"bytes,1,opt,name=hit"`
	// Key is the name of the key used for this node's cache
	Key string `json:"key" protobuf:"bytes,2,opt,name=key"`
	// Cache is the name of the cache that was used
	CacheName string `json:"cacheName" protobuf:"bytes,3,opt,name=cacheName"`
}

// Cache is the configuration for the type of cache to be used
type Cache struct {
	// ConfigMap sets a ConfigMap-based cache
	ConfigMap *apiv1.ConfigMapKeySelector `json:"configMap" protobuf:"bytes,1,opt,name=configMap"`
}

type SynchronizationAction interface {
	LockWaiting(holderKey, lockKey string, currentHolders []string) bool
	LockAcquired(holderKey, lockKey string, currentHolders []string) bool
	LockReleased(holderKey, lockKey string) bool
}

type SemaphoreHolding struct {
	// Semaphore stores the semaphore name.
	Semaphore string `json:"semaphore,omitempty" protobuf:"bytes,1,opt,name=semaphore"`
	// Holders stores the list of current holder names in the workflow.
	// +listType=atomic
	Holders []string `json:"holders,omitempty" protobuf:"bytes,2,opt,name=holders"`
}

type SemaphoreStatus struct {
	// Holding stores the list of resource acquired synchronization lock for workflows.
	Holding []SemaphoreHolding `json:"holding,omitempty" protobuf:"bytes,1,opt,name=holding"`
	// Waiting indicates the list of current synchronization lock holders.
	Waiting []SemaphoreHolding `json:"waiting,omitempty" protobuf:"bytes,2,opt,name=waiting"`
}

var _ SynchronizationAction = &SemaphoreStatus{}

func (ss *SemaphoreStatus) GetHolding(semaphoreName string) (int, SemaphoreHolding) {
	for i, holder := range ss.Holding {
		if holder.Semaphore == semaphoreName {
			return i, holder
		}
	}
	return -1, SemaphoreHolding{}
}

func (ss *SemaphoreStatus) GetWaiting(semaphoreName string) (int, SemaphoreHolding) {
	for i, holder := range ss.Waiting {
		if holder.Semaphore == semaphoreName {
			return i, holder
		}
	}
	return -1, SemaphoreHolding{}
}

func (ss *SemaphoreStatus) LockWaiting(holderKey, lockKey string, currentHolders []string) bool {
	i, semaphoreWaiting := ss.GetWaiting(lockKey)
	if i < 0 {
		ss.Waiting = append(ss.Waiting, SemaphoreHolding{Semaphore: lockKey, Holders: currentHolders})
	} else {
		semaphoreWaiting.Holders = currentHolders
		ss.Waiting[i] = semaphoreWaiting
	}
	return true
}

func (ss *SemaphoreStatus) LockAcquired(holderKey, lockKey string, currentHolders []string) bool {
	i, semaphoreHolding := ss.GetHolding(lockKey)
	items := strings.Split(holderKey, "/")
	if len(items) == 0 {
		return false
	}
	holdingName := items[len(items)-1]
	if i < 0 {
		ss.Holding = append(ss.Holding, SemaphoreHolding{Semaphore: lockKey, Holders: []string{holdingName}})
		return true
	} else if !slice.ContainsString(semaphoreHolding.Holders, holdingName) {
		semaphoreHolding.Holders = append(semaphoreHolding.Holders, holdingName)
		ss.Holding[i] = semaphoreHolding
		return true
	}
	return false
}

func (ss *SemaphoreStatus) LockReleased(holderKey, lockKey string) bool {
	i, semaphoreHolding := ss.GetHolding(lockKey)
	items := strings.Split(holderKey, "/")
	if len(items) == 0 {
		return false
	}
	holdingName := items[len(items)-1]
	if i >= 0 {
		semaphoreHolding.Holders = slice.RemoveString(semaphoreHolding.Holders, holdingName)
		ss.Holding[i] = semaphoreHolding
		return true
	}
	return false
}

// MutexHolding describes the mutex and the object which is holding it.
type MutexHolding struct {
	// Reference for the mutex
	// e.g: ${namespace}/mutex/${mutexName}
	Mutex string `json:"mutex,omitempty" protobuf:"bytes,1,opt,name=mutex"`
	// Holder is a reference to the object which holds the Mutex.
	// Holding Scenario:
	//   1. Current workflow's NodeID which is holding the lock.
	//      e.g: ${NodeID}
	// Waiting Scenario:
	//   1. Current workflow or other workflow NodeID which is holding the lock.
	//      e.g: ${WorkflowName}/${NodeID}
	Holder string `json:"holder,omitempty" protobuf:"bytes,2,opt,name=holder"`
}

// MutexStatus contains which objects hold  mutex locks, and which objects this workflow is waiting on to release locks.
type MutexStatus struct {
	// Holding is a list of mutexes and their respective objects that are held by mutex lock for this workflow.
	// +listType=atomic
	Holding []MutexHolding `json:"holding,omitempty" protobuf:"bytes,1,opt,name=holding"`
	// Waiting is a list of mutexes and their respective objects this workflow is waiting for.
	// +listType=atomic
	Waiting []MutexHolding `json:"waiting,omitempty" protobuf:"bytes,2,opt,name=waiting"`
}

var _ SynchronizationAction = &MutexStatus{}

func (ms *MutexStatus) GetHolding(mutexName string) (int, MutexHolding) {
	for i, holder := range ms.Holding {
		if holder.Mutex == mutexName {
			return i, holder
		}
	}
	return -1, MutexHolding{}
}

func (ms *MutexStatus) GetWaiting(mutexName string) (int, MutexHolding) {
	for i, holder := range ms.Waiting {
		if holder.Mutex == mutexName {
			return i, holder
		}
	}
	return -1, MutexHolding{}
}

func (ms *MutexStatus) LockWaiting(holderKey, lockKey string, currentHolders []string) bool {
	if len(currentHolders) == 0 {
		return false
	}

	i, mutexWaiting := ms.GetWaiting(lockKey)
	if i < 0 {
		ms.Waiting = append(ms.Waiting, MutexHolding{Mutex: lockKey, Holder: currentHolders[0]})
		return true
	} else if mutexWaiting.Holder != currentHolders[0] {
		mutexWaiting.Holder = currentHolders[0]
		ms.Waiting[i] = mutexWaiting
		return true
	}
	return false
}

func (ms *MutexStatus) LockAcquired(holderKey, lockKey string, currentHolders []string) bool {
	i, mutexHolding := ms.GetHolding(lockKey)
	items := strings.Split(holderKey, "/")
	if len(items) == 0 {
		return false
	}
	holdingName := items[len(items)-1]
	if i < 0 {
		ms.Holding = append(ms.Holding, MutexHolding{Mutex: lockKey, Holder: holdingName})
		return true
	} else if mutexHolding.Holder != holdingName {
		mutexHolding.Holder = holdingName
		ms.Holding[i] = mutexHolding
		return true
	}
	return false
}

func (ms *MutexStatus) LockReleased(holderKey, lockKey string) bool {
	i, holder := ms.GetHolding(lockKey)
	items := strings.Split(holderKey, "/")
	if len(items) == 0 {
		return false
	}
	holdingName := items[len(items)-1]
	if i >= 0 && holder.Holder == holdingName {
		ms.Holding = append(ms.Holding[:i], ms.Holding[i+1:]...)
		return true
	}
	return false
}

// SynchronizationStatus stores the status of semaphore and mutex.
type SynchronizationStatus struct {
	// Semaphore stores this workflow's Semaphore holder details
	Semaphore *SemaphoreStatus `json:"semaphore,omitempty" protobuf:"bytes,1,opt,name=semaphore"`
	// Mutex stores this workflow's mutex holder details
	Mutex *MutexStatus `json:"mutex,omitempty" protobuf:"bytes,2,opt,name=mutex"`
}

func (ss *SynchronizationStatus) GetStatus(syncType SynchronizationType) SynchronizationAction {
	switch syncType {
	case SynchronizationTypeSemaphore:
		return ss.Semaphore
	case SynchronizationTypeMutex:
		return ss.Mutex
	default:
		panic("invalid syncType in GetStatus")
	}
}

// NodeSynchronizationStatus stores the status of a node
type NodeSynchronizationStatus struct {
	// Waiting is the name of the lock that this node is waiting for
	Waiting string `json:"waiting,omitempty" protobuf:"bytes,1,opt,name=waiting"`
}<|MERGE_RESOLUTION|>--- conflicted
+++ resolved
@@ -763,13 +763,6 @@
 	tmpl.Suspend = suspend
 }
 
-<<<<<<< HEAD
-func (tmpl *Template) GetOutputs() *Outputs {
-	return &tmpl.Outputs
-}
-
-=======
->>>>>>> ed351ff0
 // GetBaseTemplate returns a base template content.
 func (tmpl *Template) GetBaseTemplate() *Template {
 	baseTemplate := tmpl.DeepCopy()
@@ -942,10 +935,6 @@
 	// FromExpression, if defined, is evaluated to specify the value for the artifact
 	FromExpression string `json:"fromExpression,omitempty" protobuf:"bytes,11,opt,name=fromExpression"`
 
-<<<<<<< HEAD
-	// ArtifactGC describes when to delete the artifact
-	ArtifactGC *ArtifactGC `json:"artifactGC,omitempty" protobuf:"bytes,12,opt,name=artifactGC"`
-=======
 	// ArtifactGC describes the strategy to use when to deleting an artifact from completed or deleted workflows
 	ArtifactGC *ArtifactGC `json:"artifactGC,omitempty" protobuf:"bytes,12,opt,name=artifactGC"`
 }
@@ -957,7 +946,6 @@
 	}
 
 	return a.ArtifactGC
->>>>>>> ed351ff0
 }
 
 // CleanPath validates and cleans the artifact path.
@@ -1309,17 +1297,11 @@
 		for _, a := range n.GetOutputs().GetArtifacts() {
 			match := true
 			if q.anyArtifactGCStrategy() {
-<<<<<<< HEAD
-				strategy := w.Spec.GetArtifactGC().GetStrategy()
-				if v := t.Outputs.GetArtifactByName(a.Name).GetArtifactGC().GetStrategy(); v != ArtifactGCNever {
-					strategy = v
-=======
 				artifactStrategy := a.GetArtifactGC().GetStrategy()
 				wfStrategy := w.Spec.GetArtifactGC().GetStrategy()
 				strategy := wfStrategy
 				if artifactStrategy != ArtifactGCNever {
 					strategy = artifactStrategy
->>>>>>> ed351ff0
 				}
 				if !q.ArtifactGCStrategies[strategy] {
 					match = false

package v1alpha1

import (
	"encoding/json"
	"fmt"
	"hash/fnv"
	"net/url"
	"path"
	"reflect"
	"sort"
	"strings"
	"time"

	apiv1 "k8s.io/api/core/v1"
	policyv1beta "k8s.io/api/policy/v1beta1"
	"k8s.io/apimachinery/pkg/api/resource"
	metav1 "k8s.io/apimachinery/pkg/apis/meta/v1"
	"k8s.io/apimachinery/pkg/labels"
	"k8s.io/apimachinery/pkg/util/intstr"

	"github.com/argoproj/argo-workflows/v3/util/slice"
)

// TemplateType is the type of a template
type TemplateType string

// Possible template types
const (
	TemplateTypeContainer TemplateType = "Container"
	TemplateTypeSteps     TemplateType = "Steps"
	TemplateTypeScript    TemplateType = "Script"
	TemplateTypeResource  TemplateType = "Resource"
	TemplateTypeHTTP      TemplateType = "HTTP"
	TemplateTypeDAG       TemplateType = "DAG"
	TemplateTypeSuspend   TemplateType = "Suspend"
	TemplateTypeData      TemplateType = "Data"
	TemplateTypeUnknown   TemplateType = "Unknown"
)

// NodePhase is a label for the condition of a node at the current time.
type NodePhase string

// Workflow and node statuses
const (
	// Node is waiting to run
	NodePending NodePhase = "Pending"
	// Node is running
	NodeRunning NodePhase = "Running"
	// Node finished with no errors
	NodeSucceeded NodePhase = "Succeeded"
	// Node was skipped
	NodeSkipped NodePhase = "Skipped"
	// Node or child of node exited with non-0 code
	NodeFailed NodePhase = "Failed"
	// Node had an error other than a non 0 exit code
	NodeError NodePhase = "Error"
	// Node was omitted because its `depends` condition was not met (only relevant in DAGs)
	NodeOmitted NodePhase = "Omitted"
)

// NodeType is the type of a node
type NodeType string

// Node types
const (
	NodeTypePod       NodeType = "Pod"
	NodeTypeHTTP      NodeType = "HTTP"
	NodeTypeSteps     NodeType = "Steps"
	NodeTypeStepGroup NodeType = "StepGroup"
	NodeTypeDAG       NodeType = "DAG"
	NodeTypeTaskGroup NodeType = "TaskGroup"
	NodeTypeRetry     NodeType = "Retry"
	NodeTypeSkipped   NodeType = "Skipped"
	NodeTypeSuspend   NodeType = "Suspend"
)

// PodGCStrategy is the strategy when to delete completed pods for GC.
type PodGCStrategy string

// PodGCStrategy
const (
	PodGCOnPodCompletion      PodGCStrategy = "OnPodCompletion"
	PodGCOnPodSuccess         PodGCStrategy = "OnPodSuccess"
	PodGCOnWorkflowCompletion PodGCStrategy = "OnWorkflowCompletion"
	PodGCOnWorkflowSuccess    PodGCStrategy = "OnWorkflowSuccess"
)

// VolumeClaimGCStrategy is the strategy to use when deleting volumes from completed workflows
type VolumeClaimGCStrategy string

const (
	VolumeClaimGCOnCompletion VolumeClaimGCStrategy = "OnWorkflowCompletion"
	VolumeClaimGCOnSuccess    VolumeClaimGCStrategy = "OnWorkflowSuccess"
)

// Workflow is the definition of a workflow resource
// +genclient
// +genclient:noStatus
// +kubebuilder:resource:shortName=wf
// +kubebuilder:printcolumn:name="Status",type="string",JSONPath=".status.phase",description="Status of the workflow"
// +kubebuilder:printcolumn:name="Age",type="date",format="date-time",JSONPath=".status.startedAt",description="When the workflow was started"
// +k8s:deepcopy-gen:interfaces=k8s.io/apimachinery/pkg/runtime.Object
type Workflow struct {
	metav1.TypeMeta   `json:",inline"`
	metav1.ObjectMeta `json:"metadata" protobuf:"bytes,1,opt,name=metadata"`
	Spec              WorkflowSpec   `json:"spec" protobuf:"bytes,2,opt,name=spec "`
	Status            WorkflowStatus `json:"status,omitempty" protobuf:"bytes,3,opt,name=status"`
}

// Workflows is a sort interface which sorts running jobs earlier before considering FinishedAt
type Workflows []Workflow

func (w Workflows) Len() int      { return len(w) }
func (w Workflows) Swap(i, j int) { w[i], w[j] = w[j], w[i] }
func (w Workflows) Less(i, j int) bool {
	iStart := w[i].ObjectMeta.CreationTimestamp
	iFinish := w[i].Status.FinishedAt
	jStart := w[j].ObjectMeta.CreationTimestamp
	jFinish := w[j].Status.FinishedAt
	if iFinish.IsZero() && jFinish.IsZero() {
		return !iStart.Before(&jStart)
	}
	if iFinish.IsZero() && !jFinish.IsZero() {
		return true
	}
	if !iFinish.IsZero() && jFinish.IsZero() {
		return false
	}
	return jFinish.Before(&iFinish)
}

type WorkflowPredicate = func(wf Workflow) bool

func (w Workflows) Filter(predicate WorkflowPredicate) Workflows {
	var out Workflows
	for _, wf := range w {
		if predicate(wf) {
			out = append(out, wf)
		}
	}
	return out
}

// GetTTLStrategy return TTLStrategy based on Order of precedence:
// 1. Workflow, 2. WorkflowTemplate, 3. Workflowdefault
func (w *Workflow) GetTTLStrategy() *TTLStrategy {
	var ttlStrategy *TTLStrategy
	// TTLStrategy from WorkflowTemplate
	if w.Status.StoredWorkflowSpec != nil && w.Status.StoredWorkflowSpec.GetTTLStrategy() != nil {
		ttlStrategy = w.Status.StoredWorkflowSpec.GetTTLStrategy()
	}
	// TTLStrategy from Workflow
	if w.Spec.GetTTLStrategy() != nil {
		ttlStrategy = w.Spec.GetTTLStrategy()
	}
	return ttlStrategy
}

var (
	WorkflowCreatedAfter = func(t time.Time) WorkflowPredicate {
		return func(wf Workflow) bool {
			return wf.ObjectMeta.CreationTimestamp.After(t)
		}
	}
	WorkflowFinishedBefore = func(t time.Time) WorkflowPredicate {
		return func(wf Workflow) bool {
			return !wf.Status.FinishedAt.IsZero() && wf.Status.FinishedAt.Time.Before(t)
		}
	}
	WorkflowRanBetween = func(startTime time.Time, endTime time.Time) WorkflowPredicate {
		return func(wf Workflow) bool {
			return wf.ObjectMeta.CreationTimestamp.After(startTime) && !wf.Status.FinishedAt.IsZero() && wf.Status.FinishedAt.Time.Before(endTime)
		}
	}
)

// WorkflowList is list of Workflow resources
// +k8s:deepcopy-gen:interfaces=k8s.io/apimachinery/pkg/runtime.Object
type WorkflowList struct {
	metav1.TypeMeta `json:",inline"`
	metav1.ListMeta `json:"metadata" protobuf:"bytes,1,opt,name=metadata"`
	Items           Workflows `json:"items" protobuf:"bytes,2,opt,name=items"`
}

var _ TemplateHolder = &Workflow{}

// TTLStrategy is the strategy for the time to live depending on if the workflow succeeded or failed
type TTLStrategy struct {
	// SecondsAfterCompletion is the number of seconds to live after completion
	SecondsAfterCompletion *int32 `json:"secondsAfterCompletion,omitempty" protobuf:"bytes,1,opt,name=secondsAfterCompletion"`
	// SecondsAfterSuccess is the number of seconds to live after success
	SecondsAfterSuccess *int32 `json:"secondsAfterSuccess,omitempty" protobuf:"bytes,2,opt,name=secondsAfterSuccess"`
	// SecondsAfterFailure is the number of seconds to live after failure
	SecondsAfterFailure *int32 `json:"secondsAfterFailure,omitempty" protobuf:"bytes,3,opt,name=secondsAfterFailure"`
}

// WorkflowSpec is the specification of a Workflow.
type WorkflowSpec struct {
	// Templates is a list of workflow templates used in a workflow
	// +patchStrategy=merge
	// +patchMergeKey=name
	Templates []Template `json:"templates,omitempty" patchStrategy:"merge" patchMergeKey:"name" protobuf:"bytes,1,opt,name=templates"`

	// Entrypoint is a template reference to the starting point of the workflow.
	Entrypoint string `json:"entrypoint,omitempty" protobuf:"bytes,2,opt,name=entrypoint"`

	// Arguments contain the parameters and artifacts sent to the workflow entrypoint
	// Parameters are referencable globally using the 'workflow' variable prefix.
	// e.g. {{workflow.parameters.myparam}}
	Arguments Arguments `json:"arguments,omitempty" protobuf:"bytes,3,opt,name=arguments"`

	// ServiceAccountName is the name of the ServiceAccount to run all pods of the workflow as.
	ServiceAccountName string `json:"serviceAccountName,omitempty" protobuf:"bytes,4,opt,name=serviceAccountName"`

	// AutomountServiceAccountToken indicates whether a service account token should be automatically mounted in pods.
	// ServiceAccountName of ExecutorConfig must be specified if this value is false.
	AutomountServiceAccountToken *bool `json:"automountServiceAccountToken,omitempty" protobuf:"varint,28,opt,name=automountServiceAccountToken"`

	// Executor holds configurations of executor containers of the workflow.
	Executor *ExecutorConfig `json:"executor,omitempty" protobuf:"bytes,29,opt,name=executor"`

	// Volumes is a list of volumes that can be mounted by containers in a workflow.
	// +patchStrategy=merge
	// +patchMergeKey=name
	Volumes []apiv1.Volume `json:"volumes,omitempty" patchStrategy:"merge" patchMergeKey:"name" protobuf:"bytes,5,opt,name=volumes"`

	// VolumeClaimTemplates is a list of claims that containers are allowed to reference.
	// The Workflow controller will create the claims at the beginning of the workflow
	// and delete the claims upon completion of the workflow
	// +patchStrategy=merge
	// +patchMergeKey=name
	VolumeClaimTemplates []apiv1.PersistentVolumeClaim `json:"volumeClaimTemplates,omitempty" patchStrategy:"merge" patchMergeKey:"name" protobuf:"bytes,6,opt,name=volumeClaimTemplates"`

	// Parallelism limits the max total parallel pods that can execute at the same time in a workflow
	Parallelism *int64 `json:"parallelism,omitempty" protobuf:"bytes,7,opt,name=parallelism"`

	// ArtifactRepositoryRef specifies the configMap name and key containing the artifact repository config.
	ArtifactRepositoryRef *ArtifactRepositoryRef `json:"artifactRepositoryRef,omitempty" protobuf:"bytes,8,opt,name=artifactRepositoryRef"`

	// Suspend will suspend the workflow and prevent execution of any future steps in the workflow
	Suspend *bool `json:"suspend,omitempty" protobuf:"bytes,9,opt,name=suspend"`

	// NodeSelector is a selector which will result in all pods of the workflow
	// to be scheduled on the selected node(s). This is able to be overridden by
	// a nodeSelector specified in the template.
	NodeSelector map[string]string `json:"nodeSelector,omitempty" protobuf:"bytes,10,opt,name=nodeSelector"`

	// Affinity sets the scheduling constraints for all pods in the workflow.
	// Can be overridden by an affinity specified in the template
	Affinity *apiv1.Affinity `json:"affinity,omitempty" protobuf:"bytes,11,opt,name=affinity"`

	// Tolerations to apply to workflow pods.
	// +patchStrategy=merge
	// +patchMergeKey=key
	Tolerations []apiv1.Toleration `json:"tolerations,omitempty" patchStrategy:"merge" patchMergeKey:"key" protobuf:"bytes,12,opt,name=tolerations"`

	// ImagePullSecrets is a list of references to secrets in the same namespace to use for pulling any images
	// in pods that reference this ServiceAccount. ImagePullSecrets are distinct from Secrets because Secrets
	// can be mounted in the pod, but ImagePullSecrets are only accessed by the kubelet.
	// More info: https://kubernetes.io/docs/concepts/containers/images/#specifying-imagepullsecrets-on-a-pod
	// +patchStrategy=merge
	// +patchMergeKey=name
	ImagePullSecrets []apiv1.LocalObjectReference `json:"imagePullSecrets,omitempty" patchStrategy:"merge" patchMergeKey:"name" protobuf:"bytes,13,opt,name=imagePullSecrets"`

	// Host networking requested for this workflow pod. Default to false.
	HostNetwork *bool `json:"hostNetwork,omitempty" protobuf:"bytes,14,opt,name=hostNetwork"`

	// Set DNS policy for the pod.
	// Defaults to "ClusterFirst".
	// Valid values are 'ClusterFirstWithHostNet', 'ClusterFirst', 'Default' or 'None'.
	// DNS parameters given in DNSConfig will be merged with the policy selected with DNSPolicy.
	// To have DNS options set along with hostNetwork, you have to specify DNS policy
	// explicitly to 'ClusterFirstWithHostNet'.
	DNSPolicy *apiv1.DNSPolicy `json:"dnsPolicy,omitempty" protobuf:"bytes,15,opt,name=dnsPolicy"`

	// PodDNSConfig defines the DNS parameters of a pod in addition to
	// those generated from DNSPolicy.
	DNSConfig *apiv1.PodDNSConfig `json:"dnsConfig,omitempty" protobuf:"bytes,16,opt,name=dnsConfig"`

	// OnExit is a template reference which is invoked at the end of the
	// workflow, irrespective of the success, failure, or error of the
	// primary workflow.
	OnExit string `json:"onExit,omitempty" protobuf:"bytes,17,opt,name=onExit"`

	// TTLStrategy limits the lifetime of a Workflow that has finished execution depending on if it
	// Succeeded or Failed. If this struct is set, once the Workflow finishes, it will be
	// deleted after the time to live expires. If this field is unset,
	// the controller config map will hold the default values.
	TTLStrategy *TTLStrategy `json:"ttlStrategy,omitempty" protobuf:"bytes,30,opt,name=ttlStrategy"`

	// Optional duration in seconds relative to the workflow start time which the workflow is
	// allowed to run before the controller terminates the workflow. A value of zero is used to
	// terminate a Running workflow
	ActiveDeadlineSeconds *int64 `json:"activeDeadlineSeconds,omitempty" protobuf:"bytes,19,opt,name=activeDeadlineSeconds"`

	// Priority is used if controller is configured to process limited number of workflows in parallel. Workflows with higher priority are processed first.
	Priority *int32 `json:"priority,omitempty" protobuf:"bytes,20,opt,name=priority"`

	// Set scheduler name for all pods.
	// Will be overridden if container/script template's scheduler name is set.
	// Default scheduler will be used if neither specified.
	// +optional
	SchedulerName string `json:"schedulerName,omitempty" protobuf:"bytes,21,opt,name=schedulerName"`

	// PodGC describes the strategy to use when to deleting completed pods
	PodGC *PodGC `json:"podGC,omitempty" protobuf:"bytes,22,opt,name=podGC"`

	// PriorityClassName to apply to workflow pods.
	PodPriorityClassName string `json:"podPriorityClassName,omitempty" protobuf:"bytes,23,opt,name=podPriorityClassName"`

	// Priority to apply to workflow pods.
	PodPriority *int32 `json:"podPriority,omitempty" protobuf:"bytes,24,opt,name=podPriority"`

	// +patchStrategy=merge
	// +patchMergeKey=ip
	HostAliases []apiv1.HostAlias `json:"hostAliases,omitempty" patchStrategy:"merge" patchMergeKey:"ip" protobuf:"bytes,25,opt,name=hostAliases"`

	// SecurityContext holds pod-level security attributes and common container settings.
	// Optional: Defaults to empty.  See type description for default values of each field.
	// +optional
	SecurityContext *apiv1.PodSecurityContext `json:"securityContext,omitempty" protobuf:"bytes,26,opt,name=securityContext"`

	// PodSpecPatch holds strategic merge patch to apply against the pod spec. Allows parameterization of
	// container fields which are not strings (e.g. resource limits).
	PodSpecPatch string `json:"podSpecPatch,omitempty" protobuf:"bytes,27,opt,name=podSpecPatch"`

	// PodDisruptionBudget holds the number of concurrent disruptions that you allow for Workflow's Pods.
	// Controller will automatically add the selector with workflow name, if selector is empty.
	// Optional: Defaults to empty.
	// +optional
	PodDisruptionBudget *policyv1beta.PodDisruptionBudgetSpec `json:"podDisruptionBudget,omitempty" protobuf:"bytes,31,opt,name=podDisruptionBudget"`

	// Metrics are a list of metrics emitted from this Workflow
	Metrics *Metrics `json:"metrics,omitempty" protobuf:"bytes,32,opt,name=metrics"`

	// Shutdown will shutdown the workflow according to its ShutdownStrategy
	Shutdown ShutdownStrategy `json:"shutdown,omitempty" protobuf:"bytes,33,opt,name=shutdown,casttype=ShutdownStrategy"`

	// WorkflowTemplateRef holds a reference to a WorkflowTemplate for execution
	WorkflowTemplateRef *WorkflowTemplateRef `json:"workflowTemplateRef,omitempty" protobuf:"bytes,34,opt,name=workflowTemplateRef"`

	// Synchronization holds synchronization lock configuration for this Workflow
	Synchronization *Synchronization `json:"synchronization,omitempty" protobuf:"bytes,35,opt,name=synchronization,casttype=Synchronization"`

	// VolumeClaimGC describes the strategy to use when to deleting volumes from completed workflows
	VolumeClaimGC *VolumeClaimGC `json:"volumeClaimGC,omitempty" protobuf:"bytes,36,opt,name=volumeClaimGC,casttype=VolumeClaimGC"`

	// RetryStrategy for all templates in the workflow.
	RetryStrategy *RetryStrategy `json:"retryStrategy,omitempty" protobuf:"bytes,37,opt,name=retryStrategy"`

	// PodMetadata defines additional metadata that should be applied to workflow pods
	PodMetadata *Metadata `json:"podMetadata,omitempty" protobuf:"bytes,38,opt,name=podMetadata"`
}

// GetVolumeClaimGC returns the VolumeClaimGC that was defined in the workflow spec.  If none was provided, a default value is returned.
func (wfs WorkflowSpec) GetVolumeClaimGC() *VolumeClaimGC {
	// If no volumeClaimGC strategy was provided, we default to the equivalent of "OnSuccess"
	// to match the existing behavior for back-compat
	if wfs.VolumeClaimGC == nil {
		return &VolumeClaimGC{Strategy: VolumeClaimGCOnSuccess}
	}

	return wfs.VolumeClaimGC
}

func (wfs WorkflowSpec) GetTTLStrategy() *TTLStrategy {
	return wfs.TTLStrategy
}

// GetSemaphoreKeys will return list of semaphore configmap keys which are configured in the workflow
// Example key format namespace/configmapname (argo/my-config)
// Return []string
func (wf *Workflow) GetSemaphoreKeys() []string {
	keyMap := make(map[string]bool)
	namespace := wf.Namespace
	var templates []Template
	if wf.Spec.WorkflowTemplateRef == nil {
		templates = wf.Spec.Templates
		if wf.Spec.Synchronization != nil {
			if configMapRef := wf.Spec.Synchronization.getSemaphoreConfigMapRef(); configMapRef != nil {
				key := fmt.Sprintf("%s/%s", namespace, configMapRef.Name)
				keyMap[key] = true
			}
		}
	} else if wf.Status.StoredWorkflowSpec != nil {
		templates = wf.Status.StoredWorkflowSpec.Templates
		if wf.Status.StoredWorkflowSpec.Synchronization != nil {
			if configMapRef := wf.Status.StoredWorkflowSpec.Synchronization.getSemaphoreConfigMapRef(); configMapRef != nil {
				key := fmt.Sprintf("%s/%s", namespace, configMapRef.Name)
				keyMap[key] = true
			}
		}
	}

	for _, tmpl := range templates {
		if tmpl.Synchronization != nil {
			if configMapRef := tmpl.Synchronization.getSemaphoreConfigMapRef(); configMapRef != nil {
				key := fmt.Sprintf("%s/%s", namespace, configMapRef.Name)
				keyMap[key] = true
			}
		}
	}
	var semaphoreKeys []string
	for key := range keyMap {
		semaphoreKeys = append(semaphoreKeys, key)
	}
	return semaphoreKeys
}

type ShutdownStrategy string

const (
	ShutdownStrategyTerminate ShutdownStrategy = "Terminate"
	ShutdownStrategyStop      ShutdownStrategy = "Stop"
)

func (s ShutdownStrategy) ShouldExecute(isOnExitPod bool) bool {
	switch s {
	case ShutdownStrategyTerminate:
		return false
	case ShutdownStrategyStop:
		return isOnExitPod
	default:
		return true
	}
}

// +kubebuilder:validation:Type=array
type ParallelSteps struct {
	Steps []WorkflowStep `json:"-" protobuf:"bytes,1,rep,name=steps"`
}

// WorkflowStep is an anonymous list inside of ParallelSteps (i.e. it does not have a key), so it needs its own
// custom Unmarshaller
func (p *ParallelSteps) UnmarshalJSON(value []byte) error {
	// Since we are writing a custom unmarshaller, we have to enforce the "DisallowUnknownFields" requirement manually.

	// First, get a generic representation of the contents
	var candidate []map[string]interface{}
	err := json.Unmarshal(value, &candidate)
	if err != nil {
		return err
	}

	// Generate a list of all the available JSON fields of the WorkflowStep struct
	availableFields := map[string]bool{}
	reflectType := reflect.TypeOf(WorkflowStep{})
	for i := 0; i < reflectType.NumField(); i++ {
		cleanString := strings.ReplaceAll(reflectType.Field(i).Tag.Get("json"), ",omitempty", "")
		availableFields[cleanString] = true
	}

	// Enforce that no unknown fields are present
	for _, step := range candidate {
		for key := range step {
			if _, ok := availableFields[key]; !ok {
				return fmt.Errorf(`json: unknown field "%s"`, key)
			}
		}
	}

	// Finally, attempt to fully unmarshal the struct
	err = json.Unmarshal(value, &p.Steps)
	if err != nil {
		return err
	}
	return nil
}

func (p ParallelSteps) MarshalJSON() ([]byte, error) {
	return json.Marshal(p.Steps)
}

func (b ParallelSteps) OpenAPISchemaType() []string {
	return []string{"array"}
}

func (b ParallelSteps) OpenAPISchemaFormat() string { return "" }

func (wfs *WorkflowSpec) HasPodSpecPatch() bool {
	return wfs.PodSpecPatch != ""
}

// Template is a reusable and composable unit of execution in a workflow
type Template struct {
	// Name is the name of the template
	Name string `json:"name" protobuf:"bytes,1,opt,name=name"`

	// Inputs describe what inputs parameters and artifacts are supplied to this template
	Inputs Inputs `json:"inputs,omitempty" protobuf:"bytes,5,opt,name=inputs"`

	// Outputs describe the parameters and artifacts that this template produces
	Outputs Outputs `json:"outputs,omitempty" protobuf:"bytes,6,opt,name=outputs"`

	// NodeSelector is a selector to schedule this step of the workflow to be
	// run on the selected node(s). Overrides the selector set at the workflow level.
	NodeSelector map[string]string `json:"nodeSelector,omitempty" protobuf:"bytes,7,opt,name=nodeSelector"`

	// Affinity sets the pod's scheduling constraints
	// Overrides the affinity set at the workflow level (if any)
	Affinity *apiv1.Affinity `json:"affinity,omitempty" protobuf:"bytes,8,opt,name=affinity"`

	// Metdata sets the pods's metadata, i.e. annotations and labels
	Metadata Metadata `json:"metadata,omitempty" protobuf:"bytes,9,opt,name=metadata"`

	// Deamon will allow a workflow to proceed to the next step so long as the container reaches readiness
	Daemon *bool `json:"daemon,omitempty" protobuf:"bytes,10,opt,name=daemon"`

	// Steps define a series of sequential/parallel workflow steps
	Steps []ParallelSteps `json:"steps,omitempty" protobuf:"bytes,11,opt,name=steps"`

	// Container is the main container image to run in the pod
	Container *apiv1.Container `json:"container,omitempty" protobuf:"bytes,12,opt,name=container"`

	// Script runs a portion of code against an interpreter
	Script *ScriptTemplate `json:"script,omitempty" protobuf:"bytes,13,opt,name=script"`

	// Resource template subtype which can run k8s resources
	Resource *ResourceTemplate `json:"resource,omitempty" protobuf:"bytes,14,opt,name=resource"`

	HTTP *HTTPTemplate `json:"http,omitempty" protobuf:"bytes,39,opt,name=http"`

	// DAG template subtype which runs a DAG
	DAG *DAGTemplate `json:"dag,omitempty" protobuf:"bytes,15,opt,name=dag"`

	// Suspend template subtype which can suspend a workflow when reaching the step
	Suspend *SuspendTemplate `json:"suspend,omitempty" protobuf:"bytes,16,opt,name=suspend"`

	// Data is a data template
	Data *Data `json:"data,omitempty" protobuf:"bytes,39,opt,name=data"`

	// Volumes is a list of volumes that can be mounted by containers in a template.
	// +patchStrategy=merge
	// +patchMergeKey=name
	Volumes []apiv1.Volume `json:"volumes,omitempty" patchStrategy:"merge" patchMergeKey:"name" protobuf:"bytes,17,opt,name=volumes"`

	// InitContainers is a list of containers which run before the main container.
	// +patchStrategy=merge
	// +patchMergeKey=name
	InitContainers []UserContainer `json:"initContainers,omitempty" patchStrategy:"merge" patchMergeKey:"name" protobuf:"bytes,18,opt,name=initContainers"`

	// Sidecars is a list of containers which run alongside the main container
	// Sidecars are automatically killed when the main container completes
	// +patchStrategy=merge
	// +patchMergeKey=name
	Sidecars []UserContainer `json:"sidecars,omitempty" patchStrategy:"merge" patchMergeKey:"name" protobuf:"bytes,19,opt,name=sidecars"`

	// Location in which all files related to the step will be stored (logs, artifacts, etc...).
	// Can be overridden by individual items in Outputs. If omitted, will use the default
	// artifact repository location configured in the controller, appended with the
	// <workflowname>/<nodename> in the key.
	ArchiveLocation *ArtifactLocation `json:"archiveLocation,omitempty" protobuf:"bytes,20,opt,name=archiveLocation"`

	// Optional duration in seconds relative to the StartTime that the pod may be active on a node
	// before the system actively tries to terminate the pod; value must be positive integer
	// This field is only applicable to container and script templates.
	ActiveDeadlineSeconds *intstr.IntOrString `json:"activeDeadlineSeconds,omitempty" protobuf:"bytes,21,opt,name=activeDeadlineSeconds"`

	// RetryStrategy describes how to retry a template when it fails
	RetryStrategy *RetryStrategy `json:"retryStrategy,omitempty" protobuf:"bytes,22,opt,name=retryStrategy"`

	// Parallelism limits the max total parallel pods that can execute at the same time within the
	// boundaries of this template invocation. If additional steps/dag templates are invoked, the
	// pods created by those templates will not be counted towards this total.
	Parallelism *int64 `json:"parallelism,omitempty" protobuf:"bytes,23,opt,name=parallelism"`

	// Tolerations to apply to workflow pods.
	// +patchStrategy=merge
	// +patchMergeKey=key
	Tolerations []apiv1.Toleration `json:"tolerations,omitempty" patchStrategy:"merge" patchMergeKey:"key" protobuf:"bytes,24,opt,name=tolerations"`

	// If specified, the pod will be dispatched by specified scheduler.
	// Or it will be dispatched by workflow scope scheduler if specified.
	// If neither specified, the pod will be dispatched by default scheduler.
	// +optional
	SchedulerName string `json:"schedulerName,omitempty" protobuf:"bytes,25,opt,name=schedulerName"`

	// PriorityClassName to apply to workflow pods.
	PriorityClassName string `json:"priorityClassName,omitempty" protobuf:"bytes,26,opt,name=priorityClassName"`

	// Priority to apply to workflow pods.
	Priority *int32 `json:"priority,omitempty" protobuf:"bytes,27,opt,name=priority"`

	// ServiceAccountName to apply to workflow pods
	ServiceAccountName string `json:"serviceAccountName,omitempty" protobuf:"bytes,28,opt,name=serviceAccountName"`

	// AutomountServiceAccountToken indicates whether a service account token should be automatically mounted in pods.
	// ServiceAccountName of ExecutorConfig must be specified if this value is false.
	AutomountServiceAccountToken *bool `json:"automountServiceAccountToken,omitempty" protobuf:"varint,32,opt,name=automountServiceAccountToken"`

	// Executor holds configurations of the executor container.
	Executor *ExecutorConfig `json:"executor,omitempty" protobuf:"bytes,33,opt,name=executor"`

	// HostAliases is an optional list of hosts and IPs that will be injected into the pod spec
	// +patchStrategy=merge
	// +patchMergeKey=ip
	HostAliases []apiv1.HostAlias `json:"hostAliases,omitempty" patchStrategy:"merge" patchMergeKey:"ip" protobuf:"bytes,29,opt,name=hostAliases"`

	// SecurityContext holds pod-level security attributes and common container settings.
	// Optional: Defaults to empty.  See type description for default values of each field.
	// +optional
	SecurityContext *apiv1.PodSecurityContext `json:"securityContext,omitempty" protobuf:"bytes,30,opt,name=securityContext"`

	// PodSpecPatch holds strategic merge patch to apply against the pod spec. Allows parameterization of
	// container fields which are not strings (e.g. resource limits).
	PodSpecPatch string `json:"podSpecPatch,omitempty" protobuf:"bytes,31,opt,name=podSpecPatch"`

	// Metrics are a list of metrics emitted from this template
	Metrics *Metrics `json:"metrics,omitempty" protobuf:"bytes,35,opt,name=metrics"`

	// Synchronization holds synchronization lock configuration for this template
	Synchronization *Synchronization `json:"synchronization,omitempty" protobuf:"bytes,36,opt,name=synchronization,casttype=Synchronization"`

	// Memoize allows templates to use outputs generated from already executed templates
	Memoize *Memoize `json:"memoize,omitempty" protobuf:"bytes,37,opt,name=memoize"`

	// Timout allows to set the total node execution timeout duration counting from the node's start time.
	// This duration also includes time in which the node spends in Pending state. This duration may not be applied to Step or DAG templates.
	Timeout string `json:"timeout,omitempty" protobuf:"bytes,38,opt,name=timeout"`
}

// GetBaseTemplate returns a base template content.
func (tmpl *Template) GetBaseTemplate() *Template {
	baseTemplate := tmpl.DeepCopy()
	baseTemplate.Inputs = Inputs{}
	return baseTemplate
}

func (tmpl *Template) HasPodSpecPatch() bool {
	return tmpl.PodSpecPatch != ""
}

func (tmpl *Template) GetSidecarNames() []string {
	var containerNames []string
	for _, s := range tmpl.Sidecars {
		containerNames = append(containerNames, s.Name)
	}
	return containerNames
}

type Artifacts []Artifact

func (a Artifacts) GetArtifactByName(name string) *Artifact {
	for _, art := range a {
		if art.Name == name {
			return &art
		}
	}
	return nil
}

// Inputs are the mechanism for passing parameters, artifacts, volumes from one template to another
type Inputs struct {
	// Parameters are a list of parameters passed as inputs
	// +patchStrategy=merge
	// +patchMergeKey=name
	Parameters []Parameter `json:"parameters,omitempty" patchStrategy:"merge" patchMergeKey:"name" protobuf:"bytes,1,opt,name=parameters"`

	// Artifact are a list of artifacts passed as inputs
	// +patchStrategy=merge
	// +patchMergeKey=name
	Artifacts Artifacts `json:"artifacts,omitempty" patchStrategy:"merge" patchMergeKey:"name" protobuf:"bytes,2,opt,name=artifacts"`
}

func (in Inputs) IsEmpty() bool {
	return len(in.Parameters) == 0 && len(in.Artifacts) == 0
}

// Pod metdata
type Metadata struct {
	Annotations map[string]string `json:"annotations,omitempty" protobuf:"bytes,1,opt,name=annotations"`
	Labels      map[string]string `json:"labels,omitempty" protobuf:"bytes,2,opt,name=labels"`
}

// Parameter indicate a passed string parameter to a service template with an optional default value
type Parameter struct {
	// Name is the parameter name
	Name string `json:"name" protobuf:"bytes,1,opt,name=name"`

	// Default is the default value to use for an input parameter if a value was not supplied
	Default *AnyString `json:"default,omitempty" protobuf:"bytes,2,opt,name=default"`

	// Value is the literal value to use for the parameter.
	// If specified in the context of an input parameter, the value takes precedence over any passed values
	Value *AnyString `json:"value,omitempty" protobuf:"bytes,3,opt,name=value"`

	// ValueFrom is the source for the output parameter's value
	ValueFrom *ValueFrom `json:"valueFrom,omitempty" protobuf:"bytes,4,opt,name=valueFrom"`

	// GlobalName exports an output parameter to the global scope, making it available as
	// '{{workflow.outputs.parameters.XXXX}} and in workflow.status.outputs.parameters
	GlobalName string `json:"globalName,omitempty" protobuf:"bytes,5,opt,name=globalName"`

	// Enum holds a list of string values to choose from, for the actual value of the parameter
	Enum []AnyString `json:"enum,omitempty" protobuf:"bytes,6,rep,name=enum"`
}

// ValueFrom describes a location in which to obtain the value to a parameter
type ValueFrom struct {
	// Path in the container to retrieve an output parameter value from in container templates
	Path string `json:"path,omitempty" protobuf:"bytes,1,opt,name=path"`

	// JSONPath of a resource to retrieve an output parameter value from in resource templates
	JSONPath string `json:"jsonPath,omitempty" protobuf:"bytes,2,opt,name=jsonPath"`

	// JQFilter expression against the resource object in resource templates
	JQFilter string `json:"jqFilter,omitempty" protobuf:"bytes,3,opt,name=jqFilter"`

	// Selector (https://github.com/antonmedv/expr) that is evaluated against the event to get the value of the parameter. E.g. `payload.message`
	Event string `json:"event,omitempty" protobuf:"bytes,7,opt,name=event"`

	// Parameter reference to a step or dag task in which to retrieve an output parameter value from
	// (e.g. '{{steps.mystep.outputs.myparam}}')
	Parameter string `json:"parameter,omitempty" protobuf:"bytes,4,opt,name=parameter"`

	// Supplied value to be filled in directly, either through the CLI, API, etc.
	Supplied *SuppliedValueFrom `json:"supplied,omitempty" protobuf:"bytes,6,opt,name=supplied"`

	// Default specifies a value to be used if retrieving the value from the specified source fails
	Default *AnyString `json:"default,omitempty" protobuf:"bytes,5,opt,name=default"`
}

// SuppliedValueFrom is a placeholder for a value to be filled in directly, either through the CLI, API, etc.
type SuppliedValueFrom struct{}

// Artifact indicates an artifact to place at a specified path
type Artifact struct {
	// name of the artifact. must be unique within a template's inputs/outputs.
	Name string `json:"name" protobuf:"bytes,1,opt,name=name"`

	// Path is the container path to the artifact
	Path string `json:"path,omitempty" protobuf:"bytes,2,opt,name=path"`

	// mode bits to use on this file, must be a value between 0 and 0777
	// set when loading input artifacts.
	Mode *int32 `json:"mode,omitempty" protobuf:"varint,3,opt,name=mode"`

	// From allows an artifact to reference an artifact from a previous step
	From string `json:"from,omitempty" protobuf:"bytes,4,opt,name=from"`

	// ArtifactLocation contains the location of the artifact
	ArtifactLocation `json:",inline" protobuf:"bytes,5,opt,name=artifactLocation"`

	// GlobalName exports an output artifact to the global scope, making it available as
	// '{{workflow.outputs.artifacts.XXXX}} and in workflow.status.outputs.artifacts
	GlobalName string `json:"globalName,omitempty" protobuf:"bytes,6,opt,name=globalName"`

	// Archive controls how the artifact will be saved to the artifact repository.
	Archive *ArchiveStrategy `json:"archive,omitempty" protobuf:"bytes,7,opt,name=archive"`

	// Make Artifacts optional, if Artifacts doesn't generate or exist
	Optional bool `json:"optional,omitempty" protobuf:"varint,8,opt,name=optional"`

	// SubPath allows an artifact to be sourced from a subpath within the specified source
	SubPath string `json:"subPath,omitempty" protobuf:"bytes,9,opt,name=subPath"`

	// If mode is set, apply the permission recursively into the artifact if it is a folder
	RecurseMode bool `json:"recurseMode,omitempty" protobuf:"varint,10,opt,name=recurseMode"`
}

// PodGC describes how to delete completed pods as they complete
type PodGC struct {
	// Strategy is the strategy to use. One of "OnPodCompletion", "OnPodSuccess", "OnWorkflowCompletion", "OnWorkflowSuccess"
	Strategy PodGCStrategy `json:"strategy,omitempty" protobuf:"bytes,1,opt,name=strategy,casttype=PodGCStrategy"`
	// LabelSelector is the label selector to check if the pods match the labels before being added to the pod GC queue.
	LabelSelector *metav1.LabelSelector `json:"labelSelector,omitempty" protobuf:"bytes,2,opt,name=labelSelector"`
}

// Matches returns whether the pod labels match with the label selector specified in podGC.
func (podGC *PodGC) Matches(labels labels.Set) (bool, error) {
	if podGC == nil {
		return true, nil
	}
	selector, err := metav1.LabelSelectorAsSelector(podGC.LabelSelector)
	if err != nil {
		return false, err
	}
	return selector.Matches(labels), nil
}

// GetLabelSelector gets the label selector from podGC.
func (podGC *PodGC) GetLabelSelector() *metav1.LabelSelector {
	if podGC != nil && podGC.LabelSelector != nil {
		return podGC.LabelSelector
	}
	return nil
}

// VolumeClaimGC describes how to delete volumes from completed Workflows
type VolumeClaimGC struct {
	// Strategy is the strategy to use. One of "OnWorkflowCompletion", "OnWorkflowSuccess"
	Strategy VolumeClaimGCStrategy `json:"strategy,omitempty" protobuf:"bytes,1,opt,name=strategy,casttype=VolumeClaimGCStrategy"`
}

// GetStrategy returns the VolumeClaimGCStrategy to use for the workflow
func (vgc VolumeClaimGC) GetStrategy() VolumeClaimGCStrategy {
	if vgc.Strategy == "" {
		return VolumeClaimGCOnSuccess
	}

	return vgc.Strategy
}

// ArchiveStrategy describes how to archive files/directory when saving artifacts
type ArchiveStrategy struct {
	Tar  *TarStrategy  `json:"tar,omitempty" protobuf:"bytes,1,opt,name=tar"`
	None *NoneStrategy `json:"none,omitempty" protobuf:"bytes,2,opt,name=none"`
	Zip  *ZipStrategy  `json:"zip,omitempty" protobuf:"bytes,3,opt,name=zip"`
}

// TarStrategy will tar and gzip the file or directory when saving
type TarStrategy struct {
	// CompressionLevel specifies the gzip compression level to use for the artifact.
	// Defaults to gzip.DefaultCompression.
	CompressionLevel *int32 `json:"compressionLevel,omitempty" protobuf:"varint,1,opt,name=compressionLevel"`
}

// ZipStrategy will unzip zipped input artifacts
type ZipStrategy struct{}

// NoneStrategy indicates to skip tar process and upload the files or directory tree as independent
// files. Note that if the artifact is a directory, the artifact driver must support the ability to
// save/load the directory appropriately.
type NoneStrategy struct{}

type ArtifactLocationType interface {
	HasLocation() bool
	GetKey() (string, error)
	SetKey(key string) error
}

var keyUnsupportedErr = fmt.Errorf("key unsupported")

// ArtifactLocation describes a location for a single or multiple artifacts.
// It is used as single artifact in the context of inputs/outputs (e.g. outputs.artifacts.artname).
// It is also used to describe the location of multiple artifacts such as the archive location
// of a single workflow step, which the executor will use as a default location to store its files.
type ArtifactLocation struct {
	// ArchiveLogs indicates if the container logs should be archived
	ArchiveLogs *bool `json:"archiveLogs,omitempty" protobuf:"varint,1,opt,name=archiveLogs"`

	// S3 contains S3 artifact location details
	S3 *S3Artifact `json:"s3,omitempty" protobuf:"bytes,2,opt,name=s3"`

	// Git contains git artifact location details
	Git *GitArtifact `json:"git,omitempty" protobuf:"bytes,3,opt,name=git"`

	// HTTP contains HTTP artifact location details
	HTTP *HTTPArtifact `json:"http,omitempty" protobuf:"bytes,4,opt,name=http"`

	// Artifactory contains artifactory artifact location details
	Artifactory *ArtifactoryArtifact `json:"artifactory,omitempty" protobuf:"bytes,5,opt,name=artifactory"`

	// HDFS contains HDFS artifact location details
	HDFS *HDFSArtifact `json:"hdfs,omitempty" protobuf:"bytes,6,opt,name=hdfs"`

	// Raw contains raw artifact location details
	Raw *RawArtifact `json:"raw,omitempty" protobuf:"bytes,7,opt,name=raw"`

	// OSS contains OSS artifact location details
	OSS *OSSArtifact `json:"oss,omitempty" protobuf:"bytes,8,opt,name=oss"`

	// GCS contains GCS artifact location details
	GCS *GCSArtifact `json:"gcs,omitempty" protobuf:"bytes,9,opt,name=gcs"`
}

func (a *ArtifactLocation) Get() ArtifactLocationType {
	if a == nil {
		return nil
	} else if a.Artifactory != nil {
		return a.Artifactory
	} else if a.Git != nil {
		return a.Git
	} else if a.GCS != nil {
		return a.GCS
	} else if a.HDFS != nil {
		return a.HDFS
	} else if a.HTTP != nil {
		return a.HTTP
	} else if a.OSS != nil {
		return a.OSS
	} else if a.Raw != nil {
		return a.Raw
	} else if a.S3 != nil {
		return a.S3
	}
	return nil
}

// SetType sets the type of the artifact to type the argument.
// Any existing value is deleted.
func (a *ArtifactLocation) SetType(x ArtifactLocationType) error {
	switch v := x.(type) {
	case *ArtifactoryArtifact:
		a.Artifactory = &ArtifactoryArtifact{}
	case *GCSArtifact:
		a.GCS = &GCSArtifact{}
	case *HDFSArtifact:
		a.HDFS = &HDFSArtifact{}
	case *HTTPArtifact:
		a.HTTP = &HTTPArtifact{}
	case *OSSArtifact:
		a.OSS = &OSSArtifact{}
	case *RawArtifact:
		a.Raw = &RawArtifact{}
	case *S3Artifact:
		a.S3 = &S3Artifact{}
	default:
		return fmt.Errorf("set type not supported for type: %v", reflect.TypeOf(v))
	}
	return nil
}

func (a *ArtifactLocation) HasLocationOrKey() bool {
	return a.HasLocation() || a.HasKey()
}

// HasKey returns whether or not an artifact has a key. They may or may not also HasLocation.
func (a *ArtifactLocation) HasKey() bool {
	key, _ := a.GetKey()
	return key != ""
}

// set the key to a new value, use path.Join to combine items
func (a *ArtifactLocation) SetKey(key string) error {
	v := a.Get()
	if v == nil {
		return keyUnsupportedErr
	}
	return v.SetKey(key)
}

func (a *ArtifactLocation) AppendToKey(x string) error {
	key, err := a.GetKey()
	if err != nil {
		return err
	}
	return a.SetKey(path.Join(key, x))
}

// Relocate copies all location info from the parameter, except the key.
// But only if it does not have a location already.
func (a *ArtifactLocation) Relocate(l *ArtifactLocation) error {
	if a.HasLocation() {
		return nil
	}
	if l == nil {
		return fmt.Errorf("template artifact location not set")
	}
	key, err := a.GetKey()
	if err != nil {
		return err
	}
	*a = *l.DeepCopy()
	return a.SetKey(key)
}

// HasLocation whether or not an artifact has a *full* location defined
// An artifact that has a location implicitly has a key (i.e. HasKey() == true).
func (a *ArtifactLocation) HasLocation() bool {
	v := a.Get()
	return v != nil && v.HasLocation()
}

func (a *ArtifactLocation) IsArchiveLogs() bool {
	return a != nil && a.ArchiveLogs != nil && *a.ArchiveLogs
}

func (a *ArtifactLocation) GetKey() (string, error) {
	v := a.Get()
	if v == nil {
		return "", keyUnsupportedErr
	}
	return v.GetKey()
}

// +protobuf.options.(gogoproto.goproto_stringer)=false
type ArtifactRepositoryRef struct {
	// The name of the config map. Defaults to "artifact-repositories".
	ConfigMap string `json:"configMap,omitempty" protobuf:"bytes,1,opt,name=configMap"`
	// The config map key. Defaults to the value of the "workflows.argoproj.io/default-artifact-repository" annotation.
	Key string `json:"key,omitempty" protobuf:"bytes,2,opt,name=key"`
}

func (r *ArtifactRepositoryRef) GetConfigMapOr(configMap string) string {
	if r == nil || r.ConfigMap == "" {
		return configMap
	}
	return r.ConfigMap
}

func (r *ArtifactRepositoryRef) GetKeyOr(key string) string {
	if r == nil || r.Key == "" {
		return key
	}
	return r.Key
}

func (r *ArtifactRepositoryRef) String() string {
	if r == nil {
		return "nil"
	}
	return fmt.Sprintf("%s#%s", r.ConfigMap, r.Key)
}

var DefaultArtifactRepositoryRefStatus = &ArtifactRepositoryRefStatus{Default: true}

// +protobuf.options.(gogoproto.goproto_stringer)=false
type ArtifactRepositoryRefStatus struct {
	ArtifactRepositoryRef `json:",inline" protobuf:"bytes,1,opt,name=artifactRepositoryRef"`
	// The namespace of the config map. Defaults to the workflow's namespace, or the controller's namespace (if found).
	Namespace string `json:"namespace,omitempty" protobuf:"bytes,2,opt,name=namespace"`
	// If this ref represents the default artifact repository, rather than a config map.
	Default bool `json:"default,omitempty" protobuf:"varint,3,opt,name=default"`
}

func (r *ArtifactRepositoryRefStatus) String() string {
	if r == nil {
		return "nil"
	}
	if r.Default {
		return "default-artifact-repository"
	}
	return fmt.Sprintf("%s/%s", r.Namespace, r.ArtifactRepositoryRef.String())
}

// Outputs hold parameters, artifacts, and results from a step
type Outputs struct {
	// Parameters holds the list of output parameters produced by a step
	// +patchStrategy=merge
	// +patchMergeKey=name
	Parameters []Parameter `json:"parameters,omitempty" patchStrategy:"merge" patchMergeKey:"name" protobuf:"bytes,1,rep,name=parameters"`

	// Artifacts holds the list of output artifacts produced by a step
	// +patchStrategy=merge
	// +patchMergeKey=name
	Artifacts Artifacts `json:"artifacts,omitempty" patchStrategy:"merge" patchMergeKey:"name" protobuf:"bytes,2,rep,name=artifacts"`

	// Result holds the result (stdout) of a script template
	Result *string `json:"result,omitempty" protobuf:"bytes,3,opt,name=result"`

	// ExitCode holds the exit code of a script template
	ExitCode *string `json:"exitCode,omitempty" protobuf:"bytes,4,opt,name=exitCode"`
}

// WorkflowStep is a reference to a template to execute in a series of step
type WorkflowStep struct {
	// Name of the step
	Name string `json:"name,omitempty" protobuf:"bytes,1,opt,name=name"`

	// Template is the name of the template to execute as the step
	Template string `json:"template,omitempty" protobuf:"bytes,2,opt,name=template"`

	// Arguments hold arguments to the template
	Arguments Arguments `json:"arguments,omitempty" protobuf:"bytes,3,opt,name=arguments"`

	// TemplateRef is the reference to the template resource to execute as the step.
	TemplateRef *TemplateRef `json:"templateRef,omitempty" protobuf:"bytes,4,opt,name=templateRef"`

	// WithItems expands a step into multiple parallel steps from the items in the list
	WithItems []Item `json:"withItems,omitempty" protobuf:"bytes,5,rep,name=withItems"`

	// WithParam expands a step into multiple parallel steps from the value in the parameter,
	// which is expected to be a JSON list.
	WithParam string `json:"withParam,omitempty" protobuf:"bytes,6,opt,name=withParam"`

	// WithSequence expands a step into a numeric sequence
	WithSequence *Sequence `json:"withSequence,omitempty" protobuf:"bytes,7,opt,name=withSequence"`

	// When is an expression in which the step should conditionally execute
	When string `json:"when,omitempty" protobuf:"bytes,8,opt,name=when"`

	// ContinueOn makes argo to proceed with the following step even if this step fails.
	// Errors and Failed states can be specified
	ContinueOn *ContinueOn `json:"continueOn,omitempty" protobuf:"bytes,9,opt,name=continueOn"`

	// OnExit is a template reference which is invoked at the end of the
	// template, irrespective of the success, failure, or error of the
	// primary template.
	OnExit string `json:"onExit,omitempty" protobuf:"bytes,11,opt,name=onExit"`
}

var _ TemplateReferenceHolder = &WorkflowStep{}

func (step *WorkflowStep) GetTemplateName() string {
	return step.Template
}

func (step *WorkflowStep) GetTemplateRef() *TemplateRef {
	return step.TemplateRef
}

func (step *WorkflowStep) ShouldExpand() bool {
	return len(step.WithItems) != 0 || step.WithParam != "" || step.WithSequence != nil
}

// Sequence expands a workflow step into numeric range
type Sequence struct {
	// Count is number of elements in the sequence (default: 0). Not to be used with end
	Count *intstr.IntOrString `json:"count,omitempty" protobuf:"bytes,1,opt,name=count"`

	// Number at which to start the sequence (default: 0)
	Start *intstr.IntOrString `json:"start,omitempty" protobuf:"bytes,2,opt,name=start"`

	// Number at which to end the sequence (default: 0). Not to be used with Count
	End *intstr.IntOrString `json:"end,omitempty" protobuf:"bytes,3,opt,name=end"`

	// Format is a printf format string to format the value in the sequence
	Format string `json:"format,omitempty" protobuf:"bytes,4,opt,name=format"`
}

// TemplateRef is a reference of template resource.
type TemplateRef struct {
	// Name is the resource name of the template.
	Name string `json:"name,omitempty" protobuf:"bytes,1,opt,name=name"`
	// Template is the name of referred template in the resource.
	Template string `json:"template,omitempty" protobuf:"bytes,2,opt,name=template"`
	// ClusterScope indicates the referred template is cluster scoped (i.e. a ClusterWorkflowTemplate).
	ClusterScope bool `json:"clusterScope,omitempty" protobuf:"varint,4,opt,name=clusterScope"`
}

// Synchronization holds synchronization lock configuration
type Synchronization struct {
	// Semaphore holds the Semaphore configuration
	Semaphore *SemaphoreRef `json:"semaphore,omitempty" protobuf:"bytes,1,opt,name=semaphore"`
	// Mutex holds the Mutex lock details
	Mutex *Mutex `json:"mutex,omitempty" protobuf:"bytes,2,opt,name=mutex"`
}

func (s *Synchronization) getSemaphoreConfigMapRef() *apiv1.ConfigMapKeySelector {
	if s.Semaphore != nil && s.Semaphore.ConfigMapKeyRef != nil {
		return s.Semaphore.ConfigMapKeyRef
	}
	return nil
}

type SynchronizationType string

const (
	SynchronizationTypeSemaphore SynchronizationType = "Semaphore"
	SynchronizationTypeMutex     SynchronizationType = "Mutex"
	SynchronizationTypeUnknown   SynchronizationType = "Unknown"
)

func (s *Synchronization) GetType() SynchronizationType {
	if s.Semaphore != nil {
		return SynchronizationTypeSemaphore
	} else if s.Mutex != nil {
		return SynchronizationTypeMutex
	}
	return SynchronizationTypeUnknown
}

// SemaphoreRef is a reference of Semaphore
type SemaphoreRef struct {
	// ConfigMapKeyRef is configmap selector for Semaphore configuration
	ConfigMapKeyRef *apiv1.ConfigMapKeySelector `json:"configMapKeyRef,omitempty" protobuf:"bytes,1,opt,name=configMapKeyRef"`
}

// Mutex holds Mutex configuration
type Mutex struct {
	// name of the mutex
	Name string `json:"name,omitempty" protobuf:"bytes,1,opt,name=name"`
}

// WorkflowTemplateRef is a reference to a WorkflowTemplate resource.
type WorkflowTemplateRef struct {
	// Name is the resource name of the workflow template.
	Name string `json:"name,omitempty" protobuf:"bytes,1,opt,name=name"`
	// ClusterScope indicates the referred template is cluster scoped (i.e. a ClusterWorkflowTemplate).
	ClusterScope bool `json:"clusterScope,omitempty" protobuf:"varint,2,opt,name=clusterScope"`
}

func (ref *WorkflowTemplateRef) ToTemplateRef(entrypoint string) *TemplateRef {
	return &TemplateRef{
		Name:         ref.Name,
		ClusterScope: ref.ClusterScope,
		Template:     entrypoint,
	}
}

type ArgumentsProvider interface {
	GetParameterByName(name string) *Parameter
	GetArtifactByName(name string) *Artifact
}

// Arguments to a template
type Arguments struct {
	// Parameters is the list of parameters to pass to the template or workflow
	// +patchStrategy=merge
	// +patchMergeKey=name
	Parameters []Parameter `json:"parameters,omitempty" patchStrategy:"merge" patchMergeKey:"name" protobuf:"bytes,1,rep,name=parameters"`

	// Artifacts is the list of artifacts to pass to the template or workflow
	// +patchStrategy=merge
	// +patchMergeKey=name
	Artifacts Artifacts `json:"artifacts,omitempty" patchStrategy:"merge" patchMergeKey:"name" protobuf:"bytes,2,rep,name=artifacts"`
}

func (a Arguments) IsEmpty() bool {
	return len(a.Parameters) == 0 && len(a.Artifacts) == 0
}

var _ ArgumentsProvider = &Arguments{}

type Nodes map[string]NodeStatus

func (n Nodes) FindByDisplayName(name string) *NodeStatus {
	return n.Find(NodeWithDisplayName(name))
}

func (in Nodes) Any(f func(NodeStatus) bool) bool {
	return in.Find(f) != nil
}

func (n Nodes) Find(f func(NodeStatus) bool) *NodeStatus {
	for _, i := range n {
		if f(i) {
			return &i
		}
	}
	return nil
}

func NodeWithDisplayName(name string) func(n NodeStatus) bool {
	return func(n NodeStatus) bool { return n.DisplayName == name }
}

func FailedPodNode(n NodeStatus) bool {
	return n.Type == NodeTypePod && n.Phase == NodeFailed
}

func SucceededPodNode(n NodeStatus) bool {
	return n.Type == NodeTypePod && n.Phase == NodeSucceeded
}

// Children returns the children of the parent.
func (s Nodes) Children(parentNodeId string) Nodes {
	childNodes := make(Nodes)
	parentNode, ok := s[parentNodeId]
	if !ok {
		return childNodes
	}
	for _, childID := range parentNode.Children {
		if childNode, ok := s[childID]; ok {
			childNodes[childID] = childNode
		}
	}
	return childNodes
}

// Filter returns the subset of the nodes that match the predicate, e.g. only failed nodes
func (s Nodes) Filter(predicate func(NodeStatus) bool) Nodes {
	filteredNodes := make(Nodes)
	for _, node := range s {
		if predicate(node) {
			filteredNodes[node.ID] = node
		}
	}
	return filteredNodes
}

// Map maps the nodes to new values, e.g. `x.Hostname`
func (s Nodes) Map(f func(x NodeStatus) interface{}) map[string]interface{} {
	values := make(map[string]interface{})
	for _, node := range s {
		values[node.ID] = f(node)
	}
	return values
}

// UserContainer is a container specified by a user.
type UserContainer struct {
	apiv1.Container `json:",inline" protobuf:"bytes,1,opt,name=container"`

	// MirrorVolumeMounts will mount the same volumes specified in the main container
	// to the container (including artifacts), at the same mountPaths. This enables
	// dind daemon to partially see the same filesystem as the main container in
	// order to use features such as docker volume binding
	MirrorVolumeMounts *bool `json:"mirrorVolumeMounts,omitempty" protobuf:"varint,2,opt,name=mirrorVolumeMounts"`
}

// WorkflowStatus contains overall status information about a workflow
type WorkflowStatus struct {
	// Phase a simple, high-level summary of where the workflow is in its lifecycle.
	Phase WorkflowPhase `json:"phase,omitempty" protobuf:"bytes,1,opt,name=phase,casttype=WorkflowPhase"`

	// Time at which this workflow started
	StartedAt metav1.Time `json:"startedAt,omitempty" protobuf:"bytes,2,opt,name=startedAt"`

	// Time at which this workflow completed
	FinishedAt metav1.Time `json:"finishedAt,omitempty" protobuf:"bytes,3,opt,name=finishedAt"`

	// EstimatedDuration in seconds.
	EstimatedDuration EstimatedDuration `json:"estimatedDuration,omitempty" protobuf:"varint,16,opt,name=estimatedDuration,casttype=EstimatedDuration"`

	// Progress to completion
	Progress Progress `json:"progress,omitempty" protobuf:"bytes,17,opt,name=progress,casttype=Progress"`

	// A human readable message indicating details about why the workflow is in this condition.
	Message string `json:"message,omitempty" protobuf:"bytes,4,opt,name=message"`

	// Compressed and base64 decoded Nodes map
	CompressedNodes string `json:"compressedNodes,omitempty" protobuf:"bytes,5,opt,name=compressedNodes"`

	// Nodes is a mapping between a node ID and the node's status.
	Nodes Nodes `json:"nodes,omitempty" protobuf:"bytes,6,rep,name=nodes"`

	// Whether on not node status has been offloaded to a database. If exists, then Nodes and CompressedNodes will be empty.
	// This will actually be populated with a hash of the offloaded data.
	OffloadNodeStatusVersion string `json:"offloadNodeStatusVersion,omitempty" protobuf:"bytes,10,rep,name=offloadNodeStatusVersion"`

	// StoredTemplates is a mapping between a template ref and the node's status.
	StoredTemplates map[string]Template `json:"storedTemplates,omitempty" protobuf:"bytes,9,rep,name=storedTemplates"`

	// PersistentVolumeClaims tracks all PVCs that were created as part of the workflow.
	// The contents of this list are drained at the end of the workflow.
	PersistentVolumeClaims []apiv1.Volume `json:"persistentVolumeClaims,omitempty" protobuf:"bytes,7,rep,name=persistentVolumeClaims"`

	// Outputs captures output values and artifact locations produced by the workflow via global outputs
	Outputs *Outputs `json:"outputs,omitempty" protobuf:"bytes,8,opt,name=outputs"`

	// Conditions is a list of conditions the Workflow may have
	Conditions Conditions `json:"conditions,omitempty" protobuf:"bytes,13,rep,name=conditions"`

	// ResourcesDuration is the total for the workflow
	ResourcesDuration ResourcesDuration `json:"resourcesDuration,omitempty" protobuf:"bytes,12,opt,name=resourcesDuration"`

	// StoredWorkflowSpec stores the WorkflowTemplate spec for future execution.
	StoredWorkflowSpec *WorkflowSpec `json:"storedWorkflowTemplateSpec,omitempty" protobuf:"bytes,14,opt,name=storedWorkflowTemplateSpec"`

	// Synchronization stores the status of synchronization locks
	Synchronization *SynchronizationStatus `json:"synchronization,omitempty" protobuf:"bytes,15,opt,name=synchronization"`

	// ArtifactRepositoryRef is used to cache the repository to use so we do not need to determine it everytime we reconcile.
	ArtifactRepositoryRef *ArtifactRepositoryRefStatus `json:"artifactRepositoryRef,omitempty" protobuf:"bytes,18,opt,name=artifactRepositoryRef"`
}

func (ws *WorkflowStatus) IsOffloadNodeStatus() bool {
	return ws.OffloadNodeStatusVersion != ""
}

func (ws *WorkflowStatus) GetOffloadNodeStatusVersion() string {
	return ws.OffloadNodeStatusVersion
}

func (wf *Workflow) GetOffloadNodeStatusVersion() string {
	return wf.Status.GetOffloadNodeStatusVersion()
}

type RetryPolicy string

const (
	RetryPolicyAlways           RetryPolicy = "Always"
	RetryPolicyOnFailure        RetryPolicy = "OnFailure"
	RetryPolicyOnError          RetryPolicy = "OnError"
	RetryPolicyOnTransientError RetryPolicy = "OnTransientError"
)

// Backoff is a backoff strategy to use within retryStrategy
type Backoff struct {
	// Duration is the amount to back off. Default unit is seconds, but could also be a duration (e.g. "2m", "1h")
	Duration string `json:"duration,omitempty" protobuf:"varint,1,opt,name=duration"`
	// Factor is a factor to multiply the base duration after each failed retry
	Factor *intstr.IntOrString `json:"factor,omitempty" protobuf:"varint,2,opt,name=factor"`
	// MaxDuration is the maximum amount of time allowed for the backoff strategy
	MaxDuration string `json:"maxDuration,omitempty" protobuf:"varint,3,opt,name=maxDuration"`
}

// RetryNodeAntiAffinity is a placeholder for future expansion, only empty nodeAntiAffinity is allowed.
// In order to prevent running steps on the same host, it uses "kubernetes.io/hostname".
type RetryNodeAntiAffinity struct{}

// RetryAffinity prevents running steps on the same host.
type RetryAffinity struct {
	NodeAntiAffinity *RetryNodeAntiAffinity `json:"nodeAntiAffinity,omitempty" protobuf:"bytes,1,opt,name=nodeAntiAffinity"`
}

// RetryStrategy provides controls on how to retry a workflow step
type RetryStrategy struct {
	// Limit is the maximum number of attempts when retrying a container
	Limit *intstr.IntOrString `json:"limit,omitempty" protobuf:"varint,1,opt,name=limit"`

	// RetryPolicy is a policy of NodePhase statuses that will be retried
	RetryPolicy RetryPolicy `json:"retryPolicy,omitempty" protobuf:"bytes,2,opt,name=retryPolicy,casttype=RetryPolicy"`

	// Backoff is a backoff strategy
	Backoff *Backoff `json:"backoff,omitempty" protobuf:"bytes,3,opt,name=backoff,casttype=Backoff"`

	// Affinity prevents running workflow's step on the same host
	Affinity *RetryAffinity `json:"affinity,omitempty" protobuf:"bytes,4,opt,name=affinity"`
}

// The amount of requested resource * the duration that request was used.
// This is represented as duration in seconds, so can be converted to and from
// duration (with loss of precision).
type ResourceDuration int64

func NewResourceDuration(d time.Duration) ResourceDuration {
	return ResourceDuration(d.Seconds())
}

func (in ResourceDuration) Duration() time.Duration {
	return time.Duration(in) * time.Second
}

func (in ResourceDuration) String() string {
	return in.Duration().String()
}

// This contains each duration by request requested.
// e.g. 100m CPU * 1h, 1Gi memory * 1h
type ResourcesDuration map[apiv1.ResourceName]ResourceDuration

func (in ResourcesDuration) Add(o ResourcesDuration) ResourcesDuration {
	res := ResourcesDuration{}
	for n, d := range in {
		res[n] += d
	}
	for n, d := range o {
		res[n] += d
	}
	return res
}

func (in ResourcesDuration) String() string {
	var parts []string
	for n, d := range in {
		parts = append(parts, fmt.Sprintf("%v*(%s %s)", d, ResourceQuantityDenominator(n).String(), n))
	}
	return strings.Join(parts, ",")
}

func (in ResourcesDuration) IsZero() bool {
	return len(in) == 0
}

func ResourceQuantityDenominator(r apiv1.ResourceName) *resource.Quantity {
	q, ok := map[apiv1.ResourceName]resource.Quantity{
		apiv1.ResourceMemory:           resource.MustParse("100Mi"),
		apiv1.ResourceStorage:          resource.MustParse("10Gi"),
		apiv1.ResourceEphemeralStorage: resource.MustParse("10Gi"),
	}[r]
	if !ok {
		q = resource.MustParse("1")
	}
	return &q
}

type Conditions []Condition

func (cs *Conditions) UpsertCondition(condition Condition) {
	for index, wfCondition := range *cs {
		if wfCondition.Type == condition.Type {
			(*cs)[index] = condition
			return
		}
	}
	*cs = append(*cs, condition)
}

func (cs *Conditions) UpsertConditionMessage(condition Condition) {
	for index, wfCondition := range *cs {
		if wfCondition.Type == condition.Type {
			(*cs)[index].Message += ", " + condition.Message
			return
		}
	}
	*cs = append(*cs, condition)
}

func (cs *Conditions) JoinConditions(conditions *Conditions) {
	for _, condition := range *conditions {
		cs.UpsertCondition(condition)
	}
}

func (cs *Conditions) RemoveCondition(conditionType ConditionType) {
	for index, wfCondition := range *cs {
		if wfCondition.Type == conditionType {
			*cs = append((*cs)[:index], (*cs)[index+1:]...)
			return
		}
	}
}

func (cs *Conditions) DisplayString(fmtStr string, iconMap map[ConditionType]string) string {
	if len(*cs) == 0 {
		return fmt.Sprintf(fmtStr, "Conditions:", "None")
	}
	out := fmt.Sprintf(fmtStr, "Conditions:", "")
	for _, condition := range *cs {
		conditionMessage := condition.Message
		if conditionMessage == "" {
			conditionMessage = string(condition.Status)
		}
		conditionPrefix := fmt.Sprintf("%s %s", iconMap[condition.Type], string(condition.Type))
		out += fmt.Sprintf(fmtStr, conditionPrefix, conditionMessage)
	}
	return out
}

type ConditionType string

const (
	// ConditionTypeCompleted is a signifies the workflow has completed
	ConditionTypeCompleted ConditionType = "Completed"
	// ConditionTypePodRunning any workflow pods are currently running
	ConditionTypePodRunning ConditionType = "PodRunning"
	// ConditionTypeSpecWarning is a warning on the current application spec
	ConditionTypeSpecWarning ConditionType = "SpecWarning"
	// ConditionTypeSpecWarning is an error on the current application spec
	ConditionTypeSpecError ConditionType = "SpecError"
	// ConditionTypeMetricsError is an error during metric emission
	ConditionTypeMetricsError ConditionType = "MetricsError"
)

type Condition struct {
	// Type is the type of condition
	Type ConditionType `json:"type,omitempty" protobuf:"bytes,1,opt,name=type,casttype=ConditionType"`

	// Status is the status of the condition
	Status metav1.ConditionStatus `json:"status,omitempty" protobuf:"bytes,2,opt,name=status,casttype=k8s.io/apimachinery/pkg/apis/meta/v1.ConditionStatus"`

	// Message is the condition message
	Message string `json:"message,omitempty" protobuf:"bytes,3,opt,name=message"`
}

// NodeStatus contains status information about an individual node in the workflow
type NodeStatus struct {
	// ID is a unique identifier of a node within the worklow
	// It is implemented as a hash of the node name, which makes the ID deterministic
	ID string `json:"id" protobuf:"bytes,1,opt,name=id"`

	// Name is unique name in the node tree used to generate the node ID
	Name string `json:"name" protobuf:"bytes,2,opt,name=name"`

	// DisplayName is a human readable representation of the node. Unique within a template boundary
	DisplayName string `json:"displayName,omitempty" protobuf:"bytes,3,opt,name=displayName"`

	// Type indicates type of node
	Type NodeType `json:"type" protobuf:"bytes,4,opt,name=type,casttype=NodeType"`

	// TemplateName is the template name which this node corresponds to.
	// Not applicable to virtual nodes (e.g. Retry, StepGroup)
	TemplateName string `json:"templateName,omitempty" protobuf:"bytes,5,opt,name=templateName"`

	// TemplateRef is the reference to the template resource which this node corresponds to.
	// Not applicable to virtual nodes (e.g. Retry, StepGroup)
	TemplateRef *TemplateRef `json:"templateRef,omitempty" protobuf:"bytes,6,opt,name=templateRef"`

	// TemplateScope is the template scope in which the template of this node was retrieved.
	TemplateScope string `json:"templateScope,omitempty" protobuf:"bytes,20,opt,name=templateScope"`

	// Phase a simple, high-level summary of where the node is in its lifecycle.
	// Can be used as a state machine.
	Phase NodePhase `json:"phase,omitempty" protobuf:"bytes,7,opt,name=phase,casttype=NodePhase"`

	// BoundaryID indicates the node ID of the associated template root node in which this node belongs to
	BoundaryID string `json:"boundaryID,omitempty" protobuf:"bytes,8,opt,name=boundaryID"`

	// A human readable message indicating details about why the node is in this condition.
	Message string `json:"message,omitempty" protobuf:"bytes,9,opt,name=message"`

	// Time at which this node started
	StartedAt metav1.Time `json:"startedAt,omitempty" protobuf:"bytes,10,opt,name=startedAt"`

	// Time at which this node completed
	FinishedAt metav1.Time `json:"finishedAt,omitempty" protobuf:"bytes,11,opt,name=finishedAt"`

	// EstimatedDuration in seconds.
	EstimatedDuration EstimatedDuration `json:"estimatedDuration,omitempty" protobuf:"varint,24,opt,name=estimatedDuration,casttype=EstimatedDuration"`

	// Progress to completion
	Progress Progress `json:"progress,omitempty" protobuf:"bytes,26,opt,name=progress,casttype=Progress"`

	// ResourcesDuration is indicative, but not accurate, resource duration. This is populated when the nodes completes.
	ResourcesDuration ResourcesDuration `json:"resourcesDuration,omitempty" protobuf:"bytes,21,opt,name=resourcesDuration"`

	// PodIP captures the IP of the pod for daemoned steps
	PodIP string `json:"podIP,omitempty" protobuf:"bytes,12,opt,name=podIP"`

	// Daemoned tracks whether or not this node was daemoned and need to be terminated
	Daemoned *bool `json:"daemoned,omitempty" protobuf:"varint,13,opt,name=daemoned"`

	// Inputs captures input parameter values and artifact locations supplied to this template invocation
	Inputs *Inputs `json:"inputs,omitempty" protobuf:"bytes,14,opt,name=inputs"`

	// Outputs captures output parameter values and artifact locations produced by this template invocation
	Outputs *Outputs `json:"outputs,omitempty" protobuf:"bytes,15,opt,name=outputs"`

	// Children is a list of child node IDs
	Children []string `json:"children,omitempty" protobuf:"bytes,16,rep,name=children"`

	// OutboundNodes tracks the node IDs which are considered "outbound" nodes to a template invocation.
	// For every invocation of a template, there are nodes which we considered as "outbound". Essentially,
	// these are last nodes in the execution sequence to run, before the template is considered completed.
	// These nodes are then connected as parents to a following step.
	//
	// In the case of single pod steps (i.e. container, script, resource templates), this list will be nil
	// since the pod itself is already considered the "outbound" node.
	// In the case of DAGs, outbound nodes are the "target" tasks (tasks with no children).
	// In the case of steps, outbound nodes are all the containers involved in the last step group.
	// NOTE: since templates are composable, the list of outbound nodes are carried upwards when
	// a DAG/steps template invokes another DAG/steps template. In other words, the outbound nodes of
	// a template, will be a superset of the outbound nodes of its last children.
	OutboundNodes []string `json:"outboundNodes,omitempty" protobuf:"bytes,17,rep,name=outboundNodes"`

	// HostNodeName name of the Kubernetes node on which the Pod is running, if applicable
	HostNodeName string `json:"hostNodeName,omitempty" protobuf:"bytes,22,rep,name=hostNodeName"`

	// MemoizationStatus holds information about cached nodes
	MemoizationStatus *MemoizationStatus `json:"memoizationStatus,omitempty" protobuf:"varint,23,opt,name=memoizationStatus"`

	// SynchronizationStatus is the synchronization status of the node
	SynchronizationStatus *NodeSynchronizationStatus `json:"synchronizationStatus,omitempty" protobuf:"bytes,25,opt,name=synchronizationStatus"`
}

// Fulfilled returns whether a phase is fulfilled, i.e. it completed execution or was skipped or omitted
func (phase NodePhase) Fulfilled() bool {
	return phase.Completed() || phase == NodeSkipped || phase == NodeOmitted
}

// Completed returns whether or not a phase completed. Notably, a skipped phase is not considered as having completed
func (phase NodePhase) Completed() bool {
	return phase.FailedOrError() || phase == NodeSucceeded
}

func (phase NodePhase) FailedOrError() bool {
	return phase == NodeFailed || phase == NodeError
}

// Fulfilled returns whether or not the workflow has fulfilled its execution
func (ws WorkflowStatus) Fulfilled() bool {
	return ws.Phase.Completed()
}

// Successful return whether or not the workflow has succeeded
func (ws WorkflowStatus) Successful() bool {
	return ws.Phase == WorkflowSucceeded
}

// Failed return whether or not the workflow has failed
func (ws WorkflowStatus) Failed() bool {
	return ws.Phase == WorkflowFailed
}

func (ws WorkflowStatus) StartTime() *metav1.Time {
	return &ws.StartedAt
}

func (ws WorkflowStatus) FinishTime() *metav1.Time {
	return &ws.FinishedAt
}

// Fulfilled returns whether a node is fulfilled, i.e. it finished execution, was skipped, or was dameoned successfully
func (n NodeStatus) Fulfilled() bool {
	return n.Phase.Fulfilled() || n.IsDaemoned() && n.Phase != NodePending
}

// Completed returns whether a node completed. Notably, a skipped node is not considered as having completed
func (n NodeStatus) Completed() bool {
	return n.Phase.Completed()
}

func (in *WorkflowStatus) AnyActiveSuspendNode() bool {
	return in.Nodes.Any(func(node NodeStatus) bool { return node.IsActiveSuspendNode() })
}

func (ws *WorkflowStatus) GetDuration() time.Duration {
	if ws.FinishedAt.IsZero() {
		return 0
	}
	return ws.FinishedAt.Time.Sub(ws.StartedAt.Time)
}

// Pending returns whether or not the node is in pending state
func (n NodeStatus) Pending() bool {
	return n.Phase == NodePending
}

// IsDaemoned returns whether or not the node is deamoned
func (n NodeStatus) IsDaemoned() bool {
	if n.Daemoned == nil || !*n.Daemoned {
		return false
	}
	return true
}

func (n NodeStatus) Succeeded() bool {
	return n.Phase == NodeSucceeded
}

func (n NodeStatus) FailedOrError() bool {
	return n.Phase.FailedOrError()
}

func (n NodeStatus) Omitted() bool {
	return n.Type == NodeTypeSkipped && n.Phase == NodeOmitted
}

func (n NodeStatus) StartTime() *metav1.Time {
	return &n.StartedAt
}

func (n NodeStatus) FinishTime() *metav1.Time {
	return &n.FinishedAt
}

// CanRetry returns whether the node should be retried or not.
func (n NodeStatus) CanRetry() bool {
	// TODO(shri): Check if there are some 'unretryable' errors.
	return n.FailedOrError()
}

func (n NodeStatus) GetTemplateScope() (ResourceScope, string) {
	// For compatibility: an empty TemplateScope is a local scope
	if n.TemplateScope == "" {
		return ResourceScopeLocal, ""
	}
	split := strings.Split(n.TemplateScope, "/")
	// For compatibility: an unspecified ResourceScope in a TemplateScope is a namespaced scope
	if len(split) == 1 {
		return ResourceScopeNamespaced, split[0]
	}
	resourceScope, resourceName := split[0], split[1]
	return ResourceScope(resourceScope), resourceName
}

var _ TemplateReferenceHolder = &NodeStatus{}

func (n *NodeStatus) GetTemplateName() string {
	return n.TemplateName
}

func (n *NodeStatus) GetTemplateRef() *TemplateRef {
	return n.TemplateRef
}

// IsActiveSuspendNode returns whether this node is an active suspend node
func (n *NodeStatus) IsActiveSuspendNode() bool {
	return n.Type == NodeTypeSuspend && n.Phase == NodeRunning
}

func (n NodeStatus) GetDuration() time.Duration {
	if n.FinishedAt.IsZero() {
		return 0
	}
	return n.FinishedAt.Sub(n.StartedAt.Time)
}

// S3Bucket contains the access information required for interfacing with an S3 bucket
type S3Bucket struct {
	// Endpoint is the hostname of the bucket endpoint
	Endpoint string `json:"endpoint,omitempty" protobuf:"bytes,1,opt,name=endpoint"`

	// Bucket is the name of the bucket
	Bucket string `json:"bucket,omitempty" protobuf:"bytes,2,opt,name=bucket"`

	// Region contains the optional bucket region
	Region string `json:"region,omitempty" protobuf:"bytes,3,opt,name=region"`

	// Insecure will connect to the service with TLS
	Insecure *bool `json:"insecure,omitempty" protobuf:"varint,4,opt,name=insecure"`

	// AccessKeySecret is the secret selector to the bucket's access key
	AccessKeySecret *apiv1.SecretKeySelector `json:"accessKeySecret,omitempty" protobuf:"bytes,5,opt,name=accessKeySecret"`

	// SecretKeySecret is the secret selector to the bucket's secret key
	SecretKeySecret *apiv1.SecretKeySelector `json:"secretKeySecret,omitempty" protobuf:"bytes,6,opt,name=secretKeySecret"`

	// RoleARN is the Amazon Resource Name (ARN) of the role to assume.
	RoleARN string `json:"roleARN,omitempty" protobuf:"bytes,7,opt,name=roleARN"`

	// UseSDKCreds tells the driver to figure out credentials based on sdk defaults.
	UseSDKCreds bool `json:"useSDKCreds,omitempty" protobuf:"varint,8,opt,name=useSDKCreds"`

	// CreateBucketIfNotPresent tells the driver to attempt to create the S3 bucket for output artifacts, if it doesn't exist
	CreateBucketIfNotPresent *CreateS3BucketOptions `json:"createBucketIfNotPresent,omitempty" protobuf:"bytes,9,opt,name=createBucketIfNotPresent"`
}

// CreateS3BucketOptions options used to determine automatic automatic bucket-creation process
type CreateS3BucketOptions struct {
	// ObjectLocking Enable object locking
	ObjectLocking bool `json:"objectLocking,omitempty" protobuf:"varint,3,opt,name=objectLocking"`
}

// S3Artifact is the location of an S3 artifact
type S3Artifact struct {
	S3Bucket `json:",inline" protobuf:"bytes,1,opt,name=s3Bucket"`

	// Key is the key in the bucket where the artifact resides
	Key string `json:"key,omitempty" protobuf:"bytes,2,opt,name=key"`
}

func (s *S3Artifact) GetKey() (string, error) {
	return s.Key, nil
}

func (s *S3Artifact) SetKey(key string) error {
	s.Key = key
	return nil
}

func (s *S3Artifact) HasLocation() bool {
	return s != nil && s.Endpoint != "" && s.Bucket != "" && s.Key != ""
}

// GitArtifact is the location of an git artifact
type GitArtifact struct {
	// Repo is the git repository
	Repo string `json:"repo" protobuf:"bytes,1,opt,name=repo"`

	// Revision is the git commit, tag, branch to checkout
	Revision string `json:"revision,omitempty" protobuf:"bytes,2,opt,name=revision"`

	// Depth specifies clones/fetches should be shallow and include the given
	// number of commits from the branch tip
	Depth *uint64 `json:"depth,omitempty" protobuf:"bytes,3,opt,name=depth"`

	// Fetch specifies a number of refs that should be fetched before checkout
	Fetch []string `json:"fetch,omitempty" protobuf:"bytes,4,rep,name=fetch"`

	// UsernameSecret is the secret selector to the repository username
	UsernameSecret *apiv1.SecretKeySelector `json:"usernameSecret,omitempty" protobuf:"bytes,5,opt,name=usernameSecret"`

	// PasswordSecret is the secret selector to the repository password
	PasswordSecret *apiv1.SecretKeySelector `json:"passwordSecret,omitempty" protobuf:"bytes,6,opt,name=passwordSecret"`

	// SSHPrivateKeySecret is the secret selector to the repository ssh private key
	SSHPrivateKeySecret *apiv1.SecretKeySelector `json:"sshPrivateKeySecret,omitempty" protobuf:"bytes,7,opt,name=sshPrivateKeySecret"`

	// InsecureIgnoreHostKey disables SSH strict host key checking during git clone
	InsecureIgnoreHostKey bool `json:"insecureIgnoreHostKey,omitempty" protobuf:"varint,8,opt,name=insecureIgnoreHostKey"`
}

func (g *GitArtifact) HasLocation() bool {
	return g != nil && g.Repo != ""
}

func (g *GitArtifact) GetKey() (string, error) {
	return "", keyUnsupportedErr
}

func (g *GitArtifact) SetKey(string) error {
	return keyUnsupportedErr
}

func (g *GitArtifact) GetDepth() int {
	if g == nil || g.Depth == nil {
		return 0
	}
	return int(*g.Depth)
}

// ArtifactoryAuth describes the secret selectors required for authenticating to artifactory
type ArtifactoryAuth struct {
	// UsernameSecret is the secret selector to the repository username
	UsernameSecret *apiv1.SecretKeySelector `json:"usernameSecret,omitempty" protobuf:"bytes,1,opt,name=usernameSecret"`

	// PasswordSecret is the secret selector to the repository password
	PasswordSecret *apiv1.SecretKeySelector `json:"passwordSecret,omitempty" protobuf:"bytes,2,opt,name=passwordSecret"`
}

// ArtifactoryArtifact is the location of an artifactory artifact
type ArtifactoryArtifact struct {
	// URL of the artifact
	URL             string `json:"url" protobuf:"bytes,1,opt,name=url"`
	ArtifactoryAuth `json:",inline" protobuf:"bytes,2,opt,name=artifactoryAuth"`
}

//func (a *ArtifactoryArtifact) String() string {
//	return a.URL
//}
func (a *ArtifactoryArtifact) GetKey() (string, error) {
	u, err := url.Parse(a.URL)
	if err != nil {
		return "", err
	}
	return u.Path, nil
}

func (a *ArtifactoryArtifact) SetKey(key string) error {
	u, err := url.Parse(a.URL)
	if err != nil {
		return err
	}
	u.Path = key
	a.URL = u.String()
	return nil
}

func (a *ArtifactoryArtifact) HasLocation() bool {
	return a != nil && a.URL != ""
}

// HDFSArtifact is the location of an HDFS artifact
type HDFSArtifact struct {
	HDFSConfig `json:",inline" protobuf:"bytes,1,opt,name=hDFSConfig"`

	// Path is a file path in HDFS
	Path string `json:"path" protobuf:"bytes,2,opt,name=path"`

	// Force copies a file forcibly even if it exists (default: false)
	Force bool `json:"force,omitempty" protobuf:"varint,3,opt,name=force"`
}

func (h *HDFSArtifact) GetKey() (string, error) {
	return h.Path, nil
}

func (g *HDFSArtifact) SetKey(key string) error {
	g.Path = key
	return nil
}

func (h *HDFSArtifact) HasLocation() bool {
	return h != nil && len(h.Addresses) > 0
}

// HDFSConfig is configurations for HDFS
type HDFSConfig struct {
	HDFSKrbConfig `json:",inline" protobuf:"bytes,1,opt,name=hDFSKrbConfig"`

	// Addresses is accessible addresses of HDFS name nodes
	Addresses []string `json:"addresses,omitempty" protobuf:"bytes,2,rep,name=addresses"`

	// HDFSUser is the user to access HDFS file system.
	// It is ignored if either ccache or keytab is used.
	HDFSUser string `json:"hdfsUser,omitempty" protobuf:"bytes,3,opt,name=hdfsUser"`
}

// HDFSKrbConfig is auth configurations for Kerberos
type HDFSKrbConfig struct {
	// KrbCCacheSecret is the secret selector for Kerberos ccache
	// Either ccache or keytab can be set to use Kerberos.
	KrbCCacheSecret *apiv1.SecretKeySelector `json:"krbCCacheSecret,omitempty" protobuf:"bytes,1,opt,name=krbCCacheSecret"`

	// KrbKeytabSecret is the secret selector for Kerberos keytab
	// Either ccache or keytab can be set to use Kerberos.
	KrbKeytabSecret *apiv1.SecretKeySelector `json:"krbKeytabSecret,omitempty" protobuf:"bytes,2,opt,name=krbKeytabSecret"`

	// KrbUsername is the Kerberos username used with Kerberos keytab
	// It must be set if keytab is used.
	KrbUsername string `json:"krbUsername,omitempty" protobuf:"bytes,3,opt,name=krbUsername"`

	// KrbRealm is the Kerberos realm used with Kerberos keytab
	// It must be set if keytab is used.
	KrbRealm string `json:"krbRealm,omitempty" protobuf:"bytes,4,opt,name=krbRealm"`

	// KrbConfig is the configmap selector for Kerberos config as string
	// It must be set if either ccache or keytab is used.
	KrbConfigConfigMap *apiv1.ConfigMapKeySelector `json:"krbConfigConfigMap,omitempty" protobuf:"bytes,5,opt,name=krbConfigConfigMap"`

	// KrbServicePrincipalName is the principal name of Kerberos service
	// It must be set if either ccache or keytab is used.
	KrbServicePrincipalName string `json:"krbServicePrincipalName,omitempty" protobuf:"bytes,6,opt,name=krbServicePrincipalName"`
}

// RawArtifact allows raw string content to be placed as an artifact in a container
type RawArtifact struct {
	// Data is the string contents of the artifact
	Data string `json:"data" protobuf:"bytes,1,opt,name=data"`
}

func (r *RawArtifact) GetKey() (string, error) {
	return "", keyUnsupportedErr
}

func (r *RawArtifact) SetKey(string) error {
	return keyUnsupportedErr
}

func (r *RawArtifact) HasLocation() bool {
	return r != nil
}

// Header indicate a key-value request header to be used when fetching artifacts over HTTP
type Header struct {
	// Name is the header name
	Name string `json:"name" protobuf:"bytes,1,opt,name=name"`

	// Value is the literal value to use for the header
	Value string `json:"value" protobuf:"bytes,2,opt,name=value"`
}

// HTTPArtifact allows an file served on HTTP to be placed as an input artifact in a container
type HTTPArtifact struct {
	// URL of the artifact
	URL string `json:"url" protobuf:"bytes,1,opt,name=url"`

	// Headers are an optional list of headers to send with HTTP requests for artifacts
	Headers []Header `json:"headers,omitempty" protobuf:"bytes,2,opt,name=headers"`
}

func (h *HTTPArtifact) GetKey() (string, error) {
	u, err := url.Parse(h.URL)
	if err != nil {
		return "", err
	}
	return u.Path, nil
}

func (g *HTTPArtifact) SetKey(key string) error {
	u, err := url.Parse(g.URL)
	if err != nil {
		return err
	}
	u.Path = key
	g.URL = u.String()
	return nil
}

func (h *HTTPArtifact) HasLocation() bool {
	return h != nil && h.URL != ""
}

// GCSBucket contains the access information for interfacring with a GCS bucket
type GCSBucket struct {
	// Bucket is the name of the bucket
	Bucket string `json:"bucket,omitempty" protobuf:"bytes,1,opt,name=bucket"`

	// ServiceAccountKeySecret is the secret selector to the bucket's service account key
	ServiceAccountKeySecret *apiv1.SecretKeySelector `json:"serviceAccountKeySecret,omitempty" protobuf:"bytes,2,opt,name=serviceAccountKeySecret"`
}

// GCSArtifact is the location of a GCS artifact
type GCSArtifact struct {
	GCSBucket `json:",inline" protobuf:"bytes,1,opt,name=gCSBucket"`

	// Key is the path in the bucket where the artifact resides
	Key string `json:"key" protobuf:"bytes,2,opt,name=key"`
}

func (g *GCSArtifact) GetKey() (string, error) {
	return g.Key, nil
}

func (g *GCSArtifact) SetKey(key string) error {
	g.Key = key
	return nil
}

func (g *GCSArtifact) HasLocation() bool {
	return g != nil && g.Bucket != "" && g.Key != ""
}

// OSSBucket contains the access information required for interfacing with an Alibaba Cloud OSS bucket
type OSSBucket struct {
	// Endpoint is the hostname of the bucket endpoint
	Endpoint string `json:"endpoint,omitempty" protobuf:"bytes,1,opt,name=endpoint"`

	// Bucket is the name of the bucket
	Bucket string `json:"bucket,omitempty" protobuf:"bytes,2,opt,name=bucket"`

	// AccessKeySecret is the secret selector to the bucket's access key
	AccessKeySecret *apiv1.SecretKeySelector `json:"accessKeySecret,omitempty" protobuf:"bytes,3,opt,name=accessKeySecret"`

	// SecretKeySecret is the secret selector to the bucket's secret key
	SecretKeySecret *apiv1.SecretKeySelector `json:"secretKeySecret,omitempty" protobuf:"bytes,4,opt,name=secretKeySecret"`

	// CreateBucketIfNotPresent tells the driver to attempt to create the OSS bucket for output artifacts, if it doesn't exist
	CreateBucketIfNotPresent bool `json:"createBucketIfNotPresent,omitempty" protobuf:"varint,5,opt,name=createBucketIfNotPresent"`
}

// OSSArtifact is the location of an Alibaba Cloud OSS artifact
type OSSArtifact struct {
	OSSBucket `json:",inline" protobuf:"bytes,1,opt,name=oSSBucket"`

	// Key is the path in the bucket where the artifact resides
	Key string `json:"key" protobuf:"bytes,2,opt,name=key"`
}

func (o *OSSArtifact) GetKey() (string, error) {
	return o.Key, nil
}

func (o *OSSArtifact) SetKey(key string) error {
	o.Key = key
	return nil
}

func (o *OSSArtifact) HasLocation() bool {
	return o != nil && o.Bucket != "" && o.Endpoint != "" && o.Key != ""
}

// ExecutorConfig holds configurations of an executor container.
type ExecutorConfig struct {
	// ServiceAccountName specifies the service account name of the executor container.
	ServiceAccountName string `json:"serviceAccountName,omitempty" protobuf:"bytes,1,opt,name=serviceAccountName"`
}

// ScriptTemplate is a template subtype to enable scripting through code steps
type ScriptTemplate struct {
	apiv1.Container `json:",inline" protobuf:"bytes,1,opt,name=container"`

	// Source contains the source code of the script to execute
	Source string `json:"source" protobuf:"bytes,2,opt,name=source"`
}

// ResourceTemplate is a template subtype to manipulate kubernetes resources
type ResourceTemplate struct {
	// Action is the action to perform to the resource.
	// Must be one of: get, create, apply, delete, replace, patch
	Action string `json:"action" protobuf:"bytes,1,opt,name=action"`

	// MergeStrategy is the strategy used to merge a patch. It defaults to "strategic"
	// Must be one of: strategic, merge, json
	MergeStrategy string `json:"mergeStrategy,omitempty" protobuf:"bytes,2,opt,name=mergeStrategy"`

	// Manifest contains the kubernetes manifest
	Manifest string `json:"manifest,omitempty" protobuf:"bytes,3,opt,name=manifest"`

	// SetOwnerReference sets the reference to the workflow on the OwnerReference of generated resource.
	SetOwnerReference bool `json:"setOwnerReference,omitempty" protobuf:"varint,4,opt,name=setOwnerReference"`

	// SuccessCondition is a label selector expression which describes the conditions
	// of the k8s resource in which it is acceptable to proceed to the following step
	SuccessCondition string `json:"successCondition,omitempty" protobuf:"bytes,5,opt,name=successCondition"`

	// FailureCondition is a label selector expression which describes the conditions
	// of the k8s resource in which the step was considered failed
	FailureCondition string `json:"failureCondition,omitempty" protobuf:"bytes,6,opt,name=failureCondition"`

	// Flags is a set of additional options passed to kubectl before submitting a resource
	// I.e. to disable resource validation:
	// flags: [
	// 	"--validate=false"  # disable resource validation
	// ]
	Flags []string `json:"flags,omitempty" protobuf:"varint,7,opt,name=flags"`
}

// GetType returns the type of this template
func (tmpl *Template) GetType() TemplateType {
	if tmpl.Container != nil {
		return TemplateTypeContainer
	}
	if tmpl.Steps != nil {
		return TemplateTypeSteps
	}
	if tmpl.DAG != nil {
		return TemplateTypeDAG
	}
	if tmpl.Script != nil {
		return TemplateTypeScript
	}
	if tmpl.Resource != nil {
		return TemplateTypeResource
	}
<<<<<<< HEAD
	if tmpl.HTTP != nil {
		return TemplateTypeHTTP
=======
	if tmpl.Data != nil {
		return TemplateTypeData
>>>>>>> e6fa41a1
	}
	if tmpl.Suspend != nil {
		return TemplateTypeSuspend
	}
	return TemplateTypeUnknown
}

// IsPodType returns whether or not the template is a pod type
func (tmpl *Template) IsPodType() bool {
	switch tmpl.GetType() {
	case TemplateTypeContainer, TemplateTypeScript, TemplateTypeResource, TemplateTypeData:
		return true
	}
	return false
}

// IsLeaf returns whether or not the template is a leaf
func (tmpl *Template) IsLeaf() bool {
	switch tmpl.GetType() {
<<<<<<< HEAD
	case TemplateTypeContainer, TemplateTypeScript, TemplateTypeResource, TemplateTypeHTTP:
=======
	case TemplateTypeContainer, TemplateTypeScript, TemplateTypeResource, TemplateTypeData:
>>>>>>> e6fa41a1
		return true
	}
	return false
}

func (m *Template) HasOutputs() bool {
	return m != nil && m.Outputs.HasOutputs()
}

// DAGTemplate is a template subtype for directed acyclic graph templates
type DAGTemplate struct {
	// Target are one or more names of targets to execute in a DAG
	Target string `json:"target,omitempty" protobuf:"bytes,1,opt,name=target"`

	// Tasks are a list of DAG tasks
	// +patchStrategy=merge
	// +patchMergeKey=name
	Tasks []DAGTask `json:"tasks" patchStrategy:"merge" patchMergeKey:"name" protobuf:"bytes,2,rep,name=tasks"`

	// This flag is for DAG logic. The DAG logic has a built-in "fail fast" feature to stop scheduling new steps,
	// as soon as it detects that one of the DAG nodes is failed. Then it waits until all DAG nodes are completed
	// before failing the DAG itself.
	// The FailFast flag default is true,  if set to false, it will allow a DAG to run all branches of the DAG to
	// completion (either success or failure), regardless of the failed outcomes of branches in the DAG.
	// More info and example about this feature at https://github.com/argoproj/argo-workflows/issues/1442
	FailFast *bool `json:"failFast,omitempty" protobuf:"varint,3,opt,name=failFast"`
}

// DAGTask represents a node in the graph during DAG execution
type DAGTask struct {
	// Name is the name of the target
	Name string `json:"name" protobuf:"bytes,1,opt,name=name"`

	// Name of template to execute
	Template string `json:"template,omitempty" protobuf:"bytes,2,opt,name=template"`

	// Arguments are the parameter and artifact arguments to the template
	Arguments Arguments `json:"arguments,omitempty" protobuf:"bytes,3,opt,name=arguments"`

	// TemplateRef is the reference to the template resource to execute.
	TemplateRef *TemplateRef `json:"templateRef,omitempty" protobuf:"bytes,4,opt,name=templateRef"`

	// Dependencies are name of other targets which this depends on
	Dependencies []string `json:"dependencies,omitempty" protobuf:"bytes,5,rep,name=dependencies"`

	// WithItems expands a task into multiple parallel tasks from the items in the list
	WithItems []Item `json:"withItems,omitempty" protobuf:"bytes,6,rep,name=withItems"`

	// WithParam expands a task into multiple parallel tasks from the value in the parameter,
	// which is expected to be a JSON list.
	WithParam string `json:"withParam,omitempty" protobuf:"bytes,7,opt,name=withParam"`

	// WithSequence expands a task into a numeric sequence
	WithSequence *Sequence `json:"withSequence,omitempty" protobuf:"bytes,8,opt,name=withSequence"`

	// When is an expression in which the task should conditionally execute
	When string `json:"when,omitempty" protobuf:"bytes,9,opt,name=when"`

	// ContinueOn makes argo to proceed with the following step even if this step fails.
	// Errors and Failed states can be specified
	ContinueOn *ContinueOn `json:"continueOn,omitempty" protobuf:"bytes,10,opt,name=continueOn"`

	// OnExit is a template reference which is invoked at the end of the
	// template, irrespective of the success, failure, or error of the
	// primary template.
	OnExit string `json:"onExit,omitempty" protobuf:"bytes,11,opt,name=onExit"`

	// Depends are name of other targets which this depends on
	Depends string `json:"depends,omitempty" protobuf:"bytes,12,opt,name=depends"`
}

var _ TemplateReferenceHolder = &DAGTask{}

func (t *DAGTask) GetTemplateName() string {
	return t.Template
}

func (t *DAGTask) GetTemplateRef() *TemplateRef {
	return t.TemplateRef
}

func (t *DAGTask) ShouldExpand() bool {
	return len(t.WithItems) != 0 || t.WithParam != "" || t.WithSequence != nil
}

// SuspendTemplate is a template subtype to suspend a workflow at a predetermined point in time
type SuspendTemplate struct {
	// Duration is the seconds to wait before automatically resuming a template
	Duration string `json:"duration,omitempty" protobuf:"bytes,1,opt,name=duration"`
}

// GetArtifactByName returns an input artifact by its name
func (in *Inputs) GetArtifactByName(name string) *Artifact {
	return in.Artifacts.GetArtifactByName(name)
}

// GetParameterByName returns an input parameter by its name
func (in *Inputs) GetParameterByName(name string) *Parameter {
	for _, param := range in.Parameters {
		if param.Name == name {
			return &param
		}
	}
	return nil
}

// HasInputs returns whether or not there are any inputs
func (in *Inputs) HasInputs() bool {
	if len(in.Artifacts) > 0 {
		return true
	}
	if len(in.Parameters) > 0 {
		return true
	}
	return false
}

// HasOutputs returns whether or not there are any outputs
func (out *Outputs) HasOutputs() bool {
	if out.Result != nil {
		return true
	}
	if out.ExitCode != nil {
		return true
	}
	if len(out.Artifacts) > 0 {
		return true
	}
	if len(out.Parameters) > 0 {
		return true
	}
	return false
}

func (out *Outputs) GetArtifactByName(name string) *Artifact {
	if out == nil {
		return nil
	}
	return out.Artifacts.GetArtifactByName(name)
}

// GetArtifactByName retrieves an artifact by its name
func (args *Arguments) GetArtifactByName(name string) *Artifact {
	return args.Artifacts.GetArtifactByName(name)
}

// GetParameterByName retrieves a parameter by its name
func (args *Arguments) GetParameterByName(name string) *Parameter {
	for _, param := range args.Parameters {
		if param.Name == name {
			return &param
		}
	}
	return nil
}

func (a *Artifact) GetArchive() *ArchiveStrategy {
	if a == nil || a.Archive == nil {
		return &ArchiveStrategy{}
	}
	return a.Archive
}

// GetTemplateByName retrieves a defined template by its name
func (wf *Workflow) GetTemplateByName(name string) *Template {
	for _, t := range wf.Spec.Templates {
		if t.Name == name {
			return &t
		}
	}
	if wf.Status.StoredWorkflowSpec != nil {
		for _, t := range wf.Status.StoredWorkflowSpec.Templates {
			if t.Name == name {
				return &t
			}
		}
	}
	return nil
}

func (wf *Workflow) GetNodeByName(nodeName string) *NodeStatus {
	nodeID := wf.NodeID(nodeName)
	node, ok := wf.Status.Nodes[nodeID]
	if !ok {
		return nil
	}
	return &node
}

// GetResourceScope returns the template scope of workflow.
func (wf *Workflow) GetResourceScope() ResourceScope {
	return ResourceScopeLocal
}

// GetWorkflowSpec returns the Spec of a workflow.
func (wf *Workflow) GetWorkflowSpec() WorkflowSpec {
	return wf.Spec
}

// NodeID creates a deterministic node ID based on a node name
func (wf *Workflow) NodeID(name string) string {
	if name == wf.ObjectMeta.Name {
		return wf.ObjectMeta.Name
	}
	h := fnv.New32a()
	_, _ = h.Write([]byte(name))
	return fmt.Sprintf("%s-%v", wf.ObjectMeta.Name, h.Sum32())
}

// GetStoredTemplate retrieves a template from stored templates of the workflow.
func (wf *Workflow) GetStoredTemplate(scope ResourceScope, resourceName string, caller TemplateReferenceHolder) *Template {
	tmplID, storageNeeded := resolveTemplateReference(scope, resourceName, caller)
	if !storageNeeded {
		// Local templates aren't stored
		return nil
	}
	if tmpl, ok := wf.Status.StoredTemplates[tmplID]; ok {
		return tmpl.DeepCopy()
	}
	return nil
}

// SetStoredTemplate stores a new template in stored templates of the workflow.
func (wf *Workflow) SetStoredTemplate(scope ResourceScope, resourceName string, caller TemplateReferenceHolder, tmpl *Template) (bool, error) {
	tmplID, storageNeeded := resolveTemplateReference(scope, resourceName, caller)
	if !storageNeeded {
		// Don't need to store local templates
		return false, nil
	}
	if _, ok := wf.Status.StoredTemplates[tmplID]; !ok {
		if wf.Status.StoredTemplates == nil {
			wf.Status.StoredTemplates = map[string]Template{}
		}
		wf.Status.StoredTemplates[tmplID] = *tmpl
		return true, nil
	}
	return false, nil
}

// resolveTemplateReference resolves the stored template name of a given template holder on the template scope and determines
// if it should be stored
func resolveTemplateReference(callerScope ResourceScope, resourceName string, caller TemplateReferenceHolder) (string, bool) {
	tmplRef := caller.GetTemplateRef()
	if tmplRef != nil {
		// We are calling an external WorkflowTemplate or ClusterWorkflowTemplate. Template storage is needed
		// We need to determine if we're calling a WorkflowTemplate or a ClusterWorkflowTemplate
		referenceScope := ResourceScopeNamespaced
		if tmplRef.ClusterScope {
			referenceScope = ResourceScopeCluster
		}
		return fmt.Sprintf("%s/%s/%s", referenceScope, tmplRef.Name, tmplRef.Template), true
	} else if callerScope != ResourceScopeLocal {
		// Either a WorkflowTemplate or a ClusterWorkflowTemplate is calling a template inside itself. Template storage is needed
		return fmt.Sprintf("%s/%s/%s", callerScope, resourceName, caller.GetTemplateName()), true
	} else {
		// A Workflow is calling a template inside itself. Template storage is not needed
		return "", false
	}
}

// ContinueOn defines if a workflow should continue even if a task or step fails/errors.
// It can be specified if the workflow should continue when the pod errors, fails or both.
type ContinueOn struct {
	// +optional
	Error bool `json:"error,omitempty" protobuf:"varint,1,opt,name=error"`
	// +optional
	Failed bool `json:"failed,omitempty" protobuf:"varint,2,opt,name=failed"`
}

func continues(c *ContinueOn, phase NodePhase) bool {
	if c == nil {
		return false
	}
	if c.Error && phase == NodeError {
		return true
	}
	if c.Failed && phase == NodeFailed {
		return true
	}
	return false
}

// ContinuesOn returns whether the DAG should be proceeded if the task fails or errors.
func (t *DAGTask) ContinuesOn(phase NodePhase) bool {
	return continues(t.ContinueOn, phase)
}

// ContinuesOn returns whether the StepGroup should be proceeded if the task fails or errors.
func (s *WorkflowStep) ContinuesOn(phase NodePhase) bool {
	return continues(s.ContinueOn, phase)
}

type MetricType string

const (
	MetricTypeGauge     MetricType = "Gauge"
	MetricTypeHistogram MetricType = "Histogram"
	MetricTypeCounter   MetricType = "Counter"
	MetricTypeUnknown   MetricType = "Unknown"
)

// Metrics are a list of metrics emitted from a Workflow/Template
type Metrics struct {
	// Prometheus is a list of prometheus metrics to be emitted
	Prometheus []*Prometheus `json:"prometheus" protobuf:"bytes,1,rep,name=prometheus"`
}

// Prometheus is a prometheus metric to be emitted
type Prometheus struct {
	// Name is the name of the metric
	Name string `json:"name" protobuf:"bytes,1,opt,name=name"`
	// Labels is a list of metric labels
	Labels []*MetricLabel `json:"labels,omitempty" protobuf:"bytes,2,rep,name=labels"`
	// Help is a string that describes the metric
	Help string `json:"help" protobuf:"bytes,3,opt,name=help"`
	// When is a conditional statement that decides when to emit the metric
	When string `json:"when,omitempty" protobuf:"bytes,4,opt,name=when"`
	// Gauge is a gauge metric
	Gauge *Gauge `json:"gauge,omitempty" protobuf:"bytes,5,opt,name=gauge"`
	// Histogram is a histogram metric
	Histogram *Histogram `json:"histogram,omitempty" protobuf:"bytes,6,opt,name=histogram"`
	// Counter is a counter metric
	Counter *Counter `json:"counter,omitempty" protobuf:"bytes,7,opt,name=counter"`
}

func (p *Prometheus) GetMetricLabels() map[string]string {
	labels := make(map[string]string)
	for _, label := range p.Labels {
		labels[label.Key] = label.Value
	}
	return labels
}

func (p *Prometheus) GetMetricType() MetricType {
	if p.Gauge != nil {
		return MetricTypeGauge
	}
	if p.Histogram != nil {
		return MetricTypeHistogram
	}
	if p.Counter != nil {
		return MetricTypeCounter
	}
	return MetricTypeUnknown
}

func (p *Prometheus) GetValueString() string {
	switch p.GetMetricType() {
	case MetricTypeGauge:
		return p.Gauge.Value
	case MetricTypeCounter:
		return p.Counter.Value
	case MetricTypeHistogram:
		return p.Histogram.Value
	default:
		return ""
	}
}

func (p *Prometheus) SetValueString(val string) {
	switch p.GetMetricType() {
	case MetricTypeGauge:
		p.Gauge.Value = val
	case MetricTypeCounter:
		p.Counter.Value = val
	case MetricTypeHistogram:
		p.Histogram.Value = val
	}
}

func (p *Prometheus) GetDesc() string {
	// This serves as a hash for the metric
	// TODO: Make sure this is what we want to use as the hash
	labels := p.GetMetricLabels()
	desc := p.Name + "{"
	for _, key := range sortedMapStringStringKeys(labels) {
		desc += key + "=" + labels[key] + ","
	}
	if p.Histogram != nil {
		sortedBuckets := p.Histogram.GetBuckets()
		sort.Float64s(sortedBuckets)
		for _, bucket := range sortedBuckets {
			desc += "bucket=" + fmt.Sprint(bucket) + ","
		}
	}
	desc += "}"
	return desc
}

func sortedMapStringStringKeys(in map[string]string) []string {
	var stringList []string
	for key := range in {
		stringList = append(stringList, key)
	}
	sort.Strings(stringList)
	return stringList
}

func (p *Prometheus) IsRealtime() bool {
	return p.GetMetricType() == MetricTypeGauge && p.Gauge.Realtime != nil && *p.Gauge.Realtime
}

// MetricLabel is a single label for a prometheus metric
type MetricLabel struct {
	Key   string `json:"key" protobuf:"bytes,1,opt,name=key"`
	Value string `json:"value" protobuf:"bytes,2,opt,name=value"`
}

// Gauge is a Gauge prometheus metric
type Gauge struct {
	// Value is the value of the metric
	Value string `json:"value" protobuf:"bytes,1,opt,name=value"`
	// Realtime emits this metric in real time if applicable
	Realtime *bool `json:"realtime" protobuf:"varint,2,opt,name=realtime"`
}

// Histogram is a Histogram prometheus metric
type Histogram struct {
	// Value is the value of the metric
	Value string `json:"value" protobuf:"bytes,3,opt,name=value"`
	// Buckets is a list of bucket divisors for the histogram
	Buckets []Amount `json:"buckets" protobuf:"bytes,4,rep,name=buckets"`
}

func (in *Histogram) GetBuckets() []float64 {
	buckets := make([]float64, len(in.Buckets))
	for i, bucket := range in.Buckets {
		buckets[i], _ = bucket.Float64()
	}
	return buckets
}

// Counter is a Counter prometheus metric
type Counter struct {
	// Value is the value of the metric
	Value string `json:"value" protobuf:"bytes,1,opt,name=value"`
}

// Memoization enables caching for the Outputs of the template
type Memoize struct {
	// Key is the key to use as the caching key
	Key string `json:"key" protobuf:"bytes,1,opt,name=key"`
	// Cache sets and configures the kind of cache
	Cache *Cache `json:"cache" protobuf:"bytes,2,opt,name=cache"`
	// MaxAge is the maximum age (e.g. "180s", "24h") of an entry that is still considered valid. If an entry is older
	// than the MaxAge, it will be ignored.
	MaxAge string `json:"maxAge" protobuf:"bytes,3,opt,name=maxAge"`
}

// MemoizationStatus is the status of this memoized node
type MemoizationStatus struct {
	// Hit indicates whether this node was created from a cache entry
	Hit bool `json:"hit" protobuf:"bytes,1,opt,name=hit"`
	// Key is the name of the key used for this node's cache
	Key string `json:"key" protobuf:"bytes,2,opt,name=key"`
	// Cache is the name of the cache that was used
	CacheName string `json:"cacheName" protobuf:"bytes,3,opt,name=cacheName"`
}

// Cache is the configuration for the type of cache to be used
type Cache struct {
	// ConfigMap sets a ConfigMap-based cache
	ConfigMap *apiv1.ConfigMapKeySelector `json:"configMap" protobuf:"bytes,1,opt,name=configMap"`
}

type SynchronizationAction interface {
	LockWaiting(holderKey, lockKey string, currentHolders []string) bool
	LockAcquired(holderKey, lockKey string, currentHolders []string) bool
	LockReleased(holderKey, lockKey string) bool
}

type SemaphoreHolding struct {
	// Semaphore stores the semaphore name.
	Semaphore string `json:"semaphore,omitempty" protobuf:"bytes,1,opt,name=semaphore"`
	// Holders stores the list of current holder names in the workflow.
	// +listType=atomic
	Holders []string `json:"holders,omitempty" protobuf:"bytes,2,opt,name=holders"`
}

type SemaphoreStatus struct {
	// Holding stores the list of resource acquired synchronization lock for workflows.
	Holding []SemaphoreHolding `json:"holding,omitempty" protobuf:"bytes,1,opt,name=holding"`
	// Waiting indicates the list of current synchronization lock holders.
	Waiting []SemaphoreHolding `json:"waiting,omitempty" protobuf:"bytes,2,opt,name=waiting"`
}

var _ SynchronizationAction = &SemaphoreStatus{}

func (ss *SemaphoreStatus) GetHolding(semaphoreName string) (int, SemaphoreHolding) {
	for i, holder := range ss.Holding {
		if holder.Semaphore == semaphoreName {
			return i, holder
		}
	}
	return -1, SemaphoreHolding{}
}

func (ss *SemaphoreStatus) GetWaiting(semaphoreName string) (int, SemaphoreHolding) {
	for i, holder := range ss.Waiting {
		if holder.Semaphore == semaphoreName {
			return i, holder
		}
	}
	return -1, SemaphoreHolding{}
}

func (ss *SemaphoreStatus) LockWaiting(holderKey, lockKey string, currentHolders []string) bool {
	i, semaphoreWaiting := ss.GetWaiting(lockKey)
	if i < 0 {
		ss.Waiting = append(ss.Waiting, SemaphoreHolding{Semaphore: lockKey, Holders: currentHolders})
	} else {
		semaphoreWaiting.Holders = currentHolders
		ss.Waiting[i] = semaphoreWaiting
	}
	return true
}

func (ss *SemaphoreStatus) LockAcquired(holderKey, lockKey string, currentHolders []string) bool {
	i, semaphoreHolding := ss.GetHolding(lockKey)
	items := strings.Split(holderKey, "/")
	if len(items) == 0 {
		return false
	}
	holdingName := items[len(items)-1]
	if i < 0 {
		ss.Holding = append(ss.Holding, SemaphoreHolding{Semaphore: lockKey, Holders: []string{holdingName}})
		return true
	} else if !slice.ContainsString(semaphoreHolding.Holders, holdingName) {
		semaphoreHolding.Holders = append(semaphoreHolding.Holders, holdingName)
		ss.Holding[i] = semaphoreHolding
		return true
	}
	return false
}

func (ss *SemaphoreStatus) LockReleased(holderKey, lockKey string) bool {
	i, semaphoreHolding := ss.GetHolding(lockKey)
	items := strings.Split(holderKey, "/")
	if len(items) == 0 {
		return false
	}
	holdingName := items[len(items)-1]
	if i >= 0 {
		semaphoreHolding.Holders = slice.RemoveString(semaphoreHolding.Holders, holdingName)
		ss.Holding[i] = semaphoreHolding
		return true
	}
	return false
}

// MutexHolding describes the mutex and the object which is holding it.
type MutexHolding struct {
	// Reference for the mutex
	// e.g: ${namespace}/mutex/${mutexName}
	Mutex string `json:"mutex,omitempty" protobuf:"bytes,1,opt,name=mutex"`
	// Holder is a reference to the object which holds the Mutex.
	// Holding Scenario:
	//   1. Current workflow's NodeID which is holding the lock.
	//      e.g: ${NodeID}
	// Waiting Scenario:
	//   1. Current workflow or other workflow NodeID which is holding the lock.
	//      e.g: ${WorkflowName}/${NodeID}
	Holder string `json:"holder,omitempty" protobuf:"bytes,2,opt,name=holder"`
}

// MutexStatus contains which objects hold  mutex locks, and which objects this workflow is waiting on to release locks.
type MutexStatus struct {
	// Holding is a list of mutexes and their respective objects that are held by mutex lock for this workflow.
	// +listType=atomic
	Holding []MutexHolding `json:"holding,omitempty" protobuf:"bytes,1,opt,name=holding"`
	// Waiting is a list of mutexes and their respective objects this workflow is waiting for.
	// +listType=atomic
	Waiting []MutexHolding `json:"waiting,omitempty" protobuf:"bytes,2,opt,name=waiting"`
}

var _ SynchronizationAction = &MutexStatus{}

func (ms *MutexStatus) GetHolding(mutexName string) (int, MutexHolding) {
	for i, holder := range ms.Holding {
		if holder.Mutex == mutexName {
			return i, holder
		}
	}
	return -1, MutexHolding{}
}

func (ms *MutexStatus) GetWaiting(mutexName string) (int, MutexHolding) {
	for i, holder := range ms.Waiting {
		if holder.Mutex == mutexName {
			return i, holder
		}
	}
	return -1, MutexHolding{}
}

func (ms *MutexStatus) LockWaiting(holderKey, lockKey string, currentHolders []string) bool {
	if len(currentHolders) == 0 {
		return false
	}

	i, mutexWaiting := ms.GetWaiting(lockKey)
	if i < 0 {
		ms.Waiting = append(ms.Waiting, MutexHolding{Mutex: lockKey, Holder: currentHolders[0]})
		return true
	} else if mutexWaiting.Holder != currentHolders[0] {
		mutexWaiting.Holder = currentHolders[0]
		ms.Waiting[i] = mutexWaiting
		return true
	}
	return false
}

func (ms *MutexStatus) LockAcquired(holderKey, lockKey string, currentHolders []string) bool {
	i, mutexHolding := ms.GetHolding(lockKey)
	items := strings.Split(holderKey, "/")
	if len(items) == 0 {
		return false
	}
	holdingName := items[len(items)-1]
	if i < 0 {
		ms.Holding = append(ms.Holding, MutexHolding{Mutex: lockKey, Holder: holdingName})
		return true
	} else if mutexHolding.Holder != holdingName {
		mutexHolding.Holder = holdingName
		ms.Holding[i] = mutexHolding
		return true
	}
	return false
}

func (ms *MutexStatus) LockReleased(holderKey, lockKey string) bool {
	i, holder := ms.GetHolding(lockKey)
	items := strings.Split(holderKey, "/")
	if len(items) == 0 {
		return false
	}
	holdingName := items[len(items)-1]
	if i >= 0 && holder.Holder == holdingName {
		ms.Holding = append(ms.Holding[:i], ms.Holding[i+1:]...)
		return true
	}
	return false
}

// SynchronizationStatus stores the status of semaphore and mutex.
type SynchronizationStatus struct {
	// Semaphore stores this workflow's Semaphore holder details
	Semaphore *SemaphoreStatus `json:"semaphore,omitempty" protobuf:"bytes,1,opt,name=semaphore"`
	// Mutex stores this workflow's mutex holder details
	Mutex *MutexStatus `json:"mutex,omitempty" protobuf:"bytes,2,opt,name=mutex"`
}

func (ss *SynchronizationStatus) GetStatus(syncType SynchronizationType) SynchronizationAction {
	switch syncType {
	case SynchronizationTypeSemaphore:
		return ss.Semaphore
	case SynchronizationTypeMutex:
		return ss.Mutex
	default:
		panic("invalid syncType in GetStatus")
	}
}

// NodeSynchronizationStatus stores the status of a node
type NodeSynchronizationStatus struct {
	// Waiting is the name of the lock that this node is waiting for
	Waiting string `json:"waiting,omitempty" protobuf:"bytes,1,opt,name=waiting"`
}<|MERGE_RESOLUTION|>--- conflicted
+++ resolved
@@ -518,10 +518,11 @@
 	// Resource template subtype which can run k8s resources
 	Resource *ResourceTemplate `json:"resource,omitempty" protobuf:"bytes,14,opt,name=resource"`
 
-	HTTP *HTTPTemplate `json:"http,omitempty" protobuf:"bytes,39,opt,name=http"`
-
 	// DAG template subtype which runs a DAG
 	DAG *DAGTemplate `json:"dag,omitempty" protobuf:"bytes,15,opt,name=dag"`
+
+	// HTTP template subtype which makes a HTTP request
+	HTTP *HTTPTemplate `json:"http,omitempty" protobuf:"bytes,40,opt,name=http"`
 
 	// Suspend template subtype which can suspend a workflow when reaching the step
 	Suspend *SuspendTemplate `json:"suspend,omitempty" protobuf:"bytes,16,opt,name=suspend"`
@@ -2147,13 +2148,11 @@
 	if tmpl.Resource != nil {
 		return TemplateTypeResource
 	}
-<<<<<<< HEAD
+	if tmpl.Data != nil {
+		return TemplateTypeData
+	}
 	if tmpl.HTTP != nil {
 		return TemplateTypeHTTP
-=======
-	if tmpl.Data != nil {
-		return TemplateTypeData
->>>>>>> e6fa41a1
 	}
 	if tmpl.Suspend != nil {
 		return TemplateTypeSuspend
@@ -2173,11 +2172,7 @@
 // IsLeaf returns whether or not the template is a leaf
 func (tmpl *Template) IsLeaf() bool {
 	switch tmpl.GetType() {
-<<<<<<< HEAD
-	case TemplateTypeContainer, TemplateTypeScript, TemplateTypeResource, TemplateTypeHTTP:
-=======
-	case TemplateTypeContainer, TemplateTypeScript, TemplateTypeResource, TemplateTypeData:
->>>>>>> e6fa41a1
+	case TemplateTypeContainer, TemplateTypeScript, TemplateTypeResource, TemplateTypeData, TemplateTypeHTTP:
 		return true
 	}
 	return false

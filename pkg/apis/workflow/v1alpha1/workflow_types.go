--- conflicted
+++ resolved
@@ -530,13 +530,11 @@
 	// Metrics are a list of metrics emitted from this template
 	Metrics *Metrics `json:"metrics,omitempty" protobuf:"bytes,35,opt,name=metrics"`
 
-<<<<<<< HEAD
-	// Memoize allows templates to use outputs generated from already executed templates
-	Memoize *Memoize `json:"memoize,omitempty" protobuf:"bytes,36,opt,name=memoize"`
-=======
 	// Synchronization holds synchronization lock configuration for this template
 	Synchronization *Synchronization `json:"synchronization,omitempty" protobuf:"bytes,36,opt,name=synchronization,casttype=Synchronization"`
->>>>>>> bcb32547
+
+	// Memoize allows templates to use outputs generated from already executed templates
+	Memoize *Memoize `json:"memoize,omitempty" protobuf:"bytes,37,opt,name=memoize"`
 }
 
 // DEPRECATED: Templates should not be used as TemplateReferenceHolder

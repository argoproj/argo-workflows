--- conflicted
+++ resolved
@@ -1087,9 +1087,6 @@
 	OutboundNodes []string `json:"outboundNodes,omitempty" protobuf:"bytes,17,rep,name=outboundNodes"`
 }
 
-<<<<<<< HEAD
-func isCompletedPhase(phase NodePhase) bool {
-=======
 func (n Nodes) GetResourcesDuration() ResourcesDuration {
 	i := ResourcesDuration{}
 	for _, status := range n {
@@ -1099,7 +1096,6 @@
 }
 
 func (phase NodePhase) Completed() bool {
->>>>>>> b1ad163a
 	return phase == NodeSucceeded ||
 		phase == NodeFailed ||
 		phase == NodeError ||

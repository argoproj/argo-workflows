--- conflicted
+++ resolved
@@ -270,13 +270,12 @@
 	// Shutdown will shutdown the workflow according to its ShutdownStrategy
 	Shutdown ShutdownStrategy `json:"shutdown,omitempty" protobuf:"bytes,33,opt,name=shutdown,casttype=ShutdownStrategy"`
 
-<<<<<<< HEAD
-	// SemaphoreRef will holds semaphore configuration for this Workflow
-	Semaphore *SemaphoreRef `json:"semaphore,omitempty" protobuf:"bytes,34,opt,name=semaphore,casttype=SemaphoreRef"`
-=======
 	// WorkflowTemplateRef holds a reference to a WorkflowTemplate for execution
 	WorkflowTemplateRef *WorkflowTemplateRef `json:"workflowTemplateRef,omitempty" protobuf:"bytes,34,opt,name=workflowTemplateRef"`
->>>>>>> 6577bd74
+
+	// SemaphoreRef will holds semaphore configuration for this Workflow
+	Semaphore *SemaphoreRef `json:"semaphore,omitempty" protobuf:"bytes,35,opt,name=semaphore,casttype=SemaphoreRef"`
+
 }
 
 type ShutdownStrategy string
@@ -844,12 +843,12 @@
 	ClusterScope bool `json:"clusterScope,omitempty" protobuf:"varint,4,opt,name=clusterScope"`
 }
 
-<<<<<<< HEAD
 // SemaphoreRef is a reference of Semaphore
 type SemaphoreRef struct {
 	// ConfigMapKeyRef is configmap selector for Semaphore configuration
 	ConfigMapKeyRef *apiv1.ConfigMapKeySelector `json:"configMapKeyRef,omitempty" protobuf:"bytes,1,opt,name=configMapKeyRef"`
-=======
+}
+
 // WorkflowTemplateRef is a reference to a WorkflowTemplate resource.
 type WorkflowTemplateRef struct {
 	// Name is the resource name of the workflow template.
@@ -864,7 +863,6 @@
 		ClusterScope: ref.ClusterScope,
 		Template:     entrypoint,
 	}
->>>>>>> 6577bd74
 }
 
 type ArgumentsProvider interface {

package v1alpha1

import (
	"encoding/json"
	"fmt"
	"hash/fnv"

	apiv1 "k8s.io/api/core/v1"
	metav1 "k8s.io/apimachinery/pkg/apis/meta/v1"
	schema "k8s.io/apimachinery/pkg/runtime/schema"
)

// TemplateType is the type of a template
type TemplateType string

// Possible template types
const (
	TemplateTypeContainer TemplateType = "Container"
	TemplateTypeSteps     TemplateType = "Steps"
	TemplateTypeScript    TemplateType = "Script"
	TemplateTypeResource  TemplateType = "Resource"
	TemplateTypeDAG       TemplateType = "DAG"
	TemplateTypeSuspend   TemplateType = "Suspend"
	TemplateTypeUnknown   TemplateType = "Unknown"
)

// NodePhase is a label for the condition of a node at the current time.
type NodePhase string

// Workflow and node statuses
const (
	NodePending   NodePhase = "Pending"
	NodeRunning   NodePhase = "Running"
	NodeSucceeded NodePhase = "Succeeded"
	NodeSkipped   NodePhase = "Skipped"
	NodeFailed    NodePhase = "Failed"
	NodeError     NodePhase = "Error"
)

// NodeType is the type of a node
type NodeType string

// Node types
const (
	NodeTypePod       NodeType = "Pod"
	NodeTypeSteps     NodeType = "Steps"
	NodeTypeStepGroup NodeType = "StepGroup"
	NodeTypeDAG       NodeType = "DAG"
	NodeTypeTaskGroup NodeType = "TaskGroup"
	NodeTypeRetry     NodeType = "Retry"
	NodeTypeSkipped   NodeType = "Skipped"
	NodeTypeSuspend   NodeType = "Suspend"
)

// PodGCStrategy is the strategy when to delete completed pods for GC.
type PodGCStrategy string

// PodGCStrategy
const (
	PodGCOnPodCompletion      PodGCStrategy = "OnPodCompletion"
	PodGCOnPodSuccess         PodGCStrategy = "OnPodSuccess"
	PodGCOnWorkflowCompletion PodGCStrategy = "OnWorkflowCompletion"
	PodGCOnWorkflowSuccess    PodGCStrategy = "OnWorkflowSuccess"
)

// TemplateGetter is an interface to get templates.
type TemplateGetter interface {
	GetNamespace() string
	GetName() string
	GroupVersionKind() schema.GroupVersionKind
	GetTemplateByName(name string) *Template
}

// TemplateHolder is an interface for holders of templates.
type TemplateHolder interface {
	GetTemplateName() string
	GetTemplateRef() *TemplateRef
}

// Workflow is the definition of a workflow resource
// +genclient
// +genclient:noStatus
// +k8s:deepcopy-gen:interfaces=k8s.io/apimachinery/pkg/runtime.Object
type Workflow struct {
	metav1.TypeMeta   `json:",inline "`
	metav1.ObjectMeta `json:"metadata" protobuf:"bytes,1,opt,name=metadata"`
	Spec              WorkflowSpec   `json:"spec" protobuf:"bytes,2,opt,name=spec "`
	Status            WorkflowStatus `json:"status" protobuf:"bytes,3,opt,name=status"`
}

// WorkflowList is list of Workflow resources
// +k8s:deepcopy-gen:interfaces=k8s.io/apimachinery/pkg/runtime.Object
type WorkflowList struct {
	metav1.TypeMeta `json:",inline"`
	metav1.ListMeta `json:"metadata" protobuf:"bytes,1,opt,name=metadata"`
	Items           []Workflow `json:"items" protobuf:"bytes,2,opt,name=items"`
}

var _ TemplateGetter = &Workflow{}

// WorkflowSpec is the specification of a Workflow.
type WorkflowSpec struct {
	// Templates is a list of workflow templates used in a workflow
<<<<<<< HEAD
	Templates []Template `json:"templates" protobuf:"bytes,1,opt,name=templates"`
=======
	// +patchStrategy=merge
	// +patchMergeKey=name
	Templates []Template `json:"templates" patchStrategy:"merge" patchMergeKey:"name"`
>>>>>>> 644946e4

	// Entrypoint is a template reference to the starting point of the workflow
	Entrypoint string `json:"entrypoint" protobuf:"bytes,2,opt,name=entrypoint"`

	// Arguments contain the parameters and artifacts sent to the workflow entrypoint
	// Parameters are referencable globally using the 'workflow' variable prefix.
	// e.g. {{workflow.parameters.myparam}}
	Arguments Arguments `json:"arguments,omitempty" protobuf:"bytes,3,opt,name=arguments"`

	// ServiceAccountName is the name of the ServiceAccount to run all pods of the workflow as.
	ServiceAccountName string `json:"serviceAccountName,omitempty" protobuf:"bytes,4,opt,name=serviceAccountName"`

	// AutomountServiceAccountToken indicates whether a service account token should be automatically mounted in pods.
	// ServiceAccountName of ExecutorConfig must be specified if this value is false.
	AutomountServiceAccountToken *bool `json:"automountServiceAccountToken,omitempty"`

	// Executor holds configurations of executor containers of the workflow.
	Executor *ExecutorConfig `json:"executor,omitempty"`

	// Volumes is a list of volumes that can be mounted by containers in a workflow.
<<<<<<< HEAD
	Volumes []apiv1.Volume `json:"volumes,omitempty" protobuf:"bytes,5,opt,name=volumes"`
=======
	// +patchStrategy=merge
	// +patchMergeKey=name
	Volumes []apiv1.Volume `json:"volumes,omitempty" patchStrategy:"merge" patchMergeKey:"name"`
>>>>>>> 644946e4

	// VolumeClaimTemplates is a list of claims that containers are allowed to reference.
	// The Workflow controller will create the claims at the beginning of the workflow
	// and delete the claims upon completion of the workflow
<<<<<<< HEAD
	VolumeClaimTemplates []apiv1.PersistentVolumeClaim `json:"volumeClaimTemplates,omitempty" protobuf:"bytes,6,opt,name=volumeClaimTemplates"`
=======
	// +patchStrategy=merge
	// +patchMergeKey=name
	VolumeClaimTemplates []apiv1.PersistentVolumeClaim `json:"volumeClaimTemplates,omitempty" patchStrategy:"merge" patchMergeKey:"name"`
>>>>>>> 644946e4

	// Parallelism limits the max total parallel pods that can execute at the same time in a workflow
	Parallelism *int64 `json:"parallelism,omitempty" protobuf:"bytes,7,opt,name=parallelism"`

	// ArtifactRepositoryRef specifies the configMap name and key containing the artifact repository config.
	ArtifactRepositoryRef *ArtifactRepositoryRef `json:"artifactRepositoryRef,omitempty" protobuf:"bytes,8,opt,name=artifactRepositoryRef"`

	// Suspend will suspend the workflow and prevent execution of any future steps in the workflow
	Suspend *bool `json:"suspend,omitempty" protobuf:"bytes,9,opt,name=suspend"`

	// NodeSelector is a selector which will result in all pods of the workflow
	// to be scheduled on the selected node(s). This is able to be overridden by
	// a nodeSelector specified in the template.
	NodeSelector map[string]string `json:"nodeSelector,omitempty" protobuf:"bytes,10,opt,name=nodeSelector"`

	// Affinity sets the scheduling constraints for all pods in the workflow.
	// Can be overridden by an affinity specified in the template
	Affinity *apiv1.Affinity `json:"affinity,omitempty" protobuf:"bytes,11,opt,name=affinity"`

	// Tolerations to apply to workflow pods.
<<<<<<< HEAD
	Tolerations []apiv1.Toleration `json:"tolerations,omitempty" protobuf:"bytes,12,opt,name=tolerations"`
=======
	// +patchStrategy=merge
	// +patchMergeKey=key
	Tolerations []apiv1.Toleration `json:"tolerations,omitempty" patchStrategy:"merge" patchMergeKey:"key"`
>>>>>>> 644946e4

	// ImagePullSecrets is a list of references to secrets in the same namespace to use for pulling any images
	// in pods that reference this ServiceAccount. ImagePullSecrets are distinct from Secrets because Secrets
	// can be mounted in the pod, but ImagePullSecrets are only accessed by the kubelet.
	// More info: https://kubernetes.io/docs/concepts/containers/images/#specifying-imagepullsecrets-on-a-pod
<<<<<<< HEAD
	ImagePullSecrets []apiv1.LocalObjectReference `json:"imagePullSecrets,omitempty" protobuf:"bytes,13,opt,name=imagePullSecrets"`
=======
	// +patchStrategy=merge
	// +patchMergeKey=name
	ImagePullSecrets []apiv1.LocalObjectReference `json:"imagePullSecrets,omitempty" patchStrategy:"merge" patchMergeKey:"name"`
>>>>>>> 644946e4

	// Host networking requested for this workflow pod. Default to false.
	HostNetwork *bool `json:"hostNetwork,omitempty" protobuf:"bytes,14,opt,name=hostNetwork"`

	// Set DNS policy for the pod.
	// Defaults to "ClusterFirst".
	// Valid values are 'ClusterFirstWithHostNet', 'ClusterFirst', 'Default' or 'None'.
	// DNS parameters given in DNSConfig will be merged with the policy selected with DNSPolicy.
	// To have DNS options set along with hostNetwork, you have to specify DNS policy
	// explicitly to 'ClusterFirstWithHostNet'.
	DNSPolicy *apiv1.DNSPolicy `json:"dnsPolicy,omitempty" protobuf:"bytes,15,opt,name=dnsPolicy"`

	// PodDNSConfig defines the DNS parameters of a pod in addition to
	// those generated from DNSPolicy.
	DNSConfig *apiv1.PodDNSConfig `json:"dnsConfig,omitempty" protobuf:"bytes,16,opt,name=dnsConfig"`

	// OnExit is a template reference which is invoked at the end of the
	// workflow, irrespective of the success, failure, or error of the
	// primary workflow.
	OnExit string `json:"onExit,omitempty" protobuf:"bytes,17,opt,name=onExit"`

	// TTLSecondsAfterFinished limits the lifetime of a Workflow that has finished execution
	// (Succeeded, Failed, Error). If this field is set, once the Workflow finishes, it will be
	// deleted after ttlSecondsAfterFinished expires. If this field is unset,
	// ttlSecondsAfterFinished will not expire. If this field is set to zero,
	// ttlSecondsAfterFinished expires immediately after the Workflow finishes.
	TTLSecondsAfterFinished *int32 `json:"ttlSecondsAfterFinished,omitempty" protobuf:"bytes,18,opt,name=ttlSecondsAfterFinished"`

	// Optional duration in seconds relative to the workflow start time which the workflow is
	// allowed to run before the controller terminates the workflow. A value of zero is used to
	// terminate a Running workflow
	ActiveDeadlineSeconds *int64 `json:"activeDeadlineSeconds,omitempty" protobuf:"bytes,19,opt,name=activeDeadlineSeconds"`

	// Priority is used if controller is configured to process limited number of workflows in parallel. Workflows with higher priority are processed first.
	Priority *int32 `json:"priority,omitempty" protobuf:"bytes,20,opt,name=priority"`

	// Set scheduler name for all pods.
	// Will be overridden if container/script template's scheduler name is set.
	// Default scheduler will be used if neither specified.
	// +optional
	SchedulerName string `json:"schedulerName,omitempty" protobuf:"bytes,21,opt,name=schedulerName"`

	// PodGC describes the strategy to use when to deleting completed pods
	PodGC *PodGC `json:"podGC,omitempty" protobuf:"bytes,26,opt,name=podGC"`

	// PriorityClassName to apply to workflow pods.
	PodPriorityClassName string `json:"podPriorityClassName,omitempty" protobuf:"bytes,22,opt,name=podPriorityClassName"`

	// Priority to apply to workflow pods.
	PodPriority *int32 `json:"podPriority,omitempty" protobuf:"bytes,23,opt,name=podPriority"`

	// HostAliases is an optional list of hosts and IPs that will be injected into the pod spec
<<<<<<< HEAD
	HostAliases []apiv1.HostAlias `json:"hostAliases,omitempty" protobuf:"bytes,24,opt,name=hostAliases"`
=======
	// +patchStrategy=merge
	// +patchMergeKey=ip
	HostAliases []apiv1.HostAlias `json:"hostAliases,omitempty" patchStrategy:"merge" patchMergeKey:"ip"`
>>>>>>> 644946e4

	// SecurityContext holds pod-level security attributes and common container settings.
	// Optional: Defaults to empty.  See type description for default values of each field.
	// +optional
	SecurityContext *apiv1.PodSecurityContext `json:"securityContext,omitempty" protobuf:"bytes,25,opt,name=securityContext"`
}

type ParallelSteps struct {
	Steps []WorkflowStep `protobuf:"bytes,1,rep,name=steps"`
}

func (p *ParallelSteps) UnmarshalJSON(value []byte) error {
	err := json.Unmarshal(value, &p.Steps)
	if err != nil {
		return err
	}
	return nil
}

func (p *ParallelSteps) MarshalJSON() ([]byte, error) {
	fmt.Println(p.Steps)
	return json.Marshal(p.Steps)
}

// Template is a reusable and composable unit of execution in a workflow
type Template struct {
	// Name is the name of the template
	Name string `json:"name" protobuf:"bytes,1,opt,name=name"`

	// Template is the name of the template which is used as the base of this template.
	Template string `json:"template,omitempty" protobuf:"bytes,2,opt,name=template"`

	// Arguments hold arguments to the template.
	Arguments Arguments `json:"arguments,omitempty" protobuf:"bytes,3,opt,name=arguments"`

	// TemplateRef is the reference to the template resource which is used as the base of this template.
	TemplateRef *TemplateRef `json:"templateRef,omitempty" protobuf:"bytes,4,opt,name=templateRef"`

	// Inputs describe what inputs parameters and artifacts are supplied to this template
	Inputs Inputs `json:"inputs,omitempty" protobuf:"bytes,5,opt,name=inputs"`

	// Outputs describe the parameters and artifacts that this template produces
	Outputs Outputs `json:"outputs,omitempty" protobuf:"bytes,6,opt,name=outputs"`

	// NodeSelector is a selector to schedule this step of the workflow to be
	// run on the selected node(s). Overrides the selector set at the workflow level.
	NodeSelector map[string]string `json:"nodeSelector,omitempty" protobuf:"bytes,7,opt,name=nodeSelector"`

	// Affinity sets the pod's scheduling constraints
	// Overrides the affinity set at the workflow level (if any)
	Affinity *apiv1.Affinity `json:"affinity,omitempty" protobuf:"bytes,8,opt,name=affinity"`

	// Metdata sets the pods's metadata, i.e. annotations and labels
	Metadata Metadata `json:"metadata,omitempty" protobuf:"bytes,9,opt,name=metadata"`

	// Deamon will allow a workflow to proceed to the next step so long as the container reaches readiness
	Daemon *bool `json:"daemon,omitempty" protobuf:"bytes,10,opt,name=daemon"`

	// Steps define a series of sequential/parallel workflow steps
	Steps []ParallelSteps `json:"steps,omitempty" protobuf:"bytes,11,opt,name=steps"`

	// Container is the main container image to run in the pod
	Container *apiv1.Container `json:"container,omitempty" protobuf:"bytes,12,opt,name=container"`

	// Script runs a portion of code against an interpreter
	Script *ScriptTemplate `json:"script,omitempty" protobuf:"bytes,13,opt,name=script"`

	// Resource template subtype which can run k8s resources
	Resource *ResourceTemplate `json:"resource,omitempty" protobuf:"bytes,14,opt,name=resource"`

	// DAG template subtype which runs a DAG
	DAG *DAGTemplate `json:"dag,omitempty" protobuf:"bytes,15,opt,name=dag"`

	// Suspend template subtype which can suspend a workflow when reaching the step
	Suspend *SuspendTemplate `json:"suspend,omitempty" protobuf:"bytes,16,opt,name=suspend"`

	// Volumes is a list of volumes that can be mounted by containers in a template.
<<<<<<< HEAD
	Volumes []apiv1.Volume `json:"volumes,omitempty" protobuf:"bytes,17,opt,name=volumes"`

	// InitContainers is a list of containers which run before the main container.
	InitContainers []UserContainer `json:"initContainers,omitempty" protobuf:"bytes,18,opt,name=initContainers"`

	// Sidecars is a list of containers which run alongside the main container
	// Sidecars are automatically killed when the main container completes
	Sidecars []UserContainer `json:"sidecars,omitempty" protobuf:"bytes,19,opt,name=sidecars"`
=======
	// +patchStrategy=merge
	// +patchMergeKey=name
	Volumes []apiv1.Volume `json:"volumes,omitempty" patchStrategy:"merge" patchMergeKey:"name"`

	// InitContainers is a list of containers which run before the main container.
	// +patchStrategy=merge
	// +patchMergeKey=name
	InitContainers []UserContainer `json:"initContainers,omitempty" patchStrategy:"merge" patchMergeKey:"name"`

	// Sidecars is a list of containers which run alongside the main container
	// Sidecars are automatically killed when the main container completes
	// +patchStrategy=merge
	// +patchMergeKey=name
	Sidecars []UserContainer `json:"sidecars,omitempty" patchStrategy:"merge" patchMergeKey:"name"`
>>>>>>> 644946e4

	// Location in which all files related to the step will be stored (logs, artifacts, etc...).
	// Can be overridden by individual items in Outputs. If omitted, will use the default
	// artifact repository location configured in the controller, appended with the
	// <workflowname>/<nodename> in the key.
	ArchiveLocation *ArtifactLocation `json:"archiveLocation,omitempty" protobuf:"bytes,20,opt,name=archiveLocation"`

	// Optional duration in seconds relative to the StartTime that the pod may be active on a node
	// before the system actively tries to terminate the pod; value must be positive integer
	// This field is only applicable to container and script templates.
	ActiveDeadlineSeconds *int64 `json:"activeDeadlineSeconds,omitempty" protobuf:"bytes,21,opt,name=activeDeadlineSeconds"`

	// RetryStrategy describes how to retry a template when it fails
	RetryStrategy *RetryStrategy `json:"retryStrategy,omitempty" protobuf:"bytes,22,opt,name=retryStrategy"`

	// Parallelism limits the max total parallel pods that can execute at the same time within the
	// boundaries of this template invocation. If additional steps/dag templates are invoked, the
	// pods created by those templates will not be counted towards this total.
	Parallelism *int64 `json:"parallelism,omitempty" protobuf:"bytes,23,opt,name=parallelism"`

	// Tolerations to apply to workflow pods.
<<<<<<< HEAD
	Tolerations []apiv1.Toleration `json:"tolerations,omitempty" protobuf:"bytes,24,opt,name=tolerations"`
=======
	// +patchStrategy=merge
	// +patchMergeKey=key
	Tolerations []apiv1.Toleration `json:"tolerations,omitempty"  patchStrategy:"merge" patchMergeKey:"key"`
>>>>>>> 644946e4

	// If specified, the pod will be dispatched by specified scheduler.
	// Or it will be dispatched by workflow scope scheduler if specified.
	// If neither specified, the pod will be dispatched by default scheduler.
	// +optional
	SchedulerName string `json:"schedulerName,omitempty" protobuf:"bytes,25,opt,name=schedulerName"`

	// PriorityClassName to apply to workflow pods.
	PriorityClassName string `json:"priorityClassName,omitempty" protobuf:"bytes,26,opt,name=priorityClassName"`

	// Priority to apply to workflow pods.
	Priority *int32 `json:"priority,omitempty" protobuf:"bytes,27,opt,name=priority"`

	// ServiceAccountName to apply to workflow pods
	ServiceAccountName string `json:"serviceAccountName,omitempty" protobuf:"bytes,28,opt,name=serviceAccountName"`

	// AutomountServiceAccountToken indicates whether a service account token should be automatically mounted in pods.
	// ServiceAccountName of ExecutorConfig must be specified if this value is false.
	AutomountServiceAccountToken *bool `json:"automountServiceAccountToken,omitempty"`

	// Executor holds configurations of the executor container.
	Executor *ExecutorConfig `json:"executor,omitempty"`

	// HostAliases is an optional list of hosts and IPs that will be injected into the pod spec
<<<<<<< HEAD
	HostAliases []apiv1.HostAlias `json:"hostAliases,omitempty" protobuf:"bytes,29,opt,name=hostAliases"`
=======
	// +patchStrategy=merge
	// +patchMergeKey=ip
	HostAliases []apiv1.HostAlias `json:"hostAliases,omitempty"  patchStrategy:"merge" patchMergeKey:"ip"`
>>>>>>> 644946e4

	// SecurityContext holds pod-level security attributes and common container settings.
	// Optional: Defaults to empty.  See type description for default values of each field.
	// +optional
	SecurityContext *apiv1.PodSecurityContext `json:"securityContext,omitempty" protobuf:"bytes,30,opt,name=securityContext"`
}

var _ TemplateHolder = &Template{}

func (tmpl *Template) GetTemplateName() string {
	if tmpl.Template != "" {
		return tmpl.Template
	} else {
		return tmpl.Name
	}
}

func (tmpl *Template) GetTemplateRef() *TemplateRef {
	return tmpl.TemplateRef
}

// GetBaseTemplate returns a base template content.
func (tmpl *Template) GetBaseTemplate() *Template {
	baseTemplate := tmpl.DeepCopy()
	baseTemplate.Inputs = Inputs{}
	return baseTemplate
}

// Inputs are the mechanism for passing parameters, artifacts, volumes from one template to another
type Inputs struct {
	// Parameters are a list of parameters passed as inputs
<<<<<<< HEAD
	Parameters []Parameter `json:"parameters,omitempty" protobuf:"bytes,1,opt,name=parameters"`

	// Artifact are a list of artifacts passed as inputs
	Artifacts []Artifact `json:"artifacts,omitempty" protobuf:"bytes,2,opt,name=artifacts"`
=======
	// +patchStrategy=merge
	// +patchMergeKey=name
	Parameters []Parameter `json:"parameters,omitempty" patchStrategy:"merge" patchMergeKey:"name"`

	// Artifact are a list of artifacts passed as inputs
	// +patchStrategy=merge
	// +patchMergeKey=name
	Artifacts []Artifact `json:"artifacts,omitempty" patchStrategy:"merge" patchMergeKey:"name"`
>>>>>>> 644946e4
}

// Pod metdata
type Metadata struct {
	Annotations map[string]string `json:"annotations,omitempty" protobuf:"bytes,1,opt,name=annotations"`
	Labels      map[string]string `json:"labels,omitempty" protobuf:"bytes,2,opt,name=labels"`
}

// Parameter indicate a passed string parameter to a service template with an optional default value
type Parameter struct {
	// Name is the parameter name
	Name string `json:"name" protobuf:"bytes,1,opt,name=name"`

	// Default is the default value to use for an input parameter if a value was not supplied
	Default *string `json:"default,omitempty" protobuf:"bytes,2,opt,name=default"`

	// Value is the literal value to use for the parameter.
	// If specified in the context of an input parameter, the value takes precedence over any passed values
	Value *string `json:"value,omitempty" protobuf:"bytes,3,opt,name=value"`

	// ValueFrom is the source for the output parameter's value
	ValueFrom *ValueFrom `json:"valueFrom,omitempty" protobuf:"bytes,4,opt,name=valueFrom"`

	// GlobalName exports an output parameter to the global scope, making it available as
	// '{{workflow.outputs.parameters.XXXX}} and in workflow.status.outputs.parameters
	GlobalName string `json:"globalName,omitempty" protobuf:"bytes,5,opt,name=globalName"`
}

// ValueFrom describes a location in which to obtain the value to a parameter
type ValueFrom struct {
	// Path in the container to retrieve an output parameter value from in container templates
	Path string `json:"path,omitempty" protobuf:"bytes,1,opt,name=path"`

	// JSONPath of a resource to retrieve an output parameter value from in resource templates
	JSONPath string `json:"jsonPath,omitempty" protobuf:"bytes,2,opt,name=jsonPath"`

	// JQFilter expression against the resource object in resource templates
	JQFilter string `json:"jqFilter,omitempty" protobuf:"bytes,3,opt,name=jqFilter"`

	// Parameter reference to a step or dag task in which to retrieve an output parameter value from
	// (e.g. '{{steps.mystep.outputs.myparam}}')
	Parameter string `json:"parameter,omitempty" protobuf:"bytes,4,opt,name=parameter"`
}

// Artifact indicates an artifact to place at a specified path
type Artifact struct {
	// name of the artifact. must be unique within a template's inputs/outputs.
	Name string `json:"name" protobuf:"bytes,1,opt,name=name"`

	// Path is the container path to the artifact
	Path string `json:"path,omitempty" protobuf:"bytes,2,opt,name=path"`

	// mode bits to use on this file, must be a value between 0 and 0777
	// set when loading input artifacts.
	Mode *int32 `json:"mode,omitempty" protobuf:"varint,3,opt,name=mode"`

	// From allows an artifact to reference an artifact from a previous step
	From string `json:"from,omitempty" protobuf:"bytes,4,opt,name=from"`

	// ArtifactLocation contains the location of the artifact
	ArtifactLocation `json:",inline" protobuf:"bytes,5,opt,name=artifactLocation"`

	// GlobalName exports an output artifact to the global scope, making it available as
	// '{{workflow.outputs.artifacts.XXXX}} and in workflow.status.outputs.artifacts
	GlobalName string `json:"globalName,omitempty" protobuf:"bytes,6,opt,name=globalName"`

	// Archive controls how the artifact will be saved to the artifact repository.
	Archive *ArchiveStrategy `json:"archive,omitempty" protobuf:"bytes,7,opt,name=archive"`

	// Make Artifacts optional, if Artifacts doesn't generate or exist
	Optional bool `json:"optional,omitempty" protobuf:"varint,8,opt,name=optional"`
}

// PodGC describes how to delete completed pods as they complete
type PodGC struct {
	Strategy PodGCStrategy `json:"strategy,omitempty" protobuf:"bytes,1,opt,name=strategy,casttype=PodGCStrategy"`
}

// ArchiveStrategy describes how to archive files/directory when saving artifacts
type ArchiveStrategy struct {
	Tar  *TarStrategy  `json:"tar,omitempty" protobuf:"bytes,1,opt,name=tar"`
	None *NoneStrategy `json:"none,omitempty" protobuf:"bytes,2,opt,name=none"`
}

// TarStrategy will tar and gzip the file or directory when saving
type TarStrategy struct{}

// NoneStrategy indicates to skip tar process and upload the files or directory tree as independent
// files. Note that if the artifact is a directory, the artifact driver must support the ability to
// save/load the directory appropriately.
type NoneStrategy struct{}

// ArtifactLocation describes a location for a single or multiple artifacts.
// It is used as single artifact in the context of inputs/outputs (e.g. outputs.artifacts.artname).
// It is also used to describe the location of multiple artifacts such as the archive location
// of a single workflow step, which the executor will use as a default location to store its files.
type ArtifactLocation struct {
	// ArchiveLogs indicates if the container logs should be archived
	ArchiveLogs *bool `json:"archiveLogs,omitempty" protobuf:"varint,1,opt,name=archiveLogs"`

	// S3 contains S3 artifact location details
	S3 *S3Artifact `json:"s3,omitempty" protobuf:"bytes,2,opt,name=s3"`

	// Git contains git artifact location details
	Git *GitArtifact `json:"git,omitempty" protobuf:"bytes,3,opt,name=git"`

	// HTTP contains HTTP artifact location details
	HTTP *HTTPArtifact `json:"http,omitempty" protobuf:"bytes,4,opt,name=http"`

	// Artifactory contains artifactory artifact location details
	Artifactory *ArtifactoryArtifact `json:"artifactory,omitempty" protobuf:"bytes,5,opt,name=artifactory"`

	// HDFS contains HDFS artifact location details
	HDFS *HDFSArtifact `json:"hdfs,omitempty" protobuf:"bytes,6,opt,name=hdfs"`

	// Raw contains raw artifact location details
	Raw *RawArtifact `json:"raw,omitempty" protobuf:"bytes,7,opt,name=raw"`
}

type ArtifactRepositoryRef struct {
	ConfigMap string `json:"configMap,omitempty" protobuf:"bytes,1,opt,name=configMap"`
	Key       string `json:"key,omitempty" protobuf:"bytes,2,opt,name=key"`
}

// Outputs hold parameters, artifacts, and results from a step
type Outputs struct {
	// Parameters holds the list of output parameters produced by a step
<<<<<<< HEAD
	Parameters []Parameter `json:"parameters,omitempty" protobuf:"bytes,1,rep,name=parameters"`

	// Artifacts holds the list of output artifacts produced by a step
	Artifacts []Artifact `json:"artifacts,omitempty" protobuf:"bytes,2,rep,name=artifacts"`
=======
	// +patchStrategy=merge
	// +patchMergeKey=name
	Parameters []Parameter `json:"parameters,omitempty" patchStrategy:"merge" patchMergeKey:"name"`

	// Artifacts holds the list of output artifacts produced by a step
	// +patchStrategy=merge
	// +patchMergeKey=name
	Artifacts []Artifact `json:"artifacts,omitempty"  patchStrategy:"merge" patchMergeKey:"name"`
>>>>>>> 644946e4

	// Result holds the result (stdout) of a script template
	Result *string `json:"result,omitempty" protobuf:"bytes,3,opt,name=result"`
}

// WorkflowStep is a reference to a template to execute in a series of step
type WorkflowStep struct {
	// Name of the step
	Name string `json:"name,omitempty" protobuf:"bytes,1,opt,name=name"`

	// Template is the name of the template to execute as the step
	Template string `json:"template,omitempty" protobuf:"bytes,2,opt,name=template"`

	// Arguments hold arguments to the template
	Arguments Arguments `json:"arguments,omitempty" protobuf:"bytes,3,opt,name=arguments"`

	// TemplateRef is the reference to the template resource to execute as the step.
	TemplateRef *TemplateRef `json:"templateRef,omitempty" protobuf:"bytes,4,opt,name=templateRef"`

	// WithItems expands a step into multiple parallel steps from the items in the list
	WithItems []Item `json:"withItems,omitempty" protobuf:"bytes,5,rep,name=withItems"`

	// WithParam expands a step into multiple parallel steps from the value in the parameter,
	// which is expected to be a JSON list.
	WithParam string `json:"withParam,omitempty" protobuf:"bytes,6,opt,name=withParam"`

	// WithSequence expands a step into a numeric sequence
	WithSequence *Sequence `json:"withSequence,omitempty" protobuf:"bytes,7,opt,name=withSequence"`

	// When is an expression in which the step should conditionally execute
	When string `json:"when,omitempty" protobuf:"bytes,8,opt,name=when"`

	// ContinueOn makes argo to proceed with the following step even if this step fails.
	// Errors and Failed states can be specified
	ContinueOn *ContinueOn `json:"continueOn,omitempty" protobuf:"bytes,9,opt,name=continueOn"`
}

var _ TemplateHolder = &WorkflowStep{}

func (step *WorkflowStep) GetTemplateName() string {
	return step.Template
}

func (step *WorkflowStep) GetTemplateRef() *TemplateRef {
	return step.TemplateRef
}


// Sequence expands a workflow step into numeric range
type Sequence struct {
	// Count is number of elements in the sequence (default: 0). Not to be used with end
	Count string `json:"count,omitempty" protobuf:"bytes,1,opt,name=count"`

	// Number at which to start the sequence (default: 0)
	Start string `json:"start,omitempty" protobuf:"bytes,2,opt,name=start"`

	// Number at which to end the sequence (default: 0). Not to be used with Count
	End string `json:"end,omitempty" protobuf:"bytes,3,opt,name=end"`

	// Format is a printf format string to format the value in the sequence
	Format string `json:"format,omitempty" protobuf:"bytes,4,opt,name=format"`
}

// DeepCopyInto is an custom deepcopy function to deal with our use of the interface{} type
func (i *Item) DeepCopyInto(out *Item) {
	inBytes, err := json.Marshal(i)
	if err != nil {
		panic(err)
	}
	err = json.Unmarshal(inBytes, out)
	if err != nil {
		panic(err)
	}
}

// OpenAPISchemaType is used by the kube-openapi generator when constructing
// the OpenAPI spec of this type.
// See: https://github.com/kubernetes/kube-openapi/tree/master/pkg/generators
func (i Item) OpenAPISchemaType() []string { return []string{"string"} }

// OpenAPISchemaFormat is used by the kube-openapi generator when constructing
// the OpenAPI spec of this type.
func (i Item) OpenAPISchemaFormat() string { return "item" }

// TemplateRef is a reference of template resource.
type TemplateRef struct {
	// Name is the resource name of the template.
	Name string `json:"name,omitempty" protobuf:"bytes,1,opt,name=name"`
	// Template is the name of referred template in the resource.
	Template string `json:"template,omitempty" protobuf:"bytes,2,opt,name=template"`
	// RuntimeResolution skips validation at creation time.
	// By enabling this option, you can create the referred workflow template before the actual runtime.
	RuntimeResolution bool `json:"runtimeResolution,omitempty" protobuf:"varint,3,opt,name=runtimeResolution"`
}

type ArgumentsProvider interface {
	GetParameterByName(name string) *Parameter
	GetArtifactByName(name string) *Artifact
}

// Arguments to a template
type Arguments struct {
	// Parameters is the list of parameters to pass to the template or workflow
<<<<<<< HEAD
	Parameters []Parameter `json:"parameters,omitempty" protobuf:"bytes,1,rep,name=parameters"`

	// Artifacts is the list of artifacts to pass to the template or workflow
	Artifacts []Artifact `json:"artifacts,omitempty" protobuf:"bytes,2,rep,name=artifacts"`
=======
	// +patchStrategy=merge
	// +patchMergeKey=name
	Parameters []Parameter `json:"parameters,omitempty" patchStrategy:"merge" patchMergeKey:"name"`

	// Artifacts is the list of artifacts to pass to the template or workflow
	// +patchStrategy=merge
	// +patchMergeKey=name
	Artifacts []Artifact `json:"artifacts,omitempty" patchStrategy:"merge" patchMergeKey:"name"`
>>>>>>> 644946e4
}

var _ ArgumentsProvider = &Arguments{}

// UserContainer is a container specified by a user.
type UserContainer struct {
	apiv1.Container `json:",inline" protobuf:"bytes,1,opt,name=container"`

	// MirrorVolumeMounts will mount the same volumes specified in the main container
	// to the container (including artifacts), at the same mountPaths. This enables
	// dind daemon to partially see the same filesystem as the main container in
	// order to use features such as docker volume binding
	MirrorVolumeMounts *bool `json:"mirrorVolumeMounts,omitempty" protobuf:"varint,2,opt,name=mirrorVolumeMounts"`
}

// WorkflowStatus contains overall status information about a workflow
type WorkflowStatus struct {
	// Phase a simple, high-level summary of where the workflow is in its lifecycle.
	Phase NodePhase `json:"phase,omitempty" protobuf:"bytes,1,opt,name=phase,casttype=NodePhase"`

	// Time at which this workflow started
	StartedAt metav1.Time `json:"startedAt,omitempty" protobuf:"bytes,2,opt,name=startedAt"`

	// Time at which this workflow completed
	FinishedAt metav1.Time `json:"finishedAt,omitempty" protobuf:"bytes,3,opt,name=finishedAt"`

	// A human readable message indicating details about why the workflow is in this condition.
	Message string `json:"message,omitempty" protobuf:"bytes,4,opt,name=message"`

	// Compressed and base64 decoded Nodes map
	CompressedNodes string `json:"compressedNodes,omitempty" protobuf:"bytes,5,opt,name=compressedNodes"`

	// Nodes is a mapping between a node ID and the node's status.
	Nodes map[string]NodeStatus `json:"nodes,omitempty" protobuf:"bytes,6,rep,name=nodes"`

	// StoredTemplates is a mapping between a template ref and the node's status.
	StoredTemplates map[string]Template `json:"storedTemplates,omitempty"`

	// PersistentVolumeClaims tracks all PVCs that were created as part of the workflow.
	// The contents of this list are drained at the end of the workflow.
	PersistentVolumeClaims []apiv1.Volume `json:"persistentVolumeClaims,omitempty" protobuf:"bytes,7,rep,name=persistentVolumeClaims"`

	// Outputs captures output values and artifact locations produced by the workflow via global outputs
	Outputs *Outputs `json:"outputs,omitempty" protobuf:"bytes,8,opt,name=outputs"`
}

// RetryStrategy provides controls on how to retry a workflow step
type RetryStrategy struct {
	// Limit is the maximum number of attempts when retrying a container
	Limit *int32 `json:"limit,omitempty" protobuf:"varint,1,opt,name=limit"`
}

// NodeStatus contains status information about an individual node in the workflow
type NodeStatus struct {
	// ID is a unique identifier of a node within the worklow
	// It is implemented as a hash of the node name, which makes the ID deterministic
	ID string `json:"id" protobuf:"bytes,1,opt,name=id"`

	// Name is unique name in the node tree used to generate the node ID
	Name string `json:"name" protobuf:"bytes,2,opt,name=name"`

	// DisplayName is a human readable representation of the node. Unique within a template boundary
	DisplayName string `json:"displayName" protobuf:"bytes,3,opt,name=displayName"`

	// Type indicates type of node
	Type NodeType `json:"type" protobuf:"bytes,4,opt,name=type,casttype=NodeType"`

	// TemplateName is the template name which this node corresponds to.
	// Not applicable to virtual nodes (e.g. Retry, StepGroup)
	TemplateName string `json:"templateName,omitempty" protobuf:"bytes,5,opt,name=templateName"`

	// TemplateRef is the reference to the template resource which this node corresponds to.
	// Not applicable to virtual nodes (e.g. Retry, StepGroup)
	TemplateRef *TemplateRef `json:"templateRef,omitempty" protobuf:"bytes,6,opt,name=templateRef"`

	// StoredTemplateID is the ID of stored template.
	StoredTemplateID string `json:"storedTemplateID,omitempty"`

	// WorkflowTemplateName is the WorkflowTemplate resource name on which the resolved template of this node is retrieved.
	WorkflowTemplateName string `json:"workflowTemplateName,omitempty"`

	// Phase a simple, high-level summary of where the node is in its lifecycle.
	// Can be used as a state machine.
	Phase NodePhase `json:"phase,omitempty" protobuf:"bytes,7,opt,name=phase,casttype=NodePhase"`

	// BoundaryID indicates the node ID of the associated template root node in which this node belongs to
	BoundaryID string `json:"boundaryID,omitempty" protobuf:"bytes,8,opt,name=boundaryID"`

	// A human readable message indicating details about why the node is in this condition.
	Message string `json:"message,omitempty" protobuf:"bytes,9,opt,name=message"`

	// Time at which this node started
	StartedAt metav1.Time `json:"startedAt,omitempty" protobuf:"bytes,10,opt,name=startedAt"`

	// Time at which this node completed
	FinishedAt metav1.Time `json:"finishedAt,omitempty" protobuf:"bytes,11,opt,name=finishedAt"`

	// PodIP captures the IP of the pod for daemoned steps
	PodIP string `json:"podIP,omitempty" protobuf:"bytes,12,opt,name=podIP"`

	// Daemoned tracks whether or not this node was daemoned and need to be terminated
	Daemoned *bool `json:"daemoned,omitempty" protobuf:"varint,13,opt,name=daemoned"`

	// Inputs captures input parameter values and artifact locations supplied to this template invocation
	Inputs *Inputs `json:"inputs,omitempty" protobuf:"bytes,14,opt,name=inputs"`

	// Outputs captures output parameter values and artifact locations produced by this template invocation
	Outputs *Outputs `json:"outputs,omitempty" protobuf:"bytes,15,opt,name=outputs"`

	// Children is a list of child node IDs
	Children []string `json:"children,omitempty" protobuf:"bytes,16,rep,name=children"`

	// OutboundNodes tracks the node IDs which are considered "outbound" nodes to a template invocation.
	// For every invocation of a template, there are nodes which we considered as "outbound". Essentially,
	// these are last nodes in the execution sequence to run, before the template is considered completed.
	// These nodes are then connected as parents to a following step.
	//
	// In the case of single pod steps (i.e. container, script, resource templates), this list will be nil
	// since the pod itself is already considered the "outbound" node.
	// In the case of DAGs, outbound nodes are the "target" tasks (tasks with no children).
	// In the case of steps, outbound nodes are all the containers involved in the last step group.
	// NOTE: since templates are composable, the list of outbound nodes are carried upwards when
	// a DAG/steps template invokes another DAG/steps template. In other words, the outbound nodes of
	// a template, will be a superset of the outbound nodes of its last children.
	OutboundNodes []string `json:"outboundNodes,omitempty" protobuf:"bytes,17,rep,name=outboundNodes"`
}

var _ TemplateHolder = &NodeStatus{}

func (n *NodeStatus) GetTemplateName() string {
	return n.TemplateName
}

func (n *NodeStatus) GetTemplateRef() *TemplateRef {
	return n.TemplateRef
}

//func (n NodeStatus) String() string {
//	return fmt.Sprintf("%s (%s)", n.Name, n.ID)
//}

func isCompletedPhase(phase NodePhase) bool {
	return phase == NodeSucceeded ||
		phase == NodeFailed ||
		phase == NodeError ||
		phase == NodeSkipped
}

// Remove returns whether or not the workflow has completed execution
func (ws *WorkflowStatus) Completed() bool {
	return isCompletedPhase(ws.Phase)
}

// Successful return whether or not the workflow has succeeded
func (ws *WorkflowStatus) Successful() bool {
	return ws.Phase == NodeSucceeded
}

// Remove returns whether or not the node has completed execution
func (n NodeStatus) Completed() bool {
	return isCompletedPhase(n.Phase) || n.IsDaemoned() && n.Phase != NodePending
}

// IsDaemoned returns whether or not the node is deamoned
func (n NodeStatus) IsDaemoned() bool {
	if n.Daemoned == nil || !*n.Daemoned {
		return false
	}
	return true
}

// Successful returns whether or not this node completed successfully
func (n NodeStatus) Successful() bool {
	return n.Phase == NodeSucceeded || n.Phase == NodeSkipped || n.IsDaemoned() && n.Phase != NodePending
}

// CanRetry returns whether the node should be retried or not.
func (n NodeStatus) CanRetry() bool {
	// TODO(shri): Check if there are some 'unretryable' errors.
	return n.Completed() && !n.Successful()
}

// S3Bucket contains the access information required for interfacing with an S3 bucket
type S3Bucket struct {
	// Endpoint is the hostname of the bucket endpoint
	Endpoint string `json:"endpoint" protobuf:"bytes,1,opt,name=endpoint"`

	// Bucket is the name of the bucket
	Bucket string `json:"bucket" protobuf:"bytes,2,opt,name=bucket"`

	// Region contains the optional bucket region
	Region string `json:"region,omitempty" protobuf:"bytes,3,opt,name=region"`

	// Insecure will connect to the service with TLS
	Insecure *bool `json:"insecure,omitempty" protobuf:"varint,4,opt,name=insecure"`

	// AccessKeySecret is the secret selector to the bucket's access key
	AccessKeySecret apiv1.SecretKeySelector `json:"accessKeySecret" protobuf:"bytes,5,opt,name=accessKeySecret"`

	// SecretKeySecret is the secret selector to the bucket's secret key
<<<<<<< HEAD
	SecretKeySecret apiv1.SecretKeySelector `json:"secretKeySecret" protobuf:"bytes,6,opt,name=secretKeySecret"`
=======
	SecretKeySecret apiv1.SecretKeySelector `json:"secretKeySecret"`

	// RoleARN is the Amazon Resource Name (ARN) of the role to assume.
	RoleARN string `json:"roleARN,omitempty"`
>>>>>>> 644946e4
}

// S3Artifact is the location of an S3 artifact
type S3Artifact struct {
	S3Bucket `json:",inline" protobuf:"bytes,1,opt,name=s3Bucket"`

	// Key is the key in the bucket where the artifact resides
	Key string `json:"key" protobuf:"bytes,2,opt,name=key"`
}

//func (s *S3Artifact) String() string {
//	protocol := "https"
//	if s.Insecure != nil && *s.Insecure {
//		protocol = "http"
//	}
//	return fmt.Sprintf("%s://%s/%s/%s", protocol, s.Endpoint, s.Bucket, s.Key)
//}

func (s *S3Artifact) HasLocation() bool {
	return s != nil && s.Bucket != ""
}

// GitArtifact is the location of an git artifact
type GitArtifact struct {
	// Repo is the git repository
	Repo string `json:"repo" protobuf:"bytes,1,opt,name=repo"`

	// Revision is the git commit, tag, branch to checkout
	Revision string `json:"revision,omitempty" protobuf:"bytes,2,opt,name=revision"`

	// Depth specifies clones/fetches should be shallow and include the given
	// number of commits from the branch tip
	Depth *uint64 `json:"depth,omitempty" protobuf:"bytes,3,opt,name=depth"`

	// Fetch specifies a number of refs that should be fetched before checkout
	Fetch []string `json:"fetch,omitempty" protobuf:"bytes,4,rep,name=fetch"`

	// UsernameSecret is the secret selector to the repository username
	UsernameSecret *apiv1.SecretKeySelector `json:"usernameSecret,omitempty" protobuf:"bytes,5,opt,name=usernameSecret"`

	// PasswordSecret is the secret selector to the repository password
	PasswordSecret *apiv1.SecretKeySelector `json:"passwordSecret,omitempty" protobuf:"bytes,6,opt,name=passwordSecret"`

	// SSHPrivateKeySecret is the secret selector to the repository ssh private key
	SSHPrivateKeySecret *apiv1.SecretKeySelector `json:"sshPrivateKeySecret,omitempty" protobuf:"bytes,7,opt,name=sshPrivateKeySecret"`

	// InsecureIgnoreHostKey disables SSH strict host key checking during git clone
	InsecureIgnoreHostKey bool `json:"insecureIgnoreHostKey,omitempty" protobuf:"varint,8,opt,name=insecureIgnoreHostKey"`
}

func (g *GitArtifact) HasLocation() bool {
	return g != nil && g.Repo != ""
}

// ArtifactoryAuth describes the secret selectors required for authenticating to artifactory
type ArtifactoryAuth struct {
	// UsernameSecret is the secret selector to the repository username
	UsernameSecret *apiv1.SecretKeySelector `json:"usernameSecret,omitempty" protobuf:"bytes,1,opt,name=usernameSecret"`

	// PasswordSecret is the secret selector to the repository password
	PasswordSecret *apiv1.SecretKeySelector `json:"passwordSecret,omitempty" protobuf:"bytes,2,opt,name=passwordSecret"`
}

// ArtifactoryArtifact is the location of an artifactory artifact
type ArtifactoryArtifact struct {
	// URL of the artifact
	URL             string `json:"url" protobuf:"bytes,1,opt,name=url"`
	ArtifactoryAuth `json:",inline" protobuf:"bytes,2,opt,name=artifactoryAuth"`
}

//func (a *ArtifactoryArtifact) String() string {
//	return a.URL
//}

func (a *ArtifactoryArtifact) HasLocation() bool {
	return a != nil && a.URL != ""
}

// HDFSArtifact is the location of an HDFS artifact
type HDFSArtifact struct {
	HDFSConfig `json:",inline" protobuf:"bytes,1,opt,name=hDFSConfig"`

	// Path is a file path in HDFS
	Path string `json:"path" protobuf:"bytes,2,opt,name=path"`

	// Force copies a file forcibly even if it exists (default: false)
	Force bool `json:"force,omitempty" protobuf:"varint,3,opt,name=force"`
}

func (h *HDFSArtifact) HasLocation() bool {
	return h != nil && len(h.Addresses) > 0
}

// HDFSConfig is configurations for HDFS
type HDFSConfig struct {
	HDFSKrbConfig `json:",inline" protobuf:"bytes,1,opt,name=hDFSKrbConfig"`

	// Addresses is accessible addresses of HDFS name nodes
	Addresses []string `json:"addresses" protobuf:"bytes,2,rep,name=addresses"`

	// HDFSUser is the user to access HDFS file system.
	// It is ignored if either ccache or keytab is used.
	HDFSUser string `json:"hdfsUser,omitempty" protobuf:"bytes,3,opt,name=hdfsUser"`
}

// HDFSKrbConfig is auth configurations for Kerberos
type HDFSKrbConfig struct {
	// KrbCCacheSecret is the secret selector for Kerberos ccache
	// Either ccache or keytab can be set to use Kerberos.
	KrbCCacheSecret *apiv1.SecretKeySelector `json:"krbCCacheSecret,omitempty" protobuf:"bytes,1,opt,name=krbCCacheSecret"`

	// KrbKeytabSecret is the secret selector for Kerberos keytab
	// Either ccache or keytab can be set to use Kerberos.
	KrbKeytabSecret *apiv1.SecretKeySelector `json:"krbKeytabSecret,omitempty" protobuf:"bytes,2,opt,name=krbKeytabSecret"`

	// KrbUsername is the Kerberos username used with Kerberos keytab
	// It must be set if keytab is used.
	KrbUsername string `json:"krbUsername,omitempty" protobuf:"bytes,3,opt,name=krbUsername"`

	// KrbRealm is the Kerberos realm used with Kerberos keytab
	// It must be set if keytab is used.
	KrbRealm string `json:"krbRealm,omitempty" protobuf:"bytes,4,opt,name=krbRealm"`

	// KrbConfig is the configmap selector for Kerberos config as string
	// It must be set if either ccache or keytab is used.
	KrbConfigConfigMap *apiv1.ConfigMapKeySelector `json:"krbConfigConfigMap,omitempty" protobuf:"bytes,5,opt,name=krbConfigConfigMap"`

	// KrbServicePrincipalName is the principal name of Kerberos service
	// It must be set if either ccache or keytab is used.
	KrbServicePrincipalName string `json:"krbServicePrincipalName,omitempty" protobuf:"bytes,6,opt,name=krbServicePrincipalName"`
}


// RawArtifact allows raw string content to be placed as an artifact in a container
type RawArtifact struct {
	// Data is the string contents of the artifact
	Data string `json:"data" protobuf:"bytes,1,opt,name=data"`
}

func (r *RawArtifact) HasLocation() bool {
	return r != nil
}

// HTTPArtifact allows an file served on HTTP to be placed as an input artifact in a container
type HTTPArtifact struct {
	// URL of the artifact
	URL string `json:"url" protobuf:"bytes,1,opt,name=url"`
}

func (h *HTTPArtifact) HasLocation() bool {
	return h != nil && h.URL != ""
}

// ExecutorConfig holds configurations of an executor container.
type ExecutorConfig struct {
	// ServiceAccountName specifies the service account name of the executor container.
	ServiceAccountName string `json:"serviceAccountName,omitempty"`
}

// ScriptTemplate is a template subtype to enable scripting through code steps
type ScriptTemplate struct {
	apiv1.Container `json:",inline" protobuf:"bytes,1,opt,name=container"`

	// Source contains the source code of the script to execute
	Source string `json:"source" protobuf:"bytes,2,opt,name=source"`
}

// ResourceTemplate is a template subtype to manipulate kubernetes resources
type ResourceTemplate struct {
	// Action is the action to perform to the resource.
	// Must be one of: get, create, apply, delete, replace, patch
	Action string `json:"action" protobuf:"bytes,1,opt,name=action"`

	// MergeStrategy is the strategy used to merge a patch. It defaults to "strategic"
	// Must be one of: strategic, merge, json
	MergeStrategy string `json:"mergeStrategy,omitempty" protobuf:"bytes,2,opt,name=mergeStrategy"`

	// Manifest contains the kubernetes manifest
	Manifest string `json:"manifest" protobuf:"bytes,3,opt,name=manifest"`

	// SetOwnerReference sets the reference to the workflow on the OwnerReference of generated resource.
	SetOwnerReference bool `json:"setOwnerReference,omitempty" protobuf:"varint,4,opt,name=setOwnerReference"`

	// SuccessCondition is a label selector expression which describes the conditions
	// of the k8s resource in which it is acceptable to proceed to the following step
	SuccessCondition string `json:"successCondition,omitempty" protobuf:"bytes,5,opt,name=successCondition"`

	// FailureCondition is a label selector expression which describes the conditions
	// of the k8s resource in which the step was considered failed
	FailureCondition string `json:"failureCondition,omitempty" protobuf:"bytes,6,opt,name=failureCondition"`
}

// GetType returns the type of this template
func (tmpl *Template) GetType() TemplateType {
	if tmpl.Container != nil {
		return TemplateTypeContainer
	}
	if tmpl.Steps != nil {
		return TemplateTypeSteps
	}
	if tmpl.DAG != nil {
		return TemplateTypeDAG
	}
	if tmpl.Script != nil {
		return TemplateTypeScript
	}
	if tmpl.Resource != nil {
		return TemplateTypeResource
	}
	if tmpl.Suspend != nil {
		return TemplateTypeSuspend
	}
	return TemplateTypeUnknown
}

// IsPodType returns whether or not the template is a pod type
func (tmpl *Template) IsPodType() bool {
	switch tmpl.GetType() {
	case TemplateTypeContainer, TemplateTypeScript, TemplateTypeResource:
		return true
	}
	return false
}

// IsLeaf returns whether or not the template is a leaf
func (tmpl *Template) IsLeaf() bool {
	switch tmpl.GetType() {
	case TemplateTypeContainer, TemplateTypeScript, TemplateTypeResource:
		return true
	}
	return false
}

// DAGTemplate is a template subtype for directed acyclic graph templates
type DAGTemplate struct {
	// Target are one or more names of targets to execute in a DAG
	Target string `json:"target,omitempty" protobuf:"bytes,1,opt,name=target"`

	// Tasks are a list of DAG tasks
<<<<<<< HEAD
	Tasks []DAGTask `json:"tasks" protobuf:"bytes,2,rep,name=tasks"`
=======
	// +patchStrategy=merge
	// +patchMergeKey=name
	Tasks []DAGTask `json:"tasks" patchStrategy:"merge" patchMergeKey:"name"`
>>>>>>> 644946e4

	// This flag is for DAG logic. The DAG logic has a built-in "fail fast" feature to stop scheduling new steps,
	// as soon as it detects that one of the DAG nodes is failed. Then it waits until all DAG nodes are completed
	// before failing the DAG itself.
	// The FailFast flag default is true,  if set to false, it will allow a DAG to run all branches of the DAG to
	// completion (either success or failure), regardless of the failed outcomes of branches in the DAG.
	// More info and example about this feature at https://github.com/argoproj/argo/issues/1442
	FailFast *bool `json:"failFast,omitempty" protobuf:"varint,3,opt,name=failFast"`
}

// DAGTask represents a node in the graph during DAG execution
type DAGTask struct {
	// Name is the name of the target
	Name string `json:"name" protobuf:"bytes,1,opt,name=name"`

	// Name of template to execute
	Template string `json:"template" protobuf:"bytes,2,opt,name=template"`

	// Arguments are the parameter and artifact arguments to the template
	Arguments Arguments `json:"arguments,omitempty" protobuf:"bytes,3,opt,name=arguments"`

	// TemplateRef is the reference to the template resource to execute.
	TemplateRef *TemplateRef `json:"templateRef,omitempty" protobuf:"bytes,4,opt,name=templateRef"`

	// Dependencies are name of other targets which this depends on
	Dependencies []string `json:"dependencies,omitempty" protobuf:"bytes,5,rep,name=dependencies"`

	// WithItems expands a task into multiple parallel tasks from the items in the list
	WithItems []Item `json:"withItems,omitempty" protobuf:"bytes,6,rep,name=withItems"`

	// WithParam expands a task into multiple parallel tasks from the value in the parameter,
	// which is expected to be a JSON list.
	WithParam string `json:"withParam,omitempty" protobuf:"bytes,7,opt,name=withParam"`

	// WithSequence expands a task into a numeric sequence
	WithSequence *Sequence `json:"withSequence,omitempty" protobuf:"bytes,8,opt,name=withSequence"`

	// When is an expression in which the task should conditionally execute
	When string `json:"when,omitempty" protobuf:"bytes,9,opt,name=when"`

	// ContinueOn makes argo to proceed with the following step even if this step fails.
	// Errors and Failed states can be specified
	ContinueOn *ContinueOn `json:"continueOn,omitempty" protobuf:"bytes,10,opt,name=continueOn"`
}

var _ TemplateHolder = &DAGTask{}

func (t *DAGTask) GetTemplateName() string {
	return t.Template
}

func (t *DAGTask) GetTemplateRef() *TemplateRef {
	return t.TemplateRef
}

// SuspendTemplate is a template subtype to suspend a workflow at a predetermined point in time
type SuspendTemplate struct {
}

// GetArtifactByName returns an input artifact by its name
func (in *Inputs) GetArtifactByName(name string) *Artifact {
	for _, art := range in.Artifacts {
		if art.Name == name {
			return &art
		}
	}
	return nil
}

// GetParameterByName returns an input parameter by its name
func (in *Inputs) GetParameterByName(name string) *Parameter {
	for _, param := range in.Parameters {
		if param.Name == name {
			return &param
		}
	}
	return nil
}

// HasInputs returns whether or not there are any inputs
func (in *Inputs) HasInputs() bool {
	if len(in.Artifacts) > 0 {
		return true
	}
	if len(in.Parameters) > 0 {
		return true
	}
	return false
}

// HasOutputs returns whether or not there are any outputs
func (out *Outputs) HasOutputs() bool {
	if out.Result != nil {
		return true
	}
	if len(out.Artifacts) > 0 {
		return true
	}
	if len(out.Parameters) > 0 {
		return true
	}
	return false
}

// GetArtifactByName retrieves an artifact by its name
func (args *Arguments) GetArtifactByName(name string) *Artifact {
	for _, art := range args.Artifacts {
		if art.Name == name {
			return &art
		}
	}
	return nil
}

// GetParameterByName retrieves a parameter by its name
func (args *Arguments) GetParameterByName(name string) *Parameter {
	for _, param := range args.Parameters {
		if param.Name == name {
			return &param
		}
	}
	return nil
}

// HasLocation whether or not an artifact has a location defined
func (a *Artifact) HasLocation() bool {
	return a.S3.HasLocation() ||
		a.Git.HasLocation() ||
		a.HTTP.HasLocation() ||
		a.Artifactory.HasLocation() ||
		a.Raw.HasLocation() ||
		a.HDFS.HasLocation()
}

// GetTemplateByName retrieves a defined template by its name
func (wf *Workflow) GetTemplateByName(name string) *Template {
	for _, t := range wf.Spec.Templates {
		if t.Name == name {
			return &t
		}
	}
	return nil
}

// NodeID creates a deterministic node ID based on a node name
func (wf *Workflow) NodeID(name string) string {
	if name == wf.ObjectMeta.Name {
		return wf.ObjectMeta.Name
	}
	h := fnv.New32a()
	_, _ = h.Write([]byte(name))
	return fmt.Sprintf("%s-%v", wf.ObjectMeta.Name, h.Sum32())
}

// GetStoredTemplate gets a resolved template from stored data.
func (wf *Workflow) GetStoredTemplate(node *NodeStatus) *Template {
	id := node.StoredTemplateID
	if id == "" {
		return nil
	}
	tmpl, ok := wf.Status.StoredTemplates[id]
	if ok {
		return &tmpl
	}
	return nil
}

// GetStoredOrLocalTemplate gets a resolved template from stored data or local template.
func (wf *Workflow) GetStoredOrLocalTemplate(node *NodeStatus) *Template {
	// Try to find a template from stored data.
	tmpl := wf.GetStoredTemplate(node)
	if tmpl != nil {
		return tmpl
	}
	// Try to get template from Workflow.
	if node.WorkflowTemplateName == "" && node.TemplateName != "" {
		tmpl := wf.GetTemplateByName(node.TemplateName)
		if tmpl != nil {
			return tmpl
		}
	}
	return nil
}

// ContinueOn defines if a workflow should continue even if a task or step fails/errors.
// It can be specified if the workflow should continue when the pod errors, fails or both.
type ContinueOn struct {
	// +optional
	Error bool `json:"error,omitempty" protobuf:"varint,1,opt,name=error"`
	// +optional
	Failed bool `json:"failed,omitempty" protobuf:"varint,2,opt,name=failed"`
}

func continues(c *ContinueOn, phase NodePhase) bool {
	if c == nil {
		return false
	}
	if c.Error && phase == NodeError {
		return true
	}
	if c.Failed && phase == NodeFailed {
		return true
	}
	return false
}

// ContinuesOn returns whether the DAG should be proceeded if the task fails or errors.
func (t *DAGTask) ContinuesOn(phase NodePhase) bool {
	return continues(t.ContinueOn, phase)
}

// ContinuesOn returns whether the StepGroup should be proceeded if the task fails or errors.
func (s *WorkflowStep) ContinuesOn(phase NodePhase) bool {
	return continues(s.ContinueOn, phase)
}<|MERGE_RESOLUTION|>--- conflicted
+++ resolved
@@ -101,13 +101,10 @@
 // WorkflowSpec is the specification of a Workflow.
 type WorkflowSpec struct {
 	// Templates is a list of workflow templates used in a workflow
-<<<<<<< HEAD
-	Templates []Template `json:"templates" protobuf:"bytes,1,opt,name=templates"`
-=======
 	// +patchStrategy=merge
 	// +patchMergeKey=name
-	Templates []Template `json:"templates" patchStrategy:"merge" patchMergeKey:"name"`
->>>>>>> 644946e4
+	Templates []Template `json:"templates" patchStrategy:"merge" patchMergeKey:"name" protobuf:"bytes,1,opt,name=templates"`
+
 
 	// Entrypoint is a template reference to the starting point of the workflow
 	Entrypoint string `json:"entrypoint" protobuf:"bytes,2,opt,name=entrypoint"`
@@ -128,24 +125,18 @@
 	Executor *ExecutorConfig `json:"executor,omitempty"`
 
 	// Volumes is a list of volumes that can be mounted by containers in a workflow.
-<<<<<<< HEAD
-	Volumes []apiv1.Volume `json:"volumes,omitempty" protobuf:"bytes,5,opt,name=volumes"`
-=======
 	// +patchStrategy=merge
 	// +patchMergeKey=name
-	Volumes []apiv1.Volume `json:"volumes,omitempty" patchStrategy:"merge" patchMergeKey:"name"`
->>>>>>> 644946e4
+	Volumes []apiv1.Volume `json:"volumes,omitempty" patchStrategy:"merge" patchMergeKey:"name" protobuf:"bytes,5,opt,name=volumes"`
+
 
 	// VolumeClaimTemplates is a list of claims that containers are allowed to reference.
 	// The Workflow controller will create the claims at the beginning of the workflow
 	// and delete the claims upon completion of the workflow
-<<<<<<< HEAD
-	VolumeClaimTemplates []apiv1.PersistentVolumeClaim `json:"volumeClaimTemplates,omitempty" protobuf:"bytes,6,opt,name=volumeClaimTemplates"`
-=======
 	// +patchStrategy=merge
 	// +patchMergeKey=name
-	VolumeClaimTemplates []apiv1.PersistentVolumeClaim `json:"volumeClaimTemplates,omitempty" patchStrategy:"merge" patchMergeKey:"name"`
->>>>>>> 644946e4
+	VolumeClaimTemplates []apiv1.PersistentVolumeClaim `json:"volumeClaimTemplates,omitempty" patchStrategy:"merge" patchMergeKey:"name" protobuf:"bytes,6,opt,name=volumeClaimTemplates"`
+
 
 	// Parallelism limits the max total parallel pods that can execute at the same time in a workflow
 	Parallelism *int64 `json:"parallelism,omitempty" protobuf:"bytes,7,opt,name=parallelism"`
@@ -166,25 +157,17 @@
 	Affinity *apiv1.Affinity `json:"affinity,omitempty" protobuf:"bytes,11,opt,name=affinity"`
 
 	// Tolerations to apply to workflow pods.
-<<<<<<< HEAD
-	Tolerations []apiv1.Toleration `json:"tolerations,omitempty" protobuf:"bytes,12,opt,name=tolerations"`
-=======
 	// +patchStrategy=merge
 	// +patchMergeKey=key
-	Tolerations []apiv1.Toleration `json:"tolerations,omitempty" patchStrategy:"merge" patchMergeKey:"key"`
->>>>>>> 644946e4
+	Tolerations []apiv1.Toleration `json:"tolerations,omitempty" patchStrategy:"merge" patchMergeKey:"key" protobuf:"bytes,12,opt,name=tolerations"`
 
 	// ImagePullSecrets is a list of references to secrets in the same namespace to use for pulling any images
 	// in pods that reference this ServiceAccount. ImagePullSecrets are distinct from Secrets because Secrets
 	// can be mounted in the pod, but ImagePullSecrets are only accessed by the kubelet.
 	// More info: https://kubernetes.io/docs/concepts/containers/images/#specifying-imagepullsecrets-on-a-pod
-<<<<<<< HEAD
-	ImagePullSecrets []apiv1.LocalObjectReference `json:"imagePullSecrets,omitempty" protobuf:"bytes,13,opt,name=imagePullSecrets"`
-=======
 	// +patchStrategy=merge
 	// +patchMergeKey=name
-	ImagePullSecrets []apiv1.LocalObjectReference `json:"imagePullSecrets,omitempty" patchStrategy:"merge" patchMergeKey:"name"`
->>>>>>> 644946e4
+	ImagePullSecrets []apiv1.LocalObjectReference `json:"imagePullSecrets,omitempty" patchStrategy:"merge" patchMergeKey:"name" protobuf:"bytes,13,opt,name=imagePullSecrets"`
 
 	// Host networking requested for this workflow pod. Default to false.
 	HostNetwork *bool `json:"hostNetwork,omitempty" protobuf:"bytes,14,opt,name=hostNetwork"`
@@ -236,14 +219,10 @@
 	// Priority to apply to workflow pods.
 	PodPriority *int32 `json:"podPriority,omitempty" protobuf:"bytes,23,opt,name=podPriority"`
 
-	// HostAliases is an optional list of hosts and IPs that will be injected into the pod spec
-<<<<<<< HEAD
-	HostAliases []apiv1.HostAlias `json:"hostAliases,omitempty" protobuf:"bytes,24,opt,name=hostAliases"`
-=======
 	// +patchStrategy=merge
 	// +patchMergeKey=ip
-	HostAliases []apiv1.HostAlias `json:"hostAliases,omitempty" patchStrategy:"merge" patchMergeKey:"ip"`
->>>>>>> 644946e4
+	HostAliases []apiv1.HostAlias `json:"hostAliases,omitempty" patchStrategy:"merge" patchMergeKey:"ip"  protobuf:"bytes,24,opt,name=hostAliases"`
+
 
 	// SecurityContext holds pod-level security attributes and common container settings.
 	// Optional: Defaults to empty.  See type description for default values of each field.
@@ -321,31 +300,21 @@
 	Suspend *SuspendTemplate `json:"suspend,omitempty" protobuf:"bytes,16,opt,name=suspend"`
 
 	// Volumes is a list of volumes that can be mounted by containers in a template.
-<<<<<<< HEAD
-	Volumes []apiv1.Volume `json:"volumes,omitempty" protobuf:"bytes,17,opt,name=volumes"`
+	// +patchStrategy=merge
+	// +patchMergeKey=name
+	Volumes []apiv1.Volume `json:"volumes,omitempty" patchStrategy:"merge" patchMergeKey:"name" protobuf:"bytes,17,opt,name=volumes"`
 
 	// InitContainers is a list of containers which run before the main container.
-	InitContainers []UserContainer `json:"initContainers,omitempty" protobuf:"bytes,18,opt,name=initContainers"`
+	// +patchStrategy=merge
+	// +patchMergeKey=name
+	InitContainers []UserContainer `json:"initContainers,omitempty" patchStrategy:"merge" patchMergeKey:"name" protobuf:"bytes,18,opt,name=initContainers"`
 
 	// Sidecars is a list of containers which run alongside the main container
 	// Sidecars are automatically killed when the main container completes
-	Sidecars []UserContainer `json:"sidecars,omitempty" protobuf:"bytes,19,opt,name=sidecars"`
-=======
 	// +patchStrategy=merge
 	// +patchMergeKey=name
-	Volumes []apiv1.Volume `json:"volumes,omitempty" patchStrategy:"merge" patchMergeKey:"name"`
-
-	// InitContainers is a list of containers which run before the main container.
-	// +patchStrategy=merge
-	// +patchMergeKey=name
-	InitContainers []UserContainer `json:"initContainers,omitempty" patchStrategy:"merge" patchMergeKey:"name"`
-
-	// Sidecars is a list of containers which run alongside the main container
-	// Sidecars are automatically killed when the main container completes
-	// +patchStrategy=merge
-	// +patchMergeKey=name
-	Sidecars []UserContainer `json:"sidecars,omitempty" patchStrategy:"merge" patchMergeKey:"name"`
->>>>>>> 644946e4
+	Sidecars []UserContainer `json:"sidecars,omitempty" patchStrategy:"merge" patchMergeKey:"name" protobuf:"bytes,19,opt,name=sidecars"`
+
 
 	// Location in which all files related to the step will be stored (logs, artifacts, etc...).
 	// Can be overridden by individual items in Outputs. If omitted, will use the default
@@ -367,13 +336,9 @@
 	Parallelism *int64 `json:"parallelism,omitempty" protobuf:"bytes,23,opt,name=parallelism"`
 
 	// Tolerations to apply to workflow pods.
-<<<<<<< HEAD
-	Tolerations []apiv1.Toleration `json:"tolerations,omitempty" protobuf:"bytes,24,opt,name=tolerations"`
-=======
 	// +patchStrategy=merge
 	// +patchMergeKey=key
-	Tolerations []apiv1.Toleration `json:"tolerations,omitempty"  patchStrategy:"merge" patchMergeKey:"key"`
->>>>>>> 644946e4
+	Tolerations []apiv1.Toleration `json:"tolerations,omitempty"  patchStrategy:"merge" patchMergeKey:"key" protobuf:"bytes,24,opt,name=tolerations"`
 
 	// If specified, the pod will be dispatched by specified scheduler.
 	// Or it will be dispatched by workflow scope scheduler if specified.
@@ -398,13 +363,10 @@
 	Executor *ExecutorConfig `json:"executor,omitempty"`
 
 	// HostAliases is an optional list of hosts and IPs that will be injected into the pod spec
-<<<<<<< HEAD
-	HostAliases []apiv1.HostAlias `json:"hostAliases,omitempty" protobuf:"bytes,29,opt,name=hostAliases"`
-=======
 	// +patchStrategy=merge
 	// +patchMergeKey=ip
-	HostAliases []apiv1.HostAlias `json:"hostAliases,omitempty"  patchStrategy:"merge" patchMergeKey:"ip"`
->>>>>>> 644946e4
+	HostAliases []apiv1.HostAlias `json:"hostAliases,omitempty"  patchStrategy:"merge" patchMergeKey:"ip" protobuf:"bytes,29,opt,name=hostAliases"`
+
 
 	// SecurityContext holds pod-level security attributes and common container settings.
 	// Optional: Defaults to empty.  See type description for default values of each field.
@@ -436,21 +398,15 @@
 // Inputs are the mechanism for passing parameters, artifacts, volumes from one template to another
 type Inputs struct {
 	// Parameters are a list of parameters passed as inputs
-<<<<<<< HEAD
-	Parameters []Parameter `json:"parameters,omitempty" protobuf:"bytes,1,opt,name=parameters"`
+	// +patchStrategy=merge
+	// +patchMergeKey=name
+	Parameters []Parameter `json:"parameters,omitempty" patchStrategy:"merge" patchMergeKey:"name" protobuf:"bytes,1,opt,name=parameters"`
 
 	// Artifact are a list of artifacts passed as inputs
-	Artifacts []Artifact `json:"artifacts,omitempty" protobuf:"bytes,2,opt,name=artifacts"`
-=======
 	// +patchStrategy=merge
 	// +patchMergeKey=name
-	Parameters []Parameter `json:"parameters,omitempty" patchStrategy:"merge" patchMergeKey:"name"`
-
-	// Artifact are a list of artifacts passed as inputs
-	// +patchStrategy=merge
-	// +patchMergeKey=name
-	Artifacts []Artifact `json:"artifacts,omitempty" patchStrategy:"merge" patchMergeKey:"name"`
->>>>>>> 644946e4
+	Artifacts []Artifact `json:"artifacts,omitempty" patchStrategy:"merge" patchMergeKey:"name" protobuf:"bytes,2,opt,name=artifacts"`
+
 }
 
 // Pod metdata
@@ -578,21 +534,15 @@
 // Outputs hold parameters, artifacts, and results from a step
 type Outputs struct {
 	// Parameters holds the list of output parameters produced by a step
-<<<<<<< HEAD
-	Parameters []Parameter `json:"parameters,omitempty" protobuf:"bytes,1,rep,name=parameters"`
+	// +patchStrategy=merge
+	// +patchMergeKey=name
+	Parameters []Parameter `json:"parameters,omitempty" patchStrategy:"merge" patchMergeKey:"name" protobuf:"bytes,1,rep,name=parameters"`
 
 	// Artifacts holds the list of output artifacts produced by a step
-	Artifacts []Artifact `json:"artifacts,omitempty" protobuf:"bytes,2,rep,name=artifacts"`
-=======
 	// +patchStrategy=merge
 	// +patchMergeKey=name
-	Parameters []Parameter `json:"parameters,omitempty" patchStrategy:"merge" patchMergeKey:"name"`
-
-	// Artifacts holds the list of output artifacts produced by a step
-	// +patchStrategy=merge
-	// +patchMergeKey=name
-	Artifacts []Artifact `json:"artifacts,omitempty"  patchStrategy:"merge" patchMergeKey:"name"`
->>>>>>> 644946e4
+	Artifacts []Artifact `json:"artifacts,omitempty"  patchStrategy:"merge" patchMergeKey:"name" protobuf:"bytes,2,rep,name=artifacts"`
+
 
 	// Result holds the result (stdout) of a script template
 	Result *string `json:"result,omitempty" protobuf:"bytes,3,opt,name=result"`
@@ -696,21 +646,14 @@
 // Arguments to a template
 type Arguments struct {
 	// Parameters is the list of parameters to pass to the template or workflow
-<<<<<<< HEAD
-	Parameters []Parameter `json:"parameters,omitempty" protobuf:"bytes,1,rep,name=parameters"`
+	// +patchStrategy=merge
+	// +patchMergeKey=name
+	Parameters []Parameter `json:"parameters,omitempty" patchStrategy:"merge" patchMergeKey:"name" protobuf:"bytes,1,rep,name=parameters"`
 
 	// Artifacts is the list of artifacts to pass to the template or workflow
-	Artifacts []Artifact `json:"artifacts,omitempty" protobuf:"bytes,2,rep,name=artifacts"`
-=======
 	// +patchStrategy=merge
 	// +patchMergeKey=name
-	Parameters []Parameter `json:"parameters,omitempty" patchStrategy:"merge" patchMergeKey:"name"`
-
-	// Artifacts is the list of artifacts to pass to the template or workflow
-	// +patchStrategy=merge
-	// +patchMergeKey=name
-	Artifacts []Artifact `json:"artifacts,omitempty" patchStrategy:"merge" patchMergeKey:"name"`
->>>>>>> 644946e4
+	Artifacts []Artifact `json:"artifacts,omitempty" patchStrategy:"merge" patchMergeKey:"name" protobuf:"bytes,2,rep,name=artifacts"`
 }
 
 var _ ArgumentsProvider = &Arguments{}
@@ -911,14 +854,11 @@
 	AccessKeySecret apiv1.SecretKeySelector `json:"accessKeySecret" protobuf:"bytes,5,opt,name=accessKeySecret"`
 
 	// SecretKeySecret is the secret selector to the bucket's secret key
-<<<<<<< HEAD
 	SecretKeySecret apiv1.SecretKeySelector `json:"secretKeySecret" protobuf:"bytes,6,opt,name=secretKeySecret"`
-=======
-	SecretKeySecret apiv1.SecretKeySelector `json:"secretKeySecret"`
 
 	// RoleARN is the Amazon Resource Name (ARN) of the role to assume.
-	RoleARN string `json:"roleARN,omitempty"`
->>>>>>> 644946e4
+	RoleARN string `json:"roleARN,omitempty" protobuf:"bytes,7,opt,name=roleARN"`
+
 }
 
 // S3Artifact is the location of an S3 artifact
@@ -1158,13 +1098,10 @@
 	Target string `json:"target,omitempty" protobuf:"bytes,1,opt,name=target"`
 
 	// Tasks are a list of DAG tasks
-<<<<<<< HEAD
-	Tasks []DAGTask `json:"tasks" protobuf:"bytes,2,rep,name=tasks"`
-=======
 	// +patchStrategy=merge
 	// +patchMergeKey=name
-	Tasks []DAGTask `json:"tasks" patchStrategy:"merge" patchMergeKey:"name"`
->>>>>>> 644946e4
+	Tasks []DAGTask `json:"tasks" patchStrategy:"merge" patchMergeKey:"name" protobuf:"bytes,2,rep,name=tasks"`
+
 
 	// This flag is for DAG logic. The DAG logic has a built-in "fail fast" feature to stop scheduling new steps,
 	// as soon as it detects that one of the DAG nodes is failed. Then it waits until all DAG nodes are completed

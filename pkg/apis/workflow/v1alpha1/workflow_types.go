package v1alpha1

import (
	"encoding/json"
	"fmt"
	"hash/fnv"

	apiv1 "k8s.io/api/core/v1"
	metav1 "k8s.io/apimachinery/pkg/apis/meta/v1"
	schema "k8s.io/apimachinery/pkg/runtime/schema"
)

// TemplateType is the type of a template
type TemplateType string

// Possible template types
const (
	TemplateTypeContainer TemplateType = "Container"
	TemplateTypeSteps     TemplateType = "Steps"
	TemplateTypeScript    TemplateType = "Script"
	TemplateTypeResource  TemplateType = "Resource"
	TemplateTypeDAG       TemplateType = "DAG"
	TemplateTypeSuspend   TemplateType = "Suspend"
	TemplateTypeUnknown   TemplateType = "Unknown"
)

// NodePhase is a label for the condition of a node at the current time.
type NodePhase string

// Workflow and node statuses
const (
	NodePending   NodePhase = "Pending"
	NodeRunning   NodePhase = "Running"
	NodeSucceeded NodePhase = "Succeeded"
	NodeSkipped   NodePhase = "Skipped"
	NodeFailed    NodePhase = "Failed"
	NodeError     NodePhase = "Error"
)

// NodeType is the type of a node
type NodeType string

// Node types
const (
	NodeTypePod       NodeType = "Pod"
	NodeTypeSteps     NodeType = "Steps"
	NodeTypeStepGroup NodeType = "StepGroup"
	NodeTypeDAG       NodeType = "DAG"
	NodeTypeTaskGroup NodeType = "TaskGroup"
	NodeTypeRetry     NodeType = "Retry"
	NodeTypeSkipped   NodeType = "Skipped"
	NodeTypeSuspend   NodeType = "Suspend"
)

// PodGCStrategy is the strategy when to delete completed pods for GC.
type PodGCStrategy string

// PodGCStrategy
const (
	PodGCOnPodCompletion      PodGCStrategy = "OnPodCompletion"
	PodGCOnPodSuccess         PodGCStrategy = "OnPodSuccess"
	PodGCOnWorkflowCompletion PodGCStrategy = "OnWorkflowCompletion"
	PodGCOnWorkflowSuccess    PodGCStrategy = "OnWorkflowSuccess"
)

// TemplateGetter is an interface to get templates.
type TemplateGetter interface {
	GetNamespace() string
	GetName() string
	GroupVersionKind() schema.GroupVersionKind
	GetTemplateByName(name string) *Template
}

// TemplateHolder is an interface for holders of templates.
type TemplateHolder interface {
	GetTemplateName() string
	GetTemplateRef() *TemplateRef
	IsResolvable() bool
}

// Workflow is the definition of a workflow resource
// +genclient
// +genclient:noStatus
// +k8s:deepcopy-gen:interfaces=k8s.io/apimachinery/pkg/runtime.Object
type Workflow struct {
	metav1.TypeMeta   `json:",inline "`
	metav1.ObjectMeta `json:"metadata" protobuf:"bytes,1,opt,name=metadata"`
	Spec              WorkflowSpec   `json:"spec" protobuf:"bytes,2,opt,name=spec "`
	Status            WorkflowStatus `json:"status" protobuf:"bytes,3,opt,name=status"`
}

// WorkflowList is list of Workflow resources
// +k8s:deepcopy-gen:interfaces=k8s.io/apimachinery/pkg/runtime.Object
type WorkflowList struct {
	metav1.TypeMeta `json:",inline"`
	metav1.ListMeta `json:"metadata" protobuf:"bytes,1,opt,name=metadata"`
	Items           []Workflow `json:"items" protobuf:"bytes,2,opt,name=items"`
}

var _ TemplateGetter = &Workflow{}

// WorkflowSpec is the specification of a Workflow.
type WorkflowSpec struct {
	// Templates is a list of workflow templates used in a workflow
	// +patchStrategy=merge
	// +patchMergeKey=name
	Templates []Template `json:"templates" patchStrategy:"merge" patchMergeKey:"name" protobuf:"bytes,1,opt,name=templates"`


	// Entrypoint is a template reference to the starting point of the workflow
	Entrypoint string `json:"entrypoint" protobuf:"bytes,2,opt,name=entrypoint"`

	// Arguments contain the parameters and artifacts sent to the workflow entrypoint
	// Parameters are referencable globally using the 'workflow' variable prefix.
	// e.g. {{workflow.parameters.myparam}}
	Arguments Arguments `json:"arguments,omitempty" protobuf:"bytes,3,opt,name=arguments"`

	// ServiceAccountName is the name of the ServiceAccount to run all pods of the workflow as.
	ServiceAccountName string `json:"serviceAccountName,omitempty" protobuf:"bytes,4,opt,name=serviceAccountName"`

	// AutomountServiceAccountToken indicates whether a service account token should be automatically mounted in pods.
	// ServiceAccountName of ExecutorConfig must be specified if this value is false.
	AutomountServiceAccountToken *bool `json:"automountServiceAccountToken,omitempty"`

	// Executor holds configurations of executor containers of the workflow.
	Executor *ExecutorConfig `json:"executor,omitempty"`

	// Volumes is a list of volumes that can be mounted by containers in a workflow.
	// +patchStrategy=merge
	// +patchMergeKey=name
	Volumes []apiv1.Volume `json:"volumes,omitempty" patchStrategy:"merge" patchMergeKey:"name" protobuf:"bytes,5,opt,name=volumes"`


	// VolumeClaimTemplates is a list of claims that containers are allowed to reference.
	// The Workflow controller will create the claims at the beginning of the workflow
	// and delete the claims upon completion of the workflow
	// +patchStrategy=merge
	// +patchMergeKey=name
	VolumeClaimTemplates []apiv1.PersistentVolumeClaim `json:"volumeClaimTemplates,omitempty" patchStrategy:"merge" patchMergeKey:"name" protobuf:"bytes,6,opt,name=volumeClaimTemplates"`


	// Parallelism limits the max total parallel pods that can execute at the same time in a workflow
	Parallelism *int64 `json:"parallelism,omitempty" protobuf:"bytes,7,opt,name=parallelism"`

	// ArtifactRepositoryRef specifies the configMap name and key containing the artifact repository config.
	ArtifactRepositoryRef *ArtifactRepositoryRef `json:"artifactRepositoryRef,omitempty" protobuf:"bytes,8,opt,name=artifactRepositoryRef"`

	// Suspend will suspend the workflow and prevent execution of any future steps in the workflow
	Suspend *bool `json:"suspend,omitempty" protobuf:"bytes,9,opt,name=suspend"`

	// NodeSelector is a selector which will result in all pods of the workflow
	// to be scheduled on the selected node(s). This is able to be overridden by
	// a nodeSelector specified in the template.
	NodeSelector map[string]string `json:"nodeSelector,omitempty" protobuf:"bytes,10,opt,name=nodeSelector"`

	// Affinity sets the scheduling constraints for all pods in the workflow.
	// Can be overridden by an affinity specified in the template
	Affinity *apiv1.Affinity `json:"affinity,omitempty" protobuf:"bytes,11,opt,name=affinity"`

	// Tolerations to apply to workflow pods.
	// +patchStrategy=merge
	// +patchMergeKey=key
	Tolerations []apiv1.Toleration `json:"tolerations,omitempty" patchStrategy:"merge" patchMergeKey:"key" protobuf:"bytes,12,opt,name=tolerations"`

	// ImagePullSecrets is a list of references to secrets in the same namespace to use for pulling any images
	// in pods that reference this ServiceAccount. ImagePullSecrets are distinct from Secrets because Secrets
	// can be mounted in the pod, but ImagePullSecrets are only accessed by the kubelet.
	// More info: https://kubernetes.io/docs/concepts/containers/images/#specifying-imagepullsecrets-on-a-pod
	// +patchStrategy=merge
	// +patchMergeKey=name
	ImagePullSecrets []apiv1.LocalObjectReference `json:"imagePullSecrets,omitempty" patchStrategy:"merge" patchMergeKey:"name" protobuf:"bytes,13,opt,name=imagePullSecrets"`

	// Host networking requested for this workflow pod. Default to false.
	HostNetwork *bool `json:"hostNetwork,omitempty" protobuf:"bytes,14,opt,name=hostNetwork"`

	// Set DNS policy for the pod.
	// Defaults to "ClusterFirst".
	// Valid values are 'ClusterFirstWithHostNet', 'ClusterFirst', 'Default' or 'None'.
	// DNS parameters given in DNSConfig will be merged with the policy selected with DNSPolicy.
	// To have DNS options set along with hostNetwork, you have to specify DNS policy
	// explicitly to 'ClusterFirstWithHostNet'.
	DNSPolicy *apiv1.DNSPolicy `json:"dnsPolicy,omitempty" protobuf:"bytes,15,opt,name=dnsPolicy"`

	// PodDNSConfig defines the DNS parameters of a pod in addition to
	// those generated from DNSPolicy.
	DNSConfig *apiv1.PodDNSConfig `json:"dnsConfig,omitempty" protobuf:"bytes,16,opt,name=dnsConfig"`

	// OnExit is a template reference which is invoked at the end of the
	// workflow, irrespective of the success, failure, or error of the
	// primary workflow.
	OnExit string `json:"onExit,omitempty" protobuf:"bytes,17,opt,name=onExit"`

	// TTLSecondsAfterFinished limits the lifetime of a Workflow that has finished execution
	// (Succeeded, Failed, Error). If this field is set, once the Workflow finishes, it will be
	// deleted after ttlSecondsAfterFinished expires. If this field is unset,
	// ttlSecondsAfterFinished will not expire. If this field is set to zero,
	// ttlSecondsAfterFinished expires immediately after the Workflow finishes.
	TTLSecondsAfterFinished *int32 `json:"ttlSecondsAfterFinished,omitempty" protobuf:"bytes,18,opt,name=ttlSecondsAfterFinished"`

	// Optional duration in seconds relative to the workflow start time which the workflow is
	// allowed to run before the controller terminates the workflow. A value of zero is used to
	// terminate a Running workflow
	ActiveDeadlineSeconds *int64 `json:"activeDeadlineSeconds,omitempty" protobuf:"bytes,19,opt,name=activeDeadlineSeconds"`

	// Priority is used if controller is configured to process limited number of workflows in parallel. Workflows with higher priority are processed first.
	Priority *int32 `json:"priority,omitempty" protobuf:"bytes,20,opt,name=priority"`

	// Set scheduler name for all pods.
	// Will be overridden if container/script template's scheduler name is set.
	// Default scheduler will be used if neither specified.
	// +optional
	SchedulerName string `json:"schedulerName,omitempty" protobuf:"bytes,21,opt,name=schedulerName"`

	// PodGC describes the strategy to use when to deleting completed pods
	PodGC *PodGC `json:"podGC,omitempty" protobuf:"bytes,26,opt,name=podGC"`

	// PriorityClassName to apply to workflow pods.
	PodPriorityClassName string `json:"podPriorityClassName,omitempty" protobuf:"bytes,22,opt,name=podPriorityClassName"`

	// Priority to apply to workflow pods.
	PodPriority *int32 `json:"podPriority,omitempty" protobuf:"bytes,23,opt,name=podPriority"`

	// +patchStrategy=merge
	// +patchMergeKey=ip
	HostAliases []apiv1.HostAlias `json:"hostAliases,omitempty" patchStrategy:"merge" patchMergeKey:"ip"  protobuf:"bytes,24,opt,name=hostAliases"`


	// SecurityContext holds pod-level security attributes and common container settings.
	// Optional: Defaults to empty.  See type description for default values of each field.
	// +optional
<<<<<<< HEAD
	SecurityContext *apiv1.PodSecurityContext `json:"securityContext,omitempty" protobuf:"bytes,25,opt,name=securityContext"`
}

type ParallelSteps struct {
	Steps []WorkflowStep `protobuf:"bytes,1,rep,name=steps"`
}

func (p *ParallelSteps) UnmarshalJSON(value []byte) error {
	err := json.Unmarshal(value, &p.Steps)
	if err != nil {
		return err
	}
	return nil
}

func (p *ParallelSteps) MarshalJSON() ([]byte, error) {
	fmt.Println(p.Steps)
	return json.Marshal(p.Steps)
=======
	SecurityContext *apiv1.PodSecurityContext `json:"securityContext,omitempty"`

	// PodSpecPatch holds strategic merge patch to apply against the pod spec. Allows parameterization of
	// container fields which are not strings (e.g. resource limits).
	PodSpecPatch string `json:"podSpecPatch,omitempty"`
}

func (wfs *WorkflowSpec) HasPodSpecPatch() bool {
	return wfs.PodSpecPatch != ""
>>>>>>> 167d65b1
}

// Template is a reusable and composable unit of execution in a workflow
type Template struct {
	// Name is the name of the template
	Name string `json:"name" protobuf:"bytes,1,opt,name=name"`

	// Template is the name of the template which is used as the base of this template.
	Template string `json:"template,omitempty" protobuf:"bytes,2,opt,name=template"`

	// Arguments hold arguments to the template.
	Arguments Arguments `json:"arguments,omitempty" protobuf:"bytes,3,opt,name=arguments"`

	// TemplateRef is the reference to the template resource which is used as the base of this template.
	TemplateRef *TemplateRef `json:"templateRef,omitempty" protobuf:"bytes,4,opt,name=templateRef"`

	// Inputs describe what inputs parameters and artifacts are supplied to this template
	Inputs Inputs `json:"inputs,omitempty" protobuf:"bytes,5,opt,name=inputs"`

	// Outputs describe the parameters and artifacts that this template produces
	Outputs Outputs `json:"outputs,omitempty" protobuf:"bytes,6,opt,name=outputs"`

	// NodeSelector is a selector to schedule this step of the workflow to be
	// run on the selected node(s). Overrides the selector set at the workflow level.
	NodeSelector map[string]string `json:"nodeSelector,omitempty" protobuf:"bytes,7,opt,name=nodeSelector"`

	// Affinity sets the pod's scheduling constraints
	// Overrides the affinity set at the workflow level (if any)
	Affinity *apiv1.Affinity `json:"affinity,omitempty" protobuf:"bytes,8,opt,name=affinity"`

	// Metdata sets the pods's metadata, i.e. annotations and labels
	Metadata Metadata `json:"metadata,omitempty" protobuf:"bytes,9,opt,name=metadata"`

	// Deamon will allow a workflow to proceed to the next step so long as the container reaches readiness
	Daemon *bool `json:"daemon,omitempty" protobuf:"bytes,10,opt,name=daemon"`

	// Steps define a series of sequential/parallel workflow steps
	Steps []ParallelSteps `json:"steps,omitempty" protobuf:"bytes,11,opt,name=steps"`

	// Container is the main container image to run in the pod
	Container *apiv1.Container `json:"container,omitempty" protobuf:"bytes,12,opt,name=container"`

	// Script runs a portion of code against an interpreter
	Script *ScriptTemplate `json:"script,omitempty" protobuf:"bytes,13,opt,name=script"`

	// Resource template subtype which can run k8s resources
	Resource *ResourceTemplate `json:"resource,omitempty" protobuf:"bytes,14,opt,name=resource"`

	// DAG template subtype which runs a DAG
	DAG *DAGTemplate `json:"dag,omitempty" protobuf:"bytes,15,opt,name=dag"`

	// Suspend template subtype which can suspend a workflow when reaching the step
	Suspend *SuspendTemplate `json:"suspend,omitempty" protobuf:"bytes,16,opt,name=suspend"`

	// Volumes is a list of volumes that can be mounted by containers in a template.
	// +patchStrategy=merge
	// +patchMergeKey=name
	Volumes []apiv1.Volume `json:"volumes,omitempty" patchStrategy:"merge" patchMergeKey:"name" protobuf:"bytes,17,opt,name=volumes"`

	// InitContainers is a list of containers which run before the main container.
	// +patchStrategy=merge
	// +patchMergeKey=name
	InitContainers []UserContainer `json:"initContainers,omitempty" patchStrategy:"merge" patchMergeKey:"name" protobuf:"bytes,18,opt,name=initContainers"`

	// Sidecars is a list of containers which run alongside the main container
	// Sidecars are automatically killed when the main container completes
	// +patchStrategy=merge
	// +patchMergeKey=name
	Sidecars []UserContainer `json:"sidecars,omitempty" patchStrategy:"merge" patchMergeKey:"name" protobuf:"bytes,19,opt,name=sidecars"`


	// Location in which all files related to the step will be stored (logs, artifacts, etc...).
	// Can be overridden by individual items in Outputs. If omitted, will use the default
	// artifact repository location configured in the controller, appended with the
	// <workflowname>/<nodename> in the key.
	ArchiveLocation *ArtifactLocation `json:"archiveLocation,omitempty" protobuf:"bytes,20,opt,name=archiveLocation"`

	// Optional duration in seconds relative to the StartTime that the pod may be active on a node
	// before the system actively tries to terminate the pod; value must be positive integer
	// This field is only applicable to container and script templates.
	ActiveDeadlineSeconds *int64 `json:"activeDeadlineSeconds,omitempty" protobuf:"bytes,21,opt,name=activeDeadlineSeconds"`

	// RetryStrategy describes how to retry a template when it fails
	RetryStrategy *RetryStrategy `json:"retryStrategy,omitempty" protobuf:"bytes,22,opt,name=retryStrategy"`

	// Parallelism limits the max total parallel pods that can execute at the same time within the
	// boundaries of this template invocation. If additional steps/dag templates are invoked, the
	// pods created by those templates will not be counted towards this total.
	Parallelism *int64 `json:"parallelism,omitempty" protobuf:"bytes,23,opt,name=parallelism"`

	// Tolerations to apply to workflow pods.
	// +patchStrategy=merge
	// +patchMergeKey=key
	Tolerations []apiv1.Toleration `json:"tolerations,omitempty"  patchStrategy:"merge" patchMergeKey:"key" protobuf:"bytes,24,opt,name=tolerations"`

	// If specified, the pod will be dispatched by specified scheduler.
	// Or it will be dispatched by workflow scope scheduler if specified.
	// If neither specified, the pod will be dispatched by default scheduler.
	// +optional
	SchedulerName string `json:"schedulerName,omitempty" protobuf:"bytes,25,opt,name=schedulerName"`

	// PriorityClassName to apply to workflow pods.
	PriorityClassName string `json:"priorityClassName,omitempty" protobuf:"bytes,26,opt,name=priorityClassName"`

	// Priority to apply to workflow pods.
	Priority *int32 `json:"priority,omitempty" protobuf:"bytes,27,opt,name=priority"`

	// ServiceAccountName to apply to workflow pods
	ServiceAccountName string `json:"serviceAccountName,omitempty" protobuf:"bytes,28,opt,name=serviceAccountName"`

	// AutomountServiceAccountToken indicates whether a service account token should be automatically mounted in pods.
	// ServiceAccountName of ExecutorConfig must be specified if this value is false.
	AutomountServiceAccountToken *bool `json:"automountServiceAccountToken,omitempty"`

	// Executor holds configurations of the executor container.
	Executor *ExecutorConfig `json:"executor,omitempty"`

	// HostAliases is an optional list of hosts and IPs that will be injected into the pod spec
	// +patchStrategy=merge
	// +patchMergeKey=ip
	HostAliases []apiv1.HostAlias `json:"hostAliases,omitempty"  patchStrategy:"merge" patchMergeKey:"ip" protobuf:"bytes,29,opt,name=hostAliases"`


	// SecurityContext holds pod-level security attributes and common container settings.
	// Optional: Defaults to empty.  See type description for default values of each field.
	// +optional
<<<<<<< HEAD
	SecurityContext *apiv1.PodSecurityContext `json:"securityContext,omitempty" protobuf:"bytes,30,opt,name=securityContext"`
=======
	SecurityContext *apiv1.PodSecurityContext `json:"securityContext,omitempty"`

	// PodSpecPatch holds strategic merge patch to apply against the pod spec. Allows parameterization of
	// container fields which are not strings (e.g. resource limits).
	PodSpecPatch string `json:"podSpecPatch,omitempty"`
>>>>>>> 167d65b1
}

var _ TemplateHolder = &Template{}

func (tmpl *Template) GetTemplateName() string {
	if tmpl.Template != "" {
		return tmpl.Template
	} else {
		return tmpl.Name
	}
}

func (tmpl *Template) GetTemplateRef() *TemplateRef {
	return tmpl.TemplateRef
}

func (tmpl *Template) IsResolvable() bool {
	return tmpl.Template != "" || tmpl.TemplateRef != nil
}

// GetBaseTemplate returns a base template content.
func (tmpl *Template) GetBaseTemplate() *Template {
	baseTemplate := tmpl.DeepCopy()
	baseTemplate.Inputs = Inputs{}
	return baseTemplate
}

func (tmpl *Template) HasPodSpecPatch() bool {
	return tmpl.PodSpecPatch != ""
}

// Inputs are the mechanism for passing parameters, artifacts, volumes from one template to another
type Inputs struct {
	// Parameters are a list of parameters passed as inputs
	// +patchStrategy=merge
	// +patchMergeKey=name
	Parameters []Parameter `json:"parameters,omitempty" patchStrategy:"merge" patchMergeKey:"name" protobuf:"bytes,1,opt,name=parameters"`

	// Artifact are a list of artifacts passed as inputs
	// +patchStrategy=merge
	// +patchMergeKey=name
	Artifacts []Artifact `json:"artifacts,omitempty" patchStrategy:"merge" patchMergeKey:"name" protobuf:"bytes,2,opt,name=artifacts"`

}

// Pod metdata
type Metadata struct {
	Annotations map[string]string `json:"annotations,omitempty" protobuf:"bytes,1,opt,name=annotations"`
	Labels      map[string]string `json:"labels,omitempty" protobuf:"bytes,2,opt,name=labels"`
}

// Parameter indicate a passed string parameter to a service template with an optional default value
type Parameter struct {
	// Name is the parameter name
	Name string `json:"name" protobuf:"bytes,1,opt,name=name"`

	// Default is the default value to use for an input parameter if a value was not supplied
	Default *string `json:"default,omitempty" protobuf:"bytes,2,opt,name=default"`

	// Value is the literal value to use for the parameter.
	// If specified in the context of an input parameter, the value takes precedence over any passed values
	Value *string `json:"value,omitempty" protobuf:"bytes,3,opt,name=value"`

	// ValueFrom is the source for the output parameter's value
	ValueFrom *ValueFrom `json:"valueFrom,omitempty" protobuf:"bytes,4,opt,name=valueFrom"`

	// GlobalName exports an output parameter to the global scope, making it available as
	// '{{workflow.outputs.parameters.XXXX}} and in workflow.status.outputs.parameters
	GlobalName string `json:"globalName,omitempty" protobuf:"bytes,5,opt,name=globalName"`
}

// ValueFrom describes a location in which to obtain the value to a parameter
type ValueFrom struct {
	// Path in the container to retrieve an output parameter value from in container templates
	Path string `json:"path,omitempty" protobuf:"bytes,1,opt,name=path"`

	// JSONPath of a resource to retrieve an output parameter value from in resource templates
	JSONPath string `json:"jsonPath,omitempty" protobuf:"bytes,2,opt,name=jsonPath"`

	// JQFilter expression against the resource object in resource templates
	JQFilter string `json:"jqFilter,omitempty" protobuf:"bytes,3,opt,name=jqFilter"`

	// Parameter reference to a step or dag task in which to retrieve an output parameter value from
	// (e.g. '{{steps.mystep.outputs.myparam}}')
	Parameter string `json:"parameter,omitempty" protobuf:"bytes,4,opt,name=parameter"`
}

// Artifact indicates an artifact to place at a specified path
type Artifact struct {
	// name of the artifact. must be unique within a template's inputs/outputs.
	Name string `json:"name" protobuf:"bytes,1,opt,name=name"`

	// Path is the container path to the artifact
	Path string `json:"path,omitempty" protobuf:"bytes,2,opt,name=path"`

	// mode bits to use on this file, must be a value between 0 and 0777
	// set when loading input artifacts.
	Mode *int32 `json:"mode,omitempty" protobuf:"varint,3,opt,name=mode"`

	// From allows an artifact to reference an artifact from a previous step
	From string `json:"from,omitempty" protobuf:"bytes,4,opt,name=from"`

	// ArtifactLocation contains the location of the artifact
	ArtifactLocation `json:",inline" protobuf:"bytes,5,opt,name=artifactLocation"`

	// GlobalName exports an output artifact to the global scope, making it available as
	// '{{workflow.outputs.artifacts.XXXX}} and in workflow.status.outputs.artifacts
	GlobalName string `json:"globalName,omitempty" protobuf:"bytes,6,opt,name=globalName"`

	// Archive controls how the artifact will be saved to the artifact repository.
	Archive *ArchiveStrategy `json:"archive,omitempty" protobuf:"bytes,7,opt,name=archive"`

	// Make Artifacts optional, if Artifacts doesn't generate or exist
	Optional bool `json:"optional,omitempty" protobuf:"varint,8,opt,name=optional"`
}

// PodGC describes how to delete completed pods as they complete
type PodGC struct {
	Strategy PodGCStrategy `json:"strategy,omitempty" protobuf:"bytes,1,opt,name=strategy,casttype=PodGCStrategy"`
}

// ArchiveStrategy describes how to archive files/directory when saving artifacts
type ArchiveStrategy struct {
	Tar  *TarStrategy  `json:"tar,omitempty" protobuf:"bytes,1,opt,name=tar"`
	None *NoneStrategy `json:"none,omitempty" protobuf:"bytes,2,opt,name=none"`
}

// TarStrategy will tar and gzip the file or directory when saving
type TarStrategy struct{}

// NoneStrategy indicates to skip tar process and upload the files or directory tree as independent
// files. Note that if the artifact is a directory, the artifact driver must support the ability to
// save/load the directory appropriately.
type NoneStrategy struct{}

// ArtifactLocation describes a location for a single or multiple artifacts.
// It is used as single artifact in the context of inputs/outputs (e.g. outputs.artifacts.artname).
// It is also used to describe the location of multiple artifacts such as the archive location
// of a single workflow step, which the executor will use as a default location to store its files.
type ArtifactLocation struct {
	// ArchiveLogs indicates if the container logs should be archived
	ArchiveLogs *bool `json:"archiveLogs,omitempty" protobuf:"varint,1,opt,name=archiveLogs"`

	// S3 contains S3 artifact location details
	S3 *S3Artifact `json:"s3,omitempty" protobuf:"bytes,2,opt,name=s3"`

	// Git contains git artifact location details
	Git *GitArtifact `json:"git,omitempty" protobuf:"bytes,3,opt,name=git"`

	// HTTP contains HTTP artifact location details
	HTTP *HTTPArtifact `json:"http,omitempty" protobuf:"bytes,4,opt,name=http"`

	// Artifactory contains artifactory artifact location details
	Artifactory *ArtifactoryArtifact `json:"artifactory,omitempty" protobuf:"bytes,5,opt,name=artifactory"`

	// HDFS contains HDFS artifact location details
	HDFS *HDFSArtifact `json:"hdfs,omitempty" protobuf:"bytes,6,opt,name=hdfs"`

	// Raw contains raw artifact location details
	Raw *RawArtifact `json:"raw,omitempty" protobuf:"bytes,7,opt,name=raw"`
}

type ArtifactRepositoryRef struct {
	ConfigMap string `json:"configMap,omitempty" protobuf:"bytes,1,opt,name=configMap"`
	Key       string `json:"key,omitempty" protobuf:"bytes,2,opt,name=key"`
}

// Outputs hold parameters, artifacts, and results from a step
type Outputs struct {
	// Parameters holds the list of output parameters produced by a step
	// +patchStrategy=merge
	// +patchMergeKey=name
	Parameters []Parameter `json:"parameters,omitempty" patchStrategy:"merge" patchMergeKey:"name" protobuf:"bytes,1,rep,name=parameters"`

	// Artifacts holds the list of output artifacts produced by a step
	// +patchStrategy=merge
	// +patchMergeKey=name
	Artifacts []Artifact `json:"artifacts,omitempty"  patchStrategy:"merge" patchMergeKey:"name" protobuf:"bytes,2,rep,name=artifacts"`


	// Result holds the result (stdout) of a script template
	Result *string `json:"result,omitempty" protobuf:"bytes,3,opt,name=result"`
}

// WorkflowStep is a reference to a template to execute in a series of step
type WorkflowStep struct {
	// Name of the step
	Name string `json:"name,omitempty" protobuf:"bytes,1,opt,name=name"`

	// Template is the name of the template to execute as the step
	Template string `json:"template,omitempty" protobuf:"bytes,2,opt,name=template"`

	// Arguments hold arguments to the template
	Arguments Arguments `json:"arguments,omitempty" protobuf:"bytes,3,opt,name=arguments"`

	// TemplateRef is the reference to the template resource to execute as the step.
	TemplateRef *TemplateRef `json:"templateRef,omitempty" protobuf:"bytes,4,opt,name=templateRef"`

	// WithItems expands a step into multiple parallel steps from the items in the list
	WithItems []Item `json:"withItems,omitempty" protobuf:"bytes,5,rep,name=withItems"`

	// WithParam expands a step into multiple parallel steps from the value in the parameter,
	// which is expected to be a JSON list.
	WithParam string `json:"withParam,omitempty" protobuf:"bytes,6,opt,name=withParam"`

	// WithSequence expands a step into a numeric sequence
	WithSequence *Sequence `json:"withSequence,omitempty" protobuf:"bytes,7,opt,name=withSequence"`

	// When is an expression in which the step should conditionally execute
	When string `json:"when,omitempty" protobuf:"bytes,8,opt,name=when"`

	// ContinueOn makes argo to proceed with the following step even if this step fails.
	// Errors and Failed states can be specified
	ContinueOn *ContinueOn `json:"continueOn,omitempty" protobuf:"bytes,9,opt,name=continueOn"`
}

var _ TemplateHolder = &WorkflowStep{}

func (step *WorkflowStep) GetTemplateName() string {
	return step.Template
}

func (step *WorkflowStep) GetTemplateRef() *TemplateRef {
	return step.TemplateRef
}

<<<<<<< HEAD
=======
func (step *WorkflowStep) IsResolvable() bool {
	return true
}

// Item expands a single workflow step into multiple parallel steps
// The value of Item can be a map, string, bool, or number
type Item struct {
	Value interface{} `json:"value,omitempty"`
}
>>>>>>> 167d65b1

// Sequence expands a workflow step into numeric range
type Sequence struct {
	// Count is number of elements in the sequence (default: 0). Not to be used with end
	Count string `json:"count,omitempty" protobuf:"bytes,1,opt,name=count"`

	// Number at which to start the sequence (default: 0)
	Start string `json:"start,omitempty" protobuf:"bytes,2,opt,name=start"`

	// Number at which to end the sequence (default: 0). Not to be used with Count
	End string `json:"end,omitempty" protobuf:"bytes,3,opt,name=end"`

	// Format is a printf format string to format the value in the sequence
	Format string `json:"format,omitempty" protobuf:"bytes,4,opt,name=format"`
}

// DeepCopyInto is an custom deepcopy function to deal with our use of the interface{} type
func (i *Item) DeepCopyInto(out *Item) {
	inBytes, err := json.Marshal(i)
	if err != nil {
		panic(err)
	}
	err = json.Unmarshal(inBytes, out)
	if err != nil {
		panic(err)
	}
}

// OpenAPISchemaType is used by the kube-openapi generator when constructing
// the OpenAPI spec of this type.
// See: https://github.com/kubernetes/kube-openapi/tree/master/pkg/generators
func (i Item) OpenAPISchemaType() []string { return []string{"string"} }

// OpenAPISchemaFormat is used by the kube-openapi generator when constructing
// the OpenAPI spec of this type.
func (i Item) OpenAPISchemaFormat() string { return "item" }

// TemplateRef is a reference of template resource.
type TemplateRef struct {
	// Name is the resource name of the template.
	Name string `json:"name,omitempty" protobuf:"bytes,1,opt,name=name"`
	// Template is the name of referred template in the resource.
	Template string `json:"template,omitempty" protobuf:"bytes,2,opt,name=template"`
	// RuntimeResolution skips validation at creation time.
	// By enabling this option, you can create the referred workflow template before the actual runtime.
	RuntimeResolution bool `json:"runtimeResolution,omitempty" protobuf:"varint,3,opt,name=runtimeResolution"`
}

type ArgumentsProvider interface {
	GetParameterByName(name string) *Parameter
	GetArtifactByName(name string) *Artifact
}

// Arguments to a template
type Arguments struct {
	// Parameters is the list of parameters to pass to the template or workflow
	// +patchStrategy=merge
	// +patchMergeKey=name
	Parameters []Parameter `json:"parameters,omitempty" patchStrategy:"merge" patchMergeKey:"name" protobuf:"bytes,1,rep,name=parameters"`

	// Artifacts is the list of artifacts to pass to the template or workflow
	// +patchStrategy=merge
	// +patchMergeKey=name
	Artifacts []Artifact `json:"artifacts,omitempty" patchStrategy:"merge" patchMergeKey:"name" protobuf:"bytes,2,rep,name=artifacts"`
}

var _ ArgumentsProvider = &Arguments{}

// UserContainer is a container specified by a user.
type UserContainer struct {
	apiv1.Container `json:",inline" protobuf:"bytes,1,opt,name=container"`

	// MirrorVolumeMounts will mount the same volumes specified in the main container
	// to the container (including artifacts), at the same mountPaths. This enables
	// dind daemon to partially see the same filesystem as the main container in
	// order to use features such as docker volume binding
	MirrorVolumeMounts *bool `json:"mirrorVolumeMounts,omitempty" protobuf:"varint,2,opt,name=mirrorVolumeMounts"`
}

// WorkflowStatus contains overall status information about a workflow
type WorkflowStatus struct {
	// Phase a simple, high-level summary of where the workflow is in its lifecycle.
	Phase NodePhase `json:"phase,omitempty" protobuf:"bytes,1,opt,name=phase,casttype=NodePhase"`

	// Time at which this workflow started
	StartedAt metav1.Time `json:"startedAt,omitempty" protobuf:"bytes,2,opt,name=startedAt"`

	// Time at which this workflow completed
	FinishedAt metav1.Time `json:"finishedAt,omitempty" protobuf:"bytes,3,opt,name=finishedAt"`

	// A human readable message indicating details about why the workflow is in this condition.
	Message string `json:"message,omitempty" protobuf:"bytes,4,opt,name=message"`

	// Compressed and base64 decoded Nodes map
	CompressedNodes string `json:"compressedNodes,omitempty" protobuf:"bytes,5,opt,name=compressedNodes"`

	// Nodes is a mapping between a node ID and the node's status.
	Nodes map[string]NodeStatus `json:"nodes,omitempty" protobuf:"bytes,6,rep,name=nodes"`

	// StoredTemplates is a mapping between a template ref and the node's status.
	StoredTemplates map[string]Template `json:"storedTemplates,omitempty"`

	// PersistentVolumeClaims tracks all PVCs that were created as part of the workflow.
	// The contents of this list are drained at the end of the workflow.
	PersistentVolumeClaims []apiv1.Volume `json:"persistentVolumeClaims,omitempty" protobuf:"bytes,7,rep,name=persistentVolumeClaims"`

	// Outputs captures output values and artifact locations produced by the workflow via global outputs
	Outputs *Outputs `json:"outputs,omitempty" protobuf:"bytes,8,opt,name=outputs"`
}

// RetryStrategy provides controls on how to retry a workflow step
type RetryStrategy struct {
	// Limit is the maximum number of attempts when retrying a container
	Limit *int32 `json:"limit,omitempty" protobuf:"varint,1,opt,name=limit"`
}

// NodeStatus contains status information about an individual node in the workflow
type NodeStatus struct {
	// ID is a unique identifier of a node within the worklow
	// It is implemented as a hash of the node name, which makes the ID deterministic
	ID string `json:"id" protobuf:"bytes,1,opt,name=id"`

	// Name is unique name in the node tree used to generate the node ID
	Name string `json:"name" protobuf:"bytes,2,opt,name=name"`

	// DisplayName is a human readable representation of the node. Unique within a template boundary
	DisplayName string `json:"displayName" protobuf:"bytes,3,opt,name=displayName"`

	// Type indicates type of node
	Type NodeType `json:"type" protobuf:"bytes,4,opt,name=type,casttype=NodeType"`

	// TemplateName is the template name which this node corresponds to.
	// Not applicable to virtual nodes (e.g. Retry, StepGroup)
	TemplateName string `json:"templateName,omitempty" protobuf:"bytes,5,opt,name=templateName"`

	// TemplateRef is the reference to the template resource which this node corresponds to.
	// Not applicable to virtual nodes (e.g. Retry, StepGroup)
	TemplateRef *TemplateRef `json:"templateRef,omitempty" protobuf:"bytes,6,opt,name=templateRef"`

	// StoredTemplateID is the ID of stored template.
	StoredTemplateID string `json:"storedTemplateID,omitempty"`

	// WorkflowTemplateName is the WorkflowTemplate resource name on which the resolved template of this node is retrieved.
	WorkflowTemplateName string `json:"workflowTemplateName,omitempty"`

	// Phase a simple, high-level summary of where the node is in its lifecycle.
	// Can be used as a state machine.
	Phase NodePhase `json:"phase,omitempty" protobuf:"bytes,7,opt,name=phase,casttype=NodePhase"`

	// BoundaryID indicates the node ID of the associated template root node in which this node belongs to
	BoundaryID string `json:"boundaryID,omitempty" protobuf:"bytes,8,opt,name=boundaryID"`

	// A human readable message indicating details about why the node is in this condition.
	Message string `json:"message,omitempty" protobuf:"bytes,9,opt,name=message"`

	// Time at which this node started
	StartedAt metav1.Time `json:"startedAt,omitempty" protobuf:"bytes,10,opt,name=startedAt"`

	// Time at which this node completed
	FinishedAt metav1.Time `json:"finishedAt,omitempty" protobuf:"bytes,11,opt,name=finishedAt"`

	// PodIP captures the IP of the pod for daemoned steps
	PodIP string `json:"podIP,omitempty" protobuf:"bytes,12,opt,name=podIP"`

	// Daemoned tracks whether or not this node was daemoned and need to be terminated
	Daemoned *bool `json:"daemoned,omitempty" protobuf:"varint,13,opt,name=daemoned"`

	// Inputs captures input parameter values and artifact locations supplied to this template invocation
	Inputs *Inputs `json:"inputs,omitempty" protobuf:"bytes,14,opt,name=inputs"`

	// Outputs captures output parameter values and artifact locations produced by this template invocation
	Outputs *Outputs `json:"outputs,omitempty" protobuf:"bytes,15,opt,name=outputs"`

	// Children is a list of child node IDs
	Children []string `json:"children,omitempty" protobuf:"bytes,16,rep,name=children"`

	// OutboundNodes tracks the node IDs which are considered "outbound" nodes to a template invocation.
	// For every invocation of a template, there are nodes which we considered as "outbound". Essentially,
	// these are last nodes in the execution sequence to run, before the template is considered completed.
	// These nodes are then connected as parents to a following step.
	//
	// In the case of single pod steps (i.e. container, script, resource templates), this list will be nil
	// since the pod itself is already considered the "outbound" node.
	// In the case of DAGs, outbound nodes are the "target" tasks (tasks with no children).
	// In the case of steps, outbound nodes are all the containers involved in the last step group.
	// NOTE: since templates are composable, the list of outbound nodes are carried upwards when
	// a DAG/steps template invokes another DAG/steps template. In other words, the outbound nodes of
	// a template, will be a superset of the outbound nodes of its last children.
	OutboundNodes []string `json:"outboundNodes,omitempty" protobuf:"bytes,17,rep,name=outboundNodes"`
}

<<<<<<< HEAD
var _ TemplateHolder = &NodeStatus{}

func (n *NodeStatus) GetTemplateName() string {
	return n.TemplateName
}

func (n *NodeStatus) GetTemplateRef() *TemplateRef {
	return n.TemplateRef
}

//func (n NodeStatus) String() string {
//	return fmt.Sprintf("%s (%s)", n.Name, n.ID)
//}
=======
func (n NodeStatus) String() string {
	return fmt.Sprintf("%s (%s)", n.Name, n.ID)
}
>>>>>>> 167d65b1

func isCompletedPhase(phase NodePhase) bool {
	return phase == NodeSucceeded ||
		phase == NodeFailed ||
		phase == NodeError ||
		phase == NodeSkipped
}

// Remove returns whether or not the workflow has completed execution
func (ws *WorkflowStatus) Completed() bool {
	return isCompletedPhase(ws.Phase)
}

// Successful return whether or not the workflow has succeeded
func (ws *WorkflowStatus) Successful() bool {
	return ws.Phase == NodeSucceeded
}

// Remove returns whether or not the node has completed execution
func (n NodeStatus) Completed() bool {
	return isCompletedPhase(n.Phase) || n.IsDaemoned() && n.Phase != NodePending
}

// IsDaemoned returns whether or not the node is deamoned
func (n NodeStatus) IsDaemoned() bool {
	if n.Daemoned == nil || !*n.Daemoned {
		return false
	}
	return true
}

// Successful returns whether or not this node completed successfully
func (n NodeStatus) Successful() bool {
	return n.Phase == NodeSucceeded || n.Phase == NodeSkipped || n.IsDaemoned() && n.Phase != NodePending
}

// CanRetry returns whether the node should be retried or not.
func (n NodeStatus) CanRetry() bool {
	// TODO(shri): Check if there are some 'unretryable' errors.
	return n.Completed() && !n.Successful()
}

// S3Bucket contains the access information required for interfacing with an S3 bucket
type S3Bucket struct {
	// Endpoint is the hostname of the bucket endpoint
	Endpoint string `json:"endpoint" protobuf:"bytes,1,opt,name=endpoint"`

	// Bucket is the name of the bucket
	Bucket string `json:"bucket" protobuf:"bytes,2,opt,name=bucket"`

	// Region contains the optional bucket region
	Region string `json:"region,omitempty" protobuf:"bytes,3,opt,name=region"`

	// Insecure will connect to the service with TLS
	Insecure *bool `json:"insecure,omitempty" protobuf:"varint,4,opt,name=insecure"`

	// AccessKeySecret is the secret selector to the bucket's access key
	AccessKeySecret apiv1.SecretKeySelector `json:"accessKeySecret" protobuf:"bytes,5,opt,name=accessKeySecret"`

	// SecretKeySecret is the secret selector to the bucket's secret key
	SecretKeySecret apiv1.SecretKeySelector `json:"secretKeySecret" protobuf:"bytes,6,opt,name=secretKeySecret"`

	// RoleARN is the Amazon Resource Name (ARN) of the role to assume.
	RoleARN string `json:"roleARN,omitempty" protobuf:"bytes,7,opt,name=roleARN"`

}

// S3Artifact is the location of an S3 artifact
type S3Artifact struct {
	S3Bucket `json:",inline" protobuf:"bytes,1,opt,name=s3Bucket"`

	// Key is the key in the bucket where the artifact resides
	Key string `json:"key" protobuf:"bytes,2,opt,name=key"`
}

//func (s *S3Artifact) String() string {
//	protocol := "https"
//	if s.Insecure != nil && *s.Insecure {
//		protocol = "http"
//	}
//	return fmt.Sprintf("%s://%s/%s/%s", protocol, s.Endpoint, s.Bucket, s.Key)
//}

func (s *S3Artifact) HasLocation() bool {
	return s != nil && s.Bucket != ""
}

// GitArtifact is the location of an git artifact
type GitArtifact struct {
	// Repo is the git repository
	Repo string `json:"repo" protobuf:"bytes,1,opt,name=repo"`

	// Revision is the git commit, tag, branch to checkout
	Revision string `json:"revision,omitempty" protobuf:"bytes,2,opt,name=revision"`

	// Depth specifies clones/fetches should be shallow and include the given
	// number of commits from the branch tip
	Depth *uint64 `json:"depth,omitempty" protobuf:"bytes,3,opt,name=depth"`

	// Fetch specifies a number of refs that should be fetched before checkout
	Fetch []string `json:"fetch,omitempty" protobuf:"bytes,4,rep,name=fetch"`

	// UsernameSecret is the secret selector to the repository username
	UsernameSecret *apiv1.SecretKeySelector `json:"usernameSecret,omitempty" protobuf:"bytes,5,opt,name=usernameSecret"`

	// PasswordSecret is the secret selector to the repository password
	PasswordSecret *apiv1.SecretKeySelector `json:"passwordSecret,omitempty" protobuf:"bytes,6,opt,name=passwordSecret"`

	// SSHPrivateKeySecret is the secret selector to the repository ssh private key
	SSHPrivateKeySecret *apiv1.SecretKeySelector `json:"sshPrivateKeySecret,omitempty" protobuf:"bytes,7,opt,name=sshPrivateKeySecret"`

	// InsecureIgnoreHostKey disables SSH strict host key checking during git clone
	InsecureIgnoreHostKey bool `json:"insecureIgnoreHostKey,omitempty" protobuf:"varint,8,opt,name=insecureIgnoreHostKey"`
}

func (g *GitArtifact) HasLocation() bool {
	return g != nil && g.Repo != ""
}

// ArtifactoryAuth describes the secret selectors required for authenticating to artifactory
type ArtifactoryAuth struct {
	// UsernameSecret is the secret selector to the repository username
	UsernameSecret *apiv1.SecretKeySelector `json:"usernameSecret,omitempty" protobuf:"bytes,1,opt,name=usernameSecret"`

	// PasswordSecret is the secret selector to the repository password
	PasswordSecret *apiv1.SecretKeySelector `json:"passwordSecret,omitempty" protobuf:"bytes,2,opt,name=passwordSecret"`
}

// ArtifactoryArtifact is the location of an artifactory artifact
type ArtifactoryArtifact struct {
	// URL of the artifact
	URL             string `json:"url" protobuf:"bytes,1,opt,name=url"`
	ArtifactoryAuth `json:",inline" protobuf:"bytes,2,opt,name=artifactoryAuth"`
}

//func (a *ArtifactoryArtifact) String() string {
//	return a.URL
//}

func (a *ArtifactoryArtifact) HasLocation() bool {
	return a != nil && a.URL != ""
}

// HDFSArtifact is the location of an HDFS artifact
type HDFSArtifact struct {
	HDFSConfig `json:",inline" protobuf:"bytes,1,opt,name=hDFSConfig"`

	// Path is a file path in HDFS
	Path string `json:"path" protobuf:"bytes,2,opt,name=path"`

	// Force copies a file forcibly even if it exists (default: false)
	Force bool `json:"force,omitempty" protobuf:"varint,3,opt,name=force"`
}

func (h *HDFSArtifact) HasLocation() bool {
	return h != nil && len(h.Addresses) > 0
}

// HDFSConfig is configurations for HDFS
type HDFSConfig struct {
	HDFSKrbConfig `json:",inline" protobuf:"bytes,1,opt,name=hDFSKrbConfig"`

	// Addresses is accessible addresses of HDFS name nodes
	Addresses []string `json:"addresses" protobuf:"bytes,2,rep,name=addresses"`

	// HDFSUser is the user to access HDFS file system.
	// It is ignored if either ccache or keytab is used.
	HDFSUser string `json:"hdfsUser,omitempty" protobuf:"bytes,3,opt,name=hdfsUser"`
}

// HDFSKrbConfig is auth configurations for Kerberos
type HDFSKrbConfig struct {
	// KrbCCacheSecret is the secret selector for Kerberos ccache
	// Either ccache or keytab can be set to use Kerberos.
	KrbCCacheSecret *apiv1.SecretKeySelector `json:"krbCCacheSecret,omitempty" protobuf:"bytes,1,opt,name=krbCCacheSecret"`

	// KrbKeytabSecret is the secret selector for Kerberos keytab
	// Either ccache or keytab can be set to use Kerberos.
	KrbKeytabSecret *apiv1.SecretKeySelector `json:"krbKeytabSecret,omitempty" protobuf:"bytes,2,opt,name=krbKeytabSecret"`

	// KrbUsername is the Kerberos username used with Kerberos keytab
	// It must be set if keytab is used.
	KrbUsername string `json:"krbUsername,omitempty" protobuf:"bytes,3,opt,name=krbUsername"`

	// KrbRealm is the Kerberos realm used with Kerberos keytab
	// It must be set if keytab is used.
	KrbRealm string `json:"krbRealm,omitempty" protobuf:"bytes,4,opt,name=krbRealm"`

	// KrbConfig is the configmap selector for Kerberos config as string
	// It must be set if either ccache or keytab is used.
	KrbConfigConfigMap *apiv1.ConfigMapKeySelector `json:"krbConfigConfigMap,omitempty" protobuf:"bytes,5,opt,name=krbConfigConfigMap"`

	// KrbServicePrincipalName is the principal name of Kerberos service
	// It must be set if either ccache or keytab is used.
	KrbServicePrincipalName string `json:"krbServicePrincipalName,omitempty" protobuf:"bytes,6,opt,name=krbServicePrincipalName"`
}


// RawArtifact allows raw string content to be placed as an artifact in a container
type RawArtifact struct {
	// Data is the string contents of the artifact
	Data string `json:"data" protobuf:"bytes,1,opt,name=data"`
}

func (r *RawArtifact) HasLocation() bool {
	return r != nil
}

// HTTPArtifact allows an file served on HTTP to be placed as an input artifact in a container
type HTTPArtifact struct {
	// URL of the artifact
	URL string `json:"url" protobuf:"bytes,1,opt,name=url"`
}

func (h *HTTPArtifact) HasLocation() bool {
	return h != nil && h.URL != ""
}

// ExecutorConfig holds configurations of an executor container.
type ExecutorConfig struct {
	// ServiceAccountName specifies the service account name of the executor container.
	ServiceAccountName string `json:"serviceAccountName,omitempty"`
}

// ScriptTemplate is a template subtype to enable scripting through code steps
type ScriptTemplate struct {
	apiv1.Container `json:",inline" protobuf:"bytes,1,opt,name=container"`

	// Source contains the source code of the script to execute
	Source string `json:"source" protobuf:"bytes,2,opt,name=source"`
}

// ResourceTemplate is a template subtype to manipulate kubernetes resources
type ResourceTemplate struct {
	// Action is the action to perform to the resource.
	// Must be one of: get, create, apply, delete, replace, patch
	Action string `json:"action" protobuf:"bytes,1,opt,name=action"`

	// MergeStrategy is the strategy used to merge a patch. It defaults to "strategic"
	// Must be one of: strategic, merge, json
	MergeStrategy string `json:"mergeStrategy,omitempty" protobuf:"bytes,2,opt,name=mergeStrategy"`

	// Manifest contains the kubernetes manifest
	Manifest string `json:"manifest" protobuf:"bytes,3,opt,name=manifest"`

	// SetOwnerReference sets the reference to the workflow on the OwnerReference of generated resource.
	SetOwnerReference bool `json:"setOwnerReference,omitempty" protobuf:"varint,4,opt,name=setOwnerReference"`

	// SuccessCondition is a label selector expression which describes the conditions
	// of the k8s resource in which it is acceptable to proceed to the following step
	SuccessCondition string `json:"successCondition,omitempty" protobuf:"bytes,5,opt,name=successCondition"`

	// FailureCondition is a label selector expression which describes the conditions
	// of the k8s resource in which the step was considered failed
	FailureCondition string `json:"failureCondition,omitempty" protobuf:"bytes,6,opt,name=failureCondition"`
}

// GetType returns the type of this template
func (tmpl *Template) GetType() TemplateType {
	if tmpl.Container != nil {
		return TemplateTypeContainer
	}
	if tmpl.Steps != nil {
		return TemplateTypeSteps
	}
	if tmpl.DAG != nil {
		return TemplateTypeDAG
	}
	if tmpl.Script != nil {
		return TemplateTypeScript
	}
	if tmpl.Resource != nil {
		return TemplateTypeResource
	}
	if tmpl.Suspend != nil {
		return TemplateTypeSuspend
	}
	return TemplateTypeUnknown
}

// IsPodType returns whether or not the template is a pod type
func (tmpl *Template) IsPodType() bool {
	switch tmpl.GetType() {
	case TemplateTypeContainer, TemplateTypeScript, TemplateTypeResource:
		return true
	}
	return false
}

// IsLeaf returns whether or not the template is a leaf
func (tmpl *Template) IsLeaf() bool {
	switch tmpl.GetType() {
	case TemplateTypeContainer, TemplateTypeScript, TemplateTypeResource:
		return true
	}
	return false
}

// DAGTemplate is a template subtype for directed acyclic graph templates
type DAGTemplate struct {
	// Target are one or more names of targets to execute in a DAG
	Target string `json:"target,omitempty" protobuf:"bytes,1,opt,name=target"`

	// Tasks are a list of DAG tasks
	// +patchStrategy=merge
	// +patchMergeKey=name
	Tasks []DAGTask `json:"tasks" patchStrategy:"merge" patchMergeKey:"name" protobuf:"bytes,2,rep,name=tasks"`


	// This flag is for DAG logic. The DAG logic has a built-in "fail fast" feature to stop scheduling new steps,
	// as soon as it detects that one of the DAG nodes is failed. Then it waits until all DAG nodes are completed
	// before failing the DAG itself.
	// The FailFast flag default is true,  if set to false, it will allow a DAG to run all branches of the DAG to
	// completion (either success or failure), regardless of the failed outcomes of branches in the DAG.
	// More info and example about this feature at https://github.com/argoproj/argo/issues/1442
	FailFast *bool `json:"failFast,omitempty" protobuf:"varint,3,opt,name=failFast"`
}

// DAGTask represents a node in the graph during DAG execution
type DAGTask struct {
	// Name is the name of the target
	Name string `json:"name" protobuf:"bytes,1,opt,name=name"`

	// Name of template to execute
	Template string `json:"template" protobuf:"bytes,2,opt,name=template"`

	// Arguments are the parameter and artifact arguments to the template
	Arguments Arguments `json:"arguments,omitempty" protobuf:"bytes,3,opt,name=arguments"`

	// TemplateRef is the reference to the template resource to execute.
	TemplateRef *TemplateRef `json:"templateRef,omitempty" protobuf:"bytes,4,opt,name=templateRef"`

	// Dependencies are name of other targets which this depends on
	Dependencies []string `json:"dependencies,omitempty" protobuf:"bytes,5,rep,name=dependencies"`

	// WithItems expands a task into multiple parallel tasks from the items in the list
	WithItems []Item `json:"withItems,omitempty" protobuf:"bytes,6,rep,name=withItems"`

	// WithParam expands a task into multiple parallel tasks from the value in the parameter,
	// which is expected to be a JSON list.
	WithParam string `json:"withParam,omitempty" protobuf:"bytes,7,opt,name=withParam"`

	// WithSequence expands a task into a numeric sequence
	WithSequence *Sequence `json:"withSequence,omitempty" protobuf:"bytes,8,opt,name=withSequence"`

	// When is an expression in which the task should conditionally execute
	When string `json:"when,omitempty" protobuf:"bytes,9,opt,name=when"`

	// ContinueOn makes argo to proceed with the following step even if this step fails.
	// Errors and Failed states can be specified
	ContinueOn *ContinueOn `json:"continueOn,omitempty" protobuf:"bytes,10,opt,name=continueOn"`
}

var _ TemplateHolder = &DAGTask{}

func (t *DAGTask) GetTemplateName() string {
	return t.Template
}

func (t *DAGTask) GetTemplateRef() *TemplateRef {
	return t.TemplateRef
}

func (t *DAGTask) IsResolvable() bool {
	return true
}

// SuspendTemplate is a template subtype to suspend a workflow at a predetermined point in time
type SuspendTemplate struct {
}

// GetArtifactByName returns an input artifact by its name
func (in *Inputs) GetArtifactByName(name string) *Artifact {
	for _, art := range in.Artifacts {
		if art.Name == name {
			return &art
		}
	}
	return nil
}

// GetParameterByName returns an input parameter by its name
func (in *Inputs) GetParameterByName(name string) *Parameter {
	for _, param := range in.Parameters {
		if param.Name == name {
			return &param
		}
	}
	return nil
}

// HasInputs returns whether or not there are any inputs
func (in *Inputs) HasInputs() bool {
	if len(in.Artifacts) > 0 {
		return true
	}
	if len(in.Parameters) > 0 {
		return true
	}
	return false
}

// HasOutputs returns whether or not there are any outputs
func (out *Outputs) HasOutputs() bool {
	if out.Result != nil {
		return true
	}
	if len(out.Artifacts) > 0 {
		return true
	}
	if len(out.Parameters) > 0 {
		return true
	}
	return false
}

// GetArtifactByName retrieves an artifact by its name
func (args *Arguments) GetArtifactByName(name string) *Artifact {
	for _, art := range args.Artifacts {
		if art.Name == name {
			return &art
		}
	}
	return nil
}

// GetParameterByName retrieves a parameter by its name
func (args *Arguments) GetParameterByName(name string) *Parameter {
	for _, param := range args.Parameters {
		if param.Name == name {
			return &param
		}
	}
	return nil
}

// HasLocation whether or not an artifact has a location defined
func (a *Artifact) HasLocation() bool {
	return a.S3.HasLocation() ||
		a.Git.HasLocation() ||
		a.HTTP.HasLocation() ||
		a.Artifactory.HasLocation() ||
		a.Raw.HasLocation() ||
		a.HDFS.HasLocation()
}

// GetTemplateByName retrieves a defined template by its name
func (wf *Workflow) GetTemplateByName(name string) *Template {
	for _, t := range wf.Spec.Templates {
		if t.Name == name {
			return &t
		}
	}
	return nil
}

// NodeID creates a deterministic node ID based on a node name
func (wf *Workflow) NodeID(name string) string {
	if name == wf.ObjectMeta.Name {
		return wf.ObjectMeta.Name
	}
	h := fnv.New32a()
	_, _ = h.Write([]byte(name))
	return fmt.Sprintf("%s-%v", wf.ObjectMeta.Name, h.Sum32())
}

// GetStoredTemplate gets a resolved template from stored data.
func (wf *Workflow) GetStoredTemplate(node *NodeStatus) *Template {
	id := node.StoredTemplateID
	if id == "" {
		return nil
	}
	tmpl, ok := wf.Status.StoredTemplates[id]
	if ok {
		return &tmpl
	}
	return nil
}

// GetStoredOrLocalTemplate gets a resolved template from stored data or local template.
func (wf *Workflow) GetStoredOrLocalTemplate(node *NodeStatus) *Template {
	// Try to find a template from stored data.
	tmpl := wf.GetStoredTemplate(node)
	if tmpl != nil {
		return tmpl
	}
	// Try to get template from Workflow.
	if node.WorkflowTemplateName == "" && node.TemplateName != "" {
		tmpl := wf.GetTemplateByName(node.TemplateName)
		if tmpl != nil {
			return tmpl
		}
	}
	return nil
}

// ContinueOn defines if a workflow should continue even if a task or step fails/errors.
// It can be specified if the workflow should continue when the pod errors, fails or both.
type ContinueOn struct {
	// +optional
	Error bool `json:"error,omitempty" protobuf:"varint,1,opt,name=error"`
	// +optional
	Failed bool `json:"failed,omitempty" protobuf:"varint,2,opt,name=failed"`
}

func continues(c *ContinueOn, phase NodePhase) bool {
	if c == nil {
		return false
	}
	if c.Error && phase == NodeError {
		return true
	}
	if c.Failed && phase == NodeFailed {
		return true
	}
	return false
}

// ContinuesOn returns whether the DAG should be proceeded if the task fails or errors.
func (t *DAGTask) ContinuesOn(phase NodePhase) bool {
	return continues(t.ContinueOn, phase)
}

// ContinuesOn returns whether the StepGroup should be proceeded if the task fails or errors.
func (s *WorkflowStep) ContinuesOn(phase NodePhase) bool {
	return continues(s.ContinueOn, phase)
}<|MERGE_RESOLUTION|>--- conflicted
+++ resolved
@@ -227,9 +227,11 @@
 
 	// SecurityContext holds pod-level security attributes and common container settings.
 	// Optional: Defaults to empty.  See type description for default values of each field.
-	// +optional
-<<<<<<< HEAD
+	// +optiona
 	SecurityContext *apiv1.PodSecurityContext `json:"securityContext,omitempty" protobuf:"bytes,25,opt,name=securityContext"`
+	// PodSpecPatch holds strategic merge patch to apply against the pod spec. Allows parameterization of
+	// container fields which are not strings (e.g. resource limits).
+	PodSpecPatch string `json:"podSpecPatch,omitempty"`
 }
 
 type ParallelSteps struct {
@@ -247,17 +249,11 @@
 func (p *ParallelSteps) MarshalJSON() ([]byte, error) {
 	fmt.Println(p.Steps)
 	return json.Marshal(p.Steps)
-=======
-	SecurityContext *apiv1.PodSecurityContext `json:"securityContext,omitempty"`
-
-	// PodSpecPatch holds strategic merge patch to apply against the pod spec. Allows parameterization of
-	// container fields which are not strings (e.g. resource limits).
-	PodSpecPatch string `json:"podSpecPatch,omitempty"`
+
 }
 
 func (wfs *WorkflowSpec) HasPodSpecPatch() bool {
 	return wfs.PodSpecPatch != ""
->>>>>>> 167d65b1
 }
 
 // Template is a reusable and composable unit of execution in a workflow
@@ -384,15 +380,13 @@
 	// SecurityContext holds pod-level security attributes and common container settings.
 	// Optional: Defaults to empty.  See type description for default values of each field.
 	// +optional
-<<<<<<< HEAD
+
 	SecurityContext *apiv1.PodSecurityContext `json:"securityContext,omitempty" protobuf:"bytes,30,opt,name=securityContext"`
-=======
-	SecurityContext *apiv1.PodSecurityContext `json:"securityContext,omitempty"`
 
 	// PodSpecPatch holds strategic merge patch to apply against the pod spec. Allows parameterization of
 	// container fields which are not strings (e.g. resource limits).
-	PodSpecPatch string `json:"podSpecPatch,omitempty"`
->>>>>>> 167d65b1
+	PodSpecPatch string `json:"podSpecPatch,omitempty" protobuf:"bytes,31,opt,name=securityContext"`
+
 }
 
 var _ TemplateHolder = &Template{}
@@ -619,18 +613,15 @@
 	return step.TemplateRef
 }
 
-<<<<<<< HEAD
-=======
 func (step *WorkflowStep) IsResolvable() bool {
 	return true
 }
 
-// Item expands a single workflow step into multiple parallel steps
-// The value of Item can be a map, string, bool, or number
-type Item struct {
-	Value interface{} `json:"value,omitempty"`
-}
->>>>>>> 167d65b1
+//// Item expands a single workflow step into multiple parallel steps
+//// The value of Item can be a map, string, bool, or number
+//type Item struct {
+//	Value interface{} `json:"value,omitempty"`
+//}
 
 // Sequence expands a workflow step into numeric range
 type Sequence struct {
@@ -822,25 +813,9 @@
 	OutboundNodes []string `json:"outboundNodes,omitempty" protobuf:"bytes,17,rep,name=outboundNodes"`
 }
 
-<<<<<<< HEAD
-var _ TemplateHolder = &NodeStatus{}
-
-func (n *NodeStatus) GetTemplateName() string {
-	return n.TemplateName
-}
-
-func (n *NodeStatus) GetTemplateRef() *TemplateRef {
-	return n.TemplateRef
-}
-
 //func (n NodeStatus) String() string {
 //	return fmt.Sprintf("%s (%s)", n.Name, n.ID)
 //}
-=======
-func (n NodeStatus) String() string {
-	return fmt.Sprintf("%s (%s)", n.Name, n.ID)
-}
->>>>>>> 167d65b1
 
 func isCompletedPhase(phase NodePhase) bool {
 	return phase == NodeSucceeded ||

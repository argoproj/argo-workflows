package v1alpha1

import (
	"encoding/json"
	"fmt"
	"hash/fnv"

	apiv1 "k8s.io/api/core/v1"
	metav1 "k8s.io/apimachinery/pkg/apis/meta/v1"
	schema "k8s.io/apimachinery/pkg/runtime/schema"
)

// TemplateType is the type of a template
type TemplateType string

// Possible template types
const (
	TemplateTypeContainer TemplateType = "Container"
	TemplateTypeSteps     TemplateType = "Steps"
	TemplateTypeScript    TemplateType = "Script"
	TemplateTypeResource  TemplateType = "Resource"
	TemplateTypeDAG       TemplateType = "DAG"
	TemplateTypeSuspend   TemplateType = "Suspend"
	TemplateTypeUnknown   TemplateType = "Unknown"
)

// NodePhase is a label for the condition of a node at the current time.
type NodePhase string

// Workflow and node statuses
const (
	NodePending   NodePhase = "Pending"
	NodeRunning   NodePhase = "Running"
	NodeSucceeded NodePhase = "Succeeded"
	NodeSkipped   NodePhase = "Skipped"
	NodeFailed    NodePhase = "Failed"
	NodeError     NodePhase = "Error"
)

// NodeType is the type of a node
type NodeType string

// Node types
const (
	NodeTypePod       NodeType = "Pod"
	NodeTypeSteps     NodeType = "Steps"
	NodeTypeStepGroup NodeType = "StepGroup"
	NodeTypeDAG       NodeType = "DAG"
	NodeTypeTaskGroup NodeType = "TaskGroup"
	NodeTypeRetry     NodeType = "Retry"
	NodeTypeSkipped   NodeType = "Skipped"
	NodeTypeSuspend   NodeType = "Suspend"
)

// PodGCStrategy is the strategy when to delete completed pods for GC.
type PodGCStrategy string

// PodGCStrategy
const (
	PodGCOnPodCompletion      PodGCStrategy = "OnPodCompletion"
	PodGCOnPodSuccess         PodGCStrategy = "OnPodSuccess"
	PodGCOnWorkflowCompletion PodGCStrategy = "OnWorkflowCompletion"
	PodGCOnWorkflowSuccess    PodGCStrategy = "OnWorkflowSuccess"
)

// TemplateGetter is an interface to get templates.
type TemplateGetter interface {
	GetNamespace() string
	GetName() string
	GroupVersionKind() schema.GroupVersionKind
	GetTemplateByName(name string) *Template
}

// TemplateHolder is an interface for holders of templates.
type TemplateHolder interface {
	GetTemplateName() string
	GetTemplateRef() *TemplateRef
	IsResolvable() bool
}

// Workflow is the definition of a workflow resource
// +genclient
// +genclient:noStatus
// +k8s:deepcopy-gen:interfaces=k8s.io/apimachinery/pkg/runtime.Object
type Workflow struct {
<<<<<<< HEAD
	metav1.TypeMeta   `json:",inline "`
=======
	metav1.TypeMeta   `json:",inline"`
>>>>>>> 327fcb24
	metav1.ObjectMeta `json:"metadata" protobuf:"bytes,1,opt,name=metadata"`
	Spec              WorkflowSpec   `json:"spec" protobuf:"bytes,2,opt,name=spec "`
	Status            WorkflowStatus `json:"status" protobuf:"bytes,3,opt,name=status"`
}

// WorkflowList is list of Workflow resources
// +k8s:deepcopy-gen:interfaces=k8s.io/apimachinery/pkg/runtime.Object
type WorkflowList struct {
	metav1.TypeMeta `json:",inline"`
	metav1.ListMeta `json:"metadata" protobuf:"bytes,1,opt,name=metadata"`
	Items           []Workflow `json:"items" protobuf:"bytes,2,opt,name=items"`
}

var _ TemplateGetter = &Workflow{}

// WorkflowSpec is the specification of a Workflow.
type WorkflowSpec struct {
	// Templates is a list of workflow templates used in a workflow
	// +patchStrategy=merge
	// +patchMergeKey=name
	Templates []Template `json:"templates" patchStrategy:"merge" patchMergeKey:"name" protobuf:"bytes,1,opt,name=templates"`
<<<<<<< HEAD

=======
>>>>>>> 327fcb24

	// Entrypoint is a template reference to the starting point of the workflow
	Entrypoint string `json:"entrypoint" protobuf:"bytes,2,opt,name=entrypoint"`

	// Arguments contain the parameters and artifacts sent to the workflow entrypoint
	// Parameters are referencable globally using the 'workflow' variable prefix.
	// e.g. {{workflow.parameters.myparam}}
	Arguments Arguments `json:"arguments,omitempty" protobuf:"bytes,3,opt,name=arguments"`

	// ServiceAccountName is the name of the ServiceAccount to run all pods of the workflow as.
	ServiceAccountName string `json:"serviceAccountName,omitempty" protobuf:"bytes,4,opt,name=serviceAccountName"`

	// AutomountServiceAccountToken indicates whether a service account token should be automatically mounted in pods.
	// ServiceAccountName of ExecutorConfig must be specified if this value is false.
	AutomountServiceAccountToken *bool `json:"automountServiceAccountToken,omitempty" protobuf:"varint,28,opt,name=automountServiceAccountToken"`

	// Executor holds configurations of executor containers of the workflow.
	Executor *ExecutorConfig `json:"executor,omitempty" protobuf:"bytes,29,opt,name=executor"`

	// Volumes is a list of volumes that can be mounted by containers in a workflow.
	// +patchStrategy=merge
	// +patchMergeKey=name
	Volumes []apiv1.Volume `json:"volumes,omitempty" patchStrategy:"merge" patchMergeKey:"name" protobuf:"bytes,5,opt,name=volumes"`
<<<<<<< HEAD

=======
>>>>>>> 327fcb24

	// VolumeClaimTemplates is a list of claims that containers are allowed to reference.
	// The Workflow controller will create the claims at the beginning of the workflow
	// and delete the claims upon completion of the workflow
	// +patchStrategy=merge
	// +patchMergeKey=name
	VolumeClaimTemplates []apiv1.PersistentVolumeClaim `json:"volumeClaimTemplates,omitempty" patchStrategy:"merge" patchMergeKey:"name" protobuf:"bytes,6,opt,name=volumeClaimTemplates"`
<<<<<<< HEAD

=======
>>>>>>> 327fcb24

	// Parallelism limits the max total parallel pods that can execute at the same time in a workflow
	Parallelism *int64 `json:"parallelism,omitempty" protobuf:"bytes,7,opt,name=parallelism"`

	// ArtifactRepositoryRef specifies the configMap name and key containing the artifact repository config.
	ArtifactRepositoryRef *ArtifactRepositoryRef `json:"artifactRepositoryRef,omitempty" protobuf:"bytes,8,opt,name=artifactRepositoryRef"`

	// Suspend will suspend the workflow and prevent execution of any future steps in the workflow
	Suspend *bool `json:"suspend,omitempty" protobuf:"bytes,9,opt,name=suspend"`

	// NodeSelector is a selector which will result in all pods of the workflow
	// to be scheduled on the selected node(s). This is able to be overridden by
	// a nodeSelector specified in the template.
	NodeSelector map[string]string `json:"nodeSelector,omitempty" protobuf:"bytes,10,opt,name=nodeSelector"`

	// Affinity sets the scheduling constraints for all pods in the workflow.
	// Can be overridden by an affinity specified in the template
	Affinity *apiv1.Affinity `json:"affinity,omitempty" protobuf:"bytes,11,opt,name=affinity"`

	// Tolerations to apply to workflow pods.
	// +patchStrategy=merge
	// +patchMergeKey=key
	Tolerations []apiv1.Toleration `json:"tolerations,omitempty" patchStrategy:"merge" patchMergeKey:"key" protobuf:"bytes,12,opt,name=tolerations"`

	// ImagePullSecrets is a list of references to secrets in the same namespace to use for pulling any images
	// in pods that reference this ServiceAccount. ImagePullSecrets are distinct from Secrets because Secrets
	// can be mounted in the pod, but ImagePullSecrets are only accessed by the kubelet.
	// More info: https://kubernetes.io/docs/concepts/containers/images/#specifying-imagepullsecrets-on-a-pod
	// +patchStrategy=merge
	// +patchMergeKey=name
	ImagePullSecrets []apiv1.LocalObjectReference `json:"imagePullSecrets,omitempty" patchStrategy:"merge" patchMergeKey:"name" protobuf:"bytes,13,opt,name=imagePullSecrets"`

	// Host networking requested for this workflow pod. Default to false.
	HostNetwork *bool `json:"hostNetwork,omitempty" protobuf:"bytes,14,opt,name=hostNetwork"`

	// Set DNS policy for the pod.
	// Defaults to "ClusterFirst".
	// Valid values are 'ClusterFirstWithHostNet', 'ClusterFirst', 'Default' or 'None'.
	// DNS parameters given in DNSConfig will be merged with the policy selected with DNSPolicy.
	// To have DNS options set along with hostNetwork, you have to specify DNS policy
	// explicitly to 'ClusterFirstWithHostNet'.
	DNSPolicy *apiv1.DNSPolicy `json:"dnsPolicy,omitempty" protobuf:"bytes,15,opt,name=dnsPolicy"`

	// PodDNSConfig defines the DNS parameters of a pod in addition to
	// those generated from DNSPolicy.
	DNSConfig *apiv1.PodDNSConfig `json:"dnsConfig,omitempty" protobuf:"bytes,16,opt,name=dnsConfig"`

	// OnExit is a template reference which is invoked at the end of the
	// workflow, irrespective of the success, failure, or error of the
	// primary workflow.
	OnExit string `json:"onExit,omitempty" protobuf:"bytes,17,opt,name=onExit"`

	// TTLSecondsAfterFinished limits the lifetime of a Workflow that has finished execution
	// (Succeeded, Failed, Error). If this field is set, once the Workflow finishes, it will be
	// deleted after ttlSecondsAfterFinished expires. If this field is unset,
	// ttlSecondsAfterFinished will not expire. If this field is set to zero,
	// ttlSecondsAfterFinished expires immediately after the Workflow finishes.
	TTLSecondsAfterFinished *int32 `json:"ttlSecondsAfterFinished,omitempty" protobuf:"bytes,18,opt,name=ttlSecondsAfterFinished"`

	// Optional duration in seconds relative to the workflow start time which the workflow is
	// allowed to run before the controller terminates the workflow. A value of zero is used to
	// terminate a Running workflow
	ActiveDeadlineSeconds *int64 `json:"activeDeadlineSeconds,omitempty" protobuf:"bytes,19,opt,name=activeDeadlineSeconds"`

	// Priority is used if controller is configured to process limited number of workflows in parallel. Workflows with higher priority are processed first.
	Priority *int32 `json:"priority,omitempty" protobuf:"bytes,20,opt,name=priority"`

	// Set scheduler name for all pods.
	// Will be overridden if container/script template's scheduler name is set.
	// Default scheduler will be used if neither specified.
	// +optional
	SchedulerName string `json:"schedulerName,omitempty" protobuf:"bytes,21,opt,name=schedulerName"`

	// PodGC describes the strategy to use when to deleting completed pods
<<<<<<< HEAD
	PodGC *PodGC `json:"podGC,omitempty" protobuf:"bytes,26,opt,name=podGC"`

	// PriorityClassName to apply to workflow pods.
	PodPriorityClassName string `json:"podPriorityClassName,omitempty" protobuf:"bytes,22,opt,name=podPriorityClassName"`

	// Priority to apply to workflow pods.
	PodPriority *int32 `json:"podPriority,omitempty" protobuf:"bytes,23,opt,name=podPriority"`

	// +patchStrategy=merge
	// +patchMergeKey=ip
	HostAliases []apiv1.HostAlias `json:"hostAliases,omitempty" patchStrategy:"merge" patchMergeKey:"ip"  protobuf:"bytes,24,opt,name=hostAliases"`

=======
	PodGC *PodGC `json:"podGC,omitempty" protobuf:"bytes,22,opt,name=podGC"`

	// PriorityClassName to apply to workflow pods.
	PodPriorityClassName string `json:"podPriorityClassName,omitempty" protobuf:"bytes,23,opt,name=podPriorityClassName"`

	// Priority to apply to workflow pods.
	PodPriority *int32 `json:"podPriority,omitempty" protobuf:"bytes,24,opt,name=podPriority"`

	// +patchStrategy=merge
	// +patchMergeKey=ip
	HostAliases []apiv1.HostAlias `json:"hostAliases,omitempty" patchStrategy:"merge" patchMergeKey:"ip" protobuf:"bytes,25,opt,name=hostAliases"`
>>>>>>> 327fcb24

	// SecurityContext holds pod-level security attributes and common container settings.
	// Optional: Defaults to empty.  See type description for default values of each field.
	// +optiona
<<<<<<< HEAD
	SecurityContext *apiv1.PodSecurityContext `json:"securityContext,omitempty" protobuf:"bytes,25,opt,name=securityContext"`
=======
	SecurityContext *apiv1.PodSecurityContext `json:"securityContext,omitempty" protobuf:"bytes,26,opt,name=securityContext"`
>>>>>>> 327fcb24
	// PodSpecPatch holds strategic merge patch to apply against the pod spec. Allows parameterization of
	// container fields which are not strings (e.g. resource limits).
	PodSpecPatch string `json:"podSpecPatch,omitempty" protobuf:"bytes,27,opt,name=podSpecPatch"`
}

type ParallelSteps struct {
	Steps []WorkflowStep `protobuf:"bytes,1,rep,name=steps"`
}

func (p *ParallelSteps) UnmarshalJSON(value []byte) error {
	err := json.Unmarshal(value, &p.Steps)
	if err != nil {
		return err
	}
	return nil
}

func (p *ParallelSteps) MarshalJSON() ([]byte, error) {
	fmt.Println(p.Steps)
	return json.Marshal(p.Steps)

}

type ParallelSteps struct {
	Steps []WorkflowStep `protobuf:"bytes,1,rep,name=steps"`
}

func (p *ParallelSteps) UnmarshalJSON(value []byte) error {
	err := json.Unmarshal(value, &p.Steps)
	if err != nil {
		return err
	}
	return nil
}

func (p *ParallelSteps) MarshalJSON() ([]byte, error) {
	fmt.Println(p.Steps)
	return json.Marshal(p.Steps)

}

func (wfs *WorkflowSpec) HasPodSpecPatch() bool {
	return wfs.PodSpecPatch != ""
}

// Template is a reusable and composable unit of execution in a workflow
type Template struct {
	// Name is the name of the template
	Name string `json:"name" protobuf:"bytes,1,opt,name=name"`

	// Template is the name of the template which is used as the base of this template.
	Template string `json:"template,omitempty" protobuf:"bytes,2,opt,name=template"`

	// Arguments hold arguments to the template.
	Arguments Arguments `json:"arguments,omitempty" protobuf:"bytes,3,opt,name=arguments"`

	// TemplateRef is the reference to the template resource which is used as the base of this template.
	TemplateRef *TemplateRef `json:"templateRef,omitempty" protobuf:"bytes,4,opt,name=templateRef"`

	// Inputs describe what inputs parameters and artifacts are supplied to this template
	Inputs Inputs `json:"inputs,omitempty" protobuf:"bytes,5,opt,name=inputs"`

	// Outputs describe the parameters and artifacts that this template produces
	Outputs Outputs `json:"outputs,omitempty" protobuf:"bytes,6,opt,name=outputs"`

	// NodeSelector is a selector to schedule this step of the workflow to be
	// run on the selected node(s). Overrides the selector set at the workflow level.
	NodeSelector map[string]string `json:"nodeSelector,omitempty" protobuf:"bytes,7,opt,name=nodeSelector"`

	// Affinity sets the pod's scheduling constraints
	// Overrides the affinity set at the workflow level (if any)
	Affinity *apiv1.Affinity `json:"affinity,omitempty" protobuf:"bytes,8,opt,name=affinity"`

	// Metdata sets the pods's metadata, i.e. annotations and labels
	Metadata Metadata `json:"metadata,omitempty" protobuf:"bytes,9,opt,name=metadata"`

	// Deamon will allow a workflow to proceed to the next step so long as the container reaches readiness
	Daemon *bool `json:"daemon,omitempty" protobuf:"bytes,10,opt,name=daemon"`

	// Steps define a series of sequential/parallel workflow steps
	Steps []ParallelSteps `json:"steps,omitempty" protobuf:"bytes,11,opt,name=steps"`

	// Container is the main container image to run in the pod
	Container *apiv1.Container `json:"container,omitempty" protobuf:"bytes,12,opt,name=container"`

	// Script runs a portion of code against an interpreter
	Script *ScriptTemplate `json:"script,omitempty" protobuf:"bytes,13,opt,name=script"`

	// Resource template subtype which can run k8s resources
	Resource *ResourceTemplate `json:"resource,omitempty" protobuf:"bytes,14,opt,name=resource"`

	// DAG template subtype which runs a DAG
	DAG *DAGTemplate `json:"dag,omitempty" protobuf:"bytes,15,opt,name=dag"`

	// Suspend template subtype which can suspend a workflow when reaching the step
	Suspend *SuspendTemplate `json:"suspend,omitempty" protobuf:"bytes,16,opt,name=suspend"`

	// Volumes is a list of volumes that can be mounted by containers in a template.
	// +patchStrategy=merge
	// +patchMergeKey=name
	Volumes []apiv1.Volume `json:"volumes,omitempty" patchStrategy:"merge" patchMergeKey:"name" protobuf:"bytes,17,opt,name=volumes"`

	// InitContainers is a list of containers which run before the main container.
	// +patchStrategy=merge
	// +patchMergeKey=name
	InitContainers []UserContainer `json:"initContainers,omitempty" patchStrategy:"merge" patchMergeKey:"name" protobuf:"bytes,18,opt,name=initContainers"`

	// Sidecars is a list of containers which run alongside the main container
	// Sidecars are automatically killed when the main container completes
	// +patchStrategy=merge
	// +patchMergeKey=name
	Sidecars []UserContainer `json:"sidecars,omitempty" patchStrategy:"merge" patchMergeKey:"name" protobuf:"bytes,19,opt,name=sidecars"`
<<<<<<< HEAD

=======
>>>>>>> 327fcb24

	// Location in which all files related to the step will be stored (logs, artifacts, etc...).
	// Can be overridden by individual items in Outputs. If omitted, will use the default
	// artifact repository location configured in the controller, appended with the
	// <workflowname>/<nodename> in the key.
	ArchiveLocation *ArtifactLocation `json:"archiveLocation,omitempty" protobuf:"bytes,20,opt,name=archiveLocation"`

	// Optional duration in seconds relative to the StartTime that the pod may be active on a node
	// before the system actively tries to terminate the pod; value must be positive integer
	// This field is only applicable to container and script templates.
	ActiveDeadlineSeconds *int64 `json:"activeDeadlineSeconds,omitempty" protobuf:"bytes,21,opt,name=activeDeadlineSeconds"`

	// RetryStrategy describes how to retry a template when it fails
	RetryStrategy *RetryStrategy `json:"retryStrategy,omitempty" protobuf:"bytes,22,opt,name=retryStrategy"`

	// Parallelism limits the max total parallel pods that can execute at the same time within the
	// boundaries of this template invocation. If additional steps/dag templates are invoked, the
	// pods created by those templates will not be counted towards this total.
	Parallelism *int64 `json:"parallelism,omitempty" protobuf:"bytes,23,opt,name=parallelism"`

	// Tolerations to apply to workflow pods.
	// +patchStrategy=merge
	// +patchMergeKey=key
<<<<<<< HEAD
	Tolerations []apiv1.Toleration `json:"tolerations,omitempty"  patchStrategy:"merge" patchMergeKey:"key" protobuf:"bytes,24,opt,name=tolerations"`
=======
	Tolerations []apiv1.Toleration `json:"tolerations,omitempty" patchStrategy:"merge" patchMergeKey:"key" protobuf:"bytes,24,opt,name=tolerations"`
>>>>>>> 327fcb24

	// If specified, the pod will be dispatched by specified scheduler.
	// Or it will be dispatched by workflow scope scheduler if specified.
	// If neither specified, the pod will be dispatched by default scheduler.
	// +optional
	SchedulerName string `json:"schedulerName,omitempty" protobuf:"bytes,25,opt,name=schedulerName"`

	// PriorityClassName to apply to workflow pods.
	PriorityClassName string `json:"priorityClassName,omitempty" protobuf:"bytes,26,opt,name=priorityClassName"`

	// Priority to apply to workflow pods.
	Priority *int32 `json:"priority,omitempty" protobuf:"bytes,27,opt,name=priority"`

	// ServiceAccountName to apply to workflow pods
	ServiceAccountName string `json:"serviceAccountName,omitempty" protobuf:"bytes,28,opt,name=serviceAccountName"`

	// AutomountServiceAccountToken indicates whether a service account token should be automatically mounted in pods.
	// ServiceAccountName of ExecutorConfig must be specified if this value is false.
	AutomountServiceAccountToken *bool `json:"automountServiceAccountToken,omitempty" protobuf:"varint,32,opt,name=automountServiceAccountToken"`

	// Executor holds configurations of the executor container.
	Executor *ExecutorConfig `json:"executor,omitempty" protobuf:"bytes,33,opt,name=executor"`

	// HostAliases is an optional list of hosts and IPs that will be injected into the pod spec
	// +patchStrategy=merge
	// +patchMergeKey=ip
<<<<<<< HEAD
	HostAliases []apiv1.HostAlias `json:"hostAliases,omitempty"  patchStrategy:"merge" patchMergeKey:"ip" protobuf:"bytes,29,opt,name=hostAliases"`

=======
	HostAliases []apiv1.HostAlias `json:"hostAliases,omitempty" patchStrategy:"merge" patchMergeKey:"ip" protobuf:"bytes,29,opt,name=hostAliases"`
>>>>>>> 327fcb24

	// SecurityContext holds pod-level security attributes and common container settings.
	// Optional: Defaults to empty.  See type description for default values of each field.
	// +optional

	SecurityContext *apiv1.PodSecurityContext `json:"securityContext,omitempty" protobuf:"bytes,30,opt,name=securityContext"`

	// PodSpecPatch holds strategic merge patch to apply against the pod spec. Allows parameterization of
	// container fields which are not strings (e.g. resource limits).
<<<<<<< HEAD
	PodSpecPatch string `json:"podSpecPatch,omitempty" protobuf:"bytes,31,opt,name=securityContext"`

=======
	PodSpecPatch string `json:"podSpecPatch,omitempty" protobuf:"bytes,31,opt,name=podSpecPatch"`
>>>>>>> 327fcb24
}

var _ TemplateHolder = &Template{}

func (tmpl *Template) GetTemplateName() string {
	if tmpl.Template != "" {
		return tmpl.Template
	} else {
		return tmpl.Name
	}
}

func (tmpl *Template) GetTemplateRef() *TemplateRef {
	return tmpl.TemplateRef
}

func (tmpl *Template) IsResolvable() bool {
	return tmpl.Template != "" || tmpl.TemplateRef != nil
}

// GetBaseTemplate returns a base template content.
func (tmpl *Template) GetBaseTemplate() *Template {
	baseTemplate := tmpl.DeepCopy()
	baseTemplate.Inputs = Inputs{}
	return baseTemplate
}

func (tmpl *Template) HasPodSpecPatch() bool {
	return tmpl.PodSpecPatch != ""
}

// Inputs are the mechanism for passing parameters, artifacts, volumes from one template to another
type Inputs struct {
	// Parameters are a list of parameters passed as inputs
	// +patchStrategy=merge
	// +patchMergeKey=name
	Parameters []Parameter `json:"parameters,omitempty" patchStrategy:"merge" patchMergeKey:"name" protobuf:"bytes,1,opt,name=parameters"`

	// Artifact are a list of artifacts passed as inputs
	// +patchStrategy=merge
	// +patchMergeKey=name
	Artifacts []Artifact `json:"artifacts,omitempty" patchStrategy:"merge" patchMergeKey:"name" protobuf:"bytes,2,opt,name=artifacts"`
<<<<<<< HEAD

=======
>>>>>>> 327fcb24
}

// Pod metdata
type Metadata struct {
	Annotations map[string]string `json:"annotations,omitempty" protobuf:"bytes,1,opt,name=annotations"`
	Labels      map[string]string `json:"labels,omitempty" protobuf:"bytes,2,opt,name=labels"`
}

// Parameter indicate a passed string parameter to a service template with an optional default value
type Parameter struct {
	// Name is the parameter name
	Name string `json:"name" protobuf:"bytes,1,opt,name=name"`

	// Default is the default value to use for an input parameter if a value was not supplied
	Default *string `json:"default,omitempty" protobuf:"bytes,2,opt,name=default"`

	// Value is the literal value to use for the parameter.
	// If specified in the context of an input parameter, the value takes precedence over any passed values
	Value *string `json:"value,omitempty" protobuf:"bytes,3,opt,name=value"`

	// ValueFrom is the source for the output parameter's value
	ValueFrom *ValueFrom `json:"valueFrom,omitempty" protobuf:"bytes,4,opt,name=valueFrom"`

	// GlobalName exports an output parameter to the global scope, making it available as
	// '{{workflow.outputs.parameters.XXXX}} and in workflow.status.outputs.parameters
	GlobalName string `json:"globalName,omitempty" protobuf:"bytes,5,opt,name=globalName"`
}

// ValueFrom describes a location in which to obtain the value to a parameter
type ValueFrom struct {
	// Path in the container to retrieve an output parameter value from in container templates
	Path string `json:"path,omitempty" protobuf:"bytes,1,opt,name=path"`

	// JSONPath of a resource to retrieve an output parameter value from in resource templates
	JSONPath string `json:"jsonPath,omitempty" protobuf:"bytes,2,opt,name=jsonPath"`

	// JQFilter expression against the resource object in resource templates
	JQFilter string `json:"jqFilter,omitempty" protobuf:"bytes,3,opt,name=jqFilter"`

	// Parameter reference to a step or dag task in which to retrieve an output parameter value from
	// (e.g. '{{steps.mystep.outputs.myparam}}')
	Parameter string `json:"parameter,omitempty" protobuf:"bytes,4,opt,name=parameter"`
}

// Artifact indicates an artifact to place at a specified path
type Artifact struct {
	// name of the artifact. must be unique within a template's inputs/outputs.
	Name string `json:"name" protobuf:"bytes,1,opt,name=name"`

	// Path is the container path to the artifact
	Path string `json:"path,omitempty" protobuf:"bytes,2,opt,name=path"`

	// mode bits to use on this file, must be a value between 0 and 0777
	// set when loading input artifacts.
	Mode *int32 `json:"mode,omitempty" protobuf:"varint,3,opt,name=mode"`

	// From allows an artifact to reference an artifact from a previous step
	From string `json:"from,omitempty" protobuf:"bytes,4,opt,name=from"`

	// ArtifactLocation contains the location of the artifact
	ArtifactLocation `json:",inline" protobuf:"bytes,5,opt,name=artifactLocation"`

	// GlobalName exports an output artifact to the global scope, making it available as
	// '{{workflow.outputs.artifacts.XXXX}} and in workflow.status.outputs.artifacts
	GlobalName string `json:"globalName,omitempty" protobuf:"bytes,6,opt,name=globalName"`

	// Archive controls how the artifact will be saved to the artifact repository.
	Archive *ArchiveStrategy `json:"archive,omitempty" protobuf:"bytes,7,opt,name=archive"`

	// Make Artifacts optional, if Artifacts doesn't generate or exist
	Optional bool `json:"optional,omitempty" protobuf:"varint,8,opt,name=optional"`
}

// PodGC describes how to delete completed pods as they complete
type PodGC struct {
	Strategy PodGCStrategy `json:"strategy,omitempty" protobuf:"bytes,1,opt,name=strategy,casttype=PodGCStrategy"`
}

// ArchiveStrategy describes how to archive files/directory when saving artifacts
type ArchiveStrategy struct {
	Tar  *TarStrategy  `json:"tar,omitempty" protobuf:"bytes,1,opt,name=tar"`
	None *NoneStrategy `json:"none,omitempty" protobuf:"bytes,2,opt,name=none"`
}

// TarStrategy will tar and gzip the file or directory when saving
type TarStrategy struct{}

// NoneStrategy indicates to skip tar process and upload the files or directory tree as independent
// files. Note that if the artifact is a directory, the artifact driver must support the ability to
// save/load the directory appropriately.
type NoneStrategy struct{}

// ArtifactLocation describes a location for a single or multiple artifacts.
// It is used as single artifact in the context of inputs/outputs (e.g. outputs.artifacts.artname).
// It is also used to describe the location of multiple artifacts such as the archive location
// of a single workflow step, which the executor will use as a default location to store its files.
type ArtifactLocation struct {
	// ArchiveLogs indicates if the container logs should be archived
	ArchiveLogs *bool `json:"archiveLogs,omitempty" protobuf:"varint,1,opt,name=archiveLogs"`

	// S3 contains S3 artifact location details
	S3 *S3Artifact `json:"s3,omitempty" protobuf:"bytes,2,opt,name=s3"`

	// Git contains git artifact location details
	Git *GitArtifact `json:"git,omitempty" protobuf:"bytes,3,opt,name=git"`

	// HTTP contains HTTP artifact location details
	HTTP *HTTPArtifact `json:"http,omitempty" protobuf:"bytes,4,opt,name=http"`

	// Artifactory contains artifactory artifact location details
	Artifactory *ArtifactoryArtifact `json:"artifactory,omitempty" protobuf:"bytes,5,opt,name=artifactory"`

	// HDFS contains HDFS artifact location details
	HDFS *HDFSArtifact `json:"hdfs,omitempty" protobuf:"bytes,6,opt,name=hdfs"`

	// Raw contains raw artifact location details
	Raw *RawArtifact `json:"raw,omitempty" protobuf:"bytes,7,opt,name=raw"`
}

type ArtifactRepositoryRef struct {
	ConfigMap string `json:"configMap,omitempty" protobuf:"bytes,1,opt,name=configMap"`
	Key       string `json:"key,omitempty" protobuf:"bytes,2,opt,name=key"`
}

// Outputs hold parameters, artifacts, and results from a step
type Outputs struct {
	// Parameters holds the list of output parameters produced by a step
	// +patchStrategy=merge
	// +patchMergeKey=name
	Parameters []Parameter `json:"parameters,omitempty" patchStrategy:"merge" patchMergeKey:"name" protobuf:"bytes,1,rep,name=parameters"`

	// Artifacts holds the list of output artifacts produced by a step
	// +patchStrategy=merge
	// +patchMergeKey=name
<<<<<<< HEAD
	Artifacts []Artifact `json:"artifacts,omitempty"  patchStrategy:"merge" patchMergeKey:"name" protobuf:"bytes,2,rep,name=artifacts"`

=======
	Artifacts []Artifact `json:"artifacts,omitempty" patchStrategy:"merge" patchMergeKey:"name" protobuf:"bytes,2,rep,name=artifacts"`
>>>>>>> 327fcb24

	// Result holds the result (stdout) of a script template
	Result *string `json:"result,omitempty" protobuf:"bytes,3,opt,name=result"`
}

// WorkflowStep is a reference to a template to execute in a series of step
type WorkflowStep struct {
	// Name of the step
	Name string `json:"name,omitempty" protobuf:"bytes,1,opt,name=name"`

	// Template is the name of the template to execute as the step
	Template string `json:"template,omitempty" protobuf:"bytes,2,opt,name=template"`

	// Arguments hold arguments to the template
	Arguments Arguments `json:"arguments,omitempty" protobuf:"bytes,3,opt,name=arguments"`

	// TemplateRef is the reference to the template resource to execute as the step.
	TemplateRef *TemplateRef `json:"templateRef,omitempty" protobuf:"bytes,4,opt,name=templateRef"`

	// WithItems expands a step into multiple parallel steps from the items in the list
	WithItems []Item `json:"withItems,omitempty" protobuf:"bytes,5,rep,name=withItems"`

	// WithParam expands a step into multiple parallel steps from the value in the parameter,
	// which is expected to be a JSON list.
	WithParam string `json:"withParam,omitempty" protobuf:"bytes,6,opt,name=withParam"`

	// WithSequence expands a step into a numeric sequence
	WithSequence *Sequence `json:"withSequence,omitempty" protobuf:"bytes,7,opt,name=withSequence"`

	// When is an expression in which the step should conditionally execute
	When string `json:"when,omitempty" protobuf:"bytes,8,opt,name=when"`

	// ContinueOn makes argo to proceed with the following step even if this step fails.
	// Errors and Failed states can be specified
	ContinueOn *ContinueOn `json:"continueOn,omitempty" protobuf:"bytes,9,opt,name=continueOn"`
}

var _ TemplateHolder = &WorkflowStep{}

func (step *WorkflowStep) GetTemplateName() string {
	return step.Template
}

func (step *WorkflowStep) GetTemplateRef() *TemplateRef {
	return step.TemplateRef
}

func (step *WorkflowStep) IsResolvable() bool {
	return true
}

//// Item expands a single workflow step into multiple parallel steps
//// The value of Item can be a map, string, bool, or number
//type Item struct {
//	Value interface{} `json:"value,omitempty"`
//}

// Sequence expands a workflow step into numeric range
type Sequence struct {
	// Count is number of elements in the sequence (default: 0). Not to be used with end
	Count string `json:"count,omitempty" protobuf:"bytes,1,opt,name=count"`

	// Number at which to start the sequence (default: 0)
	Start string `json:"start,omitempty" protobuf:"bytes,2,opt,name=start"`

	// Number at which to end the sequence (default: 0). Not to be used with Count
	End string `json:"end,omitempty" protobuf:"bytes,3,opt,name=end"`

	// Format is a printf format string to format the value in the sequence
	Format string `json:"format,omitempty" protobuf:"bytes,4,opt,name=format"`
}

// DeepCopyInto is an custom deepcopy function to deal with our use of the interface{} type
func (i *Item) DeepCopyInto(out *Item) {
	inBytes, err := json.Marshal(i)
	if err != nil {
		panic(err)
	}
	err = json.Unmarshal(inBytes, out)
	if err != nil {
		panic(err)
	}
}

// OpenAPISchemaType is used by the kube-openapi generator when constructing
// the OpenAPI spec of this type.
// See: https://github.com/kubernetes/kube-openapi/tree/master/pkg/generators
func (i Item) OpenAPISchemaType() []string { return []string{"string"} }

// OpenAPISchemaFormat is used by the kube-openapi generator when constructing
// the OpenAPI spec of this type.
func (i Item) OpenAPISchemaFormat() string { return "item" }

// TemplateRef is a reference of template resource.
type TemplateRef struct {
	// Name is the resource name of the template.
	Name string `json:"name,omitempty" protobuf:"bytes,1,opt,name=name"`
	// Template is the name of referred template in the resource.
	Template string `json:"template,omitempty" protobuf:"bytes,2,opt,name=template"`
	// RuntimeResolution skips validation at creation time.
	// By enabling this option, you can create the referred workflow template before the actual runtime.
	RuntimeResolution bool `json:"runtimeResolution,omitempty" protobuf:"varint,3,opt,name=runtimeResolution"`
}

type ArgumentsProvider interface {
	GetParameterByName(name string) *Parameter
	GetArtifactByName(name string) *Artifact
}

// Arguments to a template
type Arguments struct {
	// Parameters is the list of parameters to pass to the template or workflow
	// +patchStrategy=merge
	// +patchMergeKey=name
	Parameters []Parameter `json:"parameters,omitempty" patchStrategy:"merge" patchMergeKey:"name" protobuf:"bytes,1,rep,name=parameters"`

	// Artifacts is the list of artifacts to pass to the template or workflow
	// +patchStrategy=merge
	// +patchMergeKey=name
	Artifacts []Artifact `json:"artifacts,omitempty" patchStrategy:"merge" patchMergeKey:"name" protobuf:"bytes,2,rep,name=artifacts"`
}

var _ ArgumentsProvider = &Arguments{}

// UserContainer is a container specified by a user.
type UserContainer struct {
	apiv1.Container `json:",inline" protobuf:"bytes,1,opt,name=container"`

	// MirrorVolumeMounts will mount the same volumes specified in the main container
	// to the container (including artifacts), at the same mountPaths. This enables
	// dind daemon to partially see the same filesystem as the main container in
	// order to use features such as docker volume binding
	MirrorVolumeMounts *bool `json:"mirrorVolumeMounts,omitempty" protobuf:"varint,2,opt,name=mirrorVolumeMounts"`
}

// WorkflowStatus contains overall status information about a workflow
type WorkflowStatus struct {
	// Phase a simple, high-level summary of where the workflow is in its lifecycle.
	Phase NodePhase `json:"phase,omitempty" protobuf:"bytes,1,opt,name=phase,casttype=NodePhase"`

	// Time at which this workflow started
	StartedAt metav1.Time `json:"startedAt,omitempty" protobuf:"bytes,2,opt,name=startedAt"`

	// Time at which this workflow completed
	FinishedAt metav1.Time `json:"finishedAt,omitempty" protobuf:"bytes,3,opt,name=finishedAt"`

	// A human readable message indicating details about why the workflow is in this condition.
	Message string `json:"message,omitempty" protobuf:"bytes,4,opt,name=message"`

	// Compressed and base64 decoded Nodes map
	CompressedNodes string `json:"compressedNodes,omitempty" protobuf:"bytes,5,opt,name=compressedNodes"`

	// Nodes is a mapping between a node ID and the node's status.
	Nodes map[string]NodeStatus `json:"nodes,omitempty" protobuf:"bytes,6,rep,name=nodes"`

	// StoredTemplates is a mapping between a template ref and the node's status.
	StoredTemplates map[string]Template `json:"storedTemplates,omitempty" protobuf:"bytes,9,rep,name=storedTemplates"`

	// PersistentVolumeClaims tracks all PVCs that were created as part of the workflow.
	// The contents of this list are drained at the end of the workflow.
	PersistentVolumeClaims []apiv1.Volume `json:"persistentVolumeClaims,omitempty" protobuf:"bytes,7,rep,name=persistentVolumeClaims"`

	// Outputs captures output values and artifact locations produced by the workflow via global outputs
	Outputs *Outputs `json:"outputs,omitempty" protobuf:"bytes,8,opt,name=outputs"`
}

// RetryStrategy provides controls on how to retry a workflow step
type RetryStrategy struct {
	// Limit is the maximum number of attempts when retrying a container
	Limit *int32 `json:"limit,omitempty" protobuf:"varint,1,opt,name=limit"`
}

// NodeStatus contains status information about an individual node in the workflow
type NodeStatus struct {
	// ID is a unique identifier of a node within the worklow
	// It is implemented as a hash of the node name, which makes the ID deterministic
	ID string `json:"id" protobuf:"bytes,1,opt,name=id"`

	// Name is unique name in the node tree used to generate the node ID
	Name string `json:"name" protobuf:"bytes,2,opt,name=name"`

	// DisplayName is a human readable representation of the node. Unique within a template boundary
	DisplayName string `json:"displayName" protobuf:"bytes,3,opt,name=displayName"`

	// Type indicates type of node
	Type NodeType `json:"type" protobuf:"bytes,4,opt,name=type,casttype=NodeType"`

	// TemplateName is the template name which this node corresponds to.
	// Not applicable to virtual nodes (e.g. Retry, StepGroup)
	TemplateName string `json:"templateName,omitempty" protobuf:"bytes,5,opt,name=templateName"`

	// TemplateRef is the reference to the template resource which this node corresponds to.
	// Not applicable to virtual nodes (e.g. Retry, StepGroup)
	TemplateRef *TemplateRef `json:"templateRef,omitempty" protobuf:"bytes,6,opt,name=templateRef"`

	// StoredTemplateID is the ID of stored template.
	StoredTemplateID string `json:"storedTemplateID,omitempty" protobuf:"bytes,18,opt,name=storedTemplateID"`

	// WorkflowTemplateName is the WorkflowTemplate resource name on which the resolved template of this node is retrieved.
	WorkflowTemplateName string `json:"workflowTemplateName,omitempty" protobuf:"bytes,19,opt,name=workflowTemplateName"`

	// Phase a simple, high-level summary of where the node is in its lifecycle.
	// Can be used as a state machine.
	Phase NodePhase `json:"phase,omitempty" protobuf:"bytes,7,opt,name=phase,casttype=NodePhase"`

	// BoundaryID indicates the node ID of the associated template root node in which this node belongs to
	BoundaryID string `json:"boundaryID,omitempty" protobuf:"bytes,8,opt,name=boundaryID"`

	// A human readable message indicating details about why the node is in this condition.
	Message string `json:"message,omitempty" protobuf:"bytes,9,opt,name=message"`

	// Time at which this node started
	StartedAt metav1.Time `json:"startedAt,omitempty" protobuf:"bytes,10,opt,name=startedAt"`

	// Time at which this node completed
	FinishedAt metav1.Time `json:"finishedAt,omitempty" protobuf:"bytes,11,opt,name=finishedAt"`

	// PodIP captures the IP of the pod for daemoned steps
	PodIP string `json:"podIP,omitempty" protobuf:"bytes,12,opt,name=podIP"`

	// Daemoned tracks whether or not this node was daemoned and need to be terminated
	Daemoned *bool `json:"daemoned,omitempty" protobuf:"varint,13,opt,name=daemoned"`

	// Inputs captures input parameter values and artifact locations supplied to this template invocation
	Inputs *Inputs `json:"inputs,omitempty" protobuf:"bytes,14,opt,name=inputs"`

	// Outputs captures output parameter values and artifact locations produced by this template invocation
	Outputs *Outputs `json:"outputs,omitempty" protobuf:"bytes,15,opt,name=outputs"`

	// Children is a list of child node IDs
	Children []string `json:"children,omitempty" protobuf:"bytes,16,rep,name=children"`

	// OutboundNodes tracks the node IDs which are considered "outbound" nodes to a template invocation.
	// For every invocation of a template, there are nodes which we considered as "outbound". Essentially,
	// these are last nodes in the execution sequence to run, before the template is considered completed.
	// These nodes are then connected as parents to a following step.
	//
	// In the case of single pod steps (i.e. container, script, resource templates), this list will be nil
	// since the pod itself is already considered the "outbound" node.
	// In the case of DAGs, outbound nodes are the "target" tasks (tasks with no children).
	// In the case of steps, outbound nodes are all the containers involved in the last step group.
	// NOTE: since templates are composable, the list of outbound nodes are carried upwards when
	// a DAG/steps template invokes another DAG/steps template. In other words, the outbound nodes of
	// a template, will be a superset of the outbound nodes of its last children.
	OutboundNodes []string `json:"outboundNodes,omitempty" protobuf:"bytes,17,rep,name=outboundNodes"`
}

//func (n NodeStatus) String() string {
//	return fmt.Sprintf("%s (%s)", n.Name, n.ID)
//}

func isCompletedPhase(phase NodePhase) bool {
	return phase == NodeSucceeded ||
		phase == NodeFailed ||
		phase == NodeError ||
		phase == NodeSkipped
}

// Remove returns whether or not the workflow has completed execution
func (ws *WorkflowStatus) Completed() bool {
	return isCompletedPhase(ws.Phase)
}

// Successful return whether or not the workflow has succeeded
func (ws *WorkflowStatus) Successful() bool {
	return ws.Phase == NodeSucceeded
}

// Remove returns whether or not the node has completed execution
func (n NodeStatus) Completed() bool {
	return isCompletedPhase(n.Phase) || n.IsDaemoned() && n.Phase != NodePending
}

// IsDaemoned returns whether or not the node is deamoned
func (n NodeStatus) IsDaemoned() bool {
	if n.Daemoned == nil || !*n.Daemoned {
		return false
	}
	return true
}

// Successful returns whether or not this node completed successfully
func (n NodeStatus) Successful() bool {
	return n.Phase == NodeSucceeded || n.Phase == NodeSkipped || n.IsDaemoned() && n.Phase != NodePending
}

// CanRetry returns whether the node should be retried or not.
func (n NodeStatus) CanRetry() bool {
	// TODO(shri): Check if there are some 'unretryable' errors.
	return n.Completed() && !n.Successful()
}

// S3Bucket contains the access information required for interfacing with an S3 bucket
type S3Bucket struct {
	// Endpoint is the hostname of the bucket endpoint
	Endpoint string `json:"endpoint" protobuf:"bytes,1,opt,name=endpoint"`

	// Bucket is the name of the bucket
	Bucket string `json:"bucket" protobuf:"bytes,2,opt,name=bucket"`

	// Region contains the optional bucket region
	Region string `json:"region,omitempty" protobuf:"bytes,3,opt,name=region"`

	// Insecure will connect to the service with TLS
	Insecure *bool `json:"insecure,omitempty" protobuf:"varint,4,opt,name=insecure"`

	// AccessKeySecret is the secret selector to the bucket's access key
	AccessKeySecret apiv1.SecretKeySelector `json:"accessKeySecret" protobuf:"bytes,5,opt,name=accessKeySecret"`

	// SecretKeySecret is the secret selector to the bucket's secret key
	SecretKeySecret apiv1.SecretKeySelector `json:"secretKeySecret" protobuf:"bytes,6,opt,name=secretKeySecret"`

	// RoleARN is the Amazon Resource Name (ARN) of the role to assume.
	RoleARN string `json:"roleARN,omitempty" protobuf:"bytes,7,opt,name=roleARN"`
<<<<<<< HEAD

=======
>>>>>>> 327fcb24
}

// S3Artifact is the location of an S3 artifact
type S3Artifact struct {
	S3Bucket `json:",inline" protobuf:"bytes,1,opt,name=s3Bucket"`

	// Key is the key in the bucket where the artifact resides
	Key string `json:"key" protobuf:"bytes,2,opt,name=key"`
}

//func (s *S3Artifact) String() string {
//	protocol := "https"
//	if s.Insecure != nil && *s.Insecure {
//		protocol = "http"
//	}
//	return fmt.Sprintf("%s://%s/%s/%s", protocol, s.Endpoint, s.Bucket, s.Key)
//}

func (s *S3Artifact) HasLocation() bool {
	return s != nil && s.Bucket != ""
}

// GitArtifact is the location of an git artifact
type GitArtifact struct {
	// Repo is the git repository
	Repo string `json:"repo" protobuf:"bytes,1,opt,name=repo"`

	// Revision is the git commit, tag, branch to checkout
	Revision string `json:"revision,omitempty" protobuf:"bytes,2,opt,name=revision"`

	// Depth specifies clones/fetches should be shallow and include the given
	// number of commits from the branch tip
	Depth *uint64 `json:"depth,omitempty" protobuf:"bytes,3,opt,name=depth"`

	// Fetch specifies a number of refs that should be fetched before checkout
	Fetch []string `json:"fetch,omitempty" protobuf:"bytes,4,rep,name=fetch"`

	// UsernameSecret is the secret selector to the repository username
	UsernameSecret *apiv1.SecretKeySelector `json:"usernameSecret,omitempty" protobuf:"bytes,5,opt,name=usernameSecret"`

	// PasswordSecret is the secret selector to the repository password
	PasswordSecret *apiv1.SecretKeySelector `json:"passwordSecret,omitempty" protobuf:"bytes,6,opt,name=passwordSecret"`

	// SSHPrivateKeySecret is the secret selector to the repository ssh private key
	SSHPrivateKeySecret *apiv1.SecretKeySelector `json:"sshPrivateKeySecret,omitempty" protobuf:"bytes,7,opt,name=sshPrivateKeySecret"`

	// InsecureIgnoreHostKey disables SSH strict host key checking during git clone
	InsecureIgnoreHostKey bool `json:"insecureIgnoreHostKey,omitempty" protobuf:"varint,8,opt,name=insecureIgnoreHostKey"`
}

func (g *GitArtifact) HasLocation() bool {
	return g != nil && g.Repo != ""
}

// ArtifactoryAuth describes the secret selectors required for authenticating to artifactory
type ArtifactoryAuth struct {
	// UsernameSecret is the secret selector to the repository username
	UsernameSecret *apiv1.SecretKeySelector `json:"usernameSecret,omitempty" protobuf:"bytes,1,opt,name=usernameSecret"`

	// PasswordSecret is the secret selector to the repository password
	PasswordSecret *apiv1.SecretKeySelector `json:"passwordSecret,omitempty" protobuf:"bytes,2,opt,name=passwordSecret"`
}

// ArtifactoryArtifact is the location of an artifactory artifact
type ArtifactoryArtifact struct {
	// URL of the artifact
	URL             string `json:"url" protobuf:"bytes,1,opt,name=url"`
	ArtifactoryAuth `json:",inline" protobuf:"bytes,2,opt,name=artifactoryAuth"`
}

//func (a *ArtifactoryArtifact) String() string {
//	return a.URL
//}

func (a *ArtifactoryArtifact) HasLocation() bool {
	return a != nil && a.URL != ""
}

// HDFSArtifact is the location of an HDFS artifact
type HDFSArtifact struct {
	HDFSConfig `json:",inline" protobuf:"bytes,1,opt,name=hDFSConfig"`

	// Path is a file path in HDFS
	Path string `json:"path" protobuf:"bytes,2,opt,name=path"`

	// Force copies a file forcibly even if it exists (default: false)
	Force bool `json:"force,omitempty" protobuf:"varint,3,opt,name=force"`
}

func (h *HDFSArtifact) HasLocation() bool {
	return h != nil && len(h.Addresses) > 0
}

// HDFSConfig is configurations for HDFS
type HDFSConfig struct {
	HDFSKrbConfig `json:",inline" protobuf:"bytes,1,opt,name=hDFSKrbConfig"`

	// Addresses is accessible addresses of HDFS name nodes
	Addresses []string `json:"addresses" protobuf:"bytes,2,rep,name=addresses"`

	// HDFSUser is the user to access HDFS file system.
	// It is ignored if either ccache or keytab is used.
	HDFSUser string `json:"hdfsUser,omitempty" protobuf:"bytes,3,opt,name=hdfsUser"`
}

// HDFSKrbConfig is auth configurations for Kerberos
type HDFSKrbConfig struct {
	// KrbCCacheSecret is the secret selector for Kerberos ccache
	// Either ccache or keytab can be set to use Kerberos.
	KrbCCacheSecret *apiv1.SecretKeySelector `json:"krbCCacheSecret,omitempty" protobuf:"bytes,1,opt,name=krbCCacheSecret"`

	// KrbKeytabSecret is the secret selector for Kerberos keytab
	// Either ccache or keytab can be set to use Kerberos.
	KrbKeytabSecret *apiv1.SecretKeySelector `json:"krbKeytabSecret,omitempty" protobuf:"bytes,2,opt,name=krbKeytabSecret"`

	// KrbUsername is the Kerberos username used with Kerberos keytab
	// It must be set if keytab is used.
	KrbUsername string `json:"krbUsername,omitempty" protobuf:"bytes,3,opt,name=krbUsername"`

	// KrbRealm is the Kerberos realm used with Kerberos keytab
	// It must be set if keytab is used.
	KrbRealm string `json:"krbRealm,omitempty" protobuf:"bytes,4,opt,name=krbRealm"`

	// KrbConfig is the configmap selector for Kerberos config as string
	// It must be set if either ccache or keytab is used.
	KrbConfigConfigMap *apiv1.ConfigMapKeySelector `json:"krbConfigConfigMap,omitempty" protobuf:"bytes,5,opt,name=krbConfigConfigMap"`

	// KrbServicePrincipalName is the principal name of Kerberos service
	// It must be set if either ccache or keytab is used.
	KrbServicePrincipalName string `json:"krbServicePrincipalName,omitempty" protobuf:"bytes,6,opt,name=krbServicePrincipalName"`
}
<<<<<<< HEAD

=======
>>>>>>> 327fcb24

// RawArtifact allows raw string content to be placed as an artifact in a container
type RawArtifact struct {
	// Data is the string contents of the artifact
	Data string `json:"data" protobuf:"bytes,1,opt,name=data"`
}

func (r *RawArtifact) HasLocation() bool {
	return r != nil
}

// HTTPArtifact allows an file served on HTTP to be placed as an input artifact in a container
type HTTPArtifact struct {
	// URL of the artifact
	URL string `json:"url" protobuf:"bytes,1,opt,name=url"`
}

func (h *HTTPArtifact) HasLocation() bool {
	return h != nil && h.URL != ""
}

// ExecutorConfig holds configurations of an executor container.
type ExecutorConfig struct {
	// ServiceAccountName specifies the service account name of the executor container.
	ServiceAccountName string `json:"serviceAccountName,omitempty" protobuf:"bytes,1,opt,name=serviceAccountName"`
}

// ScriptTemplate is a template subtype to enable scripting through code steps
type ScriptTemplate struct {
	apiv1.Container `json:",inline" protobuf:"bytes,1,opt,name=container"`

	// Source contains the source code of the script to execute
	Source string `json:"source" protobuf:"bytes,2,opt,name=source"`
}

// ResourceTemplate is a template subtype to manipulate kubernetes resources
type ResourceTemplate struct {
	// Action is the action to perform to the resource.
	// Must be one of: get, create, apply, delete, replace, patch
	Action string `json:"action" protobuf:"bytes,1,opt,name=action"`

	// MergeStrategy is the strategy used to merge a patch. It defaults to "strategic"
	// Must be one of: strategic, merge, json
	MergeStrategy string `json:"mergeStrategy,omitempty" protobuf:"bytes,2,opt,name=mergeStrategy"`

	// Manifest contains the kubernetes manifest
	Manifest string `json:"manifest" protobuf:"bytes,3,opt,name=manifest"`

	// SetOwnerReference sets the reference to the workflow on the OwnerReference of generated resource.
	SetOwnerReference bool `json:"setOwnerReference,omitempty" protobuf:"varint,4,opt,name=setOwnerReference"`

	// SuccessCondition is a label selector expression which describes the conditions
	// of the k8s resource in which it is acceptable to proceed to the following step
	SuccessCondition string `json:"successCondition,omitempty" protobuf:"bytes,5,opt,name=successCondition"`

	// FailureCondition is a label selector expression which describes the conditions
	// of the k8s resource in which the step was considered failed
	FailureCondition string `json:"failureCondition,omitempty" protobuf:"bytes,6,opt,name=failureCondition"`
}

// GetType returns the type of this template
func (tmpl *Template) GetType() TemplateType {
	if tmpl.Container != nil {
		return TemplateTypeContainer
	}
	if tmpl.Steps != nil {
		return TemplateTypeSteps
	}
	if tmpl.DAG != nil {
		return TemplateTypeDAG
	}
	if tmpl.Script != nil {
		return TemplateTypeScript
	}
	if tmpl.Resource != nil {
		return TemplateTypeResource
	}
	if tmpl.Suspend != nil {
		return TemplateTypeSuspend
	}
	return TemplateTypeUnknown
}

// IsPodType returns whether or not the template is a pod type
func (tmpl *Template) IsPodType() bool {
	switch tmpl.GetType() {
	case TemplateTypeContainer, TemplateTypeScript, TemplateTypeResource:
		return true
	}
	return false
}

// IsLeaf returns whether or not the template is a leaf
func (tmpl *Template) IsLeaf() bool {
	switch tmpl.GetType() {
	case TemplateTypeContainer, TemplateTypeScript, TemplateTypeResource:
		return true
	}
	return false
}

// DAGTemplate is a template subtype for directed acyclic graph templates
type DAGTemplate struct {
	// Target are one or more names of targets to execute in a DAG
	Target string `json:"target,omitempty" protobuf:"bytes,1,opt,name=target"`

	// Tasks are a list of DAG tasks
	// +patchStrategy=merge
	// +patchMergeKey=name
	Tasks []DAGTask `json:"tasks" patchStrategy:"merge" patchMergeKey:"name" protobuf:"bytes,2,rep,name=tasks"`
<<<<<<< HEAD

=======
>>>>>>> 327fcb24

	// This flag is for DAG logic. The DAG logic has a built-in "fail fast" feature to stop scheduling new steps,
	// as soon as it detects that one of the DAG nodes is failed. Then it waits until all DAG nodes are completed
	// before failing the DAG itself.
	// The FailFast flag default is true,  if set to false, it will allow a DAG to run all branches of the DAG to
	// completion (either success or failure), regardless of the failed outcomes of branches in the DAG.
	// More info and example about this feature at https://github.com/argoproj/argo/issues/1442
	FailFast *bool `json:"failFast,omitempty" protobuf:"varint,3,opt,name=failFast"`
}

// DAGTask represents a node in the graph during DAG execution
type DAGTask struct {
	// Name is the name of the target
	Name string `json:"name" protobuf:"bytes,1,opt,name=name"`

	// Name of template to execute
	Template string `json:"template" protobuf:"bytes,2,opt,name=template"`

	// Arguments are the parameter and artifact arguments to the template
	Arguments Arguments `json:"arguments,omitempty" protobuf:"bytes,3,opt,name=arguments"`

	// TemplateRef is the reference to the template resource to execute.
	TemplateRef *TemplateRef `json:"templateRef,omitempty" protobuf:"bytes,4,opt,name=templateRef"`

	// Dependencies are name of other targets which this depends on
	Dependencies []string `json:"dependencies,omitempty" protobuf:"bytes,5,rep,name=dependencies"`

	// WithItems expands a task into multiple parallel tasks from the items in the list
	WithItems []Item `json:"withItems,omitempty" protobuf:"bytes,6,rep,name=withItems"`

	// WithParam expands a task into multiple parallel tasks from the value in the parameter,
	// which is expected to be a JSON list.
	WithParam string `json:"withParam,omitempty" protobuf:"bytes,7,opt,name=withParam"`

	// WithSequence expands a task into a numeric sequence
	WithSequence *Sequence `json:"withSequence,omitempty" protobuf:"bytes,8,opt,name=withSequence"`

	// When is an expression in which the task should conditionally execute
	When string `json:"when,omitempty" protobuf:"bytes,9,opt,name=when"`

	// ContinueOn makes argo to proceed with the following step even if this step fails.
	// Errors and Failed states can be specified
	ContinueOn *ContinueOn `json:"continueOn,omitempty" protobuf:"bytes,10,opt,name=continueOn"`
}

var _ TemplateHolder = &DAGTask{}

func (t *DAGTask) GetTemplateName() string {
	return t.Template
}

func (t *DAGTask) GetTemplateRef() *TemplateRef {
	return t.TemplateRef
}

func (t *DAGTask) IsResolvable() bool {
	return true
}

// SuspendTemplate is a template subtype to suspend a workflow at a predetermined point in time
type SuspendTemplate struct {
}

// GetArtifactByName returns an input artifact by its name
func (in *Inputs) GetArtifactByName(name string) *Artifact {
	for _, art := range in.Artifacts {
		if art.Name == name {
			return &art
		}
	}
	return nil
}

// GetParameterByName returns an input parameter by its name
func (in *Inputs) GetParameterByName(name string) *Parameter {
	for _, param := range in.Parameters {
		if param.Name == name {
			return &param
		}
	}
	return nil
}

// HasInputs returns whether or not there are any inputs
func (in *Inputs) HasInputs() bool {
	if len(in.Artifacts) > 0 {
		return true
	}
	if len(in.Parameters) > 0 {
		return true
	}
	return false
}

// HasOutputs returns whether or not there are any outputs
func (out *Outputs) HasOutputs() bool {
	if out.Result != nil {
		return true
	}
	if len(out.Artifacts) > 0 {
		return true
	}
	if len(out.Parameters) > 0 {
		return true
	}
	return false
}

// GetArtifactByName retrieves an artifact by its name
func (args *Arguments) GetArtifactByName(name string) *Artifact {
	for _, art := range args.Artifacts {
		if art.Name == name {
			return &art
		}
	}
	return nil
}

// GetParameterByName retrieves a parameter by its name
func (args *Arguments) GetParameterByName(name string) *Parameter {
	for _, param := range args.Parameters {
		if param.Name == name {
			return &param
		}
	}
	return nil
}

// HasLocation whether or not an artifact has a location defined
func (a *Artifact) HasLocation() bool {
	return a.S3.HasLocation() ||
		a.Git.HasLocation() ||
		a.HTTP.HasLocation() ||
		a.Artifactory.HasLocation() ||
		a.Raw.HasLocation() ||
		a.HDFS.HasLocation()
}

// GetTemplateByName retrieves a defined template by its name
func (wf *Workflow) GetTemplateByName(name string) *Template {
	for _, t := range wf.Spec.Templates {
		if t.Name == name {
			return &t
		}
	}
	return nil
}

// NodeID creates a deterministic node ID based on a node name
func (wf *Workflow) NodeID(name string) string {
	if name == wf.ObjectMeta.Name {
		return wf.ObjectMeta.Name
	}
	h := fnv.New32a()
	_, _ = h.Write([]byte(name))
	return fmt.Sprintf("%s-%v", wf.ObjectMeta.Name, h.Sum32())
}

// GetStoredTemplate gets a resolved template from stored data.
func (wf *Workflow) GetStoredTemplate(node *NodeStatus) *Template {
	id := node.StoredTemplateID
	if id == "" {
		return nil
	}
	tmpl, ok := wf.Status.StoredTemplates[id]
	if ok {
		return &tmpl
	}
	return nil
}

// GetStoredOrLocalTemplate gets a resolved template from stored data or local template.
func (wf *Workflow) GetStoredOrLocalTemplate(node *NodeStatus) *Template {
	// Try to find a template from stored data.
	tmpl := wf.GetStoredTemplate(node)
	if tmpl != nil {
		return tmpl
	}
	// Try to get template from Workflow.
	if node.WorkflowTemplateName == "" && node.TemplateName != "" {
		tmpl := wf.GetTemplateByName(node.TemplateName)
		if tmpl != nil {
			return tmpl
		}
	}
	return nil
}

// ContinueOn defines if a workflow should continue even if a task or step fails/errors.
// It can be specified if the workflow should continue when the pod errors, fails or both.
type ContinueOn struct {
	// +optional
	Error bool `json:"error,omitempty" protobuf:"varint,1,opt,name=error"`
	// +optional
	Failed bool `json:"failed,omitempty" protobuf:"varint,2,opt,name=failed"`
}

func continues(c *ContinueOn, phase NodePhase) bool {
	if c == nil {
		return false
	}
	if c.Error && phase == NodeError {
		return true
	}
	if c.Failed && phase == NodeFailed {
		return true
	}
	return false
}

// ContinuesOn returns whether the DAG should be proceeded if the task fails or errors.
func (t *DAGTask) ContinuesOn(phase NodePhase) bool {
	return continues(t.ContinueOn, phase)
}

// ContinuesOn returns whether the StepGroup should be proceeded if the task fails or errors.
func (s *WorkflowStep) ContinuesOn(phase NodePhase) bool {
	return continues(s.ContinueOn, phase)
}<|MERGE_RESOLUTION|>--- conflicted
+++ resolved
@@ -83,11 +83,8 @@
 // +genclient:noStatus
 // +k8s:deepcopy-gen:interfaces=k8s.io/apimachinery/pkg/runtime.Object
 type Workflow struct {
-<<<<<<< HEAD
-	metav1.TypeMeta   `json:",inline "`
-=======
+
 	metav1.TypeMeta   `json:",inline"`
->>>>>>> 327fcb24
 	metav1.ObjectMeta `json:"metadata" protobuf:"bytes,1,opt,name=metadata"`
 	Spec              WorkflowSpec   `json:"spec" protobuf:"bytes,2,opt,name=spec "`
 	Status            WorkflowStatus `json:"status" protobuf:"bytes,3,opt,name=status"`
@@ -109,10 +106,6 @@
 	// +patchStrategy=merge
 	// +patchMergeKey=name
 	Templates []Template `json:"templates" patchStrategy:"merge" patchMergeKey:"name" protobuf:"bytes,1,opt,name=templates"`
-<<<<<<< HEAD
-
-=======
->>>>>>> 327fcb24
 
 	// Entrypoint is a template reference to the starting point of the workflow
 	Entrypoint string `json:"entrypoint" protobuf:"bytes,2,opt,name=entrypoint"`
@@ -136,10 +129,6 @@
 	// +patchStrategy=merge
 	// +patchMergeKey=name
 	Volumes []apiv1.Volume `json:"volumes,omitempty" patchStrategy:"merge" patchMergeKey:"name" protobuf:"bytes,5,opt,name=volumes"`
-<<<<<<< HEAD
-
-=======
->>>>>>> 327fcb24
 
 	// VolumeClaimTemplates is a list of claims that containers are allowed to reference.
 	// The Workflow controller will create the claims at the beginning of the workflow
@@ -147,10 +136,7 @@
 	// +patchStrategy=merge
 	// +patchMergeKey=name
 	VolumeClaimTemplates []apiv1.PersistentVolumeClaim `json:"volumeClaimTemplates,omitempty" patchStrategy:"merge" patchMergeKey:"name" protobuf:"bytes,6,opt,name=volumeClaimTemplates"`
-<<<<<<< HEAD
-
-=======
->>>>>>> 327fcb24
+
 
 	// Parallelism limits the max total parallel pods that can execute at the same time in a workflow
 	Parallelism *int64 `json:"parallelism,omitempty" protobuf:"bytes,7,opt,name=parallelism"`
@@ -225,7 +211,7 @@
 	SchedulerName string `json:"schedulerName,omitempty" protobuf:"bytes,21,opt,name=schedulerName"`
 
 	// PodGC describes the strategy to use when to deleting completed pods
-<<<<<<< HEAD
+
 	PodGC *PodGC `json:"podGC,omitempty" protobuf:"bytes,26,opt,name=podGC"`
 
 	// PriorityClassName to apply to workflow pods.
@@ -238,7 +224,6 @@
 	// +patchMergeKey=ip
 	HostAliases []apiv1.HostAlias `json:"hostAliases,omitempty" patchStrategy:"merge" patchMergeKey:"ip"  protobuf:"bytes,24,opt,name=hostAliases"`
 
-=======
 	PodGC *PodGC `json:"podGC,omitempty" protobuf:"bytes,22,opt,name=podGC"`
 
 	// PriorityClassName to apply to workflow pods.
@@ -250,16 +235,13 @@
 	// +patchStrategy=merge
 	// +patchMergeKey=ip
 	HostAliases []apiv1.HostAlias `json:"hostAliases,omitempty" patchStrategy:"merge" patchMergeKey:"ip" protobuf:"bytes,25,opt,name=hostAliases"`
->>>>>>> 327fcb24
 
 	// SecurityContext holds pod-level security attributes and common container settings.
 	// Optional: Defaults to empty.  See type description for default values of each field.
 	// +optiona
-<<<<<<< HEAD
-	SecurityContext *apiv1.PodSecurityContext `json:"securityContext,omitempty" protobuf:"bytes,25,opt,name=securityContext"`
-=======
+
 	SecurityContext *apiv1.PodSecurityContext `json:"securityContext,omitempty" protobuf:"bytes,26,opt,name=securityContext"`
->>>>>>> 327fcb24
+
 	// PodSpecPatch holds strategic merge patch to apply against the pod spec. Allows parameterization of
 	// container fields which are not strings (e.g. resource limits).
 	PodSpecPatch string `json:"podSpecPatch,omitempty" protobuf:"bytes,27,opt,name=podSpecPatch"`
@@ -372,10 +354,6 @@
 	// +patchStrategy=merge
 	// +patchMergeKey=name
 	Sidecars []UserContainer `json:"sidecars,omitempty" patchStrategy:"merge" patchMergeKey:"name" protobuf:"bytes,19,opt,name=sidecars"`
-<<<<<<< HEAD
-
-=======
->>>>>>> 327fcb24
 
 	// Location in which all files related to the step will be stored (logs, artifacts, etc...).
 	// Can be overridden by individual items in Outputs. If omitted, will use the default
@@ -399,11 +377,8 @@
 	// Tolerations to apply to workflow pods.
 	// +patchStrategy=merge
 	// +patchMergeKey=key
-<<<<<<< HEAD
-	Tolerations []apiv1.Toleration `json:"tolerations,omitempty"  patchStrategy:"merge" patchMergeKey:"key" protobuf:"bytes,24,opt,name=tolerations"`
-=======
 	Tolerations []apiv1.Toleration `json:"tolerations,omitempty" patchStrategy:"merge" patchMergeKey:"key" protobuf:"bytes,24,opt,name=tolerations"`
->>>>>>> 327fcb24
+
 
 	// If specified, the pod will be dispatched by specified scheduler.
 	// Or it will be dispatched by workflow scope scheduler if specified.
@@ -430,27 +405,18 @@
 	// HostAliases is an optional list of hosts and IPs that will be injected into the pod spec
 	// +patchStrategy=merge
 	// +patchMergeKey=ip
-<<<<<<< HEAD
-	HostAliases []apiv1.HostAlias `json:"hostAliases,omitempty"  patchStrategy:"merge" patchMergeKey:"ip" protobuf:"bytes,29,opt,name=hostAliases"`
-
-=======
 	HostAliases []apiv1.HostAlias `json:"hostAliases,omitempty" patchStrategy:"merge" patchMergeKey:"ip" protobuf:"bytes,29,opt,name=hostAliases"`
->>>>>>> 327fcb24
+
 
 	// SecurityContext holds pod-level security attributes and common container settings.
 	// Optional: Defaults to empty.  See type description for default values of each field.
 	// +optional
-
 	SecurityContext *apiv1.PodSecurityContext `json:"securityContext,omitempty" protobuf:"bytes,30,opt,name=securityContext"`
 
 	// PodSpecPatch holds strategic merge patch to apply against the pod spec. Allows parameterization of
 	// container fields which are not strings (e.g. resource limits).
-<<<<<<< HEAD
-	PodSpecPatch string `json:"podSpecPatch,omitempty" protobuf:"bytes,31,opt,name=securityContext"`
-
-=======
 	PodSpecPatch string `json:"podSpecPatch,omitempty" protobuf:"bytes,31,opt,name=podSpecPatch"`
->>>>>>> 327fcb24
+
 }
 
 var _ TemplateHolder = &Template{}
@@ -493,10 +459,7 @@
 	// +patchStrategy=merge
 	// +patchMergeKey=name
 	Artifacts []Artifact `json:"artifacts,omitempty" patchStrategy:"merge" patchMergeKey:"name" protobuf:"bytes,2,opt,name=artifacts"`
-<<<<<<< HEAD
-
-=======
->>>>>>> 327fcb24
+
 }
 
 // Pod metdata
@@ -631,12 +594,7 @@
 	// Artifacts holds the list of output artifacts produced by a step
 	// +patchStrategy=merge
 	// +patchMergeKey=name
-<<<<<<< HEAD
-	Artifacts []Artifact `json:"artifacts,omitempty"  patchStrategy:"merge" patchMergeKey:"name" protobuf:"bytes,2,rep,name=artifacts"`
-
-=======
 	Artifacts []Artifact `json:"artifacts,omitempty" patchStrategy:"merge" patchMergeKey:"name" protobuf:"bytes,2,rep,name=artifacts"`
->>>>>>> 327fcb24
 
 	// Result holds the result (stdout) of a script template
 	Result *string `json:"result,omitempty" protobuf:"bytes,3,opt,name=result"`
@@ -951,10 +909,6 @@
 
 	// RoleARN is the Amazon Resource Name (ARN) of the role to assume.
 	RoleARN string `json:"roleARN,omitempty" protobuf:"bytes,7,opt,name=roleARN"`
-<<<<<<< HEAD
-
-=======
->>>>>>> 327fcb24
 }
 
 // S3Artifact is the location of an S3 artifact
@@ -1086,10 +1040,6 @@
 	// It must be set if either ccache or keytab is used.
 	KrbServicePrincipalName string `json:"krbServicePrincipalName,omitempty" protobuf:"bytes,6,opt,name=krbServicePrincipalName"`
 }
-<<<<<<< HEAD
-
-=======
->>>>>>> 327fcb24
 
 // RawArtifact allows raw string content to be placed as an artifact in a container
 type RawArtifact struct {
@@ -1200,10 +1150,6 @@
 	// +patchStrategy=merge
 	// +patchMergeKey=name
 	Tasks []DAGTask `json:"tasks" patchStrategy:"merge" patchMergeKey:"name" protobuf:"bytes,2,rep,name=tasks"`
-<<<<<<< HEAD
-
-=======
->>>>>>> 327fcb24
 
 	// This flag is for DAG logic. The DAG logic has a built-in "fail fast" feature to stop scheduling new steps,
 	// as soon as it detects that one of the DAG nodes is failed. Then it waits until all DAG nodes are completed

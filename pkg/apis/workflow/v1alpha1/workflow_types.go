package v1alpha1

import (
	"encoding/json"
	"fmt"
	"hash/fnv"

	apiv1 "k8s.io/api/core/v1"
	metav1 "k8s.io/apimachinery/pkg/apis/meta/v1"
	schema "k8s.io/apimachinery/pkg/runtime/schema"
)

// TemplateType is the type of a template
type TemplateType string

// Possible template types
const (
	TemplateTypeContainer TemplateType = "Container"
	TemplateTypeSteps     TemplateType = "Steps"
	TemplateTypeScript    TemplateType = "Script"
	TemplateTypeResource  TemplateType = "Resource"
	TemplateTypeDAG       TemplateType = "DAG"
	TemplateTypeSuspend   TemplateType = "Suspend"
	TemplateTypeUnknown   TemplateType = "Unknown"
)

// NodePhase is a label for the condition of a node at the current time.
type NodePhase string

// Workflow and node statuses
const (
	NodePending   NodePhase = "Pending"
	NodeRunning   NodePhase = "Running"
	NodeSucceeded NodePhase = "Succeeded"
	NodeSkipped   NodePhase = "Skipped"
	NodeFailed    NodePhase = "Failed"
	NodeError     NodePhase = "Error"
)

// NodeType is the type of a node
type NodeType string

// Node types
const (
	NodeTypePod       NodeType = "Pod"
	NodeTypeSteps     NodeType = "Steps"
	NodeTypeStepGroup NodeType = "StepGroup"
	NodeTypeDAG       NodeType = "DAG"
	NodeTypeTaskGroup NodeType = "TaskGroup"
	NodeTypeRetry     NodeType = "Retry"
	NodeTypeSkipped   NodeType = "Skipped"
	NodeTypeSuspend   NodeType = "Suspend"
)

// PodGCStrategy is the strategy when to delete completed pods for GC.
type PodGCStrategy string

// PodGCStrategy
const (
	PodGCOnPodCompletion      PodGCStrategy = "OnPodCompletion"
	PodGCOnPodSuccess         PodGCStrategy = "OnPodSuccess"
	PodGCOnWorkflowCompletion PodGCStrategy = "OnWorkflowCompletion"
	PodGCOnWorkflowSuccess    PodGCStrategy = "OnWorkflowSuccess"
)

// TemplateGetter is an interface to get templates.
type TemplateGetter interface {
	GetNamespace() string
	GetName() string
	GroupVersionKind() schema.GroupVersionKind
	GetTemplateByName(name string) *Template
}

// TemplateHolder is an interface for holders of templates.
type TemplateHolder interface {
	GetTemplateName() string
	GetTemplateRef() *TemplateRef
	IsResolvable() bool
}

// Workflow is the definition of a workflow resource
// +genclient
// +genclient:noStatus
// +k8s:deepcopy-gen:interfaces=k8s.io/apimachinery/pkg/runtime.Object
type Workflow struct {
	metav1.TypeMeta   `json:",inline"`
	metav1.ObjectMeta `json:"metadata" protobuf:"bytes,1,opt,name=metadata"`
	Spec              WorkflowSpec   `json:"spec" protobuf:"bytes,2,opt,name=spec "`
	Status            WorkflowStatus `json:"status" protobuf:"bytes,3,opt,name=status"`
}

// WorkflowList is list of Workflow resources
// +k8s:deepcopy-gen:interfaces=k8s.io/apimachinery/pkg/runtime.Object
type WorkflowList struct {
	metav1.TypeMeta `json:",inline"`
	metav1.ListMeta `json:"metadata" protobuf:"bytes,1,opt,name=metadata"`
	Items           []Workflow `json:"items" protobuf:"bytes,2,opt,name=items"`
}

var _ TemplateGetter = &Workflow{}

// WorkflowSpec is the specification of a Workflow.
type WorkflowSpec struct {
	// Templates is a list of workflow templates used in a workflow
	// +patchStrategy=merge
	// +patchMergeKey=name
	Templates []Template `json:"templates" patchStrategy:"merge" patchMergeKey:"name" protobuf:"bytes,1,opt,name=templates"`

	// Entrypoint is a template reference to the starting point of the workflow
	Entrypoint string `json:"entrypoint" protobuf:"bytes,2,opt,name=entrypoint"`

	// Arguments contain the parameters and artifacts sent to the workflow entrypoint
	// Parameters are referencable globally using the 'workflow' variable prefix.
	// e.g. {{workflow.parameters.myparam}}
	Arguments Arguments `json:"arguments,omitempty" protobuf:"bytes,3,opt,name=arguments"`

	// ServiceAccountName is the name of the ServiceAccount to run all pods of the workflow as.
	ServiceAccountName string `json:"serviceAccountName,omitempty" protobuf:"bytes,4,opt,name=serviceAccountName"`

	// AutomountServiceAccountToken indicates whether a service account token should be automatically mounted in pods.
	// ServiceAccountName of ExecutorConfig must be specified if this value is false.
	AutomountServiceAccountToken *bool `json:"automountServiceAccountToken,omitempty" protobuf:"varint,28,opt,name=automountServiceAccountToken"`

	// Executor holds configurations of executor containers of the workflow.
	Executor *ExecutorConfig `json:"executor,omitempty" protobuf:"bytes,29,opt,name=executor"`

	// Volumes is a list of volumes that can be mounted by containers in a workflow.
	// +patchStrategy=merge
	// +patchMergeKey=name
	Volumes []apiv1.Volume `json:"volumes,omitempty" patchStrategy:"merge" patchMergeKey:"name" protobuf:"bytes,5,opt,name=volumes"`

	// VolumeClaimTemplates is a list of claims that containers are allowed to reference.
	// The Workflow controller will create the claims at the beginning of the workflow
	// and delete the claims upon completion of the workflow
	// +patchStrategy=merge
	// +patchMergeKey=name
	VolumeClaimTemplates []apiv1.PersistentVolumeClaim `json:"volumeClaimTemplates,omitempty" patchStrategy:"merge" patchMergeKey:"name" protobuf:"bytes,6,opt,name=volumeClaimTemplates"`

	// Parallelism limits the max total parallel pods that can execute at the same time in a workflow
	Parallelism *int64 `json:"parallelism,omitempty" protobuf:"bytes,7,opt,name=parallelism"`

	// ArtifactRepositoryRef specifies the configMap name and key containing the artifact repository config.
	ArtifactRepositoryRef *ArtifactRepositoryRef `json:"artifactRepositoryRef,omitempty" protobuf:"bytes,8,opt,name=artifactRepositoryRef"`

	// Suspend will suspend the workflow and prevent execution of any future steps in the workflow
	Suspend *bool `json:"suspend,omitempty" protobuf:"bytes,9,opt,name=suspend"`

	// NodeSelector is a selector which will result in all pods of the workflow
	// to be scheduled on the selected node(s). This is able to be overridden by
	// a nodeSelector specified in the template.
	NodeSelector map[string]string `json:"nodeSelector,omitempty" protobuf:"bytes,10,opt,name=nodeSelector"`

	// Affinity sets the scheduling constraints for all pods in the workflow.
	// Can be overridden by an affinity specified in the template
	Affinity *apiv1.Affinity `json:"affinity,omitempty" protobuf:"bytes,11,opt,name=affinity"`

	// Tolerations to apply to workflow pods.
	// +patchStrategy=merge
	// +patchMergeKey=key
	Tolerations []apiv1.Toleration `json:"tolerations,omitempty" patchStrategy:"merge" patchMergeKey:"key" protobuf:"bytes,12,opt,name=tolerations"`

	// ImagePullSecrets is a list of references to secrets in the same namespace to use for pulling any images
	// in pods that reference this ServiceAccount. ImagePullSecrets are distinct from Secrets because Secrets
	// can be mounted in the pod, but ImagePullSecrets are only accessed by the kubelet.
	// More info: https://kubernetes.io/docs/concepts/containers/images/#specifying-imagepullsecrets-on-a-pod
	// +patchStrategy=merge
	// +patchMergeKey=name
	ImagePullSecrets []apiv1.LocalObjectReference `json:"imagePullSecrets,omitempty" patchStrategy:"merge" patchMergeKey:"name" protobuf:"bytes,13,opt,name=imagePullSecrets"`

	// Host networking requested for this workflow pod. Default to false.
	HostNetwork *bool `json:"hostNetwork,omitempty" protobuf:"bytes,14,opt,name=hostNetwork"`

	// Set DNS policy for the pod.
	// Defaults to "ClusterFirst".
	// Valid values are 'ClusterFirstWithHostNet', 'ClusterFirst', 'Default' or 'None'.
	// DNS parameters given in DNSConfig will be merged with the policy selected with DNSPolicy.
	// To have DNS options set along with hostNetwork, you have to specify DNS policy
	// explicitly to 'ClusterFirstWithHostNet'.
	DNSPolicy *apiv1.DNSPolicy `json:"dnsPolicy,omitempty" protobuf:"bytes,15,opt,name=dnsPolicy"`

	// PodDNSConfig defines the DNS parameters of a pod in addition to
	// those generated from DNSPolicy.
	DNSConfig *apiv1.PodDNSConfig `json:"dnsConfig,omitempty" protobuf:"bytes,16,opt,name=dnsConfig"`

	// OnExit is a template reference which is invoked at the end of the
	// workflow, irrespective of the success, failure, or error of the
	// primary workflow.
	OnExit string `json:"onExit,omitempty" protobuf:"bytes,17,opt,name=onExit"`

	// TTLSecondsAfterFinished limits the lifetime of a Workflow that has finished execution
	// (Succeeded, Failed, Error). If this field is set, once the Workflow finishes, it will be
	// deleted after ttlSecondsAfterFinished expires. If this field is unset,
	// ttlSecondsAfterFinished will not expire. If this field is set to zero,
	// ttlSecondsAfterFinished expires immediately after the Workflow finishes.
	TTLSecondsAfterFinished *int32 `json:"ttlSecondsAfterFinished,omitempty" protobuf:"bytes,18,opt,name=ttlSecondsAfterFinished"`

	// Optional duration in seconds relative to the workflow start time which the workflow is
	// allowed to run before the controller terminates the workflow. A value of zero is used to
	// terminate a Running workflow
	ActiveDeadlineSeconds *int64 `json:"activeDeadlineSeconds,omitempty" protobuf:"bytes,19,opt,name=activeDeadlineSeconds"`

	// Priority is used if controller is configured to process limited number of workflows in parallel. Workflows with higher priority are processed first.
	Priority *int32 `json:"priority,omitempty" protobuf:"bytes,20,opt,name=priority"`

	// Set scheduler name for all pods.
	// Will be overridden if container/script template's scheduler name is set.
	// Default scheduler will be used if neither specified.
	// +optional
	SchedulerName string `json:"schedulerName,omitempty" protobuf:"bytes,21,opt,name=schedulerName"`

	// PodGC describes the strategy to use when to deleting completed pods
	PodGC *PodGC `json:"podGC,omitempty" protobuf:"bytes,22,opt,name=podGC"`

	// PriorityClassName to apply to workflow pods.
	PodPriorityClassName string `json:"podPriorityClassName,omitempty" protobuf:"bytes,23,opt,name=podPriorityClassName"`

	// Priority to apply to workflow pods.
	PodPriority *int32 `json:"podPriority,omitempty" protobuf:"bytes,24,opt,name=podPriority"`

	// +patchStrategy=merge
	// +patchMergeKey=ip
	HostAliases []apiv1.HostAlias `json:"hostAliases,omitempty" patchStrategy:"merge" patchMergeKey:"ip" protobuf:"bytes,25,opt,name=hostAliases"`

	// SecurityContext holds pod-level security attributes and common container settings.
	// Optional: Defaults to empty.  See type description for default values of each field.
	// +optiona
	SecurityContext *apiv1.PodSecurityContext `json:"securityContext,omitempty" protobuf:"bytes,26,opt,name=securityContext"`
	// PodSpecPatch holds strategic merge patch to apply against the pod spec. Allows parameterization of
	// container fields which are not strings (e.g. resource limits).
	PodSpecPatch string `json:"podSpecPatch,omitempty" protobuf:"bytes,27,opt,name=podSpecPatch"`
}

type ParallelSteps struct {
	Steps []WorkflowStep `protobuf:"bytes,1,rep,name=steps"`
}

func (p *ParallelSteps) UnmarshalJSON(value []byte) error {
	err := json.Unmarshal(value, &p.Steps)
	if err != nil {
		return err
	}
	return nil
}

func (p *ParallelSteps) MarshalJSON() ([]byte, error) {
	fmt.Println(p.Steps)
	return json.Marshal(p.Steps)

}

func (wfs *WorkflowSpec) HasPodSpecPatch() bool {
	return wfs.PodSpecPatch != ""
}

// Template is a reusable and composable unit of execution in a workflow
type Template struct {
	// Name is the name of the template
	Name string `json:"name" protobuf:"bytes,1,opt,name=name"`

	// Template is the name of the template which is used as the base of this template.
	Template string `json:"template,omitempty" protobuf:"bytes,2,opt,name=template"`

	// Arguments hold arguments to the template.
	Arguments Arguments `json:"arguments,omitempty" protobuf:"bytes,3,opt,name=arguments"`

	// TemplateRef is the reference to the template resource which is used as the base of this template.
	TemplateRef *TemplateRef `json:"templateRef,omitempty" protobuf:"bytes,4,opt,name=templateRef"`

	// Inputs describe what inputs parameters and artifacts are supplied to this template
	Inputs Inputs `json:"inputs,omitempty" protobuf:"bytes,5,opt,name=inputs"`

	// Outputs describe the parameters and artifacts that this template produces
	Outputs Outputs `json:"outputs,omitempty" protobuf:"bytes,6,opt,name=outputs"`

	// NodeSelector is a selector to schedule this step of the workflow to be
	// run on the selected node(s). Overrides the selector set at the workflow level.
	NodeSelector map[string]string `json:"nodeSelector,omitempty" protobuf:"bytes,7,opt,name=nodeSelector"`

	// Affinity sets the pod's scheduling constraints
	// Overrides the affinity set at the workflow level (if any)
	Affinity *apiv1.Affinity `json:"affinity,omitempty" protobuf:"bytes,8,opt,name=affinity"`

	// Metdata sets the pods's metadata, i.e. annotations and labels
	Metadata Metadata `json:"metadata,omitempty" protobuf:"bytes,9,opt,name=metadata"`

	// Deamon will allow a workflow to proceed to the next step so long as the container reaches readiness
	Daemon *bool `json:"daemon,omitempty" protobuf:"bytes,10,opt,name=daemon"`

	// Steps define a series of sequential/parallel workflow steps
	Steps []ParallelSteps `json:"steps,omitempty" protobuf:"bytes,11,opt,name=steps"`

	// Container is the main container image to run in the pod
	Container *apiv1.Container `json:"container,omitempty" protobuf:"bytes,12,opt,name=container"`

	// Script runs a portion of code against an interpreter
	Script *ScriptTemplate `json:"script,omitempty" protobuf:"bytes,13,opt,name=script"`

	// Resource template subtype which can run k8s resources
	Resource *ResourceTemplate `json:"resource,omitempty" protobuf:"bytes,14,opt,name=resource"`

	// DAG template subtype which runs a DAG
	DAG *DAGTemplate `json:"dag,omitempty" protobuf:"bytes,15,opt,name=dag"`

	// Suspend template subtype which can suspend a workflow when reaching the step
	Suspend *SuspendTemplate `json:"suspend,omitempty" protobuf:"bytes,16,opt,name=suspend"`

	// Volumes is a list of volumes that can be mounted by containers in a template.
	// +patchStrategy=merge
	// +patchMergeKey=name
	Volumes []apiv1.Volume `json:"volumes,omitempty" patchStrategy:"merge" patchMergeKey:"name" protobuf:"bytes,17,opt,name=volumes"`

	// InitContainers is a list of containers which run before the main container.
	// +patchStrategy=merge
	// +patchMergeKey=name
	InitContainers []UserContainer `json:"initContainers,omitempty" patchStrategy:"merge" patchMergeKey:"name" protobuf:"bytes,18,opt,name=initContainers"`

	// Sidecars is a list of containers which run alongside the main container
	// Sidecars are automatically killed when the main container completes
	// +patchStrategy=merge
	// +patchMergeKey=name
	Sidecars []UserContainer `json:"sidecars,omitempty" patchStrategy:"merge" patchMergeKey:"name" protobuf:"bytes,19,opt,name=sidecars"`

	// Location in which all files related to the step will be stored (logs, artifacts, etc...).
	// Can be overridden by individual items in Outputs. If omitted, will use the default
	// artifact repository location configured in the controller, appended with the
	// <workflowname>/<nodename> in the key.
	ArchiveLocation *ArtifactLocation `json:"archiveLocation,omitempty" protobuf:"bytes,20,opt,name=archiveLocation"`

	// Optional duration in seconds relative to the StartTime that the pod may be active on a node
	// before the system actively tries to terminate the pod; value must be positive integer
	// This field is only applicable to container and script templates.
	ActiveDeadlineSeconds *int64 `json:"activeDeadlineSeconds,omitempty" protobuf:"bytes,21,opt,name=activeDeadlineSeconds"`

	// RetryStrategy describes how to retry a template when it fails
	RetryStrategy *RetryStrategy `json:"retryStrategy,omitempty" protobuf:"bytes,22,opt,name=retryStrategy"`

	// Parallelism limits the max total parallel pods that can execute at the same time within the
	// boundaries of this template invocation. If additional steps/dag templates are invoked, the
	// pods created by those templates will not be counted towards this total.
	Parallelism *int64 `json:"parallelism,omitempty" protobuf:"bytes,23,opt,name=parallelism"`

	// Tolerations to apply to workflow pods.
	// +patchStrategy=merge
	// +patchMergeKey=key
	Tolerations []apiv1.Toleration `json:"tolerations,omitempty" patchStrategy:"merge" patchMergeKey:"key" protobuf:"bytes,24,opt,name=tolerations"`

	// If specified, the pod will be dispatched by specified scheduler.
	// Or it will be dispatched by workflow scope scheduler if specified.
	// If neither specified, the pod will be dispatched by default scheduler.
	// +optional
	SchedulerName string `json:"schedulerName,omitempty" protobuf:"bytes,25,opt,name=schedulerName"`

	// PriorityClassName to apply to workflow pods.
	PriorityClassName string `json:"priorityClassName,omitempty" protobuf:"bytes,26,opt,name=priorityClassName"`

	// Priority to apply to workflow pods.
	Priority *int32 `json:"priority,omitempty" protobuf:"bytes,27,opt,name=priority"`

	// ServiceAccountName to apply to workflow pods
	ServiceAccountName string `json:"serviceAccountName,omitempty" protobuf:"bytes,28,opt,name=serviceAccountName"`

	// AutomountServiceAccountToken indicates whether a service account token should be automatically mounted in pods.
	// ServiceAccountName of ExecutorConfig must be specified if this value is false.
	AutomountServiceAccountToken *bool `json:"automountServiceAccountToken,omitempty" protobuf:"varint,32,opt,name=automountServiceAccountToken"`

	// Executor holds configurations of the executor container.
	Executor *ExecutorConfig `json:"executor,omitempty" protobuf:"bytes,33,opt,name=executor"`

	// HostAliases is an optional list of hosts and IPs that will be injected into the pod spec
	// +patchStrategy=merge
	// +patchMergeKey=ip
	HostAliases []apiv1.HostAlias `json:"hostAliases,omitempty" patchStrategy:"merge" patchMergeKey:"ip" protobuf:"bytes,29,opt,name=hostAliases"`

	// SecurityContext holds pod-level security attributes and common container settings.
	// Optional: Defaults to empty.  See type description for default values of each field.
	// +optional

	SecurityContext *apiv1.PodSecurityContext `json:"securityContext,omitempty" protobuf:"bytes,30,opt,name=securityContext"`

	// PodSpecPatch holds strategic merge patch to apply against the pod spec. Allows parameterization of
	// container fields which are not strings (e.g. resource limits).
<<<<<<< HEAD
	PodSpecPatch string `json:"podSpecPatch,omitempty"`

	// OnExit is a template reference which is invoked at the end of the
	// template, irrespective of the success, failure, or error of the
	// primary template.
	OnExit string `json:"onExit,omitempty"`
=======
	PodSpecPatch string `json:"podSpecPatch,omitempty" protobuf:"bytes,31,opt,name=podSpecPatch"`
>>>>>>> 327fcb24
}

var _ TemplateHolder = &Template{}

func (tmpl *Template) GetTemplateName() string {
	if tmpl.Template != "" {
		return tmpl.Template
	} else {
		return tmpl.Name
	}
}

func (tmpl *Template) GetTemplateRef() *TemplateRef {
	return tmpl.TemplateRef
}

func (tmpl *Template) IsResolvable() bool {
	return tmpl.Template != "" || tmpl.TemplateRef != nil
}

// GetBaseTemplate returns a base template content.
func (tmpl *Template) GetBaseTemplate() *Template {
	baseTemplate := tmpl.DeepCopy()
	baseTemplate.Inputs = Inputs{}
	return baseTemplate
}

func (tmpl *Template) HasPodSpecPatch() bool {
	return tmpl.PodSpecPatch != ""
}

// Inputs are the mechanism for passing parameters, artifacts, volumes from one template to another
type Inputs struct {
	// Parameters are a list of parameters passed as inputs
	// +patchStrategy=merge
	// +patchMergeKey=name
	Parameters []Parameter `json:"parameters,omitempty" patchStrategy:"merge" patchMergeKey:"name" protobuf:"bytes,1,opt,name=parameters"`

	// Artifact are a list of artifacts passed as inputs
	// +patchStrategy=merge
	// +patchMergeKey=name
	Artifacts []Artifact `json:"artifacts,omitempty" patchStrategy:"merge" patchMergeKey:"name" protobuf:"bytes,2,opt,name=artifacts"`
}

// Pod metdata
type Metadata struct {
	Annotations map[string]string `json:"annotations,omitempty" protobuf:"bytes,1,opt,name=annotations"`
	Labels      map[string]string `json:"labels,omitempty" protobuf:"bytes,2,opt,name=labels"`
}

// Parameter indicate a passed string parameter to a service template with an optional default value
type Parameter struct {
	// Name is the parameter name
	Name string `json:"name" protobuf:"bytes,1,opt,name=name"`

	// Default is the default value to use for an input parameter if a value was not supplied
	Default *string `json:"default,omitempty" protobuf:"bytes,2,opt,name=default"`

	// Value is the literal value to use for the parameter.
	// If specified in the context of an input parameter, the value takes precedence over any passed values
	Value *string `json:"value,omitempty" protobuf:"bytes,3,opt,name=value"`

	// ValueFrom is the source for the output parameter's value
	ValueFrom *ValueFrom `json:"valueFrom,omitempty" protobuf:"bytes,4,opt,name=valueFrom"`

	// GlobalName exports an output parameter to the global scope, making it available as
	// '{{workflow.outputs.parameters.XXXX}} and in workflow.status.outputs.parameters
	GlobalName string `json:"globalName,omitempty" protobuf:"bytes,5,opt,name=globalName"`
}

// ValueFrom describes a location in which to obtain the value to a parameter
type ValueFrom struct {
	// Path in the container to retrieve an output parameter value from in container templates
	Path string `json:"path,omitempty" protobuf:"bytes,1,opt,name=path"`

	// JSONPath of a resource to retrieve an output parameter value from in resource templates
	JSONPath string `json:"jsonPath,omitempty" protobuf:"bytes,2,opt,name=jsonPath"`

	// JQFilter expression against the resource object in resource templates
	JQFilter string `json:"jqFilter,omitempty" protobuf:"bytes,3,opt,name=jqFilter"`

	// Parameter reference to a step or dag task in which to retrieve an output parameter value from
	// (e.g. '{{steps.mystep.outputs.myparam}}')
	Parameter string `json:"parameter,omitempty" protobuf:"bytes,4,opt,name=parameter"`
}

// Artifact indicates an artifact to place at a specified path
type Artifact struct {
	// name of the artifact. must be unique within a template's inputs/outputs.
	Name string `json:"name" protobuf:"bytes,1,opt,name=name"`

	// Path is the container path to the artifact
	Path string `json:"path,omitempty" protobuf:"bytes,2,opt,name=path"`

	// mode bits to use on this file, must be a value between 0 and 0777
	// set when loading input artifacts.
	Mode *int32 `json:"mode,omitempty" protobuf:"varint,3,opt,name=mode"`

	// From allows an artifact to reference an artifact from a previous step
	From string `json:"from,omitempty" protobuf:"bytes,4,opt,name=from"`

	// ArtifactLocation contains the location of the artifact
	ArtifactLocation `json:",inline" protobuf:"bytes,5,opt,name=artifactLocation"`

	// GlobalName exports an output artifact to the global scope, making it available as
	// '{{workflow.outputs.artifacts.XXXX}} and in workflow.status.outputs.artifacts
	GlobalName string `json:"globalName,omitempty" protobuf:"bytes,6,opt,name=globalName"`

	// Archive controls how the artifact will be saved to the artifact repository.
	Archive *ArchiveStrategy `json:"archive,omitempty" protobuf:"bytes,7,opt,name=archive"`

	// Make Artifacts optional, if Artifacts doesn't generate or exist
	Optional bool `json:"optional,omitempty" protobuf:"varint,8,opt,name=optional"`
}

// PodGC describes how to delete completed pods as they complete
type PodGC struct {
	Strategy PodGCStrategy `json:"strategy,omitempty" protobuf:"bytes,1,opt,name=strategy,casttype=PodGCStrategy"`
}

// ArchiveStrategy describes how to archive files/directory when saving artifacts
type ArchiveStrategy struct {
	Tar  *TarStrategy  `json:"tar,omitempty" protobuf:"bytes,1,opt,name=tar"`
	None *NoneStrategy `json:"none,omitempty" protobuf:"bytes,2,opt,name=none"`
}

// TarStrategy will tar and gzip the file or directory when saving
type TarStrategy struct{}

// NoneStrategy indicates to skip tar process and upload the files or directory tree as independent
// files. Note that if the artifact is a directory, the artifact driver must support the ability to
// save/load the directory appropriately.
type NoneStrategy struct{}

// ArtifactLocation describes a location for a single or multiple artifacts.
// It is used as single artifact in the context of inputs/outputs (e.g. outputs.artifacts.artname).
// It is also used to describe the location of multiple artifacts such as the archive location
// of a single workflow step, which the executor will use as a default location to store its files.
type ArtifactLocation struct {
	// ArchiveLogs indicates if the container logs should be archived
	ArchiveLogs *bool `json:"archiveLogs,omitempty" protobuf:"varint,1,opt,name=archiveLogs"`

	// S3 contains S3 artifact location details
	S3 *S3Artifact `json:"s3,omitempty" protobuf:"bytes,2,opt,name=s3"`

	// Git contains git artifact location details
	Git *GitArtifact `json:"git,omitempty" protobuf:"bytes,3,opt,name=git"`

	// HTTP contains HTTP artifact location details
	HTTP *HTTPArtifact `json:"http,omitempty" protobuf:"bytes,4,opt,name=http"`

	// Artifactory contains artifactory artifact location details
	Artifactory *ArtifactoryArtifact `json:"artifactory,omitempty" protobuf:"bytes,5,opt,name=artifactory"`

	// HDFS contains HDFS artifact location details
	HDFS *HDFSArtifact `json:"hdfs,omitempty" protobuf:"bytes,6,opt,name=hdfs"`

	// Raw contains raw artifact location details
	Raw *RawArtifact `json:"raw,omitempty" protobuf:"bytes,7,opt,name=raw"`
}

type ArtifactRepositoryRef struct {
	ConfigMap string `json:"configMap,omitempty" protobuf:"bytes,1,opt,name=configMap"`
	Key       string `json:"key,omitempty" protobuf:"bytes,2,opt,name=key"`
}

// Outputs hold parameters, artifacts, and results from a step
type Outputs struct {
	// Parameters holds the list of output parameters produced by a step
	// +patchStrategy=merge
	// +patchMergeKey=name
	Parameters []Parameter `json:"parameters,omitempty" patchStrategy:"merge" patchMergeKey:"name" protobuf:"bytes,1,rep,name=parameters"`

	// Artifacts holds the list of output artifacts produced by a step
	// +patchStrategy=merge
	// +patchMergeKey=name
	Artifacts []Artifact `json:"artifacts,omitempty" patchStrategy:"merge" patchMergeKey:"name" protobuf:"bytes,2,rep,name=artifacts"`

	// Result holds the result (stdout) of a script template
	Result *string `json:"result,omitempty" protobuf:"bytes,3,opt,name=result"`
}

// WorkflowStep is a reference to a template to execute in a series of step
type WorkflowStep struct {
	// Name of the step
	Name string `json:"name,omitempty" protobuf:"bytes,1,opt,name=name"`

	// Template is the name of the template to execute as the step
	Template string `json:"template,omitempty" protobuf:"bytes,2,opt,name=template"`

	// Arguments hold arguments to the template
	Arguments Arguments `json:"arguments,omitempty" protobuf:"bytes,3,opt,name=arguments"`

	// TemplateRef is the reference to the template resource to execute as the step.
	TemplateRef *TemplateRef `json:"templateRef,omitempty" protobuf:"bytes,4,opt,name=templateRef"`

	// WithItems expands a step into multiple parallel steps from the items in the list
	WithItems []Item `json:"withItems,omitempty" protobuf:"bytes,5,rep,name=withItems"`

	// WithParam expands a step into multiple parallel steps from the value in the parameter,
	// which is expected to be a JSON list.
	WithParam string `json:"withParam,omitempty" protobuf:"bytes,6,opt,name=withParam"`

	// WithSequence expands a step into a numeric sequence
	WithSequence *Sequence `json:"withSequence,omitempty" protobuf:"bytes,7,opt,name=withSequence"`

	// When is an expression in which the step should conditionally execute
	When string `json:"when,omitempty" protobuf:"bytes,8,opt,name=when"`

	// ContinueOn makes argo to proceed with the following step even if this step fails.
	// Errors and Failed states can be specified
	ContinueOn *ContinueOn `json:"continueOn,omitempty" protobuf:"bytes,9,opt,name=continueOn"`
}

var _ TemplateHolder = &WorkflowStep{}

func (step *WorkflowStep) GetTemplateName() string {
	return step.Template
}

func (step *WorkflowStep) GetTemplateRef() *TemplateRef {
	return step.TemplateRef
}

func (step *WorkflowStep) IsResolvable() bool {
	return true
}

//// Item expands a single workflow step into multiple parallel steps
//// The value of Item can be a map, string, bool, or number
//type Item struct {
//	Value interface{} `json:"value,omitempty"`
//}

// Sequence expands a workflow step into numeric range
type Sequence struct {
	// Count is number of elements in the sequence (default: 0). Not to be used with end
	Count string `json:"count,omitempty" protobuf:"bytes,1,opt,name=count"`

	// Number at which to start the sequence (default: 0)
	Start string `json:"start,omitempty" protobuf:"bytes,2,opt,name=start"`

	// Number at which to end the sequence (default: 0). Not to be used with Count
	End string `json:"end,omitempty" protobuf:"bytes,3,opt,name=end"`

	// Format is a printf format string to format the value in the sequence
	Format string `json:"format,omitempty" protobuf:"bytes,4,opt,name=format"`
}

// DeepCopyInto is an custom deepcopy function to deal with our use of the interface{} type
func (i *Item) DeepCopyInto(out *Item) {
	inBytes, err := json.Marshal(i)
	if err != nil {
		panic(err)
	}
	err = json.Unmarshal(inBytes, out)
	if err != nil {
		panic(err)
	}
}

// OpenAPISchemaType is used by the kube-openapi generator when constructing
// the OpenAPI spec of this type.
// See: https://github.com/kubernetes/kube-openapi/tree/master/pkg/generators
func (i Item) OpenAPISchemaType() []string { return []string{"string"} }

// OpenAPISchemaFormat is used by the kube-openapi generator when constructing
// the OpenAPI spec of this type.
func (i Item) OpenAPISchemaFormat() string { return "item" }

// TemplateRef is a reference of template resource.
type TemplateRef struct {
	// Name is the resource name of the template.
	Name string `json:"name,omitempty" protobuf:"bytes,1,opt,name=name"`
	// Template is the name of referred template in the resource.
	Template string `json:"template,omitempty" protobuf:"bytes,2,opt,name=template"`
	// RuntimeResolution skips validation at creation time.
	// By enabling this option, you can create the referred workflow template before the actual runtime.
	RuntimeResolution bool `json:"runtimeResolution,omitempty" protobuf:"varint,3,opt,name=runtimeResolution"`
}

type ArgumentsProvider interface {
	GetParameterByName(name string) *Parameter
	GetArtifactByName(name string) *Artifact
}

// Arguments to a template
type Arguments struct {
	// Parameters is the list of parameters to pass to the template or workflow
	// +patchStrategy=merge
	// +patchMergeKey=name
	Parameters []Parameter `json:"parameters,omitempty" patchStrategy:"merge" patchMergeKey:"name" protobuf:"bytes,1,rep,name=parameters"`

	// Artifacts is the list of artifacts to pass to the template or workflow
	// +patchStrategy=merge
	// +patchMergeKey=name
	Artifacts []Artifact `json:"artifacts,omitempty" patchStrategy:"merge" patchMergeKey:"name" protobuf:"bytes,2,rep,name=artifacts"`
}

var _ ArgumentsProvider = &Arguments{}

// UserContainer is a container specified by a user.
type UserContainer struct {
	apiv1.Container `json:",inline" protobuf:"bytes,1,opt,name=container"`

	// MirrorVolumeMounts will mount the same volumes specified in the main container
	// to the container (including artifacts), at the same mountPaths. This enables
	// dind daemon to partially see the same filesystem as the main container in
	// order to use features such as docker volume binding
	MirrorVolumeMounts *bool `json:"mirrorVolumeMounts,omitempty" protobuf:"varint,2,opt,name=mirrorVolumeMounts"`
}

// WorkflowStatus contains overall status information about a workflow
type WorkflowStatus struct {
	// Phase a simple, high-level summary of where the workflow is in its lifecycle.
	Phase NodePhase `json:"phase,omitempty" protobuf:"bytes,1,opt,name=phase,casttype=NodePhase"`

	// Time at which this workflow started
	StartedAt metav1.Time `json:"startedAt,omitempty" protobuf:"bytes,2,opt,name=startedAt"`

	// Time at which this workflow completed
	FinishedAt metav1.Time `json:"finishedAt,omitempty" protobuf:"bytes,3,opt,name=finishedAt"`

	// A human readable message indicating details about why the workflow is in this condition.
	Message string `json:"message,omitempty" protobuf:"bytes,4,opt,name=message"`

	// Compressed and base64 decoded Nodes map
	CompressedNodes string `json:"compressedNodes,omitempty" protobuf:"bytes,5,opt,name=compressedNodes"`

	// Nodes is a mapping between a node ID and the node's status.
	Nodes map[string]NodeStatus `json:"nodes,omitempty" protobuf:"bytes,6,rep,name=nodes"`

	// StoredTemplates is a mapping between a template ref and the node's status.
	StoredTemplates map[string]Template `json:"storedTemplates,omitempty" protobuf:"bytes,9,rep,name=storedTemplates"`

	// PersistentVolumeClaims tracks all PVCs that were created as part of the workflow.
	// The contents of this list are drained at the end of the workflow.
	PersistentVolumeClaims []apiv1.Volume `json:"persistentVolumeClaims,omitempty" protobuf:"bytes,7,rep,name=persistentVolumeClaims"`

	// Outputs captures output values and artifact locations produced by the workflow via global outputs
	Outputs *Outputs `json:"outputs,omitempty" protobuf:"bytes,8,opt,name=outputs"`
}

// RetryStrategy provides controls on how to retry a workflow step
type RetryStrategy struct {
	// Limit is the maximum number of attempts when retrying a container
	Limit *int32 `json:"limit,omitempty" protobuf:"varint,1,opt,name=limit"`
}

// NodeStatus contains status information about an individual node in the workflow
type NodeStatus struct {
	// ID is a unique identifier of a node within the worklow
	// It is implemented as a hash of the node name, which makes the ID deterministic
	ID string `json:"id" protobuf:"bytes,1,opt,name=id"`

	// Name is unique name in the node tree used to generate the node ID
	Name string `json:"name" protobuf:"bytes,2,opt,name=name"`

	// DisplayName is a human readable representation of the node. Unique within a template boundary
	DisplayName string `json:"displayName" protobuf:"bytes,3,opt,name=displayName"`

	// Type indicates type of node
	Type NodeType `json:"type" protobuf:"bytes,4,opt,name=type,casttype=NodeType"`

	// TemplateName is the template name which this node corresponds to.
	// Not applicable to virtual nodes (e.g. Retry, StepGroup)
	TemplateName string `json:"templateName,omitempty" protobuf:"bytes,5,opt,name=templateName"`

	// TemplateRef is the reference to the template resource which this node corresponds to.
	// Not applicable to virtual nodes (e.g. Retry, StepGroup)
	TemplateRef *TemplateRef `json:"templateRef,omitempty" protobuf:"bytes,6,opt,name=templateRef"`

	// StoredTemplateID is the ID of stored template.
	StoredTemplateID string `json:"storedTemplateID,omitempty" protobuf:"bytes,18,opt,name=storedTemplateID"`

	// WorkflowTemplateName is the WorkflowTemplate resource name on which the resolved template of this node is retrieved.
	WorkflowTemplateName string `json:"workflowTemplateName,omitempty" protobuf:"bytes,19,opt,name=workflowTemplateName"`

	// Phase a simple, high-level summary of where the node is in its lifecycle.
	// Can be used as a state machine.
	Phase NodePhase `json:"phase,omitempty" protobuf:"bytes,7,opt,name=phase,casttype=NodePhase"`

	// BoundaryID indicates the node ID of the associated template root node in which this node belongs to
	BoundaryID string `json:"boundaryID,omitempty" protobuf:"bytes,8,opt,name=boundaryID"`

	// A human readable message indicating details about why the node is in this condition.
	Message string `json:"message,omitempty" protobuf:"bytes,9,opt,name=message"`

	// Time at which this node started
	StartedAt metav1.Time `json:"startedAt,omitempty" protobuf:"bytes,10,opt,name=startedAt"`

	// Time at which this node completed
	FinishedAt metav1.Time `json:"finishedAt,omitempty" protobuf:"bytes,11,opt,name=finishedAt"`

	// PodIP captures the IP of the pod for daemoned steps
	PodIP string `json:"podIP,omitempty" protobuf:"bytes,12,opt,name=podIP"`

	// Daemoned tracks whether or not this node was daemoned and need to be terminated
	Daemoned *bool `json:"daemoned,omitempty" protobuf:"varint,13,opt,name=daemoned"`

	// Inputs captures input parameter values and artifact locations supplied to this template invocation
	Inputs *Inputs `json:"inputs,omitempty" protobuf:"bytes,14,opt,name=inputs"`

	// Outputs captures output parameter values and artifact locations produced by this template invocation
	Outputs *Outputs `json:"outputs,omitempty" protobuf:"bytes,15,opt,name=outputs"`

	// Children is a list of child node IDs
	Children []string `json:"children,omitempty" protobuf:"bytes,16,rep,name=children"`

	// OutboundNodes tracks the node IDs which are considered "outbound" nodes to a template invocation.
	// For every invocation of a template, there are nodes which we considered as "outbound". Essentially,
	// these are last nodes in the execution sequence to run, before the template is considered completed.
	// These nodes are then connected as parents to a following step.
	//
	// In the case of single pod steps (i.e. container, script, resource templates), this list will be nil
	// since the pod itself is already considered the "outbound" node.
	// In the case of DAGs, outbound nodes are the "target" tasks (tasks with no children).
	// In the case of steps, outbound nodes are all the containers involved in the last step group.
	// NOTE: since templates are composable, the list of outbound nodes are carried upwards when
	// a DAG/steps template invokes another DAG/steps template. In other words, the outbound nodes of
	// a template, will be a superset of the outbound nodes of its last children.
	OutboundNodes []string `json:"outboundNodes,omitempty" protobuf:"bytes,17,rep,name=outboundNodes"`
}

//func (n NodeStatus) String() string {
//	return fmt.Sprintf("%s (%s)", n.Name, n.ID)
//}

func isCompletedPhase(phase NodePhase) bool {
	return phase == NodeSucceeded ||
		phase == NodeFailed ||
		phase == NodeError ||
		phase == NodeSkipped
}

// Remove returns whether or not the workflow has completed execution
func (ws *WorkflowStatus) Completed() bool {
	return isCompletedPhase(ws.Phase)
}

// Successful return whether or not the workflow has succeeded
func (ws *WorkflowStatus) Successful() bool {
	return ws.Phase == NodeSucceeded
}

// Remove returns whether or not the node has completed execution
func (n NodeStatus) Completed() bool {
	return isCompletedPhase(n.Phase) || n.IsDaemoned() && n.Phase != NodePending
}

// IsDaemoned returns whether or not the node is deamoned
func (n NodeStatus) IsDaemoned() bool {
	if n.Daemoned == nil || !*n.Daemoned {
		return false
	}
	return true
}

// Successful returns whether or not this node completed successfully
func (n NodeStatus) Successful() bool {
	return n.Phase == NodeSucceeded || n.Phase == NodeSkipped || n.IsDaemoned() && n.Phase != NodePending
}

// CanRetry returns whether the node should be retried or not.
func (n NodeStatus) CanRetry() bool {
	// TODO(shri): Check if there are some 'unretryable' errors.
	return n.Completed() && !n.Successful()
}

// S3Bucket contains the access information required for interfacing with an S3 bucket
type S3Bucket struct {
	// Endpoint is the hostname of the bucket endpoint
	Endpoint string `json:"endpoint" protobuf:"bytes,1,opt,name=endpoint"`

	// Bucket is the name of the bucket
	Bucket string `json:"bucket" protobuf:"bytes,2,opt,name=bucket"`

	// Region contains the optional bucket region
	Region string `json:"region,omitempty" protobuf:"bytes,3,opt,name=region"`

	// Insecure will connect to the service with TLS
	Insecure *bool `json:"insecure,omitempty" protobuf:"varint,4,opt,name=insecure"`

	// AccessKeySecret is the secret selector to the bucket's access key
	AccessKeySecret apiv1.SecretKeySelector `json:"accessKeySecret" protobuf:"bytes,5,opt,name=accessKeySecret"`

	// SecretKeySecret is the secret selector to the bucket's secret key
	SecretKeySecret apiv1.SecretKeySelector `json:"secretKeySecret" protobuf:"bytes,6,opt,name=secretKeySecret"`

	// RoleARN is the Amazon Resource Name (ARN) of the role to assume.
	RoleARN string `json:"roleARN,omitempty" protobuf:"bytes,7,opt,name=roleARN"`
}

// S3Artifact is the location of an S3 artifact
type S3Artifact struct {
	S3Bucket `json:",inline" protobuf:"bytes,1,opt,name=s3Bucket"`

	// Key is the key in the bucket where the artifact resides
	Key string `json:"key" protobuf:"bytes,2,opt,name=key"`
}

//func (s *S3Artifact) String() string {
//	protocol := "https"
//	if s.Insecure != nil && *s.Insecure {
//		protocol = "http"
//	}
//	return fmt.Sprintf("%s://%s/%s/%s", protocol, s.Endpoint, s.Bucket, s.Key)
//}

func (s *S3Artifact) HasLocation() bool {
	return s != nil && s.Bucket != ""
}

// GitArtifact is the location of an git artifact
type GitArtifact struct {
	// Repo is the git repository
	Repo string `json:"repo" protobuf:"bytes,1,opt,name=repo"`

	// Revision is the git commit, tag, branch to checkout
	Revision string `json:"revision,omitempty" protobuf:"bytes,2,opt,name=revision"`

	// Depth specifies clones/fetches should be shallow and include the given
	// number of commits from the branch tip
	Depth *uint64 `json:"depth,omitempty" protobuf:"bytes,3,opt,name=depth"`

	// Fetch specifies a number of refs that should be fetched before checkout
	Fetch []string `json:"fetch,omitempty" protobuf:"bytes,4,rep,name=fetch"`

	// UsernameSecret is the secret selector to the repository username
	UsernameSecret *apiv1.SecretKeySelector `json:"usernameSecret,omitempty" protobuf:"bytes,5,opt,name=usernameSecret"`

	// PasswordSecret is the secret selector to the repository password
	PasswordSecret *apiv1.SecretKeySelector `json:"passwordSecret,omitempty" protobuf:"bytes,6,opt,name=passwordSecret"`

	// SSHPrivateKeySecret is the secret selector to the repository ssh private key
	SSHPrivateKeySecret *apiv1.SecretKeySelector `json:"sshPrivateKeySecret,omitempty" protobuf:"bytes,7,opt,name=sshPrivateKeySecret"`

	// InsecureIgnoreHostKey disables SSH strict host key checking during git clone
	InsecureIgnoreHostKey bool `json:"insecureIgnoreHostKey,omitempty" protobuf:"varint,8,opt,name=insecureIgnoreHostKey"`
}

func (g *GitArtifact) HasLocation() bool {
	return g != nil && g.Repo != ""
}

// ArtifactoryAuth describes the secret selectors required for authenticating to artifactory
type ArtifactoryAuth struct {
	// UsernameSecret is the secret selector to the repository username
	UsernameSecret *apiv1.SecretKeySelector `json:"usernameSecret,omitempty" protobuf:"bytes,1,opt,name=usernameSecret"`

	// PasswordSecret is the secret selector to the repository password
	PasswordSecret *apiv1.SecretKeySelector `json:"passwordSecret,omitempty" protobuf:"bytes,2,opt,name=passwordSecret"`
}

// ArtifactoryArtifact is the location of an artifactory artifact
type ArtifactoryArtifact struct {
	// URL of the artifact
	URL             string `json:"url" protobuf:"bytes,1,opt,name=url"`
	ArtifactoryAuth `json:",inline" protobuf:"bytes,2,opt,name=artifactoryAuth"`
}

//func (a *ArtifactoryArtifact) String() string {
//	return a.URL
//}

func (a *ArtifactoryArtifact) HasLocation() bool {
	return a != nil && a.URL != ""
}

// HDFSArtifact is the location of an HDFS artifact
type HDFSArtifact struct {
	HDFSConfig `json:",inline" protobuf:"bytes,1,opt,name=hDFSConfig"`

	// Path is a file path in HDFS
	Path string `json:"path" protobuf:"bytes,2,opt,name=path"`

	// Force copies a file forcibly even if it exists (default: false)
	Force bool `json:"force,omitempty" protobuf:"varint,3,opt,name=force"`
}

func (h *HDFSArtifact) HasLocation() bool {
	return h != nil && len(h.Addresses) > 0
}

// HDFSConfig is configurations for HDFS
type HDFSConfig struct {
	HDFSKrbConfig `json:",inline" protobuf:"bytes,1,opt,name=hDFSKrbConfig"`

	// Addresses is accessible addresses of HDFS name nodes
	Addresses []string `json:"addresses" protobuf:"bytes,2,rep,name=addresses"`

	// HDFSUser is the user to access HDFS file system.
	// It is ignored if either ccache or keytab is used.
	HDFSUser string `json:"hdfsUser,omitempty" protobuf:"bytes,3,opt,name=hdfsUser"`
}

// HDFSKrbConfig is auth configurations for Kerberos
type HDFSKrbConfig struct {
	// KrbCCacheSecret is the secret selector for Kerberos ccache
	// Either ccache or keytab can be set to use Kerberos.
	KrbCCacheSecret *apiv1.SecretKeySelector `json:"krbCCacheSecret,omitempty" protobuf:"bytes,1,opt,name=krbCCacheSecret"`

	// KrbKeytabSecret is the secret selector for Kerberos keytab
	// Either ccache or keytab can be set to use Kerberos.
	KrbKeytabSecret *apiv1.SecretKeySelector `json:"krbKeytabSecret,omitempty" protobuf:"bytes,2,opt,name=krbKeytabSecret"`

	// KrbUsername is the Kerberos username used with Kerberos keytab
	// It must be set if keytab is used.
	KrbUsername string `json:"krbUsername,omitempty" protobuf:"bytes,3,opt,name=krbUsername"`

	// KrbRealm is the Kerberos realm used with Kerberos keytab
	// It must be set if keytab is used.
	KrbRealm string `json:"krbRealm,omitempty" protobuf:"bytes,4,opt,name=krbRealm"`

	// KrbConfig is the configmap selector for Kerberos config as string
	// It must be set if either ccache or keytab is used.
	KrbConfigConfigMap *apiv1.ConfigMapKeySelector `json:"krbConfigConfigMap,omitempty" protobuf:"bytes,5,opt,name=krbConfigConfigMap"`

	// KrbServicePrincipalName is the principal name of Kerberos service
	// It must be set if either ccache or keytab is used.
	KrbServicePrincipalName string `json:"krbServicePrincipalName,omitempty" protobuf:"bytes,6,opt,name=krbServicePrincipalName"`
}

// RawArtifact allows raw string content to be placed as an artifact in a container
type RawArtifact struct {
	// Data is the string contents of the artifact
	Data string `json:"data" protobuf:"bytes,1,opt,name=data"`
}

func (r *RawArtifact) HasLocation() bool {
	return r != nil
}

// HTTPArtifact allows an file served on HTTP to be placed as an input artifact in a container
type HTTPArtifact struct {
	// URL of the artifact
	URL string `json:"url" protobuf:"bytes,1,opt,name=url"`
}

func (h *HTTPArtifact) HasLocation() bool {
	return h != nil && h.URL != ""
}

// ExecutorConfig holds configurations of an executor container.
type ExecutorConfig struct {
	// ServiceAccountName specifies the service account name of the executor container.
	ServiceAccountName string `json:"serviceAccountName,omitempty" protobuf:"bytes,1,opt,name=serviceAccountName"`
}

// ScriptTemplate is a template subtype to enable scripting through code steps
type ScriptTemplate struct {
	apiv1.Container `json:",inline" protobuf:"bytes,1,opt,name=container"`

	// Source contains the source code of the script to execute
	Source string `json:"source" protobuf:"bytes,2,opt,name=source"`
}

// ResourceTemplate is a template subtype to manipulate kubernetes resources
type ResourceTemplate struct {
	// Action is the action to perform to the resource.
	// Must be one of: get, create, apply, delete, replace, patch
	Action string `json:"action" protobuf:"bytes,1,opt,name=action"`

	// MergeStrategy is the strategy used to merge a patch. It defaults to "strategic"
	// Must be one of: strategic, merge, json
	MergeStrategy string `json:"mergeStrategy,omitempty" protobuf:"bytes,2,opt,name=mergeStrategy"`

	// Manifest contains the kubernetes manifest
	Manifest string `json:"manifest" protobuf:"bytes,3,opt,name=manifest"`

	// SetOwnerReference sets the reference to the workflow on the OwnerReference of generated resource.
	SetOwnerReference bool `json:"setOwnerReference,omitempty" protobuf:"varint,4,opt,name=setOwnerReference"`

	// SuccessCondition is a label selector expression which describes the conditions
	// of the k8s resource in which it is acceptable to proceed to the following step
	SuccessCondition string `json:"successCondition,omitempty" protobuf:"bytes,5,opt,name=successCondition"`

	// FailureCondition is a label selector expression which describes the conditions
	// of the k8s resource in which the step was considered failed
	FailureCondition string `json:"failureCondition,omitempty" protobuf:"bytes,6,opt,name=failureCondition"`
}

// GetType returns the type of this template
func (tmpl *Template) GetType() TemplateType {
	if tmpl.Container != nil {
		return TemplateTypeContainer
	}
	if tmpl.Steps != nil {
		return TemplateTypeSteps
	}
	if tmpl.DAG != nil {
		return TemplateTypeDAG
	}
	if tmpl.Script != nil {
		return TemplateTypeScript
	}
	if tmpl.Resource != nil {
		return TemplateTypeResource
	}
	if tmpl.Suspend != nil {
		return TemplateTypeSuspend
	}
	return TemplateTypeUnknown
}

// IsPodType returns whether or not the template is a pod type
func (tmpl *Template) IsPodType() bool {
	switch tmpl.GetType() {
	case TemplateTypeContainer, TemplateTypeScript, TemplateTypeResource:
		return true
	}
	return false
}

// IsLeaf returns whether or not the template is a leaf
func (tmpl *Template) IsLeaf() bool {
	switch tmpl.GetType() {
	case TemplateTypeContainer, TemplateTypeScript, TemplateTypeResource:
		return true
	}
	return false
}

// DAGTemplate is a template subtype for directed acyclic graph templates
type DAGTemplate struct {
	// Target are one or more names of targets to execute in a DAG
	Target string `json:"target,omitempty" protobuf:"bytes,1,opt,name=target"`

	// Tasks are a list of DAG tasks
	// +patchStrategy=merge
	// +patchMergeKey=name
	Tasks []DAGTask `json:"tasks" patchStrategy:"merge" patchMergeKey:"name" protobuf:"bytes,2,rep,name=tasks"`

	// This flag is for DAG logic. The DAG logic has a built-in "fail fast" feature to stop scheduling new steps,
	// as soon as it detects that one of the DAG nodes is failed. Then it waits until all DAG nodes are completed
	// before failing the DAG itself.
	// The FailFast flag default is true,  if set to false, it will allow a DAG to run all branches of the DAG to
	// completion (either success or failure), regardless of the failed outcomes of branches in the DAG.
	// More info and example about this feature at https://github.com/argoproj/argo/issues/1442
	FailFast *bool `json:"failFast,omitempty" protobuf:"varint,3,opt,name=failFast"`
}

// DAGTask represents a node in the graph during DAG execution
type DAGTask struct {
	// Name is the name of the target
	Name string `json:"name" protobuf:"bytes,1,opt,name=name"`

	// Name of template to execute
	Template string `json:"template" protobuf:"bytes,2,opt,name=template"`

	// Arguments are the parameter and artifact arguments to the template
	Arguments Arguments `json:"arguments,omitempty" protobuf:"bytes,3,opt,name=arguments"`

	// TemplateRef is the reference to the template resource to execute.
	TemplateRef *TemplateRef `json:"templateRef,omitempty" protobuf:"bytes,4,opt,name=templateRef"`

	// Dependencies are name of other targets which this depends on
	Dependencies []string `json:"dependencies,omitempty" protobuf:"bytes,5,rep,name=dependencies"`

	// WithItems expands a task into multiple parallel tasks from the items in the list
	WithItems []Item `json:"withItems,omitempty" protobuf:"bytes,6,rep,name=withItems"`

	// WithParam expands a task into multiple parallel tasks from the value in the parameter,
	// which is expected to be a JSON list.
	WithParam string `json:"withParam,omitempty" protobuf:"bytes,7,opt,name=withParam"`

	// WithSequence expands a task into a numeric sequence
	WithSequence *Sequence `json:"withSequence,omitempty" protobuf:"bytes,8,opt,name=withSequence"`

	// When is an expression in which the task should conditionally execute
	When string `json:"when,omitempty" protobuf:"bytes,9,opt,name=when"`

	// ContinueOn makes argo to proceed with the following step even if this step fails.
	// Errors and Failed states can be specified
	ContinueOn *ContinueOn `json:"continueOn,omitempty" protobuf:"bytes,10,opt,name=continueOn"`
}

var _ TemplateHolder = &DAGTask{}

func (t *DAGTask) GetTemplateName() string {
	return t.Template
}

func (t *DAGTask) GetTemplateRef() *TemplateRef {
	return t.TemplateRef
}

func (t *DAGTask) IsResolvable() bool {
	return true
}

// SuspendTemplate is a template subtype to suspend a workflow at a predetermined point in time
type SuspendTemplate struct {
}

// GetArtifactByName returns an input artifact by its name
func (in *Inputs) GetArtifactByName(name string) *Artifact {
	for _, art := range in.Artifacts {
		if art.Name == name {
			return &art
		}
	}
	return nil
}

// GetParameterByName returns an input parameter by its name
func (in *Inputs) GetParameterByName(name string) *Parameter {
	for _, param := range in.Parameters {
		if param.Name == name {
			return &param
		}
	}
	return nil
}

// HasInputs returns whether or not there are any inputs
func (in *Inputs) HasInputs() bool {
	if len(in.Artifacts) > 0 {
		return true
	}
	if len(in.Parameters) > 0 {
		return true
	}
	return false
}

// HasOutputs returns whether or not there are any outputs
func (out *Outputs) HasOutputs() bool {
	if out.Result != nil {
		return true
	}
	if len(out.Artifacts) > 0 {
		return true
	}
	if len(out.Parameters) > 0 {
		return true
	}
	return false
}

// GetArtifactByName retrieves an artifact by its name
func (args *Arguments) GetArtifactByName(name string) *Artifact {
	for _, art := range args.Artifacts {
		if art.Name == name {
			return &art
		}
	}
	return nil
}

// GetParameterByName retrieves a parameter by its name
func (args *Arguments) GetParameterByName(name string) *Parameter {
	for _, param := range args.Parameters {
		if param.Name == name {
			return &param
		}
	}
	return nil
}

// HasLocation whether or not an artifact has a location defined
func (a *Artifact) HasLocation() bool {
	return a.S3.HasLocation() ||
		a.Git.HasLocation() ||
		a.HTTP.HasLocation() ||
		a.Artifactory.HasLocation() ||
		a.Raw.HasLocation() ||
		a.HDFS.HasLocation()
}

// GetTemplateByName retrieves a defined template by its name
func (wf *Workflow) GetTemplateByName(name string) *Template {
	for _, t := range wf.Spec.Templates {
		if t.Name == name {
			return &t
		}
	}
	return nil
}

// NodeID creates a deterministic node ID based on a node name
func (wf *Workflow) NodeID(name string) string {
	if name == wf.ObjectMeta.Name {
		return wf.ObjectMeta.Name
	}
	h := fnv.New32a()
	_, _ = h.Write([]byte(name))
	return fmt.Sprintf("%s-%v", wf.ObjectMeta.Name, h.Sum32())
}

// GetStoredTemplate gets a resolved template from stored data.
func (wf *Workflow) GetStoredTemplate(node *NodeStatus) *Template {
	id := node.StoredTemplateID
	if id == "" {
		return nil
	}
	tmpl, ok := wf.Status.StoredTemplates[id]
	if ok {
		return &tmpl
	}
	return nil
}

// GetStoredOrLocalTemplate gets a resolved template from stored data or local template.
func (wf *Workflow) GetStoredOrLocalTemplate(node *NodeStatus) *Template {
	// Try to find a template from stored data.
	tmpl := wf.GetStoredTemplate(node)
	if tmpl != nil {
		return tmpl
	}
	// Try to get template from Workflow.
	if node.WorkflowTemplateName == "" && node.TemplateName != "" {
		tmpl := wf.GetTemplateByName(node.TemplateName)
		if tmpl != nil {
			return tmpl
		}
	}
	return nil
}

// ContinueOn defines if a workflow should continue even if a task or step fails/errors.
// It can be specified if the workflow should continue when the pod errors, fails or both.
type ContinueOn struct {
	// +optional
	Error bool `json:"error,omitempty" protobuf:"varint,1,opt,name=error"`
	// +optional
	Failed bool `json:"failed,omitempty" protobuf:"varint,2,opt,name=failed"`
}

func continues(c *ContinueOn, phase NodePhase) bool {
	if c == nil {
		return false
	}
	if c.Error && phase == NodeError {
		return true
	}
	if c.Failed && phase == NodeFailed {
		return true
	}
	return false
}

// ContinuesOn returns whether the DAG should be proceeded if the task fails or errors.
func (t *DAGTask) ContinuesOn(phase NodePhase) bool {
	return continues(t.ContinueOn, phase)
}

// ContinuesOn returns whether the StepGroup should be proceeded if the task fails or errors.
func (s *WorkflowStep) ContinuesOn(phase NodePhase) bool {
	return continues(s.ContinueOn, phase)
}<|MERGE_RESOLUTION|>--- conflicted
+++ resolved
@@ -379,16 +379,12 @@
 
 	// PodSpecPatch holds strategic merge patch to apply against the pod spec. Allows parameterization of
 	// container fields which are not strings (e.g. resource limits).
-<<<<<<< HEAD
-	PodSpecPatch string `json:"podSpecPatch,omitempty"`
+	PodSpecPatch string `json:"podSpecPatch,omitempty" protobuf:"bytes,31,opt,name=podSpecPatch"`
 
 	// OnExit is a template reference which is invoked at the end of the
 	// template, irrespective of the success, failure, or error of the
 	// primary template.
 	OnExit string `json:"onExit,omitempty"`
-=======
-	PodSpecPatch string `json:"podSpecPatch,omitempty" protobuf:"bytes,31,opt,name=podSpecPatch"`
->>>>>>> 327fcb24
 }
 
 var _ TemplateHolder = &Template{}

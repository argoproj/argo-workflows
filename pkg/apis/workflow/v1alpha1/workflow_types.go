package v1alpha1

import (
	"encoding/json"
	"fmt"
	"hash/fnv"
	"reflect"
	"sort"
	"strings"
	"time"

	"github.com/argoproj/argo/util/slice"

	apiv1 "k8s.io/api/core/v1"
	policyv1beta "k8s.io/api/policy/v1beta1"
	"k8s.io/apimachinery/pkg/api/resource"
	metav1 "k8s.io/apimachinery/pkg/apis/meta/v1"
	"k8s.io/apimachinery/pkg/util/intstr"
)

// TemplateType is the type of a template
type TemplateType string

// Possible template types
const (
	TemplateTypeContainer TemplateType = "Container"
	TemplateTypeSteps     TemplateType = "Steps"
	TemplateTypeScript    TemplateType = "Script"
	TemplateTypeResource  TemplateType = "Resource"
	TemplateTypeDAG       TemplateType = "DAG"
	TemplateTypeSuspend   TemplateType = "Suspend"
	TemplateTypeUnknown   TemplateType = "Unknown"
)

// NodePhase is a label for the condition of a node at the current time.
type NodePhase string

// Workflow and node statuses
const (
	// Node is waiting to run
	NodePending NodePhase = "Pending"
	// Node is running
	NodeRunning NodePhase = "Running"
	// Node finished with no errors
	NodeSucceeded NodePhase = "Succeeded"
	// Node was skipped
	NodeSkipped NodePhase = "Skipped"
	// Node or child of node exited with non-0 code
	NodeFailed NodePhase = "Failed"
	// Node had an error other than a non 0 exit code
	NodeError NodePhase = "Error"
	// Node was omitted because its `depends` condition was not met (only relevant in DAGs)
	NodeOmitted NodePhase = "Omitted"
)

// NodeType is the type of a node
type NodeType string

// Node types
const (
	NodeTypePod       NodeType = "Pod"
	NodeTypeSteps     NodeType = "Steps"
	NodeTypeStepGroup NodeType = "StepGroup"
	NodeTypeDAG       NodeType = "DAG"
	NodeTypeTaskGroup NodeType = "TaskGroup"
	NodeTypeRetry     NodeType = "Retry"
	NodeTypeSkipped   NodeType = "Skipped"
	NodeTypeSuspend   NodeType = "Suspend"
)

// PodGCStrategy is the strategy when to delete completed pods for GC.
type PodGCStrategy string

// PodGCStrategy
const (
	PodGCOnPodCompletion      PodGCStrategy = "OnPodCompletion"
	PodGCOnPodSuccess         PodGCStrategy = "OnPodSuccess"
	PodGCOnWorkflowCompletion PodGCStrategy = "OnWorkflowCompletion"
	PodGCOnWorkflowSuccess    PodGCStrategy = "OnWorkflowSuccess"
)

// VolumeClaimGCStrategy is the strategy to use when deleting volumes from completed workflows
type VolumeClaimGCStrategy string

const (
	VolumeClaimGCOnCompletion VolumeClaimGCStrategy = "OnWorkflowCompletion"
	VolumeClaimGCOnSuccess    VolumeClaimGCStrategy = "OnWorkflowSuccess"
)

// Workflow is the definition of a workflow resource
// +genclient
// +genclient:noStatus
// +kubebuilder:resource:shortName=wf
// +kubebuilder:printcolumn:name="Status",type="string",JSONPath=".status.phase",description="Status of the workflow"
// +kubebuilder:printcolumn:name="Age",type="date",format="date-time",JSONPath=".status.startedAt",description="When the workflow was started"
// +k8s:deepcopy-gen:interfaces=k8s.io/apimachinery/pkg/runtime.Object
type Workflow struct {
	metav1.TypeMeta   `json:",inline"`
	metav1.ObjectMeta `json:"metadata" protobuf:"bytes,1,opt,name=metadata"`
	Spec              WorkflowSpec   `json:"spec" protobuf:"bytes,2,opt,name=spec "`
	Status            WorkflowStatus `json:"status,omitempty" protobuf:"bytes,3,opt,name=status"`
}

// Workflows is a sort interface which sorts running jobs earlier before considering FinishedAt
type Workflows []Workflow

func (w Workflows) Len() int      { return len(w) }
func (w Workflows) Swap(i, j int) { w[i], w[j] = w[j], w[i] }
func (w Workflows) Less(i, j int) bool {
	iStart := w[i].ObjectMeta.CreationTimestamp
	iFinish := w[i].Status.FinishedAt
	jStart := w[j].ObjectMeta.CreationTimestamp
	jFinish := w[j].Status.FinishedAt
	if iFinish.IsZero() && jFinish.IsZero() {
		return !iStart.Before(&jStart)
	}
	if iFinish.IsZero() && !jFinish.IsZero() {
		return true
	}
	if !iFinish.IsZero() && jFinish.IsZero() {
		return false
	}
	return jFinish.Before(&iFinish)
}

type WorkflowPredicate = func(wf Workflow) bool

func (w Workflows) Filter(predicate WorkflowPredicate) Workflows {
	var out Workflows
	for _, wf := range w {
		if predicate(wf) {
			out = append(out, wf)
		}
	}
	return out
}

// GetTTLStrategy return TTLStrategy based on Order of precedence:
//1. Workflow, 2. WorkflowTemplate, 3. Workflowdefault
func (w *Workflow) GetTTLStrategy() *TTLStrategy {
	var ttlStrategy *TTLStrategy
	// TTLStrategy from WorkflowTemplate
	if w.Status.StoredWorkflowSpec != nil && w.Status.StoredWorkflowSpec.GetTTLStrategy() != nil {
		ttlStrategy = w.Status.StoredWorkflowSpec.GetTTLStrategy()
	}
	//TTLStrategy from Workflow
	if w.Spec.GetTTLStrategy() != nil {
		ttlStrategy = w.Spec.GetTTLStrategy()
	}
	return ttlStrategy
}

var (
	WorkflowCreatedAfter = func(t time.Time) WorkflowPredicate {
		return func(wf Workflow) bool {
			return wf.ObjectMeta.CreationTimestamp.After(t)
		}
	}
	WorkflowFinishedBefore = func(t time.Time) WorkflowPredicate {
		return func(wf Workflow) bool {
			return !wf.Status.FinishedAt.IsZero() && wf.Status.FinishedAt.Time.Before(t)
		}
	}
	WorkflowRanBetween = func(startTime time.Time, endTime time.Time) WorkflowPredicate {
		return func(wf Workflow) bool {
			return wf.ObjectMeta.CreationTimestamp.After(startTime) && !wf.Status.FinishedAt.IsZero() && wf.Status.FinishedAt.Time.Before(endTime)
		}
	}
)

// WorkflowList is list of Workflow resources
// +k8s:deepcopy-gen:interfaces=k8s.io/apimachinery/pkg/runtime.Object
type WorkflowList struct {
	metav1.TypeMeta `json:",inline"`
	metav1.ListMeta `json:"metadata" protobuf:"bytes,1,opt,name=metadata"`
	Items           Workflows `json:"items" protobuf:"bytes,2,opt,name=items"`
}

var _ TemplateHolder = &Workflow{}

// TTLStrategy is the strategy for the time to live depending on if the workflow succeeded or failed
type TTLStrategy struct {
	// SecondsAfterCompletion is the number of seconds to live after completion
	SecondsAfterCompletion *int32 `json:"secondsAfterCompletion,omitempty" protobuf:"bytes,1,opt,name=secondsAfterCompletion"`
	// SecondsAfterSuccess is the number of seconds to live after success
	SecondsAfterSuccess *int32 `json:"secondsAfterSuccess,omitempty" protobuf:"bytes,2,opt,name=secondsAfterSuccess"`
	// SecondsAfterFailure is the number of seconds to live after failure
	SecondsAfterFailure *int32 `json:"secondsAfterFailure,omitempty" protobuf:"bytes,3,opt,name=secondsAfterFailure"`
}

// WorkflowSpec is the specification of a Workflow.
type WorkflowSpec struct {
	// Templates is a list of workflow templates used in a workflow
	// +patchStrategy=merge
	// +patchMergeKey=name
	Templates []Template `json:"templates,omitempty" patchStrategy:"merge" patchMergeKey:"name" protobuf:"bytes,1,opt,name=templates"`

	// Entrypoint is a template reference to the starting point of the workflow.
	Entrypoint string `json:"entrypoint,omitempty" protobuf:"bytes,2,opt,name=entrypoint"`

	// Arguments contain the parameters and artifacts sent to the workflow entrypoint
	// Parameters are referencable globally using the 'workflow' variable prefix.
	// e.g. {{workflow.parameters.myparam}}
	Arguments Arguments `json:"arguments,omitempty" protobuf:"bytes,3,opt,name=arguments"`

	// ServiceAccountName is the name of the ServiceAccount to run all pods of the workflow as.
	ServiceAccountName string `json:"serviceAccountName,omitempty" protobuf:"bytes,4,opt,name=serviceAccountName"`

	// AutomountServiceAccountToken indicates whether a service account token should be automatically mounted in pods.
	// ServiceAccountName of ExecutorConfig must be specified if this value is false.
	AutomountServiceAccountToken *bool `json:"automountServiceAccountToken,omitempty" protobuf:"varint,28,opt,name=automountServiceAccountToken"`

	// Executor holds configurations of executor containers of the workflow.
	Executor *ExecutorConfig `json:"executor,omitempty" protobuf:"bytes,29,opt,name=executor"`

	// Volumes is a list of volumes that can be mounted by containers in a workflow.
	// +patchStrategy=merge
	// +patchMergeKey=name
	Volumes []apiv1.Volume `json:"volumes,omitempty" patchStrategy:"merge" patchMergeKey:"name" protobuf:"bytes,5,opt,name=volumes"`

	// VolumeClaimTemplates is a list of claims that containers are allowed to reference.
	// The Workflow controller will create the claims at the beginning of the workflow
	// and delete the claims upon completion of the workflow
	// +patchStrategy=merge
	// +patchMergeKey=name
	VolumeClaimTemplates []apiv1.PersistentVolumeClaim `json:"volumeClaimTemplates,omitempty" patchStrategy:"merge" patchMergeKey:"name" protobuf:"bytes,6,opt,name=volumeClaimTemplates"`

	// Parallelism limits the max total parallel pods that can execute at the same time in a workflow
	Parallelism *int64 `json:"parallelism,omitempty" protobuf:"bytes,7,opt,name=parallelism"`

	// ArtifactRepositoryRef specifies the configMap name and key containing the artifact repository config.
	ArtifactRepositoryRef *ArtifactRepositoryRef `json:"artifactRepositoryRef,omitempty" protobuf:"bytes,8,opt,name=artifactRepositoryRef"`

	// Suspend will suspend the workflow and prevent execution of any future steps in the workflow
	Suspend *bool `json:"suspend,omitempty" protobuf:"bytes,9,opt,name=suspend"`

	// NodeSelector is a selector which will result in all pods of the workflow
	// to be scheduled on the selected node(s). This is able to be overridden by
	// a nodeSelector specified in the template.
	NodeSelector map[string]string `json:"nodeSelector,omitempty" protobuf:"bytes,10,opt,name=nodeSelector"`

	// Affinity sets the scheduling constraints for all pods in the workflow.
	// Can be overridden by an affinity specified in the template
	Affinity *apiv1.Affinity `json:"affinity,omitempty" protobuf:"bytes,11,opt,name=affinity"`

	// Tolerations to apply to workflow pods.
	// +patchStrategy=merge
	// +patchMergeKey=key
	Tolerations []apiv1.Toleration `json:"tolerations,omitempty" patchStrategy:"merge" patchMergeKey:"key" protobuf:"bytes,12,opt,name=tolerations"`

	// ImagePullSecrets is a list of references to secrets in the same namespace to use for pulling any images
	// in pods that reference this ServiceAccount. ImagePullSecrets are distinct from Secrets because Secrets
	// can be mounted in the pod, but ImagePullSecrets are only accessed by the kubelet.
	// More info: https://kubernetes.io/docs/concepts/containers/images/#specifying-imagepullsecrets-on-a-pod
	// +patchStrategy=merge
	// +patchMergeKey=name
	ImagePullSecrets []apiv1.LocalObjectReference `json:"imagePullSecrets,omitempty" patchStrategy:"merge" patchMergeKey:"name" protobuf:"bytes,13,opt,name=imagePullSecrets"`

	// Host networking requested for this workflow pod. Default to false.
	HostNetwork *bool `json:"hostNetwork,omitempty" protobuf:"bytes,14,opt,name=hostNetwork"`

	// Set DNS policy for the pod.
	// Defaults to "ClusterFirst".
	// Valid values are 'ClusterFirstWithHostNet', 'ClusterFirst', 'Default' or 'None'.
	// DNS parameters given in DNSConfig will be merged with the policy selected with DNSPolicy.
	// To have DNS options set along with hostNetwork, you have to specify DNS policy
	// explicitly to 'ClusterFirstWithHostNet'.
	DNSPolicy *apiv1.DNSPolicy `json:"dnsPolicy,omitempty" protobuf:"bytes,15,opt,name=dnsPolicy"`

	// PodDNSConfig defines the DNS parameters of a pod in addition to
	// those generated from DNSPolicy.
	DNSConfig *apiv1.PodDNSConfig `json:"dnsConfig,omitempty" protobuf:"bytes,16,opt,name=dnsConfig"`

	// OnExit is a template reference which is invoked at the end of the
	// workflow, irrespective of the success, failure, or error of the
	// primary workflow.
	OnExit string `json:"onExit,omitempty" protobuf:"bytes,17,opt,name=onExit"`

	// TTLSecondsAfterFinished limits the lifetime of a Workflow that has finished execution
	// (Succeeded, Failed, Error). If this field is set, once the Workflow finishes, it will be
	// deleted after ttlSecondsAfterFinished expires. If this field is unset,
	// ttlSecondsAfterFinished will not expire. If this field is set to zero,
	// ttlSecondsAfterFinished expires immediately after the Workflow finishes.
	// DEPRECATED: Use TTLStrategy.SecondsAfterCompletion instead.
	TTLSecondsAfterFinished *int32 `json:"ttlSecondsAfterFinished,omitempty" protobuf:"bytes,18,opt,name=ttlSecondsAfterFinished"`

	// TTLStrategy limits the lifetime of a Workflow that has finished execution depending on if it
	// Succeeded or Failed. If this struct is set, once the Workflow finishes, it will be
	// deleted after the time to live expires. If this field is unset,
	// the controller config map will hold the default values.
	TTLStrategy *TTLStrategy `json:"ttlStrategy,omitempty" protobuf:"bytes,30,opt,name=ttlStrategy"`

	// Optional duration in seconds relative to the workflow start time which the workflow is
	// allowed to run before the controller terminates the workflow. A value of zero is used to
	// terminate a Running workflow
	ActiveDeadlineSeconds *int64 `json:"activeDeadlineSeconds,omitempty" protobuf:"bytes,19,opt,name=activeDeadlineSeconds"`

	// Priority is used if controller is configured to process limited number of workflows in parallel. Workflows with higher priority are processed first.
	Priority *int32 `json:"priority,omitempty" protobuf:"bytes,20,opt,name=priority"`

	// Set scheduler name for all pods.
	// Will be overridden if container/script template's scheduler name is set.
	// Default scheduler will be used if neither specified.
	// +optional
	SchedulerName string `json:"schedulerName,omitempty" protobuf:"bytes,21,opt,name=schedulerName"`

	// PodGC describes the strategy to use when to deleting completed pods
	PodGC *PodGC `json:"podGC,omitempty" protobuf:"bytes,22,opt,name=podGC"`

	// PriorityClassName to apply to workflow pods.
	PodPriorityClassName string `json:"podPriorityClassName,omitempty" protobuf:"bytes,23,opt,name=podPriorityClassName"`

	// Priority to apply to workflow pods.
	PodPriority *int32 `json:"podPriority,omitempty" protobuf:"bytes,24,opt,name=podPriority"`

	// +patchStrategy=merge
	// +patchMergeKey=ip
	HostAliases []apiv1.HostAlias `json:"hostAliases,omitempty" patchStrategy:"merge" patchMergeKey:"ip" protobuf:"bytes,25,opt,name=hostAliases"`

	// SecurityContext holds pod-level security attributes and common container settings.
	// Optional: Defaults to empty.  See type description for default values of each field.
	// +optional
	SecurityContext *apiv1.PodSecurityContext `json:"securityContext,omitempty" protobuf:"bytes,26,opt,name=securityContext"`

	// PodSpecPatch holds strategic merge patch to apply against the pod spec. Allows parameterization of
	// container fields which are not strings (e.g. resource limits).
	PodSpecPatch string `json:"podSpecPatch,omitempty" protobuf:"bytes,27,opt,name=podSpecPatch"`

	//PodDisruptionBudget holds the number of concurrent disruptions that you allow for Workflow's Pods.
	//Controller will automatically add the selector with workflow name, if selector is empty.
	//Optional: Defaults to empty.
	// +optional
	PodDisruptionBudget *policyv1beta.PodDisruptionBudgetSpec `json:"podDisruptionBudget,omitempty" protobuf:"bytes,31,opt,name=podDisruptionBudget"`

	// Metrics are a list of metrics emitted from this Workflow
	Metrics *Metrics `json:"metrics,omitempty" protobuf:"bytes,32,opt,name=metrics"`

	// Shutdown will shutdown the workflow according to its ShutdownStrategy
	Shutdown ShutdownStrategy `json:"shutdown,omitempty" protobuf:"bytes,33,opt,name=shutdown,casttype=ShutdownStrategy"`

	// WorkflowTemplateRef holds a reference to a WorkflowTemplate for execution
	WorkflowTemplateRef *WorkflowTemplateRef `json:"workflowTemplateRef,omitempty" protobuf:"bytes,34,opt,name=workflowTemplateRef"`

	// Synchronization holds synchronization lock configuration for this Workflow
	Synchronization *Synchronization `json:"synchronization,omitempty" protobuf:"bytes,35,opt,name=synchronization,casttype=Synchronization"`

	// VolumeClaimGC describes the strategy to use when to deleting volumes from completed workflows
	VolumeClaimGC *VolumeClaimGC `json:"volumeClaimGC,omitempty" protobuf:"bytes,36,opt,name=volumeClaimGC,casttype=VolumeClaimGC"`

	// RetryStrategy for all templates in the workflow.
	RetryStrategy *RetryStrategy `json:"retryStrategy,omitempty" protobuf:"bytes,37,opt,name=retryStrategy"`
}

// GetVolumeClaimGC returns the VolumeClaimGC that was defined in the workflow spec.  If none was provided, a default value is returned.
func (wfs WorkflowSpec) GetVolumeClaimGC() *VolumeClaimGC {
	// If no volumeClaimGC strategy was provided, we default to the equivalent of "OnSuccess"
	// to match the existing behavior for back-compat
	if wfs.VolumeClaimGC == nil {
		return &VolumeClaimGC{Strategy: VolumeClaimGCOnSuccess}
	}

	return wfs.VolumeClaimGC
}

func (wfs WorkflowSpec) GetTTLStrategy() *TTLStrategy {
	if wfs.TTLSecondsAfterFinished != nil {
		if wfs.TTLStrategy == nil {
			ttlstrategy := TTLStrategy{SecondsAfterCompletion: wfs.TTLSecondsAfterFinished}
			wfs.TTLStrategy = &ttlstrategy
		} else if wfs.TTLStrategy.SecondsAfterCompletion == nil {
			wfs.TTLStrategy.SecondsAfterCompletion = wfs.TTLSecondsAfterFinished
		}
	}
	return wfs.TTLStrategy
}

// GetSemaphoreKeys will return list of semaphore configmap keys which are configured in the workflow
// Example key format namespace/configmapname (argo/my-config)
// Return []string
func (wf *Workflow) GetSemaphoreKeys() []string {
	keyMap := make(map[string]bool)
	namespace := wf.Namespace
	var templates []Template
	if wf.Spec.WorkflowTemplateRef == nil {
		templates = wf.Spec.Templates
		if wf.Spec.Synchronization != nil {
			if configMapRef := wf.Spec.Synchronization.getSemaphoreConfigMapRef(); configMapRef != nil {
				key := fmt.Sprintf("%s/%s", namespace, configMapRef.Name)
				keyMap[key] = true
			}
		}
	} else if wf.Status.StoredWorkflowSpec != nil {
		templates = wf.Status.StoredWorkflowSpec.Templates
		if wf.Status.StoredWorkflowSpec.Synchronization != nil {
			if configMapRef := wf.Status.StoredWorkflowSpec.Synchronization.getSemaphoreConfigMapRef(); configMapRef != nil {
				key := fmt.Sprintf("%s/%s", namespace, configMapRef.Name)
				keyMap[key] = true
			}
		}
	}

	for _, tmpl := range templates {
		if tmpl.Synchronization != nil {
			if configMapRef := tmpl.Synchronization.getSemaphoreConfigMapRef(); configMapRef != nil {
				key := fmt.Sprintf("%s/%s", namespace, configMapRef.Name)
				keyMap[key] = true
			}
		}
	}
	var semaphoreKeys []string
	for key := range keyMap {
		semaphoreKeys = append(semaphoreKeys, key)
	}
	return semaphoreKeys
}

type ShutdownStrategy string

const (
	ShutdownStrategyTerminate ShutdownStrategy = "Terminate"
	ShutdownStrategyStop      ShutdownStrategy = "Stop"
)

func (s ShutdownStrategy) ShouldExecute(isOnExitPod bool) bool {
	switch s {
	case ShutdownStrategyTerminate:
		return false
	case ShutdownStrategyStop:
		return isOnExitPod
	default:
		return true
	}
}

// +kubebuilder:validation:Type=array
type ParallelSteps struct {
	Steps []WorkflowStep `json:"-" protobuf:"bytes,1,rep,name=steps"`
}

// WorkflowStep is an anonymous list inside of ParallelSteps (i.e. it does not have a key), so it needs its own
// custom Unmarshaller
func (p *ParallelSteps) UnmarshalJSON(value []byte) error {
	// Since we are writing a custom unmarshaller, we have to enforce the "DisallowUnknownFields" requirement manually.

	// First, get a generic representation of the contents
	var candidate []map[string]interface{}
	err := json.Unmarshal(value, &candidate)
	if err != nil {
		return err
	}

	// Generate a list of all the available JSON fields of the WorkflowStep struct
	availableFields := map[string]bool{}
	reflectType := reflect.TypeOf(WorkflowStep{})
	for i := 0; i < reflectType.NumField(); i++ {
		cleanString := strings.ReplaceAll(reflectType.Field(i).Tag.Get("json"), ",omitempty", "")
		availableFields[cleanString] = true
	}

	// Enforce that no unknown fields are present
	for _, step := range candidate {
		for key := range step {
			if _, ok := availableFields[key]; !ok {
				return fmt.Errorf(`json: unknown field "%s"`, key)
			}
		}
	}

	// Finally, attempt to fully unmarshal the struct
	err = json.Unmarshal(value, &p.Steps)
	if err != nil {
		return err
	}
	return nil
}

func (p ParallelSteps) MarshalJSON() ([]byte, error) {
	return json.Marshal(p.Steps)
}

func (b ParallelSteps) OpenAPISchemaType() []string {
	return []string{"array"}
}

func (b ParallelSteps) OpenAPISchemaFormat() string { return "" }

func (wfs *WorkflowSpec) HasPodSpecPatch() bool {
	return wfs.PodSpecPatch != ""
}

// Template is a reusable and composable unit of execution in a workflow
type Template struct {
	// Name is the name of the template
	Name string `json:"name" protobuf:"bytes,1,opt,name=name"`

	// Template is the name of the template which is used as the base of this template.
	// DEPRECATED: This field is not used.
	Template string `json:"template,omitempty" protobuf:"bytes,2,opt,name=template"`

	// Arguments hold arguments to the template.
	// DEPRECATED: This field is not used.
	Arguments Arguments `json:"arguments,omitempty" protobuf:"bytes,3,opt,name=arguments"`

	// TemplateRef is the reference to the template resource which is used as the base of this template.
	// DEPRECATED: This field is not used.
	TemplateRef *TemplateRef `json:"templateRef,omitempty" protobuf:"bytes,4,opt,name=templateRef"`

	// Inputs describe what inputs parameters and artifacts are supplied to this template
	Inputs Inputs `json:"inputs,omitempty" protobuf:"bytes,5,opt,name=inputs"`

	// Outputs describe the parameters and artifacts that this template produces
	Outputs Outputs `json:"outputs,omitempty" protobuf:"bytes,6,opt,name=outputs"`

	// NodeSelector is a selector to schedule this step of the workflow to be
	// run on the selected node(s). Overrides the selector set at the workflow level.
	NodeSelector map[string]string `json:"nodeSelector,omitempty" protobuf:"bytes,7,opt,name=nodeSelector"`

	// Affinity sets the pod's scheduling constraints
	// Overrides the affinity set at the workflow level (if any)
	Affinity *apiv1.Affinity `json:"affinity,omitempty" protobuf:"bytes,8,opt,name=affinity"`

	// Metdata sets the pods's metadata, i.e. annotations and labels
	Metadata Metadata `json:"metadata,omitempty" protobuf:"bytes,9,opt,name=metadata"`

	// Deamon will allow a workflow to proceed to the next step so long as the container reaches readiness
	Daemon *bool `json:"daemon,omitempty" protobuf:"bytes,10,opt,name=daemon"`

	// Steps define a series of sequential/parallel workflow steps
	Steps []ParallelSteps `json:"steps,omitempty" protobuf:"bytes,11,opt,name=steps"`

	// Container is the main container image to run in the pod
	Container *apiv1.Container `json:"container,omitempty" protobuf:"bytes,12,opt,name=container"`

	// Script runs a portion of code against an interpreter
	Script *ScriptTemplate `json:"script,omitempty" protobuf:"bytes,13,opt,name=script"`

	// Resource template subtype which can run k8s resources
	Resource *ResourceTemplate `json:"resource,omitempty" protobuf:"bytes,14,opt,name=resource"`

	// DAG template subtype which runs a DAG
	DAG *DAGTemplate `json:"dag,omitempty" protobuf:"bytes,15,opt,name=dag"`

	// Suspend template subtype which can suspend a workflow when reaching the step
	Suspend *SuspendTemplate `json:"suspend,omitempty" protobuf:"bytes,16,opt,name=suspend"`

	// Volumes is a list of volumes that can be mounted by containers in a template.
	// +patchStrategy=merge
	// +patchMergeKey=name
	Volumes []apiv1.Volume `json:"volumes,omitempty" patchStrategy:"merge" patchMergeKey:"name" protobuf:"bytes,17,opt,name=volumes"`

	// InitContainers is a list of containers which run before the main container.
	// +patchStrategy=merge
	// +patchMergeKey=name
	InitContainers []UserContainer `json:"initContainers,omitempty" patchStrategy:"merge" patchMergeKey:"name" protobuf:"bytes,18,opt,name=initContainers"`

	// Sidecars is a list of containers which run alongside the main container
	// Sidecars are automatically killed when the main container completes
	// +patchStrategy=merge
	// +patchMergeKey=name
	Sidecars []UserContainer `json:"sidecars,omitempty" patchStrategy:"merge" patchMergeKey:"name" protobuf:"bytes,19,opt,name=sidecars"`

	// Location in which all files related to the step will be stored (logs, artifacts, etc...).
	// Can be overridden by individual items in Outputs. If omitted, will use the default
	// artifact repository location configured in the controller, appended with the
	// <workflowname>/<nodename> in the key.
	ArchiveLocation *ArtifactLocation `json:"archiveLocation,omitempty" protobuf:"bytes,20,opt,name=archiveLocation"`

	// Optional duration in seconds relative to the StartTime that the pod may be active on a node
	// before the system actively tries to terminate the pod; value must be positive integer
	// This field is only applicable to container and script templates.
	ActiveDeadlineSeconds *intstr.IntOrString `json:"activeDeadlineSeconds,omitempty" protobuf:"bytes,21,opt,name=activeDeadlineSeconds"`

	// RetryStrategy describes how to retry a template when it fails
	RetryStrategy *RetryStrategy `json:"retryStrategy,omitempty" protobuf:"bytes,22,opt,name=retryStrategy"`

	// Parallelism limits the max total parallel pods that can execute at the same time within the
	// boundaries of this template invocation. If additional steps/dag templates are invoked, the
	// pods created by those templates will not be counted towards this total.
	Parallelism *int64 `json:"parallelism,omitempty" protobuf:"bytes,23,opt,name=parallelism"`

	// Tolerations to apply to workflow pods.
	// +patchStrategy=merge
	// +patchMergeKey=key
	Tolerations []apiv1.Toleration `json:"tolerations,omitempty" patchStrategy:"merge" patchMergeKey:"key" protobuf:"bytes,24,opt,name=tolerations"`

	// If specified, the pod will be dispatched by specified scheduler.
	// Or it will be dispatched by workflow scope scheduler if specified.
	// If neither specified, the pod will be dispatched by default scheduler.
	// +optional
	SchedulerName string `json:"schedulerName,omitempty" protobuf:"bytes,25,opt,name=schedulerName"`

	// PriorityClassName to apply to workflow pods.
	PriorityClassName string `json:"priorityClassName,omitempty" protobuf:"bytes,26,opt,name=priorityClassName"`

	// Priority to apply to workflow pods.
	Priority *int32 `json:"priority,omitempty" protobuf:"bytes,27,opt,name=priority"`

	// ServiceAccountName to apply to workflow pods
	ServiceAccountName string `json:"serviceAccountName,omitempty" protobuf:"bytes,28,opt,name=serviceAccountName"`

	// AutomountServiceAccountToken indicates whether a service account token should be automatically mounted in pods.
	// ServiceAccountName of ExecutorConfig must be specified if this value is false.
	AutomountServiceAccountToken *bool `json:"automountServiceAccountToken,omitempty" protobuf:"varint,32,opt,name=automountServiceAccountToken"`

	// Executor holds configurations of the executor container.
	Executor *ExecutorConfig `json:"executor,omitempty" protobuf:"bytes,33,opt,name=executor"`

	// HostAliases is an optional list of hosts and IPs that will be injected into the pod spec
	// +patchStrategy=merge
	// +patchMergeKey=ip
	HostAliases []apiv1.HostAlias `json:"hostAliases,omitempty" patchStrategy:"merge" patchMergeKey:"ip" protobuf:"bytes,29,opt,name=hostAliases"`

	// SecurityContext holds pod-level security attributes and common container settings.
	// Optional: Defaults to empty.  See type description for default values of each field.
	// +optional
	SecurityContext *apiv1.PodSecurityContext `json:"securityContext,omitempty" protobuf:"bytes,30,opt,name=securityContext"`

	// PodSpecPatch holds strategic merge patch to apply against the pod spec. Allows parameterization of
	// container fields which are not strings (e.g. resource limits).
	PodSpecPatch string `json:"podSpecPatch,omitempty" protobuf:"bytes,31,opt,name=podSpecPatch"`

	// Metrics are a list of metrics emitted from this template
	Metrics *Metrics `json:"metrics,omitempty" protobuf:"bytes,35,opt,name=metrics"`

	// Synchronization holds synchronization lock configuration for this template
	Synchronization *Synchronization `json:"synchronization,omitempty" protobuf:"bytes,36,opt,name=synchronization,casttype=Synchronization"`

	// Memoize allows templates to use outputs generated from already executed templates
	Memoize *Memoize `json:"memoize,omitempty" protobuf:"bytes,37,opt,name=memoize"`

	// Timout allows to set the total node execution timeout duration counting from the node's start time.
	// This duration also includes time in which the node spends in Pending state. This duration may not be applied to Step or DAG templates.
	Timeout string `json:"timeout,omitempty" protobuf:"bytes,38,opt,name=timeout"`
}

// DEPRECATED: Templates should not be used as TemplateReferenceHolder
var _ TemplateReferenceHolder = &Template{}

// DEPRECATED: Templates should not be used as TemplateReferenceHolder
func (tmpl *Template) GetTemplateName() string {
	if tmpl.Template != "" {
		return tmpl.Template
	} else {
		return tmpl.Name
	}
}

// DEPRECATED: Templates should not be used as TemplateReferenceHolder
func (tmpl *Template) GetTemplateRef() *TemplateRef {
	return tmpl.TemplateRef
}

// GetBaseTemplate returns a base template content.
func (tmpl *Template) GetBaseTemplate() *Template {
	baseTemplate := tmpl.DeepCopy()
	baseTemplate.Inputs = Inputs{}
	return baseTemplate
}

func (tmpl *Template) HasPodSpecPatch() bool {
	return tmpl.PodSpecPatch != ""
}

type Artifacts []Artifact

func (a Artifacts) GetArtifactByName(name string) *Artifact {
	for _, art := range a {
		if art.Name == name {
			return &art
		}
	}
	return nil
}

// Inputs are the mechanism for passing parameters, artifacts, volumes from one template to another
type Inputs struct {
	// Parameters are a list of parameters passed as inputs
	// +patchStrategy=merge
	// +patchMergeKey=name
	Parameters []Parameter `json:"parameters,omitempty" patchStrategy:"merge" patchMergeKey:"name" protobuf:"bytes,1,opt,name=parameters"`

	// Artifact are a list of artifacts passed as inputs
	// +patchStrategy=merge
	// +patchMergeKey=name
	Artifacts Artifacts `json:"artifacts,omitempty" patchStrategy:"merge" patchMergeKey:"name" protobuf:"bytes,2,opt,name=artifacts"`
}

func (in Inputs) IsEmpty() bool {
	return len(in.Parameters) == 0 && len(in.Artifacts) == 0
}

// Pod metdata
type Metadata struct {
	Annotations map[string]string `json:"annotations,omitempty" protobuf:"bytes,1,opt,name=annotations"`
	Labels      map[string]string `json:"labels,omitempty" protobuf:"bytes,2,opt,name=labels"`
}

// Parameter indicate a passed string parameter to a service template with an optional default value
type Parameter struct {
	// Name is the parameter name
	Name string `json:"name" protobuf:"bytes,1,opt,name=name"`

	// Default is the default value to use for an input parameter if a value was not supplied
	Default *AnyString `json:"default,omitempty" protobuf:"bytes,2,opt,name=default"`

	// Value is the literal value to use for the parameter.
	// If specified in the context of an input parameter, the value takes precedence over any passed values
	Value *AnyString `json:"value,omitempty" protobuf:"bytes,3,opt,name=value"`

	// ValueFrom is the source for the output parameter's value
	ValueFrom *ValueFrom `json:"valueFrom,omitempty" protobuf:"bytes,4,opt,name=valueFrom"`

	// GlobalName exports an output parameter to the global scope, making it available as
	// '{{workflow.outputs.parameters.XXXX}} and in workflow.status.outputs.parameters
	GlobalName string `json:"globalName,omitempty" protobuf:"bytes,5,opt,name=globalName"`

	// Enum holds a list of string values to choose from, for the actual value of the parameter
	Enum []AnyString `json:"enum,omitempty" protobuf:"bytes,6,rep,name=enum"`
}

// ValueFrom describes a location in which to obtain the value to a parameter
type ValueFrom struct {
	// Path in the container to retrieve an output parameter value from in container templates
	Path string `json:"path,omitempty" protobuf:"bytes,1,opt,name=path"`

	// JSONPath of a resource to retrieve an output parameter value from in resource templates
	JSONPath string `json:"jsonPath,omitempty" protobuf:"bytes,2,opt,name=jsonPath"`

	// JQFilter expression against the resource object in resource templates
	JQFilter string `json:"jqFilter,omitempty" protobuf:"bytes,3,opt,name=jqFilter"`

	// Selector (https://github.com/antonmedv/expr) that is evaluated against the event to get the value of the parameter. E.g. `payload.message`
	Event string `json:"event,omitempty" protobuf:"bytes,7,opt,name=event"`

	// Parameter reference to a step or dag task in which to retrieve an output parameter value from
	// (e.g. '{{steps.mystep.outputs.myparam}}')
	Parameter string `json:"parameter,omitempty" protobuf:"bytes,4,opt,name=parameter"`

	// Supplied value to be filled in directly, either through the CLI, API, etc.
	Supplied *SuppliedValueFrom `json:"supplied,omitempty" protobuf:"bytes,6,opt,name=supplied"`

	// Default specifies a value to be used if retrieving the value from the specified source fails
<<<<<<< HEAD
	Default *Int64OrString `json:"default,omitempty" protobuf:"bytes,5,opt,name=default"`

	// ConfigMapKeyRef is configmap selector for input parameter configuration
	ConfigMapKeyRef *apiv1.ConfigMapKeySelector `json:"configMapKeyRef,omitempty" protobuf:"bytes,8,opt,name=configMapKeyRef"`
=======
	Default *AnyString `json:"default,omitempty" protobuf:"bytes,5,opt,name=default"`
>>>>>>> 3b66f74c
}

// SuppliedValueFrom is a placeholder for a value to be filled in directly, either through the CLI, API, etc.
type SuppliedValueFrom struct {
}

// Artifact indicates an artifact to place at a specified path
type Artifact struct {
	// name of the artifact. must be unique within a template's inputs/outputs.
	Name string `json:"name" protobuf:"bytes,1,opt,name=name"`

	// Path is the container path to the artifact
	Path string `json:"path,omitempty" protobuf:"bytes,2,opt,name=path"`

	// mode bits to use on this file, must be a value between 0 and 0777
	// set when loading input artifacts.
	Mode *int32 `json:"mode,omitempty" protobuf:"varint,3,opt,name=mode"`

	// From allows an artifact to reference an artifact from a previous step
	From string `json:"from,omitempty" protobuf:"bytes,4,opt,name=from"`

	// ArtifactLocation contains the location of the artifact
	ArtifactLocation `json:",inline" protobuf:"bytes,5,opt,name=artifactLocation"`

	// GlobalName exports an output artifact to the global scope, making it available as
	// '{{workflow.outputs.artifacts.XXXX}} and in workflow.status.outputs.artifacts
	GlobalName string `json:"globalName,omitempty" protobuf:"bytes,6,opt,name=globalName"`

	// Archive controls how the artifact will be saved to the artifact repository.
	Archive *ArchiveStrategy `json:"archive,omitempty" protobuf:"bytes,7,opt,name=archive"`

	// Make Artifacts optional, if Artifacts doesn't generate or exist
	Optional bool `json:"optional,omitempty" protobuf:"varint,8,opt,name=optional"`

	// SubPath allows an artifact to be sourced from a subpath within the specified source
	SubPath string `json:"subPath,omitempty" protobuf:"bytes,9,opt,name=subPath"`

	// If mode is set, apply the permission recursively into the artifact if it is a folder
	RecurseMode bool `json:"recurseMode,omitempty" protobuf:"varint,10,opt,name=recurseMode"`
}

// PodGC describes how to delete completed pods as they complete
type PodGC struct {
	// Strategy is the strategy to use. One of "OnPodCompletion", "OnPodSuccess", "OnWorkflowCompletion", "OnWorkflowSuccess"
	Strategy PodGCStrategy `json:"strategy,omitempty" protobuf:"bytes,1,opt,name=strategy,casttype=PodGCStrategy"`
}

// VolumeClaimGC describes how to delete volumes from completed Workflows
type VolumeClaimGC struct {
	// Strategy is the strategy to use. One of "OnWorkflowCompletion", "OnWorkflowSuccess"
	Strategy VolumeClaimGCStrategy `json:"strategy,omitempty" protobuf:"bytes,1,opt,name=strategy,casttype=VolumeClaimGCStrategy"`
}

// GetStrategy returns the VolumeClaimGCStrategy to use for the workflow
func (vgc VolumeClaimGC) GetStrategy() VolumeClaimGCStrategy {
	if vgc.Strategy == "" {
		return VolumeClaimGCOnSuccess
	}

	return vgc.Strategy
}

// ArchiveStrategy describes how to archive files/directory when saving artifacts
type ArchiveStrategy struct {
	Tar  *TarStrategy  `json:"tar,omitempty" protobuf:"bytes,1,opt,name=tar"`
	None *NoneStrategy `json:"none,omitempty" protobuf:"bytes,2,opt,name=none"`
	Zip  *ZipStrategy  `json:"zip,omitempty" protobuf:"bytes,3,opt,name=zip"`
}

// TarStrategy will tar and gzip the file or directory when saving
type TarStrategy struct {
	// CompressionLevel specifies the gzip compression level to use for the artifact.
	// Defaults to gzip.DefaultCompression.
	CompressionLevel *int32 `json:"compressionLevel,omitempty" protobuf:"varint,1,opt,name=compressionLevel"`
}

// ZipStrategy will unzip zipped input artifacts
type ZipStrategy struct{}

// NoneStrategy indicates to skip tar process and upload the files or directory tree as independent
// files. Note that if the artifact is a directory, the artifact driver must support the ability to
// save/load the directory appropriately.
type NoneStrategy struct{}

// ArtifactLocationType is the type of artifact location
type ArtifactLocationType string

// ArtifactLocationType
const (
	ArtifactLocationS3          ArtifactLocationType = "S3"
	ArtifactLocationGit         ArtifactLocationType = "Git"
	ArtifactLocationHTTP        ArtifactLocationType = "HTTP"
	ArtifactLocationArtifactory ArtifactLocationType = "Artifactory"
	ArtifactLocationHDFS        ArtifactLocationType = "HDFS"
	ArtifactLocationRaw         ArtifactLocationType = "Raw"
	ArtifactLocationOSS         ArtifactLocationType = "OSS"
	ArtifactLocationGCS         ArtifactLocationType = "GCS"
	ArtifactLocationUnknown     ArtifactLocationType = ""
)

// ArtifactLocation describes a location for a single or multiple artifacts.
// It is used as single artifact in the context of inputs/outputs (e.g. outputs.artifacts.artname).
// It is also used to describe the location of multiple artifacts such as the archive location
// of a single workflow step, which the executor will use as a default location to store its files.
type ArtifactLocation struct {
	// ArchiveLogs indicates if the container logs should be archived
	ArchiveLogs *bool `json:"archiveLogs,omitempty" protobuf:"varint,1,opt,name=archiveLogs"`

	// S3 contains S3 artifact location details
	S3 *S3Artifact `json:"s3,omitempty" protobuf:"bytes,2,opt,name=s3"`

	// Git contains git artifact location details
	Git *GitArtifact `json:"git,omitempty" protobuf:"bytes,3,opt,name=git"`

	// HTTP contains HTTP artifact location details
	HTTP *HTTPArtifact `json:"http,omitempty" protobuf:"bytes,4,opt,name=http"`

	// Artifactory contains artifactory artifact location details
	Artifactory *ArtifactoryArtifact `json:"artifactory,omitempty" protobuf:"bytes,5,opt,name=artifactory"`

	// HDFS contains HDFS artifact location details
	HDFS *HDFSArtifact `json:"hdfs,omitempty" protobuf:"bytes,6,opt,name=hdfs"`

	// Raw contains raw artifact location details
	Raw *RawArtifact `json:"raw,omitempty" protobuf:"bytes,7,opt,name=raw"`

	// OSS contains OSS artifact location details
	OSS *OSSArtifact `json:"oss,omitempty" protobuf:"bytes,8,opt,name=oss"`

	// GCS contains GCS artifact location details
	GCS *GCSArtifact `json:"gcs,omitempty" protobuf:"bytes,9,opt,name=gcs"`
}

// HasLocation whether or not an artifact has a location defined
func (a *ArtifactLocation) HasLocation() bool {
	return a.S3.HasLocation() ||
		a.Git.HasLocation() ||
		a.HTTP.HasLocation() ||
		a.Artifactory.HasLocation() ||
		a.Raw.HasLocation() ||
		a.HDFS.HasLocation() ||
		a.OSS.HasLocation() ||
		a.GCS.HasLocation()
}

func (a *ArtifactLocation) GetType() ArtifactLocationType {

	if a.S3 != nil {
		return ArtifactLocationS3
	}

	if a.Git != nil {
		return ArtifactLocationGit
	}

	if a.HTTP != nil {
		return ArtifactLocationHTTP
	}

	if a.Artifactory != nil {
		return ArtifactLocationArtifactory
	}

	if a.HDFS != nil {
		return ArtifactLocationHDFS
	}

	if a.Raw != nil {
		return ArtifactLocationRaw
	}

	if a.OSS != nil {
		return ArtifactLocationOSS
	}

	if a.GCS != nil {
		return ArtifactLocationGCS
	}

	return ArtifactLocationUnknown

}

func (a *ArtifactLocation) GetKey() string {
	if a.S3 != nil {
		return a.S3.Key
	}

	if a.OSS != nil {
		return a.OSS.Key
	}

	if a.GCS != nil {
		return a.GCS.Key
	}

	return ""
}

// +protobuf.options.(gogoproto.goproto_stringer)=false
type ArtifactRepositoryRef struct {
	// The name of the config map. Defaults to "artifact-repositories".
	ConfigMap string `json:"configMap,omitempty" protobuf:"bytes,1,opt,name=configMap"`
	// The config map key. Defaults to the value of the "workflows.argoproj.io/default-artifact-repository" annotation.
	Key string `json:"key,omitempty" protobuf:"bytes,2,opt,name=key"`
}

func (r *ArtifactRepositoryRef) GetConfigMapOr(configMap string) string {
	if r == nil || r.ConfigMap == "" {
		return configMap
	}
	return r.ConfigMap
}

func (r *ArtifactRepositoryRef) GetKeyOr(key string) string {
	if r == nil || r.Key == "" {
		return key
	}
	return r.Key
}

func (r *ArtifactRepositoryRef) String() string {
	if r == nil {
		return "nil"
	}
	return fmt.Sprintf("%s#%s", r.ConfigMap, r.Key)
}

var DefaultArtifactRepositoryRefStatus = &ArtifactRepositoryRefStatus{Default: true}

// +protobuf.options.(gogoproto.goproto_stringer)=false
type ArtifactRepositoryRefStatus struct {
	ArtifactRepositoryRef `json:",inline" protobuf:"bytes,1,opt,name=artifactRepositoryRef"`
	// The namespace of the config map. Defaults to the workflow's namespace, or the controller's namespace (if found).
	Namespace string `json:"namespace,omitempty" protobuf:"bytes,2,opt,name=namespace"`
	// If this ref represents the default artifact repository, rather than a config map.
	Default bool `json:"default,omitempty" protobuf:"varint,3,opt,name=default"`
}

func (r *ArtifactRepositoryRefStatus) String() string {
	if r == nil {
		return "nil"
	}
	if r.Default {
		return "default-artifact-repository"
	}
	return fmt.Sprintf("%s/%s", r.Namespace, r.ArtifactRepositoryRef.String())
}

// Outputs hold parameters, artifacts, and results from a step
type Outputs struct {
	// Parameters holds the list of output parameters produced by a step
	// +patchStrategy=merge
	// +patchMergeKey=name
	Parameters []Parameter `json:"parameters,omitempty" patchStrategy:"merge" patchMergeKey:"name" protobuf:"bytes,1,rep,name=parameters"`

	// Artifacts holds the list of output artifacts produced by a step
	// +patchStrategy=merge
	// +patchMergeKey=name
	Artifacts Artifacts `json:"artifacts,omitempty" patchStrategy:"merge" patchMergeKey:"name" protobuf:"bytes,2,rep,name=artifacts"`

	// Result holds the result (stdout) of a script template
	Result *string `json:"result,omitempty" protobuf:"bytes,3,opt,name=result"`

	// ExitCode holds the exit code of a script template
	ExitCode *string `json:"exitCode,omitempty" protobuf:"bytes,4,opt,name=exitCode"`
}

// WorkflowStep is a reference to a template to execute in a series of step
type WorkflowStep struct {
	// Name of the step
	Name string `json:"name,omitempty" protobuf:"bytes,1,opt,name=name"`

	// Template is the name of the template to execute as the step
	Template string `json:"template,omitempty" protobuf:"bytes,2,opt,name=template"`

	// Arguments hold arguments to the template
	Arguments Arguments `json:"arguments,omitempty" protobuf:"bytes,3,opt,name=arguments"`

	// TemplateRef is the reference to the template resource to execute as the step.
	TemplateRef *TemplateRef `json:"templateRef,omitempty" protobuf:"bytes,4,opt,name=templateRef"`

	// WithItems expands a step into multiple parallel steps from the items in the list
	WithItems []Item `json:"withItems,omitempty" protobuf:"bytes,5,rep,name=withItems"`

	// WithParam expands a step into multiple parallel steps from the value in the parameter,
	// which is expected to be a JSON list.
	WithParam string `json:"withParam,omitempty" protobuf:"bytes,6,opt,name=withParam"`

	// WithSequence expands a step into a numeric sequence
	WithSequence *Sequence `json:"withSequence,omitempty" protobuf:"bytes,7,opt,name=withSequence"`

	// When is an expression in which the step should conditionally execute
	When string `json:"when,omitempty" protobuf:"bytes,8,opt,name=when"`

	// ContinueOn makes argo to proceed with the following step even if this step fails.
	// Errors and Failed states can be specified
	ContinueOn *ContinueOn `json:"continueOn,omitempty" protobuf:"bytes,9,opt,name=continueOn"`

	// OnExit is a template reference which is invoked at the end of the
	// template, irrespective of the success, failure, or error of the
	// primary template.
	OnExit string `json:"onExit,omitempty" protobuf:"bytes,11,opt,name=onExit"`
}

var _ TemplateReferenceHolder = &WorkflowStep{}

func (step *WorkflowStep) GetTemplateName() string {
	return step.Template
}

func (step *WorkflowStep) GetTemplateRef() *TemplateRef {
	return step.TemplateRef
}

func (step *WorkflowStep) ShouldExpand() bool {
	return len(step.WithItems) != 0 || step.WithParam != "" || step.WithSequence != nil
}

// Sequence expands a workflow step into numeric range
type Sequence struct {
	// Count is number of elements in the sequence (default: 0). Not to be used with end
	Count *intstr.IntOrString `json:"count,omitempty" protobuf:"bytes,1,opt,name=count"`

	// Number at which to start the sequence (default: 0)
	Start *intstr.IntOrString `json:"start,omitempty" protobuf:"bytes,2,opt,name=start"`

	// Number at which to end the sequence (default: 0). Not to be used with Count
	End *intstr.IntOrString `json:"end,omitempty" protobuf:"bytes,3,opt,name=end"`

	// Format is a printf format string to format the value in the sequence
	Format string `json:"format,omitempty" protobuf:"bytes,4,opt,name=format"`
}

// TemplateRef is a reference of template resource.
type TemplateRef struct {
	// Name is the resource name of the template.
	Name string `json:"name,omitempty" protobuf:"bytes,1,opt,name=name"`
	// Template is the name of referred template in the resource.
	Template string `json:"template,omitempty" protobuf:"bytes,2,opt,name=template"`
	// RuntimeResolution skips validation at creation time.
	// By enabling this option, you can create the referred workflow template before the actual runtime.
	// DEPRECATED: This value is not used anymore and is ignored
	RuntimeResolution bool `json:"runtimeResolution,omitempty" protobuf:"varint,3,opt,name=runtimeResolution"`
	// ClusterScope indicates the referred template is cluster scoped (i.e. a ClusterWorkflowTemplate).
	ClusterScope bool `json:"clusterScope,omitempty" protobuf:"varint,4,opt,name=clusterScope"`
}

// Synchronization holds synchronization lock configuration
type Synchronization struct {
	// Semaphore holds the Semaphore configuration
	Semaphore *SemaphoreRef `json:"semaphore,omitempty" protobuf:"bytes,1,opt,name=semaphore"`
	// Mutex holds the Mutex lock details
	Mutex *Mutex `json:"mutex,omitempty" protobuf:"bytes,2,opt,name=mutex"`
}

func (s *Synchronization) getSemaphoreConfigMapRef() *apiv1.ConfigMapKeySelector {
	if s.Semaphore != nil && s.Semaphore.ConfigMapKeyRef != nil {
		return s.Semaphore.ConfigMapKeyRef
	}
	return nil
}

type SynchronizationType string

const (
	SynchronizationTypeSemaphore SynchronizationType = "Semaphore"
	SynchronizationTypeMutex     SynchronizationType = "Mutex"
	SynchronizationTypeUnknown   SynchronizationType = "Unknown"
)

func (s *Synchronization) GetType() SynchronizationType {
	if s.Semaphore != nil {
		return SynchronizationTypeSemaphore
	} else if s.Mutex != nil {
		return SynchronizationTypeMutex
	}
	return SynchronizationTypeUnknown
}

// SemaphoreRef is a reference of Semaphore
type SemaphoreRef struct {
	// ConfigMapKeyRef is configmap selector for Semaphore configuration
	ConfigMapKeyRef *apiv1.ConfigMapKeySelector `json:"configMapKeyRef,omitempty" protobuf:"bytes,1,opt,name=configMapKeyRef"`
}

// Mutex holds Mutex configuration
type Mutex struct {
	// name of the mutex
	Name string `json:"name,omitempty" protobuf:"bytes,1,opt,name=name"`
}

// WorkflowTemplateRef is a reference to a WorkflowTemplate resource.
type WorkflowTemplateRef struct {
	// Name is the resource name of the workflow template.
	Name string `json:"name,omitempty" protobuf:"bytes,1,opt,name=name"`
	// ClusterScope indicates the referred template is cluster scoped (i.e. a ClusterWorkflowTemplate).
	ClusterScope bool `json:"clusterScope,omitempty" protobuf:"varint,2,opt,name=clusterScope"`
}

func (ref *WorkflowTemplateRef) ToTemplateRef(entrypoint string) *TemplateRef {
	return &TemplateRef{
		Name:         ref.Name,
		ClusterScope: ref.ClusterScope,
		Template:     entrypoint,
	}
}

type ArgumentsProvider interface {
	GetParameterByName(name string) *Parameter
	GetArtifactByName(name string) *Artifact
}

// Arguments to a template
type Arguments struct {
	// Parameters is the list of parameters to pass to the template or workflow
	// +patchStrategy=merge
	// +patchMergeKey=name
	Parameters []Parameter `json:"parameters,omitempty" patchStrategy:"merge" patchMergeKey:"name" protobuf:"bytes,1,rep,name=parameters"`

	// Artifacts is the list of artifacts to pass to the template or workflow
	// +patchStrategy=merge
	// +patchMergeKey=name
	Artifacts Artifacts `json:"artifacts,omitempty" patchStrategy:"merge" patchMergeKey:"name" protobuf:"bytes,2,rep,name=artifacts"`
}

func (a Arguments) IsEmpty() bool {
	return len(a.Parameters) == 0 && len(a.Artifacts) == 0
}

var _ ArgumentsProvider = &Arguments{}

type Nodes map[string]NodeStatus

func (n Nodes) FindByDisplayName(name string) *NodeStatus {
	for _, i := range n {
		if i.DisplayName == name {
			return &i
		}
	}
	return nil
}

func (in Nodes) Any(f func(node NodeStatus) bool) bool {
	for _, i := range in {
		if f(i) {
			return true
		}
	}
	return false
}

// UserContainer is a container specified by a user.
type UserContainer struct {
	apiv1.Container `json:",inline" protobuf:"bytes,1,opt,name=container"`

	// MirrorVolumeMounts will mount the same volumes specified in the main container
	// to the container (including artifacts), at the same mountPaths. This enables
	// dind daemon to partially see the same filesystem as the main container in
	// order to use features such as docker volume binding
	MirrorVolumeMounts *bool `json:"mirrorVolumeMounts,omitempty" protobuf:"varint,2,opt,name=mirrorVolumeMounts"`
}

// WorkflowStatus contains overall status information about a workflow
type WorkflowStatus struct {
	// Phase a simple, high-level summary of where the workflow is in its lifecycle.
	Phase NodePhase `json:"phase,omitempty" protobuf:"bytes,1,opt,name=phase,casttype=NodePhase"`

	// Time at which this workflow started
	StartedAt metav1.Time `json:"startedAt,omitempty" protobuf:"bytes,2,opt,name=startedAt"`

	// Time at which this workflow completed
	FinishedAt metav1.Time `json:"finishedAt,omitempty" protobuf:"bytes,3,opt,name=finishedAt"`

	// EstimatedDuration in seconds.
	EstimatedDuration EstimatedDuration `json:"estimatedDuration,omitempty" protobuf:"varint,16,opt,name=estimatedDuration,casttype=EstimatedDuration"`

	// Progress to completion
	Progress Progress `json:"progress,omitempty" protobuf:"bytes,17,opt,name=progress,casttype=Progress"`

	// A human readable message indicating details about why the workflow is in this condition.
	Message string `json:"message,omitempty" protobuf:"bytes,4,opt,name=message"`

	// Compressed and base64 decoded Nodes map
	CompressedNodes string `json:"compressedNodes,omitempty" protobuf:"bytes,5,opt,name=compressedNodes"`

	// Nodes is a mapping between a node ID and the node's status.
	Nodes Nodes `json:"nodes,omitempty" protobuf:"bytes,6,rep,name=nodes"`

	// Whether on not node status has been offloaded to a database. If exists, then Nodes and CompressedNodes will be empty.
	// This will actually be populated with a hash of the offloaded data.
	OffloadNodeStatusVersion string `json:"offloadNodeStatusVersion,omitempty" protobuf:"bytes,10,rep,name=offloadNodeStatusVersion"`

	// StoredTemplates is a mapping between a template ref and the node's status.
	StoredTemplates map[string]Template `json:"storedTemplates,omitempty" protobuf:"bytes,9,rep,name=storedTemplates"`

	// PersistentVolumeClaims tracks all PVCs that were created as part of the workflow.
	// The contents of this list are drained at the end of the workflow.
	PersistentVolumeClaims []apiv1.Volume `json:"persistentVolumeClaims,omitempty" protobuf:"bytes,7,rep,name=persistentVolumeClaims"`

	// Outputs captures output values and artifact locations produced by the workflow via global outputs
	Outputs *Outputs `json:"outputs,omitempty" protobuf:"bytes,8,opt,name=outputs"`

	// Conditions is a list of conditions the Workflow may have
	Conditions Conditions `json:"conditions,omitempty" protobuf:"bytes,13,rep,name=conditions"`

	// ResourcesDuration is the total for the workflow
	ResourcesDuration ResourcesDuration `json:"resourcesDuration,omitempty" protobuf:"bytes,12,opt,name=resourcesDuration"`

	// StoredWorkflowSpec stores the WorkflowTemplate spec for future execution.
	StoredWorkflowSpec *WorkflowSpec `json:"storedWorkflowTemplateSpec,omitempty" protobuf:"bytes,14,opt,name=storedWorkflowTemplateSpec"`

	// Synchronization stores the status of synchronization locks
	Synchronization *SynchronizationStatus `json:"synchronization,omitempty" protobuf:"bytes,15,opt,name=synchronization"`

	// ArtifactRepositoryRef is used to cache the repository to use so we do not need to determine it everytime we reconcile.
	ArtifactRepositoryRef *ArtifactRepositoryRefStatus `json:"artifactRepositoryRef,omitempty" protobuf:"bytes,18,opt,name=artifactRepositoryRef"`
}

func (ws *WorkflowStatus) IsOffloadNodeStatus() bool {
	return ws.OffloadNodeStatusVersion != ""
}

func (ws *WorkflowStatus) GetOffloadNodeStatusVersion() string {
	return ws.OffloadNodeStatusVersion
}

func (wf *Workflow) GetOffloadNodeStatusVersion() string {
	return wf.Status.GetOffloadNodeStatusVersion()
}

type RetryPolicy string

const (
	RetryPolicyAlways    RetryPolicy = "Always"
	RetryPolicyOnFailure RetryPolicy = "OnFailure"
	RetryPolicyOnError   RetryPolicy = "OnError"
)

// Backoff is a backoff strategy to use within retryStrategy
type Backoff struct {
	// Duration is the amount to back off. Default unit is seconds, but could also be a duration (e.g. "2m", "1h")
	Duration string `json:"duration,omitempty" protobuf:"varint,1,opt,name=duration"`
	// Factor is a factor to multiply the base duration after each failed retry
	Factor *intstr.IntOrString `json:"factor,omitempty" protobuf:"varint,2,opt,name=factor"`
	// MaxDuration is the maximum amount of time allowed for the backoff strategy
	MaxDuration string `json:"maxDuration,omitempty" protobuf:"varint,3,opt,name=maxDuration"`
}

// RetryStrategy provides controls on how to retry a workflow step
type RetryStrategy struct {
	// Limit is the maximum number of attempts when retrying a container
	Limit *intstr.IntOrString `json:"limit,omitempty" protobuf:"varint,1,opt,name=limit"`

	// RetryPolicy is a policy of NodePhase statuses that will be retried
	RetryPolicy RetryPolicy `json:"retryPolicy,omitempty" protobuf:"bytes,2,opt,name=retryPolicy,casttype=RetryPolicy"`

	// Backoff is a backoff strategy
	Backoff *Backoff `json:"backoff,omitempty" protobuf:"bytes,3,opt,name=backoff,casttype=Backoff"`
}

// The amount of requested resource * the duration that request was used.
// This is represented as duration in seconds, so can be converted to and from
// duration (with loss of precision).
type ResourceDuration int64

func NewResourceDuration(d time.Duration) ResourceDuration {
	return ResourceDuration(d.Seconds())
}

func (in ResourceDuration) Duration() time.Duration {
	return time.Duration(in) * time.Second
}

func (in ResourceDuration) String() string {
	return in.Duration().String()
}

// This contains each duration by request requested.
// e.g. 100m CPU * 1h, 1Gi memory * 1h
type ResourcesDuration map[apiv1.ResourceName]ResourceDuration

func (in ResourcesDuration) Add(o ResourcesDuration) ResourcesDuration {
	res := ResourcesDuration{}
	for n, d := range in {
		res[n] += d
	}
	for n, d := range o {
		res[n] += d
	}
	return res
}

func (in ResourcesDuration) String() string {
	var parts []string
	for n, d := range in {
		parts = append(parts, fmt.Sprintf("%v*(%s %s)", d, ResourceQuantityDenominator(n).String(), n))
	}
	return strings.Join(parts, ",")
}

func (in ResourcesDuration) IsZero() bool {
	return len(in) == 0
}

func ResourceQuantityDenominator(r apiv1.ResourceName) *resource.Quantity {
	q, ok := map[apiv1.ResourceName]resource.Quantity{
		apiv1.ResourceMemory:           resource.MustParse("100Mi"),
		apiv1.ResourceStorage:          resource.MustParse("10Gi"),
		apiv1.ResourceEphemeralStorage: resource.MustParse("10Gi"),
	}[r]
	if !ok {
		q = resource.MustParse("1")
	}
	return &q
}

type Conditions []Condition

func (cs *Conditions) UpsertCondition(condition Condition) {
	for index, wfCondition := range *cs {
		if wfCondition.Type == condition.Type {
			(*cs)[index] = condition
			return
		}
	}
	*cs = append(*cs, condition)
}

func (cs *Conditions) UpsertConditionMessage(condition Condition) {
	for index, wfCondition := range *cs {
		if wfCondition.Type == condition.Type {
			(*cs)[index].Message += ", " + condition.Message
			return
		}
	}
	*cs = append(*cs, condition)
}

func (cs *Conditions) JoinConditions(conditions *Conditions) {
	for _, condition := range *conditions {
		cs.UpsertCondition(condition)
	}
}

func (cs *Conditions) RemoveCondition(conditionType ConditionType) {
	for index, wfCondition := range *cs {
		if wfCondition.Type == conditionType {
			*cs = append((*cs)[:index], (*cs)[index+1:]...)
			return
		}
	}
}

func (cs *Conditions) DisplayString(fmtStr string, iconMap map[ConditionType]string) string {
	if len(*cs) == 0 {
		return fmt.Sprintf(fmtStr, "Conditions:", "None")
	}
	out := fmt.Sprintf(fmtStr, "Conditions:", "")
	for _, condition := range *cs {
		conditionMessage := condition.Message
		if conditionMessage == "" {
			conditionMessage = string(condition.Status)
		}
		conditionPrefix := fmt.Sprintf("%s %s", iconMap[condition.Type], string(condition.Type))
		out += fmt.Sprintf(fmtStr, conditionPrefix, conditionMessage)
	}
	return out
}

type ConditionType string

const (
	// ConditionTypeCompleted is a signifies the workflow has completed
	ConditionTypeCompleted ConditionType = "Completed"
	// ConditionTypeSpecWarning is a warning on the current application spec
	ConditionTypeSpecWarning ConditionType = "SpecWarning"
	// ConditionTypeSpecWarning is an error on the current application spec
	ConditionTypeSpecError ConditionType = "SpecError"
	// ConditionTypeMetricsError is an error during metric emission
	ConditionTypeMetricsError ConditionType = "MetricsError"
)

type Condition struct {
	// Type is the type of condition
	Type ConditionType `json:"type,omitempty" protobuf:"bytes,1,opt,name=type,casttype=ConditionType"`

	// Status is the status of the condition
	Status metav1.ConditionStatus `json:"status,omitempty" protobuf:"bytes,2,opt,name=status,casttype=k8s.io/apimachinery/pkg/apis/meta/v1.ConditionStatus"`

	// Message is the condition message
	Message string `json:"message,omitempty" protobuf:"bytes,3,opt,name=message"`
}

// NodeStatus contains status information about an individual node in the workflow
type NodeStatus struct {
	// ID is a unique identifier of a node within the worklow
	// It is implemented as a hash of the node name, which makes the ID deterministic
	ID string `json:"id" protobuf:"bytes,1,opt,name=id"`

	// Name is unique name in the node tree used to generate the node ID
	Name string `json:"name" protobuf:"bytes,2,opt,name=name"`

	// DisplayName is a human readable representation of the node. Unique within a template boundary
	DisplayName string `json:"displayName,omitempty" protobuf:"bytes,3,opt,name=displayName"`

	// Type indicates type of node
	Type NodeType `json:"type" protobuf:"bytes,4,opt,name=type,casttype=NodeType"`

	// TemplateName is the template name which this node corresponds to.
	// Not applicable to virtual nodes (e.g. Retry, StepGroup)
	TemplateName string `json:"templateName,omitempty" protobuf:"bytes,5,opt,name=templateName"`

	// TemplateRef is the reference to the template resource which this node corresponds to.
	// Not applicable to virtual nodes (e.g. Retry, StepGroup)
	TemplateRef *TemplateRef `json:"templateRef,omitempty" protobuf:"bytes,6,opt,name=templateRef"`

	// StoredTemplateID is the ID of stored template.
	// DEPRECATED: This value is not used anymore.
	StoredTemplateID string `json:"storedTemplateID,omitempty" protobuf:"bytes,18,opt,name=storedTemplateID"`

	// WorkflowTemplateName is the WorkflowTemplate resource name on which the resolved template of this node is retrieved.
	// DEPRECATED: This value is not used anymore.
	WorkflowTemplateName string `json:"workflowTemplateName,omitempty" protobuf:"bytes,19,opt,name=workflowTemplateName"`

	// TemplateScope is the template scope in which the template of this node was retrieved.
	TemplateScope string `json:"templateScope,omitempty" protobuf:"bytes,20,opt,name=templateScope"`

	// Phase a simple, high-level summary of where the node is in its lifecycle.
	// Can be used as a state machine.
	Phase NodePhase `json:"phase,omitempty" protobuf:"bytes,7,opt,name=phase,casttype=NodePhase"`

	// BoundaryID indicates the node ID of the associated template root node in which this node belongs to
	BoundaryID string `json:"boundaryID,omitempty" protobuf:"bytes,8,opt,name=boundaryID"`

	// A human readable message indicating details about why the node is in this condition.
	Message string `json:"message,omitempty" protobuf:"bytes,9,opt,name=message"`

	// Time at which this node started
	StartedAt metav1.Time `json:"startedAt,omitempty" protobuf:"bytes,10,opt,name=startedAt"`

	// Time at which this node completed
	FinishedAt metav1.Time `json:"finishedAt,omitempty" protobuf:"bytes,11,opt,name=finishedAt"`

	// EstimatedDuration in seconds.
	EstimatedDuration EstimatedDuration `json:"estimatedDuration,omitempty" protobuf:"varint,24,opt,name=estimatedDuration,casttype=EstimatedDuration"`

	// Progress to completion
	Progress Progress `json:"progress,omitempty" protobuf:"bytes,26,opt,name=progress,casttype=Progress"`

	// ResourcesDuration is indicative, but not accurate, resource duration. This is populated when the nodes completes.
	ResourcesDuration ResourcesDuration `json:"resourcesDuration,omitempty" protobuf:"bytes,21,opt,name=resourcesDuration"`

	// PodIP captures the IP of the pod for daemoned steps
	PodIP string `json:"podIP,omitempty" protobuf:"bytes,12,opt,name=podIP"`

	// Daemoned tracks whether or not this node was daemoned and need to be terminated
	Daemoned *bool `json:"daemoned,omitempty" protobuf:"varint,13,opt,name=daemoned"`

	// Inputs captures input parameter values and artifact locations supplied to this template invocation
	Inputs *Inputs `json:"inputs,omitempty" protobuf:"bytes,14,opt,name=inputs"`

	// Outputs captures output parameter values and artifact locations produced by this template invocation
	Outputs *Outputs `json:"outputs,omitempty" protobuf:"bytes,15,opt,name=outputs"`

	// Children is a list of child node IDs
	Children []string `json:"children,omitempty" protobuf:"bytes,16,rep,name=children"`

	// OutboundNodes tracks the node IDs which are considered "outbound" nodes to a template invocation.
	// For every invocation of a template, there are nodes which we considered as "outbound". Essentially,
	// these are last nodes in the execution sequence to run, before the template is considered completed.
	// These nodes are then connected as parents to a following step.
	//
	// In the case of single pod steps (i.e. container, script, resource templates), this list will be nil
	// since the pod itself is already considered the "outbound" node.
	// In the case of DAGs, outbound nodes are the "target" tasks (tasks with no children).
	// In the case of steps, outbound nodes are all the containers involved in the last step group.
	// NOTE: since templates are composable, the list of outbound nodes are carried upwards when
	// a DAG/steps template invokes another DAG/steps template. In other words, the outbound nodes of
	// a template, will be a superset of the outbound nodes of its last children.
	OutboundNodes []string `json:"outboundNodes,omitempty" protobuf:"bytes,17,rep,name=outboundNodes"`

	// HostNodeName name of the Kubernetes node on which the Pod is running, if applicable
	HostNodeName string `json:"hostNodeName,omitempty" protobuf:"bytes,22,rep,name=hostNodeName"`

	// MemoizationStatus holds information about cached nodes
	MemoizationStatus *MemoizationStatus `json:"memoizationStatus,omitempty" protobuf:"varint,23,opt,name=memoizationStatus"`

	// SynchronizationStatus is the synchronization status of the node
	SynchronizationStatus *NodeSynchronizationStatus `json:"synchronizationStatus,omitempty" protobuf:"bytes,25,opt,name=synchronizationStatus"`
}

// Fulfilled returns whether a phase is fulfilled, i.e. it completed execution or was skipped or omitted
func (phase NodePhase) Fulfilled() bool {
	return phase.Completed() || phase == NodeSkipped || phase == NodeOmitted
}

// Completed returns whether or not a phase completed. Notably, a skipped phase is not considered as having completed
func (phase NodePhase) Completed() bool {
	return phase.FailedOrError() || phase == NodeSucceeded
}

func (phase NodePhase) FailedOrError() bool {
	return phase == NodeFailed || phase == NodeError
}

// Fulfilled returns whether or not the workflow has fulfilled its execution, i.e. it completed execution or was skipped
func (ws WorkflowStatus) Fulfilled() bool {
	return ws.Phase.Fulfilled()
}

// Successful return whether or not the workflow has succeeded
func (ws WorkflowStatus) Successful() bool {
	return ws.Phase == NodeSucceeded
}

// Failed return whether or not the workflow has failed
func (ws WorkflowStatus) Failed() bool {
	return ws.Phase == NodeFailed
}

func (ws WorkflowStatus) StartTime() *metav1.Time {
	return &ws.StartedAt
}

func (ws WorkflowStatus) FinishTime() *metav1.Time {
	return &ws.FinishedAt
}

// Fulfilled returns whether a node is fulfilled, i.e. it finished execution, was skipped, or was dameoned successfully
func (n NodeStatus) Fulfilled() bool {
	return n.Phase.Fulfilled() || n.IsDaemoned() && n.Phase != NodePending
}

// Completed returns whether a node completed. Notably, a skipped node is not considered as having completed
func (n NodeStatus) Completed() bool {
	return n.Phase.Completed()
}

func (in *WorkflowStatus) AnyActiveSuspendNode() bool {
	return in.Nodes.Any(func(node NodeStatus) bool { return node.IsActiveSuspendNode() })
}

func (ws *WorkflowStatus) GetDuration() time.Duration {
	if ws.FinishedAt.IsZero() {
		return 0
	}
	return ws.FinishedAt.Time.Sub(ws.StartedAt.Time)
}

// Pending returns whether or not the node is in pending state
func (n NodeStatus) Pending() bool {
	return n.Phase == NodePending
}

// IsDaemoned returns whether or not the node is deamoned
func (n NodeStatus) IsDaemoned() bool {
	if n.Daemoned == nil || !*n.Daemoned {
		return false
	}
	return true
}

func (n NodeStatus) Succeeded() bool {
	return n.Phase == NodeSucceeded
}

func (n NodeStatus) FailedOrError() bool {
	return n.Phase.FailedOrError()
}

func (n NodeStatus) Omitted() bool {
	return n.Type == NodeTypeSkipped && n.Phase == NodeOmitted
}

func (n NodeStatus) StartTime() *metav1.Time {
	return &n.StartedAt
}

func (n NodeStatus) FinishTime() *metav1.Time {
	return &n.FinishedAt
}

// CanRetry returns whether the node should be retried or not.
func (n NodeStatus) CanRetry() bool {
	// TODO(shri): Check if there are some 'unretryable' errors.
	return n.FailedOrError()
}

func (n NodeStatus) GetTemplateScope() (ResourceScope, string) {
	// For compatibility: an empty TemplateScope is a local scope
	if n.TemplateScope == "" {
		return ResourceScopeLocal, ""
	}
	split := strings.Split(n.TemplateScope, "/")
	// For compatibility: an unspecified ResourceScope in a TemplateScope is a namespaced scope
	if len(split) == 1 {
		return ResourceScopeNamespaced, split[0]
	}
	resourceScope, resourceName := split[0], split[1]
	return ResourceScope(resourceScope), resourceName
}

var _ TemplateReferenceHolder = &NodeStatus{}

func (n *NodeStatus) GetTemplateName() string {
	return n.TemplateName
}

func (n *NodeStatus) GetTemplateRef() *TemplateRef {
	return n.TemplateRef
}

// IsActiveSuspendNode returns whether this node is an active suspend node
func (n *NodeStatus) IsActiveSuspendNode() bool {
	return n.Type == NodeTypeSuspend && n.Phase == NodeRunning
}

func (n NodeStatus) GetDuration() time.Duration {
	if n.FinishedAt.IsZero() {
		return 0
	}
	return n.FinishedAt.Sub(n.StartedAt.Time)
}

// S3Bucket contains the access information required for interfacing with an S3 bucket
type S3Bucket struct {
	// Endpoint is the hostname of the bucket endpoint
	Endpoint string `json:"endpoint" protobuf:"bytes,1,opt,name=endpoint"`

	// Bucket is the name of the bucket
	Bucket string `json:"bucket" protobuf:"bytes,2,opt,name=bucket"`

	// Region contains the optional bucket region
	Region string `json:"region,omitempty" protobuf:"bytes,3,opt,name=region"`

	// Insecure will connect to the service with TLS
	Insecure *bool `json:"insecure,omitempty" protobuf:"varint,4,opt,name=insecure"`

	// AccessKeySecret is the secret selector to the bucket's access key
	AccessKeySecret apiv1.SecretKeySelector `json:"accessKeySecret" protobuf:"bytes,5,opt,name=accessKeySecret"`

	// SecretKeySecret is the secret selector to the bucket's secret key
	SecretKeySecret apiv1.SecretKeySelector `json:"secretKeySecret" protobuf:"bytes,6,opt,name=secretKeySecret"`

	// RoleARN is the Amazon Resource Name (ARN) of the role to assume.
	RoleARN string `json:"roleARN,omitempty" protobuf:"bytes,7,opt,name=roleARN"`

	// UseSDKCreds tells the driver to figure out credentials based on sdk defaults.
	UseSDKCreds bool `json:"useSDKCreds,omitempty" protobuf:"varint,8,opt,name=useSDKCreds"`

	// CreateBucketIfNotPresent tells the driver to attempt to create the S3 bucket for output artifacts, if it doesn't exist
	CreateBucketIfNotPresent *CreateS3BucketOptions `json:"createBucketIfNotPresent,omitempty" protobuf:"bytes,9,opt,name=createBucketIfNotPresent"`
}

// CreateS3BucketOptions options used to determine automatic automatic bucket-creation process
type CreateS3BucketOptions struct {
	// ObjectLocking Enable object locking
	ObjectLocking bool `json:"objectLocking,omitempty" protobuf:"varint,3,opt,name=objectLocking"`
}

// S3Artifact is the location of an S3 artifact
type S3Artifact struct {
	S3Bucket `json:",inline" protobuf:"bytes,1,opt,name=s3Bucket"`

	// Key is the key in the bucket where the artifact resides
	Key string `json:"key" protobuf:"bytes,2,opt,name=key"`
}

func (s *S3Artifact) HasLocation() bool {
	return s != nil && s.Endpoint != "" && s.Bucket != "" && s.Key != ""
}

// GitArtifact is the location of an git artifact
type GitArtifact struct {
	// Repo is the git repository
	Repo string `json:"repo" protobuf:"bytes,1,opt,name=repo"`

	// Revision is the git commit, tag, branch to checkout
	Revision string `json:"revision,omitempty" protobuf:"bytes,2,opt,name=revision"`

	// Depth specifies clones/fetches should be shallow and include the given
	// number of commits from the branch tip
	Depth *uint64 `json:"depth,omitempty" protobuf:"bytes,3,opt,name=depth"`

	// Fetch specifies a number of refs that should be fetched before checkout
	Fetch []string `json:"fetch,omitempty" protobuf:"bytes,4,rep,name=fetch"`

	// UsernameSecret is the secret selector to the repository username
	UsernameSecret *apiv1.SecretKeySelector `json:"usernameSecret,omitempty" protobuf:"bytes,5,opt,name=usernameSecret"`

	// PasswordSecret is the secret selector to the repository password
	PasswordSecret *apiv1.SecretKeySelector `json:"passwordSecret,omitempty" protobuf:"bytes,6,opt,name=passwordSecret"`

	// SSHPrivateKeySecret is the secret selector to the repository ssh private key
	SSHPrivateKeySecret *apiv1.SecretKeySelector `json:"sshPrivateKeySecret,omitempty" protobuf:"bytes,7,opt,name=sshPrivateKeySecret"`

	// InsecureIgnoreHostKey disables SSH strict host key checking during git clone
	InsecureIgnoreHostKey bool `json:"insecureIgnoreHostKey,omitempty" protobuf:"varint,8,opt,name=insecureIgnoreHostKey"`
}

func (g *GitArtifact) HasLocation() bool {
	return g != nil && g.Repo != ""
}

func (g *GitArtifact) GetDepth() int {
	if g == nil || g.Depth == nil {
		return 0
	}
	return int(*g.Depth)
}

// ArtifactoryAuth describes the secret selectors required for authenticating to artifactory
type ArtifactoryAuth struct {
	// UsernameSecret is the secret selector to the repository username
	UsernameSecret *apiv1.SecretKeySelector `json:"usernameSecret,omitempty" protobuf:"bytes,1,opt,name=usernameSecret"`

	// PasswordSecret is the secret selector to the repository password
	PasswordSecret *apiv1.SecretKeySelector `json:"passwordSecret,omitempty" protobuf:"bytes,2,opt,name=passwordSecret"`
}

// ArtifactoryArtifact is the location of an artifactory artifact
type ArtifactoryArtifact struct {
	// URL of the artifact
	URL             string `json:"url" protobuf:"bytes,1,opt,name=url"`
	ArtifactoryAuth `json:",inline" protobuf:"bytes,2,opt,name=artifactoryAuth"`
}

//func (a *ArtifactoryArtifact) String() string {
//	return a.URL
//}

func (a *ArtifactoryArtifact) HasLocation() bool {
	return a != nil && a.URL != ""
}

// HDFSArtifact is the location of an HDFS artifact
type HDFSArtifact struct {
	HDFSConfig `json:",inline" protobuf:"bytes,1,opt,name=hDFSConfig"`

	// Path is a file path in HDFS
	Path string `json:"path" protobuf:"bytes,2,opt,name=path"`

	// Force copies a file forcibly even if it exists (default: false)
	Force bool `json:"force,omitempty" protobuf:"varint,3,opt,name=force"`
}

func (h *HDFSArtifact) HasLocation() bool {
	return h != nil && len(h.Addresses) > 0
}

// HDFSConfig is configurations for HDFS
type HDFSConfig struct {
	HDFSKrbConfig `json:",inline" protobuf:"bytes,1,opt,name=hDFSKrbConfig"`

	// Addresses is accessible addresses of HDFS name nodes
	Addresses []string `json:"addresses" protobuf:"bytes,2,rep,name=addresses"`

	// HDFSUser is the user to access HDFS file system.
	// It is ignored if either ccache or keytab is used.
	HDFSUser string `json:"hdfsUser,omitempty" protobuf:"bytes,3,opt,name=hdfsUser"`
}

// HDFSKrbConfig is auth configurations for Kerberos
type HDFSKrbConfig struct {
	// KrbCCacheSecret is the secret selector for Kerberos ccache
	// Either ccache or keytab can be set to use Kerberos.
	KrbCCacheSecret *apiv1.SecretKeySelector `json:"krbCCacheSecret,omitempty" protobuf:"bytes,1,opt,name=krbCCacheSecret"`

	// KrbKeytabSecret is the secret selector for Kerberos keytab
	// Either ccache or keytab can be set to use Kerberos.
	KrbKeytabSecret *apiv1.SecretKeySelector `json:"krbKeytabSecret,omitempty" protobuf:"bytes,2,opt,name=krbKeytabSecret"`

	// KrbUsername is the Kerberos username used with Kerberos keytab
	// It must be set if keytab is used.
	KrbUsername string `json:"krbUsername,omitempty" protobuf:"bytes,3,opt,name=krbUsername"`

	// KrbRealm is the Kerberos realm used with Kerberos keytab
	// It must be set if keytab is used.
	KrbRealm string `json:"krbRealm,omitempty" protobuf:"bytes,4,opt,name=krbRealm"`

	// KrbConfig is the configmap selector for Kerberos config as string
	// It must be set if either ccache or keytab is used.
	KrbConfigConfigMap *apiv1.ConfigMapKeySelector `json:"krbConfigConfigMap,omitempty" protobuf:"bytes,5,opt,name=krbConfigConfigMap"`

	// KrbServicePrincipalName is the principal name of Kerberos service
	// It must be set if either ccache or keytab is used.
	KrbServicePrincipalName string `json:"krbServicePrincipalName,omitempty" protobuf:"bytes,6,opt,name=krbServicePrincipalName"`
}

// RawArtifact allows raw string content to be placed as an artifact in a container
type RawArtifact struct {
	// Data is the string contents of the artifact
	Data string `json:"data" protobuf:"bytes,1,opt,name=data"`
}

func (r *RawArtifact) HasLocation() bool {
	return r != nil
}

// Header indicate a key-value request header to be used when fetching artifacts over HTTP
type Header struct {
	// Name is the header name
	Name string `json:"name" protobuf:"bytes,1,opt,name=name"`

	// Value is the literal value to use for the header
	Value string `json:"value" protobuf:"bytes,2,opt,name=value"`
}

// HTTPArtifact allows an file served on HTTP to be placed as an input artifact in a container
type HTTPArtifact struct {
	// URL of the artifact
	URL string `json:"url" protobuf:"bytes,1,opt,name=url"`

	// Headers are an optional list of headers to send with HTTP requests for artifacts
	Headers []Header `json:"headers,omitempty" protobuf:"bytes,2,opt,name=headers"`
}

func (h *HTTPArtifact) HasLocation() bool {
	return h != nil && h.URL != ""
}

// GCSBucket contains the access information for interfacring with a GCS bucket
type GCSBucket struct {

	// Bucket is the name of the bucket
	Bucket string `json:"bucket" protobuf:"bytes,1,opt,name=bucket"`

	// ServiceAccountKeySecret is the secret selector to the bucket's service account key
	ServiceAccountKeySecret apiv1.SecretKeySelector `json:"serviceAccountKeySecret,omitempty" protobuf:"bytes,2,opt,name=serviceAccountKeySecret"`
}

// GCSArtifact is the location of a GCS artifact
type GCSArtifact struct {
	GCSBucket `json:",inline" protobuf:"bytes,1,opt,name=gCSBucket"`

	// Key is the path in the bucket where the artifact resides
	Key string `json:"key" protobuf:"bytes,2,opt,name=key"`
}

func (g *GCSArtifact) HasLocation() bool {
	return g != nil && g.Bucket != "" && g.Key != ""
}

// OSSBucket contains the access information required for interfacing with an Alibaba Cloud OSS bucket
type OSSBucket struct {
	// Endpoint is the hostname of the bucket endpoint
	Endpoint string `json:"endpoint" protobuf:"bytes,1,opt,name=endpoint"`

	// Bucket is the name of the bucket
	Bucket string `json:"bucket" protobuf:"bytes,2,opt,name=bucket"`

	// AccessKeySecret is the secret selector to the bucket's access key
	AccessKeySecret apiv1.SecretKeySelector `json:"accessKeySecret" protobuf:"bytes,3,opt,name=accessKeySecret"`

	// SecretKeySecret is the secret selector to the bucket's secret key
	SecretKeySecret apiv1.SecretKeySelector `json:"secretKeySecret" protobuf:"bytes,4,opt,name=secretKeySecret"`
}

// OSSArtifact is the location of an Alibaba Cloud OSS artifact
type OSSArtifact struct {
	OSSBucket `json:",inline" protobuf:"bytes,1,opt,name=oSSBucket"`

	// Key is the path in the bucket where the artifact resides
	Key string `json:"key" protobuf:"bytes,2,opt,name=key"`
}

func (o *OSSArtifact) HasLocation() bool {
	return o != nil && o.Bucket != "" && o.Endpoint != "" && o.Key != ""
}

// ExecutorConfig holds configurations of an executor container.
type ExecutorConfig struct {
	// ServiceAccountName specifies the service account name of the executor container.
	ServiceAccountName string `json:"serviceAccountName,omitempty" protobuf:"bytes,1,opt,name=serviceAccountName"`
}

// ScriptTemplate is a template subtype to enable scripting through code steps
type ScriptTemplate struct {
	apiv1.Container `json:",inline" protobuf:"bytes,1,opt,name=container"`

	// Source contains the source code of the script to execute
	Source string `json:"source" protobuf:"bytes,2,opt,name=source"`
}

// ResourceTemplate is a template subtype to manipulate kubernetes resources
type ResourceTemplate struct {
	// Action is the action to perform to the resource.
	// Must be one of: get, create, apply, delete, replace, patch
	Action string `json:"action" protobuf:"bytes,1,opt,name=action"`

	// MergeStrategy is the strategy used to merge a patch. It defaults to "strategic"
	// Must be one of: strategic, merge, json
	MergeStrategy string `json:"mergeStrategy,omitempty" protobuf:"bytes,2,opt,name=mergeStrategy"`

	// Manifest contains the kubernetes manifest
	Manifest string `json:"manifest,omitempty" protobuf:"bytes,3,opt,name=manifest"`

	// SetOwnerReference sets the reference to the workflow on the OwnerReference of generated resource.
	SetOwnerReference bool `json:"setOwnerReference,omitempty" protobuf:"varint,4,opt,name=setOwnerReference"`

	// SuccessCondition is a label selector expression which describes the conditions
	// of the k8s resource in which it is acceptable to proceed to the following step
	SuccessCondition string `json:"successCondition,omitempty" protobuf:"bytes,5,opt,name=successCondition"`

	// FailureCondition is a label selector expression which describes the conditions
	// of the k8s resource in which the step was considered failed
	FailureCondition string `json:"failureCondition,omitempty" protobuf:"bytes,6,opt,name=failureCondition"`

	// Flags is a set of additional options passed to kubectl before submitting a resource
	// I.e. to disable resource validation:
	// flags: [
	// 	"--validate=false"  # disable resource validation
	// ]
	Flags []string `json:"flags,omitempty" protobuf:"varint,7,opt,name=flags"`
}

// GetType returns the type of this template
func (tmpl *Template) GetType() TemplateType {
	if tmpl.Container != nil {
		return TemplateTypeContainer
	}
	if tmpl.Steps != nil {
		return TemplateTypeSteps
	}
	if tmpl.DAG != nil {
		return TemplateTypeDAG
	}
	if tmpl.Script != nil {
		return TemplateTypeScript
	}
	if tmpl.Resource != nil {
		return TemplateTypeResource
	}
	if tmpl.Suspend != nil {
		return TemplateTypeSuspend
	}
	return TemplateTypeUnknown
}

// IsPodType returns whether or not the template is a pod type
func (tmpl *Template) IsPodType() bool {
	switch tmpl.GetType() {
	case TemplateTypeContainer, TemplateTypeScript, TemplateTypeResource:
		return true
	}
	return false
}

// IsLeaf returns whether or not the template is a leaf
func (tmpl *Template) IsLeaf() bool {
	switch tmpl.GetType() {
	case TemplateTypeContainer, TemplateTypeScript, TemplateTypeResource:
		return true
	}
	return false
}

// DAGTemplate is a template subtype for directed acyclic graph templates
type DAGTemplate struct {
	// Target are one or more names of targets to execute in a DAG
	Target string `json:"target,omitempty" protobuf:"bytes,1,opt,name=target"`

	// Tasks are a list of DAG tasks
	// +patchStrategy=merge
	// +patchMergeKey=name
	Tasks []DAGTask `json:"tasks" patchStrategy:"merge" patchMergeKey:"name" protobuf:"bytes,2,rep,name=tasks"`

	// This flag is for DAG logic. The DAG logic has a built-in "fail fast" feature to stop scheduling new steps,
	// as soon as it detects that one of the DAG nodes is failed. Then it waits until all DAG nodes are completed
	// before failing the DAG itself.
	// The FailFast flag default is true,  if set to false, it will allow a DAG to run all branches of the DAG to
	// completion (either success or failure), regardless of the failed outcomes of branches in the DAG.
	// More info and example about this feature at https://github.com/argoproj/argo/issues/1442
	FailFast *bool `json:"failFast,omitempty" protobuf:"varint,3,opt,name=failFast"`
}

// DAGTask represents a node in the graph during DAG execution
type DAGTask struct {
	// Name is the name of the target
	Name string `json:"name" protobuf:"bytes,1,opt,name=name"`

	// Name of template to execute
	Template string `json:"template,omitempty" protobuf:"bytes,2,opt,name=template"`

	// Arguments are the parameter and artifact arguments to the template
	Arguments Arguments `json:"arguments,omitempty" protobuf:"bytes,3,opt,name=arguments"`

	// TemplateRef is the reference to the template resource to execute.
	TemplateRef *TemplateRef `json:"templateRef,omitempty" protobuf:"bytes,4,opt,name=templateRef"`

	// Dependencies are name of other targets which this depends on
	Dependencies []string `json:"dependencies,omitempty" protobuf:"bytes,5,rep,name=dependencies"`

	// WithItems expands a task into multiple parallel tasks from the items in the list
	WithItems []Item `json:"withItems,omitempty" protobuf:"bytes,6,rep,name=withItems"`

	// WithParam expands a task into multiple parallel tasks from the value in the parameter,
	// which is expected to be a JSON list.
	WithParam string `json:"withParam,omitempty" protobuf:"bytes,7,opt,name=withParam"`

	// WithSequence expands a task into a numeric sequence
	WithSequence *Sequence `json:"withSequence,omitempty" protobuf:"bytes,8,opt,name=withSequence"`

	// When is an expression in which the task should conditionally execute
	When string `json:"when,omitempty" protobuf:"bytes,9,opt,name=when"`

	// ContinueOn makes argo to proceed with the following step even if this step fails.
	// Errors and Failed states can be specified
	ContinueOn *ContinueOn `json:"continueOn,omitempty" protobuf:"bytes,10,opt,name=continueOn"`

	// OnExit is a template reference which is invoked at the end of the
	// template, irrespective of the success, failure, or error of the
	// primary template.
	OnExit string `json:"onExit,omitempty" protobuf:"bytes,11,opt,name=onExit"`

	// Depends are name of other targets which this depends on
	Depends string `json:"depends,omitempty" protobuf:"bytes,12,opt,name=depends"`
}

var _ TemplateReferenceHolder = &DAGTask{}

func (t *DAGTask) GetTemplateName() string {
	return t.Template
}

func (t *DAGTask) GetTemplateRef() *TemplateRef {
	return t.TemplateRef
}

func (t *DAGTask) ShouldExpand() bool {
	return len(t.WithItems) != 0 || t.WithParam != "" || t.WithSequence != nil
}

// SuspendTemplate is a template subtype to suspend a workflow at a predetermined point in time
type SuspendTemplate struct {
	// Duration is the seconds to wait before automatically resuming a template
	Duration string `json:"duration,omitempty" protobuf:"bytes,1,opt,name=duration"`
}

// GetArtifactByName returns an input artifact by its name
func (in *Inputs) GetArtifactByName(name string) *Artifact {
	return in.Artifacts.GetArtifactByName(name)
}

// GetParameterByName returns an input parameter by its name
func (in *Inputs) GetParameterByName(name string) *Parameter {
	for _, param := range in.Parameters {
		if param.Name == name {
			return &param
		}
	}
	return nil
}

// HasInputs returns whether or not there are any inputs
func (in *Inputs) HasInputs() bool {
	if len(in.Artifacts) > 0 {
		return true
	}
	if len(in.Parameters) > 0 {
		return true
	}
	return false
}

// HasOutputs returns whether or not there are any outputs
func (out *Outputs) HasOutputs() bool {
	if out.Result != nil {
		return true
	}
	if out.ExitCode != nil {
		return true
	}
	if len(out.Artifacts) > 0 {
		return true
	}
	if len(out.Parameters) > 0 {
		return true
	}
	return false
}

func (out *Outputs) GetArtifactByName(name string) *Artifact {
	if out == nil {
		return nil
	}
	return out.Artifacts.GetArtifactByName(name)
}

// GetArtifactByName retrieves an artifact by its name
func (args *Arguments) GetArtifactByName(name string) *Artifact {
	return args.Artifacts.GetArtifactByName(name)
}

// GetParameterByName retrieves a parameter by its name
func (args *Arguments) GetParameterByName(name string) *Parameter {
	for _, param := range args.Parameters {
		if param.Name == name {
			return &param
		}
	}
	return nil
}

func (a *Artifact) GetArchive() *ArchiveStrategy {
	if a == nil || a.Archive == nil {
		return &ArchiveStrategy{}
	}
	return a.Archive
}

// GetTemplateByName retrieves a defined template by its name
func (wf *Workflow) GetTemplateByName(name string) *Template {
	for _, t := range wf.Spec.Templates {
		if t.Name == name {
			return &t
		}
	}
	if wf.Status.StoredWorkflowSpec != nil {
		for _, t := range wf.Status.StoredWorkflowSpec.Templates {
			if t.Name == name {
				return &t
			}
		}
	}
	return nil
}

func (wf *Workflow) GetNodeByName(nodeName string) *NodeStatus {
	nodeID := wf.NodeID(nodeName)
	node, ok := wf.Status.Nodes[nodeID]
	if !ok {
		return nil
	}
	return &node
}

// GetResourceScope returns the template scope of workflow.
func (wf *Workflow) GetResourceScope() ResourceScope {
	return ResourceScopeLocal
}

// GetWorkflowSpec returns the Spec of a workflow.
func (wf *Workflow) GetWorkflowSpec() WorkflowSpec {
	return wf.Spec
}

// NodeID creates a deterministic node ID based on a node name
func (wf *Workflow) NodeID(name string) string {
	if name == wf.ObjectMeta.Name {
		return wf.ObjectMeta.Name
	}
	h := fnv.New32a()
	_, _ = h.Write([]byte(name))
	return fmt.Sprintf("%s-%v", wf.ObjectMeta.Name, h.Sum32())
}

// GetStoredTemplate retrieves a template from stored templates of the workflow.
func (wf *Workflow) GetStoredTemplate(scope ResourceScope, resourceName string, caller TemplateReferenceHolder) *Template {
	tmplID, storageNeeded := resolveTemplateReference(scope, resourceName, caller)
	if !storageNeeded {
		// Local templates aren't stored
		return nil
	}
	if tmpl, ok := wf.Status.StoredTemplates[tmplID]; ok {
		return tmpl.DeepCopy()
	}
	return nil
}

// SetStoredTemplate stores a new template in stored templates of the workflow.
func (wf *Workflow) SetStoredTemplate(scope ResourceScope, resourceName string, caller TemplateReferenceHolder, tmpl *Template) (bool, error) {
	tmplID, storageNeeded := resolveTemplateReference(scope, resourceName, caller)
	if !storageNeeded {
		// Don't need to store local templates
		return false, nil
	}
	if _, ok := wf.Status.StoredTemplates[tmplID]; !ok {
		if wf.Status.StoredTemplates == nil {
			wf.Status.StoredTemplates = map[string]Template{}
		}
		wf.Status.StoredTemplates[tmplID] = *tmpl
		return true, nil
	}
	return false, nil
}

// resolveTemplateReference resolves the stored template name of a given template holder on the template scope and determines
// if it should be stored
func resolveTemplateReference(callerScope ResourceScope, resourceName string, caller TemplateReferenceHolder) (string, bool) {
	tmplRef := caller.GetTemplateRef()
	if tmplRef != nil {
		// We are calling an external WorkflowTemplate or ClusterWorkflowTemplate. Template storage is needed
		// We need to determine if we're calling a WorkflowTemplate or a ClusterWorkflowTemplate
		referenceScope := ResourceScopeNamespaced
		if tmplRef.ClusterScope {
			referenceScope = ResourceScopeCluster
		}
		return fmt.Sprintf("%s/%s/%s", referenceScope, tmplRef.Name, tmplRef.Template), true
	} else if callerScope != ResourceScopeLocal {
		// Either a WorkflowTemplate or a ClusterWorkflowTemplate is calling a template inside itself. Template storage is needed
		return fmt.Sprintf("%s/%s/%s", callerScope, resourceName, caller.GetTemplateName()), true
	} else {
		// A Workflow is calling a template inside itself. Template storage is not needed
		return "", false
	}
}

// ContinueOn defines if a workflow should continue even if a task or step fails/errors.
// It can be specified if the workflow should continue when the pod errors, fails or both.
type ContinueOn struct {
	// +optional
	Error bool `json:"error,omitempty" protobuf:"varint,1,opt,name=error"`
	// +optional
	Failed bool `json:"failed,omitempty" protobuf:"varint,2,opt,name=failed"`
}

func continues(c *ContinueOn, phase NodePhase) bool {
	if c == nil {
		return false
	}
	if c.Error && phase == NodeError {
		return true
	}
	if c.Failed && phase == NodeFailed {
		return true
	}
	return false
}

// ContinuesOn returns whether the DAG should be proceeded if the task fails or errors.
func (t *DAGTask) ContinuesOn(phase NodePhase) bool {
	return continues(t.ContinueOn, phase)
}

// ContinuesOn returns whether the StepGroup should be proceeded if the task fails or errors.
func (s *WorkflowStep) ContinuesOn(phase NodePhase) bool {
	return continues(s.ContinueOn, phase)
}

type MetricType string

const (
	MetricTypeGauge     MetricType = "Gauge"
	MetricTypeHistogram MetricType = "Histogram"
	MetricTypeCounter   MetricType = "Counter"
	MetricTypeUnknown   MetricType = "Unknown"
)

// Metrics are a list of metrics emitted from a Workflow/Template
type Metrics struct {
	// Prometheus is a list of prometheus metrics to be emitted
	Prometheus []*Prometheus `json:"prometheus" protobuf:"bytes,1,rep,name=prometheus"`
}

// Prometheus is a prometheus metric to be emitted
type Prometheus struct {
	// Name is the name of the metric
	Name string `json:"name" protobuf:"bytes,1,opt,name=name"`
	// Labels is a list of metric labels
	Labels []*MetricLabel `json:"labels,omitempty" protobuf:"bytes,2,rep,name=labels"`
	// Help is a string that describes the metric
	Help string `json:"help" protobuf:"bytes,3,opt,name=help"`
	// When is a conditional statement that decides when to emit the metric
	When string `json:"when,omitempty" protobuf:"bytes,4,opt,name=when"`
	// Gauge is a gauge metric
	Gauge *Gauge `json:"gauge,omitempty" protobuf:"bytes,5,opt,name=gauge"`
	// Histogram is a histogram metric
	Histogram *Histogram `json:"histogram,omitempty" protobuf:"bytes,6,opt,name=histogram"`
	// Counter is a counter metric
	Counter *Counter `json:"counter,omitempty" protobuf:"bytes,7,opt,name=counter"`
}

func (p *Prometheus) GetMetricLabels() map[string]string {
	labels := make(map[string]string)
	for _, label := range p.Labels {
		labels[label.Key] = label.Value
	}
	return labels
}

func (p *Prometheus) GetMetricType() MetricType {
	if p.Gauge != nil {
		return MetricTypeGauge
	}
	if p.Histogram != nil {
		return MetricTypeHistogram
	}
	if p.Counter != nil {
		return MetricTypeCounter
	}
	return MetricTypeUnknown
}

func (p *Prometheus) GetValueString() string {
	switch p.GetMetricType() {
	case MetricTypeGauge:
		return p.Gauge.Value
	case MetricTypeCounter:
		return p.Counter.Value
	case MetricTypeHistogram:
		return p.Histogram.Value
	default:
		return ""
	}
}

func (p *Prometheus) SetValueString(val string) {
	switch p.GetMetricType() {
	case MetricTypeGauge:
		p.Gauge.Value = val
	case MetricTypeCounter:
		p.Counter.Value = val
	case MetricTypeHistogram:
		p.Histogram.Value = val
	}
}

func (p *Prometheus) GetDesc() string {
	// This serves as a hash for the metric
	// TODO: Make sure this is what we want to use as the hash
	labels := p.GetMetricLabels()
	desc := p.Name + "{"
	for _, key := range sortedMapStringStringKeys(labels) {
		desc += key + "=" + labels[key] + ","
	}
	if p.Histogram != nil {
		sortedBuckets := p.Histogram.GetBuckets()
		sort.Float64s(sortedBuckets)
		for _, bucket := range sortedBuckets {
			desc += "bucket=" + fmt.Sprint(bucket) + ","
		}
	}
	desc += "}"
	return desc
}

func sortedMapStringStringKeys(in map[string]string) []string {
	var stringList []string
	for key := range in {
		stringList = append(stringList, key)
	}
	sort.Strings(stringList)
	return stringList
}

func (p *Prometheus) IsRealtime() bool {
	return p.GetMetricType() == MetricTypeGauge && p.Gauge.Realtime != nil && *p.Gauge.Realtime
}

// MetricLabel is a single label for a prometheus metric
type MetricLabel struct {
	Key   string `json:"key" protobuf:"bytes,1,opt,name=key"`
	Value string `json:"value" protobuf:"bytes,2,opt,name=value"`
}

// Gauge is a Gauge prometheus metric
type Gauge struct {
	// Value is the value of the metric
	Value string `json:"value" protobuf:"bytes,1,opt,name=value"`
	// Realtime emits this metric in real time if applicable
	Realtime *bool `json:"realtime" protobuf:"varint,2,opt,name=realtime"`
}

// Histogram is a Histogram prometheus metric
type Histogram struct {
	// Value is the value of the metric
	Value string `json:"value" protobuf:"bytes,3,opt,name=value"`
	// Buckets is a list of bucket divisors for the histogram
	Buckets []Amount `json:"buckets" protobuf:"bytes,4,rep,name=buckets"`
}

func (in *Histogram) GetBuckets() []float64 {
	buckets := make([]float64, len(in.Buckets))
	for i, bucket := range in.Buckets {
		buckets[i], _ = bucket.Float64()
	}
	return buckets
}

// Counter is a Counter prometheus metric
type Counter struct {
	// Value is the value of the metric
	Value string `json:"value" protobuf:"bytes,1,opt,name=value"`
}

// Memoization enables caching for the Outputs of the template
type Memoize struct {
	// Key is the key to use as the caching key
	Key string `json:"key" protobuf:"bytes,1,opt,name=key"`
	// Cache sets and configures the kind of cache
	Cache *Cache `json:"cache" protobuf:"bytes,2,opt,name=cache"`
	// MaxAge is the maximum age (e.g. "180s", "24h") of an entry that is still considered valid. If an entry is older
	// than the MaxAge, it will be ignored.
	MaxAge string `json:"maxAge" protobuf:"bytes,3,opt,name=maxAge"`
}

// MemoizationStatus is the status of this memoized node
type MemoizationStatus struct {
	// Hit indicates whether this node was created from a cache entry
	Hit bool `json:"hit" protobuf:"bytes,1,opt,name=hit"`
	// Key is the name of the key used for this node's cache
	Key string `json:"key" protobuf:"bytes,2,opt,name=key"`
	// Cache is the name of the cache that was used
	CacheName string `json:"cacheName" protobuf:"bytes,3,opt,name=cacheName"`
}

// Cache is the configuration for the type of cache to be used
type Cache struct {
	// ConfigMap sets a ConfigMap-based cache
	ConfigMap *apiv1.ConfigMapKeySelector `json:"configMap" protobuf:"bytes,1,opt,name=configMap"`
}

type SynchronizationAction interface {
	LockWaiting(holderKey, lockKey string, currentHolders []string) bool
	LockAcquired(holderKey, lockKey string, currentHolders []string) bool
	LockReleased(holderKey, lockKey string) bool
}

type SemaphoreHolding struct {
	// Semaphore stores the semaphore name.
	Semaphore string `json:"semaphore,omitempty" protobuf:"bytes,1,opt,name=semaphore"`
	// Holders stores the list of current holder names in the workflow.
	// +listType=atomic
	Holders []string `json:"holders,omitempty" protobuf:"bytes,2,opt,name=holders"`
}

type SemaphoreStatus struct {
	// Holding stores the list of resource acquired synchronization lock for workflows.
	Holding []SemaphoreHolding `json:"holding,omitempty" protobuf:"bytes,1,opt,name=holding"`
	// Waiting indicates the list of current synchronization lock holders.
	Waiting []SemaphoreHolding `json:"waiting,omitempty" protobuf:"bytes,2,opt,name=waiting"`
}

var _ SynchronizationAction = &SemaphoreStatus{}

func (ss *SemaphoreStatus) GetHolding(semaphoreName string) (int, SemaphoreHolding) {
	for i, holder := range ss.Holding {
		if holder.Semaphore == semaphoreName {
			return i, holder
		}
	}
	return -1, SemaphoreHolding{}
}

func (ss *SemaphoreStatus) GetWaiting(semaphoreName string) (int, SemaphoreHolding) {
	for i, holder := range ss.Waiting {
		if holder.Semaphore == semaphoreName {
			return i, holder
		}
	}
	return -1, SemaphoreHolding{}
}

func (ss *SemaphoreStatus) LockWaiting(holderKey, lockKey string, currentHolders []string) bool {
	i, semaphoreWaiting := ss.GetWaiting(lockKey)
	if i < 0 {
		ss.Waiting = append(ss.Waiting, SemaphoreHolding{Semaphore: lockKey, Holders: currentHolders})
	} else {
		semaphoreWaiting.Holders = currentHolders
		ss.Waiting[i] = semaphoreWaiting
	}
	return true
}

func (ss *SemaphoreStatus) LockAcquired(holderKey, lockKey string, currentHolders []string) bool {
	i, semaphoreHolding := ss.GetHolding(lockKey)
	items := strings.Split(holderKey, "/")
	holdingName := items[len(items)-1]
	if i < 0 {
		ss.Holding = append(ss.Holding, SemaphoreHolding{Semaphore: lockKey, Holders: []string{holdingName}})
		return true
	} else if !slice.ContainsString(semaphoreHolding.Holders, holdingName) {
		semaphoreHolding.Holders = append(semaphoreHolding.Holders, holdingName)
		ss.Holding[i] = semaphoreHolding
		return true
	}
	return false
}

func (ss *SemaphoreStatus) LockReleased(holderKey, lockKey string) bool {
	i, semaphoreHolding := ss.GetHolding(lockKey)
	items := strings.Split(holderKey, "/")
	holdingName := items[len(items)-1]
	if i >= 0 {
		semaphoreHolding.Holders = slice.RemoveString(semaphoreHolding.Holders, holdingName)
		ss.Holding[i] = semaphoreHolding
		return true
	}
	return false
}

// MutexHolding describes the mutex and the object which is holding it.
type MutexHolding struct {
	// Reference for the mutex
	// e.g: ${namespace}/mutex/${mutexName}
	Mutex string `json:"mutex,omitempty" protobuf:"bytes,1,opt,name=mutex"`
	// Holder is a reference to the object which holds the Mutex.
	// Holding Scenario:
	//   1. Current workflow's NodeID which is holding the lock.
	//      e.g: ${NodeID}
	// Waiting Scenario:
	//   1. Current workflow or other workflow NodeID which is holding the lock.
	//      e.g: ${WorkflowName}/${NodeID}
	Holder string `json:"holder,omitempty" protobuf:"bytes,2,opt,name=holder"`
}

// MutexStatus contains which objects hold  mutex locks, and which objects this workflow is waiting on to release locks.
type MutexStatus struct {
	// Holding is a list of mutexes and their respective objects that are held by mutex lock for this workflow.
	// +listType=atomic
	Holding []MutexHolding `json:"holding,omitempty" protobuf:"bytes,1,opt,name=holding"`
	// Waiting is a list of mutexes and their respective objects this workflow is waiting for.
	// +listType=atomic
	Waiting []MutexHolding `json:"waiting,omitempty" protobuf:"bytes,2,opt,name=waiting"`
}

var _ SynchronizationAction = &MutexStatus{}

func (ms *MutexStatus) GetHolding(mutexName string) (int, MutexHolding) {
	for i, holder := range ms.Holding {
		if holder.Mutex == mutexName {
			return i, holder
		}
	}
	return -1, MutexHolding{}
}

func (ms *MutexStatus) GetWaiting(mutexName string) (int, MutexHolding) {
	for i, holder := range ms.Waiting {
		if holder.Mutex == mutexName {
			return i, holder
		}
	}
	return -1, MutexHolding{}
}

func (ms *MutexStatus) LockWaiting(holderKey, lockKey string, currentHolders []string) bool {
	if len(currentHolders) == 0 {
		return false
	}

	i, mutexWaiting := ms.GetWaiting(lockKey)
	if i < 0 {
		ms.Waiting = append(ms.Waiting, MutexHolding{Mutex: lockKey, Holder: currentHolders[0]})
		return true
	} else if mutexWaiting.Holder != currentHolders[0] {
		mutexWaiting.Holder = currentHolders[0]
		ms.Waiting[i] = mutexWaiting
		return true
	}
	return false
}

func (ms *MutexStatus) LockAcquired(holderKey, lockKey string, currentHolders []string) bool {
	i, mutexHolding := ms.GetHolding(lockKey)
	items := strings.Split(holderKey, "/")
	holdingName := items[len(items)-1]
	if i < 0 {
		ms.Holding = append(ms.Holding, MutexHolding{Mutex: lockKey, Holder: holdingName})
		return true
	} else if mutexHolding.Holder != holdingName {
		mutexHolding.Holder = holdingName
		ms.Holding[i] = mutexHolding
		return true
	}
	return false
}

func (ms *MutexStatus) LockReleased(holderKey, lockKey string) bool {
	i, _ := ms.GetHolding(lockKey)
	if i >= 0 {
		ms.Holding = append(ms.Holding[:i], ms.Holding[i+1:]...)
		return true
	}
	return false
}

// SynchronizationStatus stores the status of semaphore and mutex.
type SynchronizationStatus struct {
	// Semaphore stores this workflow's Semaphore holder details
	Semaphore *SemaphoreStatus `json:"semaphore,omitempty" protobuf:"bytes,1,opt,name=semaphore"`
	// Mutex stores this workflow's mutex holder details
	Mutex *MutexStatus `json:"mutex,omitempty" protobuf:"bytes,2,opt,name=mutex"`
}

func (ss *SynchronizationStatus) GetStatus(syncType SynchronizationType) SynchronizationAction {
	switch syncType {
	case SynchronizationTypeSemaphore:
		return ss.Semaphore
	case SynchronizationTypeMutex:
		return ss.Mutex
	default:
		panic("invalid syncType in GetStatus")
	}
}

// NodeSynchronizationStatus stores the status of a node
type NodeSynchronizationStatus struct {
	// Waiting is the name of the lock that this node is waiting for
	Waiting string `json:"waiting,omitempty" protobuf:"bytes,1,opt,name=waiting"`
}<|MERGE_RESOLUTION|>--- conflicted
+++ resolved
@@ -739,15 +739,11 @@
 	// Supplied value to be filled in directly, either through the CLI, API, etc.
 	Supplied *SuppliedValueFrom `json:"supplied,omitempty" protobuf:"bytes,6,opt,name=supplied"`
 
-	// Default specifies a value to be used if retrieving the value from the specified source fails
-<<<<<<< HEAD
-	Default *Int64OrString `json:"default,omitempty" protobuf:"bytes,5,opt,name=default"`
-
 	// ConfigMapKeyRef is configmap selector for input parameter configuration
 	ConfigMapKeyRef *apiv1.ConfigMapKeySelector `json:"configMapKeyRef,omitempty" protobuf:"bytes,8,opt,name=configMapKeyRef"`
-=======
+
+	// Default specifies a value to be used if retrieving the value from the specified source fails
 	Default *AnyString `json:"default,omitempty" protobuf:"bytes,5,opt,name=default"`
->>>>>>> 3b66f74c
 }
 
 // SuppliedValueFrom is a placeholder for a value to be filled in directly, either through the CLI, API, etc.

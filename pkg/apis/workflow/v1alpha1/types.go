--- conflicted
+++ resolved
@@ -33,7 +33,6 @@
 	NodeError     NodePhase = "Error"
 )
 
-<<<<<<< HEAD
 // NodeType is the type of a node
 type NodeType string
 
@@ -47,9 +46,7 @@
 	NodeTypeSkipped   NodeType = "Skipped"
 )
 
-=======
 // Workflow is the definition of our CRD Workflow class
->>>>>>> d929e79f
 // +genclient
 // +genclient:noStatus
 // +k8s:deepcopy-gen:interfaces=k8s.io/apimachinery/pkg/runtime.Object
@@ -507,7 +504,6 @@
 	return "Unknown"
 }
 
-<<<<<<< HEAD
 // DAG is a template subtype for directed acyclic graph templates
 type DAG struct {
 	// Target are one or more names of targets to execute in a DAG
@@ -532,9 +528,7 @@
 	Dependencies []string `json:"dependencies,omitempty"`
 }
 
-=======
 // GetArtifactByName returns an input artifact by its name
->>>>>>> d929e79f
 func (in *Inputs) GetArtifactByName(name string) *Artifact {
 	for _, art := range in.Artifacts {
 		if art.Name == name {

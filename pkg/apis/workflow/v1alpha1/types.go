package v1alpha1

import (
	"encoding/json"
	"fmt"
	"hash/fnv"
	"strings"

	apiv1 "k8s.io/api/core/v1"
	metav1 "k8s.io/apimachinery/pkg/apis/meta/v1"
)

// TemplateType is the type of a template
type TemplateType string

// Possible template types
const (
	TemplateTypeContainer TemplateType = "Container"
	TemplateTypeSteps     TemplateType = "Steps"
	TemplateTypeScript    TemplateType = "Script"
	TemplateTypeResource  TemplateType = "Resource"
	TemplateTypeDAG       TemplateType = "DAG"
	TemplateTypeSuspend   TemplateType = "Suspend"
)

// NodePhase is a label for the condition of a node at the current time.
type NodePhase string

// Workflow and node statuses
const (
	NodePending   NodePhase = "Pending"
	NodeRunning   NodePhase = "Running"
	NodeSucceeded NodePhase = "Succeeded"
	NodeSkipped   NodePhase = "Skipped"
	NodeFailed    NodePhase = "Failed"
	NodeError     NodePhase = "Error"
)

// NodeType is the type of a node
type NodeType string

// Node types
const (
	NodeTypePod       NodeType = "Pod"
	NodeTypeSteps     NodeType = "Steps"
	NodeTypeStepGroup NodeType = "StepGroup"
	NodeTypeDAG       NodeType = "DAG"
	NodeTypeTaskGroup NodeType = "TaskGroup"
	NodeTypeRetry     NodeType = "Retry"
	NodeTypeSkipped   NodeType = "Skipped"
	NodeTypeSuspend   NodeType = "Suspend"
)

// Workflow is the definition of a workflow resource
// +genclient
// +genclient:noStatus
// +k8s:deepcopy-gen:interfaces=k8s.io/apimachinery/pkg/runtime.Object
type Workflow struct {
	metav1.TypeMeta   `json:",inline"`
	metav1.ObjectMeta `json:"metadata"`
	Spec              WorkflowSpec   `json:"spec"`
	Status            WorkflowStatus `json:"status"`
}

// WorkflowList is list of Workflow resources
// +k8s:deepcopy-gen:interfaces=k8s.io/apimachinery/pkg/runtime.Object
type WorkflowList struct {
	metav1.TypeMeta `json:",inline"`
	metav1.ListMeta `json:"metadata"`
	Items           []Workflow `json:"items"`
}

// WorkflowSpec is the specification of a Workflow.
type WorkflowSpec struct {
	// Templates is a list of workflow templates used in a workflow
	Templates []Template `json:"templates"`

	// Entrypoint is a template reference to the starting point of the workflow
	Entrypoint string `json:"entrypoint"`

	// Arguments contain the parameters and artifacts sent to the workflow entrypoint
	// Parameters are referencable globally using the 'workflow' variable prefix.
	// e.g. {{workflow.parameters.myparam}}
	Arguments Arguments `json:"arguments,omitempty"`

	// ServiceAccountName is the name of the ServiceAccount to run all pods of the workflow as.
	ServiceAccountName string `json:"serviceAccountName,omitempty"`

	// Volumes is a list of volumes that can be mounted by containers in a workflow.
	Volumes []apiv1.Volume `json:"volumes,omitempty"`

	// VolumeClaimTemplates is a list of claims that containers are allowed to reference.
	// The Workflow controller will create the claims at the beginning of the workflow
	// and delete the claims upon completion of the workflow
	VolumeClaimTemplates []apiv1.PersistentVolumeClaim `json:"volumeClaimTemplates,omitempty"`

	// Parallelism limits the max total parallel pods that can execute at the same time in a workflow
	Parallelism *int64 `json:"parallelism,omitempty"`

	// Suspend will suspend the workflow and prevent execution of any future steps in the workflow
	Suspend *bool `json:"suspend,omitempty"`

	// NodeSelector is a selector which will result in all pods of the workflow
	// to be scheduled on the selected node(s). This is able to be overridden by
	// a nodeSelector specified in the template.
	NodeSelector map[string]string `json:"nodeSelector,omitempty"`

	// Affinity sets the scheduling constraints for all pods in the workflow.
	// Can be overridden by an affinity specified in the template
	Affinity *apiv1.Affinity `json:"affinity,omitempty"`

	// Tolerations to apply to workflow pods.
	Tolerations []apiv1.Toleration `json:"tolerations,omitempty"`

	// ImagePullSecrets is a list of references to secrets in the same namespace to use for pulling any images
	// in pods that reference this ServiceAccount. ImagePullSecrets are distinct from Secrets because Secrets
	// can be mounted in the pod, but ImagePullSecrets are only accessed by the kubelet.
	// More info: https://kubernetes.io/docs/concepts/containers/images/#specifying-imagepullsecrets-on-a-pod
	ImagePullSecrets []apiv1.LocalObjectReference `json:"imagePullSecrets,omitempty"`

	// Host networking requested for this workflow pod. Default to false.
	HostNetwork *bool `json:"hostNetwork,omitempty"`

	// Set DNS policy for the pod.
	// Defaults to "ClusterFirst".
	// Valid values are 'ClusterFirstWithHostNet', 'ClusterFirst', 'Default' or 'None'.
	// DNS parameters given in DNSConfig will be merged with the policy selected with DNSPolicy.
	// To have DNS options set along with hostNetwork, you have to specify DNS policy
	// explicitly to 'ClusterFirstWithHostNet'.
	DNSPolicy *apiv1.DNSPolicy `json:"dnsPolicy,omitempty"`

	// OnExit is a template reference which is invoked at the end of the
	// workflow, irrespective of the success, failure, or error of the
	// primary workflow.
	OnExit string `json:"onExit,omitempty"`

	// TTLSecondsAfterFinished limits the lifetime of a Workflow that has finished execution
	// (Succeeded, Failed, Error). If this field is set, once the Workflow finishes, it will be
	// deleted after ttlSecondsAfterFinished expires. If this field is unset,
	// ttlSecondsAfterFinished will not expire. If this field is set to zero,
	// ttlSecondsAfterFinished expires immediately after the Workflow finishes.
	TTLSecondsAfterFinished *int32 `json:"ttlSecondsAfterFinished,omitempty"`

	// Optional duration in seconds relative to the workflow start time which the workflow is
	// allowed to run before the controller terminates the workflow. A value of zero is used to
	// terminate a Running workflow
	ActiveDeadlineSeconds *int64 `json:"activeDeadlineSeconds,omitempty"`

	// Priority is used if controller is configured to process limited number of workflows in parallel. Workflows with higher priority are processed first.
	Priority *int32 `json:"priority,omitempty"`

	// Set scheduler name for all pods.
	// Will be overridden if container/script template's scheduler name is set.
	// Default scheduler will be used if neither specified.
	// +optional
	SchedulerName string `json:"schedulerName,omitempty"`

<<<<<<< HEAD
	// ExecutorSecurityContext is used to set SecurityContext on executor containers explicitly.
	ExecutorSecurityContext *apiv1.SecurityContext `json:"executorSecurityContext,omitempty"`
=======
	// PriorityClassName to apply to workflow pods.
	PodPriorityClassName string `json:"podPriorityClassName,omitempty"`

	// Priority to apply to workflow pods.
	PodPriority *int32 `json:"podPriority,omitempty"`
>>>>>>> b2743f30
}

// Template is a reusable and composable unit of execution in a workflow
type Template struct {
	// Name is the name of the template
	Name string `json:"name"`

	// Inputs describe what inputs parameters and artifacts are supplied to this template
	Inputs Inputs `json:"inputs,omitempty"`

	// Outputs describe the parameters and artifacts that this template produces
	Outputs Outputs `json:"outputs,omitempty"`

	// NodeSelector is a selector to schedule this step of the workflow to be
	// run on the selected node(s). Overrides the selector set at the workflow level.
	NodeSelector map[string]string `json:"nodeSelector,omitempty"`

	// Affinity sets the pod's scheduling constraints
	// Overrides the affinity set at the workflow level (if any)
	Affinity *apiv1.Affinity `json:"affinity,omitempty"`

	// Metdata sets the pods's metadata, i.e. annotations and labels
	Metadata Metadata `json:"metadata,omitempty"`

	// Deamon will allow a workflow to proceed to the next step so long as the container reaches readiness
	Daemon *bool `json:"daemon,omitempty"`

	// Steps define a series of sequential/parallel workflow steps
	Steps [][]WorkflowStep `json:"steps,omitempty"`

	// Container is the main container image to run in the pod
	Container *apiv1.Container `json:"container,omitempty"`

	// Script runs a portion of code against an interpreter
	Script *ScriptTemplate `json:"script,omitempty"`

	// Resource template subtype which can run k8s resources
	Resource *ResourceTemplate `json:"resource,omitempty"`

	// DAG template subtype which runs a DAG
	DAG *DAGTemplate `json:"dag,omitempty"`

	// Suspend template subtype which can suspend a workflow when reaching the step
	Suspend *SuspendTemplate `json:"suspend,omitempty"`

	// Sidecars is a list of containers which run alongside the main container
	// Sidecars are automatically killed when the main container completes
	Sidecars []Sidecar `json:"sidecars,omitempty"`

	// Location in which all files related to the step will be stored (logs, artifacts, etc...).
	// Can be overridden by individual items in Outputs. If omitted, will use the default
	// artifact repository location configured in the controller, appended with the
	// <workflowname>/<nodename> in the key.
	ArchiveLocation *ArtifactLocation `json:"archiveLocation,omitempty"`

	// Optional duration in seconds relative to the StartTime that the pod may be active on a node
	// before the system actively tries to terminate the pod; value must be positive integer
	// This field is only applicable to container and script templates.
	ActiveDeadlineSeconds *int64 `json:"activeDeadlineSeconds,omitempty"`

	// RetryStrategy describes how to retry a template when it fails
	RetryStrategy *RetryStrategy `json:"retryStrategy,omitempty"`

	// Parallelism limits the max total parallel pods that can execute at the same time within the
	// boundaries of this template invocation. If additional steps/dag templates are invoked, the
	// pods created by those templates will not be counted towards this total.
	Parallelism *int64 `json:"parallelism,omitempty"`

	// Tolerations to apply to workflow pods.
	Tolerations []apiv1.Toleration `json:"tolerations,omitempty"`

	// If specified, the pod will be dispatched by specified scheduler.
	// Or it will be dispatched by workflow scope scheduler if specified.
	// If neither specified, the pod will be dispatched by default scheduler.
	// +optional
	SchedulerName string `json:"schedulerName,omitempty"`

<<<<<<< HEAD
	// ExecutorSecurityContext is used to set SecurityContext on executor containers explicitly.
	ExecutorSecurityContext *apiv1.SecurityContext `json:"executorSecurityContext,omitempty"`
=======
	// PriorityClassName to apply to workflow pods.
	PriorityClassName string `json:"priorityClassName,omitempty"`

	// Priority to apply to workflow pods.
	Priority *int32 `json:"priority,omitempty"`
>>>>>>> b2743f30
}

// Inputs are the mechanism for passing parameters, artifacts, volumes from one template to another
type Inputs struct {
	// Parameters are a list of parameters passed as inputs
	Parameters []Parameter `json:"parameters,omitempty"`

	// Artifact are a list of artifacts passed as inputs
	Artifacts []Artifact `json:"artifacts,omitempty"`
}

// Pod metdata
type Metadata struct {
	Annotations map[string]string `json:"annotations,omitempty"`
	Labels      map[string]string `json:"labels,omitempty"`
}

// Parameter indicate a passed string parameter to a service template with an optional default value
type Parameter struct {
	// Name is the parameter name
	Name string `json:"name"`

	// Default is the default value to use for an input parameter if a value was not supplied
	Default *string `json:"default,omitempty"`

	// Value is the literal value to use for the parameter.
	// If specified in the context of an input parameter, the value takes precedence over any passed values
	Value *string `json:"value,omitempty"`

	// ValueFrom is the source for the output parameter's value
	ValueFrom *ValueFrom `json:"valueFrom,omitempty"`

	// GlobalName exports an output parameter to the global scope, making it available as
	// '{{workflow.outputs.parameters.XXXX}} and in workflow.status.outputs.parameters
	GlobalName string `json:"globalName,omitempty"`
}

// ValueFrom describes a location in which to obtain the value to a parameter
type ValueFrom struct {
	// Path in the container to retrieve an output parameter value from in container templates
	Path string `json:"path,omitempty"`

	// JSONPath of a resource to retrieve an output parameter value from in resource templates
	JSONPath string `json:"jsonPath,omitempty"`

	// JQFilter expression against the resource object in resource templates
	JQFilter string `json:"jqFilter,omitempty"`

	// Parameter reference to a step or dag task in which to retrieve an output parameter value from
	// (e.g. '{{steps.mystep.outputs.myparam}}')
	Parameter string `json:"parameter,omitempty"`
}

// Artifact indicates an artifact to place at a specified path
type Artifact struct {
	// name of the artifact. must be unique within a template's inputs/outputs.
	Name string `json:"name"`

	// Path is the container path to the artifact
	Path string `json:"path,omitempty"`

	// mode bits to use on this file, must be a value between 0 and 0777
	// set when loading input artifacts.
	Mode *int32 `json:"mode,omitempty"`

	// From allows an artifact to reference an artifact from a previous step
	From string `json:"from,omitempty"`

	// ArtifactLocation contains the location of the artifact
	ArtifactLocation `json:",inline"`

	// GlobalName exports an output artifact to the global scope, making it available as
	// '{{workflow.outputs.artifacts.XXXX}} and in workflow.status.outputs.artifacts
	GlobalName string `json:"globalName,omitempty"`

	// Archive controls how the artifact will be saved to the artifact repository.
	Archive *ArchiveStrategy `json:"archive,omitempty"`
}

// ArchiveStrategy describes how to archive files/directory when saving artifacts
type ArchiveStrategy struct {
	Tar  *TarStrategy  `json:"tar,omitempty"`
	None *NoneStrategy `json:"none,omitempty"`
}

// TarStrategy will tar and gzip the file or directory when saving
type TarStrategy struct{}

// NoneStrategy indicates to skip tar process and upload the files or directory tree as independent
// files. Note that if the artifact is a directory, the artifact driver must support the ability to
// save/load the directory appropriately.
type NoneStrategy struct{}

// ArtifactLocation describes a location for a single or multiple artifacts.
// It is used as single artifact in the context of inputs/outputs (e.g. outputs.artifacts.artname).
// It is also used to describe the location of multiple artifacts such as the archive location
// of a single workflow step, which the executor will use as a default location to store its files.
type ArtifactLocation struct {
	// ArchiveLogs indicates if the container logs should be archived
	ArchiveLogs *bool `json:"archiveLogs,omitempty"`

	// S3 contains S3 artifact location details
	S3 *S3Artifact `json:"s3,omitempty"`

	// Git contains git artifact location details
	Git *GitArtifact `json:"git,omitempty"`

	// HTTP contains HTTP artifact location details
	HTTP *HTTPArtifact `json:"http,omitempty"`

	// Artifactory contains artifactory artifact location details
	Artifactory *ArtifactoryArtifact `json:"artifactory,omitempty"`

	// HDFS contains HDFS artifact location details
	HDFS *HDFSArtifact `json:"hdfs,omitempty"`

	// Volume contains volume artifact location details
	Volume *VolumeArtifact `json:"volume,omitempty"`

	// Raw contains raw artifact location details
	Raw *RawArtifact `json:"raw,omitempty"`
}

// Outputs hold parameters, artifacts, and results from a step
type Outputs struct {
	// Parameters holds the list of output parameters produced by a step
	Parameters []Parameter `json:"parameters,omitempty"`

	// Artifacts holds the list of output artifacts produced by a step
	Artifacts []Artifact `json:"artifacts,omitempty"`

	// Result holds the result (stdout) of a script template
	Result *string `json:"result,omitempty"`
}

// WorkflowStep is a reference to a template to execute in a series of step
type WorkflowStep struct {
	// Name of the step
	Name string `json:"name,omitempty"`

	// Template is a reference to the template to execute as the step
	Template string `json:"template,omitempty"`

	// Arguments hold arguments to the template
	Arguments Arguments `json:"arguments,omitempty"`

	// WithItems expands a step into multiple parallel steps from the items in the list
	WithItems []Item `json:"withItems,omitempty"`

	// WithParam expands a step into multiple parallel steps from the value in the parameter,
	// which is expected to be a JSON list.
	WithParam string `json:"withParam,omitempty"`

	// WithSequence expands a step into a numeric sequence
	WithSequence *Sequence `json:"withSequence,omitempty"`

	// When is an expression in which the step should conditionally execute
	When string `json:"when,omitempty"`

	// ContinueOn makes argo to proceed with the following step even if this step fails.
	// Errors and Failed states can be specified
	ContinueOn *ContinueOn `json:"continueOn,omitempty"`
}

// Item expands a single workflow step into multiple parallel steps
// The value of Item can be a map, string, bool, or number
type Item struct {
	Value interface{} `json:"value,omitempty"`
}

// Sequence expands a workflow step into numeric range
type Sequence struct {
	// Count is number of elements in the sequence (default: 0). Not to be used with end
	Count string `json:"count,omitempty"`

	// Number at which to start the sequence (default: 0)
	Start string `json:"start,omitempty"`

	// Number at which to end the sequence (default: 0). Not to be used with Count
	End string `json:"end,omitempty"`

	// Format is a printf format string to format the value in the sequence
	Format string `json:"format,omitempty"`
}

// DeepCopyInto is an custom deepcopy function to deal with our use of the interface{} type
func (i *Item) DeepCopyInto(out *Item) {
	inBytes, err := json.Marshal(i)
	if err != nil {
		panic(err)
	}
	err = json.Unmarshal(inBytes, out)
	if err != nil {
		panic(err)
	}
}

// UnmarshalJSON implements the json.Unmarshaller interface.
func (i *Item) UnmarshalJSON(value []byte) error {
	return json.Unmarshal(value, &i.Value)
}

// MarshalJSON implements the json.Marshaller interface.
func (i Item) MarshalJSON() ([]byte, error) {
	return json.Marshal(i.Value)
}

// OpenAPISchemaType is used by the kube-openapi generator when constructing
// the OpenAPI spec of this type.
// See: https://github.com/kubernetes/kube-openapi/tree/master/pkg/generators
func (i Item) OpenAPISchemaType() []string { return []string{"string"} }

// OpenAPISchemaFormat is used by the kube-openapi generator when constructing
// the OpenAPI spec of this type.
func (i Item) OpenAPISchemaFormat() string { return "item" }

// Arguments to a template
type Arguments struct {
	// Parameters is the list of parameters to pass to the template or workflow
	Parameters []Parameter `json:"parameters,omitempty"`

	// Artifacts is the list of artifacts to pass to the template or workflow
	Artifacts []Artifact `json:"artifacts,omitempty"`
}

// Sidecar is a container which runs alongside the main container
type Sidecar struct {
	apiv1.Container `json:",inline"`

	// MirrorVolumeMounts will mount the same volumes specified in the main container
	// to the sidecar (including artifacts), at the same mountPaths. This enables
	// dind daemon to partially see the same filesystem as the main container in
	// order to use features such as docker volume binding
	MirrorVolumeMounts *bool `json:"mirrorVolumeMounts,omitempty"`
}

// WorkflowStatus contains overall status information about a workflow
// +k8s:openapi-gen=false
type WorkflowStatus struct {
	// Phase a simple, high-level summary of where the workflow is in its lifecycle.
	Phase NodePhase `json:"phase,omitempty"`

	// Time at which this workflow started
	StartedAt metav1.Time `json:"startedAt,omitempty"`

	// Time at which this workflow completed
	FinishedAt metav1.Time `json:"finishedAt,omitempty"`

	// A human readable message indicating details about why the workflow is in this condition.
	Message string `json:"message,omitempty"`

	// Nodes is a mapping between a node ID and the node's status.
	Nodes map[string]NodeStatus `json:"nodes,omitempty"`

	// PersistentVolumeClaims tracks all PVCs that were created as part of the workflow.
	// The contents of this list are drained at the end of the workflow.
	PersistentVolumeClaims []apiv1.Volume `json:"persistentVolumeClaims,omitempty"`

	// Outputs captures output values and artifact locations produced by the workflow via global outputs
	Outputs *Outputs `json:"outputs,omitempty"`
}

// RetryStrategy provides controls on how to retry a workflow step
type RetryStrategy struct {
	// Limit is the maximum number of attempts when retrying a container
	Limit *int32 `json:"limit,omitempty"`
}

// NodeStatus contains status information about an individual node in the workflow
// +k8s:openapi-gen=false
type NodeStatus struct {
	// ID is a unique identifier of a node within the worklow
	// It is implemented as a hash of the node name, which makes the ID deterministic
	ID string `json:"id"`

	// Name is unique name in the node tree used to generate the node ID
	Name string `json:"name"`

	// DisplayName is a human readable representation of the node. Unique within a template boundary
	DisplayName string `json:"displayName"`

	// Type indicates type of node
	Type NodeType `json:"type"`

	// TemplateName is the template name which this node corresponds to. Not applicable to virtual nodes (e.g. Retry, StepGroup)
	TemplateName string `json:"templateName,omitempty"`

	// Phase a simple, high-level summary of where the node is in its lifecycle.
	// Can be used as a state machine.
	Phase NodePhase `json:"phase,omitempty"`

	// BoundaryID indicates the node ID of the associated template root node in which this node belongs to
	BoundaryID string `json:"boundaryID,omitempty"`

	// A human readable message indicating details about why the node is in this condition.
	Message string `json:"message,omitempty"`

	// Time at which this node started
	StartedAt metav1.Time `json:"startedAt,omitempty"`

	// Time at which this node completed
	FinishedAt metav1.Time `json:"finishedAt,omitempty"`

	// PodIP captures the IP of the pod for daemoned steps
	PodIP string `json:"podIP,omitempty"`

	// Daemoned tracks whether or not this node was daemoned and need to be terminated
	Daemoned *bool `json:"daemoned,omitempty"`

	// Inputs captures input parameter values and artifact locations supplied to this template invocation
	Inputs *Inputs `json:"inputs,omitempty"`

	// Outputs captures output parameter values and artifact locations produced by this template invocation
	Outputs *Outputs `json:"outputs,omitempty"`

	// Children is a list of child node IDs
	Children []string `json:"children,omitempty"`

	// OutboundNodes tracks the node IDs which are considered "outbound" nodes to a template invocation.
	// For every invocation of a template, there are nodes which we considered as "outbound". Essentially,
	// these are last nodes in the execution sequence to run, before the template is considered completed.
	// These nodes are then connected as parents to a following step.
	//
	// In the case of single pod steps (i.e. container, script, resource templates), this list will be nil
	// since the pod itself is already considered the "outbound" node.
	// In the case of DAGs, outbound nodes are the "target" tasks (tasks with no children).
	// In the case of steps, outbound nodes are all the containers involved in the last step group.
	// NOTE: since templates are composable, the list of outbound nodes are carried upwards when
	// a DAG/steps template invokes another DAG/steps template. In other words, the outbound nodes of
	// a template, will be a superset of the outbound nodes of its last children.
	OutboundNodes []string `json:"outboundNodes,omitempty"`
}

func (n NodeStatus) String() string {
	return fmt.Sprintf("%s (%s)", n.Name, n.ID)
}

func isCompletedPhase(phase NodePhase) bool {
	return phase == NodeSucceeded ||
		phase == NodeFailed ||
		phase == NodeError ||
		phase == NodeSkipped
}

// Remove returns whether or not the workflow has completed execution
func (ws *WorkflowStatus) Completed() bool {
	return isCompletedPhase(ws.Phase)
}

// Remove returns whether or not the node has completed execution
func (n NodeStatus) Completed() bool {
	return isCompletedPhase(n.Phase) || n.IsDaemoned() && n.Phase != NodePending
}

// IsDaemoned returns whether or not the node is deamoned
func (n NodeStatus) IsDaemoned() bool {
	if n.Daemoned == nil || !*n.Daemoned {
		return false
	}
	return true
}

// Successful returns whether or not this node completed successfully
func (n NodeStatus) Successful() bool {
	return n.Phase == NodeSucceeded || n.Phase == NodeSkipped || n.IsDaemoned() && n.Phase != NodePending
}

// CanRetry returns whether the node should be retried or not.
func (n NodeStatus) CanRetry() bool {
	// TODO(shri): Check if there are some 'unretryable' errors.
	return n.Completed() && !n.Successful()
}

// S3Bucket contains the access information required for interfacing with an S3 bucket
type S3Bucket struct {
	// Endpoint is the hostname of the bucket endpoint
	Endpoint string `json:"endpoint"`

	// Bucket is the name of the bucket
	Bucket string `json:"bucket"`

	// Region contains the optional bucket region
	Region string `json:"region,omitempty"`

	// Insecure will connect to the service with TLS
	Insecure *bool `json:"insecure,omitempty"`

	// AccessKeySecret is the secret selector to the bucket's access key
	AccessKeySecret apiv1.SecretKeySelector `json:"accessKeySecret"`

	// SecretKeySecret is the secret selector to the bucket's secret key
	SecretKeySecret apiv1.SecretKeySelector `json:"secretKeySecret"`
}

// S3Artifact is the location of an S3 artifact
type S3Artifact struct {
	S3Bucket `json:",inline"`

	// Key is the key in the bucket where the artifact resides
	Key string `json:"key"`
}

func (s *S3Artifact) String() string {
	protocol := "https"
	if s.Insecure != nil && *s.Insecure {
		protocol = "http"
	}
	return fmt.Sprintf("%s://%s/%s/%s", protocol, s.Endpoint, s.Bucket, s.Key)
}

// GitArtifact is the location of an git artifact
type GitArtifact struct {
	// Repo is the git repository
	Repo string `json:"repo"`

	// Revision is the git commit, tag, branch to checkout
	Revision string `json:"revision,omitempty"`

	// UsernameSecret is the secret selector to the repository username
	UsernameSecret *apiv1.SecretKeySelector `json:"usernameSecret,omitempty"`

	// PasswordSecret is the secret selector to the repository password
	PasswordSecret *apiv1.SecretKeySelector `json:"passwordSecret,omitempty"`

	// SSHPrivateKeySecret is the secret selector to the repository ssh private key
	SSHPrivateKeySecret *apiv1.SecretKeySelector `json:"sshPrivateKeySecret,omitempty"`

	// InsecureIgnoreHostKey disables SSH strict host key checking during git clone
	InsecureIgnoreHostKey bool `json:"insecureIgnoreHostKey,omitempty"`
}

// ArtifactoryAuth describes the secret selectors required for authenticating to artifactory
type ArtifactoryAuth struct {
	// UsernameSecret is the secret selector to the repository username
	UsernameSecret *apiv1.SecretKeySelector `json:"usernameSecret,omitempty"`

	// PasswordSecret is the secret selector to the repository password
	PasswordSecret *apiv1.SecretKeySelector `json:"passwordSecret,omitempty"`
}

// ArtifactoryArtifact is the location of an artifactory artifact
type ArtifactoryArtifact struct {
	// URL of the artifact
	URL             string `json:"url"`
	ArtifactoryAuth `json:",inline"`
}

func (a *ArtifactoryArtifact) String() string {
	return a.URL
}

// HDFSArtifact is the location of an HDFS artifact
type HDFSArtifact struct {
	HDFSConfig `json:",inline"`

	// Path is a file path in HDFS
	Path string `json:"path"`

	// Force copies a file forcibly even if it exists (default: false)
	Force bool `json:"force,omitempty"`
}

// HDFSConfig is configurations for HDFS
type HDFSConfig struct {
	HDFSKrbConfig `json:",inline"`

	// Addresses is accessible addresses of HDFS name nodes
	Addresses []string `json:"addresses"`

	// HDFSUser is the user to access HDFS file system.
	// It is ignored if either ccache or keytab is used.
	HDFSUser string `json:"hdfsUser,omitempty"`
}

// HDFSKrbConfig is auth configurations for Kerberos
type HDFSKrbConfig struct {
	// KrbCCacheSecret is the secret selector for Kerberos ccache
	// Either ccache or keytab can be set to use Kerberos.
	KrbCCacheSecret *apiv1.SecretKeySelector `json:"krbCCacheSecret,omitempty"`

	// KrbKeytabSecret is the secret selector for Kerberos keytab
	// Either ccache or keytab can be set to use Kerberos.
	KrbKeytabSecret *apiv1.SecretKeySelector `json:"krbKeytabSecret,omitempty"`

	// KrbUsername is the Kerberos username used with Kerberos keytab
	// It must be set if keytab is used.
	KrbUsername string `json:"krbUsername,omitempty"`

	// KrbRealm is the Kerberos realm used with Kerberos keytab
	// It must be set if keytab is used.
	KrbRealm string `json:"krbRealm,omitempty"`

	// KrbConfig is the configmap selector for Kerberos config as string
	// It must be set if either ccache or keytab is used.
	KrbConfigConfigMap *apiv1.ConfigMapKeySelector `json:"krbConfigConfigMap,omitempty"`

	// KrbServicePrincipalName is the principal name of Kerberos service
	// It must be set if either ccache or keytab is used.
	KrbServicePrincipalName string `json:"krbServicePrincipalName,omitempty"`
}

func (a *HDFSArtifact) String() string {
	var cred string
	if a.HDFSUser != "" {
		cred = fmt.Sprintf("HDFS user %s", a.HDFSUser)
	} else if a.KrbCCacheSecret != nil {
		cred = fmt.Sprintf("ccache %v", a.KrbCCacheSecret.Name)
	} else if a.KrbKeytabSecret != nil {
		cred = fmt.Sprintf("keytab %v (%s/%s)", a.KrbKeytabSecret.Name, a.KrbUsername, a.KrbRealm)
	}
	return fmt.Sprintf("hdfs://%s/%s with %s", strings.Join(a.Addresses, ", "), a.Path, cred)
}

// VolumeArtifact is the location of an HDFS artifact
type VolumeArtifact struct {
	// Name is the name of volume
	Name string `json:"name"`
	// SubPath is the sub path to mount the volume
	SubPath string `json:"subPath"`
	// Path is the path to save or load a file
	Path string `json:"path"`
}

// RawArtifact allows raw string content to be placed as an artifact in a container
type RawArtifact struct {
	// Data is the string contents of the artifact
	Data string `json:"data"`
}

// HTTPArtifact allows an file served on HTTP to be placed as an input artifact in a container
type HTTPArtifact struct {
	// URL of the artifact
	URL string `json:"url"`
}

// ScriptTemplate is a template subtype to enable scripting through code steps
type ScriptTemplate struct {
	apiv1.Container `json:",inline"`

	// Source contains the source code of the script to execute
	Source string `json:"source"`
}

// ResourceTemplate is a template subtype to manipulate kubernetes resources
type ResourceTemplate struct {
	// Action is the action to perform to the resource.
	// Must be one of: get, create, apply, delete, replace
	Action string `json:"action"`

	// Manifest contains the kubernetes manifest
	Manifest string `json:"manifest"`

	// SuccessCondition is a label selector expression which describes the conditions
	// of the k8s resource in which it is acceptable to proceed to the following step
	SuccessCondition string `json:"successCondition,omitempty"`

	// FailureCondition is a label selector expression which describes the conditions
	// of the k8s resource in which the step was considered failed
	FailureCondition string `json:"failureCondition,omitempty"`
}

// GetType returns the type of this template
func (tmpl *Template) GetType() TemplateType {
	if tmpl.Container != nil {
		return TemplateTypeContainer
	}
	if tmpl.Steps != nil {
		return TemplateTypeSteps
	}
	if tmpl.DAG != nil {
		return TemplateTypeDAG
	}
	if tmpl.Script != nil {
		return TemplateTypeScript
	}
	if tmpl.Resource != nil {
		return TemplateTypeResource
	}
	if tmpl.Suspend != nil {
		return TemplateTypeSuspend
	}
	return "Unknown"
}

// IsPodType returns whether or not the template is a pod type
func (tmpl *Template) IsPodType() bool {
	switch tmpl.GetType() {
	case TemplateTypeContainer, TemplateTypeScript, TemplateTypeResource:
		return true
	}
	return false
}

// IsLeaf returns whether or not the template is a leaf
func (tmpl *Template) IsLeaf() bool {
	switch tmpl.GetType() {
	case TemplateTypeContainer, TemplateTypeScript:
		return true
	}
	return false
}

// DAGTemplate is a template subtype for directed acyclic graph templates
type DAGTemplate struct {
	// Target are one or more names of targets to execute in a DAG
	Target string `json:"target,omitempty"`

	// Tasks are a list of DAG tasks
	Tasks []DAGTask `json:"tasks"`
}

// DAGTask represents a node in the graph during DAG execution
type DAGTask struct {
	// Name is the name of the target
	Name string `json:"name"`

	// Name of template to execute
	Template string `json:"template"`

	// Arguments are the parameter and artifact arguments to the template
	Arguments Arguments `json:"arguments,omitempty"`

	// Dependencies are name of other targets which this depends on
	Dependencies []string `json:"dependencies,omitempty"`

	// WithItems expands a task into multiple parallel tasks from the items in the list
	WithItems []Item `json:"withItems,omitempty"`

	// WithParam expands a task into multiple parallel tasks from the value in the parameter,
	// which is expected to be a JSON list.
	WithParam string `json:"withParam,omitempty"`

	// WithSequence expands a task into a numeric sequence
	WithSequence *Sequence `json:"withSequence,omitempty"`

	// When is an expression in which the task should conditionally execute
	When string `json:"when,omitempty"`

	// ContinueOn makes argo to proceed with the following step even if this step fails.
	// Errors and Failed states can be specified
	ContinueOn *ContinueOn `json:"continueOn,omitempty"`
}

// SuspendTemplate is a template subtype to suspend a workflow at a predetermined point in time
type SuspendTemplate struct {
}

// GetArtifactByName returns an input artifact by its name
func (in *Inputs) GetArtifactByName(name string) *Artifact {
	for _, art := range in.Artifacts {
		if art.Name == name {
			return &art
		}
	}
	return nil
}

// GetParameterByName returns an input parameter by its name
func (in *Inputs) GetParameterByName(name string) *Parameter {
	for _, param := range in.Parameters {
		if param.Name == name {
			return &param
		}
	}
	return nil
}

// HasInputs returns whether or not there are any inputs
func (in *Inputs) HasInputs() bool {
	if len(in.Artifacts) > 0 {
		return true
	}
	if len(in.Parameters) > 0 {
		return true
	}
	return false
}

// HasOutputs returns whether or not there are any outputs
func (out *Outputs) HasOutputs() bool {
	if out.Result != nil {
		return true
	}
	if len(out.Artifacts) > 0 {
		return true
	}
	if len(out.Parameters) > 0 {
		return true
	}
	return false
}

// GetArtifactByName retrieves an artifact by its name
func (args *Arguments) GetArtifactByName(name string) *Artifact {
	for _, art := range args.Artifacts {
		if art.Name == name {
			return &art
		}
	}
	return nil
}

// GetParameterByName retrieves a parameter by its name
func (args *Arguments) GetParameterByName(name string) *Parameter {
	for _, param := range args.Parameters {
		if param.Name == name {
			return &param
		}
	}
	return nil
}

// HasLocation whether or not an artifact has a location defined
func (a *Artifact) HasLocation() bool {
	return a.S3 != nil || a.Git != nil || a.HTTP != nil || a.Artifactory != nil || a.Raw != nil || a.HDFS != nil || a.Volume != nil
}

// GetTemplate retrieves a defined template by its name
func (wf *Workflow) GetTemplate(name string) *Template {
	for _, t := range wf.Spec.Templates {
		if t.Name == name {
			return &t
		}
	}
	return nil
}

// NodeID creates a deterministic node ID based on a node name
func (wf *Workflow) NodeID(name string) string {
	if name == wf.ObjectMeta.Name {
		return wf.ObjectMeta.Name
	}
	h := fnv.New32a()
	_, _ = h.Write([]byte(name))
	return fmt.Sprintf("%s-%v", wf.ObjectMeta.Name, h.Sum32())
}

// ContinueOn defines if a workflow should continue even if a task or step fails/errors.
// It can be specified if the workflow should continue when the pod errors, fails or both.
type ContinueOn struct {
	// +optional
	Error bool `json:"error,omitempty"`
	// +optional
	Failed bool `json:"failed,omitempty"`
}

func continues(c *ContinueOn, phase NodePhase) bool {
	if c == nil {
		return false
	}
	if c.Error == true && phase == NodeError {
		return true
	}
	if c.Failed == true && phase == NodeFailed {
		return true
	}
	return false
}

// ContinuesOn returns whether the DAG should be proceeded if the task fails or errors.
func (t *DAGTask) ContinuesOn(phase NodePhase) bool {
	return continues(t.ContinueOn, phase)
}

// ContinuesOn returns whether the StepGroup should be proceeded if the task fails or errors.
func (s *WorkflowStep) ContinuesOn(phase NodePhase) bool {
	return continues(s.ContinueOn, phase)
}<|MERGE_RESOLUTION|>--- conflicted
+++ resolved
@@ -155,16 +155,14 @@
 	// +optional
 	SchedulerName string `json:"schedulerName,omitempty"`
 
-<<<<<<< HEAD
+	// PriorityClassName to apply to workflow pods.
+	PodPriorityClassName string `json:"podPriorityClassName,omitempty"`
+
+	// Priority to apply to workflow pods.
+	PodPriority *int32 `json:"podPriority,omitempty"`
+
 	// ExecutorSecurityContext is used to set SecurityContext on executor containers explicitly.
 	ExecutorSecurityContext *apiv1.SecurityContext `json:"executorSecurityContext,omitempty"`
-=======
-	// PriorityClassName to apply to workflow pods.
-	PodPriorityClassName string `json:"podPriorityClassName,omitempty"`
-
-	// Priority to apply to workflow pods.
-	PodPriority *int32 `json:"podPriority,omitempty"`
->>>>>>> b2743f30
 }
 
 // Template is a reusable and composable unit of execution in a workflow
@@ -242,16 +240,14 @@
 	// +optional
 	SchedulerName string `json:"schedulerName,omitempty"`
 
-<<<<<<< HEAD
+	// PriorityClassName to apply to workflow pods.
+	PriorityClassName string `json:"priorityClassName,omitempty"`
+
+	// Priority to apply to workflow pods.
+	Priority *int32 `json:"priority,omitempty"`
+
 	// ExecutorSecurityContext is used to set SecurityContext on executor containers explicitly.
 	ExecutorSecurityContext *apiv1.SecurityContext `json:"executorSecurityContext,omitempty"`
-=======
-	// PriorityClassName to apply to workflow pods.
-	PriorityClassName string `json:"priorityClassName,omitempty"`
-
-	// Priority to apply to workflow pods.
-	Priority *int32 `json:"priority,omitempty"`
->>>>>>> b2743f30
 }
 
 // Inputs are the mechanism for passing parameters, artifacts, volumes from one template to another

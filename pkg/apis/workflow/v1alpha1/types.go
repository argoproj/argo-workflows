package v1alpha1

import (
	"encoding/json"
	"fmt"
	"hash/fnv"
	"strings"

	apiv1 "k8s.io/api/core/v1"
	metav1 "k8s.io/apimachinery/pkg/apis/meta/v1"
)

// TemplateType is the type of a template
type TemplateType string

// Possible template types
const (
	TemplateTypeContainer TemplateType = "Container"
	TemplateTypeSteps     TemplateType = "Steps"
	TemplateTypeScript    TemplateType = "Script"
	TemplateTypeResource  TemplateType = "Resource"
	TemplateTypeDAG       TemplateType = "DAG"
	TemplateTypeSuspend   TemplateType = "Suspend"
)

// NodePhase is a label for the condition of a node at the current time.
type NodePhase string

// Workflow and node statuses
const (
	NodePending   NodePhase = "Pending"
	NodeRunning   NodePhase = "Running"
	NodeSucceeded NodePhase = "Succeeded"
	NodeSkipped   NodePhase = "Skipped"
	NodeFailed    NodePhase = "Failed"
	NodeError     NodePhase = "Error"
)

// NodeType is the type of a node
type NodeType string

// Node types
const (
	NodeTypePod       NodeType = "Pod"
	NodeTypeSteps     NodeType = "Steps"
	NodeTypeStepGroup NodeType = "StepGroup"
	NodeTypeDAG       NodeType = "DAG"
	NodeTypeTaskGroup NodeType = "TaskGroup"
	NodeTypeRetry     NodeType = "Retry"
	NodeTypeSkipped   NodeType = "Skipped"
	NodeTypeSuspend   NodeType = "Suspend"
)

// Workflow is the definition of a workflow resource
// +genclient
// +genclient:noStatus
// +k8s:deepcopy-gen:interfaces=k8s.io/apimachinery/pkg/runtime.Object
type Workflow struct {
	metav1.TypeMeta   `json:",inline"`
	metav1.ObjectMeta `json:"metadata"`
	Spec              WorkflowSpec   `json:"spec"`
	Status            WorkflowStatus `json:"status"`
}

// WorkflowList is list of Workflow resources
// +k8s:deepcopy-gen:interfaces=k8s.io/apimachinery/pkg/runtime.Object
type WorkflowList struct {
	metav1.TypeMeta `json:",inline"`
	metav1.ListMeta `json:"metadata"`
	Items           []Workflow `json:"items"`
}

// WorkflowSpec is the specification of a Workflow.
type WorkflowSpec struct {
	// Templates is a list of workflow templates used in a workflow
	Templates []Template `json:"templates"`

	// Entrypoint is a template reference to the starting point of the workflow
	Entrypoint string `json:"entrypoint"`

	// Arguments contain the parameters and artifacts sent to the workflow entrypoint
	// Parameters are referencable globally using the 'workflow' variable prefix.
	// e.g. {{workflow.parameters.myparam}}
	Arguments Arguments `json:"arguments,omitempty"`

	// ServiceAccountName is the name of the ServiceAccount to run all pods of the workflow as.
	ServiceAccountName string `json:"serviceAccountName,omitempty"`

	// Volumes is a list of volumes that can be mounted by containers in a workflow.
	Volumes []apiv1.Volume `json:"volumes,omitempty"`

	// VolumeClaimTemplates is a list of claims that containers are allowed to reference.
	// The Workflow controller will create the claims at the beginning of the workflow
	// and delete the claims upon completion of the workflow
	VolumeClaimTemplates []apiv1.PersistentVolumeClaim `json:"volumeClaimTemplates,omitempty"`

	// Parallelism limits the max total parallel pods that can execute at the same time in a workflow
	Parallelism *int64 `json:"parallelism,omitempty"`

	// Suspend will suspend the workflow and prevent execution of any future steps in the workflow
	Suspend *bool `json:"suspend,omitempty"`

	// NodeSelector is a selector which will result in all pods of the workflow
	// to be scheduled on the selected node(s). This is able to be overridden by
	// a nodeSelector specified in the template.
	NodeSelector map[string]string `json:"nodeSelector,omitempty"`

	// Affinity sets the scheduling constraints for all pods in the workflow.
	// Can be overridden by an affinity specified in the template
	Affinity *apiv1.Affinity `json:"affinity,omitempty"`

	// Tolerations to apply to workflow pods.
	Tolerations []apiv1.Toleration `json:"tolerations,omitempty"`

	// ImagePullSecrets is a list of references to secrets in the same namespace to use for pulling any images
	// in pods that reference this ServiceAccount. ImagePullSecrets are distinct from Secrets because Secrets
	// can be mounted in the pod, but ImagePullSecrets are only accessed by the kubelet.
	// More info: https://kubernetes.io/docs/concepts/containers/images/#specifying-imagepullsecrets-on-a-pod
	ImagePullSecrets []apiv1.LocalObjectReference `json:"imagePullSecrets,omitempty"`

	// Host networking requested for this workflow pod. Default to false.
	HostNetwork *bool `json:"hostNetwork,omitempty"`

	// Set DNS policy for the pod.
	// Defaults to "ClusterFirst".
	// Valid values are 'ClusterFirstWithHostNet', 'ClusterFirst', 'Default' or 'None'.
	// DNS parameters given in DNSConfig will be merged with the policy selected with DNSPolicy.
	// To have DNS options set along with hostNetwork, you have to specify DNS policy
	// explicitly to 'ClusterFirstWithHostNet'.
	DNSPolicy *apiv1.DNSPolicy `json:"dnsPolicy,omitempty"`

	// PodDNSConfig defines the DNS parameters of a pod in addition to
	// those generated from DNSPolicy.
	DNSConfig *apiv1.PodDNSConfig `json:"dnsConfig,omitempty"`

	// OnExit is a template reference which is invoked at the end of the
	// workflow, irrespective of the success, failure, or error of the
	// primary workflow.
	OnExit string `json:"onExit,omitempty"`

	// TTLSecondsAfterFinished limits the lifetime of a Workflow that has finished execution
	// (Succeeded, Failed, Error). If this field is set, once the Workflow finishes, it will be
	// deleted after ttlSecondsAfterFinished expires. If this field is unset,
	// ttlSecondsAfterFinished will not expire. If this field is set to zero,
	// ttlSecondsAfterFinished expires immediately after the Workflow finishes.
	TTLSecondsAfterFinished *int32 `json:"ttlSecondsAfterFinished,omitempty"`

	// Optional duration in seconds relative to the workflow start time which the workflow is
	// allowed to run before the controller terminates the workflow. A value of zero is used to
	// terminate a Running workflow
	ActiveDeadlineSeconds *int64 `json:"activeDeadlineSeconds,omitempty"`

	// Priority is used if controller is configured to process limited number of workflows in parallel. Workflows with higher priority are processed first.
	Priority *int32 `json:"priority,omitempty"`

	// Set scheduler name for all pods.
	// Will be overridden if container/script template's scheduler name is set.
	// Default scheduler will be used if neither specified.
	// +optional
	SchedulerName string `json:"schedulerName,omitempty"`

	// PriorityClassName to apply to workflow pods.
	PodPriorityClassName string `json:"podPriorityClassName,omitempty"`

	// Priority to apply to workflow pods.
	PodPriority *int32 `json:"podPriority,omitempty"`
}

// Template is a reusable and composable unit of execution in a workflow
type Template struct {
	// Name is the name of the template
	Name string `json:"name"`

	// Inputs describe what inputs parameters and artifacts are supplied to this template
	Inputs Inputs `json:"inputs,omitempty"`

	// Outputs describe the parameters and artifacts that this template produces
	Outputs Outputs `json:"outputs,omitempty"`

	// NodeSelector is a selector to schedule this step of the workflow to be
	// run on the selected node(s). Overrides the selector set at the workflow level.
	NodeSelector map[string]string `json:"nodeSelector,omitempty"`

	// Affinity sets the pod's scheduling constraints
	// Overrides the affinity set at the workflow level (if any)
	Affinity *apiv1.Affinity `json:"affinity,omitempty"`

	// Metdata sets the pods's metadata, i.e. annotations and labels
	Metadata Metadata `json:"metadata,omitempty"`

	// Deamon will allow a workflow to proceed to the next step so long as the container reaches readiness
	Daemon *bool `json:"daemon,omitempty"`

	// Steps define a series of sequential/parallel workflow steps
	Steps [][]WorkflowStep `json:"steps,omitempty"`

	// Container is the main container image to run in the pod
	Container *apiv1.Container `json:"container,omitempty"`

	// Script runs a portion of code against an interpreter
	Script *ScriptTemplate `json:"script,omitempty"`

	// Resource template subtype which can run k8s resources
	Resource *ResourceTemplate `json:"resource,omitempty"`

	// DAG template subtype which runs a DAG
	DAG *DAGTemplate `json:"dag,omitempty"`

	// Suspend template subtype which can suspend a workflow when reaching the step
	Suspend *SuspendTemplate `json:"suspend,omitempty"`

	// Volumes is a list of volumes that can be mounted by containers in a template.
	Volumes []apiv1.Volume `json:"volumes,omitempty"`

	// InitContainers is a list of containers which run before the main container.
	InitContainers []UserContainer `json:"initContainers,omitempty"`

	// Sidecars is a list of containers which run alongside the main container
	// Sidecars are automatically killed when the main container completes
	Sidecars []UserContainer `json:"sidecars,omitempty"`

	// Location in which all files related to the step will be stored (logs, artifacts, etc...).
	// Can be overridden by individual items in Outputs. If omitted, will use the default
	// artifact repository location configured in the controller, appended with the
	// <workflowname>/<nodename> in the key.
	ArchiveLocation *ArtifactLocation `json:"archiveLocation,omitempty"`

	// Optional duration in seconds relative to the StartTime that the pod may be active on a node
	// before the system actively tries to terminate the pod; value must be positive integer
	// This field is only applicable to container and script templates.
	ActiveDeadlineSeconds *int64 `json:"activeDeadlineSeconds,omitempty"`

	// RetryStrategy describes how to retry a template when it fails
	RetryStrategy *RetryStrategy `json:"retryStrategy,omitempty"`

	// Parallelism limits the max total parallel pods that can execute at the same time within the
	// boundaries of this template invocation. If additional steps/dag templates are invoked, the
	// pods created by those templates will not be counted towards this total.
	Parallelism *int64 `json:"parallelism,omitempty"`

	// Tolerations to apply to workflow pods.
	Tolerations []apiv1.Toleration `json:"tolerations,omitempty"`

	// If specified, the pod will be dispatched by specified scheduler.
	// Or it will be dispatched by workflow scope scheduler if specified.
	// If neither specified, the pod will be dispatched by default scheduler.
	// +optional
	SchedulerName string `json:"schedulerName,omitempty"`

	// PriorityClassName to apply to workflow pods.
	PriorityClassName string `json:"priorityClassName,omitempty"`

	// Priority to apply to workflow pods.
	Priority *int32 `json:"priority,omitempty"`
}

// Inputs are the mechanism for passing parameters, artifacts, volumes from one template to another
type Inputs struct {
	// Parameters are a list of parameters passed as inputs
	Parameters []Parameter `json:"parameters,omitempty"`

	// Artifact are a list of artifacts passed as inputs
	Artifacts []Artifact `json:"artifacts,omitempty"`
}

// Pod metdata
type Metadata struct {
	Annotations map[string]string `json:"annotations,omitempty"`
	Labels      map[string]string `json:"labels,omitempty"`
}

// Parameter indicate a passed string parameter to a service template with an optional default value
type Parameter struct {
	// Name is the parameter name
	Name string `json:"name"`

	// Default is the default value to use for an input parameter if a value was not supplied
	Default *string `json:"default,omitempty"`

	// Value is the literal value to use for the parameter.
	// If specified in the context of an input parameter, the value takes precedence over any passed values
	Value *string `json:"value,omitempty"`

	// ValueFrom is the source for the output parameter's value
	ValueFrom *ValueFrom `json:"valueFrom,omitempty"`

	// GlobalName exports an output parameter to the global scope, making it available as
	// '{{workflow.outputs.parameters.XXXX}} and in workflow.status.outputs.parameters
	GlobalName string `json:"globalName,omitempty"`
}

// ValueFrom describes a location in which to obtain the value to a parameter
type ValueFrom struct {
	// Path in the container to retrieve an output parameter value from in container templates
	Path string `json:"path,omitempty"`

	// JSONPath of a resource to retrieve an output parameter value from in resource templates
	JSONPath string `json:"jsonPath,omitempty"`

	// JQFilter expression against the resource object in resource templates
	JQFilter string `json:"jqFilter,omitempty"`

	// Parameter reference to a step or dag task in which to retrieve an output parameter value from
	// (e.g. '{{steps.mystep.outputs.myparam}}')
	Parameter string `json:"parameter,omitempty"`
}

// Artifact indicates an artifact to place at a specified path
type Artifact struct {
	// name of the artifact. must be unique within a template's inputs/outputs.
	Name string `json:"name"`

	// Path is the container path to the artifact
	Path string `json:"path,omitempty"`

	// mode bits to use on this file, must be a value between 0 and 0777
	// set when loading input artifacts.
	Mode *int32 `json:"mode,omitempty"`

	// From allows an artifact to reference an artifact from a previous step
	From string `json:"from,omitempty"`

	// ArtifactLocation contains the location of the artifact
	ArtifactLocation `json:",inline"`

	// GlobalName exports an output artifact to the global scope, making it available as
	// '{{workflow.outputs.artifacts.XXXX}} and in workflow.status.outputs.artifacts
	GlobalName string `json:"globalName,omitempty"`

	// Archive controls how the artifact will be saved to the artifact repository.
	Archive *ArchiveStrategy `json:"archive,omitempty"`

	// Make Artifacts optional, if Artifacts doesn't generate or exist
	Optional bool `json:"optional,omitempty"`
}

// ArchiveStrategy describes how to archive files/directory when saving artifacts
type ArchiveStrategy struct {
	Tar  *TarStrategy  `json:"tar,omitempty"`
	None *NoneStrategy `json:"none,omitempty"`
}

// TarStrategy will tar and gzip the file or directory when saving
type TarStrategy struct{}

// NoneStrategy indicates to skip tar process and upload the files or directory tree as independent
// files. Note that if the artifact is a directory, the artifact driver must support the ability to
// save/load the directory appropriately.
type NoneStrategy struct{}

// ArtifactLocation describes a location for a single or multiple artifacts.
// It is used as single artifact in the context of inputs/outputs (e.g. outputs.artifacts.artname).
// It is also used to describe the location of multiple artifacts such as the archive location
// of a single workflow step, which the executor will use as a default location to store its files.
type ArtifactLocation struct {
	// ArchiveLogs indicates if the container logs should be archived
	ArchiveLogs *bool `json:"archiveLogs,omitempty"`

	// S3 contains S3 artifact location details
	S3 *S3Artifact `json:"s3,omitempty"`

	// Git contains git artifact location details
	Git *GitArtifact `json:"git,omitempty"`

	// HTTP contains HTTP artifact location details
	HTTP *HTTPArtifact `json:"http,omitempty"`

	// Artifactory contains artifactory artifact location details
	Artifactory *ArtifactoryArtifact `json:"artifactory,omitempty"`

	// HDFS contains HDFS artifact location details
	HDFS *HDFSArtifact `json:"hdfs,omitempty"`

	// Raw contains raw artifact location details
	Raw *RawArtifact `json:"raw,omitempty"`

	// GCS contains GCS artifact location details
	GCS *GCSArtifact `json:"gcs,omitempty"`
}

// Outputs hold parameters, artifacts, and results from a step
type Outputs struct {
	// Parameters holds the list of output parameters produced by a step
	Parameters []Parameter `json:"parameters,omitempty"`

	// Artifacts holds the list of output artifacts produced by a step
	Artifacts []Artifact `json:"artifacts,omitempty"`

	// Result holds the result (stdout) of a script template
	Result *string `json:"result,omitempty"`
}

// WorkflowStep is a reference to a template to execute in a series of step
type WorkflowStep struct {
	// Name of the step
	Name string `json:"name,omitempty"`

	// Template is a reference to the template to execute as the step
	Template string `json:"template,omitempty"`

	// Arguments hold arguments to the template
	Arguments Arguments `json:"arguments,omitempty"`

	// WithItems expands a step into multiple parallel steps from the items in the list
	WithItems []Item `json:"withItems,omitempty"`

	// WithParam expands a step into multiple parallel steps from the value in the parameter,
	// which is expected to be a JSON list.
	WithParam string `json:"withParam,omitempty"`

	// WithSequence expands a step into a numeric sequence
	WithSequence *Sequence `json:"withSequence,omitempty"`

	// When is an expression in which the step should conditionally execute
	When string `json:"when,omitempty"`

	// ContinueOn makes argo to proceed with the following step even if this step fails.
	// Errors and Failed states can be specified
	ContinueOn *ContinueOn `json:"continueOn,omitempty"`
}

// Item expands a single workflow step into multiple parallel steps
// The value of Item can be a map, string, bool, or number
type Item struct {
	Value interface{} `json:"value,omitempty"`
}

// Sequence expands a workflow step into numeric range
type Sequence struct {
	// Count is number of elements in the sequence (default: 0). Not to be used with end
	Count string `json:"count,omitempty"`

	// Number at which to start the sequence (default: 0)
	Start string `json:"start,omitempty"`

	// Number at which to end the sequence (default: 0). Not to be used with Count
	End string `json:"end,omitempty"`

	// Format is a printf format string to format the value in the sequence
	Format string `json:"format,omitempty"`
}

// DeepCopyInto is an custom deepcopy function to deal with our use of the interface{} type
func (i *Item) DeepCopyInto(out *Item) {
	inBytes, err := json.Marshal(i)
	if err != nil {
		panic(err)
	}
	err = json.Unmarshal(inBytes, out)
	if err != nil {
		panic(err)
	}
}

// UnmarshalJSON implements the json.Unmarshaller interface.
func (i *Item) UnmarshalJSON(value []byte) error {
	return json.Unmarshal(value, &i.Value)
}

// MarshalJSON implements the json.Marshaller interface.
func (i Item) MarshalJSON() ([]byte, error) {
	return json.Marshal(i.Value)
}

// OpenAPISchemaType is used by the kube-openapi generator when constructing
// the OpenAPI spec of this type.
// See: https://github.com/kubernetes/kube-openapi/tree/master/pkg/generators
func (i Item) OpenAPISchemaType() []string { return []string{"string"} }

// OpenAPISchemaFormat is used by the kube-openapi generator when constructing
// the OpenAPI spec of this type.
func (i Item) OpenAPISchemaFormat() string { return "item" }

// Arguments to a template
type Arguments struct {
	// Parameters is the list of parameters to pass to the template or workflow
	Parameters []Parameter `json:"parameters,omitempty"`

	// Artifacts is the list of artifacts to pass to the template or workflow
	Artifacts []Artifact `json:"artifacts,omitempty"`
}

// UserContainer is a container specified by a user.
type UserContainer struct {
	apiv1.Container `json:",inline"`

	// MirrorVolumeMounts will mount the same volumes specified in the main container
	// to the container (including artifacts), at the same mountPaths. This enables
	// dind daemon to partially see the same filesystem as the main container in
	// order to use features such as docker volume binding
	MirrorVolumeMounts *bool `json:"mirrorVolumeMounts,omitempty"`
}

// WorkflowStatus contains overall status information about a workflow
// +k8s:openapi-gen=false
type WorkflowStatus struct {
	// Phase a simple, high-level summary of where the workflow is in its lifecycle.
	Phase NodePhase `json:"phase,omitempty"`

	// Time at which this workflow started
	StartedAt metav1.Time `json:"startedAt,omitempty"`

	// Time at which this workflow completed
	FinishedAt metav1.Time `json:"finishedAt,omitempty"`

	// A human readable message indicating details about why the workflow is in this condition.
	Message string `json:"message,omitempty"`

	// Compressed and base64 decoded Nodes map
	CompressedNodes string `json:"compressedNodes,omitempty"`

	// Nodes is a mapping between a node ID and the node's status.
	Nodes map[string]NodeStatus `json:"nodes,omitempty"`

	// PersistentVolumeClaims tracks all PVCs that were created as part of the workflow.
	// The contents of this list are drained at the end of the workflow.
	PersistentVolumeClaims []apiv1.Volume `json:"persistentVolumeClaims,omitempty"`

	// Outputs captures output values and artifact locations produced by the workflow via global outputs
	Outputs *Outputs `json:"outputs,omitempty"`
}

// RetryStrategy provides controls on how to retry a workflow step
type RetryStrategy struct {
	// Limit is the maximum number of attempts when retrying a container
	Limit *int32 `json:"limit,omitempty"`
}

// NodeStatus contains status information about an individual node in the workflow
// +k8s:openapi-gen=false
type NodeStatus struct {
	// ID is a unique identifier of a node within the worklow
	// It is implemented as a hash of the node name, which makes the ID deterministic
	ID string `json:"id"`

	// Name is unique name in the node tree used to generate the node ID
	Name string `json:"name"`

	// DisplayName is a human readable representation of the node. Unique within a template boundary
	DisplayName string `json:"displayName"`

	// Type indicates type of node
	Type NodeType `json:"type"`

	// TemplateName is the template name which this node corresponds to. Not applicable to virtual nodes (e.g. Retry, StepGroup)
	TemplateName string `json:"templateName,omitempty"`

	// Phase a simple, high-level summary of where the node is in its lifecycle.
	// Can be used as a state machine.
	Phase NodePhase `json:"phase,omitempty"`

	// BoundaryID indicates the node ID of the associated template root node in which this node belongs to
	BoundaryID string `json:"boundaryID,omitempty"`

	// A human readable message indicating details about why the node is in this condition.
	Message string `json:"message,omitempty"`

	// Time at which this node started
	StartedAt metav1.Time `json:"startedAt,omitempty"`

	// Time at which this node completed
	FinishedAt metav1.Time `json:"finishedAt,omitempty"`

	// PodIP captures the IP of the pod for daemoned steps
	PodIP string `json:"podIP,omitempty"`

	// Daemoned tracks whether or not this node was daemoned and need to be terminated
	Daemoned *bool `json:"daemoned,omitempty"`

	// Inputs captures input parameter values and artifact locations supplied to this template invocation
	Inputs *Inputs `json:"inputs,omitempty"`

	// Outputs captures output parameter values and artifact locations produced by this template invocation
	Outputs *Outputs `json:"outputs,omitempty"`

	// Children is a list of child node IDs
	Children []string `json:"children,omitempty"`

	// OutboundNodes tracks the node IDs which are considered "outbound" nodes to a template invocation.
	// For every invocation of a template, there are nodes which we considered as "outbound". Essentially,
	// these are last nodes in the execution sequence to run, before the template is considered completed.
	// These nodes are then connected as parents to a following step.
	//
	// In the case of single pod steps (i.e. container, script, resource templates), this list will be nil
	// since the pod itself is already considered the "outbound" node.
	// In the case of DAGs, outbound nodes are the "target" tasks (tasks with no children).
	// In the case of steps, outbound nodes are all the containers involved in the last step group.
	// NOTE: since templates are composable, the list of outbound nodes are carried upwards when
	// a DAG/steps template invokes another DAG/steps template. In other words, the outbound nodes of
	// a template, will be a superset of the outbound nodes of its last children.
	OutboundNodes []string `json:"outboundNodes,omitempty"`
}

func (n NodeStatus) String() string {
	return fmt.Sprintf("%s (%s)", n.Name, n.ID)
}

func isCompletedPhase(phase NodePhase) bool {
	return phase == NodeSucceeded ||
		phase == NodeFailed ||
		phase == NodeError ||
		phase == NodeSkipped
}

// Remove returns whether or not the workflow has completed execution
func (ws *WorkflowStatus) Completed() bool {
	return isCompletedPhase(ws.Phase)
}

// Remove returns whether or not the node has completed execution
func (n NodeStatus) Completed() bool {
	return isCompletedPhase(n.Phase) || n.IsDaemoned() && n.Phase != NodePending
}

// IsDaemoned returns whether or not the node is deamoned
func (n NodeStatus) IsDaemoned() bool {
	if n.Daemoned == nil || !*n.Daemoned {
		return false
	}
	return true
}

// Successful returns whether or not this node completed successfully
func (n NodeStatus) Successful() bool {
	return n.Phase == NodeSucceeded || n.Phase == NodeSkipped || n.IsDaemoned() && n.Phase != NodePending
}

// CanRetry returns whether the node should be retried or not.
func (n NodeStatus) CanRetry() bool {
	// TODO(shri): Check if there are some 'unretryable' errors.
	return n.Completed() && !n.Successful()
}

// S3Bucket contains the access information required for interfacing with an S3 bucket
type S3Bucket struct {
	// Endpoint is the hostname of the bucket endpoint
	Endpoint string `json:"endpoint"`

	// Bucket is the name of the bucket
	Bucket string `json:"bucket"`

	// Region contains the optional bucket region
	Region string `json:"region,omitempty"`

	// Insecure will connect to the service with TLS
	Insecure *bool `json:"insecure,omitempty"`

	// AccessKeySecret is the secret selector to the bucket's access key
	AccessKeySecret apiv1.SecretKeySelector `json:"accessKeySecret"`

	// SecretKeySecret is the secret selector to the bucket's secret key
	SecretKeySecret apiv1.SecretKeySelector `json:"secretKeySecret"`
}

// S3Artifact is the location of an S3 artifact
type S3Artifact struct {
	S3Bucket `json:",inline"`

	// Key is the key in the bucket where the artifact resides
	Key string `json:"key"`
}

func (s *S3Artifact) String() string {
	protocol := "https"
	if s.Insecure != nil && *s.Insecure {
		protocol = "http"
	}
	return fmt.Sprintf("%s://%s/%s/%s", protocol, s.Endpoint, s.Bucket, s.Key)
}

<<<<<<< HEAD
// GCSBucket contains the access information required for acting with a GCS bucket
type GCSBucket struct {
	Bucket            string                  `json:"bucket"`
	CredentialsSecret apiv1.SecretKeySelector `json:"credentialsSecret"`
}

// GCSArtifact is the location of a GCS artifact
type GCSArtifact struct {
	GCSBucket `json:",inline"`
	Key       string `json:"key"`
}

func (s *GCSArtifact) String() string {
	return fmt.Sprintf("gs://%s/%s", s.Bucket, s.Key)
=======
func (s *S3Artifact) HasLocation() bool {
	return s != nil && s.Bucket != ""
>>>>>>> 4e37a444
}

// GitArtifact is the location of an git artifact
type GitArtifact struct {
	// Repo is the git repository
	Repo string `json:"repo"`

	// Revision is the git commit, tag, branch to checkout
	Revision string `json:"revision,omitempty"`

	// UsernameSecret is the secret selector to the repository username
	UsernameSecret *apiv1.SecretKeySelector `json:"usernameSecret,omitempty"`

	// PasswordSecret is the secret selector to the repository password
	PasswordSecret *apiv1.SecretKeySelector `json:"passwordSecret,omitempty"`

	// SSHPrivateKeySecret is the secret selector to the repository ssh private key
	SSHPrivateKeySecret *apiv1.SecretKeySelector `json:"sshPrivateKeySecret,omitempty"`

	// InsecureIgnoreHostKey disables SSH strict host key checking during git clone
	InsecureIgnoreHostKey bool `json:"insecureIgnoreHostKey,omitempty"`
}

func (g *GitArtifact) HasLocation() bool {
	return g != nil && g.Repo != ""
}

// ArtifactoryAuth describes the secret selectors required for authenticating to artifactory
type ArtifactoryAuth struct {
	// UsernameSecret is the secret selector to the repository username
	UsernameSecret *apiv1.SecretKeySelector `json:"usernameSecret,omitempty"`

	// PasswordSecret is the secret selector to the repository password
	PasswordSecret *apiv1.SecretKeySelector `json:"passwordSecret,omitempty"`
}

// ArtifactoryArtifact is the location of an artifactory artifact
type ArtifactoryArtifact struct {
	// URL of the artifact
	URL             string `json:"url"`
	ArtifactoryAuth `json:",inline"`
}

func (a *ArtifactoryArtifact) String() string {
	return a.URL
}

func (a *ArtifactoryArtifact) HasLocation() bool {
	return a != nil && a.URL != ""
}

// HDFSArtifact is the location of an HDFS artifact
type HDFSArtifact struct {
	HDFSConfig `json:",inline"`

	// Path is a file path in HDFS
	Path string `json:"path"`

	// Force copies a file forcibly even if it exists (default: false)
	Force bool `json:"force,omitempty"`
}

func (h *HDFSArtifact) HasLocation() bool {
	return h != nil && len(h.Addresses) > 0
}

// HDFSConfig is configurations for HDFS
type HDFSConfig struct {
	HDFSKrbConfig `json:",inline"`

	// Addresses is accessible addresses of HDFS name nodes
	Addresses []string `json:"addresses"`

	// HDFSUser is the user to access HDFS file system.
	// It is ignored if either ccache or keytab is used.
	HDFSUser string `json:"hdfsUser,omitempty"`
}

// HDFSKrbConfig is auth configurations for Kerberos
type HDFSKrbConfig struct {
	// KrbCCacheSecret is the secret selector for Kerberos ccache
	// Either ccache or keytab can be set to use Kerberos.
	KrbCCacheSecret *apiv1.SecretKeySelector `json:"krbCCacheSecret,omitempty"`

	// KrbKeytabSecret is the secret selector for Kerberos keytab
	// Either ccache or keytab can be set to use Kerberos.
	KrbKeytabSecret *apiv1.SecretKeySelector `json:"krbKeytabSecret,omitempty"`

	// KrbUsername is the Kerberos username used with Kerberos keytab
	// It must be set if keytab is used.
	KrbUsername string `json:"krbUsername,omitempty"`

	// KrbRealm is the Kerberos realm used with Kerberos keytab
	// It must be set if keytab is used.
	KrbRealm string `json:"krbRealm,omitempty"`

	// KrbConfig is the configmap selector for Kerberos config as string
	// It must be set if either ccache or keytab is used.
	KrbConfigConfigMap *apiv1.ConfigMapKeySelector `json:"krbConfigConfigMap,omitempty"`

	// KrbServicePrincipalName is the principal name of Kerberos service
	// It must be set if either ccache or keytab is used.
	KrbServicePrincipalName string `json:"krbServicePrincipalName,omitempty"`
}

func (a *HDFSArtifact) String() string {
	var cred string
	if a.HDFSUser != "" {
		cred = fmt.Sprintf("HDFS user %s", a.HDFSUser)
	} else if a.KrbCCacheSecret != nil {
		cred = fmt.Sprintf("ccache %v", a.KrbCCacheSecret.Name)
	} else if a.KrbKeytabSecret != nil {
		cred = fmt.Sprintf("keytab %v (%s/%s)", a.KrbKeytabSecret.Name, a.KrbUsername, a.KrbRealm)
	}
	return fmt.Sprintf("hdfs://%s/%s with %s", strings.Join(a.Addresses, ", "), a.Path, cred)
}

// RawArtifact allows raw string content to be placed as an artifact in a container
type RawArtifact struct {
	// Data is the string contents of the artifact
	Data string `json:"data"`
}

func (r *RawArtifact) HasLocation() bool {
	return r != nil
}

// HTTPArtifact allows an file served on HTTP to be placed as an input artifact in a container
type HTTPArtifact struct {
	// URL of the artifact
	URL string `json:"url"`
}

func (h *HTTPArtifact) HasLocation() bool {
	return h != nil && h.URL != ""
}

// ScriptTemplate is a template subtype to enable scripting through code steps
type ScriptTemplate struct {
	apiv1.Container `json:",inline"`

	// Source contains the source code of the script to execute
	Source string `json:"source"`
}

// ResourceTemplate is a template subtype to manipulate kubernetes resources
type ResourceTemplate struct {
	// Action is the action to perform to the resource.
	// Must be one of: get, create, apply, delete, replace
	Action string `json:"action"`

	// MergeStrategy is the strategy used to merge a patch. It defaults to "strategic"
	// Must be one of: strategic, merge, json
	MergeStrategy string `json:"mergeStrategy,omitempty"`

	// Manifest contains the kubernetes manifest
	Manifest string `json:"manifest"`

	// SuccessCondition is a label selector expression which describes the conditions
	// of the k8s resource in which it is acceptable to proceed to the following step
	SuccessCondition string `json:"successCondition,omitempty"`

	// FailureCondition is a label selector expression which describes the conditions
	// of the k8s resource in which the step was considered failed
	FailureCondition string `json:"failureCondition,omitempty"`
}

// GetType returns the type of this template
func (tmpl *Template) GetType() TemplateType {
	if tmpl.Container != nil {
		return TemplateTypeContainer
	}
	if tmpl.Steps != nil {
		return TemplateTypeSteps
	}
	if tmpl.DAG != nil {
		return TemplateTypeDAG
	}
	if tmpl.Script != nil {
		return TemplateTypeScript
	}
	if tmpl.Resource != nil {
		return TemplateTypeResource
	}
	if tmpl.Suspend != nil {
		return TemplateTypeSuspend
	}
	return "Unknown"
}

// IsPodType returns whether or not the template is a pod type
func (tmpl *Template) IsPodType() bool {
	switch tmpl.GetType() {
	case TemplateTypeContainer, TemplateTypeScript, TemplateTypeResource:
		return true
	}
	return false
}

// IsLeaf returns whether or not the template is a leaf
func (tmpl *Template) IsLeaf() bool {
	switch tmpl.GetType() {
	case TemplateTypeContainer, TemplateTypeScript:
		return true
	}
	return false
}

// DAGTemplate is a template subtype for directed acyclic graph templates
type DAGTemplate struct {
	// Target are one or more names of targets to execute in a DAG
	Target string `json:"target,omitempty"`

	// Tasks are a list of DAG tasks
	Tasks []DAGTask `json:"tasks"`
}

// DAGTask represents a node in the graph during DAG execution
type DAGTask struct {
	// Name is the name of the target
	Name string `json:"name"`

	// Name of template to execute
	Template string `json:"template"`

	// Arguments are the parameter and artifact arguments to the template
	Arguments Arguments `json:"arguments,omitempty"`

	// Dependencies are name of other targets which this depends on
	Dependencies []string `json:"dependencies,omitempty"`

	// WithItems expands a task into multiple parallel tasks from the items in the list
	WithItems []Item `json:"withItems,omitempty"`

	// WithParam expands a task into multiple parallel tasks from the value in the parameter,
	// which is expected to be a JSON list.
	WithParam string `json:"withParam,omitempty"`

	// WithSequence expands a task into a numeric sequence
	WithSequence *Sequence `json:"withSequence,omitempty"`

	// When is an expression in which the task should conditionally execute
	When string `json:"when,omitempty"`

	// ContinueOn makes argo to proceed with the following step even if this step fails.
	// Errors and Failed states can be specified
	ContinueOn *ContinueOn `json:"continueOn,omitempty"`
}

// SuspendTemplate is a template subtype to suspend a workflow at a predetermined point in time
type SuspendTemplate struct {
}

// GetArtifactByName returns an input artifact by its name
func (in *Inputs) GetArtifactByName(name string) *Artifact {
	for _, art := range in.Artifacts {
		if art.Name == name {
			return &art
		}
	}
	return nil
}

// GetParameterByName returns an input parameter by its name
func (in *Inputs) GetParameterByName(name string) *Parameter {
	for _, param := range in.Parameters {
		if param.Name == name {
			return &param
		}
	}
	return nil
}

// HasInputs returns whether or not there are any inputs
func (in *Inputs) HasInputs() bool {
	if len(in.Artifacts) > 0 {
		return true
	}
	if len(in.Parameters) > 0 {
		return true
	}
	return false
}

// HasOutputs returns whether or not there are any outputs
func (out *Outputs) HasOutputs() bool {
	if out.Result != nil {
		return true
	}
	if len(out.Artifacts) > 0 {
		return true
	}
	if len(out.Parameters) > 0 {
		return true
	}
	return false
}

// GetArtifactByName retrieves an artifact by its name
func (args *Arguments) GetArtifactByName(name string) *Artifact {
	for _, art := range args.Artifacts {
		if art.Name == name {
			return &art
		}
	}
	return nil
}

// GetParameterByName retrieves a parameter by its name
func (args *Arguments) GetParameterByName(name string) *Parameter {
	for _, param := range args.Parameters {
		if param.Name == name {
			return &param
		}
	}
	return nil
}

// HasLocation whether or not an artifact has a location defined
func (a *Artifact) HasLocation() bool {
<<<<<<< HEAD
	return a.S3 != nil || a.Git != nil || a.HTTP != nil || a.Artifactory != nil || a.Raw != nil || a.GCS != nil
=======
	return a.S3.HasLocation() ||
		a.Git.HasLocation() ||
		a.HTTP.HasLocation() ||
		a.Artifactory.HasLocation() ||
		a.Raw.HasLocation() ||
		a.HDFS.HasLocation()
>>>>>>> 4e37a444
}

// GetTemplate retrieves a defined template by its name
func (wf *Workflow) GetTemplate(name string) *Template {
	for _, t := range wf.Spec.Templates {
		if t.Name == name {
			return &t
		}
	}
	return nil
}

// NodeID creates a deterministic node ID based on a node name
func (wf *Workflow) NodeID(name string) string {
	if name == wf.ObjectMeta.Name {
		return wf.ObjectMeta.Name
	}
	h := fnv.New32a()
	_, _ = h.Write([]byte(name))
	return fmt.Sprintf("%s-%v", wf.ObjectMeta.Name, h.Sum32())
}

// ContinueOn defines if a workflow should continue even if a task or step fails/errors.
// It can be specified if the workflow should continue when the pod errors, fails or both.
type ContinueOn struct {
	// +optional
	Error bool `json:"error,omitempty"`
	// +optional
	Failed bool `json:"failed,omitempty"`
}

func continues(c *ContinueOn, phase NodePhase) bool {
	if c == nil {
		return false
	}
	if c.Error == true && phase == NodeError {
		return true
	}
	if c.Failed == true && phase == NodeFailed {
		return true
	}
	return false
}

// ContinuesOn returns whether the DAG should be proceeded if the task fails or errors.
func (t *DAGTask) ContinuesOn(phase NodePhase) bool {
	return continues(t.ContinueOn, phase)
}

// ContinuesOn returns whether the StepGroup should be proceeded if the task fails or errors.
func (s *WorkflowStep) ContinuesOn(phase NodePhase) bool {
	return continues(s.ContinueOn, phase)
}<|MERGE_RESOLUTION|>--- conflicted
+++ resolved
@@ -668,7 +668,10 @@
 	return fmt.Sprintf("%s://%s/%s/%s", protocol, s.Endpoint, s.Bucket, s.Key)
 }
 
-<<<<<<< HEAD
+func (s *S3Artifact) HasLocation() bool {
+	return s != nil && s.Bucket != ""
+}
+
 // GCSBucket contains the access information required for acting with a GCS bucket
 type GCSBucket struct {
 	Bucket            string                  `json:"bucket"`
@@ -683,10 +686,6 @@
 
 func (s *GCSArtifact) String() string {
 	return fmt.Sprintf("gs://%s/%s", s.Bucket, s.Key)
-=======
-func (s *S3Artifact) HasLocation() bool {
-	return s != nil && s.Bucket != ""
->>>>>>> 4e37a444
 }
 
 // GitArtifact is the location of an git artifact
@@ -1007,16 +1006,13 @@
 
 // HasLocation whether or not an artifact has a location defined
 func (a *Artifact) HasLocation() bool {
-<<<<<<< HEAD
-	return a.S3 != nil || a.Git != nil || a.HTTP != nil || a.Artifactory != nil || a.Raw != nil || a.GCS != nil
-=======
 	return a.S3.HasLocation() ||
 		a.Git.HasLocation() ||
 		a.HTTP.HasLocation() ||
 		a.Artifactory.HasLocation() ||
 		a.Raw.HasLocation() ||
-		a.HDFS.HasLocation()
->>>>>>> 4e37a444
+		a.HDFS.HasLocation() ||
+		a.GCS.HasLocation()
 }
 
 // GetTemplate retrieves a defined template by its name

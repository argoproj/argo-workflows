--- conflicted
+++ resolved
@@ -104,11 +104,7 @@
 	// Deamon will allow a workflow to proceed to the next step so long as the container reaches readiness
 	Daemon *bool `json:"daemon,omitempty"`
 
-<<<<<<< HEAD
-	// Step
-=======
 	// Steps define a series of sequential/parallal workflow steps
->>>>>>> e91c227a
 	Steps [][]WorkflowStep `json:"steps,omitempty"`
 
 	// Container

package v1alpha1

import (
	"strings"

	metav1 "k8s.io/apimachinery/pkg/apis/meta/v1"
)

// WorkflowTemplate is the definition of a workflow template resource
// +genclient
// +genclient:noStatus
// +kubebuilder:resource:shortName=wftmpl
// +k8s:deepcopy-gen:interfaces=k8s.io/apimachinery/pkg/runtime.Object
type WorkflowTemplate struct {
	metav1.TypeMeta   `json:",inline"`
	metav1.ObjectMeta `json:"metadata" protobuf:"bytes,1,opt,name=metadata"`
	Spec              WorkflowTemplateSpec `json:"spec" protobuf:"bytes,2,opt,name=spec"`
}

type WorkflowTemplates []WorkflowTemplate

func (w WorkflowTemplates) Len() int {
	return len(w)
}

func (w WorkflowTemplates) Less(i, j int) bool {
	return strings.Compare(w[j].ObjectMeta.Name, w[i].ObjectMeta.Name) > 0
}

func (w WorkflowTemplates) Swap(i, j int) {
	w[i], w[j] = w[j], w[i]
}

// WorkflowTemplateList is list of WorkflowTemplate resources
// +k8s:deepcopy-gen:interfaces=k8s.io/apimachinery/pkg/runtime.Object
type WorkflowTemplateList struct {
	metav1.TypeMeta `json:",inline"`
	metav1.ListMeta `json:"metadata" protobuf:"bytes,1,opt,name=metadata"`
	Items           WorkflowTemplates `json:"items" protobuf:"bytes,2,rep,name=items"`
}

var _ TemplateHolder = &WorkflowTemplate{}

// WorkflowTemplateSpec is a spec of WorkflowTemplate.
type WorkflowTemplateSpec struct {
	WorkflowSpec `json:",inline" protobuf:"bytes,1,opt,name=workflowSpec"`
<<<<<<< HEAD
	Event        *Event `json:"event,omitempty" protobuf:"bytes,2,opt,name=event"`
=======
	// WorkflowMetadata contains some metadata of the workflow to be refer
	WorkflowMetadata *metav1.ObjectMeta `json:"workflowMetadata,omitempty" protobuf:"bytes,2,opt,name=workflowMeta"`
>>>>>>> acf56f9f
}

// GetTemplateByName retrieves a defined template by its name
func (wftmpl *WorkflowTemplate) GetTemplateByName(name string) *Template {
	for _, t := range wftmpl.Spec.Templates {
		if t.Name == name {
			return &t
		}
	}
	return nil
}

// GetResourceScope returns the template scope of workflow template.
func (wftmpl *WorkflowTemplate) GetResourceScope() ResourceScope {
	return ResourceScopeNamespaced
}

// GetWorkflowSpec returns the WorkflowSpec of workflow template.
func (wftmpl *WorkflowTemplate) GetWorkflowSpec() *WorkflowSpec {
	return &wftmpl.Spec.WorkflowSpec
}<|MERGE_RESOLUTION|>--- conflicted
+++ resolved
@@ -44,12 +44,9 @@
 // WorkflowTemplateSpec is a spec of WorkflowTemplate.
 type WorkflowTemplateSpec struct {
 	WorkflowSpec `json:",inline" protobuf:"bytes,1,opt,name=workflowSpec"`
-<<<<<<< HEAD
-	Event        *Event `json:"event,omitempty" protobuf:"bytes,2,opt,name=event"`
-=======
 	// WorkflowMetadata contains some metadata of the workflow to be refer
 	WorkflowMetadata *metav1.ObjectMeta `json:"workflowMetadata,omitempty" protobuf:"bytes,2,opt,name=workflowMeta"`
->>>>>>> acf56f9f
+	Event        *Event `json:"event,omitempty" protobuf:"bytes,3,opt,name=event"`
 }
 
 // GetTemplateByName retrieves a defined template by its name

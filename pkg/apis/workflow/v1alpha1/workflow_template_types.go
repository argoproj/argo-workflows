--- conflicted
+++ resolved
@@ -58,17 +58,8 @@
 // GetResourceScope returns the template scope of workflow template.
 func (wftmpl *WorkflowTemplate) GetResourceScope() ResourceScope {
 	return ResourceScopeNamespaced
-<<<<<<< HEAD
 }
-
-// GetTemplates returns the list of templates of workflow template
-func (wftmpl *WorkflowTemplate) GetTemplates() []Template {
-	return wftmpl.Spec.Templates
-}
-
 // GetArguments returns the Arguments.
 func (wf *WorkflowTemplate) GetArguments() Arguments {
 	return wf.Spec.Arguments
-=======
->>>>>>> 28ddbdf2
 }
syntax = "proto3";
option go_package = "github.com/argoproj/argo-workflows/pkg/apiclient/info";

import "google/api/annotations.proto";
import "github.com/argoproj/argo-workflows/pkg/apis/workflow/v1alpha1/generated.proto";

package info;

message GetInfoRequest {
}

message InfoResponse {
    string managedNamespace = 1;
    repeated github.com.argoproj.argo_workflows.v3.pkg.apis.workflow.v1alpha1.Link links = 2;
<<<<<<< HEAD
    string navColor = 3;
=======
    // which modals to show
    map<string,bool> modals = 3;
>>>>>>> a63ab5b6
}

message GetVersionRequest {
}

message GetUserInfoRequest {
}

message GetUserInfoResponse {
    string issuer = 1;
    string subject = 2;
    repeated string groups = 3;
    string email = 4;
    bool emailVerified = 5;
    string serviceAccountName = 6;
}

service InfoService {
    rpc GetInfo (GetInfoRequest) returns (InfoResponse) {
        option (google.api.http).get = "/api/v1/info";
    }
    rpc GetVersion (GetVersionRequest) returns (github.com.argoproj.argo_workflows.v3.pkg.apis.workflow.v1alpha1.Version) {
        option (google.api.http).get = "/api/v1/version";
    }
    rpc GetUserInfo (GetUserInfoRequest) returns (GetUserInfoResponse) {
        option (google.api.http).get = "/api/v1/userinfo";
    }
}<|MERGE_RESOLUTION|>--- conflicted
+++ resolved
@@ -12,12 +12,9 @@
 message InfoResponse {
     string managedNamespace = 1;
     repeated github.com.argoproj.argo_workflows.v3.pkg.apis.workflow.v1alpha1.Link links = 2;
-<<<<<<< HEAD
-    string navColor = 3;
-=======
     // which modals to show
     map<string,bool> modals = 3;
->>>>>>> a63ab5b6
+    string navColor = 4;
 }
 
 message GetVersionRequest {

{
  "swagger": "2.0",
  "info": {
    "title": "Workflow Service",
    "description": "Workflow Service API performs CRUD actions against application resources",
    "version": "version not set"
  },
  "consumes": [
    "application/json"
  ],
  "produces": [
    "application/json"
  ],
  "paths": {
    "/api/v1/workflow-events/{namespace}": {
      "get": {
        "operationId": "WatchWorkflows",
        "responses": {
          "200": {
            "description": "A successful response.(streaming responses)",
            "schema": {
              "type": "object",
              "properties": {
                "result": {
                  "$ref": "#/definitions/workflow.WorkflowWatchEvent"
                },
                "error": {
                  "$ref": "#/definitions/grpc.gateway.runtime.StreamError"
                }
              },
              "title": "Stream result of workflow.WorkflowWatchEvent"
            }
          }
        },
        "parameters": [
          {
            "name": "namespace",
            "in": "path",
            "required": true,
            "type": "string"
          },
          {
            "name": "listOptions.labelSelector",
            "description": "A selector to restrict the list of returned objects by their labels.\nDefaults to everything.\n+optional.",
            "in": "query",
            "required": false,
            "type": "string"
          },
          {
            "name": "listOptions.fieldSelector",
            "description": "A selector to restrict the list of returned objects by their fields.\nDefaults to everything.\n+optional.",
            "in": "query",
            "required": false,
            "type": "string"
          },
          {
            "name": "listOptions.watch",
            "description": "Watch for changes to the described resources and return them as a stream of\nadd, update, and remove notifications. Specify resourceVersion.\n+optional.",
            "in": "query",
            "required": false,
            "type": "boolean",
            "format": "boolean"
          },
          {
            "name": "listOptions.allowWatchBookmarks",
            "description": "allowWatchBookmarks requests watch events with type \"BOOKMARK\".\nServers that do not implement bookmarks may ignore this flag and\nbookmarks are sent at the server's discretion. Clients should not\nassume bookmarks are returned at any specific interval, nor may they\nassume the server will send any BOOKMARK event during a session.\nIf this is not a watch, this field is ignored.\nIf the feature gate WatchBookmarks is not enabled in apiserver,\nthis field is ignored.\n\nThis field is beta.\n\n+optional",
            "in": "query",
            "required": false,
            "type": "boolean",
            "format": "boolean"
          },
          {
            "name": "listOptions.resourceVersion",
            "description": "When specified with a watch call, shows changes that occur after that particular version of a resource.\nDefaults to changes from the beginning of history.\nWhen specified for list:\n- if unset, then the result is returned from remote storage based on quorum-read flag;\n- if it's 0, then we simply return what we currently have in cache, no guarantee;\n- if set to non zero, then the result is at least as fresh as given rv.\n+optional.",
            "in": "query",
            "required": false,
            "type": "string"
          },
          {
            "name": "listOptions.timeoutSeconds",
            "description": "Timeout for the list/watch call.\nThis limits the duration of the call, regardless of any activity or inactivity.\n+optional.",
            "in": "query",
            "required": false,
            "type": "string",
            "format": "int64"
          },
          {
            "name": "listOptions.limit",
            "description": "limit is a maximum number of responses to return for a list call. If more items exist, the\nserver will set the `continue` field on the list metadata to a value that can be used with the\nsame initial query to retrieve the next set of results. Setting a limit may return fewer than\nthe requested amount of items (up to zero items) in the event all requested objects are\nfiltered out and clients should only use the presence of the continue field to determine whether\nmore results are available. Servers may choose not to support the limit argument and will return\nall of the available results. If limit is specified and the continue field is empty, clients may\nassume that no more results are available. This field is not supported if watch is true.\n\nThe server guarantees that the objects returned when using continue will be identical to issuing\na single list call without a limit - that is, no objects created, modified, or deleted after the\nfirst request is issued will be included in any subsequent continued requests. This is sometimes\nreferred to as a consistent snapshot, and ensures that a client that is using limit to receive\nsmaller chunks of a very large result can ensure they see all possible objects. If objects are\nupdated during a chunked list the version of the object that was present at the time the first list\nresult was calculated is returned.",
            "in": "query",
            "required": false,
            "type": "string",
            "format": "int64"
          },
          {
            "name": "listOptions.continue",
            "description": "The continue option should be set when retrieving more results from the server. Since this value is\nserver defined, clients may only use the continue value from a previous query result with identical\nquery parameters (except for the value of continue) and the server may reject a continue value it\ndoes not recognize. If the specified continue value is no longer valid whether due to expiration\n(generally five to fifteen minutes) or a configuration change on the server, the server will\nrespond with a 410 ResourceExpired error together with a continue token. If the client needs a\nconsistent list, it must restart their list without the continue field. Otherwise, the client may\nsend another list request with the token received with the 410 error, the server will respond with\na list starting from the next key, but from the latest snapshot, which is inconsistent from the\nprevious list results - objects that are created, modified, or deleted after the first list request\nwill be included in the response, as long as their keys are after the \"next key\".\n\nThis field is not supported when watch is true. Clients may start a watch from the last\nresourceVersion value returned by the server and not miss any modifications.",
            "in": "query",
            "required": false,
            "type": "string"
          }
        ],
        "tags": [
          "WorkflowService"
        ]
      }
    },
    "/api/v1/workflows/{namespace}": {
      "get": {
        "operationId": "ListWorkflows",
        "responses": {
          "200": {
            "description": "A successful response.",
            "schema": {
              "$ref": "#/definitions/github.com.argoproj.argo.pkg.apis.workflow.v1alpha1.WorkflowList"
            }
          }
        },
        "parameters": [
          {
            "name": "namespace",
            "in": "path",
            "required": true,
            "type": "string"
          },
          {
            "name": "listOptions.labelSelector",
            "description": "A selector to restrict the list of returned objects by their labels.\nDefaults to everything.\n+optional.",
            "in": "query",
            "required": false,
            "type": "string"
          },
          {
            "name": "listOptions.fieldSelector",
            "description": "A selector to restrict the list of returned objects by their fields.\nDefaults to everything.\n+optional.",
            "in": "query",
            "required": false,
            "type": "string"
          },
          {
            "name": "listOptions.watch",
            "description": "Watch for changes to the described resources and return them as a stream of\nadd, update, and remove notifications. Specify resourceVersion.\n+optional.",
            "in": "query",
            "required": false,
            "type": "boolean",
            "format": "boolean"
          },
          {
            "name": "listOptions.allowWatchBookmarks",
            "description": "allowWatchBookmarks requests watch events with type \"BOOKMARK\".\nServers that do not implement bookmarks may ignore this flag and\nbookmarks are sent at the server's discretion. Clients should not\nassume bookmarks are returned at any specific interval, nor may they\nassume the server will send any BOOKMARK event during a session.\nIf this is not a watch, this field is ignored.\nIf the feature gate WatchBookmarks is not enabled in apiserver,\nthis field is ignored.\n\nThis field is beta.\n\n+optional",
            "in": "query",
            "required": false,
            "type": "boolean",
            "format": "boolean"
          },
          {
            "name": "listOptions.resourceVersion",
            "description": "When specified with a watch call, shows changes that occur after that particular version of a resource.\nDefaults to changes from the beginning of history.\nWhen specified for list:\n- if unset, then the result is returned from remote storage based on quorum-read flag;\n- if it's 0, then we simply return what we currently have in cache, no guarantee;\n- if set to non zero, then the result is at least as fresh as given rv.\n+optional.",
            "in": "query",
            "required": false,
            "type": "string"
          },
          {
            "name": "listOptions.timeoutSeconds",
            "description": "Timeout for the list/watch call.\nThis limits the duration of the call, regardless of any activity or inactivity.\n+optional.",
            "in": "query",
            "required": false,
            "type": "string",
            "format": "int64"
          },
          {
            "name": "listOptions.limit",
            "description": "limit is a maximum number of responses to return for a list call. If more items exist, the\nserver will set the `continue` field on the list metadata to a value that can be used with the\nsame initial query to retrieve the next set of results. Setting a limit may return fewer than\nthe requested amount of items (up to zero items) in the event all requested objects are\nfiltered out and clients should only use the presence of the continue field to determine whether\nmore results are available. Servers may choose not to support the limit argument and will return\nall of the available results. If limit is specified and the continue field is empty, clients may\nassume that no more results are available. This field is not supported if watch is true.\n\nThe server guarantees that the objects returned when using continue will be identical to issuing\na single list call without a limit - that is, no objects created, modified, or deleted after the\nfirst request is issued will be included in any subsequent continued requests. This is sometimes\nreferred to as a consistent snapshot, and ensures that a client that is using limit to receive\nsmaller chunks of a very large result can ensure they see all possible objects. If objects are\nupdated during a chunked list the version of the object that was present at the time the first list\nresult was calculated is returned.",
            "in": "query",
            "required": false,
            "type": "string",
            "format": "int64"
          },
          {
            "name": "listOptions.continue",
            "description": "The continue option should be set when retrieving more results from the server. Since this value is\nserver defined, clients may only use the continue value from a previous query result with identical\nquery parameters (except for the value of continue) and the server may reject a continue value it\ndoes not recognize. If the specified continue value is no longer valid whether due to expiration\n(generally five to fifteen minutes) or a configuration change on the server, the server will\nrespond with a 410 ResourceExpired error together with a continue token. If the client needs a\nconsistent list, it must restart their list without the continue field. Otherwise, the client may\nsend another list request with the token received with the 410 error, the server will respond with\na list starting from the next key, but from the latest snapshot, which is inconsistent from the\nprevious list results - objects that are created, modified, or deleted after the first list request\nwill be included in the response, as long as their keys are after the \"next key\".\n\nThis field is not supported when watch is true. Clients may start a watch from the last\nresourceVersion value returned by the server and not miss any modifications.",
            "in": "query",
            "required": false,
            "type": "string"
          },
          {
            "name": "fields",
            "description": "Fields to be included or excluded in the response. e.g. \"items.spec,items.status.phase\", \"-items.status.nodes\".",
            "in": "query",
            "required": false,
            "type": "string"
          }
        ],
        "tags": [
          "WorkflowService"
        ]
      },
      "post": {
        "operationId": "CreateWorkflow",
        "responses": {
          "200": {
            "description": "A successful response.",
            "schema": {
              "$ref": "#/definitions/github.com.argoproj.argo.pkg.apis.workflow.v1alpha1.Workflow"
            }
          }
        },
        "parameters": [
          {
            "name": "namespace",
            "in": "path",
            "required": true,
            "type": "string"
          },
          {
            "name": "body",
            "in": "body",
            "required": true,
            "schema": {
              "$ref": "#/definitions/workflow.WorkflowCreateRequest"
            }
          }
        ],
        "tags": [
          "WorkflowService"
        ]
      }
    },
    "/api/v1/workflows/{namespace}/lint": {
      "post": {
        "operationId": "LintWorkflow",
        "responses": {
          "200": {
            "description": "A successful response.",
            "schema": {
              "$ref": "#/definitions/github.com.argoproj.argo.pkg.apis.workflow.v1alpha1.Workflow"
            }
          }
        },
        "parameters": [
          {
            "name": "namespace",
            "in": "path",
            "required": true,
            "type": "string"
          },
          {
            "name": "body",
            "in": "body",
            "required": true,
            "schema": {
              "$ref": "#/definitions/workflow.WorkflowLintRequest"
            }
          }
        ],
        "tags": [
          "WorkflowService"
        ]
      }
    },
    "/api/v1/workflows/{namespace}/submit": {
      "post": {
        "operationId": "SubmitWorkflow",
        "responses": {
          "200": {
            "description": "A successful response.",
            "schema": {
              "$ref": "#/definitions/github.com.argoproj.argo.pkg.apis.workflow.v1alpha1.Workflow"
            }
          }
        },
        "parameters": [
          {
            "name": "namespace",
            "in": "path",
            "required": true,
            "type": "string"
          },
          {
            "name": "body",
            "in": "body",
            "required": true,
            "schema": {
              "$ref": "#/definitions/workflow.WorkflowSubmitRequest"
            }
          }
        ],
        "tags": [
          "WorkflowService"
        ]
      }
    },
    "/api/v1/workflows/{namespace}/{name}": {
      "get": {
        "operationId": "GetWorkflow",
        "responses": {
          "200": {
            "description": "A successful response.",
            "schema": {
              "$ref": "#/definitions/github.com.argoproj.argo.pkg.apis.workflow.v1alpha1.Workflow"
            }
          }
        },
        "parameters": [
          {
            "name": "namespace",
            "in": "path",
            "required": true,
            "type": "string"
          },
          {
            "name": "name",
            "in": "path",
            "required": true,
            "type": "string"
          },
          {
            "name": "getOptions.resourceVersion",
            "description": "When specified:\n- if unset, then the result is returned from remote storage based on quorum-read flag;\n- if it's 0, then we simply return what we currently have in cache, no guarantee;\n- if set to non zero, then the result is at least as fresh as given rv.",
            "in": "query",
            "required": false,
            "type": "string"
          },
          {
            "name": "fields",
            "description": "Fields to be included or excluded in the response. e.g. \"spec,status.phase\", \"-status.nodes\".",
            "in": "query",
            "required": false,
            "type": "string"
          }
        ],
        "tags": [
          "WorkflowService"
        ]
      },
      "delete": {
        "operationId": "DeleteWorkflow",
        "responses": {
          "200": {
            "description": "A successful response.",
            "schema": {
              "$ref": "#/definitions/workflow.WorkflowDeleteResponse"
            }
          }
        },
        "parameters": [
          {
            "name": "namespace",
            "in": "path",
            "required": true,
            "type": "string"
          },
          {
            "name": "name",
            "in": "path",
            "required": true,
            "type": "string"
          },
          {
            "name": "deleteOptions.gracePeriodSeconds",
            "description": "The duration in seconds before the object should be deleted. Value must be non-negative integer.\nThe value zero indicates delete immediately. If this value is nil, the default grace period for the\nspecified type will be used.\nDefaults to a per object value if not specified. zero means delete immediately.\n+optional.",
            "in": "query",
            "required": false,
            "type": "string",
            "format": "int64"
          },
          {
            "name": "deleteOptions.preconditions.uid",
            "description": "Specifies the target UID.\n+optional.",
            "in": "query",
            "required": false,
            "type": "string"
          },
          {
            "name": "deleteOptions.preconditions.resourceVersion",
            "description": "Specifies the target ResourceVersion\n+optional.",
            "in": "query",
            "required": false,
            "type": "string"
          },
          {
            "name": "deleteOptions.orphanDependents",
            "description": "Deprecated: please use the PropagationPolicy, this field will be deprecated in 1.7.\nShould the dependent objects be orphaned. If true/false, the \"orphan\"\nfinalizer will be added to/removed from the object's finalizers list.\nEither this field or PropagationPolicy may be set, but not both.\n+optional.",
            "in": "query",
            "required": false,
            "type": "boolean",
            "format": "boolean"
          },
          {
            "name": "deleteOptions.propagationPolicy",
            "description": "Whether and how garbage collection will be performed.\nEither this field or OrphanDependents may be set, but not both.\nThe default policy is decided by the existing finalizer set in the\nmetadata.finalizers and the resource-specific default policy.\nAcceptable values are: 'Orphan' - orphan the dependents; 'Background' -\nallow the garbage collector to delete the dependents in the background;\n'Foreground' - a cascading policy that deletes all dependents in the\nforeground.\n+optional.",
            "in": "query",
            "required": false,
            "type": "string"
          },
          {
            "name": "deleteOptions.dryRun",
            "description": "When present, indicates that modifications should not be\npersisted. An invalid or unrecognized dryRun directive will\nresult in an error response and no further processing of the\nrequest. Valid values are:\n- All: all dry run stages will be processed\n+optional.",
            "in": "query",
            "required": false,
            "type": "array",
            "items": {
              "type": "string"
            },
            "collectionFormat": "multi"
          }
        ],
        "tags": [
          "WorkflowService"
        ]
      }
    },
    "/api/v1/workflows/{namespace}/{name}/resubmit": {
      "put": {
        "operationId": "ResubmitWorkflow",
        "responses": {
          "200": {
            "description": "A successful response.",
            "schema": {
              "$ref": "#/definitions/github.com.argoproj.argo.pkg.apis.workflow.v1alpha1.Workflow"
            }
          }
        },
        "parameters": [
          {
            "name": "namespace",
            "in": "path",
            "required": true,
            "type": "string"
          },
          {
            "name": "name",
            "in": "path",
            "required": true,
            "type": "string"
          },
          {
            "name": "body",
            "in": "body",
            "required": true,
            "schema": {
              "$ref": "#/definitions/workflow.WorkflowResubmitRequest"
            }
          }
        ],
        "tags": [
          "WorkflowService"
        ]
      }
    },
    "/api/v1/workflows/{namespace}/{name}/resume": {
      "put": {
        "operationId": "ResumeWorkflow",
        "responses": {
          "200": {
            "description": "A successful response.",
            "schema": {
              "$ref": "#/definitions/github.com.argoproj.argo.pkg.apis.workflow.v1alpha1.Workflow"
            }
          }
        },
        "parameters": [
          {
            "name": "namespace",
            "in": "path",
            "required": true,
            "type": "string"
          },
          {
            "name": "name",
            "in": "path",
            "required": true,
            "type": "string"
          },
          {
            "name": "body",
            "in": "body",
            "required": true,
            "schema": {
              "$ref": "#/definitions/workflow.WorkflowResumeRequest"
            }
          }
        ],
        "tags": [
          "WorkflowService"
        ]
      }
    },
    "/api/v1/workflows/{namespace}/{name}/retry": {
      "put": {
        "operationId": "RetryWorkflow",
        "responses": {
          "200": {
            "description": "A successful response.",
            "schema": {
              "$ref": "#/definitions/github.com.argoproj.argo.pkg.apis.workflow.v1alpha1.Workflow"
            }
          }
        },
        "parameters": [
          {
            "name": "namespace",
            "in": "path",
            "required": true,
            "type": "string"
          },
          {
            "name": "name",
            "in": "path",
            "required": true,
            "type": "string"
          },
          {
            "name": "body",
            "in": "body",
            "required": true,
            "schema": {
              "$ref": "#/definitions/workflow.WorkflowRetryRequest"
            }
          }
        ],
        "tags": [
          "WorkflowService"
        ]
      }
    },
    "/api/v1/workflows/{namespace}/{name}/stop": {
      "put": {
        "operationId": "StopWorkflow",
        "responses": {
          "200": {
            "description": "A successful response.",
            "schema": {
              "$ref": "#/definitions/github.com.argoproj.argo.pkg.apis.workflow.v1alpha1.Workflow"
            }
          }
        },
        "parameters": [
          {
            "name": "namespace",
            "in": "path",
            "required": true,
            "type": "string"
          },
          {
            "name": "name",
            "in": "path",
            "required": true,
            "type": "string"
          },
          {
            "name": "body",
            "in": "body",
            "required": true,
            "schema": {
              "$ref": "#/definitions/workflow.WorkflowStopRequest"
            }
          }
        ],
        "tags": [
          "WorkflowService"
        ]
      }
    },
    "/api/v1/workflows/{namespace}/{name}/suspend": {
      "put": {
        "operationId": "SuspendWorkflow",
        "responses": {
          "200": {
            "description": "A successful response.",
            "schema": {
              "$ref": "#/definitions/github.com.argoproj.argo.pkg.apis.workflow.v1alpha1.Workflow"
            }
          }
        },
        "parameters": [
          {
            "name": "namespace",
            "in": "path",
            "required": true,
            "type": "string"
          },
          {
            "name": "name",
            "in": "path",
            "required": true,
            "type": "string"
          },
          {
            "name": "body",
            "in": "body",
            "required": true,
            "schema": {
              "$ref": "#/definitions/workflow.WorkflowSuspendRequest"
            }
          }
        ],
        "tags": [
          "WorkflowService"
        ]
      }
    },
    "/api/v1/workflows/{namespace}/{name}/terminate": {
      "put": {
        "operationId": "TerminateWorkflow",
        "responses": {
          "200": {
            "description": "A successful response.",
            "schema": {
              "$ref": "#/definitions/github.com.argoproj.argo.pkg.apis.workflow.v1alpha1.Workflow"
            }
          }
        },
        "parameters": [
          {
            "name": "namespace",
            "in": "path",
            "required": true,
            "type": "string"
          },
          {
            "name": "name",
            "in": "path",
            "required": true,
            "type": "string"
          },
          {
            "name": "body",
            "in": "body",
            "required": true,
            "schema": {
              "$ref": "#/definitions/workflow.WorkflowTerminateRequest"
            }
          }
        ],
        "tags": [
          "WorkflowService"
        ]
      }
    },
    "/api/v1/workflows/{namespace}/{name}/{podName}/log": {
      "get": {
        "operationId": "PodLogs",
        "responses": {
          "200": {
            "description": "A successful response.(streaming responses)",
            "schema": {
              "type": "object",
              "properties": {
                "result": {
                  "$ref": "#/definitions/workflow.LogEntry"
                },
                "error": {
                  "$ref": "#/definitions/grpc.gateway.runtime.StreamError"
                }
              },
              "title": "Stream result of workflow.LogEntry"
            }
          }
        },
        "parameters": [
          {
            "name": "namespace",
            "in": "path",
            "required": true,
            "type": "string"
          },
          {
            "name": "name",
            "in": "path",
            "required": true,
            "type": "string"
          },
          {
            "name": "podName",
            "in": "path",
            "required": true,
            "type": "string"
          },
          {
            "name": "logOptions.container",
            "description": "The container for which to stream logs. Defaults to only container if there is one container in the pod.\n+optional.",
            "in": "query",
            "required": false,
            "type": "string"
          },
          {
            "name": "logOptions.follow",
            "description": "Follow the log stream of the pod. Defaults to false.\n+optional.",
            "in": "query",
            "required": false,
            "type": "boolean",
            "format": "boolean"
          },
          {
            "name": "logOptions.previous",
            "description": "Return previous terminated container logs. Defaults to false.\n+optional.",
            "in": "query",
            "required": false,
            "type": "boolean",
            "format": "boolean"
          },
          {
            "name": "logOptions.sinceSeconds",
            "description": "A relative time in seconds before the current time from which to show logs. If this value\nprecedes the time a pod was started, only logs since the pod start will be returned.\nIf this value is in the future, no logs will be returned.\nOnly one of sinceSeconds or sinceTime may be specified.\n+optional.",
            "in": "query",
            "required": false,
            "type": "string",
            "format": "int64"
          },
          {
            "name": "logOptions.sinceTime.seconds",
            "description": "Represents seconds of UTC time since Unix epoch\n1970-01-01T00:00:00Z. Must be from 0001-01-01T00:00:00Z to\n9999-12-31T23:59:59Z inclusive.",
            "in": "query",
            "required": false,
            "type": "string",
            "format": "int64"
          },
          {
            "name": "logOptions.sinceTime.nanos",
            "description": "Non-negative fractions of a second at nanosecond resolution. Negative\nsecond values with fractions must still have non-negative nanos values\nthat count forward in time. Must be from 0 to 999,999,999\ninclusive. This field may be limited in precision depending on context.",
            "in": "query",
            "required": false,
            "type": "integer",
            "format": "int32"
          },
          {
            "name": "logOptions.timestamps",
            "description": "If true, add an RFC3339 or RFC3339Nano timestamp at the beginning of every line\nof log output. Defaults to false.\n+optional.",
            "in": "query",
            "required": false,
            "type": "boolean",
            "format": "boolean"
          },
          {
            "name": "logOptions.tailLines",
            "description": "If set, the number of lines from the end of the logs to show. If not specified,\nlogs are shown from the creation of the container or sinceSeconds or sinceTime\n+optional.",
            "in": "query",
            "required": false,
            "type": "string",
            "format": "int64"
          },
          {
            "name": "logOptions.limitBytes",
            "description": "If set, the number of bytes to read from the server before terminating the\nlog output. This may not display a complete final line of logging, and may return\nslightly more or slightly less than the specified limit.\n+optional.",
            "in": "query",
            "required": false,
            "type": "string",
            "format": "int64"
          }
        ],
        "tags": [
          "WorkflowService"
        ]
      }
    }
  },
  "definitions": {
    "github.com.argoproj.argo.pkg.apis.workflow.v1alpha1.ArchiveStrategy": {
      "type": "object",
      "properties": {
        "tar": {
          "$ref": "#/definitions/github.com.argoproj.argo.pkg.apis.workflow.v1alpha1.TarStrategy"
        },
        "none": {
          "$ref": "#/definitions/github.com.argoproj.argo.pkg.apis.workflow.v1alpha1.NoneStrategy"
        }
      },
      "title": "ArchiveStrategy describes how to archive files/directory when saving artifacts"
    },
    "github.com.argoproj.argo.pkg.apis.workflow.v1alpha1.Arguments": {
      "type": "object",
      "properties": {
        "parameters": {
          "type": "array",
          "items": {
            "$ref": "#/definitions/github.com.argoproj.argo.pkg.apis.workflow.v1alpha1.Parameter"
          },
          "title": "Parameters is the list of parameters to pass to the template or workflow\n+patchStrategy=merge\n+patchMergeKey=name"
        },
        "artifacts": {
          "type": "array",
          "items": {
            "$ref": "#/definitions/github.com.argoproj.argo.pkg.apis.workflow.v1alpha1.Artifact"
          },
          "title": "Artifacts is the list of artifacts to pass to the template or workflow\n+patchStrategy=merge\n+patchMergeKey=name"
        }
      },
      "title": "Arguments to a template"
    },
    "github.com.argoproj.argo.pkg.apis.workflow.v1alpha1.Artifact": {
      "type": "object",
      "properties": {
        "name": {
          "type": "string",
          "description": "name of the artifact. must be unique within a template's inputs/outputs."
        },
        "path": {
          "type": "string",
          "title": "Path is the container path to the artifact"
        },
        "mode": {
          "type": "integer",
          "format": "int32",
          "description": "mode bits to use on this file, must be a value between 0 and 0777\nset when loading input artifacts."
        },
        "from": {
          "type": "string",
          "title": "From allows an artifact to reference an artifact from a previous step"
        },
        "artifactLocation": {
          "$ref": "#/definitions/github.com.argoproj.argo.pkg.apis.workflow.v1alpha1.ArtifactLocation",
          "title": "ArtifactLocation contains the location of the artifact"
        },
        "globalName": {
          "type": "string",
          "title": "GlobalName exports an output artifact to the global scope, making it available as\n'{{workflow.outputs.artifacts.XXXX}} and in workflow.status.outputs.artifacts"
        },
        "archive": {
          "$ref": "#/definitions/github.com.argoproj.argo.pkg.apis.workflow.v1alpha1.ArchiveStrategy",
          "description": "Archive controls how the artifact will be saved to the artifact repository."
        },
        "optional": {
          "type": "boolean",
          "format": "boolean",
          "title": "Make Artifacts optional, if Artifacts doesn't generate or exist"
        }
      },
      "title": "Artifact indicates an artifact to place at a specified path"
    },
    "github.com.argoproj.argo.pkg.apis.workflow.v1alpha1.ArtifactLocation": {
      "type": "object",
      "properties": {
        "archiveLogs": {
          "type": "boolean",
          "format": "boolean",
          "title": "ArchiveLogs indicates if the container logs should be archived"
        },
        "s3": {
          "$ref": "#/definitions/github.com.argoproj.argo.pkg.apis.workflow.v1alpha1.S3Artifact",
          "title": "S3 contains S3 artifact location details"
        },
        "git": {
          "$ref": "#/definitions/github.com.argoproj.argo.pkg.apis.workflow.v1alpha1.GitArtifact",
          "title": "Git contains git artifact location details"
        },
        "http": {
          "$ref": "#/definitions/github.com.argoproj.argo.pkg.apis.workflow.v1alpha1.HTTPArtifact",
          "title": "HTTP contains HTTP artifact location details"
        },
        "artifactory": {
          "$ref": "#/definitions/github.com.argoproj.argo.pkg.apis.workflow.v1alpha1.ArtifactoryArtifact",
          "title": "Artifactory contains artifactory artifact location details"
        },
        "hdfs": {
          "$ref": "#/definitions/github.com.argoproj.argo.pkg.apis.workflow.v1alpha1.HDFSArtifact",
          "title": "HDFS contains HDFS artifact location details"
        },
        "raw": {
          "$ref": "#/definitions/github.com.argoproj.argo.pkg.apis.workflow.v1alpha1.RawArtifact",
          "title": "Raw contains raw artifact location details"
        },
        "oss": {
          "$ref": "#/definitions/github.com.argoproj.argo.pkg.apis.workflow.v1alpha1.OSSArtifact",
          "title": "OSS contains OSS artifact location details"
        },
        "gcs": {
          "$ref": "#/definitions/github.com.argoproj.argo.pkg.apis.workflow.v1alpha1.GCSArtifact",
          "title": "GCS contains GCS artifact location details"
        }
      },
      "description": "ArtifactLocation describes a location for a single or multiple artifacts.\nIt is used as single artifact in the context of inputs/outputs (e.g. outputs.artifacts.artname).\nIt is also used to describe the location of multiple artifacts such as the archive location\nof a single workflow step, which the executor will use as a default location to store its files."
    },
    "github.com.argoproj.argo.pkg.apis.workflow.v1alpha1.ArtifactRepositoryRef": {
      "type": "object",
      "properties": {
        "configMap": {
          "type": "string"
        },
        "key": {
          "type": "string"
        }
      }
    },
    "github.com.argoproj.argo.pkg.apis.workflow.v1alpha1.ArtifactoryArtifact": {
      "type": "object",
      "properties": {
        "url": {
          "type": "string",
          "title": "URL of the artifact"
        },
        "artifactoryAuth": {
          "$ref": "#/definitions/github.com.argoproj.argo.pkg.apis.workflow.v1alpha1.ArtifactoryAuth"
        }
      },
      "title": "ArtifactoryArtifact is the location of an artifactory artifact"
    },
    "github.com.argoproj.argo.pkg.apis.workflow.v1alpha1.ArtifactoryAuth": {
      "type": "object",
      "properties": {
        "usernameSecret": {
          "$ref": "#/definitions/k8s.io.api.core.v1.SecretKeySelector",
          "title": "UsernameSecret is the secret selector to the repository username"
        },
        "passwordSecret": {
          "$ref": "#/definitions/k8s.io.api.core.v1.SecretKeySelector",
          "title": "PasswordSecret is the secret selector to the repository password"
        }
      },
      "title": "ArtifactoryAuth describes the secret selectors required for authenticating to artifactory"
    },
    "github.com.argoproj.argo.pkg.apis.workflow.v1alpha1.Backoff": {
      "type": "object",
      "properties": {
        "duration": {
          "type": "string",
          "title": "Duration is the amount to back off. Default unit is seconds, but could also be a duration (e.g. \"2m\", \"1h\")"
        },
        "factor": {
          "type": "integer",
          "format": "int32",
          "title": "Factor is a factor to multiply the base duration after each failed retry"
        },
        "maxDuration": {
          "type": "string",
          "title": "MaxDuration is the maximum amount of time allowed for the backoff strategy"
        }
      },
      "title": "Backoff is a backoff strategy to use within retryStrategy"
    },
    "github.com.argoproj.argo.pkg.apis.workflow.v1alpha1.ContinueOn": {
      "type": "object",
      "properties": {
        "error": {
          "type": "boolean",
          "format": "boolean",
          "title": "+optional"
        },
        "failed": {
          "type": "boolean",
          "format": "boolean",
          "title": "+optional"
        }
      },
      "description": "ContinueOn defines if a workflow should continue even if a task or step fails/errors.\nIt can be specified if the workflow should continue when the pod errors, fails or both."
    },
    "github.com.argoproj.argo.pkg.apis.workflow.v1alpha1.Counter": {
      "type": "object",
      "properties": {
        "value": {
          "type": "string",
          "title": "Value is the value of the metric"
        }
      },
      "title": "Counter is a Counter prometheus metric"
    },
    "github.com.argoproj.argo.pkg.apis.workflow.v1alpha1.DAGTask": {
      "type": "object",
      "properties": {
        "name": {
          "type": "string",
          "title": "Name is the name of the target"
        },
        "template": {
          "type": "string",
          "title": "Name of template to execute"
        },
        "arguments": {
          "$ref": "#/definitions/github.com.argoproj.argo.pkg.apis.workflow.v1alpha1.Arguments",
          "title": "Arguments are the parameter and artifact arguments to the template"
        },
        "templateRef": {
          "$ref": "#/definitions/github.com.argoproj.argo.pkg.apis.workflow.v1alpha1.TemplateRef",
          "description": "TemplateRef is the reference to the template resource to execute."
        },
        "dependencies": {
          "type": "array",
          "items": {
            "type": "string"
          },
          "title": "Dependencies are name of other targets which this depends on"
        },
        "withItems": {
          "type": "array",
          "items": {
            "$ref": "#/definitions/github.com.argoproj.argo.pkg.apis.workflow.v1alpha1.Item"
          },
          "title": "WithItems expands a task into multiple parallel tasks from the items in the list"
        },
        "withParam": {
          "type": "string",
          "description": "WithParam expands a task into multiple parallel tasks from the value in the parameter,\nwhich is expected to be a JSON list."
        },
        "withSequence": {
          "$ref": "#/definitions/github.com.argoproj.argo.pkg.apis.workflow.v1alpha1.Sequence",
          "title": "WithSequence expands a task into a numeric sequence"
        },
        "when": {
          "type": "string",
          "title": "When is an expression in which the task should conditionally execute"
        },
        "continueOn": {
          "$ref": "#/definitions/github.com.argoproj.argo.pkg.apis.workflow.v1alpha1.ContinueOn",
          "title": "ContinueOn makes argo to proceed with the following step even if this step fails.\nErrors and Failed states can be specified"
        },
        "onExit": {
          "type": "string",
          "description": "OnExit is a template reference which is invoked at the end of the\ntemplate, irrespective of the success, failure, or error of the\nprimary template."
        },
        "depends": {
          "type": "string",
          "title": "Depends are name of other targets which this depends on"
        }
      },
      "title": "DAGTask represents a node in the graph during DAG execution"
    },
    "github.com.argoproj.argo.pkg.apis.workflow.v1alpha1.DAGTemplate": {
      "type": "object",
      "properties": {
        "target": {
          "type": "string",
          "title": "Target are one or more names of targets to execute in a DAG"
        },
        "tasks": {
          "type": "array",
          "items": {
            "$ref": "#/definitions/github.com.argoproj.argo.pkg.apis.workflow.v1alpha1.DAGTask"
          },
          "title": "Tasks are a list of DAG tasks\n+patchStrategy=merge\n+patchMergeKey=name"
        },
        "failFast": {
          "type": "boolean",
          "format": "boolean",
          "title": "This flag is for DAG logic. The DAG logic has a built-in \"fail fast\" feature to stop scheduling new steps,\nas soon as it detects that one of the DAG nodes is failed. Then it waits until all DAG nodes are completed\nbefore failing the DAG itself.\nThe FailFast flag default is true,  if set to false, it will allow a DAG to run all branches of the DAG to\ncompletion (either success or failure), regardless of the failed outcomes of branches in the DAG.\nMore info and example about this feature at https://github.com/argoproj/argo/issues/1442"
        }
      },
      "title": "DAGTemplate is a template subtype for directed acyclic graph templates"
    },
    "github.com.argoproj.argo.pkg.apis.workflow.v1alpha1.ExecutorConfig": {
      "type": "object",
      "properties": {
        "serviceAccountName": {
          "type": "string",
          "description": "ServiceAccountName specifies the service account name of the executor container."
        }
      },
      "description": "ExecutorConfig holds configurations of an executor container."
    },
    "github.com.argoproj.argo.pkg.apis.workflow.v1alpha1.GCSArtifact": {
      "type": "object",
      "properties": {
        "gCSBucket": {
          "$ref": "#/definitions/github.com.argoproj.argo.pkg.apis.workflow.v1alpha1.GCSBucket"
        },
        "key": {
          "type": "string",
          "title": "Key is the path in the bucket where the artifact resides"
        }
      },
      "title": "GCSArtifact is the location of a GCS artifact"
    },
    "github.com.argoproj.argo.pkg.apis.workflow.v1alpha1.GCSBucket": {
      "type": "object",
      "properties": {
        "bucket": {
          "type": "string",
          "title": "Bucket is the name of the bucket"
        },
        "serviceAccountKeySecret": {
          "$ref": "#/definitions/k8s.io.api.core.v1.SecretKeySelector",
          "title": "ServiceAccountKeySecret is the secret selector to the bucket's service account key"
        }
      },
      "title": "GCSBucket contains the access information for interfacring with a GCS bucket"
    },
    "github.com.argoproj.argo.pkg.apis.workflow.v1alpha1.Gauge": {
      "type": "object",
      "properties": {
        "value": {
          "type": "string",
          "title": "Value is the value of the metric"
        },
        "realtime": {
          "type": "boolean",
          "format": "boolean",
          "title": "Realtime emits this metric in real time if applicable"
        }
      },
      "title": "Gauge is a Gauge prometheus metric"
    },
    "github.com.argoproj.argo.pkg.apis.workflow.v1alpha1.GitArtifact": {
      "type": "object",
      "properties": {
        "repo": {
          "type": "string",
          "title": "Repo is the git repository"
        },
        "revision": {
          "type": "string",
          "title": "Revision is the git commit, tag, branch to checkout"
        },
        "depth": {
          "type": "string",
          "format": "uint64",
          "title": "Depth specifies clones/fetches should be shallow and include the given\nnumber of commits from the branch tip"
        },
        "fetch": {
          "type": "array",
          "items": {
            "type": "string"
          },
          "title": "Fetch specifies a number of refs that should be fetched before checkout"
        },
        "usernameSecret": {
          "$ref": "#/definitions/k8s.io.api.core.v1.SecretKeySelector",
          "title": "UsernameSecret is the secret selector to the repository username"
        },
        "passwordSecret": {
          "$ref": "#/definitions/k8s.io.api.core.v1.SecretKeySelector",
          "title": "PasswordSecret is the secret selector to the repository password"
        },
        "sshPrivateKeySecret": {
          "$ref": "#/definitions/k8s.io.api.core.v1.SecretKeySelector",
          "title": "SSHPrivateKeySecret is the secret selector to the repository ssh private key"
        },
        "insecureIgnoreHostKey": {
          "type": "boolean",
          "format": "boolean",
          "title": "InsecureIgnoreHostKey disables SSH strict host key checking during git clone"
        }
      },
      "title": "GitArtifact is the location of an git artifact"
    },
    "github.com.argoproj.argo.pkg.apis.workflow.v1alpha1.HDFSArtifact": {
      "type": "object",
      "properties": {
        "hDFSConfig": {
          "$ref": "#/definitions/github.com.argoproj.argo.pkg.apis.workflow.v1alpha1.HDFSConfig"
        },
        "path": {
          "type": "string",
          "title": "Path is a file path in HDFS"
        },
        "force": {
          "type": "boolean",
          "format": "boolean",
          "title": "Force copies a file forcibly even if it exists (default: false)"
        }
      },
      "title": "HDFSArtifact is the location of an HDFS artifact"
    },
    "github.com.argoproj.argo.pkg.apis.workflow.v1alpha1.HDFSConfig": {
      "type": "object",
      "properties": {
        "hDFSKrbConfig": {
          "$ref": "#/definitions/github.com.argoproj.argo.pkg.apis.workflow.v1alpha1.HDFSKrbConfig"
        },
        "addresses": {
          "type": "array",
          "items": {
            "type": "string"
          },
          "title": "Addresses is accessible addresses of HDFS name nodes"
        },
        "hdfsUser": {
          "type": "string",
          "description": "HDFSUser is the user to access HDFS file system.\nIt is ignored if either ccache or keytab is used."
        }
      },
      "title": "HDFSConfig is configurations for HDFS"
    },
    "github.com.argoproj.argo.pkg.apis.workflow.v1alpha1.HDFSKrbConfig": {
      "type": "object",
      "properties": {
        "krbCCacheSecret": {
          "$ref": "#/definitions/k8s.io.api.core.v1.SecretKeySelector",
          "description": "KrbCCacheSecret is the secret selector for Kerberos ccache\nEither ccache or keytab can be set to use Kerberos."
        },
        "krbKeytabSecret": {
          "$ref": "#/definitions/k8s.io.api.core.v1.SecretKeySelector",
          "description": "KrbKeytabSecret is the secret selector for Kerberos keytab\nEither ccache or keytab can be set to use Kerberos."
        },
        "krbUsername": {
          "type": "string",
          "description": "KrbUsername is the Kerberos username used with Kerberos keytab\nIt must be set if keytab is used."
        },
        "krbRealm": {
          "type": "string",
          "description": "KrbRealm is the Kerberos realm used with Kerberos keytab\nIt must be set if keytab is used."
        },
        "krbConfigConfigMap": {
          "$ref": "#/definitions/k8s.io.api.core.v1.ConfigMapKeySelector",
          "description": "KrbConfig is the configmap selector for Kerberos config as string\nIt must be set if either ccache or keytab is used."
        },
        "krbServicePrincipalName": {
          "type": "string",
          "description": "KrbServicePrincipalName is the principal name of Kerberos service\nIt must be set if either ccache or keytab is used."
        }
      },
      "title": "HDFSKrbConfig is auth configurations for Kerberos"
    },
    "github.com.argoproj.argo.pkg.apis.workflow.v1alpha1.HTTPArtifact": {
      "type": "object",
      "properties": {
        "url": {
          "type": "string",
          "title": "URL of the artifact"
        }
      },
      "title": "HTTPArtifact allows an file served on HTTP to be placed as an input artifact in a container"
    },
    "github.com.argoproj.argo.pkg.apis.workflow.v1alpha1.Histogram": {
      "type": "object",
      "properties": {
        "value": {
          "type": "string",
          "title": "Value is the value of the metric"
        },
        "buckets": {
          "type": "array",
          "items": {
            "type": "number",
            "format": "double"
          },
          "title": "Buckets is a list of bucket divisors for the histogram"
        }
      },
      "title": "Histogram is a Histogram prometheus metric"
    },
    "github.com.argoproj.argo.pkg.apis.workflow.v1alpha1.Inputs": {
      "type": "object",
      "properties": {
        "parameters": {
          "type": "array",
          "items": {
            "$ref": "#/definitions/github.com.argoproj.argo.pkg.apis.workflow.v1alpha1.Parameter"
          },
          "title": "Parameters are a list of parameters passed as inputs\n+patchStrategy=merge\n+patchMergeKey=name"
        },
        "artifacts": {
          "type": "array",
          "items": {
            "$ref": "#/definitions/github.com.argoproj.argo.pkg.apis.workflow.v1alpha1.Artifact"
          },
          "title": "Artifact are a list of artifacts passed as inputs\n+patchStrategy=merge\n+patchMergeKey=name"
        }
      },
      "title": "Inputs are the mechanism for passing parameters, artifacts, volumes from one template to another"
    },
    "github.com.argoproj.argo.pkg.apis.workflow.v1alpha1.Item": {
      "type": "object",
      "properties": {
        "type": {
          "type": "string",
          "format": "int64"
        },
        "numVal": {
          "type": "string"
        },
        "boolVal": {
          "type": "boolean",
          "format": "boolean"
        },
        "strVal": {
          "type": "string"
        },
        "mapVal": {
          "type": "object",
          "additionalProperties": {
            "$ref": "#/definitions/github.com.argoproj.argo.pkg.apis.workflow.v1alpha1.ItemValue"
          }
        },
        "listVal": {
          "type": "array",
          "items": {
            "$ref": "#/definitions/github.com.argoproj.argo.pkg.apis.workflow.v1alpha1.ItemValue"
          }
        }
      },
      "description": "+protobuf=true\n+protobuf.options.(gogoproto.goproto_stringer)=false\n+k8s:openapi-gen=true",
      "title": "Item expands a single workflow step into multiple parallel steps\nThe value of Item can be a map, string, bool, or number"
    },
    "github.com.argoproj.argo.pkg.apis.workflow.v1alpha1.ItemValue": {
      "type": "object",
      "properties": {
        "type": {
          "type": "string",
          "format": "int64"
        },
        "numVal": {
          "type": "string"
        },
        "boolVal": {
          "type": "boolean",
          "format": "boolean"
        },
        "strVal": {
          "type": "string"
        },
        "mapVal": {
          "type": "object",
          "additionalProperties": {
            "type": "string"
          }
        },
        "listVal": {
          "type": "array",
          "items": {
            "type": "string",
            "format": "byte"
          }
        }
      },
      "title": "+protobuf=true\n+protobuf.options.(gogoproto.goproto_stringer)=false\n+k8s:openapi-gen=true"
    },
    "github.com.argoproj.argo.pkg.apis.workflow.v1alpha1.Metadata": {
      "type": "object",
      "properties": {
        "annotations": {
          "type": "object",
          "additionalProperties": {
            "type": "string"
          }
        },
        "labels": {
          "type": "object",
          "additionalProperties": {
            "type": "string"
          }
        }
      },
      "title": "Pod metdata"
    },
    "github.com.argoproj.argo.pkg.apis.workflow.v1alpha1.MetricLabel": {
      "type": "object",
      "properties": {
        "key": {
          "type": "string"
        },
        "value": {
          "type": "string"
        }
      },
      "title": "MetricLabel is a single label for a prometheus metric"
    },
    "github.com.argoproj.argo.pkg.apis.workflow.v1alpha1.Metrics": {
      "type": "object",
      "properties": {
        "prometheus": {
          "type": "array",
          "items": {
            "$ref": "#/definitions/github.com.argoproj.argo.pkg.apis.workflow.v1alpha1.Prometheus"
          },
          "title": "Prometheus is a list of prometheus metrics to be emitted"
        }
      },
      "title": "Metrics are a list of metrics emitted from a Workflow/Template"
    },
    "github.com.argoproj.argo.pkg.apis.workflow.v1alpha1.NodeStatus": {
      "type": "object",
      "properties": {
        "id": {
          "type": "string",
          "title": "ID is a unique identifier of a node within the worklow\nIt is implemented as a hash of the node name, which makes the ID deterministic"
        },
        "name": {
          "type": "string",
          "title": "Name is unique name in the node tree used to generate the node ID"
        },
        "displayName": {
          "type": "string",
          "title": "DisplayName is a human readable representation of the node. Unique within a template boundary"
        },
        "type": {
          "type": "string",
          "title": "Type indicates type of node"
        },
        "templateName": {
          "type": "string",
          "title": "TemplateName is the template name which this node corresponds to.\nNot applicable to virtual nodes (e.g. Retry, StepGroup)"
        },
        "templateRef": {
          "$ref": "#/definitions/github.com.argoproj.argo.pkg.apis.workflow.v1alpha1.TemplateRef",
          "title": "TemplateRef is the reference to the template resource which this node corresponds to.\nNot applicable to virtual nodes (e.g. Retry, StepGroup)"
        },
        "storedTemplateID": {
          "type": "string",
          "description": "StoredTemplateID is the ID of stored template.\nDEPRECATED: This value is not used anymore."
        },
        "workflowTemplateName": {
          "type": "string",
          "description": "WorkflowTemplateName is the WorkflowTemplate resource name on which the resolved template of this node is retrieved.\nDEPRECATED: This value is not used anymore."
        },
        "templateScope": {
          "type": "string",
          "description": "TemplateScope is the template scope in which the template of this node was retrieved."
        },
        "phase": {
          "type": "string",
          "description": "Phase a simple, high-level summary of where the node is in its lifecycle.\nCan be used as a state machine."
        },
        "boundaryID": {
          "type": "string",
          "title": "BoundaryID indicates the node ID of the associated template root node in which this node belongs to"
        },
        "message": {
          "type": "string",
          "description": "A human readable message indicating details about why the node is in this condition."
        },
        "startedAt": {
          "$ref": "#/definitions/k8s.io.apimachinery.pkg.apis.meta.v1.Time",
          "title": "Time at which this node started"
        },
        "finishedAt": {
          "$ref": "#/definitions/k8s.io.apimachinery.pkg.apis.meta.v1.Time",
          "title": "Time at which this node completed"
        },
        "resourcesDuration": {
          "type": "object",
          "additionalProperties": {
            "type": "string",
            "format": "int64"
          },
          "description": "ResourcesDuration is indicative, but not accurate, resource duration. This is populated when the nodes completes."
        },
        "podIP": {
          "type": "string",
          "title": "PodIP captures the IP of the pod for daemoned steps"
        },
        "daemoned": {
          "type": "boolean",
          "format": "boolean",
          "title": "Daemoned tracks whether or not this node was daemoned and need to be terminated"
        },
        "inputs": {
          "$ref": "#/definitions/github.com.argoproj.argo.pkg.apis.workflow.v1alpha1.Inputs",
          "title": "Inputs captures input parameter values and artifact locations supplied to this template invocation"
        },
        "outputs": {
          "$ref": "#/definitions/github.com.argoproj.argo.pkg.apis.workflow.v1alpha1.Outputs",
          "title": "Outputs captures output parameter values and artifact locations produced by this template invocation"
        },
        "children": {
          "type": "array",
          "items": {
            "type": "string"
          },
          "title": "Children is a list of child node IDs"
        },
        "outboundNodes": {
          "type": "array",
          "items": {
            "type": "string"
          },
          "description": "OutboundNodes tracks the node IDs which are considered \"outbound\" nodes to a template invocation.\nFor every invocation of a template, there are nodes which we considered as \"outbound\". Essentially,\nthese are last nodes in the execution sequence to run, before the template is considered completed.\nThese nodes are then connected as parents to a following step.\n\nIn the case of single pod steps (i.e. container, script, resource templates), this list will be nil\nsince the pod itself is already considered the \"outbound\" node.\nIn the case of DAGs, outbound nodes are the \"target\" tasks (tasks with no children).\nIn the case of steps, outbound nodes are all the containers involved in the last step group.\nNOTE: since templates are composable, the list of outbound nodes are carried upwards when\na DAG/steps template invokes another DAG/steps template. In other words, the outbound nodes of\na template, will be a superset of the outbound nodes of its last children."
        },
        "hostNodeName": {
          "type": "string",
          "title": "HostNodeName name of the Kubernetes node on which the Pod is running, if applicable"
        }
      },
      "title": "NodeStatus contains status information about an individual node in the workflow"
    },
    "github.com.argoproj.argo.pkg.apis.workflow.v1alpha1.NoneStrategy": {
      "type": "object",
      "description": "NoneStrategy indicates to skip tar process and upload the files or directory tree as independent\nfiles. Note that if the artifact is a directory, the artifact driver must support the ability to\nsave/load the directory appropriately."
    },
    "github.com.argoproj.argo.pkg.apis.workflow.v1alpha1.OSSArtifact": {
      "type": "object",
      "properties": {
        "oSSBucket": {
          "$ref": "#/definitions/github.com.argoproj.argo.pkg.apis.workflow.v1alpha1.OSSBucket"
        },
        "key": {
          "type": "string",
          "title": "Key is the path in the bucket where the artifact resides"
        }
      },
      "title": "OSSArtifact is the location of an OSS artifact"
    },
    "github.com.argoproj.argo.pkg.apis.workflow.v1alpha1.OSSBucket": {
      "type": "object",
      "properties": {
        "endpoint": {
          "type": "string",
          "title": "Endpoint is the hostname of the bucket endpoint"
        },
        "bucket": {
          "type": "string",
          "title": "Bucket is the name of the bucket"
        },
        "accessKeySecret": {
          "$ref": "#/definitions/k8s.io.api.core.v1.SecretKeySelector",
          "title": "AccessKeySecret is the secret selector to the bucket's access key"
        },
        "secretKeySecret": {
          "$ref": "#/definitions/k8s.io.api.core.v1.SecretKeySelector",
          "title": "SecretKeySecret is the secret selector to the bucket's secret key"
        }
      },
      "title": "OSSBucket contains the access information required for interfacing with an OSS bucket"
    },
    "github.com.argoproj.argo.pkg.apis.workflow.v1alpha1.Outputs": {
      "type": "object",
      "properties": {
        "parameters": {
          "type": "array",
          "items": {
            "$ref": "#/definitions/github.com.argoproj.argo.pkg.apis.workflow.v1alpha1.Parameter"
          },
          "title": "Parameters holds the list of output parameters produced by a step\n+patchStrategy=merge\n+patchMergeKey=name"
        },
        "artifacts": {
          "type": "array",
          "items": {
            "$ref": "#/definitions/github.com.argoproj.argo.pkg.apis.workflow.v1alpha1.Artifact"
          },
          "title": "Artifacts holds the list of output artifacts produced by a step\n+patchStrategy=merge\n+patchMergeKey=name"
        },
        "result": {
          "type": "string",
          "title": "Result holds the result (stdout) of a script template"
        },
        "exitCode": {
          "type": "string",
          "title": "ExitCode holds the exit code of a script template"
        }
      },
      "title": "Outputs hold parameters, artifacts, and results from a step"
    },
    "github.com.argoproj.argo.pkg.apis.workflow.v1alpha1.ParallelSteps": {
      "type": "object",
      "properties": {
        "steps": {
          "type": "array",
          "items": {
            "$ref": "#/definitions/github.com.argoproj.argo.pkg.apis.workflow.v1alpha1.WorkflowStep"
          }
        }
      }
    },
    "github.com.argoproj.argo.pkg.apis.workflow.v1alpha1.Parameter": {
      "type": "object",
      "properties": {
        "name": {
          "type": "string",
          "title": "Name is the parameter name"
        },
        "default": {
          "type": "string",
          "title": "Default is the default value to use for an input parameter if a value was not supplied\nDEPRECATED: This field is not used"
        },
        "value": {
          "type": "string",
          "title": "Value is the literal value to use for the parameter.\nIf specified in the context of an input parameter, the value takes precedence over any passed values"
        },
        "valueFrom": {
          "$ref": "#/definitions/github.com.argoproj.argo.pkg.apis.workflow.v1alpha1.ValueFrom",
          "title": "ValueFrom is the source for the output parameter's value"
        },
        "globalName": {
          "type": "string",
          "title": "GlobalName exports an output parameter to the global scope, making it available as\n'{{workflow.outputs.parameters.XXXX}} and in workflow.status.outputs.parameters"
        }
      },
      "title": "Parameter indicate a passed string parameter to a service template with an optional default value"
    },
    "github.com.argoproj.argo.pkg.apis.workflow.v1alpha1.PodGC": {
      "type": "object",
      "properties": {
        "strategy": {
          "type": "string",
          "title": "Strategy is the strategy to use. One of \"OnPodCompletion\", \"OnPodSuccess\", \"OnWorkflowCompletion\", \"OnWorkflowSuccess\""
        }
      },
      "title": "PodGC describes how to delete completed pods as they complete"
    },
    "github.com.argoproj.argo.pkg.apis.workflow.v1alpha1.Prometheus": {
      "type": "object",
      "properties": {
        "name": {
          "type": "string",
          "title": "Name is the name of the metric"
        },
        "labels": {
          "type": "array",
          "items": {
            "$ref": "#/definitions/github.com.argoproj.argo.pkg.apis.workflow.v1alpha1.MetricLabel"
          },
          "title": "Labels is a list of metric labels"
        },
        "help": {
          "type": "string",
          "title": "Help is a string that describes the metric"
        },
        "when": {
          "type": "string",
          "title": "When is a conditional statement that decides when to emit the metric"
        },
        "gauge": {
          "$ref": "#/definitions/github.com.argoproj.argo.pkg.apis.workflow.v1alpha1.Gauge",
          "title": "Gauge is a gauge metric"
        },
        "histogram": {
          "$ref": "#/definitions/github.com.argoproj.argo.pkg.apis.workflow.v1alpha1.Histogram",
          "title": "Histogram is a histogram metric"
        },
        "counter": {
          "$ref": "#/definitions/github.com.argoproj.argo.pkg.apis.workflow.v1alpha1.Counter",
          "title": "Counter is a counter metric"
        }
      },
      "title": "Prometheus is a prometheus metric to be emitted"
    },
    "github.com.argoproj.argo.pkg.apis.workflow.v1alpha1.RawArtifact": {
      "type": "object",
      "properties": {
        "data": {
          "type": "string",
          "title": "Data is the string contents of the artifact"
        }
      },
      "title": "RawArtifact allows raw string content to be placed as an artifact in a container"
    },
    "github.com.argoproj.argo.pkg.apis.workflow.v1alpha1.ResourceTemplate": {
      "type": "object",
      "properties": {
        "action": {
          "type": "string",
          "title": "Action is the action to perform to the resource.\nMust be one of: get, create, apply, delete, replace, patch"
        },
        "mergeStrategy": {
          "type": "string",
          "title": "MergeStrategy is the strategy used to merge a patch. It defaults to \"strategic\"\nMust be one of: strategic, merge, json"
        },
        "manifest": {
          "type": "string",
          "title": "Manifest contains the kubernetes manifest"
        },
        "setOwnerReference": {
          "type": "boolean",
          "format": "boolean",
          "description": "SetOwnerReference sets the reference to the workflow on the OwnerReference of generated resource."
        },
        "successCondition": {
          "type": "string",
          "title": "SuccessCondition is a label selector expression which describes the conditions\nof the k8s resource in which it is acceptable to proceed to the following step"
        },
        "failureCondition": {
          "type": "string",
          "title": "FailureCondition is a label selector expression which describes the conditions\nof the k8s resource in which the step was considered failed"
        },
        "flags": {
          "type": "array",
          "items": {
            "type": "string"
          },
          "title": "Flags is a set of additional options passed to kubectl before submitting a resource\nI.e. to disable resource validation:\nflags: [\n\t\"--validate=false\"  # disable resource validation\n]"
        }
      },
      "title": "ResourceTemplate is a template subtype to manipulate kubernetes resources"
    },
    "github.com.argoproj.argo.pkg.apis.workflow.v1alpha1.RetryStrategy": {
      "type": "object",
      "properties": {
        "limit": {
          "type": "integer",
          "format": "int32",
          "title": "Limit is the maximum number of attempts when retrying a container"
        },
        "retryPolicy": {
          "type": "string",
          "title": "RetryPolicy is a policy of NodePhase statuses that will be retried"
        },
        "backoff": {
          "$ref": "#/definitions/github.com.argoproj.argo.pkg.apis.workflow.v1alpha1.Backoff",
          "title": "Backoff is a backoff strategy"
        }
      },
      "title": "RetryStrategy provides controls on how to retry a workflow step"
    },
    "github.com.argoproj.argo.pkg.apis.workflow.v1alpha1.S3Artifact": {
      "type": "object",
      "properties": {
        "s3Bucket": {
          "$ref": "#/definitions/github.com.argoproj.argo.pkg.apis.workflow.v1alpha1.S3Bucket"
        },
        "key": {
          "type": "string",
          "title": "Key is the key in the bucket where the artifact resides"
        }
      },
      "title": "S3Artifact is the location of an S3 artifact"
    },
    "github.com.argoproj.argo.pkg.apis.workflow.v1alpha1.S3Bucket": {
      "type": "object",
      "properties": {
        "endpoint": {
          "type": "string",
          "title": "Endpoint is the hostname of the bucket endpoint"
        },
        "bucket": {
          "type": "string",
          "title": "Bucket is the name of the bucket"
        },
        "region": {
          "type": "string",
          "title": "Region contains the optional bucket region"
        },
        "insecure": {
          "type": "boolean",
          "format": "boolean",
          "title": "Insecure will connect to the service with TLS"
        },
        "accessKeySecret": {
          "$ref": "#/definitions/k8s.io.api.core.v1.SecretKeySelector",
          "title": "AccessKeySecret is the secret selector to the bucket's access key"
        },
        "secretKeySecret": {
          "$ref": "#/definitions/k8s.io.api.core.v1.SecretKeySelector",
          "title": "SecretKeySecret is the secret selector to the bucket's secret key"
        },
        "roleARN": {
          "type": "string",
          "description": "RoleARN is the Amazon Resource Name (ARN) of the role to assume."
        },
        "useSDKCreds": {
          "type": "boolean",
          "format": "boolean",
          "description": "UseSDKCreds tells the driver to figure out credentials based on sdk defaults."
        }
      },
      "title": "S3Bucket contains the access information required for interfacing with an S3 bucket"
    },
    "github.com.argoproj.argo.pkg.apis.workflow.v1alpha1.ScriptTemplate": {
      "type": "object",
      "properties": {
        "container": {
          "$ref": "#/definitions/k8s.io.api.core.v1.Container"
        },
        "source": {
          "type": "string",
          "title": "Source contains the source code of the script to execute"
        }
      },
      "title": "ScriptTemplate is a template subtype to enable scripting through code steps"
    },
    "github.com.argoproj.argo.pkg.apis.workflow.v1alpha1.SemaphoreRef": {
      "type": "object",
      "properties": {
        "configMapKeyRef": {
          "$ref": "#/definitions/k8s.io.api.core.v1.ConfigMapKeySelector",
          "title": "ConfigMapKeyRef is configmap selector for Semaphore configuration"
        }
      },
      "title": "SemaphoreRef is a reference of Semaphore"
    },
    "github.com.argoproj.argo.pkg.apis.workflow.v1alpha1.Sequence": {
      "type": "object",
      "properties": {
        "count": {
          "type": "string",
          "title": "Count is number of elements in the sequence (default: 0). Not to be used with end"
        },
        "start": {
          "type": "string",
          "title": "Number at which to start the sequence (default: 0)"
        },
        "end": {
          "type": "string",
          "title": "Number at which to end the sequence (default: 0). Not to be used with Count"
        },
        "format": {
          "type": "string",
          "title": "Format is a printf format string to format the value in the sequence"
        }
      },
      "title": "Sequence expands a workflow step into numeric range"
    },
    "github.com.argoproj.argo.pkg.apis.workflow.v1alpha1.SubmitOpts": {
      "type": "object",
      "properties": {
        "name": {
          "type": "string",
          "title": "Name overrides metadata.name"
        },
        "generateName": {
          "type": "string",
          "title": "GenerateName overrides metadata.generateName"
        },
        "entrypoint": {
          "type": "string",
          "title": "Entrypoint overrides spec.entrypoint"
        },
        "parameters": {
          "type": "array",
          "items": {
            "type": "string"
          },
          "title": "Parameters passes input parameters to workflow"
        },
        "parameterFile": {
          "type": "string",
          "title": "ParameterFile holds a reference to a parameter file. This option is not supported in API"
        },
        "serviceAccount": {
          "type": "string",
          "description": "ServiceAccount runs all pods in the workflow using specified ServiceAccount."
        },
        "dryRun": {
          "type": "boolean",
          "format": "boolean",
          "title": "DryRun validates the workflow on the client-side without creating it. This option is not supported in API"
        },
        "serverDryRun": {
          "type": "boolean",
          "format": "boolean",
          "title": "ServerDryRun validates the workflow on the server-side without creating it"
        },
        "labels": {
          "type": "string",
          "title": "Labels adds to metadata.labels"
        },
        "ownerReference": {
          "$ref": "#/definitions/k8s.io.apimachinery.pkg.apis.meta.v1.OwnerReference",
          "title": "OwnerReference creates a metadata.ownerReference"
        }
      },
      "title": "SubmitOpts are workflow submission options"
    },
    "github.com.argoproj.argo.pkg.apis.workflow.v1alpha1.SuspendTemplate": {
      "type": "object",
      "properties": {
        "duration": {
          "type": "string",
          "title": "Duration is the seconds to wait before automatically resuming a template"
        }
      },
      "title": "SuspendTemplate is a template subtype to suspend a workflow at a predetermined point in time"
    },
    "github.com.argoproj.argo.pkg.apis.workflow.v1alpha1.TTLStrategy": {
      "type": "object",
      "properties": {
        "secondsAfterCompletion": {
          "type": "integer",
          "format": "int32",
          "title": "SecondsAfterCompletion is the number of seconds to live after completion"
        },
        "secondsAfterSuccess": {
          "type": "integer",
          "format": "int32",
          "title": "SecondsAfterSuccess is the number of seconds to live after success"
        },
        "secondsAfterFailure": {
          "type": "integer",
          "format": "int32",
          "title": "SecondsAfterFailure is the number of seconds to live after failure"
        }
      },
      "title": "TTLStrategy is the strategy for the time to live depending on if the workflow succeeded or failed"
    },
    "github.com.argoproj.argo.pkg.apis.workflow.v1alpha1.TarStrategy": {
      "type": "object",
      "properties": {
        "compressionLevel": {
          "type": "integer",
          "format": "int32",
          "description": "CompressionLevel specifies the gzip compression level to use for the artifact.\nDefaults to gzip.DefaultCompression."
        }
      },
      "title": "TarStrategy will tar and gzip the file or directory when saving"
    },
    "github.com.argoproj.argo.pkg.apis.workflow.v1alpha1.Template": {
      "type": "object",
      "properties": {
        "name": {
          "type": "string",
          "title": "Name is the name of the template"
        },
        "template": {
          "type": "string",
          "description": "Template is the name of the template which is used as the base of this template.\nDEPRECATED: This field is not used."
        },
        "arguments": {
          "$ref": "#/definitions/github.com.argoproj.argo.pkg.apis.workflow.v1alpha1.Arguments",
          "description": "Arguments hold arguments to the template.\nDEPRECATED: This field is not used."
        },
        "templateRef": {
          "$ref": "#/definitions/github.com.argoproj.argo.pkg.apis.workflow.v1alpha1.TemplateRef",
          "description": "TemplateRef is the reference to the template resource which is used as the base of this template.\nDEPRECATED: This field is not used."
        },
        "inputs": {
          "$ref": "#/definitions/github.com.argoproj.argo.pkg.apis.workflow.v1alpha1.Inputs",
          "title": "Inputs describe what inputs parameters and artifacts are supplied to this template"
        },
        "outputs": {
          "$ref": "#/definitions/github.com.argoproj.argo.pkg.apis.workflow.v1alpha1.Outputs",
          "title": "Outputs describe the parameters and artifacts that this template produces"
        },
        "nodeSelector": {
          "type": "object",
          "additionalProperties": {
            "type": "string"
          },
          "description": "NodeSelector is a selector to schedule this step of the workflow to be\nrun on the selected node(s). Overrides the selector set at the workflow level."
        },
        "affinity": {
          "$ref": "#/definitions/k8s.io.api.core.v1.Affinity",
          "title": "Affinity sets the pod's scheduling constraints\nOverrides the affinity set at the workflow level (if any)"
        },
        "metadata": {
          "$ref": "#/definitions/github.com.argoproj.argo.pkg.apis.workflow.v1alpha1.Metadata",
          "title": "Metdata sets the pods's metadata, i.e. annotations and labels"
        },
        "daemon": {
          "type": "boolean",
          "format": "boolean",
          "title": "Deamon will allow a workflow to proceed to the next step so long as the container reaches readiness"
        },
        "steps": {
          "type": "array",
          "items": {
            "$ref": "#/definitions/github.com.argoproj.argo.pkg.apis.workflow.v1alpha1.ParallelSteps"
          },
          "title": "Steps define a series of sequential/parallel workflow steps"
        },
        "container": {
          "$ref": "#/definitions/k8s.io.api.core.v1.Container",
          "title": "Container is the main container image to run in the pod"
        },
        "script": {
          "$ref": "#/definitions/github.com.argoproj.argo.pkg.apis.workflow.v1alpha1.ScriptTemplate",
          "title": "Script runs a portion of code against an interpreter"
        },
        "resource": {
          "$ref": "#/definitions/github.com.argoproj.argo.pkg.apis.workflow.v1alpha1.ResourceTemplate",
          "title": "Resource template subtype which can run k8s resources"
        },
        "dag": {
          "$ref": "#/definitions/github.com.argoproj.argo.pkg.apis.workflow.v1alpha1.DAGTemplate",
          "title": "DAG template subtype which runs a DAG"
        },
        "suspend": {
          "$ref": "#/definitions/github.com.argoproj.argo.pkg.apis.workflow.v1alpha1.SuspendTemplate",
          "title": "Suspend template subtype which can suspend a workflow when reaching the step"
        },
        "volumes": {
          "type": "array",
          "items": {
            "$ref": "#/definitions/k8s.io.api.core.v1.Volume"
          },
          "title": "Volumes is a list of volumes that can be mounted by containers in a template.\n+patchStrategy=merge\n+patchMergeKey=name"
        },
        "initContainers": {
          "type": "array",
          "items": {
            "$ref": "#/definitions/github.com.argoproj.argo.pkg.apis.workflow.v1alpha1.UserContainer"
          },
          "title": "InitContainers is a list of containers which run before the main container.\n+patchStrategy=merge\n+patchMergeKey=name"
        },
        "sidecars": {
          "type": "array",
          "items": {
            "$ref": "#/definitions/github.com.argoproj.argo.pkg.apis.workflow.v1alpha1.UserContainer"
          },
          "title": "Sidecars is a list of containers which run alongside the main container\nSidecars are automatically killed when the main container completes\n+patchStrategy=merge\n+patchMergeKey=name"
        },
        "archiveLocation": {
          "$ref": "#/definitions/github.com.argoproj.argo.pkg.apis.workflow.v1alpha1.ArtifactLocation",
          "description": "Location in which all files related to the step will be stored (logs, artifacts, etc...).\nCan be overridden by individual items in Outputs. If omitted, will use the default\nartifact repository location configured in the controller, appended with the\n\u003cworkflowname\u003e/\u003cnodename\u003e in the key."
        },
        "activeDeadlineSeconds": {
          "type": "string",
          "format": "int64",
          "description": "Optional duration in seconds relative to the StartTime that the pod may be active on a node\nbefore the system actively tries to terminate the pod; value must be positive integer\nThis field is only applicable to container and script templates."
        },
        "retryStrategy": {
          "$ref": "#/definitions/github.com.argoproj.argo.pkg.apis.workflow.v1alpha1.RetryStrategy",
          "title": "RetryStrategy describes how to retry a template when it fails"
        },
        "parallelism": {
          "type": "string",
          "format": "int64",
          "description": "Parallelism limits the max total parallel pods that can execute at the same time within the\nboundaries of this template invocation. If additional steps/dag templates are invoked, the\npods created by those templates will not be counted towards this total."
        },
        "tolerations": {
          "type": "array",
          "items": {
            "$ref": "#/definitions/k8s.io.api.core.v1.Toleration"
          },
          "title": "Tolerations to apply to workflow pods.\n+patchStrategy=merge\n+patchMergeKey=key"
        },
        "schedulerName": {
          "type": "string",
          "title": "If specified, the pod will be dispatched by specified scheduler.\nOr it will be dispatched by workflow scope scheduler if specified.\nIf neither specified, the pod will be dispatched by default scheduler.\n+optional"
        },
        "priorityClassName": {
          "type": "string",
          "description": "PriorityClassName to apply to workflow pods."
        },
        "priority": {
          "type": "integer",
          "format": "int32",
          "description": "Priority to apply to workflow pods."
        },
        "serviceAccountName": {
          "type": "string",
          "title": "ServiceAccountName to apply to workflow pods"
        },
        "automountServiceAccountToken": {
          "type": "boolean",
          "format": "boolean",
          "description": "AutomountServiceAccountToken indicates whether a service account token should be automatically mounted in pods.\nServiceAccountName of ExecutorConfig must be specified if this value is false."
        },
        "executor": {
          "$ref": "#/definitions/github.com.argoproj.argo.pkg.apis.workflow.v1alpha1.ExecutorConfig",
          "description": "Executor holds configurations of the executor container."
        },
        "hostAliases": {
          "type": "array",
          "items": {
            "$ref": "#/definitions/k8s.io.api.core.v1.HostAlias"
          },
          "title": "HostAliases is an optional list of hosts and IPs that will be injected into the pod spec\n+patchStrategy=merge\n+patchMergeKey=ip"
        },
        "securityContext": {
          "$ref": "#/definitions/k8s.io.api.core.v1.PodSecurityContext",
          "title": "SecurityContext holds pod-level security attributes and common container settings.\nOptional: Defaults to empty.  See type description for default values of each field.\n+optional"
        },
        "podSpecPatch": {
          "type": "string",
          "description": "PodSpecPatch holds strategic merge patch to apply against the pod spec. Allows parameterization of\ncontainer fields which are not strings (e.g. resource limits)."
        },
        "resubmitPendingPods": {
          "type": "boolean",
          "format": "boolean",
          "title": "ResubmitPendingPods is a flag to enable resubmitting pods that remain Pending after initial submission"
        },
        "metrics": {
          "$ref": "#/definitions/github.com.argoproj.argo.pkg.apis.workflow.v1alpha1.Metrics",
          "title": "Metrics are a list of metrics emitted from this template"
        },
        "semaphore": {
          "$ref": "#/definitions/github.com.argoproj.argo.pkg.apis.workflow.v1alpha1.SemaphoreRef",
          "description": "SemaphoreRef will holds semaphore configuration for this Template."
        }
      },
      "title": "Template is a reusable and composable unit of execution in a workflow"
    },
    "github.com.argoproj.argo.pkg.apis.workflow.v1alpha1.TemplateRef": {
      "type": "object",
      "properties": {
        "name": {
          "type": "string",
          "description": "Name is the resource name of the template."
        },
        "template": {
          "type": "string",
          "description": "Template is the name of referred template in the resource."
        },
        "runtimeResolution": {
          "type": "boolean",
          "format": "boolean",
          "description": "RuntimeResolution skips validation at creation time.\nBy enabling this option, you can create the referred workflow template before the actual runtime."
        },
        "clusterScope": {
          "type": "boolean",
          "format": "boolean",
          "description": "ClusterScope indicates the referred template is cluster scoped (i.e. a ClusterWorkflowTemplate)."
        }
      },
      "description": "TemplateRef is a reference of template resource."
    },
    "github.com.argoproj.argo.pkg.apis.workflow.v1alpha1.UserContainer": {
      "type": "object",
      "properties": {
        "container": {
          "$ref": "#/definitions/k8s.io.api.core.v1.Container"
        },
        "mirrorVolumeMounts": {
          "type": "boolean",
          "format": "boolean",
          "title": "MirrorVolumeMounts will mount the same volumes specified in the main container\nto the container (including artifacts), at the same mountPaths. This enables\ndind daemon to partially see the same filesystem as the main container in\norder to use features such as docker volume binding"
        }
      },
      "description": "UserContainer is a container specified by a user."
    },
    "github.com.argoproj.argo.pkg.apis.workflow.v1alpha1.ValueFrom": {
      "type": "object",
      "properties": {
        "path": {
          "type": "string",
          "title": "Path in the container to retrieve an output parameter value from in container templates"
        },
        "jsonPath": {
          "type": "string",
          "title": "JSONPath of a resource to retrieve an output parameter value from in resource templates"
        },
        "jqFilter": {
          "type": "string",
          "title": "JQFilter expression against the resource object in resource templates"
        },
        "parameter": {
          "type": "string",
          "title": "Parameter reference to a step or dag task in which to retrieve an output parameter value from\n(e.g. '{{steps.mystep.outputs.myparam}}')"
        },
        "default": {
          "type": "string",
          "title": "Default specifies a value to be used if retrieving the value from the specified source fails"
        }
      },
      "title": "ValueFrom describes a location in which to obtain the value to a parameter"
    },
    "github.com.argoproj.argo.pkg.apis.workflow.v1alpha1.Workflow": {
      "type": "object",
      "properties": {
        "metadata": {
          "$ref": "#/definitions/k8s.io.apimachinery.pkg.apis.meta.v1.ObjectMeta"
        },
        "spec": {
          "$ref": "#/definitions/github.com.argoproj.argo.pkg.apis.workflow.v1alpha1.WorkflowSpec"
        },
        "status": {
          "$ref": "#/definitions/github.com.argoproj.argo.pkg.apis.workflow.v1alpha1.WorkflowStatus"
        }
      },
      "title": "Workflow is the definition of a workflow resource\n+genclient\n+genclient:noStatus\n+k8s:deepcopy-gen:interfaces=k8s.io/apimachinery/pkg/runtime.Object"
    },
    "github.com.argoproj.argo.pkg.apis.workflow.v1alpha1.WorkflowCondition": {
      "type": "object",
      "properties": {
        "type": {
          "type": "string",
          "title": "Type is the type of condition"
        },
        "status": {
          "type": "string",
          "title": "Status is the status of the condition"
        },
        "message": {
          "type": "string",
          "title": "Message is the condition message"
        }
      }
    },
    "github.com.argoproj.argo.pkg.apis.workflow.v1alpha1.WorkflowList": {
      "type": "object",
      "properties": {
        "metadata": {
          "$ref": "#/definitions/k8s.io.apimachinery.pkg.apis.meta.v1.ListMeta"
        },
        "items": {
          "type": "array",
          "items": {
            "$ref": "#/definitions/github.com.argoproj.argo.pkg.apis.workflow.v1alpha1.Workflow"
          }
        }
      },
      "title": "WorkflowList is list of Workflow resources\n+k8s:deepcopy-gen:interfaces=k8s.io/apimachinery/pkg/runtime.Object"
    },
    "github.com.argoproj.argo.pkg.apis.workflow.v1alpha1.WorkflowSpec": {
      "type": "object",
      "properties": {
        "templates": {
          "type": "array",
          "items": {
            "$ref": "#/definitions/github.com.argoproj.argo.pkg.apis.workflow.v1alpha1.Template"
          },
          "title": "Templates is a list of workflow templates used in a workflow\n+patchStrategy=merge\n+patchMergeKey=name"
        },
        "entrypoint": {
          "type": "string",
          "description": "Entrypoint is a template reference to the starting point of the workflow."
        },
        "arguments": {
          "$ref": "#/definitions/github.com.argoproj.argo.pkg.apis.workflow.v1alpha1.Arguments",
          "title": "Arguments contain the parameters and artifacts sent to the workflow entrypoint\nParameters are referencable globally using the 'workflow' variable prefix.\ne.g. {{workflow.parameters.myparam}}"
        },
        "serviceAccountName": {
          "type": "string",
          "description": "ServiceAccountName is the name of the ServiceAccount to run all pods of the workflow as."
        },
        "automountServiceAccountToken": {
          "type": "boolean",
          "format": "boolean",
          "description": "AutomountServiceAccountToken indicates whether a service account token should be automatically mounted in pods.\nServiceAccountName of ExecutorConfig must be specified if this value is false."
        },
        "executor": {
          "$ref": "#/definitions/github.com.argoproj.argo.pkg.apis.workflow.v1alpha1.ExecutorConfig",
          "description": "Executor holds configurations of executor containers of the workflow."
        },
        "volumes": {
          "type": "array",
          "items": {
            "$ref": "#/definitions/k8s.io.api.core.v1.Volume"
          },
          "title": "Volumes is a list of volumes that can be mounted by containers in a workflow.\n+patchStrategy=merge\n+patchMergeKey=name"
        },
        "volumeClaimTemplates": {
          "type": "array",
          "items": {
            "$ref": "#/definitions/k8s.io.api.core.v1.PersistentVolumeClaim"
          },
          "title": "VolumeClaimTemplates is a list of claims that containers are allowed to reference.\nThe Workflow controller will create the claims at the beginning of the workflow\nand delete the claims upon completion of the workflow\n+patchStrategy=merge\n+patchMergeKey=name"
        },
        "parallelism": {
          "type": "string",
          "format": "int64",
          "title": "Parallelism limits the max total parallel pods that can execute at the same time in a workflow"
        },
        "artifactRepositoryRef": {
          "$ref": "#/definitions/github.com.argoproj.argo.pkg.apis.workflow.v1alpha1.ArtifactRepositoryRef",
          "description": "ArtifactRepositoryRef specifies the configMap name and key containing the artifact repository config."
        },
        "suspend": {
          "type": "boolean",
          "format": "boolean",
          "title": "Suspend will suspend the workflow and prevent execution of any future steps in the workflow"
        },
        "nodeSelector": {
          "type": "object",
          "additionalProperties": {
            "type": "string"
          },
          "description": "NodeSelector is a selector which will result in all pods of the workflow\nto be scheduled on the selected node(s). This is able to be overridden by\na nodeSelector specified in the template."
        },
        "affinity": {
          "$ref": "#/definitions/k8s.io.api.core.v1.Affinity",
          "title": "Affinity sets the scheduling constraints for all pods in the workflow.\nCan be overridden by an affinity specified in the template"
        },
        "tolerations": {
          "type": "array",
          "items": {
            "$ref": "#/definitions/k8s.io.api.core.v1.Toleration"
          },
          "title": "Tolerations to apply to workflow pods.\n+patchStrategy=merge\n+patchMergeKey=key"
        },
        "imagePullSecrets": {
          "type": "array",
          "items": {
            "$ref": "#/definitions/k8s.io.api.core.v1.LocalObjectReference"
          },
          "title": "ImagePullSecrets is a list of references to secrets in the same namespace to use for pulling any images\nin pods that reference this ServiceAccount. ImagePullSecrets are distinct from Secrets because Secrets\ncan be mounted in the pod, but ImagePullSecrets are only accessed by the kubelet.\nMore info: https://kubernetes.io/docs/concepts/containers/images/#specifying-imagepullsecrets-on-a-pod\n+patchStrategy=merge\n+patchMergeKey=name"
        },
        "hostNetwork": {
          "type": "boolean",
          "format": "boolean",
          "description": "Host networking requested for this workflow pod. Default to false."
        },
        "dnsPolicy": {
          "type": "string",
          "description": "Set DNS policy for the pod.\nDefaults to \"ClusterFirst\".\nValid values are 'ClusterFirstWithHostNet', 'ClusterFirst', 'Default' or 'None'.\nDNS parameters given in DNSConfig will be merged with the policy selected with DNSPolicy.\nTo have DNS options set along with hostNetwork, you have to specify DNS policy\nexplicitly to 'ClusterFirstWithHostNet'."
        },
        "dnsConfig": {
          "$ref": "#/definitions/k8s.io.api.core.v1.PodDNSConfig",
          "description": "PodDNSConfig defines the DNS parameters of a pod in addition to\nthose generated from DNSPolicy."
        },
        "onExit": {
          "type": "string",
          "description": "OnExit is a template reference which is invoked at the end of the\nworkflow, irrespective of the success, failure, or error of the\nprimary workflow."
        },
        "ttlSecondsAfterFinished": {
          "type": "integer",
          "format": "int32",
          "description": "TTLSecondsAfterFinished limits the lifetime of a Workflow that has finished execution\n(Succeeded, Failed, Error). If this field is set, once the Workflow finishes, it will be\ndeleted after ttlSecondsAfterFinished expires. If this field is unset,\nttlSecondsAfterFinished will not expire. If this field is set to zero,\nttlSecondsAfterFinished expires immediately after the Workflow finishes.\nDEPRECATED: Use TTLStrategy.SecondsAfterCompletion instead."
        },
        "ttlStrategy": {
          "$ref": "#/definitions/github.com.argoproj.argo.pkg.apis.workflow.v1alpha1.TTLStrategy",
          "description": "TTLStrategy limits the lifetime of a Workflow that has finished execution depending on if it\nSucceeded or Failed. If this struct is set, once the Workflow finishes, it will be\ndeleted after the time to live expires. If this field is unset,\nthe controller config map will hold the default values."
        },
        "activeDeadlineSeconds": {
          "type": "string",
          "format": "int64",
          "title": "Optional duration in seconds relative to the workflow start time which the workflow is\nallowed to run before the controller terminates the workflow. A value of zero is used to\nterminate a Running workflow"
        },
        "priority": {
          "type": "integer",
          "format": "int32",
          "description": "Priority is used if controller is configured to process limited number of workflows in parallel. Workflows with higher priority are processed first."
        },
        "schedulerName": {
          "type": "string",
          "title": "Set scheduler name for all pods.\nWill be overridden if container/script template's scheduler name is set.\nDefault scheduler will be used if neither specified.\n+optional"
        },
        "podGC": {
          "$ref": "#/definitions/github.com.argoproj.argo.pkg.apis.workflow.v1alpha1.PodGC",
          "title": "PodGC describes the strategy to use when to deleting completed pods"
        },
        "podPriorityClassName": {
          "type": "string",
          "description": "PriorityClassName to apply to workflow pods."
        },
        "podPriority": {
          "type": "integer",
          "format": "int32",
          "description": "Priority to apply to workflow pods."
        },
        "hostAliases": {
          "type": "array",
          "items": {
            "$ref": "#/definitions/k8s.io.api.core.v1.HostAlias"
          },
          "title": "+patchStrategy=merge\n+patchMergeKey=ip"
        },
        "securityContext": {
          "$ref": "#/definitions/k8s.io.api.core.v1.PodSecurityContext",
          "title": "SecurityContext holds pod-level security attributes and common container settings.\nOptional: Defaults to empty.  See type description for default values of each field.\n+optional"
        },
        "podSpecPatch": {
          "type": "string",
          "description": "PodSpecPatch holds strategic merge patch to apply against the pod spec. Allows parameterization of\ncontainer fields which are not strings (e.g. resource limits)."
        },
        "podDisruptionBudget": {
          "$ref": "#/definitions/k8s.io.api.policy.v1beta1.PodDisruptionBudgetSpec",
          "title": "PodDisruptionBudget holds the number of concurrent disruptions that you allow for Workflow's Pods.\nController will automatically add the selector with workflow name, if selector is empty.\nOptional: Defaults to empty.\n+optional"
        },
        "metrics": {
          "$ref": "#/definitions/github.com.argoproj.argo.pkg.apis.workflow.v1alpha1.Metrics",
          "title": "Metrics are a list of metrics emitted from this Workflow"
        },
        "shutdown": {
          "type": "string",
          "title": "Shutdown will shutdown the workflow according to its ShutdownStrategy"
        },
<<<<<<< HEAD
        "semaphore": {
          "$ref": "#/definitions/github.com.argoproj.argo.pkg.apis.workflow.v1alpha1.SemaphoreRef",
          "title": "SemaphoreRef will holds semaphore configuration for this Workflow"
=======
        "workflowTemplateRef": {
          "$ref": "#/definitions/github.com.argoproj.argo.pkg.apis.workflow.v1alpha1.WorkflowTemplateRef",
          "title": "WorkflowTemplateRef holds a reference to a WorkflowTemplate for execution"
>>>>>>> 6577bd74
        }
      },
      "description": "WorkflowSpec is the specification of a Workflow."
    },
    "github.com.argoproj.argo.pkg.apis.workflow.v1alpha1.WorkflowStatus": {
      "type": "object",
      "properties": {
        "phase": {
          "type": "string",
          "description": "Phase a simple, high-level summary of where the workflow is in its lifecycle."
        },
        "startedAt": {
          "$ref": "#/definitions/k8s.io.apimachinery.pkg.apis.meta.v1.Time",
          "title": "Time at which this workflow started"
        },
        "finishedAt": {
          "$ref": "#/definitions/k8s.io.apimachinery.pkg.apis.meta.v1.Time",
          "title": "Time at which this workflow completed"
        },
        "message": {
          "type": "string",
          "description": "A human readable message indicating details about why the workflow is in this condition."
        },
        "compressedNodes": {
          "type": "string",
          "title": "Compressed and base64 decoded Nodes map"
        },
        "nodes": {
          "type": "object",
          "additionalProperties": {
            "$ref": "#/definitions/github.com.argoproj.argo.pkg.apis.workflow.v1alpha1.NodeStatus"
          },
          "description": "Nodes is a mapping between a node ID and the node's status."
        },
        "offloadNodeStatusVersion": {
          "type": "string",
          "description": "Whether on not node status has been offloaded to a database. If exists, then Nodes and CompressedNodes will be empty.\nThis will actually be populated with a hash of the offloaded data."
        },
        "storedTemplates": {
          "type": "object",
          "additionalProperties": {
            "$ref": "#/definitions/github.com.argoproj.argo.pkg.apis.workflow.v1alpha1.Template"
          },
          "description": "StoredTemplates is a mapping between a template ref and the node's status."
        },
        "persistentVolumeClaims": {
          "type": "array",
          "items": {
            "$ref": "#/definitions/k8s.io.api.core.v1.Volume"
          },
          "description": "PersistentVolumeClaims tracks all PVCs that were created as part of the workflow.\nThe contents of this list are drained at the end of the workflow."
        },
        "outputs": {
          "$ref": "#/definitions/github.com.argoproj.argo.pkg.apis.workflow.v1alpha1.Outputs",
          "title": "Outputs captures output values and artifact locations produced by the workflow via global outputs"
        },
        "conditions": {
          "type": "array",
          "items": {
            "$ref": "#/definitions/github.com.argoproj.argo.pkg.apis.workflow.v1alpha1.WorkflowCondition"
          },
          "title": "Conditions is a list of conditions the Workflow may have"
        },
        "resourcesDuration": {
          "type": "object",
          "additionalProperties": {
            "type": "string",
            "format": "int64"
          },
          "title": "ResourcesDuration is the total for the workflow"
        },
        "storedWorkflowTemplateSpec": {
          "$ref": "#/definitions/github.com.argoproj.argo.pkg.apis.workflow.v1alpha1.WorkflowSpec",
          "description": "StoredWorkflowSpec stores the WorkflowTemplate spec for future execution."
        }
      },
      "title": "WorkflowStatus contains overall status information about a workflow"
    },
    "github.com.argoproj.argo.pkg.apis.workflow.v1alpha1.WorkflowStep": {
      "type": "object",
      "properties": {
        "name": {
          "type": "string",
          "title": "Name of the step"
        },
        "template": {
          "type": "string",
          "title": "Template is the name of the template to execute as the step"
        },
        "arguments": {
          "$ref": "#/definitions/github.com.argoproj.argo.pkg.apis.workflow.v1alpha1.Arguments",
          "title": "Arguments hold arguments to the template"
        },
        "templateRef": {
          "$ref": "#/definitions/github.com.argoproj.argo.pkg.apis.workflow.v1alpha1.TemplateRef",
          "description": "TemplateRef is the reference to the template resource to execute as the step."
        },
        "withItems": {
          "type": "array",
          "items": {
            "$ref": "#/definitions/github.com.argoproj.argo.pkg.apis.workflow.v1alpha1.Item"
          },
          "title": "WithItems expands a step into multiple parallel steps from the items in the list"
        },
        "withParam": {
          "type": "string",
          "description": "WithParam expands a step into multiple parallel steps from the value in the parameter,\nwhich is expected to be a JSON list."
        },
        "withSequence": {
          "$ref": "#/definitions/github.com.argoproj.argo.pkg.apis.workflow.v1alpha1.Sequence",
          "title": "WithSequence expands a step into a numeric sequence"
        },
        "when": {
          "type": "string",
          "title": "When is an expression in which the step should conditionally execute"
        },
        "continueOn": {
          "$ref": "#/definitions/github.com.argoproj.argo.pkg.apis.workflow.v1alpha1.ContinueOn",
          "title": "ContinueOn makes argo to proceed with the following step even if this step fails.\nErrors and Failed states can be specified"
        },
        "onExit": {
          "type": "string",
          "description": "OnExit is a template reference which is invoked at the end of the\ntemplate, irrespective of the success, failure, or error of the\nprimary template."
        }
      },
      "title": "WorkflowStep is a reference to a template to execute in a series of step"
    },
    "github.com.argoproj.argo.pkg.apis.workflow.v1alpha1.WorkflowTemplateRef": {
      "type": "object",
      "properties": {
        "name": {
          "type": "string",
          "description": "Name is the resource name of the workflow template."
        },
        "clusterScope": {
          "type": "boolean",
          "format": "boolean",
          "description": "ClusterScope indicates the referred template is cluster scoped (i.e. a ClusterWorkflowTemplate)."
        }
      },
      "description": "WorkflowTemplateRef is a reference to a WorkflowTemplate resource."
    },
    "google.protobuf.Any": {
      "type": "object",
      "properties": {
        "type_url": {
          "type": "string"
        },
        "value": {
          "type": "string",
          "format": "byte"
        }
      }
    },
    "grpc.gateway.runtime.StreamError": {
      "type": "object",
      "properties": {
        "grpc_code": {
          "type": "integer",
          "format": "int32"
        },
        "http_code": {
          "type": "integer",
          "format": "int32"
        },
        "message": {
          "type": "string"
        },
        "http_status": {
          "type": "string"
        },
        "details": {
          "type": "array",
          "items": {
            "$ref": "#/definitions/google.protobuf.Any"
          }
        }
      }
    },
    "k8s.io.api.core.v1.AWSElasticBlockStoreVolumeSource": {
      "type": "object",
      "properties": {
        "volumeID": {
          "type": "string",
          "title": "Unique ID of the persistent disk resource in AWS (Amazon EBS volume).\nMore info: https://kubernetes.io/docs/concepts/storage/volumes#awselasticblockstore"
        },
        "fsType": {
          "type": "string",
          "title": "Filesystem type of the volume that you want to mount.\nTip: Ensure that the filesystem type is supported by the host operating system.\nExamples: \"ext4\", \"xfs\", \"ntfs\". Implicitly inferred to be \"ext4\" if unspecified.\nMore info: https://kubernetes.io/docs/concepts/storage/volumes#awselasticblockstore\nTODO: how do we prevent errors in the filesystem from compromising the machine\n+optional"
        },
        "partition": {
          "type": "integer",
          "format": "int32",
          "title": "The partition in the volume that you want to mount.\nIf omitted, the default is to mount by volume name.\nExamples: For volume /dev/sda1, you specify the partition as \"1\".\nSimilarly, the volume partition for /dev/sda is \"0\" (or you can leave the property empty).\n+optional"
        },
        "readOnly": {
          "type": "boolean",
          "format": "boolean",
          "title": "Specify \"true\" to force and set the ReadOnly property in VolumeMounts to \"true\".\nIf omitted, the default is \"false\".\nMore info: https://kubernetes.io/docs/concepts/storage/volumes#awselasticblockstore\n+optional"
        }
      },
      "description": "Represents a Persistent Disk resource in AWS.\n\nAn AWS EBS disk must exist before mounting to a container. The disk\nmust also be in the same AWS zone as the kubelet. An AWS EBS disk\ncan only be mounted as read/write once. AWS EBS volumes support\nownership management and SELinux relabeling."
    },
    "k8s.io.api.core.v1.Affinity": {
      "type": "object",
      "properties": {
        "nodeAffinity": {
          "$ref": "#/definitions/k8s.io.api.core.v1.NodeAffinity",
          "title": "Describes node affinity scheduling rules for the pod.\n+optional"
        },
        "podAffinity": {
          "$ref": "#/definitions/k8s.io.api.core.v1.PodAffinity",
          "title": "Describes pod affinity scheduling rules (e.g. co-locate this pod in the same node, zone, etc. as some other pod(s)).\n+optional"
        },
        "podAntiAffinity": {
          "$ref": "#/definitions/k8s.io.api.core.v1.PodAntiAffinity",
          "title": "Describes pod anti-affinity scheduling rules (e.g. avoid putting this pod in the same node, zone, etc. as some other pod(s)).\n+optional"
        }
      },
      "description": "Affinity is a group of affinity scheduling rules."
    },
    "k8s.io.api.core.v1.AzureDiskVolumeSource": {
      "type": "object",
      "properties": {
        "diskName": {
          "type": "string",
          "title": "The Name of the data disk in the blob storage"
        },
        "diskURI": {
          "type": "string",
          "title": "The URI the data disk in the blob storage"
        },
        "cachingMode": {
          "type": "string",
          "title": "Host Caching mode: None, Read Only, Read Write.\n+optional"
        },
        "fsType": {
          "type": "string",
          "title": "Filesystem type to mount.\nMust be a filesystem type supported by the host operating system.\nEx. \"ext4\", \"xfs\", \"ntfs\". Implicitly inferred to be \"ext4\" if unspecified.\n+optional"
        },
        "readOnly": {
          "type": "boolean",
          "format": "boolean",
          "title": "Defaults to false (read/write). ReadOnly here will force\nthe ReadOnly setting in VolumeMounts.\n+optional"
        },
        "kind": {
          "type": "string",
          "title": "Expected values Shared: multiple blob disks per storage account  Dedicated: single blob disk per storage account  Managed: azure managed data disk (only in managed availability set). defaults to shared"
        }
      },
      "description": "AzureDisk represents an Azure Data Disk mount on the host and bind mount to the pod."
    },
    "k8s.io.api.core.v1.AzureFileVolumeSource": {
      "type": "object",
      "properties": {
        "secretName": {
          "type": "string",
          "title": "the name of secret that contains Azure Storage Account Name and Key"
        },
        "shareName": {
          "type": "string",
          "title": "Share Name"
        },
        "readOnly": {
          "type": "boolean",
          "format": "boolean",
          "title": "Defaults to false (read/write). ReadOnly here will force\nthe ReadOnly setting in VolumeMounts.\n+optional"
        }
      },
      "description": "AzureFile represents an Azure File Service mount on the host and bind mount to the pod."
    },
    "k8s.io.api.core.v1.CSIVolumeSource": {
      "type": "object",
      "properties": {
        "driver": {
          "type": "string",
          "description": "Driver is the name of the CSI driver that handles this volume.\nConsult with your admin for the correct name as registered in the cluster."
        },
        "readOnly": {
          "type": "boolean",
          "format": "boolean",
          "title": "Specifies a read-only configuration for the volume.\nDefaults to false (read/write).\n+optional"
        },
        "fsType": {
          "type": "string",
          "title": "Filesystem type to mount. Ex. \"ext4\", \"xfs\", \"ntfs\".\nIf not provided, the empty value is passed to the associated CSI driver\nwhich will determine the default filesystem to apply.\n+optional"
        },
        "volumeAttributes": {
          "type": "object",
          "additionalProperties": {
            "type": "string"
          },
          "title": "VolumeAttributes stores driver-specific properties that are passed to the CSI\ndriver. Consult your driver's documentation for supported values.\n+optional"
        },
        "nodePublishSecretRef": {
          "$ref": "#/definitions/k8s.io.api.core.v1.LocalObjectReference",
          "title": "NodePublishSecretRef is a reference to the secret object containing\nsensitive information to pass to the CSI driver to complete the CSI\nNodePublishVolume and NodeUnpublishVolume calls.\nThis field is optional, and  may be empty if no secret is required. If the\nsecret object contains more than one secret, all secret references are passed.\n+optional"
        }
      },
      "title": "Represents a source location of a volume to mount, managed by an external CSI driver"
    },
    "k8s.io.api.core.v1.Capabilities": {
      "type": "object",
      "properties": {
        "add": {
          "type": "array",
          "items": {
            "type": "string"
          },
          "title": "Added capabilities\n+optional"
        },
        "drop": {
          "type": "array",
          "items": {
            "type": "string"
          },
          "title": "Removed capabilities\n+optional"
        }
      },
      "description": "Adds and removes POSIX capabilities from running containers."
    },
    "k8s.io.api.core.v1.CephFSVolumeSource": {
      "type": "object",
      "properties": {
        "monitors": {
          "type": "array",
          "items": {
            "type": "string"
          },
          "title": "Required: Monitors is a collection of Ceph monitors\nMore info: https://examples.k8s.io/volumes/cephfs/README.md#how-to-use-it"
        },
        "path": {
          "type": "string",
          "title": "Optional: Used as the mounted root, rather than the full Ceph tree, default is /\n+optional"
        },
        "user": {
          "type": "string",
          "title": "Optional: User is the rados user name, default is admin\nMore info: https://examples.k8s.io/volumes/cephfs/README.md#how-to-use-it\n+optional"
        },
        "secretFile": {
          "type": "string",
          "title": "Optional: SecretFile is the path to key ring for User, default is /etc/ceph/user.secret\nMore info: https://examples.k8s.io/volumes/cephfs/README.md#how-to-use-it\n+optional"
        },
        "secretRef": {
          "$ref": "#/definitions/k8s.io.api.core.v1.LocalObjectReference",
          "title": "Optional: SecretRef is reference to the authentication secret for User, default is empty.\nMore info: https://examples.k8s.io/volumes/cephfs/README.md#how-to-use-it\n+optional"
        },
        "readOnly": {
          "type": "boolean",
          "format": "boolean",
          "title": "Optional: Defaults to false (read/write). ReadOnly here will force\nthe ReadOnly setting in VolumeMounts.\nMore info: https://examples.k8s.io/volumes/cephfs/README.md#how-to-use-it\n+optional"
        }
      },
      "description": "Represents a Ceph Filesystem mount that lasts the lifetime of a pod\nCephfs volumes do not support ownership management or SELinux relabeling."
    },
    "k8s.io.api.core.v1.CinderVolumeSource": {
      "type": "object",
      "properties": {
        "volumeID": {
          "type": "string",
          "title": "volume id used to identify the volume in cinder.\nMore info: https://examples.k8s.io/mysql-cinder-pd/README.md"
        },
        "fsType": {
          "type": "string",
          "title": "Filesystem type to mount.\nMust be a filesystem type supported by the host operating system.\nExamples: \"ext4\", \"xfs\", \"ntfs\". Implicitly inferred to be \"ext4\" if unspecified.\nMore info: https://examples.k8s.io/mysql-cinder-pd/README.md\n+optional"
        },
        "readOnly": {
          "type": "boolean",
          "format": "boolean",
          "title": "Optional: Defaults to false (read/write). ReadOnly here will force\nthe ReadOnly setting in VolumeMounts.\nMore info: https://examples.k8s.io/mysql-cinder-pd/README.md\n+optional"
        },
        "secretRef": {
          "$ref": "#/definitions/k8s.io.api.core.v1.LocalObjectReference",
          "title": "Optional: points to a secret object containing parameters used to connect\nto OpenStack.\n+optional"
        }
      },
      "description": "Represents a cinder volume resource in Openstack.\nA Cinder volume must exist before mounting to a container.\nThe volume must also be in the same region as the kubelet.\nCinder volumes support ownership management and SELinux relabeling."
    },
    "k8s.io.api.core.v1.ConfigMapEnvSource": {
      "type": "object",
      "properties": {
        "localObjectReference": {
          "$ref": "#/definitions/k8s.io.api.core.v1.LocalObjectReference",
          "description": "The ConfigMap to select from."
        },
        "optional": {
          "type": "boolean",
          "format": "boolean",
          "title": "Specify whether the ConfigMap must be defined\n+optional"
        }
      },
      "description": "ConfigMapEnvSource selects a ConfigMap to populate the environment\nvariables with.\n\nThe contents of the target ConfigMap's Data field will represent the\nkey-value pairs as environment variables."
    },
    "k8s.io.api.core.v1.ConfigMapKeySelector": {
      "type": "object",
      "properties": {
        "localObjectReference": {
          "$ref": "#/definitions/k8s.io.api.core.v1.LocalObjectReference",
          "description": "The ConfigMap to select from."
        },
        "key": {
          "type": "string",
          "description": "The key to select."
        },
        "optional": {
          "type": "boolean",
          "format": "boolean",
          "title": "Specify whether the ConfigMap or its key must be defined\n+optional"
        }
      },
      "description": "Selects a key from a ConfigMap."
    },
    "k8s.io.api.core.v1.ConfigMapProjection": {
      "type": "object",
      "properties": {
        "localObjectReference": {
          "$ref": "#/definitions/k8s.io.api.core.v1.LocalObjectReference"
        },
        "items": {
          "type": "array",
          "items": {
            "$ref": "#/definitions/k8s.io.api.core.v1.KeyToPath"
          },
          "title": "If unspecified, each key-value pair in the Data field of the referenced\nConfigMap will be projected into the volume as a file whose name is the\nkey and content is the value. If specified, the listed keys will be\nprojected into the specified paths, and unlisted keys will not be\npresent. If a key is specified which is not present in the ConfigMap,\nthe volume setup will error unless it is marked optional. Paths must be\nrelative and may not contain the '..' path or start with '..'.\n+optional"
        },
        "optional": {
          "type": "boolean",
          "format": "boolean",
          "title": "Specify whether the ConfigMap or its keys must be defined\n+optional"
        }
      },
      "description": "Adapts a ConfigMap into a projected volume.\n\nThe contents of the target ConfigMap's Data field will be presented in a\nprojected volume as files using the keys in the Data field as the file names,\nunless the items element is populated with specific mappings of keys to paths.\nNote that this is identical to a configmap volume source without the default\nmode."
    },
    "k8s.io.api.core.v1.ConfigMapVolumeSource": {
      "type": "object",
      "properties": {
        "localObjectReference": {
          "$ref": "#/definitions/k8s.io.api.core.v1.LocalObjectReference"
        },
        "items": {
          "type": "array",
          "items": {
            "$ref": "#/definitions/k8s.io.api.core.v1.KeyToPath"
          },
          "title": "If unspecified, each key-value pair in the Data field of the referenced\nConfigMap will be projected into the volume as a file whose name is the\nkey and content is the value. If specified, the listed keys will be\nprojected into the specified paths, and unlisted keys will not be\npresent. If a key is specified which is not present in the ConfigMap,\nthe volume setup will error unless it is marked optional. Paths must be\nrelative and may not contain the '..' path or start with '..'.\n+optional"
        },
        "defaultMode": {
          "type": "integer",
          "format": "int32",
          "title": "Optional: mode bits to use on created files by default. Must be a\nvalue between 0 and 0777. Defaults to 0644.\nDirectories within the path are not affected by this setting.\nThis might be in conflict with other options that affect the file\nmode, like fsGroup, and the result can be other mode bits set.\n+optional"
        },
        "optional": {
          "type": "boolean",
          "format": "boolean",
          "title": "Specify whether the ConfigMap or its keys must be defined\n+optional"
        }
      },
      "description": "Adapts a ConfigMap into a volume.\n\nThe contents of the target ConfigMap's Data field will be presented in a\nvolume as files using the keys in the Data field as the file names, unless\nthe items element is populated with specific mappings of keys to paths.\nConfigMap volumes support ownership management and SELinux relabeling."
    },
    "k8s.io.api.core.v1.Container": {
      "type": "object",
      "properties": {
        "name": {
          "type": "string",
          "description": "Name of the container specified as a DNS_LABEL.\nEach container in a pod must have a unique name (DNS_LABEL).\nCannot be updated."
        },
        "image": {
          "type": "string",
          "title": "Docker image name.\nMore info: https://kubernetes.io/docs/concepts/containers/images\nThis field is optional to allow higher level config management to default or override\ncontainer images in workload controllers like Deployments and StatefulSets.\n+optional"
        },
        "command": {
          "type": "array",
          "items": {
            "type": "string"
          },
          "title": "Entrypoint array. Not executed within a shell.\nThe docker image's ENTRYPOINT is used if this is not provided.\nVariable references $(VAR_NAME) are expanded using the container's environment. If a variable\ncannot be resolved, the reference in the input string will be unchanged. The $(VAR_NAME) syntax\ncan be escaped with a double $$, ie: $$(VAR_NAME). Escaped references will never be expanded,\nregardless of whether the variable exists or not.\nCannot be updated.\nMore info: https://kubernetes.io/docs/tasks/inject-data-application/define-command-argument-container/#running-a-command-in-a-shell\n+optional"
        },
        "args": {
          "type": "array",
          "items": {
            "type": "string"
          },
          "title": "Arguments to the entrypoint.\nThe docker image's CMD is used if this is not provided.\nVariable references $(VAR_NAME) are expanded using the container's environment. If a variable\ncannot be resolved, the reference in the input string will be unchanged. The $(VAR_NAME) syntax\ncan be escaped with a double $$, ie: $$(VAR_NAME). Escaped references will never be expanded,\nregardless of whether the variable exists or not.\nCannot be updated.\nMore info: https://kubernetes.io/docs/tasks/inject-data-application/define-command-argument-container/#running-a-command-in-a-shell\n+optional"
        },
        "workingDir": {
          "type": "string",
          "title": "Container's working directory.\nIf not specified, the container runtime's default will be used, which\nmight be configured in the container image.\nCannot be updated.\n+optional"
        },
        "ports": {
          "type": "array",
          "items": {
            "$ref": "#/definitions/k8s.io.api.core.v1.ContainerPort"
          },
          "title": "List of ports to expose from the container. Exposing a port here gives\nthe system additional information about the network connections a\ncontainer uses, but is primarily informational. Not specifying a port here\nDOES NOT prevent that port from being exposed. Any port which is\nlistening on the default \"0.0.0.0\" address inside a container will be\naccessible from the network.\nCannot be updated.\n+optional\n+patchMergeKey=containerPort\n+patchStrategy=merge\n+listType=map\n+listMapKey=containerPort\n+listMapKey=protocol"
        },
        "envFrom": {
          "type": "array",
          "items": {
            "$ref": "#/definitions/k8s.io.api.core.v1.EnvFromSource"
          },
          "title": "List of sources to populate environment variables in the container.\nThe keys defined within a source must be a C_IDENTIFIER. All invalid keys\nwill be reported as an event when the container is starting. When a key exists in multiple\nsources, the value associated with the last source will take precedence.\nValues defined by an Env with a duplicate key will take precedence.\nCannot be updated.\n+optional"
        },
        "env": {
          "type": "array",
          "items": {
            "$ref": "#/definitions/k8s.io.api.core.v1.EnvVar"
          },
          "title": "List of environment variables to set in the container.\nCannot be updated.\n+optional\n+patchMergeKey=name\n+patchStrategy=merge"
        },
        "resources": {
          "$ref": "#/definitions/k8s.io.api.core.v1.ResourceRequirements",
          "title": "Compute Resources required by this container.\nCannot be updated.\nMore info: https://kubernetes.io/docs/concepts/configuration/manage-compute-resources-container/\n+optional"
        },
        "volumeMounts": {
          "type": "array",
          "items": {
            "$ref": "#/definitions/k8s.io.api.core.v1.VolumeMount"
          },
          "title": "Pod volumes to mount into the container's filesystem.\nCannot be updated.\n+optional\n+patchMergeKey=mountPath\n+patchStrategy=merge"
        },
        "volumeDevices": {
          "type": "array",
          "items": {
            "$ref": "#/definitions/k8s.io.api.core.v1.VolumeDevice"
          },
          "title": "volumeDevices is the list of block devices to be used by the container.\nThis is a beta feature.\n+patchMergeKey=devicePath\n+patchStrategy=merge\n+optional"
        },
        "livenessProbe": {
          "$ref": "#/definitions/k8s.io.api.core.v1.Probe",
          "title": "Periodic probe of container liveness.\nContainer will be restarted if the probe fails.\nCannot be updated.\nMore info: https://kubernetes.io/docs/concepts/workloads/pods/pod-lifecycle#container-probes\n+optional"
        },
        "readinessProbe": {
          "$ref": "#/definitions/k8s.io.api.core.v1.Probe",
          "title": "Periodic probe of container service readiness.\nContainer will be removed from service endpoints if the probe fails.\nCannot be updated.\nMore info: https://kubernetes.io/docs/concepts/workloads/pods/pod-lifecycle#container-probes\n+optional"
        },
        "startupProbe": {
          "$ref": "#/definitions/k8s.io.api.core.v1.Probe",
          "title": "StartupProbe indicates that the Pod has successfully initialized.\nIf specified, no other probes are executed until this completes successfully.\nIf this probe fails, the Pod will be restarted, just as if the livenessProbe failed.\nThis can be used to provide different probe parameters at the beginning of a Pod's lifecycle,\nwhen it might take a long time to load data or warm a cache, than during steady-state operation.\nThis cannot be updated.\nThis is an alpha feature enabled by the StartupProbe feature flag.\nMore info: https://kubernetes.io/docs/concepts/workloads/pods/pod-lifecycle#container-probes\n+optional"
        },
        "lifecycle": {
          "$ref": "#/definitions/k8s.io.api.core.v1.Lifecycle",
          "title": "Actions that the management system should take in response to container lifecycle events.\nCannot be updated.\n+optional"
        },
        "terminationMessagePath": {
          "type": "string",
          "title": "Optional: Path at which the file to which the container's termination message\nwill be written is mounted into the container's filesystem.\nMessage written is intended to be brief final status, such as an assertion failure message.\nWill be truncated by the node if greater than 4096 bytes. The total message length across\nall containers will be limited to 12kb.\nDefaults to /dev/termination-log.\nCannot be updated.\n+optional"
        },
        "terminationMessagePolicy": {
          "type": "string",
          "title": "Indicate how the termination message should be populated. File will use the contents of\nterminationMessagePath to populate the container status message on both success and failure.\nFallbackToLogsOnError will use the last chunk of container log output if the termination\nmessage file is empty and the container exited with an error.\nThe log output is limited to 2048 bytes or 80 lines, whichever is smaller.\nDefaults to File.\nCannot be updated.\n+optional"
        },
        "imagePullPolicy": {
          "type": "string",
          "title": "Image pull policy.\nOne of Always, Never, IfNotPresent.\nDefaults to Always if :latest tag is specified, or IfNotPresent otherwise.\nCannot be updated.\nMore info: https://kubernetes.io/docs/concepts/containers/images#updating-images\n+optional"
        },
        "securityContext": {
          "$ref": "#/definitions/k8s.io.api.core.v1.SecurityContext",
          "title": "Security options the pod should run with.\nMore info: https://kubernetes.io/docs/concepts/policy/security-context/\nMore info: https://kubernetes.io/docs/tasks/configure-pod-container/security-context/\n+optional"
        },
        "stdin": {
          "type": "boolean",
          "format": "boolean",
          "title": "Whether this container should allocate a buffer for stdin in the container runtime. If this\nis not set, reads from stdin in the container will always result in EOF.\nDefault is false.\n+optional"
        },
        "stdinOnce": {
          "type": "boolean",
          "format": "boolean",
          "title": "Whether the container runtime should close the stdin channel after it has been opened by\na single attach. When stdin is true the stdin stream will remain open across multiple attach\nsessions. If stdinOnce is set to true, stdin is opened on container start, is empty until the\nfirst client attaches to stdin, and then remains open and accepts data until the client disconnects,\nat which time stdin is closed and remains closed until the container is restarted. If this\nflag is false, a container processes that reads from stdin will never receive an EOF.\nDefault is false\n+optional"
        },
        "tty": {
          "type": "boolean",
          "format": "boolean",
          "title": "Whether this container should allocate a TTY for itself, also requires 'stdin' to be true.\nDefault is false.\n+optional"
        }
      },
      "description": "A single application container that you want to run within a pod."
    },
    "k8s.io.api.core.v1.ContainerPort": {
      "type": "object",
      "properties": {
        "name": {
          "type": "string",
          "title": "If specified, this must be an IANA_SVC_NAME and unique within the pod. Each\nnamed port in a pod must have a unique name. Name for the port that can be\nreferred to by services.\n+optional"
        },
        "hostPort": {
          "type": "integer",
          "format": "int32",
          "title": "Number of port to expose on the host.\nIf specified, this must be a valid port number, 0 \u003c x \u003c 65536.\nIf HostNetwork is specified, this must match ContainerPort.\nMost containers do not need this.\n+optional"
        },
        "containerPort": {
          "type": "integer",
          "format": "int32",
          "description": "Number of port to expose on the pod's IP address.\nThis must be a valid port number, 0 \u003c x \u003c 65536."
        },
        "protocol": {
          "type": "string",
          "title": "Protocol for port. Must be UDP, TCP, or SCTP.\nDefaults to \"TCP\".\n+optional"
        },
        "hostIP": {
          "type": "string",
          "title": "What host IP to bind the external port to.\n+optional"
        }
      },
      "description": "ContainerPort represents a network port in a single container."
    },
    "k8s.io.api.core.v1.DownwardAPIProjection": {
      "type": "object",
      "properties": {
        "items": {
          "type": "array",
          "items": {
            "$ref": "#/definitions/k8s.io.api.core.v1.DownwardAPIVolumeFile"
          },
          "title": "Items is a list of DownwardAPIVolume file\n+optional"
        }
      },
      "description": "Represents downward API info for projecting into a projected volume.\nNote that this is identical to a downwardAPI volume source without the default\nmode."
    },
    "k8s.io.api.core.v1.DownwardAPIVolumeFile": {
      "type": "object",
      "properties": {
        "path": {
          "type": "string",
          "title": "Required: Path is  the relative path name of the file to be created. Must not be absolute or contain the '..' path. Must be utf-8 encoded. The first item of the relative path must not start with '..'"
        },
        "fieldRef": {
          "$ref": "#/definitions/k8s.io.api.core.v1.ObjectFieldSelector",
          "title": "Required: Selects a field of the pod: only annotations, labels, name and namespace are supported.\n+optional"
        },
        "resourceFieldRef": {
          "$ref": "#/definitions/k8s.io.api.core.v1.ResourceFieldSelector",
          "title": "Selects a resource of the container: only resources limits and requests\n(limits.cpu, limits.memory, requests.cpu and requests.memory) are currently supported.\n+optional"
        },
        "mode": {
          "type": "integer",
          "format": "int32",
          "title": "Optional: mode bits to use on this file, must be a value between 0\nand 0777. If not specified, the volume defaultMode will be used.\nThis might be in conflict with other options that affect the file\nmode, like fsGroup, and the result can be other mode bits set.\n+optional"
        }
      },
      "title": "DownwardAPIVolumeFile represents information to create the file containing the pod field"
    },
    "k8s.io.api.core.v1.DownwardAPIVolumeSource": {
      "type": "object",
      "properties": {
        "items": {
          "type": "array",
          "items": {
            "$ref": "#/definitions/k8s.io.api.core.v1.DownwardAPIVolumeFile"
          },
          "title": "Items is a list of downward API volume file\n+optional"
        },
        "defaultMode": {
          "type": "integer",
          "format": "int32",
          "title": "Optional: mode bits to use on created files by default. Must be a\nvalue between 0 and 0777. Defaults to 0644.\nDirectories within the path are not affected by this setting.\nThis might be in conflict with other options that affect the file\nmode, like fsGroup, and the result can be other mode bits set.\n+optional"
        }
      },
      "description": "DownwardAPIVolumeSource represents a volume containing downward API info.\nDownward API volumes support ownership management and SELinux relabeling."
    },
    "k8s.io.api.core.v1.EmptyDirVolumeSource": {
      "type": "object",
      "properties": {
        "medium": {
          "type": "string",
          "title": "What type of storage medium should back this directory.\nThe default is \"\" which means to use the node's default medium.\nMust be an empty string (default) or Memory.\nMore info: https://kubernetes.io/docs/concepts/storage/volumes#emptydir\n+optional"
        },
        "sizeLimit": {
          "$ref": "#/definitions/k8s.io.apimachinery.pkg.api.resource.Quantity",
          "title": "Total amount of local storage required for this EmptyDir volume.\nThe size limit is also applicable for memory medium.\nThe maximum usage on memory medium EmptyDir would be the minimum value between\nthe SizeLimit specified here and the sum of memory limits of all containers in a pod.\nThe default is nil which means that the limit is undefined.\nMore info: http://kubernetes.io/docs/user-guide/volumes#emptydir\n+optional"
        }
      },
      "description": "Represents an empty directory for a pod.\nEmpty directory volumes support ownership management and SELinux relabeling."
    },
    "k8s.io.api.core.v1.EnvFromSource": {
      "type": "object",
      "properties": {
        "prefix": {
          "type": "string",
          "title": "An optional identifier to prepend to each key in the ConfigMap. Must be a C_IDENTIFIER.\n+optional"
        },
        "configMapRef": {
          "$ref": "#/definitions/k8s.io.api.core.v1.ConfigMapEnvSource",
          "title": "The ConfigMap to select from\n+optional"
        },
        "secretRef": {
          "$ref": "#/definitions/k8s.io.api.core.v1.SecretEnvSource",
          "title": "The Secret to select from\n+optional"
        }
      },
      "title": "EnvFromSource represents the source of a set of ConfigMaps"
    },
    "k8s.io.api.core.v1.EnvVar": {
      "type": "object",
      "properties": {
        "name": {
          "type": "string",
          "description": "Name of the environment variable. Must be a C_IDENTIFIER."
        },
        "value": {
          "type": "string",
          "title": "Variable references $(VAR_NAME) are expanded\nusing the previous defined environment variables in the container and\nany service environment variables. If a variable cannot be resolved,\nthe reference in the input string will be unchanged. The $(VAR_NAME)\nsyntax can be escaped with a double $$, ie: $$(VAR_NAME). Escaped\nreferences will never be expanded, regardless of whether the variable\nexists or not.\nDefaults to \"\".\n+optional"
        },
        "valueFrom": {
          "$ref": "#/definitions/k8s.io.api.core.v1.EnvVarSource",
          "title": "Source for the environment variable's value. Cannot be used if value is not empty.\n+optional"
        }
      },
      "description": "EnvVar represents an environment variable present in a Container."
    },
    "k8s.io.api.core.v1.EnvVarSource": {
      "type": "object",
      "properties": {
        "fieldRef": {
          "$ref": "#/definitions/k8s.io.api.core.v1.ObjectFieldSelector",
          "title": "Selects a field of the pod: supports metadata.name, metadata.namespace, metadata.labels, metadata.annotations,\nspec.nodeName, spec.serviceAccountName, status.hostIP, status.podIP.\n+optional"
        },
        "resourceFieldRef": {
          "$ref": "#/definitions/k8s.io.api.core.v1.ResourceFieldSelector",
          "title": "Selects a resource of the container: only resources limits and requests\n(limits.cpu, limits.memory, limits.ephemeral-storage, requests.cpu, requests.memory and requests.ephemeral-storage) are currently supported.\n+optional"
        },
        "configMapKeyRef": {
          "$ref": "#/definitions/k8s.io.api.core.v1.ConfigMapKeySelector",
          "title": "Selects a key of a ConfigMap.\n+optional"
        },
        "secretKeyRef": {
          "$ref": "#/definitions/k8s.io.api.core.v1.SecretKeySelector",
          "title": "Selects a key of a secret in the pod's namespace\n+optional"
        }
      },
      "description": "EnvVarSource represents a source for the value of an EnvVar."
    },
    "k8s.io.api.core.v1.ExecAction": {
      "type": "object",
      "properties": {
        "command": {
          "type": "array",
          "items": {
            "type": "string"
          },
          "title": "Command is the command line to execute inside the container, the working directory for the\ncommand  is root ('/') in the container's filesystem. The command is simply exec'd, it is\nnot run inside a shell, so traditional shell instructions ('|', etc) won't work. To use\na shell, you need to explicitly call out to that shell.\nExit status of 0 is treated as live/healthy and non-zero is unhealthy.\n+optional"
        }
      },
      "description": "ExecAction describes a \"run in container\" action."
    },
    "k8s.io.api.core.v1.FCVolumeSource": {
      "type": "object",
      "properties": {
        "targetWWNs": {
          "type": "array",
          "items": {
            "type": "string"
          },
          "title": "Optional: FC target worldwide names (WWNs)\n+optional"
        },
        "lun": {
          "type": "integer",
          "format": "int32",
          "title": "Optional: FC target lun number\n+optional"
        },
        "fsType": {
          "type": "string",
          "title": "Filesystem type to mount.\nMust be a filesystem type supported by the host operating system.\nEx. \"ext4\", \"xfs\", \"ntfs\". Implicitly inferred to be \"ext4\" if unspecified.\nTODO: how do we prevent errors in the filesystem from compromising the machine\n+optional"
        },
        "readOnly": {
          "type": "boolean",
          "format": "boolean",
          "title": "Optional: Defaults to false (read/write). ReadOnly here will force\nthe ReadOnly setting in VolumeMounts.\n+optional"
        },
        "wwids": {
          "type": "array",
          "items": {
            "type": "string"
          },
          "title": "Optional: FC volume world wide identifiers (wwids)\nEither wwids or combination of targetWWNs and lun must be set, but not both simultaneously.\n+optional"
        }
      },
      "description": "Represents a Fibre Channel volume.\nFibre Channel volumes can only be mounted as read/write once.\nFibre Channel volumes support ownership management and SELinux relabeling."
    },
    "k8s.io.api.core.v1.FlexVolumeSource": {
      "type": "object",
      "properties": {
        "driver": {
          "type": "string",
          "description": "Driver is the name of the driver to use for this volume."
        },
        "fsType": {
          "type": "string",
          "title": "Filesystem type to mount.\nMust be a filesystem type supported by the host operating system.\nEx. \"ext4\", \"xfs\", \"ntfs\". The default filesystem depends on FlexVolume script.\n+optional"
        },
        "secretRef": {
          "$ref": "#/definitions/k8s.io.api.core.v1.LocalObjectReference",
          "title": "Optional: SecretRef is reference to the secret object containing\nsensitive information to pass to the plugin scripts. This may be\nempty if no secret object is specified. If the secret object\ncontains more than one secret, all secrets are passed to the plugin\nscripts.\n+optional"
        },
        "readOnly": {
          "type": "boolean",
          "format": "boolean",
          "title": "Optional: Defaults to false (read/write). ReadOnly here will force\nthe ReadOnly setting in VolumeMounts.\n+optional"
        },
        "options": {
          "type": "object",
          "additionalProperties": {
            "type": "string"
          },
          "title": "Optional: Extra command options if any.\n+optional"
        }
      },
      "description": "FlexVolume represents a generic volume resource that is\nprovisioned/attached using an exec based plugin."
    },
    "k8s.io.api.core.v1.FlockerVolumeSource": {
      "type": "object",
      "properties": {
        "datasetName": {
          "type": "string",
          "title": "Name of the dataset stored as metadata -\u003e name on the dataset for Flocker\nshould be considered as deprecated\n+optional"
        },
        "datasetUUID": {
          "type": "string",
          "title": "UUID of the dataset. This is unique identifier of a Flocker dataset\n+optional"
        }
      },
      "description": "Represents a Flocker volume mounted by the Flocker agent.\nOne and only one of datasetName and datasetUUID should be set.\nFlocker volumes do not support ownership management or SELinux relabeling."
    },
    "k8s.io.api.core.v1.GCEPersistentDiskVolumeSource": {
      "type": "object",
      "properties": {
        "pdName": {
          "type": "string",
          "title": "Unique name of the PD resource in GCE. Used to identify the disk in GCE.\nMore info: https://kubernetes.io/docs/concepts/storage/volumes#gcepersistentdisk"
        },
        "fsType": {
          "type": "string",
          "title": "Filesystem type of the volume that you want to mount.\nTip: Ensure that the filesystem type is supported by the host operating system.\nExamples: \"ext4\", \"xfs\", \"ntfs\". Implicitly inferred to be \"ext4\" if unspecified.\nMore info: https://kubernetes.io/docs/concepts/storage/volumes#gcepersistentdisk\nTODO: how do we prevent errors in the filesystem from compromising the machine\n+optional"
        },
        "partition": {
          "type": "integer",
          "format": "int32",
          "title": "The partition in the volume that you want to mount.\nIf omitted, the default is to mount by volume name.\nExamples: For volume /dev/sda1, you specify the partition as \"1\".\nSimilarly, the volume partition for /dev/sda is \"0\" (or you can leave the property empty).\nMore info: https://kubernetes.io/docs/concepts/storage/volumes#gcepersistentdisk\n+optional"
        },
        "readOnly": {
          "type": "boolean",
          "format": "boolean",
          "title": "ReadOnly here will force the ReadOnly setting in VolumeMounts.\nDefaults to false.\nMore info: https://kubernetes.io/docs/concepts/storage/volumes#gcepersistentdisk\n+optional"
        }
      },
      "description": "Represents a Persistent Disk resource in Google Compute Engine.\n\nA GCE PD must exist before mounting to a container. The disk must\nalso be in the same GCE project and zone as the kubelet. A GCE PD\ncan only be mounted as read/write once or read-only many times. GCE\nPDs support ownership management and SELinux relabeling."
    },
    "k8s.io.api.core.v1.GitRepoVolumeSource": {
      "type": "object",
      "properties": {
        "repository": {
          "type": "string",
          "title": "Repository URL"
        },
        "revision": {
          "type": "string",
          "title": "Commit hash for the specified revision.\n+optional"
        },
        "directory": {
          "type": "string",
          "title": "Target directory name.\nMust not contain or start with '..'.  If '.' is supplied, the volume directory will be the\ngit repository.  Otherwise, if specified, the volume will contain the git repository in\nthe subdirectory with the given name.\n+optional"
        }
      },
      "description": "Represents a volume that is populated with the contents of a git repository.\nGit repo volumes do not support ownership management.\nGit repo volumes support SELinux relabeling.\n\nDEPRECATED: GitRepo is deprecated. To provision a container with a git repo, mount an\nEmptyDir into an InitContainer that clones the repo using git, then mount the EmptyDir\ninto the Pod's container."
    },
    "k8s.io.api.core.v1.GlusterfsVolumeSource": {
      "type": "object",
      "properties": {
        "endpoints": {
          "type": "string",
          "title": "EndpointsName is the endpoint name that details Glusterfs topology.\nMore info: https://examples.k8s.io/volumes/glusterfs/README.md#create-a-pod"
        },
        "path": {
          "type": "string",
          "title": "Path is the Glusterfs volume path.\nMore info: https://examples.k8s.io/volumes/glusterfs/README.md#create-a-pod"
        },
        "readOnly": {
          "type": "boolean",
          "format": "boolean",
          "title": "ReadOnly here will force the Glusterfs volume to be mounted with read-only permissions.\nDefaults to false.\nMore info: https://examples.k8s.io/volumes/glusterfs/README.md#create-a-pod\n+optional"
        }
      },
      "description": "Represents a Glusterfs mount that lasts the lifetime of a pod.\nGlusterfs volumes do not support ownership management or SELinux relabeling."
    },
    "k8s.io.api.core.v1.HTTPGetAction": {
      "type": "object",
      "properties": {
        "path": {
          "type": "string",
          "title": "Path to access on the HTTP server.\n+optional"
        },
        "port": {
          "$ref": "#/definitions/k8s.io.apimachinery.pkg.util.intstr.IntOrString",
          "description": "Name or number of the port to access on the container.\nNumber must be in the range 1 to 65535.\nName must be an IANA_SVC_NAME."
        },
        "host": {
          "type": "string",
          "title": "Host name to connect to, defaults to the pod IP. You probably want to set\n\"Host\" in httpHeaders instead.\n+optional"
        },
        "scheme": {
          "type": "string",
          "title": "Scheme to use for connecting to the host.\nDefaults to HTTP.\n+optional"
        },
        "httpHeaders": {
          "type": "array",
          "items": {
            "$ref": "#/definitions/k8s.io.api.core.v1.HTTPHeader"
          },
          "title": "Custom headers to set in the request. HTTP allows repeated headers.\n+optional"
        }
      },
      "description": "HTTPGetAction describes an action based on HTTP Get requests."
    },
    "k8s.io.api.core.v1.HTTPHeader": {
      "type": "object",
      "properties": {
        "name": {
          "type": "string",
          "title": "The header field name"
        },
        "value": {
          "type": "string",
          "title": "The header field value"
        }
      },
      "title": "HTTPHeader describes a custom header to be used in HTTP probes"
    },
    "k8s.io.api.core.v1.Handler": {
      "type": "object",
      "properties": {
        "exec": {
          "$ref": "#/definitions/k8s.io.api.core.v1.ExecAction",
          "title": "One and only one of the following should be specified.\nExec specifies the action to take.\n+optional"
        },
        "httpGet": {
          "$ref": "#/definitions/k8s.io.api.core.v1.HTTPGetAction",
          "title": "HTTPGet specifies the http request to perform.\n+optional"
        },
        "tcpSocket": {
          "$ref": "#/definitions/k8s.io.api.core.v1.TCPSocketAction",
          "title": "TCPSocket specifies an action involving a TCP port.\nTCP hooks not yet supported\nTODO: implement a realistic TCP lifecycle hook\n+optional"
        }
      },
      "description": "Handler defines a specific action that should be taken\nTODO: pass structured data to these actions, and document that data here."
    },
    "k8s.io.api.core.v1.HostAlias": {
      "type": "object",
      "properties": {
        "ip": {
          "type": "string",
          "description": "IP address of the host file entry."
        },
        "hostnames": {
          "type": "array",
          "items": {
            "type": "string"
          },
          "description": "Hostnames for the above IP address."
        }
      },
      "description": "HostAlias holds the mapping between IP and hostnames that will be injected as an entry in the\npod's hosts file."
    },
    "k8s.io.api.core.v1.HostPathVolumeSource": {
      "type": "object",
      "properties": {
        "path": {
          "type": "string",
          "title": "Path of the directory on the host.\nIf the path is a symlink, it will follow the link to the real path.\nMore info: https://kubernetes.io/docs/concepts/storage/volumes#hostpath"
        },
        "type": {
          "type": "string",
          "title": "Type for HostPath Volume\nDefaults to \"\"\nMore info: https://kubernetes.io/docs/concepts/storage/volumes#hostpath\n+optional"
        }
      },
      "description": "Represents a host path mapped into a pod.\nHost path volumes do not support ownership management or SELinux relabeling."
    },
    "k8s.io.api.core.v1.ISCSIVolumeSource": {
      "type": "object",
      "properties": {
        "targetPortal": {
          "type": "string",
          "description": "iSCSI Target Portal. The Portal is either an IP or ip_addr:port if the port\nis other than default (typically TCP ports 860 and 3260)."
        },
        "iqn": {
          "type": "string",
          "description": "Target iSCSI Qualified Name."
        },
        "lun": {
          "type": "integer",
          "format": "int32",
          "description": "iSCSI Target Lun number."
        },
        "iscsiInterface": {
          "type": "string",
          "title": "iSCSI Interface Name that uses an iSCSI transport.\nDefaults to 'default' (tcp).\n+optional"
        },
        "fsType": {
          "type": "string",
          "title": "Filesystem type of the volume that you want to mount.\nTip: Ensure that the filesystem type is supported by the host operating system.\nExamples: \"ext4\", \"xfs\", \"ntfs\". Implicitly inferred to be \"ext4\" if unspecified.\nMore info: https://kubernetes.io/docs/concepts/storage/volumes#iscsi\nTODO: how do we prevent errors in the filesystem from compromising the machine\n+optional"
        },
        "readOnly": {
          "type": "boolean",
          "format": "boolean",
          "title": "ReadOnly here will force the ReadOnly setting in VolumeMounts.\nDefaults to false.\n+optional"
        },
        "portals": {
          "type": "array",
          "items": {
            "type": "string"
          },
          "title": "iSCSI Target Portal List. The portal is either an IP or ip_addr:port if the port\nis other than default (typically TCP ports 860 and 3260).\n+optional"
        },
        "chapAuthDiscovery": {
          "type": "boolean",
          "format": "boolean",
          "title": "whether support iSCSI Discovery CHAP authentication\n+optional"
        },
        "chapAuthSession": {
          "type": "boolean",
          "format": "boolean",
          "title": "whether support iSCSI Session CHAP authentication\n+optional"
        },
        "secretRef": {
          "$ref": "#/definitions/k8s.io.api.core.v1.LocalObjectReference",
          "title": "CHAP Secret for iSCSI target and initiator authentication\n+optional"
        },
        "initiatorName": {
          "type": "string",
          "title": "Custom iSCSI Initiator Name.\nIf initiatorName is specified with iscsiInterface simultaneously, new iSCSI interface\n\u003ctarget portal\u003e:\u003cvolume name\u003e will be created for the connection.\n+optional"
        }
      },
      "description": "Represents an ISCSI disk.\nISCSI volumes can only be mounted as read/write once.\nISCSI volumes support ownership management and SELinux relabeling."
    },
    "k8s.io.api.core.v1.KeyToPath": {
      "type": "object",
      "properties": {
        "key": {
          "type": "string",
          "description": "The key to project."
        },
        "path": {
          "type": "string",
          "description": "The relative path of the file to map the key to.\nMay not be an absolute path.\nMay not contain the path element '..'.\nMay not start with the string '..'."
        },
        "mode": {
          "type": "integer",
          "format": "int32",
          "title": "Optional: mode bits to use on this file, must be a value between 0\nand 0777. If not specified, the volume defaultMode will be used.\nThis might be in conflict with other options that affect the file\nmode, like fsGroup, and the result can be other mode bits set.\n+optional"
        }
      },
      "description": "Maps a string key to a path within a volume."
    },
    "k8s.io.api.core.v1.Lifecycle": {
      "type": "object",
      "properties": {
        "postStart": {
          "$ref": "#/definitions/k8s.io.api.core.v1.Handler",
          "title": "PostStart is called immediately after a container is created. If the handler fails,\nthe container is terminated and restarted according to its restart policy.\nOther management of the container blocks until the hook completes.\nMore info: https://kubernetes.io/docs/concepts/containers/container-lifecycle-hooks/#container-hooks\n+optional"
        },
        "preStop": {
          "$ref": "#/definitions/k8s.io.api.core.v1.Handler",
          "title": "PreStop is called immediately before a container is terminated due to an\nAPI request or management event such as liveness/startup probe failure,\npreemption, resource contention, etc. The handler is not called if the\ncontainer crashes or exits. The reason for termination is passed to the\nhandler. The Pod's termination grace period countdown begins before the\nPreStop hooked is executed. Regardless of the outcome of the handler, the\ncontainer will eventually terminate within the Pod's termination grace\nperiod. Other management of the container blocks until the hook completes\nor until the termination grace period is reached.\nMore info: https://kubernetes.io/docs/concepts/containers/container-lifecycle-hooks/#container-hooks\n+optional"
        }
      },
      "description": "Lifecycle describes actions that the management system should take in response to container lifecycle\nevents. For the PostStart and PreStop lifecycle handlers, management of the container blocks\nuntil the action is complete, unless the container process fails, in which case the handler is aborted."
    },
    "k8s.io.api.core.v1.LocalObjectReference": {
      "type": "object",
      "properties": {
        "name": {
          "type": "string",
          "title": "Name of the referent.\nMore info: https://kubernetes.io/docs/concepts/overview/working-with-objects/names/#names\nTODO: Add other useful fields. apiVersion, kind, uid?\n+optional"
        }
      },
      "description": "LocalObjectReference contains enough information to let you locate the\nreferenced object inside the same namespace."
    },
    "k8s.io.api.core.v1.NFSVolumeSource": {
      "type": "object",
      "properties": {
        "server": {
          "type": "string",
          "title": "Server is the hostname or IP address of the NFS server.\nMore info: https://kubernetes.io/docs/concepts/storage/volumes#nfs"
        },
        "path": {
          "type": "string",
          "title": "Path that is exported by the NFS server.\nMore info: https://kubernetes.io/docs/concepts/storage/volumes#nfs"
        },
        "readOnly": {
          "type": "boolean",
          "format": "boolean",
          "title": "ReadOnly here will force\nthe NFS export to be mounted with read-only permissions.\nDefaults to false.\nMore info: https://kubernetes.io/docs/concepts/storage/volumes#nfs\n+optional"
        }
      },
      "description": "Represents an NFS mount that lasts the lifetime of a pod.\nNFS volumes do not support ownership management or SELinux relabeling."
    },
    "k8s.io.api.core.v1.NodeAffinity": {
      "type": "object",
      "properties": {
        "requiredDuringSchedulingIgnoredDuringExecution": {
          "$ref": "#/definitions/k8s.io.api.core.v1.NodeSelector",
          "title": "If the affinity requirements specified by this field are not met at\nscheduling time, the pod will not be scheduled onto the node.\nIf the affinity requirements specified by this field cease to be met\nat some point during pod execution (e.g. due to an update), the system\nmay or may not try to eventually evict the pod from its node.\n+optional"
        },
        "preferredDuringSchedulingIgnoredDuringExecution": {
          "type": "array",
          "items": {
            "$ref": "#/definitions/k8s.io.api.core.v1.PreferredSchedulingTerm"
          },
          "title": "The scheduler will prefer to schedule pods to nodes that satisfy\nthe affinity expressions specified by this field, but it may choose\na node that violates one or more of the expressions. The node that is\nmost preferred is the one with the greatest sum of weights, i.e.\nfor each node that meets all of the scheduling requirements (resource\nrequest, requiredDuringScheduling affinity expressions, etc.),\ncompute a sum by iterating through the elements of this field and adding\n\"weight\" to the sum if the node matches the corresponding matchExpressions; the\nnode(s) with the highest sum are the most preferred.\n+optional"
        }
      },
      "description": "Node affinity is a group of node affinity scheduling rules."
    },
    "k8s.io.api.core.v1.NodeSelector": {
      "type": "object",
      "properties": {
        "nodeSelectorTerms": {
          "type": "array",
          "items": {
            "$ref": "#/definitions/k8s.io.api.core.v1.NodeSelectorTerm"
          },
          "description": "Required. A list of node selector terms. The terms are ORed."
        }
      },
      "description": "A node selector represents the union of the results of one or more label queries\nover a set of nodes; that is, it represents the OR of the selectors represented\nby the node selector terms."
    },
    "k8s.io.api.core.v1.NodeSelectorRequirement": {
      "type": "object",
      "properties": {
        "key": {
          "type": "string",
          "description": "The label key that the selector applies to."
        },
        "operator": {
          "type": "string",
          "description": "Represents a key's relationship to a set of values.\nValid operators are In, NotIn, Exists, DoesNotExist. Gt, and Lt."
        },
        "values": {
          "type": "array",
          "items": {
            "type": "string"
          },
          "title": "An array of string values. If the operator is In or NotIn,\nthe values array must be non-empty. If the operator is Exists or DoesNotExist,\nthe values array must be empty. If the operator is Gt or Lt, the values\narray must have a single element, which will be interpreted as an integer.\nThis array is replaced during a strategic merge patch.\n+optional"
        }
      },
      "description": "A node selector requirement is a selector that contains values, a key, and an operator\nthat relates the key and values."
    },
    "k8s.io.api.core.v1.NodeSelectorTerm": {
      "type": "object",
      "properties": {
        "matchExpressions": {
          "type": "array",
          "items": {
            "$ref": "#/definitions/k8s.io.api.core.v1.NodeSelectorRequirement"
          },
          "title": "A list of node selector requirements by node's labels.\n+optional"
        },
        "matchFields": {
          "type": "array",
          "items": {
            "$ref": "#/definitions/k8s.io.api.core.v1.NodeSelectorRequirement"
          },
          "title": "A list of node selector requirements by node's fields.\n+optional"
        }
      },
      "description": "A null or empty node selector term matches no objects. The requirements of\nthem are ANDed.\nThe TopologySelectorTerm type implements a subset of the NodeSelectorTerm."
    },
    "k8s.io.api.core.v1.ObjectFieldSelector": {
      "type": "object",
      "properties": {
        "apiVersion": {
          "type": "string",
          "title": "Version of the schema the FieldPath is written in terms of, defaults to \"v1\".\n+optional"
        },
        "fieldPath": {
          "type": "string",
          "description": "Path of the field to select in the specified API version."
        }
      },
      "description": "ObjectFieldSelector selects an APIVersioned field of an object."
    },
    "k8s.io.api.core.v1.PersistentVolumeClaim": {
      "type": "object",
      "properties": {
        "metadata": {
          "$ref": "#/definitions/k8s.io.apimachinery.pkg.apis.meta.v1.ObjectMeta",
          "title": "Standard object's metadata.\nMore info: https://git.k8s.io/community/contributors/devel/sig-architecture/api-conventions.md#metadata\n+optional"
        },
        "spec": {
          "$ref": "#/definitions/k8s.io.api.core.v1.PersistentVolumeClaimSpec",
          "title": "Spec defines the desired characteristics of a volume requested by a pod author.\nMore info: https://kubernetes.io/docs/concepts/storage/persistent-volumes#persistentvolumeclaims\n+optional"
        },
        "status": {
          "$ref": "#/definitions/k8s.io.api.core.v1.PersistentVolumeClaimStatus",
          "title": "Status represents the current information/status of a persistent volume claim.\nRead-only.\nMore info: https://kubernetes.io/docs/concepts/storage/persistent-volumes#persistentvolumeclaims\n+optional"
        }
      },
      "title": "PersistentVolumeClaim is a user's request for and claim to a persistent volume"
    },
    "k8s.io.api.core.v1.PersistentVolumeClaimCondition": {
      "type": "object",
      "properties": {
        "type": {
          "type": "string"
        },
        "status": {
          "type": "string"
        },
        "lastProbeTime": {
          "$ref": "#/definitions/k8s.io.apimachinery.pkg.apis.meta.v1.Time",
          "title": "Last time we probed the condition.\n+optional"
        },
        "lastTransitionTime": {
          "$ref": "#/definitions/k8s.io.apimachinery.pkg.apis.meta.v1.Time",
          "title": "Last time the condition transitioned from one status to another.\n+optional"
        },
        "reason": {
          "type": "string",
          "title": "Unique, this should be a short, machine understandable string that gives the reason\nfor condition's last transition. If it reports \"ResizeStarted\" that means the underlying\npersistent volume is being resized.\n+optional"
        },
        "message": {
          "type": "string",
          "title": "Human-readable message indicating details about last transition.\n+optional"
        }
      },
      "title": "PersistentVolumeClaimCondition contails details about state of pvc"
    },
    "k8s.io.api.core.v1.PersistentVolumeClaimSpec": {
      "type": "object",
      "properties": {
        "accessModes": {
          "type": "array",
          "items": {
            "type": "string"
          },
          "title": "AccessModes contains the desired access modes the volume should have.\nMore info: https://kubernetes.io/docs/concepts/storage/persistent-volumes#access-modes-1\n+optional"
        },
        "selector": {
          "$ref": "#/definitions/k8s.io.apimachinery.pkg.apis.meta.v1.LabelSelector",
          "title": "A label query over volumes to consider for binding.\n+optional"
        },
        "resources": {
          "$ref": "#/definitions/k8s.io.api.core.v1.ResourceRequirements",
          "title": "Resources represents the minimum resources the volume should have.\nMore info: https://kubernetes.io/docs/concepts/storage/persistent-volumes#resources\n+optional"
        },
        "volumeName": {
          "type": "string",
          "title": "VolumeName is the binding reference to the PersistentVolume backing this claim.\n+optional"
        },
        "storageClassName": {
          "type": "string",
          "title": "Name of the StorageClass required by the claim.\nMore info: https://kubernetes.io/docs/concepts/storage/persistent-volumes#class-1\n+optional"
        },
        "volumeMode": {
          "type": "string",
          "title": "volumeMode defines what type of volume is required by the claim.\nValue of Filesystem is implied when not included in claim spec.\nThis is a beta feature.\n+optional"
        },
        "dataSource": {
          "$ref": "#/definitions/k8s.io.api.core.v1.TypedLocalObjectReference",
          "title": "This field requires the VolumeSnapshotDataSource alpha feature gate to be\nenabled and currently VolumeSnapshot is the only supported data source.\nIf the provisioner can support VolumeSnapshot data source, it will create\na new volume and data will be restored to the volume at the same time.\nIf the provisioner does not support VolumeSnapshot data source, volume will\nnot be created and the failure will be reported as an event.\nIn the future, we plan to support more data source types and the behavior\nof the provisioner may change.\n+optional"
        }
      },
      "title": "PersistentVolumeClaimSpec describes the common attributes of storage devices\nand allows a Source for provider-specific attributes"
    },
    "k8s.io.api.core.v1.PersistentVolumeClaimStatus": {
      "type": "object",
      "properties": {
        "phase": {
          "type": "string",
          "title": "Phase represents the current phase of PersistentVolumeClaim.\n+optional"
        },
        "accessModes": {
          "type": "array",
          "items": {
            "type": "string"
          },
          "title": "AccessModes contains the actual access modes the volume backing the PVC has.\nMore info: https://kubernetes.io/docs/concepts/storage/persistent-volumes#access-modes-1\n+optional"
        },
        "capacity": {
          "type": "object",
          "additionalProperties": {
            "$ref": "#/definitions/k8s.io.apimachinery.pkg.api.resource.Quantity"
          },
          "title": "Represents the actual resources of the underlying volume.\n+optional"
        },
        "conditions": {
          "type": "array",
          "items": {
            "$ref": "#/definitions/k8s.io.api.core.v1.PersistentVolumeClaimCondition"
          },
          "title": "Current Condition of persistent volume claim. If underlying persistent volume is being\nresized then the Condition will be set to 'ResizeStarted'.\n+optional\n+patchMergeKey=type\n+patchStrategy=merge"
        }
      },
      "description": "PersistentVolumeClaimStatus is the current status of a persistent volume claim."
    },
    "k8s.io.api.core.v1.PersistentVolumeClaimVolumeSource": {
      "type": "object",
      "properties": {
        "claimName": {
          "type": "string",
          "title": "ClaimName is the name of a PersistentVolumeClaim in the same namespace as the pod using this volume.\nMore info: https://kubernetes.io/docs/concepts/storage/persistent-volumes#persistentvolumeclaims"
        },
        "readOnly": {
          "type": "boolean",
          "format": "boolean",
          "title": "Will force the ReadOnly setting in VolumeMounts.\nDefault false.\n+optional"
        }
      },
      "description": "PersistentVolumeClaimVolumeSource references the user's PVC in the same namespace.\nThis volume finds the bound PV and mounts that volume for the pod. A\nPersistentVolumeClaimVolumeSource is, essentially, a wrapper around another\ntype of volume that is owned by someone else (the system)."
    },
    "k8s.io.api.core.v1.PhotonPersistentDiskVolumeSource": {
      "type": "object",
      "properties": {
        "pdID": {
          "type": "string",
          "title": "ID that identifies Photon Controller persistent disk"
        },
        "fsType": {
          "type": "string",
          "description": "Filesystem type to mount.\nMust be a filesystem type supported by the host operating system.\nEx. \"ext4\", \"xfs\", \"ntfs\". Implicitly inferred to be \"ext4\" if unspecified."
        }
      },
      "description": "Represents a Photon Controller persistent disk resource."
    },
    "k8s.io.api.core.v1.PodAffinity": {
      "type": "object",
      "properties": {
        "requiredDuringSchedulingIgnoredDuringExecution": {
          "type": "array",
          "items": {
            "$ref": "#/definitions/k8s.io.api.core.v1.PodAffinityTerm"
          },
          "title": "If the affinity requirements specified by this field are not met at\nscheduling time, the pod will not be scheduled onto the node.\nIf the affinity requirements specified by this field cease to be met\nat some point during pod execution (e.g. due to a pod label update), the\nsystem may or may not try to eventually evict the pod from its node.\nWhen there are multiple elements, the lists of nodes corresponding to each\npodAffinityTerm are intersected, i.e. all terms must be satisfied.\n+optional"
        },
        "preferredDuringSchedulingIgnoredDuringExecution": {
          "type": "array",
          "items": {
            "$ref": "#/definitions/k8s.io.api.core.v1.WeightedPodAffinityTerm"
          },
          "title": "The scheduler will prefer to schedule pods to nodes that satisfy\nthe affinity expressions specified by this field, but it may choose\na node that violates one or more of the expressions. The node that is\nmost preferred is the one with the greatest sum of weights, i.e.\nfor each node that meets all of the scheduling requirements (resource\nrequest, requiredDuringScheduling affinity expressions, etc.),\ncompute a sum by iterating through the elements of this field and adding\n\"weight\" to the sum if the node has pods which matches the corresponding podAffinityTerm; the\nnode(s) with the highest sum are the most preferred.\n+optional"
        }
      },
      "description": "Pod affinity is a group of inter pod affinity scheduling rules."
    },
    "k8s.io.api.core.v1.PodAffinityTerm": {
      "type": "object",
      "properties": {
        "labelSelector": {
          "$ref": "#/definitions/k8s.io.apimachinery.pkg.apis.meta.v1.LabelSelector",
          "title": "A label query over a set of resources, in this case pods.\n+optional"
        },
        "namespaces": {
          "type": "array",
          "items": {
            "type": "string"
          },
          "title": "namespaces specifies which namespaces the labelSelector applies to (matches against);\nnull or empty list means \"this pod's namespace\"\n+optional"
        },
        "topologyKey": {
          "type": "string",
          "description": "This pod should be co-located (affinity) or not co-located (anti-affinity) with the pods matching\nthe labelSelector in the specified namespaces, where co-located is defined as running on a node\nwhose value of the label with key topologyKey matches that of any node on which any of the\nselected pods is running.\nEmpty topologyKey is not allowed."
        }
      },
      "title": "Defines a set of pods (namely those matching the labelSelector\nrelative to the given namespace(s)) that this pod should be\nco-located (affinity) or not co-located (anti-affinity) with,\nwhere co-located is defined as running on a node whose value of\nthe label with key \u003ctopologyKey\u003e matches that of any node on which\na pod of the set of pods is running"
    },
    "k8s.io.api.core.v1.PodAntiAffinity": {
      "type": "object",
      "properties": {
        "requiredDuringSchedulingIgnoredDuringExecution": {
          "type": "array",
          "items": {
            "$ref": "#/definitions/k8s.io.api.core.v1.PodAffinityTerm"
          },
          "title": "If the anti-affinity requirements specified by this field are not met at\nscheduling time, the pod will not be scheduled onto the node.\nIf the anti-affinity requirements specified by this field cease to be met\nat some point during pod execution (e.g. due to a pod label update), the\nsystem may or may not try to eventually evict the pod from its node.\nWhen there are multiple elements, the lists of nodes corresponding to each\npodAffinityTerm are intersected, i.e. all terms must be satisfied.\n+optional"
        },
        "preferredDuringSchedulingIgnoredDuringExecution": {
          "type": "array",
          "items": {
            "$ref": "#/definitions/k8s.io.api.core.v1.WeightedPodAffinityTerm"
          },
          "title": "The scheduler will prefer to schedule pods to nodes that satisfy\nthe anti-affinity expressions specified by this field, but it may choose\na node that violates one or more of the expressions. The node that is\nmost preferred is the one with the greatest sum of weights, i.e.\nfor each node that meets all of the scheduling requirements (resource\nrequest, requiredDuringScheduling anti-affinity expressions, etc.),\ncompute a sum by iterating through the elements of this field and adding\n\"weight\" to the sum if the node has pods which matches the corresponding podAffinityTerm; the\nnode(s) with the highest sum are the most preferred.\n+optional"
        }
      },
      "description": "Pod anti affinity is a group of inter pod anti affinity scheduling rules."
    },
    "k8s.io.api.core.v1.PodDNSConfig": {
      "type": "object",
      "properties": {
        "nameservers": {
          "type": "array",
          "items": {
            "type": "string"
          },
          "title": "A list of DNS name server IP addresses.\nThis will be appended to the base nameservers generated from DNSPolicy.\nDuplicated nameservers will be removed.\n+optional"
        },
        "searches": {
          "type": "array",
          "items": {
            "type": "string"
          },
          "title": "A list of DNS search domains for host-name lookup.\nThis will be appended to the base search paths generated from DNSPolicy.\nDuplicated search paths will be removed.\n+optional"
        },
        "options": {
          "type": "array",
          "items": {
            "$ref": "#/definitions/k8s.io.api.core.v1.PodDNSConfigOption"
          },
          "title": "A list of DNS resolver options.\nThis will be merged with the base options generated from DNSPolicy.\nDuplicated entries will be removed. Resolution options given in Options\nwill override those that appear in the base DNSPolicy.\n+optional"
        }
      },
      "description": "PodDNSConfig defines the DNS parameters of a pod in addition to\nthose generated from DNSPolicy."
    },
    "k8s.io.api.core.v1.PodDNSConfigOption": {
      "type": "object",
      "properties": {
        "name": {
          "type": "string",
          "description": "Required."
        },
        "value": {
          "type": "string",
          "title": "+optional"
        }
      },
      "description": "PodDNSConfigOption defines DNS resolver options of a pod."
    },
    "k8s.io.api.core.v1.PodLogOptions": {
      "type": "object",
      "properties": {
        "container": {
          "type": "string",
          "title": "The container for which to stream logs. Defaults to only container if there is one container in the pod.\n+optional"
        },
        "follow": {
          "type": "boolean",
          "format": "boolean",
          "title": "Follow the log stream of the pod. Defaults to false.\n+optional"
        },
        "previous": {
          "type": "boolean",
          "format": "boolean",
          "title": "Return previous terminated container logs. Defaults to false.\n+optional"
        },
        "sinceSeconds": {
          "type": "string",
          "format": "int64",
          "title": "A relative time in seconds before the current time from which to show logs. If this value\nprecedes the time a pod was started, only logs since the pod start will be returned.\nIf this value is in the future, no logs will be returned.\nOnly one of sinceSeconds or sinceTime may be specified.\n+optional"
        },
        "sinceTime": {
          "$ref": "#/definitions/k8s.io.apimachinery.pkg.apis.meta.v1.Time",
          "title": "An RFC3339 timestamp from which to show logs. If this value\nprecedes the time a pod was started, only logs since the pod start will be returned.\nIf this value is in the future, no logs will be returned.\nOnly one of sinceSeconds or sinceTime may be specified.\n+optional"
        },
        "timestamps": {
          "type": "boolean",
          "format": "boolean",
          "title": "If true, add an RFC3339 or RFC3339Nano timestamp at the beginning of every line\nof log output. Defaults to false.\n+optional"
        },
        "tailLines": {
          "type": "string",
          "format": "int64",
          "title": "If set, the number of lines from the end of the logs to show. If not specified,\nlogs are shown from the creation of the container or sinceSeconds or sinceTime\n+optional"
        },
        "limitBytes": {
          "type": "string",
          "format": "int64",
          "title": "If set, the number of bytes to read from the server before terminating the\nlog output. This may not display a complete final line of logging, and may return\nslightly more or slightly less than the specified limit.\n+optional"
        }
      },
      "description": "PodLogOptions is the query options for a Pod's logs REST call."
    },
    "k8s.io.api.core.v1.PodSecurityContext": {
      "type": "object",
      "properties": {
        "seLinuxOptions": {
          "$ref": "#/definitions/k8s.io.api.core.v1.SELinuxOptions",
          "title": "The SELinux context to be applied to all containers.\nIf unspecified, the container runtime will allocate a random SELinux context for each\ncontainer.  May also be set in SecurityContext.  If set in\nboth SecurityContext and PodSecurityContext, the value specified in SecurityContext\ntakes precedence for that container.\n+optional"
        },
        "windowsOptions": {
          "$ref": "#/definitions/k8s.io.api.core.v1.WindowsSecurityContextOptions",
          "title": "The Windows specific settings applied to all containers.\nIf unspecified, the options within a container's SecurityContext will be used.\nIf set in both SecurityContext and PodSecurityContext, the value specified in SecurityContext takes precedence.\n+optional"
        },
        "runAsUser": {
          "type": "string",
          "format": "int64",
          "title": "The UID to run the entrypoint of the container process.\nDefaults to user specified in image metadata if unspecified.\nMay also be set in SecurityContext.  If set in both SecurityContext and\nPodSecurityContext, the value specified in SecurityContext takes precedence\nfor that container.\n+optional"
        },
        "runAsGroup": {
          "type": "string",
          "format": "int64",
          "title": "The GID to run the entrypoint of the container process.\nUses runtime default if unset.\nMay also be set in SecurityContext.  If set in both SecurityContext and\nPodSecurityContext, the value specified in SecurityContext takes precedence\nfor that container.\n+optional"
        },
        "runAsNonRoot": {
          "type": "boolean",
          "format": "boolean",
          "title": "Indicates that the container must run as a non-root user.\nIf true, the Kubelet will validate the image at runtime to ensure that it\ndoes not run as UID 0 (root) and fail to start the container if it does.\nIf unset or false, no such validation will be performed.\nMay also be set in SecurityContext.  If set in both SecurityContext and\nPodSecurityContext, the value specified in SecurityContext takes precedence.\n+optional"
        },
        "supplementalGroups": {
          "type": "array",
          "items": {
            "type": "string",
            "format": "int64"
          },
          "title": "A list of groups applied to the first process run in each container, in addition\nto the container's primary GID.  If unspecified, no groups will be added to\nany container.\n+optional"
        },
        "fsGroup": {
          "type": "string",
          "format": "int64",
          "description": "1. The owning GID will be the FSGroup\n2. The setgid bit is set (new files created in the volume will be owned by FSGroup)\n3. The permission bits are OR'd with rw-rw----\n\nIf unset, the Kubelet will not modify the ownership and permissions of any volume.\n+optional",
          "title": "A special supplemental group that applies to all containers in a pod.\nSome volume types allow the Kubelet to change the ownership of that volume\nto be owned by the pod:"
        },
        "sysctls": {
          "type": "array",
          "items": {
            "$ref": "#/definitions/k8s.io.api.core.v1.Sysctl"
          },
          "title": "Sysctls hold a list of namespaced sysctls used for the pod. Pods with unsupported\nsysctls (by the container runtime) might fail to launch.\n+optional"
        }
      },
      "description": "PodSecurityContext holds pod-level security attributes and common container settings.\nSome fields are also present in container.securityContext.  Field values of\ncontainer.securityContext take precedence over field values of PodSecurityContext."
    },
    "k8s.io.api.core.v1.PortworxVolumeSource": {
      "type": "object",
      "properties": {
        "volumeID": {
          "type": "string",
          "title": "VolumeID uniquely identifies a Portworx volume"
        },
        "fsType": {
          "type": "string",
          "description": "FSType represents the filesystem type to mount\nMust be a filesystem type supported by the host operating system.\nEx. \"ext4\", \"xfs\". Implicitly inferred to be \"ext4\" if unspecified."
        },
        "readOnly": {
          "type": "boolean",
          "format": "boolean",
          "title": "Defaults to false (read/write). ReadOnly here will force\nthe ReadOnly setting in VolumeMounts.\n+optional"
        }
      },
      "description": "PortworxVolumeSource represents a Portworx volume resource."
    },
    "k8s.io.api.core.v1.PreferredSchedulingTerm": {
      "type": "object",
      "properties": {
        "weight": {
          "type": "integer",
          "format": "int32",
          "description": "Weight associated with matching the corresponding nodeSelectorTerm, in the range 1-100."
        },
        "preference": {
          "$ref": "#/definitions/k8s.io.api.core.v1.NodeSelectorTerm",
          "description": "A node selector term, associated with the corresponding weight."
        }
      },
      "description": "An empty preferred scheduling term matches all objects with implicit weight 0\n(i.e. it's a no-op). A null preferred scheduling term matches no objects (i.e. is also a no-op)."
    },
    "k8s.io.api.core.v1.Probe": {
      "type": "object",
      "properties": {
        "handler": {
          "$ref": "#/definitions/k8s.io.api.core.v1.Handler",
          "title": "The action taken to determine the health of a container"
        },
        "initialDelaySeconds": {
          "type": "integer",
          "format": "int32",
          "title": "Number of seconds after the container has started before liveness probes are initiated.\nMore info: https://kubernetes.io/docs/concepts/workloads/pods/pod-lifecycle#container-probes\n+optional"
        },
        "timeoutSeconds": {
          "type": "integer",
          "format": "int32",
          "title": "Number of seconds after which the probe times out.\nDefaults to 1 second. Minimum value is 1.\nMore info: https://kubernetes.io/docs/concepts/workloads/pods/pod-lifecycle#container-probes\n+optional"
        },
        "periodSeconds": {
          "type": "integer",
          "format": "int32",
          "title": "How often (in seconds) to perform the probe.\nDefault to 10 seconds. Minimum value is 1.\n+optional"
        },
        "successThreshold": {
          "type": "integer",
          "format": "int32",
          "title": "Minimum consecutive successes for the probe to be considered successful after having failed.\nDefaults to 1. Must be 1 for liveness and startup. Minimum value is 1.\n+optional"
        },
        "failureThreshold": {
          "type": "integer",
          "format": "int32",
          "title": "Minimum consecutive failures for the probe to be considered failed after having succeeded.\nDefaults to 3. Minimum value is 1.\n+optional"
        }
      },
      "description": "Probe describes a health check to be performed against a container to determine whether it is\nalive or ready to receive traffic."
    },
    "k8s.io.api.core.v1.ProjectedVolumeSource": {
      "type": "object",
      "properties": {
        "sources": {
          "type": "array",
          "items": {
            "$ref": "#/definitions/k8s.io.api.core.v1.VolumeProjection"
          },
          "title": "list of volume projections"
        },
        "defaultMode": {
          "type": "integer",
          "format": "int32",
          "title": "Mode bits to use on created files by default. Must be a value between\n0 and 0777.\nDirectories within the path are not affected by this setting.\nThis might be in conflict with other options that affect the file\nmode, like fsGroup, and the result can be other mode bits set.\n+optional"
        }
      },
      "title": "Represents a projected volume source"
    },
    "k8s.io.api.core.v1.QuobyteVolumeSource": {
      "type": "object",
      "properties": {
        "registry": {
          "type": "string",
          "title": "Registry represents a single or multiple Quobyte Registry services\nspecified as a string as host:port pair (multiple entries are separated with commas)\nwhich acts as the central registry for volumes"
        },
        "volume": {
          "type": "string",
          "description": "Volume is a string that references an already created Quobyte volume by name."
        },
        "readOnly": {
          "type": "boolean",
          "format": "boolean",
          "title": "ReadOnly here will force the Quobyte volume to be mounted with read-only permissions.\nDefaults to false.\n+optional"
        },
        "user": {
          "type": "string",
          "title": "User to map volume access to\nDefaults to serivceaccount user\n+optional"
        },
        "group": {
          "type": "string",
          "title": "Group to map volume access to\nDefault is no group\n+optional"
        },
        "tenant": {
          "type": "string",
          "title": "Tenant owning the given Quobyte volume in the Backend\nUsed with dynamically provisioned Quobyte volumes, value is set by the plugin\n+optional"
        }
      },
      "description": "Represents a Quobyte mount that lasts the lifetime of a pod.\nQuobyte volumes do not support ownership management or SELinux relabeling."
    },
    "k8s.io.api.core.v1.RBDVolumeSource": {
      "type": "object",
      "properties": {
        "monitors": {
          "type": "array",
          "items": {
            "type": "string"
          },
          "title": "A collection of Ceph monitors.\nMore info: https://examples.k8s.io/volumes/rbd/README.md#how-to-use-it"
        },
        "image": {
          "type": "string",
          "title": "The rados image name.\nMore info: https://examples.k8s.io/volumes/rbd/README.md#how-to-use-it"
        },
        "fsType": {
          "type": "string",
          "title": "Filesystem type of the volume that you want to mount.\nTip: Ensure that the filesystem type is supported by the host operating system.\nExamples: \"ext4\", \"xfs\", \"ntfs\". Implicitly inferred to be \"ext4\" if unspecified.\nMore info: https://kubernetes.io/docs/concepts/storage/volumes#rbd\nTODO: how do we prevent errors in the filesystem from compromising the machine\n+optional"
        },
        "pool": {
          "type": "string",
          "title": "The rados pool name.\nDefault is rbd.\nMore info: https://examples.k8s.io/volumes/rbd/README.md#how-to-use-it\n+optional"
        },
        "user": {
          "type": "string",
          "title": "The rados user name.\nDefault is admin.\nMore info: https://examples.k8s.io/volumes/rbd/README.md#how-to-use-it\n+optional"
        },
        "keyring": {
          "type": "string",
          "title": "Keyring is the path to key ring for RBDUser.\nDefault is /etc/ceph/keyring.\nMore info: https://examples.k8s.io/volumes/rbd/README.md#how-to-use-it\n+optional"
        },
        "secretRef": {
          "$ref": "#/definitions/k8s.io.api.core.v1.LocalObjectReference",
          "title": "SecretRef is name of the authentication secret for RBDUser. If provided\noverrides keyring.\nDefault is nil.\nMore info: https://examples.k8s.io/volumes/rbd/README.md#how-to-use-it\n+optional"
        },
        "readOnly": {
          "type": "boolean",
          "format": "boolean",
          "title": "ReadOnly here will force the ReadOnly setting in VolumeMounts.\nDefaults to false.\nMore info: https://examples.k8s.io/volumes/rbd/README.md#how-to-use-it\n+optional"
        }
      },
      "description": "Represents a Rados Block Device mount that lasts the lifetime of a pod.\nRBD volumes support ownership management and SELinux relabeling."
    },
    "k8s.io.api.core.v1.ResourceFieldSelector": {
      "type": "object",
      "properties": {
        "containerName": {
          "type": "string",
          "title": "Container name: required for volumes, optional for env vars\n+optional"
        },
        "resource": {
          "type": "string",
          "title": "Required: resource to select"
        },
        "divisor": {
          "$ref": "#/definitions/k8s.io.apimachinery.pkg.api.resource.Quantity",
          "title": "Specifies the output format of the exposed resources, defaults to \"1\"\n+optional"
        }
      },
      "title": "ResourceFieldSelector represents container resources (cpu, memory) and their output format"
    },
    "k8s.io.api.core.v1.ResourceRequirements": {
      "type": "object",
      "properties": {
        "limits": {
          "type": "object",
          "additionalProperties": {
            "$ref": "#/definitions/k8s.io.apimachinery.pkg.api.resource.Quantity"
          },
          "title": "Limits describes the maximum amount of compute resources allowed.\nMore info: https://kubernetes.io/docs/concepts/configuration/manage-compute-resources-container/\n+optional"
        },
        "requests": {
          "type": "object",
          "additionalProperties": {
            "$ref": "#/definitions/k8s.io.apimachinery.pkg.api.resource.Quantity"
          },
          "title": "Requests describes the minimum amount of compute resources required.\nIf Requests is omitted for a container, it defaults to Limits if that is explicitly specified,\notherwise to an implementation-defined value.\nMore info: https://kubernetes.io/docs/concepts/configuration/manage-compute-resources-container/\n+optional"
        }
      },
      "description": "ResourceRequirements describes the compute resource requirements."
    },
    "k8s.io.api.core.v1.SELinuxOptions": {
      "type": "object",
      "properties": {
        "user": {
          "type": "string",
          "title": "User is a SELinux user label that applies to the container.\n+optional"
        },
        "role": {
          "type": "string",
          "title": "Role is a SELinux role label that applies to the container.\n+optional"
        },
        "type": {
          "type": "string",
          "title": "Type is a SELinux type label that applies to the container.\n+optional"
        },
        "level": {
          "type": "string",
          "title": "Level is SELinux level label that applies to the container.\n+optional"
        }
      },
      "title": "SELinuxOptions are the labels to be applied to the container"
    },
    "k8s.io.api.core.v1.ScaleIOVolumeSource": {
      "type": "object",
      "properties": {
        "gateway": {
          "type": "string",
          "description": "The host address of the ScaleIO API Gateway."
        },
        "system": {
          "type": "string",
          "description": "The name of the storage system as configured in ScaleIO."
        },
        "secretRef": {
          "$ref": "#/definitions/k8s.io.api.core.v1.LocalObjectReference",
          "description": "SecretRef references to the secret for ScaleIO user and other\nsensitive information. If this is not provided, Login operation will fail."
        },
        "sslEnabled": {
          "type": "boolean",
          "format": "boolean",
          "title": "Flag to enable/disable SSL communication with Gateway, default false\n+optional"
        },
        "protectionDomain": {
          "type": "string",
          "title": "The name of the ScaleIO Protection Domain for the configured storage.\n+optional"
        },
        "storagePool": {
          "type": "string",
          "title": "The ScaleIO Storage Pool associated with the protection domain.\n+optional"
        },
        "storageMode": {
          "type": "string",
          "title": "Indicates whether the storage for a volume should be ThickProvisioned or ThinProvisioned.\nDefault is ThinProvisioned.\n+optional"
        },
        "volumeName": {
          "type": "string",
          "description": "The name of a volume already created in the ScaleIO system\nthat is associated with this volume source."
        },
        "fsType": {
          "type": "string",
          "title": "Filesystem type to mount.\nMust be a filesystem type supported by the host operating system.\nEx. \"ext4\", \"xfs\", \"ntfs\".\nDefault is \"xfs\".\n+optional"
        },
        "readOnly": {
          "type": "boolean",
          "format": "boolean",
          "title": "Defaults to false (read/write). ReadOnly here will force\nthe ReadOnly setting in VolumeMounts.\n+optional"
        }
      },
      "title": "ScaleIOVolumeSource represents a persistent ScaleIO volume"
    },
    "k8s.io.api.core.v1.SecretEnvSource": {
      "type": "object",
      "properties": {
        "localObjectReference": {
          "$ref": "#/definitions/k8s.io.api.core.v1.LocalObjectReference",
          "description": "The Secret to select from."
        },
        "optional": {
          "type": "boolean",
          "format": "boolean",
          "title": "Specify whether the Secret must be defined\n+optional"
        }
      },
      "description": "SecretEnvSource selects a Secret to populate the environment\nvariables with.\n\nThe contents of the target Secret's Data field will represent the\nkey-value pairs as environment variables."
    },
    "k8s.io.api.core.v1.SecretKeySelector": {
      "type": "object",
      "properties": {
        "localObjectReference": {
          "$ref": "#/definitions/k8s.io.api.core.v1.LocalObjectReference",
          "description": "The name of the secret in the pod's namespace to select from."
        },
        "key": {
          "type": "string",
          "description": "The key of the secret to select from.  Must be a valid secret key."
        },
        "optional": {
          "type": "boolean",
          "format": "boolean",
          "title": "Specify whether the Secret or its key must be defined\n+optional"
        }
      },
      "description": "SecretKeySelector selects a key of a Secret."
    },
    "k8s.io.api.core.v1.SecretProjection": {
      "type": "object",
      "properties": {
        "localObjectReference": {
          "$ref": "#/definitions/k8s.io.api.core.v1.LocalObjectReference"
        },
        "items": {
          "type": "array",
          "items": {
            "$ref": "#/definitions/k8s.io.api.core.v1.KeyToPath"
          },
          "title": "If unspecified, each key-value pair in the Data field of the referenced\nSecret will be projected into the volume as a file whose name is the\nkey and content is the value. If specified, the listed keys will be\nprojected into the specified paths, and unlisted keys will not be\npresent. If a key is specified which is not present in the Secret,\nthe volume setup will error unless it is marked optional. Paths must be\nrelative and may not contain the '..' path or start with '..'.\n+optional"
        },
        "optional": {
          "type": "boolean",
          "format": "boolean",
          "title": "Specify whether the Secret or its key must be defined\n+optional"
        }
      },
      "description": "Adapts a secret into a projected volume.\n\nThe contents of the target Secret's Data field will be presented in a\nprojected volume as files using the keys in the Data field as the file names.\nNote that this is identical to a secret volume source without the default\nmode."
    },
    "k8s.io.api.core.v1.SecretVolumeSource": {
      "type": "object",
      "properties": {
        "secretName": {
          "type": "string",
          "title": "Name of the secret in the pod's namespace to use.\nMore info: https://kubernetes.io/docs/concepts/storage/volumes#secret\n+optional"
        },
        "items": {
          "type": "array",
          "items": {
            "$ref": "#/definitions/k8s.io.api.core.v1.KeyToPath"
          },
          "title": "If unspecified, each key-value pair in the Data field of the referenced\nSecret will be projected into the volume as a file whose name is the\nkey and content is the value. If specified, the listed keys will be\nprojected into the specified paths, and unlisted keys will not be\npresent. If a key is specified which is not present in the Secret,\nthe volume setup will error unless it is marked optional. Paths must be\nrelative and may not contain the '..' path or start with '..'.\n+optional"
        },
        "defaultMode": {
          "type": "integer",
          "format": "int32",
          "title": "Optional: mode bits to use on created files by default. Must be a\nvalue between 0 and 0777. Defaults to 0644.\nDirectories within the path are not affected by this setting.\nThis might be in conflict with other options that affect the file\nmode, like fsGroup, and the result can be other mode bits set.\n+optional"
        },
        "optional": {
          "type": "boolean",
          "format": "boolean",
          "title": "Specify whether the Secret or its keys must be defined\n+optional"
        }
      },
      "description": "Adapts a Secret into a volume.\n\nThe contents of the target Secret's Data field will be presented in a volume\nas files using the keys in the Data field as the file names.\nSecret volumes support ownership management and SELinux relabeling."
    },
    "k8s.io.api.core.v1.SecurityContext": {
      "type": "object",
      "properties": {
        "capabilities": {
          "$ref": "#/definitions/k8s.io.api.core.v1.Capabilities",
          "title": "The capabilities to add/drop when running containers.\nDefaults to the default set of capabilities granted by the container runtime.\n+optional"
        },
        "privileged": {
          "type": "boolean",
          "format": "boolean",
          "title": "Run container in privileged mode.\nProcesses in privileged containers are essentially equivalent to root on the host.\nDefaults to false.\n+optional"
        },
        "seLinuxOptions": {
          "$ref": "#/definitions/k8s.io.api.core.v1.SELinuxOptions",
          "title": "The SELinux context to be applied to the container.\nIf unspecified, the container runtime will allocate a random SELinux context for each\ncontainer.  May also be set in PodSecurityContext.  If set in both SecurityContext and\nPodSecurityContext, the value specified in SecurityContext takes precedence.\n+optional"
        },
        "windowsOptions": {
          "$ref": "#/definitions/k8s.io.api.core.v1.WindowsSecurityContextOptions",
          "title": "The Windows specific settings applied to all containers.\nIf unspecified, the options from the PodSecurityContext will be used.\nIf set in both SecurityContext and PodSecurityContext, the value specified in SecurityContext takes precedence.\n+optional"
        },
        "runAsUser": {
          "type": "string",
          "format": "int64",
          "title": "The UID to run the entrypoint of the container process.\nDefaults to user specified in image metadata if unspecified.\nMay also be set in PodSecurityContext.  If set in both SecurityContext and\nPodSecurityContext, the value specified in SecurityContext takes precedence.\n+optional"
        },
        "runAsGroup": {
          "type": "string",
          "format": "int64",
          "title": "The GID to run the entrypoint of the container process.\nUses runtime default if unset.\nMay also be set in PodSecurityContext.  If set in both SecurityContext and\nPodSecurityContext, the value specified in SecurityContext takes precedence.\n+optional"
        },
        "runAsNonRoot": {
          "type": "boolean",
          "format": "boolean",
          "title": "Indicates that the container must run as a non-root user.\nIf true, the Kubelet will validate the image at runtime to ensure that it\ndoes not run as UID 0 (root) and fail to start the container if it does.\nIf unset or false, no such validation will be performed.\nMay also be set in PodSecurityContext.  If set in both SecurityContext and\nPodSecurityContext, the value specified in SecurityContext takes precedence.\n+optional"
        },
        "readOnlyRootFilesystem": {
          "type": "boolean",
          "format": "boolean",
          "title": "Whether this container has a read-only root filesystem.\nDefault is false.\n+optional"
        },
        "allowPrivilegeEscalation": {
          "type": "boolean",
          "format": "boolean",
          "title": "AllowPrivilegeEscalation controls whether a process can gain more\nprivileges than its parent process. This bool directly controls if\nthe no_new_privs flag will be set on the container process.\nAllowPrivilegeEscalation is true always when the container is:\n1) run as Privileged\n2) has CAP_SYS_ADMIN\n+optional"
        },
        "procMount": {
          "type": "string",
          "title": "procMount denotes the type of proc mount to use for the containers.\nThe default is DefaultProcMount which uses the container runtime defaults for\nreadonly paths and masked paths.\nThis requires the ProcMountType feature flag to be enabled.\n+optional"
        }
      },
      "description": "SecurityContext holds security configuration that will be applied to a container.\nSome fields are present in both SecurityContext and PodSecurityContext.  When both\nare set, the values in SecurityContext take precedence."
    },
    "k8s.io.api.core.v1.ServiceAccountTokenProjection": {
      "type": "object",
      "properties": {
        "audience": {
          "type": "string",
          "title": "Audience is the intended audience of the token. A recipient of a token\nmust identify itself with an identifier specified in the audience of the\ntoken, and otherwise should reject the token. The audience defaults to the\nidentifier of the apiserver.\n+optional"
        },
        "expirationSeconds": {
          "type": "string",
          "format": "int64",
          "title": "ExpirationSeconds is the requested duration of validity of the service\naccount token. As the token approaches expiration, the kubelet volume\nplugin will proactively rotate the service account token. The kubelet will\nstart trying to rotate the token if the token is older than 80 percent of\nits time to live or if the token is older than 24 hours.Defaults to 1 hour\nand must be at least 10 minutes.\n+optional"
        },
        "path": {
          "type": "string",
          "description": "Path is the path relative to the mount point of the file to project the\ntoken into."
        }
      },
      "description": "ServiceAccountTokenProjection represents a projected service account token\nvolume. This projection can be used to insert a service account token into\nthe pods runtime filesystem for use against APIs (Kubernetes API Server or\notherwise)."
    },
    "k8s.io.api.core.v1.StorageOSVolumeSource": {
      "type": "object",
      "properties": {
        "volumeName": {
          "type": "string",
          "description": "VolumeName is the human-readable name of the StorageOS volume.  Volume\nnames are only unique within a namespace."
        },
        "volumeNamespace": {
          "type": "string",
          "title": "VolumeNamespace specifies the scope of the volume within StorageOS.  If no\nnamespace is specified then the Pod's namespace will be used.  This allows the\nKubernetes name scoping to be mirrored within StorageOS for tighter integration.\nSet VolumeName to any name to override the default behaviour.\nSet to \"default\" if you are not using namespaces within StorageOS.\nNamespaces that do not pre-exist within StorageOS will be created.\n+optional"
        },
        "fsType": {
          "type": "string",
          "title": "Filesystem type to mount.\nMust be a filesystem type supported by the host operating system.\nEx. \"ext4\", \"xfs\", \"ntfs\". Implicitly inferred to be \"ext4\" if unspecified.\n+optional"
        },
        "readOnly": {
          "type": "boolean",
          "format": "boolean",
          "title": "Defaults to false (read/write). ReadOnly here will force\nthe ReadOnly setting in VolumeMounts.\n+optional"
        },
        "secretRef": {
          "$ref": "#/definitions/k8s.io.api.core.v1.LocalObjectReference",
          "title": "SecretRef specifies the secret to use for obtaining the StorageOS API\ncredentials.  If not specified, default values will be attempted.\n+optional"
        }
      },
      "description": "Represents a StorageOS persistent volume resource."
    },
    "k8s.io.api.core.v1.Sysctl": {
      "type": "object",
      "properties": {
        "name": {
          "type": "string",
          "title": "Name of a property to set"
        },
        "value": {
          "type": "string",
          "title": "Value of a property to set"
        }
      },
      "title": "Sysctl defines a kernel parameter to be set"
    },
    "k8s.io.api.core.v1.TCPSocketAction": {
      "type": "object",
      "properties": {
        "port": {
          "$ref": "#/definitions/k8s.io.apimachinery.pkg.util.intstr.IntOrString",
          "description": "Number or name of the port to access on the container.\nNumber must be in the range 1 to 65535.\nName must be an IANA_SVC_NAME."
        },
        "host": {
          "type": "string",
          "title": "Optional: Host name to connect to, defaults to the pod IP.\n+optional"
        }
      },
      "title": "TCPSocketAction describes an action based on opening a socket"
    },
    "k8s.io.api.core.v1.Toleration": {
      "type": "object",
      "properties": {
        "key": {
          "type": "string",
          "title": "Key is the taint key that the toleration applies to. Empty means match all taint keys.\nIf the key is empty, operator must be Exists; this combination means to match all values and all keys.\n+optional"
        },
        "operator": {
          "type": "string",
          "title": "Operator represents a key's relationship to the value.\nValid operators are Exists and Equal. Defaults to Equal.\nExists is equivalent to wildcard for value, so that a pod can\ntolerate all taints of a particular category.\n+optional"
        },
        "value": {
          "type": "string",
          "title": "Value is the taint value the toleration matches to.\nIf the operator is Exists, the value should be empty, otherwise just a regular string.\n+optional"
        },
        "effect": {
          "type": "string",
          "title": "Effect indicates the taint effect to match. Empty means match all taint effects.\nWhen specified, allowed values are NoSchedule, PreferNoSchedule and NoExecute.\n+optional"
        },
        "tolerationSeconds": {
          "type": "string",
          "format": "int64",
          "title": "TolerationSeconds represents the period of time the toleration (which must be\nof effect NoExecute, otherwise this field is ignored) tolerates the taint. By default,\nit is not set, which means tolerate the taint forever (do not evict). Zero and\nnegative values will be treated as 0 (evict immediately) by the system.\n+optional"
        }
      },
      "description": "The pod this Toleration is attached to tolerates any taint that matches\nthe triple \u003ckey,value,effect\u003e using the matching operator \u003coperator\u003e."
    },
    "k8s.io.api.core.v1.TypedLocalObjectReference": {
      "type": "object",
      "properties": {
        "apiGroup": {
          "type": "string",
          "title": "APIGroup is the group for the resource being referenced.\nIf APIGroup is not specified, the specified Kind must be in the core API group.\nFor any other third-party types, APIGroup is required.\n+optional"
        },
        "kind": {
          "type": "string",
          "title": "Kind is the type of resource being referenced"
        },
        "name": {
          "type": "string",
          "title": "Name is the name of resource being referenced"
        }
      },
      "description": "TypedLocalObjectReference contains enough information to let you locate the\ntyped referenced object inside the same namespace."
    },
    "k8s.io.api.core.v1.Volume": {
      "type": "object",
      "properties": {
        "name": {
          "type": "string",
          "title": "Volume's name.\nMust be a DNS_LABEL and unique within the pod.\nMore info: https://kubernetes.io/docs/concepts/overview/working-with-objects/names/#names"
        },
        "volumeSource": {
          "$ref": "#/definitions/k8s.io.api.core.v1.VolumeSource",
          "description": "VolumeSource represents the location and type of the mounted volume.\nIf not specified, the Volume is implied to be an EmptyDir.\nThis implied behavior is deprecated and will be removed in a future version."
        }
      },
      "description": "Volume represents a named volume in a pod that may be accessed by any container in the pod."
    },
    "k8s.io.api.core.v1.VolumeDevice": {
      "type": "object",
      "properties": {
        "name": {
          "type": "string",
          "title": "name must match the name of a persistentVolumeClaim in the pod"
        },
        "devicePath": {
          "type": "string",
          "description": "devicePath is the path inside of the container that the device will be mapped to."
        }
      },
      "description": "volumeDevice describes a mapping of a raw block device within a container."
    },
    "k8s.io.api.core.v1.VolumeMount": {
      "type": "object",
      "properties": {
        "name": {
          "type": "string",
          "description": "This must match the Name of a Volume."
        },
        "readOnly": {
          "type": "boolean",
          "format": "boolean",
          "title": "Mounted read-only if true, read-write otherwise (false or unspecified).\nDefaults to false.\n+optional"
        },
        "mountPath": {
          "type": "string",
          "description": "Path within the container at which the volume should be mounted.  Must\nnot contain ':'."
        },
        "subPath": {
          "type": "string",
          "title": "Path within the volume from which the container's volume should be mounted.\nDefaults to \"\" (volume's root).\n+optional"
        },
        "mountPropagation": {
          "type": "string",
          "title": "mountPropagation determines how mounts are propagated from the host\nto container and the other way around.\nWhen not set, MountPropagationNone is used.\nThis field is beta in 1.10.\n+optional"
        },
        "subPathExpr": {
          "type": "string",
          "title": "Expanded path within the volume from which the container's volume should be mounted.\nBehaves similarly to SubPath but environment variable references $(VAR_NAME) are expanded using the container's environment.\nDefaults to \"\" (volume's root).\nSubPathExpr and SubPath are mutually exclusive.\nThis field is beta in 1.15.\n+optional"
        }
      },
      "description": "VolumeMount describes a mounting of a Volume within a container."
    },
    "k8s.io.api.core.v1.VolumeProjection": {
      "type": "object",
      "properties": {
        "secret": {
          "$ref": "#/definitions/k8s.io.api.core.v1.SecretProjection",
          "title": "information about the secret data to project\n+optional"
        },
        "downwardAPI": {
          "$ref": "#/definitions/k8s.io.api.core.v1.DownwardAPIProjection",
          "title": "information about the downwardAPI data to project\n+optional"
        },
        "configMap": {
          "$ref": "#/definitions/k8s.io.api.core.v1.ConfigMapProjection",
          "title": "information about the configMap data to project\n+optional"
        },
        "serviceAccountToken": {
          "$ref": "#/definitions/k8s.io.api.core.v1.ServiceAccountTokenProjection",
          "title": "information about the serviceAccountToken data to project\n+optional"
        }
      },
      "title": "Projection that may be projected along with other supported volume types"
    },
    "k8s.io.api.core.v1.VolumeSource": {
      "type": "object",
      "properties": {
        "hostPath": {
          "$ref": "#/definitions/k8s.io.api.core.v1.HostPathVolumeSource",
          "title": "HostPath represents a pre-existing file or directory on the host\nmachine that is directly exposed to the container. This is generally\nused for system agents or other privileged things that are allowed\nto see the host machine. Most containers will NOT need this.\nMore info: https://kubernetes.io/docs/concepts/storage/volumes#hostpath\n---\nTODO(jonesdl) We need to restrict who can use host directory mounts and who can/can not\nmount host directories as read/write.\n+optional"
        },
        "emptyDir": {
          "$ref": "#/definitions/k8s.io.api.core.v1.EmptyDirVolumeSource",
          "title": "EmptyDir represents a temporary directory that shares a pod's lifetime.\nMore info: https://kubernetes.io/docs/concepts/storage/volumes#emptydir\n+optional"
        },
        "gcePersistentDisk": {
          "$ref": "#/definitions/k8s.io.api.core.v1.GCEPersistentDiskVolumeSource",
          "title": "GCEPersistentDisk represents a GCE Disk resource that is attached to a\nkubelet's host machine and then exposed to the pod.\nMore info: https://kubernetes.io/docs/concepts/storage/volumes#gcepersistentdisk\n+optional"
        },
        "awsElasticBlockStore": {
          "$ref": "#/definitions/k8s.io.api.core.v1.AWSElasticBlockStoreVolumeSource",
          "title": "AWSElasticBlockStore represents an AWS Disk resource that is attached to a\nkubelet's host machine and then exposed to the pod.\nMore info: https://kubernetes.io/docs/concepts/storage/volumes#awselasticblockstore\n+optional"
        },
        "gitRepo": {
          "$ref": "#/definitions/k8s.io.api.core.v1.GitRepoVolumeSource",
          "title": "GitRepo represents a git repository at a particular revision.\nDEPRECATED: GitRepo is deprecated. To provision a container with a git repo, mount an\nEmptyDir into an InitContainer that clones the repo using git, then mount the EmptyDir\ninto the Pod's container.\n+optional"
        },
        "secret": {
          "$ref": "#/definitions/k8s.io.api.core.v1.SecretVolumeSource",
          "title": "Secret represents a secret that should populate this volume.\nMore info: https://kubernetes.io/docs/concepts/storage/volumes#secret\n+optional"
        },
        "nfs": {
          "$ref": "#/definitions/k8s.io.api.core.v1.NFSVolumeSource",
          "title": "NFS represents an NFS mount on the host that shares a pod's lifetime\nMore info: https://kubernetes.io/docs/concepts/storage/volumes#nfs\n+optional"
        },
        "iscsi": {
          "$ref": "#/definitions/k8s.io.api.core.v1.ISCSIVolumeSource",
          "title": "ISCSI represents an ISCSI Disk resource that is attached to a\nkubelet's host machine and then exposed to the pod.\nMore info: https://examples.k8s.io/volumes/iscsi/README.md\n+optional"
        },
        "glusterfs": {
          "$ref": "#/definitions/k8s.io.api.core.v1.GlusterfsVolumeSource",
          "title": "Glusterfs represents a Glusterfs mount on the host that shares a pod's lifetime.\nMore info: https://examples.k8s.io/volumes/glusterfs/README.md\n+optional"
        },
        "persistentVolumeClaim": {
          "$ref": "#/definitions/k8s.io.api.core.v1.PersistentVolumeClaimVolumeSource",
          "title": "PersistentVolumeClaimVolumeSource represents a reference to a\nPersistentVolumeClaim in the same namespace.\nMore info: https://kubernetes.io/docs/concepts/storage/persistent-volumes#persistentvolumeclaims\n+optional"
        },
        "rbd": {
          "$ref": "#/definitions/k8s.io.api.core.v1.RBDVolumeSource",
          "title": "RBD represents a Rados Block Device mount on the host that shares a pod's lifetime.\nMore info: https://examples.k8s.io/volumes/rbd/README.md\n+optional"
        },
        "flexVolume": {
          "$ref": "#/definitions/k8s.io.api.core.v1.FlexVolumeSource",
          "title": "FlexVolume represents a generic volume resource that is\nprovisioned/attached using an exec based plugin.\n+optional"
        },
        "cinder": {
          "$ref": "#/definitions/k8s.io.api.core.v1.CinderVolumeSource",
          "title": "Cinder represents a cinder volume attached and mounted on kubelets host machine.\nMore info: https://examples.k8s.io/mysql-cinder-pd/README.md\n+optional"
        },
        "cephfs": {
          "$ref": "#/definitions/k8s.io.api.core.v1.CephFSVolumeSource",
          "title": "CephFS represents a Ceph FS mount on the host that shares a pod's lifetime\n+optional"
        },
        "flocker": {
          "$ref": "#/definitions/k8s.io.api.core.v1.FlockerVolumeSource",
          "title": "Flocker represents a Flocker volume attached to a kubelet's host machine. This depends on the Flocker control service being running\n+optional"
        },
        "downwardAPI": {
          "$ref": "#/definitions/k8s.io.api.core.v1.DownwardAPIVolumeSource",
          "title": "DownwardAPI represents downward API about the pod that should populate this volume\n+optional"
        },
        "fc": {
          "$ref": "#/definitions/k8s.io.api.core.v1.FCVolumeSource",
          "title": "FC represents a Fibre Channel resource that is attached to a kubelet's host machine and then exposed to the pod.\n+optional"
        },
        "azureFile": {
          "$ref": "#/definitions/k8s.io.api.core.v1.AzureFileVolumeSource",
          "title": "AzureFile represents an Azure File Service mount on the host and bind mount to the pod.\n+optional"
        },
        "configMap": {
          "$ref": "#/definitions/k8s.io.api.core.v1.ConfigMapVolumeSource",
          "title": "ConfigMap represents a configMap that should populate this volume\n+optional"
        },
        "vsphereVolume": {
          "$ref": "#/definitions/k8s.io.api.core.v1.VsphereVirtualDiskVolumeSource",
          "title": "VsphereVolume represents a vSphere volume attached and mounted on kubelets host machine\n+optional"
        },
        "quobyte": {
          "$ref": "#/definitions/k8s.io.api.core.v1.QuobyteVolumeSource",
          "title": "Quobyte represents a Quobyte mount on the host that shares a pod's lifetime\n+optional"
        },
        "azureDisk": {
          "$ref": "#/definitions/k8s.io.api.core.v1.AzureDiskVolumeSource",
          "title": "AzureDisk represents an Azure Data Disk mount on the host and bind mount to the pod.\n+optional"
        },
        "photonPersistentDisk": {
          "$ref": "#/definitions/k8s.io.api.core.v1.PhotonPersistentDiskVolumeSource",
          "title": "PhotonPersistentDisk represents a PhotonController persistent disk attached and mounted on kubelets host machine"
        },
        "projected": {
          "$ref": "#/definitions/k8s.io.api.core.v1.ProjectedVolumeSource",
          "title": "Items for all in one resources secrets, configmaps, and downward API"
        },
        "portworxVolume": {
          "$ref": "#/definitions/k8s.io.api.core.v1.PortworxVolumeSource",
          "title": "PortworxVolume represents a portworx volume attached and mounted on kubelets host machine\n+optional"
        },
        "scaleIO": {
          "$ref": "#/definitions/k8s.io.api.core.v1.ScaleIOVolumeSource",
          "title": "ScaleIO represents a ScaleIO persistent volume attached and mounted on Kubernetes nodes.\n+optional"
        },
        "storageos": {
          "$ref": "#/definitions/k8s.io.api.core.v1.StorageOSVolumeSource",
          "title": "StorageOS represents a StorageOS volume attached and mounted on Kubernetes nodes.\n+optional"
        },
        "csi": {
          "$ref": "#/definitions/k8s.io.api.core.v1.CSIVolumeSource",
          "title": "CSI (Container Storage Interface) represents storage that is handled by an external CSI driver (Alpha feature).\n+optional"
        }
      },
      "description": "Represents the source of a volume to mount.\nOnly one of its members may be specified."
    },
    "k8s.io.api.core.v1.VsphereVirtualDiskVolumeSource": {
      "type": "object",
      "properties": {
        "volumePath": {
          "type": "string",
          "title": "Path that identifies vSphere volume vmdk"
        },
        "fsType": {
          "type": "string",
          "title": "Filesystem type to mount.\nMust be a filesystem type supported by the host operating system.\nEx. \"ext4\", \"xfs\", \"ntfs\". Implicitly inferred to be \"ext4\" if unspecified.\n+optional"
        },
        "storagePolicyName": {
          "type": "string",
          "title": "Storage Policy Based Management (SPBM) profile name.\n+optional"
        },
        "storagePolicyID": {
          "type": "string",
          "title": "Storage Policy Based Management (SPBM) profile ID associated with the StoragePolicyName.\n+optional"
        }
      },
      "description": "Represents a vSphere volume resource."
    },
    "k8s.io.api.core.v1.WeightedPodAffinityTerm": {
      "type": "object",
      "properties": {
        "weight": {
          "type": "integer",
          "format": "int32",
          "description": "weight associated with matching the corresponding podAffinityTerm,\nin the range 1-100."
        },
        "podAffinityTerm": {
          "$ref": "#/definitions/k8s.io.api.core.v1.PodAffinityTerm",
          "description": "Required. A pod affinity term, associated with the corresponding weight."
        }
      },
      "title": "The weights of all of the matched WeightedPodAffinityTerm fields are added per-node to find the most preferred node(s)"
    },
    "k8s.io.api.core.v1.WindowsSecurityContextOptions": {
      "type": "object",
      "properties": {
        "gmsaCredentialSpecName": {
          "type": "string",
          "title": "GMSACredentialSpecName is the name of the GMSA credential spec to use.\nThis field is alpha-level and is only honored by servers that enable the WindowsGMSA feature flag.\n+optional"
        },
        "gmsaCredentialSpec": {
          "type": "string",
          "title": "GMSACredentialSpec is where the GMSA admission webhook\n(https://github.com/kubernetes-sigs/windows-gmsa) inlines the contents of the\nGMSA credential spec named by the GMSACredentialSpecName field.\nThis field is alpha-level and is only honored by servers that enable the WindowsGMSA feature flag.\n+optional"
        },
        "runAsUserName": {
          "type": "string",
          "title": "The UserName in Windows to run the entrypoint of the container process.\nDefaults to the user specified in image metadata if unspecified.\nMay also be set in PodSecurityContext. If set in both SecurityContext and\nPodSecurityContext, the value specified in SecurityContext takes precedence.\nThis field is alpha-level and it is only honored by servers that enable the WindowsRunAsUserName feature flag.\n+optional"
        }
      },
      "description": "WindowsSecurityContextOptions contain Windows-specific options and credentials."
    },
    "k8s.io.api.policy.v1beta1.PodDisruptionBudgetSpec": {
      "type": "object",
      "properties": {
        "minAvailable": {
          "$ref": "#/definitions/k8s.io.apimachinery.pkg.util.intstr.IntOrString",
          "title": "An eviction is allowed if at least \"minAvailable\" pods selected by\n\"selector\" will still be available after the eviction, i.e. even in the\nabsence of the evicted pod.  So for example you can prevent all voluntary\nevictions by specifying \"100%\".\n+optional"
        },
        "selector": {
          "$ref": "#/definitions/k8s.io.apimachinery.pkg.apis.meta.v1.LabelSelector",
          "title": "Label query over pods whose evictions are managed by the disruption\nbudget.\n+optional"
        },
        "maxUnavailable": {
          "$ref": "#/definitions/k8s.io.apimachinery.pkg.util.intstr.IntOrString",
          "title": "An eviction is allowed if at most \"maxUnavailable\" pods selected by\n\"selector\" are unavailable after the eviction, i.e. even in absence of\nthe evicted pod. For example, one can prevent all voluntary evictions\nby specifying 0. This is a mutually exclusive setting with \"minAvailable\".\n+optional"
        }
      },
      "description": "PodDisruptionBudgetSpec is a description of a PodDisruptionBudget."
    },
    "k8s.io.apimachinery.pkg.api.resource.Quantity": {
      "type": "object",
      "properties": {
        "string": {
          "type": "string"
        }
      },
      "description": "Quantity is a fixed-point representation of a number.\nIt provides convenient marshaling/unmarshaling in JSON and YAML,\nin addition to String() and AsInt64() accessors.\n\nThe serialization format is:\n\n\u003cquantity\u003e        ::= \u003csignedNumber\u003e\u003csuffix\u003e\n  (Note that \u003csuffix\u003e may be empty, from the \"\" case in \u003cdecimalSI\u003e.)\n\u003cdigit\u003e           ::= 0 | 1 | ... | 9\n\u003cdigits\u003e          ::= \u003cdigit\u003e | \u003cdigit\u003e\u003cdigits\u003e\n\u003cnumber\u003e          ::= \u003cdigits\u003e | \u003cdigits\u003e.\u003cdigits\u003e | \u003cdigits\u003e. | .\u003cdigits\u003e\n\u003csign\u003e            ::= \"+\" | \"-\"\n\u003csignedNumber\u003e    ::= \u003cnumber\u003e | \u003csign\u003e\u003cnumber\u003e\n\u003csuffix\u003e          ::= \u003cbinarySI\u003e | \u003cdecimalExponent\u003e | \u003cdecimalSI\u003e\n\u003cbinarySI\u003e        ::= Ki | Mi | Gi | Ti | Pi | Ei\n  (International System of units; See: http://physics.nist.gov/cuu/Units/binary.html)\n\u003cdecimalSI\u003e       ::= m | \"\" | k | M | G | T | P | E\n  (Note that 1024 = 1Ki but 1000 = 1k; I didn't choose the capitalization.)\n\u003cdecimalExponent\u003e ::= \"e\" \u003csignedNumber\u003e | \"E\" \u003csignedNumber\u003e\n\nNo matter which of the three exponent forms is used, no quantity may represent\na number greater than 2^63-1 in magnitude, nor may it have more than 3 decimal\nplaces. Numbers larger or more precise will be capped or rounded up.\n(E.g.: 0.1m will rounded up to 1m.)\nThis may be extended in the future if we require larger or smaller quantities.\n\nWhen a Quantity is parsed from a string, it will remember the type of suffix\nit had, and will use the same type again when it is serialized.\n\nBefore serializing, Quantity will be put in \"canonical form\".\nThis means that Exponent/suffix will be adjusted up or down (with a\ncorresponding increase or decrease in Mantissa) such that:\n  a. No precision is lost\n  b. No fractional digits will be emitted\n  c. The exponent (or suffix) is as large as possible.\nThe sign will be omitted unless the number is negative.\n\nExamples:\n  1.5 will be serialized as \"1500m\"\n  1.5Gi will be serialized as \"1536Mi\"\n\nNote that the quantity will NEVER be internally represented by a\nfloating point number. That is the whole point of this exercise.\n\nNon-canonical values will still parse as long as they are well formed,\nbut will be re-emitted in their canonical form. (So always use canonical\nform, or don't diff.)\n\nThis format is intended to make it difficult to use these numbers without\nwriting some sort of special handling code in the hopes that that will\ncause implementors to also use a fixed point implementation.\n\n+protobuf=true\n+protobuf.embed=string\n+protobuf.options.marshal=false\n+protobuf.options.(gogoproto.goproto_stringer)=false\n+k8s:deepcopy-gen=true\n+k8s:openapi-gen=true"
    },
    "k8s.io.apimachinery.pkg.apis.meta.v1.CreateOptions": {
      "type": "object",
      "properties": {
        "dryRun": {
          "type": "array",
          "items": {
            "type": "string"
          },
          "title": "When present, indicates that modifications should not be\npersisted. An invalid or unrecognized dryRun directive will\nresult in an error response and no further processing of the\nrequest. Valid values are:\n- All: all dry run stages will be processed\n+optional"
        },
        "fieldManager": {
          "type": "string",
          "title": "fieldManager is a name associated with the actor or entity\nthat is making these changes. The value must be less than or\n128 characters long, and only contain printable characters,\nas defined by https://golang.org/pkg/unicode/#IsPrint.\n+optional"
        }
      },
      "description": "CreateOptions may be provided when creating an API object."
    },
    "k8s.io.apimachinery.pkg.apis.meta.v1.DeleteOptions": {
      "type": "object",
      "properties": {
        "gracePeriodSeconds": {
          "type": "string",
          "format": "int64",
          "title": "The duration in seconds before the object should be deleted. Value must be non-negative integer.\nThe value zero indicates delete immediately. If this value is nil, the default grace period for the\nspecified type will be used.\nDefaults to a per object value if not specified. zero means delete immediately.\n+optional"
        },
        "preconditions": {
          "$ref": "#/definitions/k8s.io.apimachinery.pkg.apis.meta.v1.Preconditions",
          "title": "Must be fulfilled before a deletion is carried out. If not possible, a 409 Conflict status will be\nreturned.\n+optional"
        },
        "orphanDependents": {
          "type": "boolean",
          "format": "boolean",
          "title": "Deprecated: please use the PropagationPolicy, this field will be deprecated in 1.7.\nShould the dependent objects be orphaned. If true/false, the \"orphan\"\nfinalizer will be added to/removed from the object's finalizers list.\nEither this field or PropagationPolicy may be set, but not both.\n+optional"
        },
        "propagationPolicy": {
          "type": "string",
          "title": "Whether and how garbage collection will be performed.\nEither this field or OrphanDependents may be set, but not both.\nThe default policy is decided by the existing finalizer set in the\nmetadata.finalizers and the resource-specific default policy.\nAcceptable values are: 'Orphan' - orphan the dependents; 'Background' -\nallow the garbage collector to delete the dependents in the background;\n'Foreground' - a cascading policy that deletes all dependents in the\nforeground.\n+optional"
        },
        "dryRun": {
          "type": "array",
          "items": {
            "type": "string"
          },
          "title": "When present, indicates that modifications should not be\npersisted. An invalid or unrecognized dryRun directive will\nresult in an error response and no further processing of the\nrequest. Valid values are:\n- All: all dry run stages will be processed\n+optional"
        }
      },
      "description": "DeleteOptions may be provided when deleting an API object."
    },
    "k8s.io.apimachinery.pkg.apis.meta.v1.FieldsV1": {
      "type": "object",
      "properties": {
        "Raw": {
          "type": "string",
          "format": "byte",
          "description": "Raw is the underlying serialization of this object."
        }
      },
      "description": "FieldsV1 stores a set of fields in a data structure like a Trie, in JSON format.\n\nEach key is either a '.' representing the field itself, and will always map to an empty set,\nor a string representing a sub-field or item. The string will follow one of these four formats:\n'f:\u003cname\u003e', where \u003cname\u003e is the name of a field in a struct, or key in a map\n'v:\u003cvalue\u003e', where \u003cvalue\u003e is the exact json formatted value of a list item\n'i:\u003cindex\u003e', where \u003cindex\u003e is position of a item in a list\n'k:\u003ckeys\u003e', where \u003ckeys\u003e is a map of  a list item's key fields to their unique values\nIf a key maps to an empty Fields value, the field that key represents is part of the set.\n\nThe exact format is defined in sigs.k8s.io/structured-merge-diff"
    },
    "k8s.io.apimachinery.pkg.apis.meta.v1.GetOptions": {
      "type": "object",
      "properties": {
        "resourceVersion": {
          "type": "string",
          "description": "When specified:\n- if unset, then the result is returned from remote storage based on quorum-read flag;\n- if it's 0, then we simply return what we currently have in cache, no guarantee;\n- if set to non zero, then the result is at least as fresh as given rv."
        }
      },
      "description": "GetOptions is the standard query options to the standard REST get call."
    },
    "k8s.io.apimachinery.pkg.apis.meta.v1.LabelSelector": {
      "type": "object",
      "properties": {
        "matchLabels": {
          "type": "object",
          "additionalProperties": {
            "type": "string"
          },
          "title": "matchLabels is a map of {key,value} pairs. A single {key,value} in the matchLabels\nmap is equivalent to an element of matchExpressions, whose key field is \"key\", the\noperator is \"In\", and the values array contains only \"value\". The requirements are ANDed.\n+optional"
        },
        "matchExpressions": {
          "type": "array",
          "items": {
            "$ref": "#/definitions/k8s.io.apimachinery.pkg.apis.meta.v1.LabelSelectorRequirement"
          },
          "title": "matchExpressions is a list of label selector requirements. The requirements are ANDed.\n+optional"
        }
      },
      "description": "A label selector is a label query over a set of resources. The result of matchLabels and\nmatchExpressions are ANDed. An empty label selector matches all objects. A null\nlabel selector matches no objects."
    },
    "k8s.io.apimachinery.pkg.apis.meta.v1.LabelSelectorRequirement": {
      "type": "object",
      "properties": {
        "key": {
          "type": "string",
          "title": "key is the label key that the selector applies to.\n+patchMergeKey=key\n+patchStrategy=merge"
        },
        "operator": {
          "type": "string",
          "description": "operator represents a key's relationship to a set of values.\nValid operators are In, NotIn, Exists and DoesNotExist."
        },
        "values": {
          "type": "array",
          "items": {
            "type": "string"
          },
          "title": "values is an array of string values. If the operator is In or NotIn,\nthe values array must be non-empty. If the operator is Exists or DoesNotExist,\nthe values array must be empty. This array is replaced during a strategic\nmerge patch.\n+optional"
        }
      },
      "description": "A label selector requirement is a selector that contains values, a key, and an operator that\nrelates the key and values."
    },
    "k8s.io.apimachinery.pkg.apis.meta.v1.ListMeta": {
      "type": "object",
      "properties": {
        "selfLink": {
          "type": "string",
          "description": "selfLink is a URL representing this object.\nPopulated by the system.\nRead-only.\n\nDEPRECATED\nKubernetes will stop propagating this field in 1.20 release and the field is planned\nto be removed in 1.21 release.\n+optional"
        },
        "resourceVersion": {
          "type": "string",
          "title": "String that identifies the server's internal version of this object that\ncan be used by clients to determine when objects have changed.\nValue must be treated as opaque by clients and passed unmodified back to the server.\nPopulated by the system.\nRead-only.\nMore info: https://git.k8s.io/community/contributors/devel/sig-architecture/api-conventions.md#concurrency-control-and-consistency\n+optional"
        },
        "continue": {
          "type": "string",
          "description": "continue may be set if the user set a limit on the number of items returned, and indicates that\nthe server has more data available. The value is opaque and may be used to issue another request\nto the endpoint that served this list to retrieve the next set of available objects. Continuing a\nconsistent list may not be possible if the server configuration has changed or more than a few\nminutes have passed. The resourceVersion field returned when using this continue value will be\nidentical to the value in the first response, unless you have received this token from an error\nmessage."
        },
        "remainingItemCount": {
          "type": "string",
          "format": "int64",
          "title": "remainingItemCount is the number of subsequent items in the list which are not included in this\nlist response. If the list request contained label or field selectors, then the number of\nremaining items is unknown and the field will be left unset and omitted during serialization.\nIf the list is complete (either because it is not chunking or because this is the last chunk),\nthen there are no more remaining items and this field will be left unset and omitted during\nserialization.\nServers older than v1.15 do not set this field.\nThe intended use of the remainingItemCount is *estimating* the size of a collection. Clients\nshould not rely on the remainingItemCount to be set or to be exact.\n+optional"
        }
      },
      "description": "ListMeta describes metadata that synthetic resources must have, including lists and\nvarious status objects. A resource may have only one of {ObjectMeta, ListMeta}."
    },
    "k8s.io.apimachinery.pkg.apis.meta.v1.ListOptions": {
      "type": "object",
      "properties": {
        "labelSelector": {
          "type": "string",
          "title": "A selector to restrict the list of returned objects by their labels.\nDefaults to everything.\n+optional"
        },
        "fieldSelector": {
          "type": "string",
          "title": "A selector to restrict the list of returned objects by their fields.\nDefaults to everything.\n+optional"
        },
        "watch": {
          "type": "boolean",
          "format": "boolean",
          "title": "Watch for changes to the described resources and return them as a stream of\nadd, update, and remove notifications. Specify resourceVersion.\n+optional"
        },
        "allowWatchBookmarks": {
          "type": "boolean",
          "format": "boolean",
          "description": "allowWatchBookmarks requests watch events with type \"BOOKMARK\".\nServers that do not implement bookmarks may ignore this flag and\nbookmarks are sent at the server's discretion. Clients should not\nassume bookmarks are returned at any specific interval, nor may they\nassume the server will send any BOOKMARK event during a session.\nIf this is not a watch, this field is ignored.\nIf the feature gate WatchBookmarks is not enabled in apiserver,\nthis field is ignored.\n\nThis field is beta.\n\n+optional"
        },
        "resourceVersion": {
          "type": "string",
          "title": "When specified with a watch call, shows changes that occur after that particular version of a resource.\nDefaults to changes from the beginning of history.\nWhen specified for list:\n- if unset, then the result is returned from remote storage based on quorum-read flag;\n- if it's 0, then we simply return what we currently have in cache, no guarantee;\n- if set to non zero, then the result is at least as fresh as given rv.\n+optional"
        },
        "timeoutSeconds": {
          "type": "string",
          "format": "int64",
          "title": "Timeout for the list/watch call.\nThis limits the duration of the call, regardless of any activity or inactivity.\n+optional"
        },
        "limit": {
          "type": "string",
          "format": "int64",
          "description": "limit is a maximum number of responses to return for a list call. If more items exist, the\nserver will set the `continue` field on the list metadata to a value that can be used with the\nsame initial query to retrieve the next set of results. Setting a limit may return fewer than\nthe requested amount of items (up to zero items) in the event all requested objects are\nfiltered out and clients should only use the presence of the continue field to determine whether\nmore results are available. Servers may choose not to support the limit argument and will return\nall of the available results. If limit is specified and the continue field is empty, clients may\nassume that no more results are available. This field is not supported if watch is true.\n\nThe server guarantees that the objects returned when using continue will be identical to issuing\na single list call without a limit - that is, no objects created, modified, or deleted after the\nfirst request is issued will be included in any subsequent continued requests. This is sometimes\nreferred to as a consistent snapshot, and ensures that a client that is using limit to receive\nsmaller chunks of a very large result can ensure they see all possible objects. If objects are\nupdated during a chunked list the version of the object that was present at the time the first list\nresult was calculated is returned."
        },
        "continue": {
          "type": "string",
          "description": "The continue option should be set when retrieving more results from the server. Since this value is\nserver defined, clients may only use the continue value from a previous query result with identical\nquery parameters (except for the value of continue) and the server may reject a continue value it\ndoes not recognize. If the specified continue value is no longer valid whether due to expiration\n(generally five to fifteen minutes) or a configuration change on the server, the server will\nrespond with a 410 ResourceExpired error together with a continue token. If the client needs a\nconsistent list, it must restart their list without the continue field. Otherwise, the client may\nsend another list request with the token received with the 410 error, the server will respond with\na list starting from the next key, but from the latest snapshot, which is inconsistent from the\nprevious list results - objects that are created, modified, or deleted after the first list request\nwill be included in the response, as long as their keys are after the \"next key\".\n\nThis field is not supported when watch is true. Clients may start a watch from the last\nresourceVersion value returned by the server and not miss any modifications."
        }
      },
      "description": "ListOptions is the query options to a standard REST list call."
    },
    "k8s.io.apimachinery.pkg.apis.meta.v1.ManagedFieldsEntry": {
      "type": "object",
      "properties": {
        "manager": {
          "type": "string",
          "description": "Manager is an identifier of the workflow managing these fields."
        },
        "operation": {
          "type": "string",
          "description": "Operation is the type of operation which lead to this ManagedFieldsEntry being created.\nThe only valid values for this field are 'Apply' and 'Update'."
        },
        "apiVersion": {
          "type": "string",
          "description": "APIVersion defines the version of this resource that this field set\napplies to. The format is \"group/version\" just like the top-level\nAPIVersion field. It is necessary to track the version of a field\nset because it cannot be automatically converted."
        },
        "time": {
          "$ref": "#/definitions/k8s.io.apimachinery.pkg.apis.meta.v1.Time",
          "title": "Time is timestamp of when these fields were set. It should always be empty if Operation is 'Apply'\n+optional"
        },
        "fieldsType": {
          "type": "string",
          "title": "FieldsType is the discriminator for the different fields format and version.\nThere is currently only one possible value: \"FieldsV1\""
        },
        "fieldsV1": {
          "$ref": "#/definitions/k8s.io.apimachinery.pkg.apis.meta.v1.FieldsV1",
          "title": "FieldsV1 holds the first JSON version format as described in the \"FieldsV1\" type.\n+optional"
        }
      },
      "description": "ManagedFieldsEntry is a workflow-id, a FieldSet and the group version of the resource\nthat the fieldset applies to."
    },
    "k8s.io.apimachinery.pkg.apis.meta.v1.ObjectMeta": {
      "type": "object",
      "properties": {
        "name": {
          "type": "string",
          "title": "Name must be unique within a namespace. Is required when creating resources, although\nsome resources may allow a client to request the generation of an appropriate name\nautomatically. Name is primarily intended for creation idempotence and configuration\ndefinition.\nCannot be updated.\nMore info: http://kubernetes.io/docs/user-guide/identifiers#names\n+optional"
        },
        "generateName": {
          "type": "string",
          "description": "GenerateName is an optional prefix, used by the server, to generate a unique\nname ONLY IF the Name field has not been provided.\nIf this field is used, the name returned to the client will be different\nthan the name passed. This value will also be combined with a unique suffix.\nThe provided value has the same validation rules as the Name field,\nand may be truncated by the length of the suffix required to make the value\nunique on the server.\n\nIf this field is specified and the generated name exists, the server will\nNOT return a 409 - instead, it will either return 201 Created or 500 with Reason\nServerTimeout indicating a unique name could not be found in the time allotted, and the client\nshould retry (optionally after the time indicated in the Retry-After header).\n\nApplied only if Name is not specified.\nMore info: https://git.k8s.io/community/contributors/devel/sig-architecture/api-conventions.md#idempotency\n+optional"
        },
        "namespace": {
          "type": "string",
          "description": "Namespace defines the space within each name must be unique. An empty namespace is\nequivalent to the \"default\" namespace, but \"default\" is the canonical representation.\nNot all objects are required to be scoped to a namespace - the value of this field for\nthose objects will be empty.\n\nMust be a DNS_LABEL.\nCannot be updated.\nMore info: http://kubernetes.io/docs/user-guide/namespaces\n+optional"
        },
        "selfLink": {
          "type": "string",
          "description": "SelfLink is a URL representing this object.\nPopulated by the system.\nRead-only.\n\nDEPRECATED\nKubernetes will stop propagating this field in 1.20 release and the field is planned\nto be removed in 1.21 release.\n+optional"
        },
        "uid": {
          "type": "string",
          "description": "UID is the unique in time and space value for this object. It is typically generated by\nthe server on successful creation of a resource and is not allowed to change on PUT\noperations.\n\nPopulated by the system.\nRead-only.\nMore info: http://kubernetes.io/docs/user-guide/identifiers#uids\n+optional"
        },
        "resourceVersion": {
          "type": "string",
          "description": "An opaque value that represents the internal version of this object that can\nbe used by clients to determine when objects have changed. May be used for optimistic\nconcurrency, change detection, and the watch operation on a resource or set of resources.\nClients must treat these values as opaque and passed unmodified back to the server.\nThey may only be valid for a particular resource or set of resources.\n\nPopulated by the system.\nRead-only.\nValue must be treated as opaque by clients and .\nMore info: https://git.k8s.io/community/contributors/devel/sig-architecture/api-conventions.md#concurrency-control-and-consistency\n+optional"
        },
        "generation": {
          "type": "string",
          "format": "int64",
          "title": "A sequence number representing a specific generation of the desired state.\nPopulated by the system. Read-only.\n+optional"
        },
        "creationTimestamp": {
          "$ref": "#/definitions/k8s.io.apimachinery.pkg.apis.meta.v1.Time",
          "description": "CreationTimestamp is a timestamp representing the server time when this object was\ncreated. It is not guaranteed to be set in happens-before order across separate operations.\nClients may not set this value. It is represented in RFC3339 form and is in UTC.\n\nPopulated by the system.\nRead-only.\nNull for lists.\nMore info: https://git.k8s.io/community/contributors/devel/sig-architecture/api-conventions.md#metadata\n+optional"
        },
        "deletionTimestamp": {
          "$ref": "#/definitions/k8s.io.apimachinery.pkg.apis.meta.v1.Time",
          "description": "DeletionTimestamp is RFC 3339 date and time at which this resource will be deleted. This\nfield is set by the server when a graceful deletion is requested by the user, and is not\ndirectly settable by a client. The resource is expected to be deleted (no longer visible\nfrom resource lists, and not reachable by name) after the time in this field, once the\nfinalizers list is empty. As long as the finalizers list contains items, deletion is blocked.\nOnce the deletionTimestamp is set, this value may not be unset or be set further into the\nfuture, although it may be shortened or the resource may be deleted prior to this time.\nFor example, a user may request that a pod is deleted in 30 seconds. The Kubelet will react\nby sending a graceful termination signal to the containers in the pod. After that 30 seconds,\nthe Kubelet will send a hard termination signal (SIGKILL) to the container and after cleanup,\nremove the pod from the API. In the presence of network partitions, this object may still\nexist after this timestamp, until an administrator or automated process can determine the\nresource is fully terminated.\nIf not set, graceful deletion of the object has not been requested.\n\nPopulated by the system when a graceful deletion is requested.\nRead-only.\nMore info: https://git.k8s.io/community/contributors/devel/sig-architecture/api-conventions.md#metadata\n+optional"
        },
        "deletionGracePeriodSeconds": {
          "type": "string",
          "format": "int64",
          "title": "Number of seconds allowed for this object to gracefully terminate before\nit will be removed from the system. Only set when deletionTimestamp is also set.\nMay only be shortened.\nRead-only.\n+optional"
        },
        "labels": {
          "type": "object",
          "additionalProperties": {
            "type": "string"
          },
          "title": "Map of string keys and values that can be used to organize and categorize\n(scope and select) objects. May match selectors of replication controllers\nand services.\nMore info: http://kubernetes.io/docs/user-guide/labels\n+optional"
        },
        "annotations": {
          "type": "object",
          "additionalProperties": {
            "type": "string"
          },
          "title": "Annotations is an unstructured key value map stored with a resource that may be\nset by external tools to store and retrieve arbitrary metadata. They are not\nqueryable and should be preserved when modifying objects.\nMore info: http://kubernetes.io/docs/user-guide/annotations\n+optional"
        },
        "ownerReferences": {
          "type": "array",
          "items": {
            "$ref": "#/definitions/k8s.io.apimachinery.pkg.apis.meta.v1.OwnerReference"
          },
          "title": "List of objects depended by this object. If ALL objects in the list have\nbeen deleted, this object will be garbage collected. If this object is managed by a controller,\nthen an entry in this list will point to this controller, with the controller field set to true.\nThere cannot be more than one managing controller.\n+optional\n+patchMergeKey=uid\n+patchStrategy=merge"
        },
        "finalizers": {
          "type": "array",
          "items": {
            "type": "string"
          },
          "title": "Must be empty before the object is deleted from the registry. Each entry\nis an identifier for the responsible component that will remove the entry\nfrom the list. If the deletionTimestamp of the object is non-nil, entries\nin this list can only be removed.\n+optional\n+patchStrategy=merge"
        },
        "clusterName": {
          "type": "string",
          "title": "The name of the cluster which the object belongs to.\nThis is used to distinguish resources with same name and namespace in different clusters.\nThis field is not set anywhere right now and apiserver is going to ignore it if set in create or update request.\n+optional"
        },
        "managedFields": {
          "type": "array",
          "items": {
            "$ref": "#/definitions/k8s.io.apimachinery.pkg.apis.meta.v1.ManagedFieldsEntry"
          },
          "description": "ManagedFields maps workflow-id and version to the set of fields\nthat are managed by that workflow. This is mostly for internal\nhousekeeping, and users typically shouldn't need to set or\nunderstand this field. A workflow can be the user's name, a\ncontroller's name, or the name of a specific apply path like\n\"ci-cd\". The set of fields is always in the version that the\nworkflow used when modifying the object.\n\n+optional"
        }
      },
      "description": "ObjectMeta is metadata that all persisted resources must have, which includes all objects\nusers must create."
    },
    "k8s.io.apimachinery.pkg.apis.meta.v1.OwnerReference": {
      "type": "object",
      "properties": {
        "apiVersion": {
          "type": "string",
          "description": "API version of the referent."
        },
        "kind": {
          "type": "string",
          "title": "Kind of the referent.\nMore info: https://git.k8s.io/community/contributors/devel/sig-architecture/api-conventions.md#types-kinds"
        },
        "name": {
          "type": "string",
          "title": "Name of the referent.\nMore info: http://kubernetes.io/docs/user-guide/identifiers#names"
        },
        "uid": {
          "type": "string",
          "title": "UID of the referent.\nMore info: http://kubernetes.io/docs/user-guide/identifiers#uids"
        },
        "controller": {
          "type": "boolean",
          "format": "boolean",
          "title": "If true, this reference points to the managing controller.\n+optional"
        },
        "blockOwnerDeletion": {
          "type": "boolean",
          "format": "boolean",
          "title": "If true, AND if the owner has the \"foregroundDeletion\" finalizer, then\nthe owner cannot be deleted from the key-value store until this\nreference is removed.\nDefaults to false.\nTo set this field, a user needs \"delete\" permission of the owner,\notherwise 422 (Unprocessable Entity) will be returned.\n+optional"
        }
      },
      "description": "OwnerReference contains enough information to let you identify an owning\nobject. An owning object must be in the same namespace as the dependent, or\nbe cluster-scoped, so there is no namespace field."
    },
    "k8s.io.apimachinery.pkg.apis.meta.v1.Preconditions": {
      "type": "object",
      "properties": {
        "uid": {
          "type": "string",
          "title": "Specifies the target UID.\n+optional"
        },
        "resourceVersion": {
          "type": "string",
          "title": "Specifies the target ResourceVersion\n+optional"
        }
      },
      "description": "Preconditions must be fulfilled before an operation (update, delete, etc.) is carried out."
    },
    "k8s.io.apimachinery.pkg.apis.meta.v1.Time": {
      "type": "object",
      "properties": {
        "seconds": {
          "type": "string",
          "format": "int64",
          "description": "Represents seconds of UTC time since Unix epoch\n1970-01-01T00:00:00Z. Must be from 0001-01-01T00:00:00Z to\n9999-12-31T23:59:59Z inclusive."
        },
        "nanos": {
          "type": "integer",
          "format": "int32",
          "description": "Non-negative fractions of a second at nanosecond resolution. Negative\nsecond values with fractions must still have non-negative nanos values\nthat count forward in time. Must be from 0 to 999,999,999\ninclusive. This field may be limited in precision depending on context."
        }
      },
      "description": "Time is a wrapper around time.Time which supports correct\nmarshaling to YAML and JSON.  Wrappers are provided for many\nof the factory methods that the time package offers.\n\n+protobuf.options.marshal=false\n+protobuf.as=Timestamp\n+protobuf.options.(gogoproto.goproto_stringer)=false"
    },
    "k8s.io.apimachinery.pkg.util.intstr.IntOrString": {
      "type": "object",
      "properties": {
        "type": {
          "type": "string",
          "format": "int64"
        },
        "intVal": {
          "type": "integer",
          "format": "int32"
        },
        "strVal": {
          "type": "string"
        }
      },
      "description": "+protobuf=true\n+protobuf.options.(gogoproto.goproto_stringer)=false\n+k8s:openapi-gen=true",
      "title": "IntOrString is a type that can hold an int32 or a string.  When used in\nJSON or YAML marshalling and unmarshalling, it produces or consumes the\ninner type.  This allows you to have, for example, a JSON field that can\naccept a name or number.\nTODO: Rename to Int32OrString"
    },
    "workflow.LogEntry": {
      "type": "object",
      "properties": {
        "content": {
          "type": "string"
        },
        "podName": {
          "type": "string"
        }
      }
    },
    "workflow.WorkflowCreateRequest": {
      "type": "object",
      "properties": {
        "namespace": {
          "type": "string"
        },
        "workflow": {
          "$ref": "#/definitions/github.com.argoproj.argo.pkg.apis.workflow.v1alpha1.Workflow"
        },
        "instanceID": {
          "type": "string",
          "description": "This field is no longer used."
        },
        "serverDryRun": {
          "type": "boolean",
          "format": "boolean"
        },
        "createOptions": {
          "$ref": "#/definitions/k8s.io.apimachinery.pkg.apis.meta.v1.CreateOptions"
        }
      }
    },
    "workflow.WorkflowDeleteResponse": {
      "type": "object"
    },
    "workflow.WorkflowLintRequest": {
      "type": "object",
      "properties": {
        "namespace": {
          "type": "string"
        },
        "workflow": {
          "$ref": "#/definitions/github.com.argoproj.argo.pkg.apis.workflow.v1alpha1.Workflow"
        }
      }
    },
    "workflow.WorkflowResubmitRequest": {
      "type": "object",
      "properties": {
        "name": {
          "type": "string"
        },
        "namespace": {
          "type": "string"
        },
        "memoized": {
          "type": "boolean",
          "format": "boolean"
        }
      }
    },
    "workflow.WorkflowResumeRequest": {
      "type": "object",
      "properties": {
        "name": {
          "type": "string"
        },
        "namespace": {
          "type": "string"
        },
        "nodeFieldSelector": {
          "type": "string"
        }
      }
    },
    "workflow.WorkflowRetryRequest": {
      "type": "object",
      "properties": {
        "name": {
          "type": "string"
        },
        "namespace": {
          "type": "string"
        },
        "restartSuccessful": {
          "type": "boolean",
          "format": "boolean"
        },
        "nodeFieldSelector": {
          "type": "string"
        }
      }
    },
    "workflow.WorkflowStopRequest": {
      "type": "object",
      "properties": {
        "name": {
          "type": "string"
        },
        "namespace": {
          "type": "string"
        },
        "nodeFieldSelector": {
          "type": "string"
        },
        "message": {
          "type": "string"
        }
      }
    },
    "workflow.WorkflowSubmitRequest": {
      "type": "object",
      "properties": {
        "namespace": {
          "type": "string"
        },
        "resourceKind": {
          "type": "string"
        },
        "resourceName": {
          "type": "string"
        },
        "submitOptions": {
          "$ref": "#/definitions/github.com.argoproj.argo.pkg.apis.workflow.v1alpha1.SubmitOpts"
        }
      }
    },
    "workflow.WorkflowSuspendRequest": {
      "type": "object",
      "properties": {
        "name": {
          "type": "string"
        },
        "namespace": {
          "type": "string"
        }
      }
    },
    "workflow.WorkflowTerminateRequest": {
      "type": "object",
      "properties": {
        "name": {
          "type": "string"
        },
        "namespace": {
          "type": "string"
        }
      }
    },
    "workflow.WorkflowWatchEvent": {
      "type": "object",
      "properties": {
        "type": {
          "type": "string",
          "title": "the type of change"
        },
        "object": {
          "$ref": "#/definitions/github.com.argoproj.argo.pkg.apis.workflow.v1alpha1.Workflow",
          "title": "the workflow"
        }
      }
    }
  }
}<|MERGE_RESOLUTION|>--- conflicted
+++ resolved
@@ -1745,16 +1745,6 @@
       },
       "title": "ScriptTemplate is a template subtype to enable scripting through code steps"
     },
-    "github.com.argoproj.argo.pkg.apis.workflow.v1alpha1.SemaphoreRef": {
-      "type": "object",
-      "properties": {
-        "configMapKeyRef": {
-          "$ref": "#/definitions/k8s.io.api.core.v1.ConfigMapKeySelector",
-          "title": "ConfigMapKeyRef is configmap selector for Semaphore configuration"
-        }
-      },
-      "title": "SemaphoreRef is a reference of Semaphore"
-    },
     "github.com.argoproj.argo.pkg.apis.workflow.v1alpha1.Sequence": {
       "type": "object",
       "properties": {
@@ -2039,10 +2029,6 @@
         "metrics": {
           "$ref": "#/definitions/github.com.argoproj.argo.pkg.apis.workflow.v1alpha1.Metrics",
           "title": "Metrics are a list of metrics emitted from this template"
-        },
-        "semaphore": {
-          "$ref": "#/definitions/github.com.argoproj.argo.pkg.apis.workflow.v1alpha1.SemaphoreRef",
-          "description": "SemaphoreRef will holds semaphore configuration for this Template."
         }
       },
       "title": "Template is a reusable and composable unit of execution in a workflow"
@@ -2322,15 +2308,9 @@
           "type": "string",
           "title": "Shutdown will shutdown the workflow according to its ShutdownStrategy"
         },
-<<<<<<< HEAD
-        "semaphore": {
-          "$ref": "#/definitions/github.com.argoproj.argo.pkg.apis.workflow.v1alpha1.SemaphoreRef",
-          "title": "SemaphoreRef will holds semaphore configuration for this Workflow"
-=======
         "workflowTemplateRef": {
           "$ref": "#/definitions/github.com.argoproj.argo.pkg.apis.workflow.v1alpha1.WorkflowTemplateRef",
           "title": "WorkflowTemplateRef holds a reference to a WorkflowTemplate for execution"
->>>>>>> 6577bd74
         }
       },
       "description": "WorkflowSpec is the specification of a Workflow."

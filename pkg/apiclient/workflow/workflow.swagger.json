--- conflicted
+++ resolved
@@ -3985,11 +3985,7 @@
         },
         "mountPath": {
           "type": "string",
-<<<<<<< HEAD
-          "title": "Default is the default value to use for an input parameter if a value was not supplied\nDEPRECATED - this field is never used"
-=======
           "description": "Path within the container at which the volume should be mounted.  Must\nnot contain ':'."
->>>>>>> 9da394b3
         },
         "subPath": {
           "type": "string",
@@ -4343,15 +4339,7 @@
       "properties": {
         "selfLink": {
           "type": "string",
-<<<<<<< HEAD
-          "description": "Entrypoint is a template reference to the starting point of the workflow."
-        },
-        "arguments": {
-          "$ref": "#/definitions/v1alpha1Arguments",
-          "title": "Arguments contain the parameters and artifacts sent to the workflow entrypoint\nParameters are referencable globally using the 'workflow' variable prefix.\ne.g. {{workflow.parameters.myparam}}"
-=======
           "description": "selfLink is a URL representing this object.\nPopulated by the system.\nRead-only.\n\nDEPRECATED\nKubernetes will stop propagating this field in 1.20 release and the field is planned\nto be removed in 1.21 release.\n+optional"
->>>>>>> 9da394b3
         },
         "resourceVersion": {
           "type": "string",

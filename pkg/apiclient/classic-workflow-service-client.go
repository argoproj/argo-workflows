package apiclient

import (
	"context"
	"fmt"
	"strconv"

	"github.com/argoproj/pkg/errors"
	log "github.com/sirupsen/logrus"
	"google.golang.org/grpc"
	metav1 "k8s.io/apimachinery/pkg/apis/meta/v1"
	"k8s.io/client-go/kubernetes"

	workflowpkg "github.com/argoproj/argo/pkg/apiclient/workflow"
	"github.com/argoproj/argo/pkg/apis/workflow/v1alpha1"
	"github.com/argoproj/argo/pkg/client/clientset/versioned"
	"github.com/argoproj/argo/util/help"
	"github.com/argoproj/argo/util/logs"
	"github.com/argoproj/argo/workflow/packer"
	"github.com/argoproj/argo/workflow/templateresolution"
	"github.com/argoproj/argo/workflow/util"
	"github.com/argoproj/argo/workflow/validate"
)

var (
	offloadNodeStatusNotSupportedWarning = fmt.Sprintf("offload node status is not supported, see %s", help.CLI)
)

type classicWorkflowServiceClient struct {
	versioned.Interface
	kubeClient kubernetes.Interface
}

func (k *classicWorkflowServiceClient) CreateWorkflow(_ context.Context, req *workflowpkg.WorkflowCreateRequest, _ ...grpc.CallOption) (*v1alpha1.Workflow, error) {
	wf := req.Workflow
	dryRun := len(req.CreateOptions.DryRun) > 0
	serverDryRun := req.ServerDryRun
	if dryRun {
		return wf, nil
	}
	if serverDryRun {
		ok, err := k.checkServerVersionForDryRun()
		if err != nil {
			return nil, err
		}
		if !ok {
			return nil, fmt.Errorf("server-dry-run is not available for server api versions older than v1.12")
		}
		// kind of gross code, but fine
		return util.CreateServerDryRun(wf, k)
	}
	return k.ArgoprojV1alpha1().Workflows(req.Namespace).Create(wf)
}

func (k *classicWorkflowServiceClient) checkServerVersionForDryRun() (bool, error) {
	serverVersion, err := k.Discovery().ServerVersion()
	if err != nil {
		return false, err
	}
	majorVersion, err := strconv.Atoi(serverVersion.Major)
	if err != nil {
		return false, err
	}
	minorVersion, err := strconv.Atoi(serverVersion.Minor)
	if err != nil {
		return false, err
	}
	if majorVersion < 1 {
		return false, nil
	} else if majorVersion == 1 && minorVersion < 12 {
		return false, nil
	}
	return true, nil
}

func (k *classicWorkflowServiceClient) GetWorkflow(_ context.Context, req *workflowpkg.WorkflowGetRequest, _ ...grpc.CallOption) (*v1alpha1.Workflow, error) {
<<<<<<< HEAD
	options := metav1.GetOptions{}
	if req.GetOptions != nil {
		options = *req.GetOptions
	}
	wf, err := k.ArgoprojV1alpha1().Workflows(req.Namespace).Get(req.Name, options)
=======
	return k.getWorkflow(req.Namespace, req.Name, req.GetOptions)
}

func (k *classicWorkflowServiceClient) getWorkflow(namespace, name string, options *metav1.GetOptions) (*v1alpha1.Workflow, error) {
	if options == nil {
		options = &metav1.GetOptions{}
	}
	wf, err := k.Interface.ArgoprojV1alpha1().Workflows(namespace).Get(name, *options)
>>>>>>> 1f3d2f5a
	if err != nil {
		return nil, err
	}
	err = packer.DecompressWorkflow(wf)
	if err != nil {
		return nil, err
	}
	if wf.Status.IsOffloadNodeStatus() {
		log.Warn(offloadNodeStatusNotSupportedWarning)
	}
	return wf, nil
}

func (k *classicWorkflowServiceClient) ListWorkflows(_ context.Context, req *workflowpkg.WorkflowListRequest, _ ...grpc.CallOption) (*v1alpha1.WorkflowList, error) {
	list, err := k.ArgoprojV1alpha1().Workflows(req.Namespace).List(*req.ListOptions)
	if err != nil {
		return nil, err
	}
	for _, wf := range list.Items {
		err = packer.DecompressWorkflow(&wf)
		if err != nil {
			return nil, err
		}
		if wf.Status.IsOffloadNodeStatus() {
			log.Warn(offloadNodeStatusNotSupportedWarning)
		}
	}
	return list, nil
}

func (k *classicWorkflowServiceClient) WatchWorkflows(_ context.Context, _ *workflowpkg.WatchWorkflowsRequest, _ ...grpc.CallOption) (workflowpkg.WorkflowService_WatchWorkflowsClient, error) {
	panic("implement me")
}

func (k *classicWorkflowServiceClient) DeleteWorkflow(_ context.Context, in *workflowpkg.WorkflowDeleteRequest, _ ...grpc.CallOption) (*workflowpkg.WorkflowDeleteResponse, error) {
	err := k.ArgoprojV1alpha1().Workflows(in.Namespace).Delete(in.Name, in.DeleteOptions)
	if err != nil {
		return nil, err
	}
	return &workflowpkg.WorkflowDeleteResponse{}, nil
}

func (k *classicWorkflowServiceClient) RetryWorkflow(_ context.Context, _ *workflowpkg.WorkflowRetryRequest, _ ...grpc.CallOption) (*v1alpha1.Workflow, error) {
	panic("implement me")
}

func (k *classicWorkflowServiceClient) ResubmitWorkflow(_ context.Context, req *workflowpkg.WorkflowResubmitRequest, _ ...grpc.CallOption) (*v1alpha1.Workflow, error) {
	wf, err := k.getWorkflow(req.Namespace, req.Name, nil)
	if err != nil {
		return nil, err
	}
	newWF, err := util.FormulateResubmitWorkflow(wf, req.Memoized)
	if err != nil {
		return nil, err
	}
	created, err := util.SubmitWorkflow(k.Interface.ArgoprojV1alpha1().Workflows(req.Namespace), k.Interface, req.Namespace, newWF, &util.SubmitOpts{})
	if err != nil {
		return nil, err
	}
	return created, nil
}

func (k *classicWorkflowServiceClient) ResumeWorkflow(_ context.Context, _ *workflowpkg.WorkflowResumeRequest, _ ...grpc.CallOption) (*v1alpha1.Workflow, error) {
	panic("implement me")
}

func (k *classicWorkflowServiceClient) SuspendWorkflow(_ context.Context, _ *workflowpkg.WorkflowSuspendRequest, _ ...grpc.CallOption) (*v1alpha1.Workflow, error) {
	panic("implement me")
}

func (k *classicWorkflowServiceClient) TerminateWorkflow(_ context.Context, _ *workflowpkg.WorkflowTerminateRequest, _ ...grpc.CallOption) (*v1alpha1.Workflow, error) {
	panic("implement me")
}

func (k *classicWorkflowServiceClient) LintWorkflow(_ context.Context, req *workflowpkg.WorkflowLintRequest, _ ...grpc.CallOption) (*v1alpha1.Workflow, error) {
	templateGetter := templateresolution.WrapWorkflowTemplateInterface(k.Interface.ArgoprojV1alpha1().WorkflowTemplates(req.Namespace))
	err := validate.ValidateWorkflow(templateGetter, req.Workflow, validate.ValidateOpts{Lint: true})
	if err != nil {
		return nil, err
	}
	return req.Workflow, nil
}

func (k *classicWorkflowServiceClient) PodLogs(ctx context.Context, req *workflowpkg.WorkflowLogRequest, _ ...grpc.CallOption) (workflowpkg.WorkflowService_PodLogsClient, error) {
	sender := newLogsIntermediary()
	logger, err := logs.NewWorkflowLogger(ctx, k, k.kubeClient, req, sender)
	errors.CheckError(err)
	go func() {
		// this will send poison to the to the intermediary
		defer func() { _ = sender.CloseSend() }()
		logger.Run(ctx)
	}()
	return sender, nil
}<|MERGE_RESOLUTION|>--- conflicted
+++ resolved
@@ -74,13 +74,6 @@
 }
 
 func (k *classicWorkflowServiceClient) GetWorkflow(_ context.Context, req *workflowpkg.WorkflowGetRequest, _ ...grpc.CallOption) (*v1alpha1.Workflow, error) {
-<<<<<<< HEAD
-	options := metav1.GetOptions{}
-	if req.GetOptions != nil {
-		options = *req.GetOptions
-	}
-	wf, err := k.ArgoprojV1alpha1().Workflows(req.Namespace).Get(req.Name, options)
-=======
 	return k.getWorkflow(req.Namespace, req.Name, req.GetOptions)
 }
 
@@ -89,7 +82,6 @@
 		options = &metav1.GetOptions{}
 	}
 	wf, err := k.Interface.ArgoprojV1alpha1().Workflows(namespace).Get(name, *options)
->>>>>>> 1f3d2f5a
 	if err != nil {
 		return nil, err
 	}

--- conflicted
+++ resolved
@@ -1532,125 +1532,7 @@
       },
       "description": "Represents a Ceph Filesystem mount that lasts the lifetime of a pod\nCephfs volumes do not support ownership management or SELinux relabeling."
     },
-<<<<<<< HEAD
-    "v1PersistentVolumeClaim": {
-      "type": "object",
-      "properties": {
-        "metadata": {
-          "$ref": "#/definitions/v1ObjectMeta",
-          "title": "Standard object's metadata.\nMore info: https://git.k8s.io/community/contributors/devel/sig-architecture/api-conventions.md#metadata\n+optional"
-        },
-        "spec": {
-          "$ref": "#/definitions/v1PersistentVolumeClaimSpec",
-          "title": "Spec defines the desired characteristics of a volume requested by a pod author.\nMore info: https://kubernetes.io/docs/concepts/storage/persistent-volumes#persistentvolumeclaims\n+optional"
-        },
-        "status": {
-          "$ref": "#/definitions/v1PersistentVolumeClaimStatus",
-          "title": "Status represents the current information/status of a persistent volume claim.\nRead-only.\nMore info: https://kubernetes.io/docs/concepts/storage/persistent-volumes#persistentvolumeclaims\n+optional"
-        }
-      },
-      "title": "PersistentVolumeClaim is a user's request for and claim to a persistent volume"
-    },
-    "v1PersistentVolumeClaimCondition": {
-      "type": "object",
-      "properties": {
-        "type": {
-          "type": "string"
-        },
-        "status": {
-          "type": "string"
-        },
-        "lastProbeTime": {
-          "$ref": "#/definitions/v1Time",
-          "title": "Last time we probed the condition.\n+optional"
-        },
-        "lastTransitionTime": {
-          "$ref": "#/definitions/v1Time",
-          "title": "Last time the condition transitioned from one status to another.\n+optional"
-        },
-        "reason": {
-          "type": "string",
-          "title": "Unique, this should be a short, machine understandable string that gives the reason\nfor condition's last transition. If it reports \"ResizeStarted\" that means the underlying\npersistent volume is being resized.\n+optional"
-        },
-        "message": {
-          "type": "string",
-          "title": "Human-readable message indicating details about last transition.\n+optional"
-        }
-      },
-      "title": "PersistentVolumeClaimCondition contails details about state of pvc"
-    },
-    "v1PersistentVolumeClaimSpec": {
-      "type": "object",
-      "properties": {
-        "accessModes": {
-          "type": "array",
-          "items": {
-            "type": "string"
-          },
-          "title": "AccessModes contains the desired access modes the volume should have.\nMore info: https://kubernetes.io/docs/concepts/storage/persistent-volumes#access-modes-1\n+optional"
-        },
-        "selector": {
-          "$ref": "#/definitions/v1LabelSelector",
-          "title": "A label query over volumes to consider for binding.\n+optional"
-        },
-        "resources": {
-          "$ref": "#/definitions/v1ResourceRequirements",
-          "title": "Resources represents the minimum resources the volume should have.\nMore info: https://kubernetes.io/docs/concepts/storage/persistent-volumes#resources\n+optional"
-        },
-        "volumeName": {
-          "type": "string",
-          "title": "VolumeName is the binding reference to the PersistentVolume backing this claim.\n+optional"
-        },
-        "storageClassName": {
-          "type": "string",
-          "title": "Name of the StorageClass required by the claim.\nMore info: https://kubernetes.io/docs/concepts/storage/persistent-volumes#class-1\n+optional"
-        },
-        "volumeMode": {
-          "type": "string",
-          "title": "volumeMode defines what type of volume is required by the claim.\nValue of Filesystem is implied when not included in claim spec.\nThis is a beta feature.\n+optional"
-        },
-        "dataSource": {
-          "$ref": "#/definitions/v1TypedLocalObjectReference",
-          "title": "This field requires the VolumeSnapshotDataSource alpha feature gate to be\nenabled and currently VolumeSnapshot is the only supported data source.\nIf the provisioner can support VolumeSnapshot data source, it will create\na new volume and data will be restored to the volume at the same time.\nIf the provisioner does not support VolumeSnapshot data source, volume will\nnot be created and the failure will be reported as an event.\nIn the future, we plan to support more data source types and the behavior\nof the provisioner may change.\n+optional"
-        }
-      },
-      "title": "PersistentVolumeClaimSpec describes the common attributes of storage devices\nand allows a Source for provider-specific attributes"
-    },
-    "v1PersistentVolumeClaimStatus": {
-      "type": "object",
-      "properties": {
-        "phase": {
-          "type": "string",
-          "title": "Phase represents the current phase of PersistentVolumeClaim.\n+optional"
-        },
-        "accessModes": {
-          "type": "array",
-          "items": {
-            "type": "string"
-          },
-          "title": "AccessModes contains the actual access modes the volume backing the PVC has.\nMore info: https://kubernetes.io/docs/concepts/storage/persistent-volumes#access-modes-1\n+optional"
-        },
-        "capacity": {
-          "type": "object",
-          "additionalProperties": {
-            "$ref": "#/definitions/resourceQuantity"
-          },
-          "title": "Represents the actual resources of the underlying volume.\n+optional"
-        },
-        "conditions": {
-          "type": "array",
-          "items": {
-            "$ref": "#/definitions/v1PersistentVolumeClaimCondition"
-          },
-          "title": "Current Condition of persistent volume claim. If underlying persistent volume is being\nresized then the Condition will be set to 'ResizeStarted'.\n+optional\n+patchMergeKey=type\n+patchStrategy=merge"
-        }
-      },
-      "description": "PersistentVolumeClaimStatus is the current status of a persistent volume claim."
-    },
-    "v1PersistentVolumeClaimVolumeSource": {
-=======
     "k8s.io.api.core.v1.CinderVolumeSource": {
->>>>>>> 9da394b3
       "type": "object",
       "properties": {
         "volumeID": {
@@ -1754,52 +1636,7 @@
       },
       "description": "Adapts a ConfigMap into a volume.\n\nThe contents of the target ConfigMap's Data field will be presented in a\nvolume as files using the keys in the Data field as the file names, unless\nthe items element is populated with specific mappings of keys to paths.\nConfigMap volumes support ownership management and SELinux relabeling."
     },
-<<<<<<< HEAD
-    "v1PodDNSConfig": {
-      "type": "object",
-      "properties": {
-        "nameservers": {
-          "type": "array",
-          "items": {
-            "type": "string"
-          },
-          "title": "A list of DNS name server IP addresses.\nThis will be appended to the base nameservers generated from DNSPolicy.\nDuplicated nameservers will be removed.\n+optional"
-        },
-        "searches": {
-          "type": "array",
-          "items": {
-            "type": "string"
-          },
-          "title": "A list of DNS search domains for host-name lookup.\nThis will be appended to the base search paths generated from DNSPolicy.\nDuplicated search paths will be removed.\n+optional"
-        },
-        "options": {
-          "type": "array",
-          "items": {
-            "$ref": "#/definitions/v1PodDNSConfigOption"
-          },
-          "title": "A list of DNS resolver options.\nThis will be merged with the base options generated from DNSPolicy.\nDuplicated entries will be removed. Resolution options given in Options\nwill override those that appear in the base DNSPolicy.\n+optional"
-        }
-      },
-      "description": "PodDNSConfig defines the DNS parameters of a pod in addition to\nthose generated from DNSPolicy."
-    },
-    "v1PodDNSConfigOption": {
-      "type": "object",
-      "properties": {
-        "name": {
-          "type": "string",
-          "description": "Required."
-        },
-        "value": {
-          "type": "string",
-          "title": "+optional"
-        }
-      },
-      "description": "PodDNSConfigOption defines DNS resolver options of a pod."
-    },
-    "v1PodSecurityContext": {
-=======
     "k8s.io.api.core.v1.Container": {
->>>>>>> 9da394b3
       "type": "object",
       "properties": {
         "name": {
@@ -2485,29 +2322,7 @@
       },
       "description": "A node selector requirement is a selector that contains values, a key, and an operator\nthat relates the key and values."
     },
-<<<<<<< HEAD
-    "v1TypedLocalObjectReference": {
-      "type": "object",
-      "properties": {
-        "apiGroup": {
-          "type": "string",
-          "title": "APIGroup is the group for the resource being referenced.\nIf APIGroup is not specified, the specified Kind must be in the core API group.\nFor any other third-party types, APIGroup is required.\n+optional"
-        },
-        "kind": {
-          "type": "string",
-          "title": "Kind is the type of resource being referenced"
-        },
-        "name": {
-          "type": "string",
-          "title": "Name is the name of resource being referenced"
-        }
-      },
-      "description": "TypedLocalObjectReference contains enough information to let you locate the\ntyped referenced object inside the same namespace."
-    },
-    "v1Volume": {
-=======
     "k8s.io.api.core.v1.NodeSelectorTerm": {
->>>>>>> 9da394b3
       "type": "object",
       "properties": {
         "matchExpressions": {
@@ -2841,22 +2656,7 @@
       },
       "description": "Represents a Rados Block Device mount that lasts the lifetime of a pod.\nRBD volumes support ownership management and SELinux relabeling."
     },
-<<<<<<< HEAD
-    "v1alpha1ArtifactRepositoryRef": {
-      "type": "object",
-      "properties": {
-        "configMap": {
-          "type": "string"
-        },
-        "key": {
-          "type": "string"
-        }
-      }
-    },
-    "v1alpha1ArtifactoryArtifact": {
-=======
     "k8s.io.api.core.v1.ResourceFieldSelector": {
->>>>>>> 9da394b3
       "type": "object",
       "properties": {
         "containerName": {
@@ -3241,11 +3041,7 @@
         },
         "mountPath": {
           "type": "string",
-<<<<<<< HEAD
-          "title": "Default is the default value to use for an input parameter if a value was not supplied\nDEPRECATED - this field is never used"
-=======
           "description": "Path within the container at which the volume should be mounted.  Must\nnot contain ':'."
->>>>>>> 9da394b3
         },
         "subPath": {
           "type": "string",
@@ -3262,20 +3058,7 @@
       },
       "description": "VolumeMount describes a mounting of a Volume within a container."
     },
-<<<<<<< HEAD
-    "v1alpha1PodGC": {
-      "type": "object",
-      "properties": {
-        "strategy": {
-          "type": "string"
-        }
-      },
-      "title": "PodGC describes how to delete completed pods as they complete"
-    },
-    "v1alpha1RawArtifact": {
-=======
     "k8s.io.api.core.v1.VolumeProjection": {
->>>>>>> 9da394b3
       "type": "object",
       "properties": {
         "secret": {
@@ -3538,29 +3321,7 @@
       },
       "description": "FieldsV1 stores a set of fields in a data structure like a Trie, in JSON format.\n\nEach key is either a '.' representing the field itself, and will always map to an empty set,\nor a string representing a sub-field or item. The string will follow one of these four formats:\n'f:\u003cname\u003e', where \u003cname\u003e is the name of a field in a struct, or key in a map\n'v:\u003cvalue\u003e', where \u003cvalue\u003e is the exact json formatted value of a list item\n'i:\u003cindex\u003e', where \u003cindex\u003e is position of a item in a list\n'k:\u003ckeys\u003e', where \u003ckeys\u003e is a map of  a list item's key fields to their unique values\nIf a key maps to an empty Fields value, the field that key represents is part of the set.\n\nThe exact format is defined in sigs.k8s.io/structured-merge-diff"
     },
-<<<<<<< HEAD
-    "v1alpha1TTLStrategy": {
-      "type": "object",
-      "properties": {
-        "secondsAfterCompletion": {
-          "type": "integer",
-          "format": "int32"
-        },
-        "secondsAfterSuccess": {
-          "type": "integer",
-          "format": "int32"
-        },
-        "secondsAfterFailure": {
-          "type": "integer",
-          "format": "int32"
-        }
-      },
-      "title": "TTLStrategy is the strategy for the time to live depending on if the workflow succeded or failed"
-    },
-    "v1alpha1TarStrategy": {
-=======
     "k8s.io.apimachinery.pkg.apis.meta.v1.GetOptions": {
->>>>>>> 9da394b3
       "type": "object",
       "properties": {
         "resourceVersion": {
@@ -3706,166 +3467,7 @@
       },
       "description": "ManagedFieldsEntry is a workflow-id, a FieldSet and the group version of the resource\nthat the fieldset applies to."
     },
-<<<<<<< HEAD
-    "v1alpha1WorkflowSpec": {
-      "type": "object",
-      "properties": {
-        "templates": {
-          "type": "array",
-          "items": {
-            "$ref": "#/definitions/v1alpha1Template"
-          },
-          "title": "Templates is a list of workflow templates used in a workflow\n+patchStrategy=merge\n+patchMergeKey=name"
-        },
-        "entrypoint": {
-          "type": "string",
-          "description": "Entrypoint is a template reference to the starting point of the workflow."
-        },
-        "arguments": {
-          "$ref": "#/definitions/v1alpha1Arguments",
-          "title": "Arguments contain the parameters and artifacts sent to the workflow entrypoint\nParameters are referencable globally using the 'workflow' variable prefix.\ne.g. {{workflow.parameters.myparam}}"
-        },
-        "serviceAccountName": {
-          "type": "string",
-          "description": "ServiceAccountName is the name of the ServiceAccount to run all pods of the workflow as."
-        },
-        "automountServiceAccountToken": {
-          "type": "boolean",
-          "format": "boolean",
-          "description": "AutomountServiceAccountToken indicates whether a service account token should be automatically mounted in pods.\nServiceAccountName of ExecutorConfig must be specified if this value is false."
-        },
-        "executor": {
-          "$ref": "#/definitions/v1alpha1ExecutorConfig",
-          "description": "Executor holds configurations of executor containers of the workflow."
-        },
-        "volumes": {
-          "type": "array",
-          "items": {
-            "$ref": "#/definitions/v1Volume"
-          },
-          "title": "Volumes is a list of volumes that can be mounted by containers in a workflow.\n+patchStrategy=merge\n+patchMergeKey=name"
-        },
-        "volumeClaimTemplates": {
-          "type": "array",
-          "items": {
-            "$ref": "#/definitions/v1PersistentVolumeClaim"
-          },
-          "title": "VolumeClaimTemplates is a list of claims that containers are allowed to reference.\nThe Workflow controller will create the claims at the beginning of the workflow\nand delete the claims upon completion of the workflow\n+patchStrategy=merge\n+patchMergeKey=name"
-        },
-        "parallelism": {
-          "type": "string",
-          "format": "int64",
-          "title": "Parallelism limits the max total parallel pods that can execute at the same time in a workflow"
-        },
-        "artifactRepositoryRef": {
-          "$ref": "#/definitions/v1alpha1ArtifactRepositoryRef",
-          "description": "ArtifactRepositoryRef specifies the configMap name and key containing the artifact repository config."
-        },
-        "suspend": {
-          "type": "boolean",
-          "format": "boolean",
-          "title": "Suspend will suspend the workflow and prevent execution of any future steps in the workflow"
-        },
-        "nodeSelector": {
-          "type": "object",
-          "additionalProperties": {
-            "type": "string"
-          },
-          "description": "NodeSelector is a selector which will result in all pods of the workflow\nto be scheduled on the selected node(s). This is able to be overridden by\na nodeSelector specified in the template."
-        },
-        "affinity": {
-          "$ref": "#/definitions/v1Affinity",
-          "title": "Affinity sets the scheduling constraints for all pods in the workflow.\nCan be overridden by an affinity specified in the template"
-        },
-        "tolerations": {
-          "type": "array",
-          "items": {
-            "$ref": "#/definitions/v1Toleration"
-          },
-          "title": "Tolerations to apply to workflow pods.\n+patchStrategy=merge\n+patchMergeKey=key"
-        },
-        "imagePullSecrets": {
-          "type": "array",
-          "items": {
-            "$ref": "#/definitions/v1LocalObjectReference"
-          },
-          "title": "ImagePullSecrets is a list of references to secrets in the same namespace to use for pulling any images\nin pods that reference this ServiceAccount. ImagePullSecrets are distinct from Secrets because Secrets\ncan be mounted in the pod, but ImagePullSecrets are only accessed by the kubelet.\nMore info: https://kubernetes.io/docs/concepts/containers/images/#specifying-imagepullsecrets-on-a-pod\n+patchStrategy=merge\n+patchMergeKey=name"
-        },
-        "hostNetwork": {
-          "type": "boolean",
-          "format": "boolean",
-          "description": "Host networking requested for this workflow pod. Default to false."
-        },
-        "dnsPolicy": {
-          "type": "string",
-          "description": "Set DNS policy for the pod.\nDefaults to \"ClusterFirst\".\nValid values are 'ClusterFirstWithHostNet', 'ClusterFirst', 'Default' or 'None'.\nDNS parameters given in DNSConfig will be merged with the policy selected with DNSPolicy.\nTo have DNS options set along with hostNetwork, you have to specify DNS policy\nexplicitly to 'ClusterFirstWithHostNet'."
-        },
-        "dnsConfig": {
-          "$ref": "#/definitions/v1PodDNSConfig",
-          "description": "PodDNSConfig defines the DNS parameters of a pod in addition to\nthose generated from DNSPolicy."
-        },
-        "onExit": {
-          "type": "string",
-          "description": "OnExit is a template reference which is invoked at the end of the\nworkflow, irrespective of the success, failure, or error of the\nprimary workflow."
-        },
-        "ttlSecondsAfterFinished": {
-          "type": "integer",
-          "format": "int32",
-          "description": "TTLSecondsAfterFinished limits the lifetime of a Workflow that has finished execution\n(Succeeded, Failed, Error). If this field is set, once the Workflow finishes, it will be\ndeleted after ttlSecondsAfterFinished expires. If this field is unset,\nttlSecondsAfterFinished will not expire. If this field is set to zero,\nttlSecondsAfterFinished expires immediately after the Workflow finishes.\nDEPRECATED: Use TTLStrategy.SecondsAfterCompletion instead."
-        },
-        "ttlStrategy": {
-          "$ref": "#/definitions/v1alpha1TTLStrategy",
-          "title": "TTLStrategy limits the lifetime of a Workflow that has finished execution depending on if it\nSucceeded or Failed. If this struct is set, once the Workflow finishes, it will be\ndeleted after the time to live expires. If this field is unset,\nthe controller config map will hold the default values\nUpdate"
-        },
-        "activeDeadlineSeconds": {
-          "type": "string",
-          "format": "int64",
-          "title": "Optional duration in seconds relative to the workflow start time which the workflow is\nallowed to run before the controller terminates the workflow. A value of zero is used to\nterminate a Running workflow"
-        },
-        "priority": {
-          "type": "integer",
-          "format": "int32",
-          "description": "Priority is used if controller is configured to process limited number of workflows in parallel. Workflows with higher priority are processed first."
-        },
-        "schedulerName": {
-          "type": "string",
-          "title": "Set scheduler name for all pods.\nWill be overridden if container/script template's scheduler name is set.\nDefault scheduler will be used if neither specified.\n+optional"
-        },
-        "podGC": {
-          "$ref": "#/definitions/v1alpha1PodGC",
-          "title": "PodGC describes the strategy to use when to deleting completed pods"
-        },
-        "podPriorityClassName": {
-          "type": "string",
-          "description": "PriorityClassName to apply to workflow pods."
-        },
-        "podPriority": {
-          "type": "integer",
-          "format": "int32",
-          "description": "Priority to apply to workflow pods."
-        },
-        "hostAliases": {
-          "type": "array",
-          "items": {
-            "$ref": "#/definitions/v1HostAlias"
-          },
-          "title": "+patchStrategy=merge\n+patchMergeKey=ip"
-        },
-        "securityContext": {
-          "$ref": "#/definitions/v1PodSecurityContext",
-          "title": "SecurityContext holds pod-level security attributes and common container settings.\nOptional: Defaults to empty.  See type description for default values of each field.\n+optional"
-        },
-        "podSpecPatch": {
-          "type": "string",
-          "description": "PodSpecPatch holds strategic merge patch to apply against the pod spec. Allows parameterization of\ncontainer fields which are not strings (e.g. resource limits)."
-        }
-      },
-      "description": "WorkflowSpec is the specification of a Workflow."
-    },
-    "v1alpha1WorkflowStep": {
-=======
     "k8s.io.apimachinery.pkg.apis.meta.v1.ObjectMeta": {
->>>>>>> 9da394b3
       "type": "object",
       "properties": {
         "name": {
@@ -4017,10 +3619,6 @@
     "k8s.io.apimachinery.pkg.util.intstr.IntOrString": {
       "type": "object",
       "properties": {
-<<<<<<< HEAD
-        "workflowSpec": {
-          "$ref": "#/definitions/v1alpha1WorkflowSpec"
-=======
         "type": {
           "type": "string",
           "format": "int64"
@@ -4031,7 +3629,6 @@
         },
         "strVal": {
           "type": "string"
->>>>>>> 9da394b3
         }
       },
       "description": "+protobuf=true\n+protobuf.options.(gogoproto.goproto_stringer)=false\n+k8s:openapi-gen=true",

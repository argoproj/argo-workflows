--- conflicted
+++ resolved
@@ -1673,15 +1673,13 @@
           "type": "string",
           "title": "Shutdown will shutdown the workflow according to its ShutdownStrategy"
         },
-<<<<<<< HEAD
         "semaphore": {
           "$ref": "#/definitions/github.com.argoproj.argo.pkg.apis.workflow.v1alpha1.SemaphoreRef",
           "title": "SemaphoreRef will holds semaphore configuration for this Workflow"
-=======
+        },
         "workflowTemplateRef": {
           "$ref": "#/definitions/github.com.argoproj.argo.pkg.apis.workflow.v1alpha1.WorkflowTemplateRef",
           "title": "WorkflowTemplateRef holds a reference to a WorkflowTemplate for execution"
->>>>>>> 6577bd74
         }
       },
       "description": "WorkflowSpec is the specification of a Workflow."

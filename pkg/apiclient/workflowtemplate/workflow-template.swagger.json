--- conflicted
+++ resolved
@@ -970,7 +970,15 @@
       },
       "title": "Parameter indicate a passed string parameter to a service template with an optional default value"
     },
-<<<<<<< HEAD
+    "github.com.argoproj.argo.pkg.apis.workflow.v1alpha1.PodGC": {
+      "type": "object",
+      "properties": {
+        "strategy": {
+          "type": "string"
+        }
+      },
+      "title": "PodGC describes how to delete completed pods as they complete"
+    },
     "github.com.argoproj.argo.pkg.apis.workflow.v1alpha1.Prometheus": {
       "type": "object",
       "properties": {
@@ -1007,16 +1015,6 @@
         }
       },
       "title": "Prometheus is a prometheus metric to be emitted"
-=======
-    "github.com.argoproj.argo.pkg.apis.workflow.v1alpha1.PodGC": {
-      "type": "object",
-      "properties": {
-        "strategy": {
-          "type": "string"
-        }
-      },
-      "title": "PodGC describes how to delete completed pods as they complete"
->>>>>>> fc18f3cf
     },
     "github.com.argoproj.argo.pkg.apis.workflow.v1alpha1.RawArtifact": {
       "type": "object",
@@ -1572,6 +1570,10 @@
         "podDisruptionBudget": {
           "$ref": "#/definitions/k8s.io.api.policy.v1beta1.PodDisruptionBudgetSpec",
           "title": "PodDisruptionBudget holds the number of concurrent disruptions that you allow for Workflow's Pods.\nController will automatically add the selector with workflow name, if selector is empty.\nOptional: Defaults to empty.\n+optional"
+        },
+        "metrics": {
+          "$ref": "#/definitions/github.com.argoproj.argo.pkg.apis.workflow.v1alpha1.Metrics",
+          "title": "Metrics are a list of metrics emitted from this Workflow"
         }
       },
       "description": "WorkflowSpec is the specification of a Workflow."

package apiclient

import (
	"context"
	"fmt"

	"k8s.io/client-go/kubernetes"
	"k8s.io/client-go/tools/clientcmd"

	"github.com/argoproj/argo/persist/sqldb"
	"github.com/argoproj/argo/pkg/apiclient/clusterworkflowtemplate"
	"github.com/argoproj/argo/pkg/apiclient/cronworkflow"
	infopkg "github.com/argoproj/argo/pkg/apiclient/info"
	workflowpkg "github.com/argoproj/argo/pkg/apiclient/workflow"
	workflowarchivepkg "github.com/argoproj/argo/pkg/apiclient/workflowarchive"
	"github.com/argoproj/argo/pkg/apiclient/workflowtemplate"
	"github.com/argoproj/argo/pkg/client/clientset/versioned"
	"github.com/argoproj/argo/server/auth"
	clusterworkflowtmplserver "github.com/argoproj/argo/server/clusterworkflowtemplate"
	cronworkflowserver "github.com/argoproj/argo/server/cronworkflow"
	workflowserver "github.com/argoproj/argo/server/workflow"
	workflowtemplateserver "github.com/argoproj/argo/server/workflowtemplate"
	"github.com/argoproj/argo/util/help"
	"github.com/argoproj/argo/util/instanceid"
)

var argoKubeOffloadNodeStatusRepo = sqldb.ExplosiveOffloadNodeStatusRepo
var NoArgoServerErr = fmt.Errorf("this is impossible if you are not using the Argo Server, see " + help.CLI)

type argoKubeClient struct {
	instanceIDService instanceid.Service
}

func newArgoKubeClient(clientConfig clientcmd.ClientConfig, instanceIDService instanceid.Service) (context.Context, Client, error) {
	restConfig, err := clientConfig.ClientConfig()
	if err != nil {
		return nil, nil, err
	}
	wfClient, err := versioned.NewForConfig(restConfig)
	if err != nil {
		return nil, nil, err
	}
	kubeClient, err := kubernetes.NewForConfig(restConfig)
	if err != nil {
		return nil, nil, err
	}
<<<<<<< HEAD
	namespace, _, err := clientConfig.Namespace()
	if err != nil {
		return nil, nil, err
	}
	gatekeeper, err := auth.NewGatekeeper(auth.Modes{auth.Server: true}, namespace, wfClient, kubeClient, restConfig, nil, nil)
=======
	gatekeeper, err := auth.NewGatekeeper(auth.Modes{auth.Server: true}, wfClient, kubeClient, restConfig, nil)
>>>>>>> edfa5b93
	if err != nil {
		return nil, nil, err
	}
	ctx, err := gatekeeper.Context(context.Background())
	if err != nil {
		return nil, nil, err
	}
	return ctx, &argoKubeClient{instanceIDService}, nil
}

func (a *argoKubeClient) NewWorkflowServiceClient() workflowpkg.WorkflowServiceClient {
	return &errorTranslatingWorkflowServiceClient{&argoKubeWorkflowServiceClient{workflowserver.NewWorkflowServer(a.instanceIDService, argoKubeOffloadNodeStatusRepo)}}
}

func (a *argoKubeClient) NewCronWorkflowServiceClient() cronworkflow.CronWorkflowServiceClient {
	return &errorTranslatingCronWorkflowServiceClient{&argoKubeCronWorkflowServiceClient{cronworkflowserver.NewCronWorkflowServer(a.instanceIDService)}}
}

func (a *argoKubeClient) NewWorkflowTemplateServiceClient() workflowtemplate.WorkflowTemplateServiceClient {
	return &errorTranslatingWorkflowTemplateServiceClient{&argoKubeWorkflowTemplateServiceClient{workflowtemplateserver.NewWorkflowTemplateServer(a.instanceIDService)}}
}

func (a *argoKubeClient) NewArchivedWorkflowServiceClient() (workflowarchivepkg.ArchivedWorkflowServiceClient, error) {
	return nil, NoArgoServerErr
}

func (a *argoKubeClient) NewInfoServiceClient() (infopkg.InfoServiceClient, error) {
	return nil, NoArgoServerErr
}

func (a *argoKubeClient) NewClusterWorkflowTemplateServiceClient() clusterworkflowtemplate.ClusterWorkflowTemplateServiceClient {
	return &errorTranslatingWorkflowClusterTemplateServiceClient{&argoKubeWorkflowClusterTemplateServiceClient{clusterworkflowtmplserver.NewClusterWorkflowTemplateServer(a.instanceIDService)}}
}<|MERGE_RESOLUTION|>--- conflicted
+++ resolved
@@ -44,15 +44,11 @@
 	if err != nil {
 		return nil, nil, err
 	}
-<<<<<<< HEAD
 	namespace, _, err := clientConfig.Namespace()
 	if err != nil {
 		return nil, nil, err
 	}
 	gatekeeper, err := auth.NewGatekeeper(auth.Modes{auth.Server: true}, namespace, wfClient, kubeClient, restConfig, nil, nil)
-=======
-	gatekeeper, err := auth.NewGatekeeper(auth.Modes{auth.Server: true}, wfClient, kubeClient, restConfig, nil)
->>>>>>> edfa5b93
 	if err != nil {
 		return nil, nil, err
 	}

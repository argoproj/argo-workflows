--- conflicted
+++ resolved
@@ -24,20 +24,19 @@
 message ListArchivedWorkflowLabelValuesRequest {
     k8s.io.apimachinery.pkg.apis.meta.v1.ListOptions listOptions = 1;
 }
-<<<<<<< HEAD
 message RetryArchivedWorkflowRequest {
     string uid = 1;
     string name = 2;
     string namespace = 3;
     bool restartSuccessful = 4;
     string nodeFieldSelector = 5;
-=======
+}
+
 message ResubmitArchivedWorkflowRequest {
     string uid = 1;
     string name = 2;
     string namespace = 3;
     bool memoized = 4;
->>>>>>> 437b3764
 }
 
 service ArchivedWorkflowService {
@@ -56,15 +55,15 @@
     rpc ListArchivedWorkflowLabelValues (ListArchivedWorkflowLabelValuesRequest) returns (github.com.argoproj.argo_workflows.v3.pkg.apis.workflow.v1alpha1.LabelValues) {
         option (google.api.http).get = "/api/v1/archived-workflows-label-values";
     }
-<<<<<<< HEAD
     rpc RetryArchivedWorkflow (RetryArchivedWorkflowRequest) returns (github.com.argoproj.argo_workflows.v3.pkg.apis.workflow.v1alpha1.Workflow) {
         option (google.api.http) = {
 			put: "/api/v1/archived-workflows/{uid}/retry"
-=======
+            body: "*"
+        };
+    }
     rpc ResubmitArchivedWorkflow (ResubmitArchivedWorkflowRequest) returns (github.com.argoproj.argo_workflows.v3.pkg.apis.workflow.v1alpha1.Workflow) {
         option (google.api.http) = {
 			put: "/api/v1/archived-workflows/{uid}/resubmit"
->>>>>>> 437b3764
 			body: "*"
 		};
     }

{
  "swagger": "2.0",
  "info": {
    "title": "pkg/apiclient/workflowarchive/workflow-archive.proto",
    "version": "version not set"
  },
  "consumes": [
    "application/json"
  ],
  "produces": [
    "application/json"
  ],
  "paths": {
    "/api/v1/archived-workflows": {
      "get": {
        "operationId": "ListArchivedWorkflows",
        "responses": {
          "200": {
            "description": "A successful response.",
            "schema": {
              "$ref": "#/definitions/github.com.argoproj.argo.pkg.apis.workflow.v1alpha1.WorkflowList"
            }
          }
        },
        "parameters": [
          {
            "name": "listOptions.labelSelector",
            "description": "A selector to restrict the list of returned objects by their labels.\nDefaults to everything.\n+optional.",
            "in": "query",
            "required": false,
            "type": "string"
          },
          {
            "name": "listOptions.fieldSelector",
            "description": "A selector to restrict the list of returned objects by their fields.\nDefaults to everything.\n+optional.",
            "in": "query",
            "required": false,
            "type": "string"
          },
          {
            "name": "listOptions.watch",
            "description": "Watch for changes to the described resources and return them as a stream of\nadd, update, and remove notifications. Specify resourceVersion.\n+optional.",
            "in": "query",
            "required": false,
            "type": "boolean",
            "format": "boolean"
          },
          {
            "name": "listOptions.allowWatchBookmarks",
            "description": "allowWatchBookmarks requests watch events with type \"BOOKMARK\".\nServers that do not implement bookmarks may ignore this flag and\nbookmarks are sent at the server's discretion. Clients should not\nassume bookmarks are returned at any specific interval, nor may they\nassume the server will send any BOOKMARK event during a session.\nIf this is not a watch, this field is ignored.\nIf the feature gate WatchBookmarks is not enabled in apiserver,\nthis field is ignored.\n\nThis field is beta.\n\n+optional",
            "in": "query",
            "required": false,
            "type": "boolean",
            "format": "boolean"
          },
          {
            "name": "listOptions.resourceVersion",
            "description": "When specified with a watch call, shows changes that occur after that particular version of a resource.\nDefaults to changes from the beginning of history.\nWhen specified for list:\n- if unset, then the result is returned from remote storage based on quorum-read flag;\n- if it's 0, then we simply return what we currently have in cache, no guarantee;\n- if set to non zero, then the result is at least as fresh as given rv.\n+optional.",
            "in": "query",
            "required": false,
            "type": "string"
          },
          {
            "name": "listOptions.timeoutSeconds",
            "description": "Timeout for the list/watch call.\nThis limits the duration of the call, regardless of any activity or inactivity.\n+optional.",
            "in": "query",
            "required": false,
            "type": "string",
            "format": "int64"
          },
          {
            "name": "listOptions.limit",
            "description": "limit is a maximum number of responses to return for a list call. If more items exist, the\nserver will set the `continue` field on the list metadata to a value that can be used with the\nsame initial query to retrieve the next set of results. Setting a limit may return fewer than\nthe requested amount of items (up to zero items) in the event all requested objects are\nfiltered out and clients should only use the presence of the continue field to determine whether\nmore results are available. Servers may choose not to support the limit argument and will return\nall of the available results. If limit is specified and the continue field is empty, clients may\nassume that no more results are available. This field is not supported if watch is true.\n\nThe server guarantees that the objects returned when using continue will be identical to issuing\na single list call without a limit - that is, no objects created, modified, or deleted after the\nfirst request is issued will be included in any subsequent continued requests. This is sometimes\nreferred to as a consistent snapshot, and ensures that a client that is using limit to receive\nsmaller chunks of a very large result can ensure they see all possible objects. If objects are\nupdated during a chunked list the version of the object that was present at the time the first list\nresult was calculated is returned.",
            "in": "query",
            "required": false,
            "type": "string",
            "format": "int64"
          },
          {
            "name": "listOptions.continue",
            "description": "The continue option should be set when retrieving more results from the server. Since this value is\nserver defined, clients may only use the continue value from a previous query result with identical\nquery parameters (except for the value of continue) and the server may reject a continue value it\ndoes not recognize. If the specified continue value is no longer valid whether due to expiration\n(generally five to fifteen minutes) or a configuration change on the server, the server will\nrespond with a 410 ResourceExpired error together with a continue token. If the client needs a\nconsistent list, it must restart their list without the continue field. Otherwise, the client may\nsend another list request with the token received with the 410 error, the server will respond with\na list starting from the next key, but from the latest snapshot, which is inconsistent from the\nprevious list results - objects that are created, modified, or deleted after the first list request\nwill be included in the response, as long as their keys are after the \"next key\".\n\nThis field is not supported when watch is true. Clients may start a watch from the last\nresourceVersion value returned by the server and not miss any modifications.",
            "in": "query",
            "required": false,
            "type": "string"
          }
        ],
        "tags": [
          "ArchivedWorkflowService"
        ]
      }
    },
    "/api/v1/archived-workflows/{uid}": {
      "get": {
        "operationId": "GetArchivedWorkflow",
        "responses": {
          "200": {
            "description": "A successful response.",
            "schema": {
              "$ref": "#/definitions/github.com.argoproj.argo.pkg.apis.workflow.v1alpha1.Workflow"
            }
          }
        },
        "parameters": [
          {
            "name": "uid",
            "in": "path",
            "required": true,
            "type": "string"
          }
        ],
        "tags": [
          "ArchivedWorkflowService"
        ]
      },
      "delete": {
        "operationId": "DeleteArchivedWorkflow",
        "responses": {
          "200": {
            "description": "A successful response.",
            "schema": {
              "$ref": "#/definitions/workflowarchive.ArchivedWorkflowDeletedResponse"
            }
          }
        },
        "parameters": [
          {
            "name": "uid",
            "in": "path",
            "required": true,
            "type": "string"
          }
        ],
        "tags": [
          "ArchivedWorkflowService"
        ]
      }
    }
  },
  "definitions": {
    "github.com.argoproj.argo.pkg.apis.workflow.v1alpha1.ArchiveStrategy": {
      "type": "object",
      "properties": {
        "tar": {
          "$ref": "#/definitions/github.com.argoproj.argo.pkg.apis.workflow.v1alpha1.TarStrategy"
        },
        "none": {
          "$ref": "#/definitions/github.com.argoproj.argo.pkg.apis.workflow.v1alpha1.NoneStrategy"
        }
      },
      "title": "ArchiveStrategy describes how to archive files/directory when saving artifacts"
    },
    "github.com.argoproj.argo.pkg.apis.workflow.v1alpha1.Arguments": {
      "type": "object",
      "properties": {
        "parameters": {
          "type": "array",
          "items": {
            "$ref": "#/definitions/github.com.argoproj.argo.pkg.apis.workflow.v1alpha1.Parameter"
          },
          "title": "Parameters is the list of parameters to pass to the template or workflow\n+patchStrategy=merge\n+patchMergeKey=name"
        },
        "artifacts": {
          "type": "array",
          "items": {
            "$ref": "#/definitions/github.com.argoproj.argo.pkg.apis.workflow.v1alpha1.Artifact"
          },
          "title": "Artifacts is the list of artifacts to pass to the template or workflow\n+patchStrategy=merge\n+patchMergeKey=name"
        }
      },
      "title": "Arguments to a template"
    },
    "github.com.argoproj.argo.pkg.apis.workflow.v1alpha1.Artifact": {
      "type": "object",
      "properties": {
        "name": {
          "type": "string",
          "description": "name of the artifact. must be unique within a template's inputs/outputs."
        },
        "path": {
          "type": "string",
          "title": "Path is the container path to the artifact"
        },
        "mode": {
          "type": "integer",
          "format": "int32",
          "description": "mode bits to use on this file, must be a value between 0 and 0777\nset when loading input artifacts."
        },
        "from": {
          "type": "string",
          "title": "From allows an artifact to reference an artifact from a previous step"
        },
        "artifactLocation": {
          "$ref": "#/definitions/github.com.argoproj.argo.pkg.apis.workflow.v1alpha1.ArtifactLocation",
          "title": "ArtifactLocation contains the location of the artifact"
        },
        "globalName": {
          "type": "string",
          "title": "GlobalName exports an output artifact to the global scope, making it available as\n'{{workflow.outputs.artifacts.XXXX}} and in workflow.status.outputs.artifacts"
        },
        "archive": {
          "$ref": "#/definitions/github.com.argoproj.argo.pkg.apis.workflow.v1alpha1.ArchiveStrategy",
          "description": "Archive controls how the artifact will be saved to the artifact repository."
        },
        "optional": {
          "type": "boolean",
          "format": "boolean",
          "title": "Make Artifacts optional, if Artifacts doesn't generate or exist"
        }
      },
      "title": "Artifact indicates an artifact to place at a specified path"
    },
    "github.com.argoproj.argo.pkg.apis.workflow.v1alpha1.ArtifactLocation": {
      "type": "object",
      "properties": {
        "archiveLogs": {
          "type": "boolean",
          "format": "boolean",
          "title": "ArchiveLogs indicates if the container logs should be archived"
        },
        "s3": {
          "$ref": "#/definitions/github.com.argoproj.argo.pkg.apis.workflow.v1alpha1.S3Artifact",
          "title": "S3 contains S3 artifact location details"
        },
        "git": {
          "$ref": "#/definitions/github.com.argoproj.argo.pkg.apis.workflow.v1alpha1.GitArtifact",
          "title": "Git contains git artifact location details"
        },
        "http": {
          "$ref": "#/definitions/github.com.argoproj.argo.pkg.apis.workflow.v1alpha1.HTTPArtifact",
          "title": "HTTP contains HTTP artifact location details"
        },
        "artifactory": {
          "$ref": "#/definitions/github.com.argoproj.argo.pkg.apis.workflow.v1alpha1.ArtifactoryArtifact",
          "title": "Artifactory contains artifactory artifact location details"
        },
        "hdfs": {
          "$ref": "#/definitions/github.com.argoproj.argo.pkg.apis.workflow.v1alpha1.HDFSArtifact",
          "title": "HDFS contains HDFS artifact location details"
        },
        "raw": {
          "$ref": "#/definitions/github.com.argoproj.argo.pkg.apis.workflow.v1alpha1.RawArtifact",
          "title": "Raw contains raw artifact location details"
        }
      },
      "description": "ArtifactLocation describes a location for a single or multiple artifacts.\nIt is used as single artifact in the context of inputs/outputs (e.g. outputs.artifacts.artname).\nIt is also used to describe the location of multiple artifacts such as the archive location\nof a single workflow step, which the executor will use as a default location to store its files."
    },
    "github.com.argoproj.argo.pkg.apis.workflow.v1alpha1.ArtifactRepositoryRef": {
      "type": "object",
      "properties": {
        "configMap": {
          "type": "string"
        },
        "key": {
          "type": "string"
        }
      }
    },
    "github.com.argoproj.argo.pkg.apis.workflow.v1alpha1.ArtifactoryArtifact": {
      "type": "object",
      "properties": {
        "url": {
          "type": "string",
          "title": "URL of the artifact"
        },
        "artifactoryAuth": {
          "$ref": "#/definitions/github.com.argoproj.argo.pkg.apis.workflow.v1alpha1.ArtifactoryAuth"
        }
      },
      "title": "ArtifactoryArtifact is the location of an artifactory artifact"
    },
    "github.com.argoproj.argo.pkg.apis.workflow.v1alpha1.ArtifactoryAuth": {
      "type": "object",
      "properties": {
        "usernameSecret": {
          "$ref": "#/definitions/k8s.io.api.core.v1.SecretKeySelector",
          "title": "UsernameSecret is the secret selector to the repository username"
        },
        "passwordSecret": {
          "$ref": "#/definitions/k8s.io.api.core.v1.SecretKeySelector",
          "title": "PasswordSecret is the secret selector to the repository password"
        }
      },
      "title": "ArtifactoryAuth describes the secret selectors required for authenticating to artifactory"
    },
    "github.com.argoproj.argo.pkg.apis.workflow.v1alpha1.Backoff": {
      "type": "object",
      "properties": {
        "duration": {
          "type": "string"
        },
        "factor": {
          "type": "integer",
          "format": "int32"
        },
        "maxDuration": {
          "type": "string"
        }
      }
    },
    "github.com.argoproj.argo.pkg.apis.workflow.v1alpha1.ContinueOn": {
      "type": "object",
      "properties": {
        "error": {
          "type": "boolean",
          "format": "boolean",
          "title": "+optional"
        },
        "failed": {
          "type": "boolean",
          "format": "boolean",
          "title": "+optional"
        }
      },
      "description": "ContinueOn defines if a workflow should continue even if a task or step fails/errors.\nIt can be specified if the workflow should continue when the pod errors, fails or both."
    },
    "github.com.argoproj.argo.pkg.apis.workflow.v1alpha1.DAGTask": {
      "type": "object",
      "properties": {
        "name": {
          "type": "string",
          "title": "Name is the name of the target"
        },
        "template": {
          "type": "string",
          "title": "Name of template to execute"
        },
        "arguments": {
          "$ref": "#/definitions/github.com.argoproj.argo.pkg.apis.workflow.v1alpha1.Arguments",
          "title": "Arguments are the parameter and artifact arguments to the template"
        },
        "templateRef": {
          "$ref": "#/definitions/github.com.argoproj.argo.pkg.apis.workflow.v1alpha1.TemplateRef",
          "description": "TemplateRef is the reference to the template resource to execute."
        },
        "dependencies": {
          "type": "array",
          "items": {
            "type": "string"
          },
          "title": "Dependencies are name of other targets which this depends on"
        },
        "withItems": {
          "type": "array",
          "items": {
            "$ref": "#/definitions/github.com.argoproj.argo.pkg.apis.workflow.v1alpha1.Item"
          },
          "title": "WithItems expands a task into multiple parallel tasks from the items in the list"
        },
        "withParam": {
          "type": "string",
          "description": "WithParam expands a task into multiple parallel tasks from the value in the parameter,\nwhich is expected to be a JSON list."
        },
        "withSequence": {
          "$ref": "#/definitions/github.com.argoproj.argo.pkg.apis.workflow.v1alpha1.Sequence",
          "title": "WithSequence expands a task into a numeric sequence"
        },
        "when": {
          "type": "string",
          "title": "When is an expression in which the task should conditionally execute"
        },
        "continueOn": {
          "$ref": "#/definitions/github.com.argoproj.argo.pkg.apis.workflow.v1alpha1.ContinueOn",
          "title": "ContinueOn makes argo to proceed with the following step even if this step fails.\nErrors and Failed states can be specified"
        },
        "onExit": {
          "type": "string",
          "description": "OnExit is a template reference which is invoked at the end of the\ntemplate, irrespective of the success, failure, or error of the\nprimary template."
        }
      },
      "title": "DAGTask represents a node in the graph during DAG execution"
    },
    "github.com.argoproj.argo.pkg.apis.workflow.v1alpha1.DAGTemplate": {
      "type": "object",
      "properties": {
        "target": {
          "type": "string",
          "title": "Target are one or more names of targets to execute in a DAG"
        },
        "tasks": {
          "type": "array",
          "items": {
            "$ref": "#/definitions/github.com.argoproj.argo.pkg.apis.workflow.v1alpha1.DAGTask"
          },
          "title": "Tasks are a list of DAG tasks\n+patchStrategy=merge\n+patchMergeKey=name"
        },
        "failFast": {
          "type": "boolean",
          "format": "boolean",
          "title": "This flag is for DAG logic. The DAG logic has a built-in \"fail fast\" feature to stop scheduling new steps,\nas soon as it detects that one of the DAG nodes is failed. Then it waits until all DAG nodes are completed\nbefore failing the DAG itself.\nThe FailFast flag default is true,  if set to false, it will allow a DAG to run all branches of the DAG to\ncompletion (either success or failure), regardless of the failed outcomes of branches in the DAG.\nMore info and example about this feature at https://github.com/argoproj/argo/issues/1442"
        }
      },
      "title": "DAGTemplate is a template subtype for directed acyclic graph templates"
    },
    "github.com.argoproj.argo.pkg.apis.workflow.v1alpha1.ExecutorConfig": {
      "type": "object",
      "properties": {
        "serviceAccountName": {
          "type": "string",
          "description": "ServiceAccountName specifies the service account name of the executor container."
        }
      },
      "description": "ExecutorConfig holds configurations of an executor container."
    },
    "github.com.argoproj.argo.pkg.apis.workflow.v1alpha1.GitArtifact": {
      "type": "object",
      "properties": {
        "repo": {
          "type": "string",
          "title": "Repo is the git repository"
        },
        "revision": {
          "type": "string",
          "title": "Revision is the git commit, tag, branch to checkout"
        },
        "depth": {
          "type": "string",
          "format": "uint64",
          "title": "Depth specifies clones/fetches should be shallow and include the given\nnumber of commits from the branch tip"
        },
        "fetch": {
          "type": "array",
          "items": {
            "type": "string"
          },
          "title": "Fetch specifies a number of refs that should be fetched before checkout"
        },
        "usernameSecret": {
          "$ref": "#/definitions/k8s.io.api.core.v1.SecretKeySelector",
          "title": "UsernameSecret is the secret selector to the repository username"
        },
        "passwordSecret": {
          "$ref": "#/definitions/k8s.io.api.core.v1.SecretKeySelector",
          "title": "PasswordSecret is the secret selector to the repository password"
        },
        "sshPrivateKeySecret": {
          "$ref": "#/definitions/k8s.io.api.core.v1.SecretKeySelector",
          "title": "SSHPrivateKeySecret is the secret selector to the repository ssh private key"
        },
        "insecureIgnoreHostKey": {
          "type": "boolean",
          "format": "boolean",
          "title": "InsecureIgnoreHostKey disables SSH strict host key checking during git clone"
        }
      },
      "title": "GitArtifact is the location of an git artifact"
    },
    "github.com.argoproj.argo.pkg.apis.workflow.v1alpha1.HDFSArtifact": {
      "type": "object",
      "properties": {
        "hDFSConfig": {
          "$ref": "#/definitions/github.com.argoproj.argo.pkg.apis.workflow.v1alpha1.HDFSConfig"
        },
        "path": {
          "type": "string",
          "title": "Path is a file path in HDFS"
        },
        "force": {
          "type": "boolean",
          "format": "boolean",
          "title": "Force copies a file forcibly even if it exists (default: false)"
        }
      },
      "title": "HDFSArtifact is the location of an HDFS artifact"
    },
    "github.com.argoproj.argo.pkg.apis.workflow.v1alpha1.HDFSConfig": {
      "type": "object",
      "properties": {
        "hDFSKrbConfig": {
          "$ref": "#/definitions/github.com.argoproj.argo.pkg.apis.workflow.v1alpha1.HDFSKrbConfig"
        },
        "addresses": {
          "type": "array",
          "items": {
            "type": "string"
          },
          "title": "Addresses is accessible addresses of HDFS name nodes"
        },
        "hdfsUser": {
          "type": "string",
          "description": "HDFSUser is the user to access HDFS file system.\nIt is ignored if either ccache or keytab is used."
        }
      },
      "title": "HDFSConfig is configurations for HDFS"
    },
    "github.com.argoproj.argo.pkg.apis.workflow.v1alpha1.HDFSKrbConfig": {
      "type": "object",
      "properties": {
        "krbCCacheSecret": {
          "$ref": "#/definitions/k8s.io.api.core.v1.SecretKeySelector",
          "description": "KrbCCacheSecret is the secret selector for Kerberos ccache\nEither ccache or keytab can be set to use Kerberos."
        },
        "krbKeytabSecret": {
          "$ref": "#/definitions/k8s.io.api.core.v1.SecretKeySelector",
          "description": "KrbKeytabSecret is the secret selector for Kerberos keytab\nEither ccache or keytab can be set to use Kerberos."
        },
        "krbUsername": {
          "type": "string",
          "description": "KrbUsername is the Kerberos username used with Kerberos keytab\nIt must be set if keytab is used."
        },
        "krbRealm": {
          "type": "string",
          "description": "KrbRealm is the Kerberos realm used with Kerberos keytab\nIt must be set if keytab is used."
        },
        "krbConfigConfigMap": {
          "$ref": "#/definitions/k8s.io.api.core.v1.ConfigMapKeySelector",
          "description": "KrbConfig is the configmap selector for Kerberos config as string\nIt must be set if either ccache or keytab is used."
        },
        "krbServicePrincipalName": {
          "type": "string",
          "description": "KrbServicePrincipalName is the principal name of Kerberos service\nIt must be set if either ccache or keytab is used."
        }
      },
      "title": "HDFSKrbConfig is auth configurations for Kerberos"
    },
    "github.com.argoproj.argo.pkg.apis.workflow.v1alpha1.HTTPArtifact": {
      "type": "object",
      "properties": {
        "url": {
          "type": "string",
          "title": "URL of the artifact"
        }
      },
      "title": "HTTPArtifact allows an file served on HTTP to be placed as an input artifact in a container"
    },
    "github.com.argoproj.argo.pkg.apis.workflow.v1alpha1.Inputs": {
      "type": "object",
      "properties": {
        "parameters": {
          "type": "array",
          "items": {
            "$ref": "#/definitions/github.com.argoproj.argo.pkg.apis.workflow.v1alpha1.Parameter"
          },
          "title": "Parameters are a list of parameters passed as inputs\n+patchStrategy=merge\n+patchMergeKey=name"
        },
        "artifacts": {
          "type": "array",
          "items": {
            "$ref": "#/definitions/github.com.argoproj.argo.pkg.apis.workflow.v1alpha1.Artifact"
          },
          "title": "Artifact are a list of artifacts passed as inputs\n+patchStrategy=merge\n+patchMergeKey=name"
        }
      },
      "title": "Inputs are the mechanism for passing parameters, artifacts, volumes from one template to another"
    },
    "github.com.argoproj.argo.pkg.apis.workflow.v1alpha1.Item": {
      "type": "object",
      "properties": {
        "type": {
          "type": "string",
          "format": "int64"
        },
        "numVal": {
          "type": "string"
        },
        "boolVal": {
          "type": "boolean",
          "format": "boolean"
        },
        "strVal": {
          "type": "string"
        },
        "mapVal": {
          "type": "object",
          "additionalProperties": {
            "$ref": "#/definitions/github.com.argoproj.argo.pkg.apis.workflow.v1alpha1.ItemValue"
          }
        },
        "listVal": {
          "type": "array",
          "items": {
            "$ref": "#/definitions/github.com.argoproj.argo.pkg.apis.workflow.v1alpha1.ItemValue"
          }
        }
      },
      "description": "+protobuf=true\n+protobuf.options.(gogoproto.goproto_stringer)=false\n+k8s:openapi-gen=true",
      "title": "Item expands a single workflow step into multiple parallel steps\nThe value of Item can be a map, string, bool, or number"
    },
    "github.com.argoproj.argo.pkg.apis.workflow.v1alpha1.ItemValue": {
      "type": "object",
      "properties": {
        "type": {
          "type": "string",
          "format": "int64"
        },
        "numVal": {
          "type": "string"
        },
        "boolVal": {
          "type": "boolean",
          "format": "boolean"
        },
        "strVal": {
          "type": "string"
        },
        "mapVal": {
          "type": "object",
          "additionalProperties": {
            "type": "string"
          }
        },
        "listVal": {
          "type": "array",
          "items": {
            "type": "string",
            "format": "byte"
          }
        }
      },
      "title": "+protobuf=true\n+protobuf.options.(gogoproto.goproto_stringer)=false\n+k8s:openapi-gen=true"
    },
    "github.com.argoproj.argo.pkg.apis.workflow.v1alpha1.Metadata": {
      "type": "object",
      "properties": {
        "annotations": {
          "type": "object",
          "additionalProperties": {
            "type": "string"
          }
        },
        "labels": {
          "type": "object",
          "additionalProperties": {
            "type": "string"
          }
        }
      },
      "title": "Pod metdata"
    },
    "github.com.argoproj.argo.pkg.apis.workflow.v1alpha1.NodeStatus": {
      "type": "object",
      "properties": {
        "id": {
          "type": "string",
          "title": "ID is a unique identifier of a node within the worklow\nIt is implemented as a hash of the node name, which makes the ID deterministic"
        },
        "name": {
          "type": "string",
          "title": "Name is unique name in the node tree used to generate the node ID"
        },
        "displayName": {
          "type": "string",
          "title": "DisplayName is a human readable representation of the node. Unique within a template boundary"
        },
        "type": {
          "type": "string",
          "title": "Type indicates type of node"
        },
        "templateName": {
          "type": "string",
          "title": "TemplateName is the template name which this node corresponds to.\nNot applicable to virtual nodes (e.g. Retry, StepGroup)"
        },
        "templateRef": {
          "$ref": "#/definitions/github.com.argoproj.argo.pkg.apis.workflow.v1alpha1.TemplateRef",
          "title": "TemplateRef is the reference to the template resource which this node corresponds to.\nNot applicable to virtual nodes (e.g. Retry, StepGroup)"
        },
        "storedTemplateID": {
          "type": "string",
          "description": "StoredTemplateID is the ID of stored template.\nDEPRECATED: This value is not used anymore."
        },
        "workflowTemplateName": {
          "type": "string",
          "description": "WorkflowTemplateName is the WorkflowTemplate resource name on which the resolved template of this node is retrieved.\nDEPRECATED: This value is not used anymore."
        },
        "templateScope": {
          "type": "string",
          "description": "TemplateScope is the template scope in which the template of this node was retrieved."
        },
        "phase": {
          "type": "string",
          "description": "Phase a simple, high-level summary of where the node is in its lifecycle.\nCan be used as a state machine."
        },
        "boundaryID": {
          "type": "string",
          "title": "BoundaryID indicates the node ID of the associated template root node in which this node belongs to"
        },
        "message": {
          "type": "string",
          "description": "A human readable message indicating details about why the node is in this condition."
        },
        "startedAt": {
          "$ref": "#/definitions/k8s.io.apimachinery.pkg.apis.meta.v1.Time",
          "title": "Time at which this node started"
        },
        "finishedAt": {
          "$ref": "#/definitions/k8s.io.apimachinery.pkg.apis.meta.v1.Time",
          "title": "Time at which this node completed"
        },
        "podIP": {
          "type": "string",
          "title": "PodIP captures the IP of the pod for daemoned steps"
        },
        "daemoned": {
          "type": "boolean",
          "format": "boolean",
          "title": "Daemoned tracks whether or not this node was daemoned and need to be terminated"
        },
        "inputs": {
          "$ref": "#/definitions/github.com.argoproj.argo.pkg.apis.workflow.v1alpha1.Inputs",
          "title": "Inputs captures input parameter values and artifact locations supplied to this template invocation"
        },
        "outputs": {
          "$ref": "#/definitions/github.com.argoproj.argo.pkg.apis.workflow.v1alpha1.Outputs",
          "title": "Outputs captures output parameter values and artifact locations produced by this template invocation"
        },
        "children": {
          "type": "array",
          "items": {
            "type": "string"
          },
          "title": "Children is a list of child node IDs"
        },
        "outboundNodes": {
          "type": "array",
          "items": {
            "type": "string"
          },
          "description": "OutboundNodes tracks the node IDs which are considered \"outbound\" nodes to a template invocation.\nFor every invocation of a template, there are nodes which we considered as \"outbound\". Essentially,\nthese are last nodes in the execution sequence to run, before the template is considered completed.\nThese nodes are then connected as parents to a following step.\n\nIn the case of single pod steps (i.e. container, script, resource templates), this list will be nil\nsince the pod itself is already considered the \"outbound\" node.\nIn the case of DAGs, outbound nodes are the \"target\" tasks (tasks with no children).\nIn the case of steps, outbound nodes are all the containers involved in the last step group.\nNOTE: since templates are composable, the list of outbound nodes are carried upwards when\na DAG/steps template invokes another DAG/steps template. In other words, the outbound nodes of\na template, will be a superset of the outbound nodes of its last children."
        }
      },
      "title": "NodeStatus contains status information about an individual node in the workflow"
    },
    "github.com.argoproj.argo.pkg.apis.workflow.v1alpha1.NoneStrategy": {
      "type": "object",
      "description": "NoneStrategy indicates to skip tar process and upload the files or directory tree as independent\nfiles. Note that if the artifact is a directory, the artifact driver must support the ability to\nsave/load the directory appropriately."
    },
    "github.com.argoproj.argo.pkg.apis.workflow.v1alpha1.Outputs": {
      "type": "object",
      "properties": {
        "parameters": {
          "type": "array",
          "items": {
            "$ref": "#/definitions/github.com.argoproj.argo.pkg.apis.workflow.v1alpha1.Parameter"
          },
          "title": "Parameters holds the list of output parameters produced by a step\n+patchStrategy=merge\n+patchMergeKey=name"
        },
        "artifacts": {
          "type": "array",
          "items": {
            "$ref": "#/definitions/github.com.argoproj.argo.pkg.apis.workflow.v1alpha1.Artifact"
          },
          "title": "Artifacts holds the list of output artifacts produced by a step\n+patchStrategy=merge\n+patchMergeKey=name"
        },
        "result": {
          "type": "string",
          "title": "Result holds the result (stdout) of a script template"
        }
      },
      "title": "Outputs hold parameters, artifacts, and results from a step"
    },
    "github.com.argoproj.argo.pkg.apis.workflow.v1alpha1.ParallelSteps": {
      "type": "object",
      "properties": {
        "steps": {
          "type": "array",
          "items": {
            "$ref": "#/definitions/github.com.argoproj.argo.pkg.apis.workflow.v1alpha1.WorkflowStep"
          }
        }
      }
    },
    "github.com.argoproj.argo.pkg.apis.workflow.v1alpha1.Parameter": {
      "type": "object",
      "properties": {
        "name": {
          "type": "string",
          "title": "Name is the parameter name"
        },
        "default": {
          "type": "string",
          "title": "Default is the default value to use for an input parameter if a value was not supplied"
        },
        "value": {
          "type": "string",
          "title": "Value is the literal value to use for the parameter.\nIf specified in the context of an input parameter, the value takes precedence over any passed values"
        },
        "valueFrom": {
          "$ref": "#/definitions/github.com.argoproj.argo.pkg.apis.workflow.v1alpha1.ValueFrom",
          "title": "ValueFrom is the source for the output parameter's value"
        },
        "globalName": {
          "type": "string",
          "title": "GlobalName exports an output parameter to the global scope, making it available as\n'{{workflow.outputs.parameters.XXXX}} and in workflow.status.outputs.parameters"
        }
      },
      "title": "Parameter indicate a passed string parameter to a service template with an optional default value"
    },
    "github.com.argoproj.argo.pkg.apis.workflow.v1alpha1.PodGC": {
      "type": "object",
      "properties": {
        "strategy": {
          "type": "string"
        }
      },
      "title": "PodGC describes how to delete completed pods as they complete"
    },
    "github.com.argoproj.argo.pkg.apis.workflow.v1alpha1.RawArtifact": {
      "type": "object",
      "properties": {
        "data": {
          "type": "string",
          "title": "Data is the string contents of the artifact"
        }
      },
      "title": "RawArtifact allows raw string content to be placed as an artifact in a container"
    },
    "github.com.argoproj.argo.pkg.apis.workflow.v1alpha1.ResourceTemplate": {
      "type": "object",
      "properties": {
        "action": {
          "type": "string",
          "title": "Action is the action to perform to the resource.\nMust be one of: get, create, apply, delete, replace, patch"
        },
        "mergeStrategy": {
          "type": "string",
          "title": "MergeStrategy is the strategy used to merge a patch. It defaults to \"strategic\"\nMust be one of: strategic, merge, json"
        },
        "manifest": {
          "type": "string",
          "title": "Manifest contains the kubernetes manifest"
        },
        "setOwnerReference": {
          "type": "boolean",
          "format": "boolean",
          "description": "SetOwnerReference sets the reference to the workflow on the OwnerReference of generated resource."
        },
        "successCondition": {
          "type": "string",
          "title": "SuccessCondition is a label selector expression which describes the conditions\nof the k8s resource in which it is acceptable to proceed to the following step"
        },
        "failureCondition": {
          "type": "string",
          "title": "FailureCondition is a label selector expression which describes the conditions\nof the k8s resource in which the step was considered failed"
        }
      },
      "title": "ResourceTemplate is a template subtype to manipulate kubernetes resources"
    },
    "github.com.argoproj.argo.pkg.apis.workflow.v1alpha1.RetryStrategy": {
      "type": "object",
      "properties": {
        "limit": {
          "type": "integer",
          "format": "int32",
          "title": "Limit is the maximum number of attempts when retrying a container"
        },
        "retryPolicy": {
          "type": "string",
          "title": "RetryPolicy is a policy of NodePhase statuses that will be retried"
        },
        "backoff": {
          "$ref": "#/definitions/github.com.argoproj.argo.pkg.apis.workflow.v1alpha1.Backoff",
          "title": "Backoff is a backoff strategy"
        }
      },
      "title": "RetryStrategy provides controls on how to retry a workflow step"
    },
    "github.com.argoproj.argo.pkg.apis.workflow.v1alpha1.S3Artifact": {
      "type": "object",
      "properties": {
        "s3Bucket": {
          "$ref": "#/definitions/github.com.argoproj.argo.pkg.apis.workflow.v1alpha1.S3Bucket"
        },
        "key": {
          "type": "string",
          "title": "Key is the key in the bucket where the artifact resides"
        }
      },
      "title": "S3Artifact is the location of an S3 artifact"
    },
    "github.com.argoproj.argo.pkg.apis.workflow.v1alpha1.S3Bucket": {
      "type": "object",
      "properties": {
        "endpoint": {
          "type": "string",
          "title": "Endpoint is the hostname of the bucket endpoint"
        },
        "bucket": {
          "type": "string",
          "title": "Bucket is the name of the bucket"
        },
        "region": {
          "type": "string",
          "title": "Region contains the optional bucket region"
        },
        "insecure": {
          "type": "boolean",
          "format": "boolean",
          "title": "Insecure will connect to the service with TLS"
        },
        "accessKeySecret": {
          "$ref": "#/definitions/k8s.io.api.core.v1.SecretKeySelector",
          "title": "AccessKeySecret is the secret selector to the bucket's access key"
        },
        "secretKeySecret": {
          "$ref": "#/definitions/k8s.io.api.core.v1.SecretKeySelector",
          "title": "SecretKeySecret is the secret selector to the bucket's secret key"
        },
        "roleARN": {
          "type": "string",
          "description": "RoleARN is the Amazon Resource Name (ARN) of the role to assume."
        }
      },
      "title": "S3Bucket contains the access information required for interfacing with an S3 bucket"
    },
    "github.com.argoproj.argo.pkg.apis.workflow.v1alpha1.ScriptTemplate": {
      "type": "object",
      "properties": {
        "container": {
          "$ref": "#/definitions/k8s.io.api.core.v1.Container"
        },
        "source": {
          "type": "string",
          "title": "Source contains the source code of the script to execute"
        }
      },
      "title": "ScriptTemplate is a template subtype to enable scripting through code steps"
    },
    "github.com.argoproj.argo.pkg.apis.workflow.v1alpha1.Sequence": {
      "type": "object",
      "properties": {
        "count": {
          "type": "string",
          "title": "Count is number of elements in the sequence (default: 0). Not to be used with end"
        },
        "start": {
          "type": "string",
          "title": "Number at which to start the sequence (default: 0)"
        },
        "end": {
          "type": "string",
          "title": "Number at which to end the sequence (default: 0). Not to be used with Count"
        },
        "format": {
          "type": "string",
          "title": "Format is a printf format string to format the value in the sequence"
        }
      },
      "title": "Sequence expands a workflow step into numeric range"
    },
    "github.com.argoproj.argo.pkg.apis.workflow.v1alpha1.SuspendTemplate": {
      "type": "object",
      "properties": {
        "duration": {
          "type": "string",
          "title": "Duration is the seconds to wait before automatically resuming a template"
        }
      },
      "title": "SuspendTemplate is a template subtype to suspend a workflow at a predetermined point in time"
    },
    "github.com.argoproj.argo.pkg.apis.workflow.v1alpha1.TTLStrategy": {
      "type": "object",
      "properties": {
        "secondsAfterCompletion": {
          "type": "integer",
          "format": "int32"
        },
        "secondsAfterSuccess": {
          "type": "integer",
          "format": "int32"
        },
        "secondsAfterFailure": {
          "type": "integer",
          "format": "int32"
        }
      },
      "title": "TTLStrategy is the strategy for the time to live depending on if the workflow succeded or failed"
    },
    "github.com.argoproj.argo.pkg.apis.workflow.v1alpha1.TarStrategy": {
      "type": "object",
      "title": "TarStrategy will tar and gzip the file or directory when saving"
    },
    "github.com.argoproj.argo.pkg.apis.workflow.v1alpha1.Template": {
      "type": "object",
      "properties": {
        "name": {
          "type": "string",
          "title": "Name is the name of the template"
        },
        "template": {
          "type": "string",
          "description": "Template is the name of the template which is used as the base of this template."
        },
        "templateRef": {
          "$ref": "#/definitions/github.com.argoproj.argo.pkg.apis.workflow.v1alpha1.TemplateRef",
          "description": "TemplateRef is the reference to the template resource which is used as the base of this template."
        },
        "inputs": {
          "$ref": "#/definitions/github.com.argoproj.argo.pkg.apis.workflow.v1alpha1.Inputs",
          "title": "Inputs describe what inputs parameters and artifacts are supplied to this template"
        },
        "outputs": {
          "$ref": "#/definitions/github.com.argoproj.argo.pkg.apis.workflow.v1alpha1.Outputs",
          "title": "Outputs describe the parameters and artifacts that this template produces"
        },
        "nodeSelector": {
          "type": "object",
          "additionalProperties": {
            "type": "string"
          },
          "description": "NodeSelector is a selector to schedule this step of the workflow to be\nrun on the selected node(s). Overrides the selector set at the workflow level."
        },
        "affinity": {
          "$ref": "#/definitions/k8s.io.api.core.v1.Affinity",
          "title": "Affinity sets the pod's scheduling constraints\nOverrides the affinity set at the workflow level (if any)"
        },
        "metadata": {
          "$ref": "#/definitions/github.com.argoproj.argo.pkg.apis.workflow.v1alpha1.Metadata",
          "title": "Metdata sets the pods's metadata, i.e. annotations and labels"
        },
        "daemon": {
          "type": "boolean",
          "format": "boolean",
          "title": "Deamon will allow a workflow to proceed to the next step so long as the container reaches readiness"
        },
        "steps": {
          "type": "array",
          "items": {
            "$ref": "#/definitions/github.com.argoproj.argo.pkg.apis.workflow.v1alpha1.ParallelSteps"
          },
          "title": "Steps define a series of sequential/parallel workflow steps"
        },
        "container": {
          "$ref": "#/definitions/k8s.io.api.core.v1.Container",
          "title": "Container is the main container image to run in the pod"
        },
        "script": {
          "$ref": "#/definitions/github.com.argoproj.argo.pkg.apis.workflow.v1alpha1.ScriptTemplate",
          "title": "Script runs a portion of code against an interpreter"
        },
        "resource": {
          "$ref": "#/definitions/github.com.argoproj.argo.pkg.apis.workflow.v1alpha1.ResourceTemplate",
          "title": "Resource template subtype which can run k8s resources"
        },
        "dag": {
          "$ref": "#/definitions/github.com.argoproj.argo.pkg.apis.workflow.v1alpha1.DAGTemplate",
          "title": "DAG template subtype which runs a DAG"
        },
        "suspend": {
          "$ref": "#/definitions/github.com.argoproj.argo.pkg.apis.workflow.v1alpha1.SuspendTemplate",
          "title": "Suspend template subtype which can suspend a workflow when reaching the step"
        },
        "volumes": {
          "type": "array",
          "items": {
            "$ref": "#/definitions/k8s.io.api.core.v1.Volume"
          },
          "title": "Volumes is a list of volumes that can be mounted by containers in a template.\n+patchStrategy=merge\n+patchMergeKey=name"
        },
        "initContainers": {
          "type": "array",
          "items": {
            "$ref": "#/definitions/github.com.argoproj.argo.pkg.apis.workflow.v1alpha1.UserContainer"
          },
          "title": "InitContainers is a list of containers which run before the main container.\n+patchStrategy=merge\n+patchMergeKey=name"
        },
        "sidecars": {
          "type": "array",
          "items": {
            "$ref": "#/definitions/github.com.argoproj.argo.pkg.apis.workflow.v1alpha1.UserContainer"
          },
          "title": "Sidecars is a list of containers which run alongside the main container\nSidecars are automatically killed when the main container completes\n+patchStrategy=merge\n+patchMergeKey=name"
        },
        "archiveLocation": {
          "$ref": "#/definitions/github.com.argoproj.argo.pkg.apis.workflow.v1alpha1.ArtifactLocation",
          "description": "Location in which all files related to the step will be stored (logs, artifacts, etc...).\nCan be overridden by individual items in Outputs. If omitted, will use the default\nartifact repository location configured in the controller, appended with the\n\u003cworkflowname\u003e/\u003cnodename\u003e in the key."
        },
        "activeDeadlineSeconds": {
          "type": "string",
          "format": "int64",
          "description": "Optional duration in seconds relative to the StartTime that the pod may be active on a node\nbefore the system actively tries to terminate the pod; value must be positive integer\nThis field is only applicable to container and script templates."
        },
        "retryStrategy": {
          "$ref": "#/definitions/github.com.argoproj.argo.pkg.apis.workflow.v1alpha1.RetryStrategy",
          "title": "RetryStrategy describes how to retry a template when it fails"
        },
        "parallelism": {
          "type": "string",
          "format": "int64",
          "description": "Parallelism limits the max total parallel pods that can execute at the same time within the\nboundaries of this template invocation. If additional steps/dag templates are invoked, the\npods created by those templates will not be counted towards this total."
        },
        "tolerations": {
          "type": "array",
          "items": {
            "$ref": "#/definitions/k8s.io.api.core.v1.Toleration"
          },
          "title": "Tolerations to apply to workflow pods.\n+patchStrategy=merge\n+patchMergeKey=key"
        },
        "schedulerName": {
          "type": "string",
          "title": "If specified, the pod will be dispatched by specified scheduler.\nOr it will be dispatched by workflow scope scheduler if specified.\nIf neither specified, the pod will be dispatched by default scheduler.\n+optional"
        },
        "priorityClassName": {
          "type": "string",
          "description": "PriorityClassName to apply to workflow pods."
        },
        "priority": {
          "type": "integer",
          "format": "int32",
          "description": "Priority to apply to workflow pods."
        },
        "serviceAccountName": {
          "type": "string",
          "title": "ServiceAccountName to apply to workflow pods"
        },
        "automountServiceAccountToken": {
          "type": "boolean",
          "format": "boolean",
          "description": "AutomountServiceAccountToken indicates whether a service account token should be automatically mounted in pods.\nServiceAccountName of ExecutorConfig must be specified if this value is false."
        },
        "executor": {
          "$ref": "#/definitions/github.com.argoproj.argo.pkg.apis.workflow.v1alpha1.ExecutorConfig",
          "description": "Executor holds configurations of the executor container."
        },
        "hostAliases": {
          "type": "array",
          "items": {
            "$ref": "#/definitions/k8s.io.api.core.v1.HostAlias"
          },
          "title": "HostAliases is an optional list of hosts and IPs that will be injected into the pod spec\n+patchStrategy=merge\n+patchMergeKey=ip"
        },
        "securityContext": {
          "$ref": "#/definitions/k8s.io.api.core.v1.PodSecurityContext",
          "title": "SecurityContext holds pod-level security attributes and common container settings.\nOptional: Defaults to empty.  See type description for default values of each field.\n+optional"
        },
        "podSpecPatch": {
          "type": "string",
          "description": "PodSpecPatch holds strategic merge patch to apply against the pod spec. Allows parameterization of\ncontainer fields which are not strings (e.g. resource limits)."
        }
      },
      "title": "Template is a reusable and composable unit of execution in a workflow"
    },
    "github.com.argoproj.argo.pkg.apis.workflow.v1alpha1.TemplateRef": {
      "type": "object",
      "properties": {
        "name": {
          "type": "string",
          "description": "Name is the resource name of the template."
        },
        "template": {
          "type": "string",
          "description": "Template is the name of referred template in the resource."
        },
        "runtimeResolution": {
          "type": "boolean",
          "format": "boolean",
          "description": "RuntimeResolution skips validation at creation time.\nBy enabling this option, you can create the referred workflow template before the actual runtime."
        }
      },
      "description": "TemplateRef is a reference of template resource."
    },
    "github.com.argoproj.argo.pkg.apis.workflow.v1alpha1.UserContainer": {
      "type": "object",
      "properties": {
        "container": {
          "$ref": "#/definitions/k8s.io.api.core.v1.Container"
        },
        "mirrorVolumeMounts": {
          "type": "boolean",
          "format": "boolean",
          "title": "MirrorVolumeMounts will mount the same volumes specified in the main container\nto the container (including artifacts), at the same mountPaths. This enables\ndind daemon to partially see the same filesystem as the main container in\norder to use features such as docker volume binding"
        }
      },
      "description": "UserContainer is a container specified by a user."
    },
    "github.com.argoproj.argo.pkg.apis.workflow.v1alpha1.ValueFrom": {
      "type": "object",
      "properties": {
        "path": {
          "type": "string",
          "title": "Path in the container to retrieve an output parameter value from in container templates"
        },
        "jsonPath": {
          "type": "string",
          "title": "JSONPath of a resource to retrieve an output parameter value from in resource templates"
        },
        "jqFilter": {
          "type": "string",
          "title": "JQFilter expression against the resource object in resource templates"
        },
        "parameter": {
          "type": "string",
          "title": "Parameter reference to a step or dag task in which to retrieve an output parameter value from\n(e.g. '{{steps.mystep.outputs.myparam}}')"
        }
      },
      "title": "ValueFrom describes a location in which to obtain the value to a parameter"
    },
    "github.com.argoproj.argo.pkg.apis.workflow.v1alpha1.Workflow": {
      "type": "object",
      "properties": {
        "metadata": {
          "$ref": "#/definitions/k8s.io.apimachinery.pkg.apis.meta.v1.ObjectMeta"
        },
        "spec": {
          "$ref": "#/definitions/github.com.argoproj.argo.pkg.apis.workflow.v1alpha1.WorkflowSpec"
        },
        "status": {
          "$ref": "#/definitions/github.com.argoproj.argo.pkg.apis.workflow.v1alpha1.WorkflowStatus"
        }
      },
      "title": "Workflow is the definition of a workflow resource\n+genclient\n+genclient:noStatus\n+k8s:deepcopy-gen:interfaces=k8s.io/apimachinery/pkg/runtime.Object"
    },
    "github.com.argoproj.argo.pkg.apis.workflow.v1alpha1.WorkflowList": {
      "type": "object",
      "properties": {
        "metadata": {
          "$ref": "#/definitions/k8s.io.apimachinery.pkg.apis.meta.v1.ListMeta"
        },
        "items": {
          "type": "array",
          "items": {
            "$ref": "#/definitions/github.com.argoproj.argo.pkg.apis.workflow.v1alpha1.Workflow"
          }
        }
      },
      "title": "WorkflowList is list of Workflow resources\n+k8s:deepcopy-gen:interfaces=k8s.io/apimachinery/pkg/runtime.Object"
    },
    "github.com.argoproj.argo.pkg.apis.workflow.v1alpha1.WorkflowSpec": {
      "type": "object",
      "properties": {
        "templates": {
          "type": "array",
          "items": {
            "$ref": "#/definitions/github.com.argoproj.argo.pkg.apis.workflow.v1alpha1.Template"
          },
          "title": "Templates is a list of workflow templates used in a workflow\n+patchStrategy=merge\n+patchMergeKey=name"
        },
        "entrypoint": {
          "type": "string",
          "title": "Entrypoint is a template reference to the starting point of the workflow"
        },
        "arguments": {
          "$ref": "#/definitions/github.com.argoproj.argo.pkg.apis.workflow.v1alpha1.Arguments",
          "title": "Arguments contain the parameters and artifacts sent to the workflow entrypoint\nParameters are referencable globally using the 'workflow' variable prefix.\ne.g. {{workflow.parameters.myparam}}"
        },
        "serviceAccountName": {
          "type": "string",
          "description": "ServiceAccountName is the name of the ServiceAccount to run all pods of the workflow as."
        },
        "automountServiceAccountToken": {
          "type": "boolean",
          "format": "boolean",
          "description": "AutomountServiceAccountToken indicates whether a service account token should be automatically mounted in pods.\nServiceAccountName of ExecutorConfig must be specified if this value is false."
        },
        "executor": {
          "$ref": "#/definitions/github.com.argoproj.argo.pkg.apis.workflow.v1alpha1.ExecutorConfig",
          "description": "Executor holds configurations of executor containers of the workflow."
        },
        "volumes": {
          "type": "array",
          "items": {
            "$ref": "#/definitions/k8s.io.api.core.v1.Volume"
          },
          "title": "Volumes is a list of volumes that can be mounted by containers in a workflow.\n+patchStrategy=merge\n+patchMergeKey=name"
        },
        "volumeClaimTemplates": {
          "type": "array",
          "items": {
            "$ref": "#/definitions/k8s.io.api.core.v1.PersistentVolumeClaim"
          },
          "title": "VolumeClaimTemplates is a list of claims that containers are allowed to reference.\nThe Workflow controller will create the claims at the beginning of the workflow\nand delete the claims upon completion of the workflow\n+patchStrategy=merge\n+patchMergeKey=name"
        },
        "parallelism": {
          "type": "string",
          "format": "int64",
          "title": "Parallelism limits the max total parallel pods that can execute at the same time in a workflow"
        },
        "artifactRepositoryRef": {
          "$ref": "#/definitions/github.com.argoproj.argo.pkg.apis.workflow.v1alpha1.ArtifactRepositoryRef",
          "description": "ArtifactRepositoryRef specifies the configMap name and key containing the artifact repository config."
        },
        "suspend": {
          "type": "boolean",
          "format": "boolean",
          "title": "Suspend will suspend the workflow and prevent execution of any future steps in the workflow"
        },
        "nodeSelector": {
          "type": "object",
          "additionalProperties": {
            "type": "string"
          },
          "description": "NodeSelector is a selector which will result in all pods of the workflow\nto be scheduled on the selected node(s). This is able to be overridden by\na nodeSelector specified in the template."
        },
        "affinity": {
          "$ref": "#/definitions/k8s.io.api.core.v1.Affinity",
          "title": "Affinity sets the scheduling constraints for all pods in the workflow.\nCan be overridden by an affinity specified in the template"
        },
        "tolerations": {
          "type": "array",
          "items": {
            "$ref": "#/definitions/k8s.io.api.core.v1.Toleration"
          },
          "title": "Tolerations to apply to workflow pods.\n+patchStrategy=merge\n+patchMergeKey=key"
        },
        "imagePullSecrets": {
          "type": "array",
          "items": {
            "$ref": "#/definitions/k8s.io.api.core.v1.LocalObjectReference"
          },
          "title": "ImagePullSecrets is a list of references to secrets in the same namespace to use for pulling any images\nin pods that reference this ServiceAccount. ImagePullSecrets are distinct from Secrets because Secrets\ncan be mounted in the pod, but ImagePullSecrets are only accessed by the kubelet.\nMore info: https://kubernetes.io/docs/concepts/containers/images/#specifying-imagepullsecrets-on-a-pod\n+patchStrategy=merge\n+patchMergeKey=name"
        },
        "hostNetwork": {
          "type": "boolean",
          "format": "boolean",
          "description": "Host networking requested for this workflow pod. Default to false."
        },
        "dnsPolicy": {
          "type": "string",
          "description": "Set DNS policy for the pod.\nDefaults to \"ClusterFirst\".\nValid values are 'ClusterFirstWithHostNet', 'ClusterFirst', 'Default' or 'None'.\nDNS parameters given in DNSConfig will be merged with the policy selected with DNSPolicy.\nTo have DNS options set along with hostNetwork, you have to specify DNS policy\nexplicitly to 'ClusterFirstWithHostNet'."
        },
        "dnsConfig": {
          "$ref": "#/definitions/k8s.io.api.core.v1.PodDNSConfig",
          "description": "PodDNSConfig defines the DNS parameters of a pod in addition to\nthose generated from DNSPolicy."
        },
        "onExit": {
          "type": "string",
          "description": "OnExit is a template reference which is invoked at the end of the\nworkflow, irrespective of the success, failure, or error of the\nprimary workflow."
        },
        "ttlSecondsAfterFinished": {
          "type": "integer",
          "format": "int32",
          "description": "TTLSecondsAfterFinished limits the lifetime of a Workflow that has finished execution\n(Succeeded, Failed, Error). If this field is set, once the Workflow finishes, it will be\ndeleted after ttlSecondsAfterFinished expires. If this field is unset,\nttlSecondsAfterFinished will not expire. If this field is set to zero,\nttlSecondsAfterFinished expires immediately after the Workflow finishes.\nDEPRECATED: Use TTLStrategy.SecondsAfterCompletion instead."
        },
        "ttlStrategy": {
          "$ref": "#/definitions/github.com.argoproj.argo.pkg.apis.workflow.v1alpha1.TTLStrategy",
          "title": "TTLStrategy limits the lifetime of a Workflow that has finished execution depending on if it\nSucceeded or Failed. If this struct is set, once the Workflow finishes, it will be\ndeleted after the time to live expires. If this field is unset,\nthe controller config map will hold the default values\nUpdate"
        },
        "activeDeadlineSeconds": {
          "type": "string",
          "format": "int64",
          "title": "Optional duration in seconds relative to the workflow start time which the workflow is\nallowed to run before the controller terminates the workflow. A value of zero is used to\nterminate a Running workflow"
        },
        "priority": {
          "type": "integer",
          "format": "int32",
          "description": "Priority is used if controller is configured to process limited number of workflows in parallel. Workflows with higher priority are processed first."
        },
        "schedulerName": {
          "type": "string",
          "title": "Set scheduler name for all pods.\nWill be overridden if container/script template's scheduler name is set.\nDefault scheduler will be used if neither specified.\n+optional"
        },
        "podGC": {
          "$ref": "#/definitions/github.com.argoproj.argo.pkg.apis.workflow.v1alpha1.PodGC",
          "title": "PodGC describes the strategy to use when to deleting completed pods"
        },
        "podPriorityClassName": {
          "type": "string",
          "description": "PriorityClassName to apply to workflow pods."
        },
        "podPriority": {
          "type": "integer",
          "format": "int32",
          "description": "Priority to apply to workflow pods."
        },
        "hostAliases": {
          "type": "array",
          "items": {
            "$ref": "#/definitions/k8s.io.api.core.v1.HostAlias"
          },
          "title": "+patchStrategy=merge\n+patchMergeKey=ip"
        },
        "securityContext": {
          "$ref": "#/definitions/k8s.io.api.core.v1.PodSecurityContext",
          "title": "SecurityContext holds pod-level security attributes and common container settings.\nOptional: Defaults to empty.  See type description for default values of each field.\n+optional"
        },
        "podSpecPatch": {
          "type": "string",
          "description": "PodSpecPatch holds strategic merge patch to apply against the pod spec. Allows parameterization of\ncontainer fields which are not strings (e.g. resource limits)."
        },
        "podDisruptionBudget": {
          "$ref": "#/definitions/k8s.io.api.policy.v1beta1.PodDisruptionBudgetSpec",
          "title": "PodDisruptionBudget holds the number of concurrent disruptions that you allow for Workflow's Pods.\nController will automatically add the selector with workflow name, if selector is empty.\nOptional: Defaults to empty.\n+optional"
        }
      },
      "description": "WorkflowSpec is the specification of a Workflow."
    },
    "github.com.argoproj.argo.pkg.apis.workflow.v1alpha1.WorkflowStatus": {
      "type": "object",
      "properties": {
        "phase": {
          "type": "string",
          "description": "Phase a simple, high-level summary of where the workflow is in its lifecycle."
        },
        "startedAt": {
          "$ref": "#/definitions/k8s.io.apimachinery.pkg.apis.meta.v1.Time",
          "title": "Time at which this workflow started"
        },
        "finishedAt": {
          "$ref": "#/definitions/k8s.io.apimachinery.pkg.apis.meta.v1.Time",
          "title": "Time at which this workflow completed"
        },
        "message": {
          "type": "string",
          "description": "A human readable message indicating details about why the workflow is in this condition."
        },
        "compressedNodes": {
          "type": "string",
          "title": "Compressed and base64 decoded Nodes map"
        },
        "nodes": {
          "type": "object",
          "additionalProperties": {
            "$ref": "#/definitions/github.com.argoproj.argo.pkg.apis.workflow.v1alpha1.NodeStatus"
          },
          "description": "Nodes is a mapping between a node ID and the node's status."
        },
        "offloadNodeStatusVersion": {
          "type": "string",
          "description": "Whether on not node status has been offloaded to a database. If exists, then Nodes and CompressedNodes will be empty.\nThis will actually be populated with a hash of the offloaded data."
        },
        "storedTemplates": {
          "type": "object",
          "additionalProperties": {
            "$ref": "#/definitions/github.com.argoproj.argo.pkg.apis.workflow.v1alpha1.Template"
          },
          "description": "StoredTemplates is a mapping between a template ref and the node's status."
        },
        "persistentVolumeClaims": {
          "type": "array",
          "items": {
            "$ref": "#/definitions/k8s.io.api.core.v1.Volume"
          },
          "description": "PersistentVolumeClaims tracks all PVCs that were created as part of the workflow.\nThe contents of this list are drained at the end of the workflow."
        },
        "outputs": {
          "$ref": "#/definitions/github.com.argoproj.argo.pkg.apis.workflow.v1alpha1.Outputs",
          "title": "Outputs captures output values and artifact locations produced by the workflow via global outputs"
        }
      },
      "title": "WorkflowStatus contains overall status information about a workflow"
    },
    "github.com.argoproj.argo.pkg.apis.workflow.v1alpha1.WorkflowStep": {
      "type": "object",
      "properties": {
        "name": {
          "type": "string",
          "title": "Name of the step"
        },
        "template": {
          "type": "string",
          "title": "Template is the name of the template to execute as the step"
        },
        "arguments": {
          "$ref": "#/definitions/github.com.argoproj.argo.pkg.apis.workflow.v1alpha1.Arguments",
          "title": "Arguments hold arguments to the template"
        },
        "templateRef": {
          "$ref": "#/definitions/github.com.argoproj.argo.pkg.apis.workflow.v1alpha1.TemplateRef",
          "description": "TemplateRef is the reference to the template resource to execute as the step."
        },
        "withItems": {
          "type": "array",
          "items": {
            "$ref": "#/definitions/github.com.argoproj.argo.pkg.apis.workflow.v1alpha1.Item"
          },
          "title": "WithItems expands a step into multiple parallel steps from the items in the list"
        },
        "withParam": {
          "type": "string",
          "description": "WithParam expands a step into multiple parallel steps from the value in the parameter,\nwhich is expected to be a JSON list."
        },
        "withSequence": {
          "$ref": "#/definitions/github.com.argoproj.argo.pkg.apis.workflow.v1alpha1.Sequence",
          "title": "WithSequence expands a step into a numeric sequence"
        },
        "when": {
          "type": "string",
          "title": "When is an expression in which the step should conditionally execute"
        },
        "continueOn": {
          "$ref": "#/definitions/github.com.argoproj.argo.pkg.apis.workflow.v1alpha1.ContinueOn",
          "title": "ContinueOn makes argo to proceed with the following step even if this step fails.\nErrors and Failed states can be specified"
        },
        "onExit": {
          "type": "string",
          "description": "OnExit is a template reference which is invoked at the end of the\ntemplate, irrespective of the success, failure, or error of the\nprimary template."
        }
      },
      "title": "WorkflowStep is a reference to a template to execute in a series of step"
    },
    "k8s.io.api.core.v1.AWSElasticBlockStoreVolumeSource": {
      "type": "object",
      "properties": {
        "volumeID": {
          "type": "string",
          "title": "Unique ID of the persistent disk resource in AWS (Amazon EBS volume).\nMore info: https://kubernetes.io/docs/concepts/storage/volumes#awselasticblockstore"
        },
        "fsType": {
          "type": "string",
          "title": "Filesystem type of the volume that you want to mount.\nTip: Ensure that the filesystem type is supported by the host operating system.\nExamples: \"ext4\", \"xfs\", \"ntfs\". Implicitly inferred to be \"ext4\" if unspecified.\nMore info: https://kubernetes.io/docs/concepts/storage/volumes#awselasticblockstore\nTODO: how do we prevent errors in the filesystem from compromising the machine\n+optional"
        },
        "partition": {
          "type": "integer",
          "format": "int32",
          "title": "The partition in the volume that you want to mount.\nIf omitted, the default is to mount by volume name.\nExamples: For volume /dev/sda1, you specify the partition as \"1\".\nSimilarly, the volume partition for /dev/sda is \"0\" (or you can leave the property empty).\n+optional"
        },
        "readOnly": {
          "type": "boolean",
          "format": "boolean",
          "title": "Specify \"true\" to force and set the ReadOnly property in VolumeMounts to \"true\".\nIf omitted, the default is \"false\".\nMore info: https://kubernetes.io/docs/concepts/storage/volumes#awselasticblockstore\n+optional"
        }
      },
      "description": "Represents a Persistent Disk resource in AWS.\n\nAn AWS EBS disk must exist before mounting to a container. The disk\nmust also be in the same AWS zone as the kubelet. An AWS EBS disk\ncan only be mounted as read/write once. AWS EBS volumes support\nownership management and SELinux relabeling."
    },
    "k8s.io.api.core.v1.Affinity": {
      "type": "object",
      "properties": {
        "nodeAffinity": {
          "$ref": "#/definitions/k8s.io.api.core.v1.NodeAffinity",
          "title": "Describes node affinity scheduling rules for the pod.\n+optional"
        },
        "podAffinity": {
          "$ref": "#/definitions/k8s.io.api.core.v1.PodAffinity",
          "title": "Describes pod affinity scheduling rules (e.g. co-locate this pod in the same node, zone, etc. as some other pod(s)).\n+optional"
        },
        "podAntiAffinity": {
          "$ref": "#/definitions/k8s.io.api.core.v1.PodAntiAffinity",
          "title": "Describes pod anti-affinity scheduling rules (e.g. avoid putting this pod in the same node, zone, etc. as some other pod(s)).\n+optional"
        }
      },
      "description": "Affinity is a group of affinity scheduling rules."
    },
    "k8s.io.api.core.v1.AzureDiskVolumeSource": {
      "type": "object",
      "properties": {
        "diskName": {
          "type": "string",
          "title": "The Name of the data disk in the blob storage"
        },
        "diskURI": {
          "type": "string",
          "title": "The URI the data disk in the blob storage"
        },
        "cachingMode": {
          "type": "string",
          "title": "Host Caching mode: None, Read Only, Read Write.\n+optional"
        },
        "fsType": {
          "type": "string",
          "title": "Filesystem type to mount.\nMust be a filesystem type supported by the host operating system.\nEx. \"ext4\", \"xfs\", \"ntfs\". Implicitly inferred to be \"ext4\" if unspecified.\n+optional"
        },
        "readOnly": {
          "type": "boolean",
          "format": "boolean",
          "title": "Defaults to false (read/write). ReadOnly here will force\nthe ReadOnly setting in VolumeMounts.\n+optional"
        },
        "kind": {
          "type": "string",
          "title": "Expected values Shared: multiple blob disks per storage account  Dedicated: single blob disk per storage account  Managed: azure managed data disk (only in managed availability set). defaults to shared"
        }
      },
      "description": "AzureDisk represents an Azure Data Disk mount on the host and bind mount to the pod."
    },
    "k8s.io.api.core.v1.AzureFileVolumeSource": {
      "type": "object",
      "properties": {
        "secretName": {
          "type": "string",
          "title": "the name of secret that contains Azure Storage Account Name and Key"
        },
        "shareName": {
          "type": "string",
          "title": "Share Name"
        },
        "readOnly": {
          "type": "boolean",
          "format": "boolean",
          "title": "Defaults to false (read/write). ReadOnly here will force\nthe ReadOnly setting in VolumeMounts.\n+optional"
        }
      },
      "description": "AzureFile represents an Azure File Service mount on the host and bind mount to the pod."
    },
    "k8s.io.api.core.v1.CSIVolumeSource": {
      "type": "object",
      "properties": {
        "driver": {
          "type": "string",
          "description": "Driver is the name of the CSI driver that handles this volume.\nConsult with your admin for the correct name as registered in the cluster."
        },
        "readOnly": {
          "type": "boolean",
          "format": "boolean",
          "title": "Specifies a read-only configuration for the volume.\nDefaults to false (read/write).\n+optional"
        },
        "fsType": {
          "type": "string",
          "title": "Filesystem type to mount. Ex. \"ext4\", \"xfs\", \"ntfs\".\nIf not provided, the empty value is passed to the associated CSI driver\nwhich will determine the default filesystem to apply.\n+optional"
        },
        "volumeAttributes": {
          "type": "object",
          "additionalProperties": {
            "type": "string"
          },
          "title": "VolumeAttributes stores driver-specific properties that are passed to the CSI\ndriver. Consult your driver's documentation for supported values.\n+optional"
        },
        "nodePublishSecretRef": {
          "$ref": "#/definitions/k8s.io.api.core.v1.LocalObjectReference",
          "title": "NodePublishSecretRef is a reference to the secret object containing\nsensitive information to pass to the CSI driver to complete the CSI\nNodePublishVolume and NodeUnpublishVolume calls.\nThis field is optional, and  may be empty if no secret is required. If the\nsecret object contains more than one secret, all secret references are passed.\n+optional"
        }
      },
      "title": "Represents a source location of a volume to mount, managed by an external CSI driver"
    },
    "k8s.io.api.core.v1.Capabilities": {
      "type": "object",
      "properties": {
        "add": {
          "type": "array",
          "items": {
            "type": "string"
          },
          "title": "Added capabilities\n+optional"
        },
        "drop": {
          "type": "array",
          "items": {
            "type": "string"
          },
          "title": "Removed capabilities\n+optional"
        }
      },
      "description": "Adds and removes POSIX capabilities from running containers."
    },
    "k8s.io.api.core.v1.CephFSVolumeSource": {
      "type": "object",
      "properties": {
        "monitors": {
          "type": "array",
          "items": {
            "type": "string"
          },
          "title": "Required: Monitors is a collection of Ceph monitors\nMore info: https://examples.k8s.io/volumes/cephfs/README.md#how-to-use-it"
        },
        "path": {
          "type": "string",
          "title": "Optional: Used as the mounted root, rather than the full Ceph tree, default is /\n+optional"
        },
        "user": {
          "type": "string",
          "title": "Optional: User is the rados user name, default is admin\nMore info: https://examples.k8s.io/volumes/cephfs/README.md#how-to-use-it\n+optional"
        },
        "secretFile": {
          "type": "string",
          "title": "Optional: SecretFile is the path to key ring for User, default is /etc/ceph/user.secret\nMore info: https://examples.k8s.io/volumes/cephfs/README.md#how-to-use-it\n+optional"
        },
        "secretRef": {
          "$ref": "#/definitions/k8s.io.api.core.v1.LocalObjectReference",
          "title": "Optional: SecretRef is reference to the authentication secret for User, default is empty.\nMore info: https://examples.k8s.io/volumes/cephfs/README.md#how-to-use-it\n+optional"
        },
        "readOnly": {
          "type": "boolean",
          "format": "boolean",
          "title": "Optional: Defaults to false (read/write). ReadOnly here will force\nthe ReadOnly setting in VolumeMounts.\nMore info: https://examples.k8s.io/volumes/cephfs/README.md#how-to-use-it\n+optional"
        }
      },
      "description": "Represents a Ceph Filesystem mount that lasts the lifetime of a pod\nCephfs volumes do not support ownership management or SELinux relabeling."
    },
    "k8s.io.api.core.v1.CinderVolumeSource": {
      "type": "object",
      "properties": {
        "volumeID": {
          "type": "string",
          "title": "volume id used to identify the volume in cinder.\nMore info: https://examples.k8s.io/mysql-cinder-pd/README.md"
        },
        "fsType": {
          "type": "string",
          "title": "Filesystem type to mount.\nMust be a filesystem type supported by the host operating system.\nExamples: \"ext4\", \"xfs\", \"ntfs\". Implicitly inferred to be \"ext4\" if unspecified.\nMore info: https://examples.k8s.io/mysql-cinder-pd/README.md\n+optional"
        },
        "readOnly": {
          "type": "boolean",
          "format": "boolean",
          "title": "Optional: Defaults to false (read/write). ReadOnly here will force\nthe ReadOnly setting in VolumeMounts.\nMore info: https://examples.k8s.io/mysql-cinder-pd/README.md\n+optional"
        },
        "secretRef": {
          "$ref": "#/definitions/k8s.io.api.core.v1.LocalObjectReference",
          "title": "Optional: points to a secret object containing parameters used to connect\nto OpenStack.\n+optional"
        }
      },
      "description": "Represents a cinder volume resource in Openstack.\nA Cinder volume must exist before mounting to a container.\nThe volume must also be in the same region as the kubelet.\nCinder volumes support ownership management and SELinux relabeling."
    },
    "k8s.io.api.core.v1.ConfigMapEnvSource": {
      "type": "object",
      "properties": {
        "localObjectReference": {
          "$ref": "#/definitions/k8s.io.api.core.v1.LocalObjectReference",
          "description": "The ConfigMap to select from."
        },
        "optional": {
          "type": "boolean",
          "format": "boolean",
          "title": "Specify whether the ConfigMap must be defined\n+optional"
        }
      },
      "description": "ConfigMapEnvSource selects a ConfigMap to populate the environment\nvariables with.\n\nThe contents of the target ConfigMap's Data field will represent the\nkey-value pairs as environment variables."
    },
    "k8s.io.api.core.v1.ConfigMapKeySelector": {
      "type": "object",
      "properties": {
        "localObjectReference": {
          "$ref": "#/definitions/k8s.io.api.core.v1.LocalObjectReference",
          "description": "The ConfigMap to select from."
        },
        "key": {
          "type": "string",
          "description": "The key to select."
        },
        "optional": {
          "type": "boolean",
          "format": "boolean",
          "title": "Specify whether the ConfigMap or its key must be defined\n+optional"
        }
      },
      "description": "Selects a key from a ConfigMap."
    },
    "k8s.io.api.core.v1.ConfigMapProjection": {
      "type": "object",
      "properties": {
        "localObjectReference": {
          "$ref": "#/definitions/k8s.io.api.core.v1.LocalObjectReference"
        },
        "items": {
          "type": "array",
          "items": {
            "$ref": "#/definitions/k8s.io.api.core.v1.KeyToPath"
          },
          "title": "If unspecified, each key-value pair in the Data field of the referenced\nConfigMap will be projected into the volume as a file whose name is the\nkey and content is the value. If specified, the listed keys will be\nprojected into the specified paths, and unlisted keys will not be\npresent. If a key is specified which is not present in the ConfigMap,\nthe volume setup will error unless it is marked optional. Paths must be\nrelative and may not contain the '..' path or start with '..'.\n+optional"
        },
        "optional": {
          "type": "boolean",
          "format": "boolean",
          "title": "Specify whether the ConfigMap or its keys must be defined\n+optional"
        }
      },
      "description": "Adapts a ConfigMap into a projected volume.\n\nThe contents of the target ConfigMap's Data field will be presented in a\nprojected volume as files using the keys in the Data field as the file names,\nunless the items element is populated with specific mappings of keys to paths.\nNote that this is identical to a configmap volume source without the default\nmode."
    },
    "k8s.io.api.core.v1.ConfigMapVolumeSource": {
      "type": "object",
      "properties": {
        "localObjectReference": {
          "$ref": "#/definitions/k8s.io.api.core.v1.LocalObjectReference"
        },
        "items": {
          "type": "array",
          "items": {
            "$ref": "#/definitions/k8s.io.api.core.v1.KeyToPath"
          },
          "title": "If unspecified, each key-value pair in the Data field of the referenced\nConfigMap will be projected into the volume as a file whose name is the\nkey and content is the value. If specified, the listed keys will be\nprojected into the specified paths, and unlisted keys will not be\npresent. If a key is specified which is not present in the ConfigMap,\nthe volume setup will error unless it is marked optional. Paths must be\nrelative and may not contain the '..' path or start with '..'.\n+optional"
        },
        "defaultMode": {
          "type": "integer",
          "format": "int32",
          "title": "Optional: mode bits to use on created files by default. Must be a\nvalue between 0 and 0777. Defaults to 0644.\nDirectories within the path are not affected by this setting.\nThis might be in conflict with other options that affect the file\nmode, like fsGroup, and the result can be other mode bits set.\n+optional"
        },
        "optional": {
          "type": "boolean",
          "format": "boolean",
          "title": "Specify whether the ConfigMap or its keys must be defined\n+optional"
        }
      },
      "description": "Adapts a ConfigMap into a volume.\n\nThe contents of the target ConfigMap's Data field will be presented in a\nvolume as files using the keys in the Data field as the file names, unless\nthe items element is populated with specific mappings of keys to paths.\nConfigMap volumes support ownership management and SELinux relabeling."
    },
    "k8s.io.api.core.v1.Container": {
      "type": "object",
      "properties": {
        "name": {
          "type": "string",
          "description": "Name of the container specified as a DNS_LABEL.\nEach container in a pod must have a unique name (DNS_LABEL).\nCannot be updated."
        },
        "image": {
          "type": "string",
          "title": "Docker image name.\nMore info: https://kubernetes.io/docs/concepts/containers/images\nThis field is optional to allow higher level config management to default or override\ncontainer images in workload controllers like Deployments and StatefulSets.\n+optional"
        },
        "command": {
          "type": "array",
          "items": {
            "type": "string"
          },
          "title": "Entrypoint array. Not executed within a shell.\nThe docker image's ENTRYPOINT is used if this is not provided.\nVariable references $(VAR_NAME) are expanded using the container's environment. If a variable\ncannot be resolved, the reference in the input string will be unchanged. The $(VAR_NAME) syntax\ncan be escaped with a double $$, ie: $$(VAR_NAME). Escaped references will never be expanded,\nregardless of whether the variable exists or not.\nCannot be updated.\nMore info: https://kubernetes.io/docs/tasks/inject-data-application/define-command-argument-container/#running-a-command-in-a-shell\n+optional"
        },
        "args": {
          "type": "array",
          "items": {
            "type": "string"
          },
          "title": "Arguments to the entrypoint.\nThe docker image's CMD is used if this is not provided.\nVariable references $(VAR_NAME) are expanded using the container's environment. If a variable\ncannot be resolved, the reference in the input string will be unchanged. The $(VAR_NAME) syntax\ncan be escaped with a double $$, ie: $$(VAR_NAME). Escaped references will never be expanded,\nregardless of whether the variable exists or not.\nCannot be updated.\nMore info: https://kubernetes.io/docs/tasks/inject-data-application/define-command-argument-container/#running-a-command-in-a-shell\n+optional"
        },
        "workingDir": {
          "type": "string",
          "title": "Container's working directory.\nIf not specified, the container runtime's default will be used, which\nmight be configured in the container image.\nCannot be updated.\n+optional"
        },
        "ports": {
          "type": "array",
          "items": {
            "$ref": "#/definitions/k8s.io.api.core.v1.ContainerPort"
          },
          "title": "List of ports to expose from the container. Exposing a port here gives\nthe system additional information about the network connections a\ncontainer uses, but is primarily informational. Not specifying a port here\nDOES NOT prevent that port from being exposed. Any port which is\nlistening on the default \"0.0.0.0\" address inside a container will be\naccessible from the network.\nCannot be updated.\n+optional\n+patchMergeKey=containerPort\n+patchStrategy=merge\n+listType=map\n+listMapKey=containerPort\n+listMapKey=protocol"
        },
        "envFrom": {
          "type": "array",
          "items": {
            "$ref": "#/definitions/k8s.io.api.core.v1.EnvFromSource"
          },
          "title": "List of sources to populate environment variables in the container.\nThe keys defined within a source must be a C_IDENTIFIER. All invalid keys\nwill be reported as an event when the container is starting. When a key exists in multiple\nsources, the value associated with the last source will take precedence.\nValues defined by an Env with a duplicate key will take precedence.\nCannot be updated.\n+optional"
        },
        "env": {
          "type": "array",
          "items": {
            "$ref": "#/definitions/k8s.io.api.core.v1.EnvVar"
          },
          "title": "List of environment variables to set in the container.\nCannot be updated.\n+optional\n+patchMergeKey=name\n+patchStrategy=merge"
        },
        "resources": {
          "$ref": "#/definitions/k8s.io.api.core.v1.ResourceRequirements",
          "title": "Compute Resources required by this container.\nCannot be updated.\nMore info: https://kubernetes.io/docs/concepts/configuration/manage-compute-resources-container/\n+optional"
        },
        "volumeMounts": {
          "type": "array",
          "items": {
            "$ref": "#/definitions/k8s.io.api.core.v1.VolumeMount"
          },
          "title": "Pod volumes to mount into the container's filesystem.\nCannot be updated.\n+optional\n+patchMergeKey=mountPath\n+patchStrategy=merge"
        },
        "volumeDevices": {
          "type": "array",
          "items": {
            "$ref": "#/definitions/k8s.io.api.core.v1.VolumeDevice"
          },
          "title": "volumeDevices is the list of block devices to be used by the container.\nThis is a beta feature.\n+patchMergeKey=devicePath\n+patchStrategy=merge\n+optional"
        },
        "livenessProbe": {
          "$ref": "#/definitions/k8s.io.api.core.v1.Probe",
          "title": "Periodic probe of container liveness.\nContainer will be restarted if the probe fails.\nCannot be updated.\nMore info: https://kubernetes.io/docs/concepts/workloads/pods/pod-lifecycle#container-probes\n+optional"
        },
        "readinessProbe": {
          "$ref": "#/definitions/k8s.io.api.core.v1.Probe",
          "title": "Periodic probe of container service readiness.\nContainer will be removed from service endpoints if the probe fails.\nCannot be updated.\nMore info: https://kubernetes.io/docs/concepts/workloads/pods/pod-lifecycle#container-probes\n+optional"
        },
        "startupProbe": {
          "$ref": "#/definitions/k8s.io.api.core.v1.Probe",
          "title": "StartupProbe indicates that the Pod has successfully initialized.\nIf specified, no other probes are executed until this completes successfully.\nIf this probe fails, the Pod will be restarted, just as if the livenessProbe failed.\nThis can be used to provide different probe parameters at the beginning of a Pod's lifecycle,\nwhen it might take a long time to load data or warm a cache, than during steady-state operation.\nThis cannot be updated.\nThis is an alpha feature enabled by the StartupProbe feature flag.\nMore info: https://kubernetes.io/docs/concepts/workloads/pods/pod-lifecycle#container-probes\n+optional"
        },
        "lifecycle": {
          "$ref": "#/definitions/k8s.io.api.core.v1.Lifecycle",
          "title": "Actions that the management system should take in response to container lifecycle events.\nCannot be updated.\n+optional"
        },
        "terminationMessagePath": {
          "type": "string",
          "title": "Optional: Path at which the file to which the container's termination message\nwill be written is mounted into the container's filesystem.\nMessage written is intended to be brief final status, such as an assertion failure message.\nWill be truncated by the node if greater than 4096 bytes. The total message length across\nall containers will be limited to 12kb.\nDefaults to /dev/termination-log.\nCannot be updated.\n+optional"
        },
        "terminationMessagePolicy": {
          "type": "string",
          "title": "Indicate how the termination message should be populated. File will use the contents of\nterminationMessagePath to populate the container status message on both success and failure.\nFallbackToLogsOnError will use the last chunk of container log output if the termination\nmessage file is empty and the container exited with an error.\nThe log output is limited to 2048 bytes or 80 lines, whichever is smaller.\nDefaults to File.\nCannot be updated.\n+optional"
        },
        "imagePullPolicy": {
          "type": "string",
          "title": "Image pull policy.\nOne of Always, Never, IfNotPresent.\nDefaults to Always if :latest tag is specified, or IfNotPresent otherwise.\nCannot be updated.\nMore info: https://kubernetes.io/docs/concepts/containers/images#updating-images\n+optional"
        },
        "securityContext": {
          "$ref": "#/definitions/k8s.io.api.core.v1.SecurityContext",
          "title": "Security options the pod should run with.\nMore info: https://kubernetes.io/docs/concepts/policy/security-context/\nMore info: https://kubernetes.io/docs/tasks/configure-pod-container/security-context/\n+optional"
        },
        "stdin": {
          "type": "boolean",
          "format": "boolean",
          "title": "Whether this container should allocate a buffer for stdin in the container runtime. If this\nis not set, reads from stdin in the container will always result in EOF.\nDefault is false.\n+optional"
        },
        "stdinOnce": {
          "type": "boolean",
          "format": "boolean",
          "title": "Whether the container runtime should close the stdin channel after it has been opened by\na single attach. When stdin is true the stdin stream will remain open across multiple attach\nsessions. If stdinOnce is set to true, stdin is opened on container start, is empty until the\nfirst client attaches to stdin, and then remains open and accepts data until the client disconnects,\nat which time stdin is closed and remains closed until the container is restarted. If this\nflag is false, a container processes that reads from stdin will never receive an EOF.\nDefault is false\n+optional"
        },
        "tty": {
          "type": "boolean",
          "format": "boolean",
          "title": "Whether this container should allocate a TTY for itself, also requires 'stdin' to be true.\nDefault is false.\n+optional"
        }
      },
      "description": "A single application container that you want to run within a pod."
    },
    "k8s.io.api.core.v1.ContainerPort": {
      "type": "object",
      "properties": {
        "name": {
          "type": "string",
          "title": "If specified, this must be an IANA_SVC_NAME and unique within the pod. Each\nnamed port in a pod must have a unique name. Name for the port that can be\nreferred to by services.\n+optional"
        },
        "hostPort": {
          "type": "integer",
          "format": "int32",
          "title": "Number of port to expose on the host.\nIf specified, this must be a valid port number, 0 \u003c x \u003c 65536.\nIf HostNetwork is specified, this must match ContainerPort.\nMost containers do not need this.\n+optional"
        },
        "containerPort": {
          "type": "integer",
          "format": "int32",
          "description": "Number of port to expose on the pod's IP address.\nThis must be a valid port number, 0 \u003c x \u003c 65536."
        },
        "protocol": {
          "type": "string",
          "title": "Protocol for port. Must be UDP, TCP, or SCTP.\nDefaults to \"TCP\".\n+optional"
        },
        "hostIP": {
          "type": "string",
          "title": "What host IP to bind the external port to.\n+optional"
        }
      },
      "description": "ContainerPort represents a network port in a single container."
    },
    "k8s.io.api.core.v1.DownwardAPIProjection": {
      "type": "object",
      "properties": {
        "items": {
          "type": "array",
          "items": {
            "$ref": "#/definitions/k8s.io.api.core.v1.DownwardAPIVolumeFile"
          },
          "title": "Items is a list of DownwardAPIVolume file\n+optional"
        }
      },
      "description": "Represents downward API info for projecting into a projected volume.\nNote that this is identical to a downwardAPI volume source without the default\nmode."
    },
    "k8s.io.api.core.v1.DownwardAPIVolumeFile": {
      "type": "object",
      "properties": {
        "path": {
          "type": "string",
          "title": "Required: Path is  the relative path name of the file to be created. Must not be absolute or contain the '..' path. Must be utf-8 encoded. The first item of the relative path must not start with '..'"
        },
        "fieldRef": {
          "$ref": "#/definitions/k8s.io.api.core.v1.ObjectFieldSelector",
          "title": "Required: Selects a field of the pod: only annotations, labels, name and namespace are supported.\n+optional"
        },
        "resourceFieldRef": {
          "$ref": "#/definitions/k8s.io.api.core.v1.ResourceFieldSelector",
          "title": "Selects a resource of the container: only resources limits and requests\n(limits.cpu, limits.memory, requests.cpu and requests.memory) are currently supported.\n+optional"
        },
        "mode": {
          "type": "integer",
          "format": "int32",
          "title": "Optional: mode bits to use on this file, must be a value between 0\nand 0777. If not specified, the volume defaultMode will be used.\nThis might be in conflict with other options that affect the file\nmode, like fsGroup, and the result can be other mode bits set.\n+optional"
        }
      },
      "title": "DownwardAPIVolumeFile represents information to create the file containing the pod field"
    },
    "k8s.io.api.core.v1.DownwardAPIVolumeSource": {
      "type": "object",
      "properties": {
        "items": {
          "type": "array",
          "items": {
            "$ref": "#/definitions/k8s.io.api.core.v1.DownwardAPIVolumeFile"
          },
          "title": "Items is a list of downward API volume file\n+optional"
        },
        "defaultMode": {
          "type": "integer",
          "format": "int32",
          "title": "Optional: mode bits to use on created files by default. Must be a\nvalue between 0 and 0777. Defaults to 0644.\nDirectories within the path are not affected by this setting.\nThis might be in conflict with other options that affect the file\nmode, like fsGroup, and the result can be other mode bits set.\n+optional"
        }
      },
      "description": "DownwardAPIVolumeSource represents a volume containing downward API info.\nDownward API volumes support ownership management and SELinux relabeling."
    },
    "k8s.io.api.core.v1.EmptyDirVolumeSource": {
      "type": "object",
      "properties": {
        "medium": {
          "type": "string",
          "title": "What type of storage medium should back this directory.\nThe default is \"\" which means to use the node's default medium.\nMust be an empty string (default) or Memory.\nMore info: https://kubernetes.io/docs/concepts/storage/volumes#emptydir\n+optional"
        },
        "sizeLimit": {
          "$ref": "#/definitions/k8s.io.apimachinery.pkg.api.resource.Quantity",
          "title": "Total amount of local storage required for this EmptyDir volume.\nThe size limit is also applicable for memory medium.\nThe maximum usage on memory medium EmptyDir would be the minimum value between\nthe SizeLimit specified here and the sum of memory limits of all containers in a pod.\nThe default is nil which means that the limit is undefined.\nMore info: http://kubernetes.io/docs/user-guide/volumes#emptydir\n+optional"
        }
      },
      "description": "Represents an empty directory for a pod.\nEmpty directory volumes support ownership management and SELinux relabeling."
    },
    "k8s.io.api.core.v1.EnvFromSource": {
      "type": "object",
      "properties": {
        "prefix": {
          "type": "string",
          "title": "An optional identifier to prepend to each key in the ConfigMap. Must be a C_IDENTIFIER.\n+optional"
        },
        "configMapRef": {
          "$ref": "#/definitions/k8s.io.api.core.v1.ConfigMapEnvSource",
          "title": "The ConfigMap to select from\n+optional"
        },
        "secretRef": {
          "$ref": "#/definitions/k8s.io.api.core.v1.SecretEnvSource",
          "title": "The Secret to select from\n+optional"
        }
      },
      "title": "EnvFromSource represents the source of a set of ConfigMaps"
    },
    "k8s.io.api.core.v1.EnvVar": {
      "type": "object",
      "properties": {
        "name": {
          "type": "string",
          "description": "Name of the environment variable. Must be a C_IDENTIFIER."
        },
        "value": {
          "type": "string",
          "title": "Variable references $(VAR_NAME) are expanded\nusing the previous defined environment variables in the container and\nany service environment variables. If a variable cannot be resolved,\nthe reference in the input string will be unchanged. The $(VAR_NAME)\nsyntax can be escaped with a double $$, ie: $$(VAR_NAME). Escaped\nreferences will never be expanded, regardless of whether the variable\nexists or not.\nDefaults to \"\".\n+optional"
        },
        "valueFrom": {
          "$ref": "#/definitions/k8s.io.api.core.v1.EnvVarSource",
          "title": "Source for the environment variable's value. Cannot be used if value is not empty.\n+optional"
        }
      },
      "description": "EnvVar represents an environment variable present in a Container."
    },
    "k8s.io.api.core.v1.EnvVarSource": {
      "type": "object",
      "properties": {
        "fieldRef": {
          "$ref": "#/definitions/k8s.io.api.core.v1.ObjectFieldSelector",
          "title": "Selects a field of the pod: supports metadata.name, metadata.namespace, metadata.labels, metadata.annotations,\nspec.nodeName, spec.serviceAccountName, status.hostIP, status.podIP.\n+optional"
        },
        "resourceFieldRef": {
          "$ref": "#/definitions/k8s.io.api.core.v1.ResourceFieldSelector",
          "title": "Selects a resource of the container: only resources limits and requests\n(limits.cpu, limits.memory, limits.ephemeral-storage, requests.cpu, requests.memory and requests.ephemeral-storage) are currently supported.\n+optional"
        },
        "configMapKeyRef": {
          "$ref": "#/definitions/k8s.io.api.core.v1.ConfigMapKeySelector",
          "title": "Selects a key of a ConfigMap.\n+optional"
        },
        "secretKeyRef": {
          "$ref": "#/definitions/k8s.io.api.core.v1.SecretKeySelector",
          "title": "Selects a key of a secret in the pod's namespace\n+optional"
        }
      },
      "description": "EnvVarSource represents a source for the value of an EnvVar."
    },
    "k8s.io.api.core.v1.ExecAction": {
      "type": "object",
      "properties": {
        "command": {
          "type": "array",
          "items": {
            "type": "string"
          },
          "title": "Command is the command line to execute inside the container, the working directory for the\ncommand  is root ('/') in the container's filesystem. The command is simply exec'd, it is\nnot run inside a shell, so traditional shell instructions ('|', etc) won't work. To use\na shell, you need to explicitly call out to that shell.\nExit status of 0 is treated as live/healthy and non-zero is unhealthy.\n+optional"
        }
      },
      "description": "ExecAction describes a \"run in container\" action."
    },
    "k8s.io.api.core.v1.FCVolumeSource": {
      "type": "object",
      "properties": {
        "targetWWNs": {
          "type": "array",
          "items": {
            "type": "string"
          },
          "title": "Optional: FC target worldwide names (WWNs)\n+optional"
        },
        "lun": {
          "type": "integer",
          "format": "int32",
          "title": "Optional: FC target lun number\n+optional"
        },
        "fsType": {
          "type": "string",
          "title": "Filesystem type to mount.\nMust be a filesystem type supported by the host operating system.\nEx. \"ext4\", \"xfs\", \"ntfs\". Implicitly inferred to be \"ext4\" if unspecified.\nTODO: how do we prevent errors in the filesystem from compromising the machine\n+optional"
        },
        "readOnly": {
          "type": "boolean",
          "format": "boolean",
          "title": "Optional: Defaults to false (read/write). ReadOnly here will force\nthe ReadOnly setting in VolumeMounts.\n+optional"
        },
        "wwids": {
          "type": "array",
          "items": {
            "type": "string"
          },
          "title": "Optional: FC volume world wide identifiers (wwids)\nEither wwids or combination of targetWWNs and lun must be set, but not both simultaneously.\n+optional"
        }
      },
      "description": "Represents a Fibre Channel volume.\nFibre Channel volumes can only be mounted as read/write once.\nFibre Channel volumes support ownership management and SELinux relabeling."
    },
    "k8s.io.api.core.v1.FlexVolumeSource": {
      "type": "object",
      "properties": {
        "driver": {
          "type": "string",
          "description": "Driver is the name of the driver to use for this volume."
        },
        "fsType": {
          "type": "string",
          "title": "Filesystem type to mount.\nMust be a filesystem type supported by the host operating system.\nEx. \"ext4\", \"xfs\", \"ntfs\". The default filesystem depends on FlexVolume script.\n+optional"
        },
        "secretRef": {
          "$ref": "#/definitions/k8s.io.api.core.v1.LocalObjectReference",
          "title": "Optional: SecretRef is reference to the secret object containing\nsensitive information to pass to the plugin scripts. This may be\nempty if no secret object is specified. If the secret object\ncontains more than one secret, all secrets are passed to the plugin\nscripts.\n+optional"
        },
        "readOnly": {
          "type": "boolean",
          "format": "boolean",
          "title": "Optional: Defaults to false (read/write). ReadOnly here will force\nthe ReadOnly setting in VolumeMounts.\n+optional"
        },
        "options": {
          "type": "object",
          "additionalProperties": {
            "type": "string"
          },
          "title": "Optional: Extra command options if any.\n+optional"
        }
      },
      "description": "FlexVolume represents a generic volume resource that is\nprovisioned/attached using an exec based plugin."
    },
    "k8s.io.api.core.v1.FlockerVolumeSource": {
      "type": "object",
      "properties": {
        "datasetName": {
          "type": "string",
          "title": "Name of the dataset stored as metadata -\u003e name on the dataset for Flocker\nshould be considered as deprecated\n+optional"
        },
        "datasetUUID": {
          "type": "string",
          "title": "UUID of the dataset. This is unique identifier of a Flocker dataset\n+optional"
        }
      },
      "description": "Represents a Flocker volume mounted by the Flocker agent.\nOne and only one of datasetName and datasetUUID should be set.\nFlocker volumes do not support ownership management or SELinux relabeling."
    },
    "k8s.io.api.core.v1.GCEPersistentDiskVolumeSource": {
      "type": "object",
      "properties": {
        "pdName": {
          "type": "string",
          "title": "Unique name of the PD resource in GCE. Used to identify the disk in GCE.\nMore info: https://kubernetes.io/docs/concepts/storage/volumes#gcepersistentdisk"
        },
        "fsType": {
          "type": "string",
          "title": "Filesystem type of the volume that you want to mount.\nTip: Ensure that the filesystem type is supported by the host operating system.\nExamples: \"ext4\", \"xfs\", \"ntfs\". Implicitly inferred to be \"ext4\" if unspecified.\nMore info: https://kubernetes.io/docs/concepts/storage/volumes#gcepersistentdisk\nTODO: how do we prevent errors in the filesystem from compromising the machine\n+optional"
        },
        "partition": {
          "type": "integer",
          "format": "int32",
          "title": "The partition in the volume that you want to mount.\nIf omitted, the default is to mount by volume name.\nExamples: For volume /dev/sda1, you specify the partition as \"1\".\nSimilarly, the volume partition for /dev/sda is \"0\" (or you can leave the property empty).\nMore info: https://kubernetes.io/docs/concepts/storage/volumes#gcepersistentdisk\n+optional"
        },
        "readOnly": {
          "type": "boolean",
          "format": "boolean",
          "title": "ReadOnly here will force the ReadOnly setting in VolumeMounts.\nDefaults to false.\nMore info: https://kubernetes.io/docs/concepts/storage/volumes#gcepersistentdisk\n+optional"
        }
      },
      "description": "Represents a Persistent Disk resource in Google Compute Engine.\n\nA GCE PD must exist before mounting to a container. The disk must\nalso be in the same GCE project and zone as the kubelet. A GCE PD\ncan only be mounted as read/write once or read-only many times. GCE\nPDs support ownership management and SELinux relabeling."
    },
    "k8s.io.api.core.v1.GitRepoVolumeSource": {
      "type": "object",
      "properties": {
        "repository": {
          "type": "string",
          "title": "Repository URL"
        },
        "revision": {
          "type": "string",
          "title": "Commit hash for the specified revision.\n+optional"
        },
        "directory": {
          "type": "string",
          "title": "Target directory name.\nMust not contain or start with '..'.  If '.' is supplied, the volume directory will be the\ngit repository.  Otherwise, if specified, the volume will contain the git repository in\nthe subdirectory with the given name.\n+optional"
        }
      },
      "description": "Represents a volume that is populated with the contents of a git repository.\nGit repo volumes do not support ownership management.\nGit repo volumes support SELinux relabeling.\n\nDEPRECATED: GitRepo is deprecated. To provision a container with a git repo, mount an\nEmptyDir into an InitContainer that clones the repo using git, then mount the EmptyDir\ninto the Pod's container."
    },
    "k8s.io.api.core.v1.GlusterfsVolumeSource": {
      "type": "object",
      "properties": {
        "endpoints": {
          "type": "string",
          "title": "EndpointsName is the endpoint name that details Glusterfs topology.\nMore info: https://examples.k8s.io/volumes/glusterfs/README.md#create-a-pod"
        },
        "path": {
          "type": "string",
          "title": "Path is the Glusterfs volume path.\nMore info: https://examples.k8s.io/volumes/glusterfs/README.md#create-a-pod"
        },
        "readOnly": {
          "type": "boolean",
          "format": "boolean",
          "title": "ReadOnly here will force the Glusterfs volume to be mounted with read-only permissions.\nDefaults to false.\nMore info: https://examples.k8s.io/volumes/glusterfs/README.md#create-a-pod\n+optional"
        }
      },
      "description": "Represents a Glusterfs mount that lasts the lifetime of a pod.\nGlusterfs volumes do not support ownership management or SELinux relabeling."
    },
    "k8s.io.api.core.v1.HTTPGetAction": {
      "type": "object",
      "properties": {
        "path": {
          "type": "string",
          "title": "Path to access on the HTTP server.\n+optional"
        },
        "port": {
          "$ref": "#/definitions/k8s.io.apimachinery.pkg.util.intstr.IntOrString",
          "description": "Name or number of the port to access on the container.\nNumber must be in the range 1 to 65535.\nName must be an IANA_SVC_NAME."
        },
        "host": {
          "type": "string",
          "title": "Host name to connect to, defaults to the pod IP. You probably want to set\n\"Host\" in httpHeaders instead.\n+optional"
        },
        "scheme": {
          "type": "string",
          "title": "Scheme to use for connecting to the host.\nDefaults to HTTP.\n+optional"
        },
        "httpHeaders": {
          "type": "array",
          "items": {
            "$ref": "#/definitions/k8s.io.api.core.v1.HTTPHeader"
          },
          "title": "Custom headers to set in the request. HTTP allows repeated headers.\n+optional"
        }
      },
      "description": "HTTPGetAction describes an action based on HTTP Get requests."
    },
    "k8s.io.api.core.v1.HTTPHeader": {
      "type": "object",
      "properties": {
        "name": {
          "type": "string",
          "title": "The header field name"
        },
        "value": {
          "type": "string",
          "title": "The header field value"
        }
      },
      "title": "HTTPHeader describes a custom header to be used in HTTP probes"
    },
    "k8s.io.api.core.v1.Handler": {
      "type": "object",
      "properties": {
        "exec": {
          "$ref": "#/definitions/k8s.io.api.core.v1.ExecAction",
          "title": "One and only one of the following should be specified.\nExec specifies the action to take.\n+optional"
        },
        "httpGet": {
          "$ref": "#/definitions/k8s.io.api.core.v1.HTTPGetAction",
          "title": "HTTPGet specifies the http request to perform.\n+optional"
        },
        "tcpSocket": {
          "$ref": "#/definitions/k8s.io.api.core.v1.TCPSocketAction",
          "title": "TCPSocket specifies an action involving a TCP port.\nTCP hooks not yet supported\nTODO: implement a realistic TCP lifecycle hook\n+optional"
        }
      },
      "description": "Handler defines a specific action that should be taken\nTODO: pass structured data to these actions, and document that data here."
    },
    "k8s.io.api.core.v1.HostAlias": {
      "type": "object",
      "properties": {
        "ip": {
          "type": "string",
          "description": "IP address of the host file entry."
        },
        "hostnames": {
          "type": "array",
          "items": {
            "type": "string"
          },
          "description": "Hostnames for the above IP address."
        }
      },
      "description": "HostAlias holds the mapping between IP and hostnames that will be injected as an entry in the\npod's hosts file."
    },
    "k8s.io.api.core.v1.HostPathVolumeSource": {
      "type": "object",
      "properties": {
        "path": {
          "type": "string",
          "title": "Path of the directory on the host.\nIf the path is a symlink, it will follow the link to the real path.\nMore info: https://kubernetes.io/docs/concepts/storage/volumes#hostpath"
        },
        "type": {
          "type": "string",
          "title": "Type for HostPath Volume\nDefaults to \"\"\nMore info: https://kubernetes.io/docs/concepts/storage/volumes#hostpath\n+optional"
        }
      },
      "description": "Represents a host path mapped into a pod.\nHost path volumes do not support ownership management or SELinux relabeling."
    },
    "k8s.io.api.core.v1.ISCSIVolumeSource": {
      "type": "object",
      "properties": {
        "targetPortal": {
          "type": "string",
          "description": "iSCSI Target Portal. The Portal is either an IP or ip_addr:port if the port\nis other than default (typically TCP ports 860 and 3260)."
        },
        "iqn": {
          "type": "string",
          "description": "Target iSCSI Qualified Name."
        },
        "lun": {
          "type": "integer",
          "format": "int32",
          "description": "iSCSI Target Lun number."
        },
        "iscsiInterface": {
          "type": "string",
          "title": "iSCSI Interface Name that uses an iSCSI transport.\nDefaults to 'default' (tcp).\n+optional"
        },
        "fsType": {
          "type": "string",
          "title": "Filesystem type of the volume that you want to mount.\nTip: Ensure that the filesystem type is supported by the host operating system.\nExamples: \"ext4\", \"xfs\", \"ntfs\". Implicitly inferred to be \"ext4\" if unspecified.\nMore info: https://kubernetes.io/docs/concepts/storage/volumes#iscsi\nTODO: how do we prevent errors in the filesystem from compromising the machine\n+optional"
        },
        "readOnly": {
          "type": "boolean",
          "format": "boolean",
          "title": "ReadOnly here will force the ReadOnly setting in VolumeMounts.\nDefaults to false.\n+optional"
        },
        "portals": {
          "type": "array",
          "items": {
            "type": "string"
          },
          "title": "iSCSI Target Portal List. The portal is either an IP or ip_addr:port if the port\nis other than default (typically TCP ports 860 and 3260).\n+optional"
        },
        "chapAuthDiscovery": {
          "type": "boolean",
          "format": "boolean",
          "title": "whether support iSCSI Discovery CHAP authentication\n+optional"
        },
        "chapAuthSession": {
          "type": "boolean",
          "format": "boolean",
          "title": "whether support iSCSI Session CHAP authentication\n+optional"
        },
        "secretRef": {
          "$ref": "#/definitions/k8s.io.api.core.v1.LocalObjectReference",
          "title": "CHAP Secret for iSCSI target and initiator authentication\n+optional"
        },
        "initiatorName": {
          "type": "string",
          "title": "Custom iSCSI Initiator Name.\nIf initiatorName is specified with iscsiInterface simultaneously, new iSCSI interface\n\u003ctarget portal\u003e:\u003cvolume name\u003e will be created for the connection.\n+optional"
        }
      },
      "description": "Represents an ISCSI disk.\nISCSI volumes can only be mounted as read/write once.\nISCSI volumes support ownership management and SELinux relabeling."
    },
    "k8s.io.api.core.v1.KeyToPath": {
      "type": "object",
      "properties": {
        "key": {
          "type": "string",
          "description": "The key to project."
        },
        "path": {
          "type": "string",
          "description": "The relative path of the file to map the key to.\nMay not be an absolute path.\nMay not contain the path element '..'.\nMay not start with the string '..'."
        },
        "mode": {
          "type": "integer",
          "format": "int32",
          "title": "Optional: mode bits to use on this file, must be a value between 0\nand 0777. If not specified, the volume defaultMode will be used.\nThis might be in conflict with other options that affect the file\nmode, like fsGroup, and the result can be other mode bits set.\n+optional"
        }
      },
      "description": "Maps a string key to a path within a volume."
    },
    "k8s.io.api.core.v1.Lifecycle": {
      "type": "object",
      "properties": {
        "postStart": {
          "$ref": "#/definitions/k8s.io.api.core.v1.Handler",
          "title": "PostStart is called immediately after a container is created. If the handler fails,\nthe container is terminated and restarted according to its restart policy.\nOther management of the container blocks until the hook completes.\nMore info: https://kubernetes.io/docs/concepts/containers/container-lifecycle-hooks/#container-hooks\n+optional"
        },
        "preStop": {
          "$ref": "#/definitions/k8s.io.api.core.v1.Handler",
          "title": "PreStop is called immediately before a container is terminated due to an\nAPI request or management event such as liveness/startup probe failure,\npreemption, resource contention, etc. The handler is not called if the\ncontainer crashes or exits. The reason for termination is passed to the\nhandler. The Pod's termination grace period countdown begins before the\nPreStop hooked is executed. Regardless of the outcome of the handler, the\ncontainer will eventually terminate within the Pod's termination grace\nperiod. Other management of the container blocks until the hook completes\nor until the termination grace period is reached.\nMore info: https://kubernetes.io/docs/concepts/containers/container-lifecycle-hooks/#container-hooks\n+optional"
        }
      },
      "description": "Lifecycle describes actions that the management system should take in response to container lifecycle\nevents. For the PostStart and PreStop lifecycle handlers, management of the container blocks\nuntil the action is complete, unless the container process fails, in which case the handler is aborted."
    },
    "k8s.io.api.core.v1.LocalObjectReference": {
      "type": "object",
      "properties": {
        "name": {
          "type": "string",
          "title": "Name of the referent.\nMore info: https://kubernetes.io/docs/concepts/overview/working-with-objects/names/#names\nTODO: Add other useful fields. apiVersion, kind, uid?\n+optional"
        }
      },
      "description": "LocalObjectReference contains enough information to let you locate the\nreferenced object inside the same namespace."
    },
    "k8s.io.api.core.v1.NFSVolumeSource": {
      "type": "object",
      "properties": {
        "server": {
          "type": "string",
          "title": "Server is the hostname or IP address of the NFS server.\nMore info: https://kubernetes.io/docs/concepts/storage/volumes#nfs"
        },
        "path": {
          "type": "string",
          "title": "Path that is exported by the NFS server.\nMore info: https://kubernetes.io/docs/concepts/storage/volumes#nfs"
        },
        "readOnly": {
          "type": "boolean",
          "format": "boolean",
          "title": "ReadOnly here will force\nthe NFS export to be mounted with read-only permissions.\nDefaults to false.\nMore info: https://kubernetes.io/docs/concepts/storage/volumes#nfs\n+optional"
        }
      },
      "description": "Represents an NFS mount that lasts the lifetime of a pod.\nNFS volumes do not support ownership management or SELinux relabeling."
    },
    "k8s.io.api.core.v1.NodeAffinity": {
      "type": "object",
      "properties": {
        "requiredDuringSchedulingIgnoredDuringExecution": {
          "$ref": "#/definitions/k8s.io.api.core.v1.NodeSelector",
          "title": "If the affinity requirements specified by this field are not met at\nscheduling time, the pod will not be scheduled onto the node.\nIf the affinity requirements specified by this field cease to be met\nat some point during pod execution (e.g. due to an update), the system\nmay or may not try to eventually evict the pod from its node.\n+optional"
        },
        "preferredDuringSchedulingIgnoredDuringExecution": {
          "type": "array",
          "items": {
            "$ref": "#/definitions/k8s.io.api.core.v1.PreferredSchedulingTerm"
          },
          "title": "The scheduler will prefer to schedule pods to nodes that satisfy\nthe affinity expressions specified by this field, but it may choose\na node that violates one or more of the expressions. The node that is\nmost preferred is the one with the greatest sum of weights, i.e.\nfor each node that meets all of the scheduling requirements (resource\nrequest, requiredDuringScheduling affinity expressions, etc.),\ncompute a sum by iterating through the elements of this field and adding\n\"weight\" to the sum if the node matches the corresponding matchExpressions; the\nnode(s) with the highest sum are the most preferred.\n+optional"
        }
      },
      "description": "Node affinity is a group of node affinity scheduling rules."
    },
    "k8s.io.api.core.v1.NodeSelector": {
      "type": "object",
      "properties": {
        "nodeSelectorTerms": {
          "type": "array",
          "items": {
            "$ref": "#/definitions/k8s.io.api.core.v1.NodeSelectorTerm"
          },
          "description": "Required. A list of node selector terms. The terms are ORed."
        }
      },
      "description": "A node selector represents the union of the results of one or more label queries\nover a set of nodes; that is, it represents the OR of the selectors represented\nby the node selector terms."
    },
    "k8s.io.api.core.v1.NodeSelectorRequirement": {
      "type": "object",
      "properties": {
        "key": {
          "type": "string",
          "description": "The label key that the selector applies to."
        },
        "operator": {
          "type": "string",
          "description": "Represents a key's relationship to a set of values.\nValid operators are In, NotIn, Exists, DoesNotExist. Gt, and Lt."
        },
        "values": {
          "type": "array",
          "items": {
            "type": "string"
          },
          "title": "An array of string values. If the operator is In or NotIn,\nthe values array must be non-empty. If the operator is Exists or DoesNotExist,\nthe values array must be empty. If the operator is Gt or Lt, the values\narray must have a single element, which will be interpreted as an integer.\nThis array is replaced during a strategic merge patch.\n+optional"
        }
      },
      "description": "A node selector requirement is a selector that contains values, a key, and an operator\nthat relates the key and values."
    },
    "k8s.io.api.core.v1.NodeSelectorTerm": {
      "type": "object",
      "properties": {
        "matchExpressions": {
          "type": "array",
          "items": {
            "$ref": "#/definitions/k8s.io.api.core.v1.NodeSelectorRequirement"
          },
          "title": "A list of node selector requirements by node's labels.\n+optional"
        },
        "matchFields": {
          "type": "array",
          "items": {
            "$ref": "#/definitions/k8s.io.api.core.v1.NodeSelectorRequirement"
          },
          "title": "A list of node selector requirements by node's fields.\n+optional"
        }
      },
      "description": "A null or empty node selector term matches no objects. The requirements of\nthem are ANDed.\nThe TopologySelectorTerm type implements a subset of the NodeSelectorTerm."
    },
    "k8s.io.api.core.v1.ObjectFieldSelector": {
      "type": "object",
      "properties": {
        "apiVersion": {
          "type": "string",
          "title": "Version of the schema the FieldPath is written in terms of, defaults to \"v1\".\n+optional"
        },
        "fieldPath": {
          "type": "string",
          "description": "Path of the field to select in the specified API version."
        }
      },
      "description": "ObjectFieldSelector selects an APIVersioned field of an object."
    },
    "k8s.io.api.core.v1.PersistentVolumeClaim": {
      "type": "object",
      "properties": {
        "metadata": {
          "$ref": "#/definitions/k8s.io.apimachinery.pkg.apis.meta.v1.ObjectMeta",
          "title": "Standard object's metadata.\nMore info: https://git.k8s.io/community/contributors/devel/sig-architecture/api-conventions.md#metadata\n+optional"
        },
        "spec": {
          "$ref": "#/definitions/k8s.io.api.core.v1.PersistentVolumeClaimSpec",
          "title": "Spec defines the desired characteristics of a volume requested by a pod author.\nMore info: https://kubernetes.io/docs/concepts/storage/persistent-volumes#persistentvolumeclaims\n+optional"
        },
        "status": {
          "$ref": "#/definitions/k8s.io.api.core.v1.PersistentVolumeClaimStatus",
          "title": "Status represents the current information/status of a persistent volume claim.\nRead-only.\nMore info: https://kubernetes.io/docs/concepts/storage/persistent-volumes#persistentvolumeclaims\n+optional"
        }
      },
      "title": "PersistentVolumeClaim is a user's request for and claim to a persistent volume"
    },
    "k8s.io.api.core.v1.PersistentVolumeClaimCondition": {
      "type": "object",
      "properties": {
        "type": {
          "type": "string"
        },
        "status": {
          "type": "string"
        },
        "lastProbeTime": {
          "$ref": "#/definitions/k8s.io.apimachinery.pkg.apis.meta.v1.Time",
          "title": "Last time we probed the condition.\n+optional"
        },
        "lastTransitionTime": {
          "$ref": "#/definitions/k8s.io.apimachinery.pkg.apis.meta.v1.Time",
          "title": "Last time the condition transitioned from one status to another.\n+optional"
        },
        "reason": {
          "type": "string",
          "title": "Unique, this should be a short, machine understandable string that gives the reason\nfor condition's last transition. If it reports \"ResizeStarted\" that means the underlying\npersistent volume is being resized.\n+optional"
        },
        "message": {
          "type": "string",
          "title": "Human-readable message indicating details about last transition.\n+optional"
        }
      },
      "title": "PersistentVolumeClaimCondition contails details about state of pvc"
    },
    "k8s.io.api.core.v1.PersistentVolumeClaimSpec": {
      "type": "object",
      "properties": {
        "accessModes": {
          "type": "array",
          "items": {
            "type": "string"
          },
          "title": "AccessModes contains the desired access modes the volume should have.\nMore info: https://kubernetes.io/docs/concepts/storage/persistent-volumes#access-modes-1\n+optional"
        },
        "selector": {
          "$ref": "#/definitions/k8s.io.apimachinery.pkg.apis.meta.v1.LabelSelector",
          "title": "A label query over volumes to consider for binding.\n+optional"
        },
        "resources": {
          "$ref": "#/definitions/k8s.io.api.core.v1.ResourceRequirements",
          "title": "Resources represents the minimum resources the volume should have.\nMore info: https://kubernetes.io/docs/concepts/storage/persistent-volumes#resources\n+optional"
        },
        "volumeName": {
          "type": "string",
          "title": "VolumeName is the binding reference to the PersistentVolume backing this claim.\n+optional"
        },
        "storageClassName": {
          "type": "string",
          "title": "Name of the StorageClass required by the claim.\nMore info: https://kubernetes.io/docs/concepts/storage/persistent-volumes#class-1\n+optional"
        },
        "volumeMode": {
          "type": "string",
          "title": "volumeMode defines what type of volume is required by the claim.\nValue of Filesystem is implied when not included in claim spec.\nThis is a beta feature.\n+optional"
        },
        "dataSource": {
          "$ref": "#/definitions/k8s.io.api.core.v1.TypedLocalObjectReference",
          "title": "This field requires the VolumeSnapshotDataSource alpha feature gate to be\nenabled and currently VolumeSnapshot is the only supported data source.\nIf the provisioner can support VolumeSnapshot data source, it will create\na new volume and data will be restored to the volume at the same time.\nIf the provisioner does not support VolumeSnapshot data source, volume will\nnot be created and the failure will be reported as an event.\nIn the future, we plan to support more data source types and the behavior\nof the provisioner may change.\n+optional"
        }
      },
      "title": "PersistentVolumeClaimSpec describes the common attributes of storage devices\nand allows a Source for provider-specific attributes"
    },
    "k8s.io.api.core.v1.PersistentVolumeClaimStatus": {
      "type": "object",
      "properties": {
        "phase": {
          "type": "string",
          "title": "Phase represents the current phase of PersistentVolumeClaim.\n+optional"
        },
        "accessModes": {
          "type": "array",
          "items": {
            "type": "string"
          },
          "title": "AccessModes contains the actual access modes the volume backing the PVC has.\nMore info: https://kubernetes.io/docs/concepts/storage/persistent-volumes#access-modes-1\n+optional"
        },
        "capacity": {
          "type": "object",
          "additionalProperties": {
            "$ref": "#/definitions/k8s.io.apimachinery.pkg.api.resource.Quantity"
          },
          "title": "Represents the actual resources of the underlying volume.\n+optional"
        },
        "conditions": {
          "type": "array",
          "items": {
            "$ref": "#/definitions/k8s.io.api.core.v1.PersistentVolumeClaimCondition"
          },
          "title": "Current Condition of persistent volume claim. If underlying persistent volume is being\nresized then the Condition will be set to 'ResizeStarted'.\n+optional\n+patchMergeKey=type\n+patchStrategy=merge"
        }
      },
      "description": "PersistentVolumeClaimStatus is the current status of a persistent volume claim."
    },
    "k8s.io.api.core.v1.PersistentVolumeClaimVolumeSource": {
      "type": "object",
      "properties": {
        "claimName": {
          "type": "string",
          "title": "ClaimName is the name of a PersistentVolumeClaim in the same namespace as the pod using this volume.\nMore info: https://kubernetes.io/docs/concepts/storage/persistent-volumes#persistentvolumeclaims"
        },
        "readOnly": {
          "type": "boolean",
          "format": "boolean",
          "title": "Will force the ReadOnly setting in VolumeMounts.\nDefault false.\n+optional"
        }
      },
      "description": "PersistentVolumeClaimVolumeSource references the user's PVC in the same namespace.\nThis volume finds the bound PV and mounts that volume for the pod. A\nPersistentVolumeClaimVolumeSource is, essentially, a wrapper around another\ntype of volume that is owned by someone else (the system)."
    },
    "k8s.io.api.core.v1.PhotonPersistentDiskVolumeSource": {
      "type": "object",
      "properties": {
        "pdID": {
          "type": "string",
          "title": "ID that identifies Photon Controller persistent disk"
        },
        "fsType": {
          "type": "string",
          "description": "Filesystem type to mount.\nMust be a filesystem type supported by the host operating system.\nEx. \"ext4\", \"xfs\", \"ntfs\". Implicitly inferred to be \"ext4\" if unspecified."
        }
      },
      "description": "Represents a Photon Controller persistent disk resource."
    },
    "k8s.io.api.core.v1.PodAffinity": {
      "type": "object",
      "properties": {
        "requiredDuringSchedulingIgnoredDuringExecution": {
          "type": "array",
          "items": {
            "$ref": "#/definitions/k8s.io.api.core.v1.PodAffinityTerm"
          },
          "title": "If the affinity requirements specified by this field are not met at\nscheduling time, the pod will not be scheduled onto the node.\nIf the affinity requirements specified by this field cease to be met\nat some point during pod execution (e.g. due to a pod label update), the\nsystem may or may not try to eventually evict the pod from its node.\nWhen there are multiple elements, the lists of nodes corresponding to each\npodAffinityTerm are intersected, i.e. all terms must be satisfied.\n+optional"
        },
        "preferredDuringSchedulingIgnoredDuringExecution": {
          "type": "array",
          "items": {
            "$ref": "#/definitions/k8s.io.api.core.v1.WeightedPodAffinityTerm"
          },
          "title": "The scheduler will prefer to schedule pods to nodes that satisfy\nthe affinity expressions specified by this field, but it may choose\na node that violates one or more of the expressions. The node that is\nmost preferred is the one with the greatest sum of weights, i.e.\nfor each node that meets all of the scheduling requirements (resource\nrequest, requiredDuringScheduling affinity expressions, etc.),\ncompute a sum by iterating through the elements of this field and adding\n\"weight\" to the sum if the node has pods which matches the corresponding podAffinityTerm; the\nnode(s) with the highest sum are the most preferred.\n+optional"
        }
      },
      "description": "Pod affinity is a group of inter pod affinity scheduling rules."
    },
    "k8s.io.api.core.v1.PodAffinityTerm": {
      "type": "object",
      "properties": {
        "labelSelector": {
          "$ref": "#/definitions/k8s.io.apimachinery.pkg.apis.meta.v1.LabelSelector",
          "title": "A label query over a set of resources, in this case pods.\n+optional"
        },
        "namespaces": {
          "type": "array",
          "items": {
            "type": "string"
          },
          "title": "namespaces specifies which namespaces the labelSelector applies to (matches against);\nnull or empty list means \"this pod's namespace\"\n+optional"
        },
        "topologyKey": {
          "type": "string",
          "description": "This pod should be co-located (affinity) or not co-located (anti-affinity) with the pods matching\nthe labelSelector in the specified namespaces, where co-located is defined as running on a node\nwhose value of the label with key topologyKey matches that of any node on which any of the\nselected pods is running.\nEmpty topologyKey is not allowed."
        }
      },
      "title": "Defines a set of pods (namely those matching the labelSelector\nrelative to the given namespace(s)) that this pod should be\nco-located (affinity) or not co-located (anti-affinity) with,\nwhere co-located is defined as running on a node whose value of\nthe label with key \u003ctopologyKey\u003e matches that of any node on which\na pod of the set of pods is running"
    },
    "k8s.io.api.core.v1.PodAntiAffinity": {
      "type": "object",
      "properties": {
        "requiredDuringSchedulingIgnoredDuringExecution": {
          "type": "array",
          "items": {
            "$ref": "#/definitions/k8s.io.api.core.v1.PodAffinityTerm"
          },
          "title": "If the anti-affinity requirements specified by this field are not met at\nscheduling time, the pod will not be scheduled onto the node.\nIf the anti-affinity requirements specified by this field cease to be met\nat some point during pod execution (e.g. due to a pod label update), the\nsystem may or may not try to eventually evict the pod from its node.\nWhen there are multiple elements, the lists of nodes corresponding to each\npodAffinityTerm are intersected, i.e. all terms must be satisfied.\n+optional"
        },
        "preferredDuringSchedulingIgnoredDuringExecution": {
          "type": "array",
          "items": {
            "$ref": "#/definitions/k8s.io.api.core.v1.WeightedPodAffinityTerm"
          },
          "title": "The scheduler will prefer to schedule pods to nodes that satisfy\nthe anti-affinity expressions specified by this field, but it may choose\na node that violates one or more of the expressions. The node that is\nmost preferred is the one with the greatest sum of weights, i.e.\nfor each node that meets all of the scheduling requirements (resource\nrequest, requiredDuringScheduling anti-affinity expressions, etc.),\ncompute a sum by iterating through the elements of this field and adding\n\"weight\" to the sum if the node has pods which matches the corresponding podAffinityTerm; the\nnode(s) with the highest sum are the most preferred.\n+optional"
        }
      },
      "description": "Pod anti affinity is a group of inter pod anti affinity scheduling rules."
    },
    "k8s.io.api.core.v1.PodDNSConfig": {
      "type": "object",
      "properties": {
        "nameservers": {
          "type": "array",
          "items": {
            "type": "string"
          },
          "title": "A list of DNS name server IP addresses.\nThis will be appended to the base nameservers generated from DNSPolicy.\nDuplicated nameservers will be removed.\n+optional"
        },
        "searches": {
          "type": "array",
          "items": {
            "type": "string"
          },
          "title": "A list of DNS search domains for host-name lookup.\nThis will be appended to the base search paths generated from DNSPolicy.\nDuplicated search paths will be removed.\n+optional"
        },
        "options": {
          "type": "array",
          "items": {
            "$ref": "#/definitions/k8s.io.api.core.v1.PodDNSConfigOption"
          },
          "title": "A list of DNS resolver options.\nThis will be merged with the base options generated from DNSPolicy.\nDuplicated entries will be removed. Resolution options given in Options\nwill override those that appear in the base DNSPolicy.\n+optional"
        }
      },
      "description": "PodDNSConfig defines the DNS parameters of a pod in addition to\nthose generated from DNSPolicy."
    },
    "k8s.io.api.core.v1.PodDNSConfigOption": {
      "type": "object",
      "properties": {
        "name": {
          "type": "string",
          "description": "Required."
        },
        "value": {
          "type": "string",
          "title": "+optional"
        }
      },
      "description": "PodDNSConfigOption defines DNS resolver options of a pod."
    },
    "k8s.io.api.core.v1.PodSecurityContext": {
      "type": "object",
      "properties": {
        "seLinuxOptions": {
          "$ref": "#/definitions/k8s.io.api.core.v1.SELinuxOptions",
          "title": "The SELinux context to be applied to all containers.\nIf unspecified, the container runtime will allocate a random SELinux context for each\ncontainer.  May also be set in SecurityContext.  If set in\nboth SecurityContext and PodSecurityContext, the value specified in SecurityContext\ntakes precedence for that container.\n+optional"
        },
        "windowsOptions": {
          "$ref": "#/definitions/k8s.io.api.core.v1.WindowsSecurityContextOptions",
          "title": "The Windows specific settings applied to all containers.\nIf unspecified, the options within a container's SecurityContext will be used.\nIf set in both SecurityContext and PodSecurityContext, the value specified in SecurityContext takes precedence.\n+optional"
        },
        "runAsUser": {
          "type": "string",
          "format": "int64",
          "title": "The UID to run the entrypoint of the container process.\nDefaults to user specified in image metadata if unspecified.\nMay also be set in SecurityContext.  If set in both SecurityContext and\nPodSecurityContext, the value specified in SecurityContext takes precedence\nfor that container.\n+optional"
        },
        "runAsGroup": {
          "type": "string",
          "format": "int64",
          "title": "The GID to run the entrypoint of the container process.\nUses runtime default if unset.\nMay also be set in SecurityContext.  If set in both SecurityContext and\nPodSecurityContext, the value specified in SecurityContext takes precedence\nfor that container.\n+optional"
        },
        "runAsNonRoot": {
          "type": "boolean",
          "format": "boolean",
          "title": "Indicates that the container must run as a non-root user.\nIf true, the Kubelet will validate the image at runtime to ensure that it\ndoes not run as UID 0 (root) and fail to start the container if it does.\nIf unset or false, no such validation will be performed.\nMay also be set in SecurityContext.  If set in both SecurityContext and\nPodSecurityContext, the value specified in SecurityContext takes precedence.\n+optional"
        },
        "supplementalGroups": {
          "type": "array",
          "items": {
            "type": "string",
            "format": "int64"
          },
          "title": "A list of groups applied to the first process run in each container, in addition\nto the container's primary GID.  If unspecified, no groups will be added to\nany container.\n+optional"
        },
        "fsGroup": {
          "type": "string",
          "format": "int64",
          "description": "1. The owning GID will be the FSGroup\n2. The setgid bit is set (new files created in the volume will be owned by FSGroup)\n3. The permission bits are OR'd with rw-rw----\n\nIf unset, the Kubelet will not modify the ownership and permissions of any volume.\n+optional",
          "title": "A special supplemental group that applies to all containers in a pod.\nSome volume types allow the Kubelet to change the ownership of that volume\nto be owned by the pod:"
        },
        "sysctls": {
          "type": "array",
          "items": {
            "$ref": "#/definitions/k8s.io.api.core.v1.Sysctl"
          },
          "title": "Sysctls hold a list of namespaced sysctls used for the pod. Pods with unsupported\nsysctls (by the container runtime) might fail to launch.\n+optional"
        }
      },
      "description": "PodSecurityContext holds pod-level security attributes and common container settings.\nSome fields are also present in container.securityContext.  Field values of\ncontainer.securityContext take precedence over field values of PodSecurityContext."
    },
    "k8s.io.api.core.v1.PortworxVolumeSource": {
      "type": "object",
      "properties": {
        "volumeID": {
          "type": "string",
          "title": "VolumeID uniquely identifies a Portworx volume"
        },
        "fsType": {
          "type": "string",
          "description": "FSType represents the filesystem type to mount\nMust be a filesystem type supported by the host operating system.\nEx. \"ext4\", \"xfs\". Implicitly inferred to be \"ext4\" if unspecified."
        },
        "readOnly": {
          "type": "boolean",
          "format": "boolean",
          "title": "Defaults to false (read/write). ReadOnly here will force\nthe ReadOnly setting in VolumeMounts.\n+optional"
        }
      },
      "description": "PortworxVolumeSource represents a Portworx volume resource."
    },
    "k8s.io.api.core.v1.PreferredSchedulingTerm": {
      "type": "object",
      "properties": {
        "weight": {
          "type": "integer",
          "format": "int32",
          "description": "Weight associated with matching the corresponding nodeSelectorTerm, in the range 1-100."
        },
        "preference": {
          "$ref": "#/definitions/k8s.io.api.core.v1.NodeSelectorTerm",
          "description": "A node selector term, associated with the corresponding weight."
        }
      },
      "description": "An empty preferred scheduling term matches all objects with implicit weight 0\n(i.e. it's a no-op). A null preferred scheduling term matches no objects (i.e. is also a no-op)."
    },
    "k8s.io.api.core.v1.Probe": {
      "type": "object",
      "properties": {
        "handler": {
          "$ref": "#/definitions/k8s.io.api.core.v1.Handler",
          "title": "The action taken to determine the health of a container"
        },
        "initialDelaySeconds": {
          "type": "integer",
          "format": "int32",
          "title": "Number of seconds after the container has started before liveness probes are initiated.\nMore info: https://kubernetes.io/docs/concepts/workloads/pods/pod-lifecycle#container-probes\n+optional"
        },
        "timeoutSeconds": {
          "type": "integer",
          "format": "int32",
          "title": "Number of seconds after which the probe times out.\nDefaults to 1 second. Minimum value is 1.\nMore info: https://kubernetes.io/docs/concepts/workloads/pods/pod-lifecycle#container-probes\n+optional"
        },
        "periodSeconds": {
          "type": "integer",
          "format": "int32",
          "title": "How often (in seconds) to perform the probe.\nDefault to 10 seconds. Minimum value is 1.\n+optional"
        },
        "successThreshold": {
          "type": "integer",
          "format": "int32",
          "title": "Minimum consecutive successes for the probe to be considered successful after having failed.\nDefaults to 1. Must be 1 for liveness and startup. Minimum value is 1.\n+optional"
        },
        "failureThreshold": {
          "type": "integer",
          "format": "int32",
          "title": "Minimum consecutive failures for the probe to be considered failed after having succeeded.\nDefaults to 3. Minimum value is 1.\n+optional"
        }
      },
      "description": "Probe describes a health check to be performed against a container to determine whether it is\nalive or ready to receive traffic."
    },
    "k8s.io.api.core.v1.ProjectedVolumeSource": {
      "type": "object",
      "properties": {
        "sources": {
          "type": "array",
          "items": {
            "$ref": "#/definitions/k8s.io.api.core.v1.VolumeProjection"
          },
          "title": "list of volume projections"
        },
        "defaultMode": {
          "type": "integer",
          "format": "int32",
          "title": "Mode bits to use on created files by default. Must be a value between\n0 and 0777.\nDirectories within the path are not affected by this setting.\nThis might be in conflict with other options that affect the file\nmode, like fsGroup, and the result can be other mode bits set.\n+optional"
        }
      },
      "title": "Represents a projected volume source"
    },
    "k8s.io.api.core.v1.QuobyteVolumeSource": {
      "type": "object",
      "properties": {
        "registry": {
          "type": "string",
          "title": "Registry represents a single or multiple Quobyte Registry services\nspecified as a string as host:port pair (multiple entries are separated with commas)\nwhich acts as the central registry for volumes"
        },
        "volume": {
          "type": "string",
          "description": "Volume is a string that references an already created Quobyte volume by name."
        },
        "readOnly": {
          "type": "boolean",
          "format": "boolean",
          "title": "ReadOnly here will force the Quobyte volume to be mounted with read-only permissions.\nDefaults to false.\n+optional"
        },
        "user": {
          "type": "string",
          "title": "User to map volume access to\nDefaults to serivceaccount user\n+optional"
        },
        "group": {
          "type": "string",
          "title": "Group to map volume access to\nDefault is no group\n+optional"
        },
        "tenant": {
          "type": "string",
          "title": "Tenant owning the given Quobyte volume in the Backend\nUsed with dynamically provisioned Quobyte volumes, value is set by the plugin\n+optional"
        }
      },
      "description": "Represents a Quobyte mount that lasts the lifetime of a pod.\nQuobyte volumes do not support ownership management or SELinux relabeling."
    },
    "k8s.io.api.core.v1.RBDVolumeSource": {
      "type": "object",
      "properties": {
        "monitors": {
          "type": "array",
          "items": {
            "type": "string"
          },
          "title": "A collection of Ceph monitors.\nMore info: https://examples.k8s.io/volumes/rbd/README.md#how-to-use-it"
        },
        "image": {
          "type": "string",
          "title": "The rados image name.\nMore info: https://examples.k8s.io/volumes/rbd/README.md#how-to-use-it"
        },
        "fsType": {
          "type": "string",
          "title": "Filesystem type of the volume that you want to mount.\nTip: Ensure that the filesystem type is supported by the host operating system.\nExamples: \"ext4\", \"xfs\", \"ntfs\". Implicitly inferred to be \"ext4\" if unspecified.\nMore info: https://kubernetes.io/docs/concepts/storage/volumes#rbd\nTODO: how do we prevent errors in the filesystem from compromising the machine\n+optional"
        },
        "pool": {
          "type": "string",
          "title": "The rados pool name.\nDefault is rbd.\nMore info: https://examples.k8s.io/volumes/rbd/README.md#how-to-use-it\n+optional"
        },
        "user": {
          "type": "string",
          "title": "The rados user name.\nDefault is admin.\nMore info: https://examples.k8s.io/volumes/rbd/README.md#how-to-use-it\n+optional"
        },
        "keyring": {
          "type": "string",
          "title": "Keyring is the path to key ring for RBDUser.\nDefault is /etc/ceph/keyring.\nMore info: https://examples.k8s.io/volumes/rbd/README.md#how-to-use-it\n+optional"
        },
        "secretRef": {
          "$ref": "#/definitions/k8s.io.api.core.v1.LocalObjectReference",
          "title": "SecretRef is name of the authentication secret for RBDUser. If provided\noverrides keyring.\nDefault is nil.\nMore info: https://examples.k8s.io/volumes/rbd/README.md#how-to-use-it\n+optional"
        },
        "readOnly": {
          "type": "boolean",
          "format": "boolean",
          "title": "ReadOnly here will force the ReadOnly setting in VolumeMounts.\nDefaults to false.\nMore info: https://examples.k8s.io/volumes/rbd/README.md#how-to-use-it\n+optional"
        }
      },
      "description": "Represents a Rados Block Device mount that lasts the lifetime of a pod.\nRBD volumes support ownership management and SELinux relabeling."
    },
    "k8s.io.api.core.v1.ResourceFieldSelector": {
      "type": "object",
      "properties": {
        "containerName": {
          "type": "string",
          "title": "Container name: required for volumes, optional for env vars\n+optional"
        },
        "resource": {
          "type": "string",
          "title": "Required: resource to select"
        },
        "divisor": {
          "$ref": "#/definitions/k8s.io.apimachinery.pkg.api.resource.Quantity",
          "title": "Specifies the output format of the exposed resources, defaults to \"1\"\n+optional"
        }
      },
      "title": "ResourceFieldSelector represents container resources (cpu, memory) and their output format"
    },
    "k8s.io.api.core.v1.ResourceRequirements": {
      "type": "object",
      "properties": {
        "limits": {
          "type": "object",
          "additionalProperties": {
            "$ref": "#/definitions/k8s.io.apimachinery.pkg.api.resource.Quantity"
          },
          "title": "Limits describes the maximum amount of compute resources allowed.\nMore info: https://kubernetes.io/docs/concepts/configuration/manage-compute-resources-container/\n+optional"
        },
        "requests": {
          "type": "object",
          "additionalProperties": {
            "$ref": "#/definitions/k8s.io.apimachinery.pkg.api.resource.Quantity"
          },
          "title": "Requests describes the minimum amount of compute resources required.\nIf Requests is omitted for a container, it defaults to Limits if that is explicitly specified,\notherwise to an implementation-defined value.\nMore info: https://kubernetes.io/docs/concepts/configuration/manage-compute-resources-container/\n+optional"
        }
      },
      "description": "ResourceRequirements describes the compute resource requirements."
    },
    "k8s.io.api.core.v1.SELinuxOptions": {
      "type": "object",
      "properties": {
        "user": {
          "type": "string",
          "title": "User is a SELinux user label that applies to the container.\n+optional"
        },
        "role": {
          "type": "string",
          "title": "Role is a SELinux role label that applies to the container.\n+optional"
        },
        "type": {
          "type": "string",
          "title": "Type is a SELinux type label that applies to the container.\n+optional"
        },
        "level": {
          "type": "string",
          "title": "Level is SELinux level label that applies to the container.\n+optional"
        }
      },
      "title": "SELinuxOptions are the labels to be applied to the container"
    },
    "k8s.io.api.core.v1.ScaleIOVolumeSource": {
      "type": "object",
      "properties": {
        "gateway": {
          "type": "string",
          "description": "The host address of the ScaleIO API Gateway."
        },
        "system": {
          "type": "string",
          "description": "The name of the storage system as configured in ScaleIO."
        },
        "secretRef": {
          "$ref": "#/definitions/k8s.io.api.core.v1.LocalObjectReference",
          "description": "SecretRef references to the secret for ScaleIO user and other\nsensitive information. If this is not provided, Login operation will fail."
        },
        "sslEnabled": {
          "type": "boolean",
          "format": "boolean",
          "title": "Flag to enable/disable SSL communication with Gateway, default false\n+optional"
        },
        "protectionDomain": {
          "type": "string",
          "title": "The name of the ScaleIO Protection Domain for the configured storage.\n+optional"
        },
        "storagePool": {
          "type": "string",
          "title": "The ScaleIO Storage Pool associated with the protection domain.\n+optional"
        },
        "storageMode": {
          "type": "string",
          "title": "Indicates whether the storage for a volume should be ThickProvisioned or ThinProvisioned.\nDefault is ThinProvisioned.\n+optional"
        },
        "volumeName": {
          "type": "string",
          "description": "The name of a volume already created in the ScaleIO system\nthat is associated with this volume source."
        },
        "fsType": {
          "type": "string",
          "title": "Filesystem type to mount.\nMust be a filesystem type supported by the host operating system.\nEx. \"ext4\", \"xfs\", \"ntfs\".\nDefault is \"xfs\".\n+optional"
        },
        "readOnly": {
          "type": "boolean",
          "format": "boolean",
          "title": "Defaults to false (read/write). ReadOnly here will force\nthe ReadOnly setting in VolumeMounts.\n+optional"
        }
      },
      "title": "ScaleIOVolumeSource represents a persistent ScaleIO volume"
    },
    "k8s.io.api.core.v1.SecretEnvSource": {
      "type": "object",
      "properties": {
        "localObjectReference": {
          "$ref": "#/definitions/k8s.io.api.core.v1.LocalObjectReference",
          "description": "The Secret to select from."
        },
        "optional": {
          "type": "boolean",
          "format": "boolean",
          "title": "Specify whether the Secret must be defined\n+optional"
        }
      },
      "description": "SecretEnvSource selects a Secret to populate the environment\nvariables with.\n\nThe contents of the target Secret's Data field will represent the\nkey-value pairs as environment variables."
    },
    "k8s.io.api.core.v1.SecretKeySelector": {
      "type": "object",
      "properties": {
        "localObjectReference": {
          "$ref": "#/definitions/k8s.io.api.core.v1.LocalObjectReference",
          "description": "The name of the secret in the pod's namespace to select from."
        },
        "key": {
          "type": "string",
          "description": "The key of the secret to select from.  Must be a valid secret key."
        },
        "optional": {
          "type": "boolean",
          "format": "boolean",
          "title": "Specify whether the Secret or its key must be defined\n+optional"
        }
      },
      "description": "SecretKeySelector selects a key of a Secret."
    },
    "k8s.io.api.core.v1.SecretProjection": {
      "type": "object",
      "properties": {
        "localObjectReference": {
          "$ref": "#/definitions/k8s.io.api.core.v1.LocalObjectReference"
        },
        "items": {
          "type": "array",
          "items": {
            "$ref": "#/definitions/k8s.io.api.core.v1.KeyToPath"
          },
          "title": "If unspecified, each key-value pair in the Data field of the referenced\nSecret will be projected into the volume as a file whose name is the\nkey and content is the value. If specified, the listed keys will be\nprojected into the specified paths, and unlisted keys will not be\npresent. If a key is specified which is not present in the Secret,\nthe volume setup will error unless it is marked optional. Paths must be\nrelative and may not contain the '..' path or start with '..'.\n+optional"
        },
        "optional": {
          "type": "boolean",
          "format": "boolean",
          "title": "Specify whether the Secret or its key must be defined\n+optional"
        }
      },
      "description": "Adapts a secret into a projected volume.\n\nThe contents of the target Secret's Data field will be presented in a\nprojected volume as files using the keys in the Data field as the file names.\nNote that this is identical to a secret volume source without the default\nmode."
    },
    "k8s.io.api.core.v1.SecretVolumeSource": {
      "type": "object",
      "properties": {
        "secretName": {
          "type": "string",
          "title": "Name of the secret in the pod's namespace to use.\nMore info: https://kubernetes.io/docs/concepts/storage/volumes#secret\n+optional"
        },
        "items": {
          "type": "array",
          "items": {
            "$ref": "#/definitions/k8s.io.api.core.v1.KeyToPath"
          },
          "title": "If unspecified, each key-value pair in the Data field of the referenced\nSecret will be projected into the volume as a file whose name is the\nkey and content is the value. If specified, the listed keys will be\nprojected into the specified paths, and unlisted keys will not be\npresent. If a key is specified which is not present in the Secret,\nthe volume setup will error unless it is marked optional. Paths must be\nrelative and may not contain the '..' path or start with '..'.\n+optional"
        },
        "defaultMode": {
          "type": "integer",
          "format": "int32",
          "title": "Optional: mode bits to use on created files by default. Must be a\nvalue between 0 and 0777. Defaults to 0644.\nDirectories within the path are not affected by this setting.\nThis might be in conflict with other options that affect the file\nmode, like fsGroup, and the result can be other mode bits set.\n+optional"
        },
        "optional": {
          "type": "boolean",
          "format": "boolean",
          "title": "Specify whether the Secret or its keys must be defined\n+optional"
        }
      },
      "description": "Adapts a Secret into a volume.\n\nThe contents of the target Secret's Data field will be presented in a volume\nas files using the keys in the Data field as the file names.\nSecret volumes support ownership management and SELinux relabeling."
    },
    "k8s.io.api.core.v1.SecurityContext": {
      "type": "object",
      "properties": {
        "capabilities": {
          "$ref": "#/definitions/k8s.io.api.core.v1.Capabilities",
          "title": "The capabilities to add/drop when running containers.\nDefaults to the default set of capabilities granted by the container runtime.\n+optional"
        },
        "privileged": {
          "type": "boolean",
          "format": "boolean",
          "title": "Run container in privileged mode.\nProcesses in privileged containers are essentially equivalent to root on the host.\nDefaults to false.\n+optional"
        },
        "seLinuxOptions": {
          "$ref": "#/definitions/k8s.io.api.core.v1.SELinuxOptions",
          "title": "The SELinux context to be applied to the container.\nIf unspecified, the container runtime will allocate a random SELinux context for each\ncontainer.  May also be set in PodSecurityContext.  If set in both SecurityContext and\nPodSecurityContext, the value specified in SecurityContext takes precedence.\n+optional"
        },
        "windowsOptions": {
          "$ref": "#/definitions/k8s.io.api.core.v1.WindowsSecurityContextOptions",
          "title": "The Windows specific settings applied to all containers.\nIf unspecified, the options from the PodSecurityContext will be used.\nIf set in both SecurityContext and PodSecurityContext, the value specified in SecurityContext takes precedence.\n+optional"
        },
        "runAsUser": {
          "type": "string",
          "format": "int64",
          "title": "The UID to run the entrypoint of the container process.\nDefaults to user specified in image metadata if unspecified.\nMay also be set in PodSecurityContext.  If set in both SecurityContext and\nPodSecurityContext, the value specified in SecurityContext takes precedence.\n+optional"
        },
        "runAsGroup": {
          "type": "string",
          "format": "int64",
          "title": "The GID to run the entrypoint of the container process.\nUses runtime default if unset.\nMay also be set in PodSecurityContext.  If set in both SecurityContext and\nPodSecurityContext, the value specified in SecurityContext takes precedence.\n+optional"
        },
        "runAsNonRoot": {
          "type": "boolean",
          "format": "boolean",
          "title": "Indicates that the container must run as a non-root user.\nIf true, the Kubelet will validate the image at runtime to ensure that it\ndoes not run as UID 0 (root) and fail to start the container if it does.\nIf unset or false, no such validation will be performed.\nMay also be set in PodSecurityContext.  If set in both SecurityContext and\nPodSecurityContext, the value specified in SecurityContext takes precedence.\n+optional"
        },
        "readOnlyRootFilesystem": {
          "type": "boolean",
          "format": "boolean",
          "title": "Whether this container has a read-only root filesystem.\nDefault is false.\n+optional"
        },
        "allowPrivilegeEscalation": {
          "type": "boolean",
          "format": "boolean",
          "title": "AllowPrivilegeEscalation controls whether a process can gain more\nprivileges than its parent process. This bool directly controls if\nthe no_new_privs flag will be set on the container process.\nAllowPrivilegeEscalation is true always when the container is:\n1) run as Privileged\n2) has CAP_SYS_ADMIN\n+optional"
        },
        "procMount": {
          "type": "string",
          "title": "procMount denotes the type of proc mount to use for the containers.\nThe default is DefaultProcMount which uses the container runtime defaults for\nreadonly paths and masked paths.\nThis requires the ProcMountType feature flag to be enabled.\n+optional"
        }
      },
      "description": "SecurityContext holds security configuration that will be applied to a container.\nSome fields are present in both SecurityContext and PodSecurityContext.  When both\nare set, the values in SecurityContext take precedence."
    },
    "k8s.io.api.core.v1.ServiceAccountTokenProjection": {
      "type": "object",
      "properties": {
        "audience": {
          "type": "string",
          "title": "Audience is the intended audience of the token. A recipient of a token\nmust identify itself with an identifier specified in the audience of the\ntoken, and otherwise should reject the token. The audience defaults to the\nidentifier of the apiserver.\n+optional"
        },
        "expirationSeconds": {
          "type": "string",
          "format": "int64",
          "title": "ExpirationSeconds is the requested duration of validity of the service\naccount token. As the token approaches expiration, the kubelet volume\nplugin will proactively rotate the service account token. The kubelet will\nstart trying to rotate the token if the token is older than 80 percent of\nits time to live or if the token is older than 24 hours.Defaults to 1 hour\nand must be at least 10 minutes.\n+optional"
        },
        "path": {
          "type": "string",
          "description": "Path is the path relative to the mount point of the file to project the\ntoken into."
        }
      },
      "description": "ServiceAccountTokenProjection represents a projected service account token\nvolume. This projection can be used to insert a service account token into\nthe pods runtime filesystem for use against APIs (Kubernetes API Server or\notherwise)."
    },
    "k8s.io.api.core.v1.StorageOSVolumeSource": {
      "type": "object",
      "properties": {
        "volumeName": {
          "type": "string",
          "description": "VolumeName is the human-readable name of the StorageOS volume.  Volume\nnames are only unique within a namespace."
        },
        "volumeNamespace": {
          "type": "string",
          "title": "VolumeNamespace specifies the scope of the volume within StorageOS.  If no\nnamespace is specified then the Pod's namespace will be used.  This allows the\nKubernetes name scoping to be mirrored within StorageOS for tighter integration.\nSet VolumeName to any name to override the default behaviour.\nSet to \"default\" if you are not using namespaces within StorageOS.\nNamespaces that do not pre-exist within StorageOS will be created.\n+optional"
        },
        "fsType": {
          "type": "string",
          "title": "Filesystem type to mount.\nMust be a filesystem type supported by the host operating system.\nEx. \"ext4\", \"xfs\", \"ntfs\". Implicitly inferred to be \"ext4\" if unspecified.\n+optional"
        },
        "readOnly": {
          "type": "boolean",
          "format": "boolean",
          "title": "Defaults to false (read/write). ReadOnly here will force\nthe ReadOnly setting in VolumeMounts.\n+optional"
        },
        "secretRef": {
          "$ref": "#/definitions/k8s.io.api.core.v1.LocalObjectReference",
          "title": "SecretRef specifies the secret to use for obtaining the StorageOS API\ncredentials.  If not specified, default values will be attempted.\n+optional"
        }
      },
      "description": "Represents a StorageOS persistent volume resource."
    },
    "k8s.io.api.core.v1.Sysctl": {
      "type": "object",
      "properties": {
        "name": {
          "type": "string",
          "title": "Name of a property to set"
        },
        "value": {
          "type": "string",
          "title": "Value of a property to set"
        }
      },
      "title": "Sysctl defines a kernel parameter to be set"
    },
    "k8s.io.api.core.v1.TCPSocketAction": {
      "type": "object",
      "properties": {
        "port": {
          "$ref": "#/definitions/k8s.io.apimachinery.pkg.util.intstr.IntOrString",
          "description": "Number or name of the port to access on the container.\nNumber must be in the range 1 to 65535.\nName must be an IANA_SVC_NAME."
        },
        "host": {
          "type": "string",
          "title": "Optional: Host name to connect to, defaults to the pod IP.\n+optional"
        }
      },
      "title": "TCPSocketAction describes an action based on opening a socket"
    },
    "k8s.io.api.core.v1.Toleration": {
      "type": "object",
      "properties": {
        "key": {
          "type": "string",
          "title": "Key is the taint key that the toleration applies to. Empty means match all taint keys.\nIf the key is empty, operator must be Exists; this combination means to match all values and all keys.\n+optional"
        },
        "operator": {
          "type": "string",
          "title": "Operator represents a key's relationship to the value.\nValid operators are Exists and Equal. Defaults to Equal.\nExists is equivalent to wildcard for value, so that a pod can\ntolerate all taints of a particular category.\n+optional"
        },
        "value": {
          "type": "string",
          "title": "Value is the taint value the toleration matches to.\nIf the operator is Exists, the value should be empty, otherwise just a regular string.\n+optional"
        },
        "effect": {
          "type": "string",
          "title": "Effect indicates the taint effect to match. Empty means match all taint effects.\nWhen specified, allowed values are NoSchedule, PreferNoSchedule and NoExecute.\n+optional"
        },
        "tolerationSeconds": {
          "type": "string",
          "format": "int64",
          "title": "TolerationSeconds represents the period of time the toleration (which must be\nof effect NoExecute, otherwise this field is ignored) tolerates the taint. By default,\nit is not set, which means tolerate the taint forever (do not evict). Zero and\nnegative values will be treated as 0 (evict immediately) by the system.\n+optional"
        }
      },
      "description": "The pod this Toleration is attached to tolerates any taint that matches\nthe triple \u003ckey,value,effect\u003e using the matching operator \u003coperator\u003e."
    },
    "k8s.io.api.core.v1.TypedLocalObjectReference": {
      "type": "object",
      "properties": {
        "apiGroup": {
          "type": "string",
          "title": "APIGroup is the group for the resource being referenced.\nIf APIGroup is not specified, the specified Kind must be in the core API group.\nFor any other third-party types, APIGroup is required.\n+optional"
        },
        "kind": {
          "type": "string",
          "title": "Kind is the type of resource being referenced"
        },
        "name": {
          "type": "string",
          "title": "Name is the name of resource being referenced"
        }
      },
      "description": "TypedLocalObjectReference contains enough information to let you locate the\ntyped referenced object inside the same namespace."
    },
    "k8s.io.api.core.v1.Volume": {
      "type": "object",
      "properties": {
        "name": {
          "type": "string",
          "title": "Volume's name.\nMust be a DNS_LABEL and unique within the pod.\nMore info: https://kubernetes.io/docs/concepts/overview/working-with-objects/names/#names"
        },
        "volumeSource": {
          "$ref": "#/definitions/k8s.io.api.core.v1.VolumeSource",
          "description": "VolumeSource represents the location and type of the mounted volume.\nIf not specified, the Volume is implied to be an EmptyDir.\nThis implied behavior is deprecated and will be removed in a future version."
        }
      },
      "description": "Volume represents a named volume in a pod that may be accessed by any container in the pod."
    },
    "k8s.io.api.core.v1.VolumeDevice": {
      "type": "object",
      "properties": {
        "name": {
          "type": "string",
          "title": "name must match the name of a persistentVolumeClaim in the pod"
        },
        "devicePath": {
          "type": "string",
          "description": "devicePath is the path inside of the container that the device will be mapped to."
        }
      },
      "description": "volumeDevice describes a mapping of a raw block device within a container."
    },
    "k8s.io.api.core.v1.VolumeMount": {
      "type": "object",
      "properties": {
        "name": {
          "type": "string",
          "description": "This must match the Name of a Volume."
        },
        "readOnly": {
          "type": "boolean",
          "format": "boolean",
          "title": "Mounted read-only if true, read-write otherwise (false or unspecified).\nDefaults to false.\n+optional"
        },
        "mountPath": {
          "type": "string",
          "description": "Path within the container at which the volume should be mounted.  Must\nnot contain ':'."
        },
        "subPath": {
          "type": "string",
          "title": "Path within the volume from which the container's volume should be mounted.\nDefaults to \"\" (volume's root).\n+optional"
        },
        "mountPropagation": {
          "type": "string",
          "title": "mountPropagation determines how mounts are propagated from the host\nto container and the other way around.\nWhen not set, MountPropagationNone is used.\nThis field is beta in 1.10.\n+optional"
        },
        "subPathExpr": {
          "type": "string",
          "title": "Expanded path within the volume from which the container's volume should be mounted.\nBehaves similarly to SubPath but environment variable references $(VAR_NAME) are expanded using the container's environment.\nDefaults to \"\" (volume's root).\nSubPathExpr and SubPath are mutually exclusive.\nThis field is beta in 1.15.\n+optional"
        }
      },
      "description": "VolumeMount describes a mounting of a Volume within a container."
    },
    "k8s.io.api.core.v1.VolumeProjection": {
      "type": "object",
      "properties": {
        "secret": {
          "$ref": "#/definitions/k8s.io.api.core.v1.SecretProjection",
          "title": "information about the secret data to project\n+optional"
        },
        "downwardAPI": {
          "$ref": "#/definitions/k8s.io.api.core.v1.DownwardAPIProjection",
          "title": "information about the downwardAPI data to project\n+optional"
        },
        "configMap": {
          "$ref": "#/definitions/k8s.io.api.core.v1.ConfigMapProjection",
          "title": "information about the configMap data to project\n+optional"
        },
        "serviceAccountToken": {
          "$ref": "#/definitions/k8s.io.api.core.v1.ServiceAccountTokenProjection",
          "title": "information about the serviceAccountToken data to project\n+optional"
        }
      },
      "title": "Projection that may be projected along with other supported volume types"
    },
    "k8s.io.api.core.v1.VolumeSource": {
      "type": "object",
      "properties": {
        "hostPath": {
          "$ref": "#/definitions/k8s.io.api.core.v1.HostPathVolumeSource",
          "title": "HostPath represents a pre-existing file or directory on the host\nmachine that is directly exposed to the container. This is generally\nused for system agents or other privileged things that are allowed\nto see the host machine. Most containers will NOT need this.\nMore info: https://kubernetes.io/docs/concepts/storage/volumes#hostpath\n---\nTODO(jonesdl) We need to restrict who can use host directory mounts and who can/can not\nmount host directories as read/write.\n+optional"
        },
        "emptyDir": {
          "$ref": "#/definitions/k8s.io.api.core.v1.EmptyDirVolumeSource",
          "title": "EmptyDir represents a temporary directory that shares a pod's lifetime.\nMore info: https://kubernetes.io/docs/concepts/storage/volumes#emptydir\n+optional"
        },
        "gcePersistentDisk": {
          "$ref": "#/definitions/k8s.io.api.core.v1.GCEPersistentDiskVolumeSource",
          "title": "GCEPersistentDisk represents a GCE Disk resource that is attached to a\nkubelet's host machine and then exposed to the pod.\nMore info: https://kubernetes.io/docs/concepts/storage/volumes#gcepersistentdisk\n+optional"
        },
        "awsElasticBlockStore": {
          "$ref": "#/definitions/k8s.io.api.core.v1.AWSElasticBlockStoreVolumeSource",
          "title": "AWSElasticBlockStore represents an AWS Disk resource that is attached to a\nkubelet's host machine and then exposed to the pod.\nMore info: https://kubernetes.io/docs/concepts/storage/volumes#awselasticblockstore\n+optional"
        },
        "gitRepo": {
          "$ref": "#/definitions/k8s.io.api.core.v1.GitRepoVolumeSource",
          "title": "GitRepo represents a git repository at a particular revision.\nDEPRECATED: GitRepo is deprecated. To provision a container with a git repo, mount an\nEmptyDir into an InitContainer that clones the repo using git, then mount the EmptyDir\ninto the Pod's container.\n+optional"
        },
        "secret": {
          "$ref": "#/definitions/k8s.io.api.core.v1.SecretVolumeSource",
          "title": "Secret represents a secret that should populate this volume.\nMore info: https://kubernetes.io/docs/concepts/storage/volumes#secret\n+optional"
        },
        "nfs": {
          "$ref": "#/definitions/k8s.io.api.core.v1.NFSVolumeSource",
          "title": "NFS represents an NFS mount on the host that shares a pod's lifetime\nMore info: https://kubernetes.io/docs/concepts/storage/volumes#nfs\n+optional"
        },
        "iscsi": {
          "$ref": "#/definitions/k8s.io.api.core.v1.ISCSIVolumeSource",
          "title": "ISCSI represents an ISCSI Disk resource that is attached to a\nkubelet's host machine and then exposed to the pod.\nMore info: https://examples.k8s.io/volumes/iscsi/README.md\n+optional"
        },
        "glusterfs": {
          "$ref": "#/definitions/k8s.io.api.core.v1.GlusterfsVolumeSource",
          "title": "Glusterfs represents a Glusterfs mount on the host that shares a pod's lifetime.\nMore info: https://examples.k8s.io/volumes/glusterfs/README.md\n+optional"
        },
        "persistentVolumeClaim": {
          "$ref": "#/definitions/k8s.io.api.core.v1.PersistentVolumeClaimVolumeSource",
          "title": "PersistentVolumeClaimVolumeSource represents a reference to a\nPersistentVolumeClaim in the same namespace.\nMore info: https://kubernetes.io/docs/concepts/storage/persistent-volumes#persistentvolumeclaims\n+optional"
        },
        "rbd": {
          "$ref": "#/definitions/k8s.io.api.core.v1.RBDVolumeSource",
          "title": "RBD represents a Rados Block Device mount on the host that shares a pod's lifetime.\nMore info: https://examples.k8s.io/volumes/rbd/README.md\n+optional"
        },
        "flexVolume": {
          "$ref": "#/definitions/k8s.io.api.core.v1.FlexVolumeSource",
          "title": "FlexVolume represents a generic volume resource that is\nprovisioned/attached using an exec based plugin.\n+optional"
        },
        "cinder": {
          "$ref": "#/definitions/k8s.io.api.core.v1.CinderVolumeSource",
          "title": "Cinder represents a cinder volume attached and mounted on kubelets host machine.\nMore info: https://examples.k8s.io/mysql-cinder-pd/README.md\n+optional"
        },
        "cephfs": {
          "$ref": "#/definitions/k8s.io.api.core.v1.CephFSVolumeSource",
          "title": "CephFS represents a Ceph FS mount on the host that shares a pod's lifetime\n+optional"
        },
        "flocker": {
          "$ref": "#/definitions/k8s.io.api.core.v1.FlockerVolumeSource",
          "title": "Flocker represents a Flocker volume attached to a kubelet's host machine. This depends on the Flocker control service being running\n+optional"
        },
        "downwardAPI": {
          "$ref": "#/definitions/k8s.io.api.core.v1.DownwardAPIVolumeSource",
          "title": "DownwardAPI represents downward API about the pod that should populate this volume\n+optional"
        },
        "fc": {
          "$ref": "#/definitions/k8s.io.api.core.v1.FCVolumeSource",
          "title": "FC represents a Fibre Channel resource that is attached to a kubelet's host machine and then exposed to the pod.\n+optional"
        },
        "azureFile": {
          "$ref": "#/definitions/k8s.io.api.core.v1.AzureFileVolumeSource",
          "title": "AzureFile represents an Azure File Service mount on the host and bind mount to the pod.\n+optional"
        },
        "configMap": {
          "$ref": "#/definitions/k8s.io.api.core.v1.ConfigMapVolumeSource",
          "title": "ConfigMap represents a configMap that should populate this volume\n+optional"
        },
        "vsphereVolume": {
          "$ref": "#/definitions/k8s.io.api.core.v1.VsphereVirtualDiskVolumeSource",
          "title": "VsphereVolume represents a vSphere volume attached and mounted on kubelets host machine\n+optional"
        },
        "quobyte": {
          "$ref": "#/definitions/k8s.io.api.core.v1.QuobyteVolumeSource",
          "title": "Quobyte represents a Quobyte mount on the host that shares a pod's lifetime\n+optional"
        },
        "azureDisk": {
          "$ref": "#/definitions/k8s.io.api.core.v1.AzureDiskVolumeSource",
          "title": "AzureDisk represents an Azure Data Disk mount on the host and bind mount to the pod.\n+optional"
        },
        "photonPersistentDisk": {
          "$ref": "#/definitions/k8s.io.api.core.v1.PhotonPersistentDiskVolumeSource",
          "title": "PhotonPersistentDisk represents a PhotonController persistent disk attached and mounted on kubelets host machine"
        },
        "projected": {
          "$ref": "#/definitions/k8s.io.api.core.v1.ProjectedVolumeSource",
          "title": "Items for all in one resources secrets, configmaps, and downward API"
        },
        "portworxVolume": {
          "$ref": "#/definitions/k8s.io.api.core.v1.PortworxVolumeSource",
          "title": "PortworxVolume represents a portworx volume attached and mounted on kubelets host machine\n+optional"
        },
        "scaleIO": {
          "$ref": "#/definitions/k8s.io.api.core.v1.ScaleIOVolumeSource",
          "title": "ScaleIO represents a ScaleIO persistent volume attached and mounted on Kubernetes nodes.\n+optional"
        },
        "storageos": {
          "$ref": "#/definitions/k8s.io.api.core.v1.StorageOSVolumeSource",
          "title": "StorageOS represents a StorageOS volume attached and mounted on Kubernetes nodes.\n+optional"
        },
        "csi": {
          "$ref": "#/definitions/k8s.io.api.core.v1.CSIVolumeSource",
          "title": "CSI (Container Storage Interface) represents storage that is handled by an external CSI driver (Alpha feature).\n+optional"
        }
      },
      "description": "Represents the source of a volume to mount.\nOnly one of its members may be specified."
    },
    "k8s.io.api.core.v1.VsphereVirtualDiskVolumeSource": {
      "type": "object",
      "properties": {
        "volumePath": {
          "type": "string",
          "title": "Path that identifies vSphere volume vmdk"
        },
        "fsType": {
          "type": "string",
          "title": "Filesystem type to mount.\nMust be a filesystem type supported by the host operating system.\nEx. \"ext4\", \"xfs\", \"ntfs\". Implicitly inferred to be \"ext4\" if unspecified.\n+optional"
        },
        "storagePolicyName": {
          "type": "string",
          "title": "Storage Policy Based Management (SPBM) profile name.\n+optional"
        },
        "storagePolicyID": {
          "type": "string",
          "title": "Storage Policy Based Management (SPBM) profile ID associated with the StoragePolicyName.\n+optional"
        }
      },
      "description": "Represents a vSphere volume resource."
    },
    "k8s.io.api.core.v1.WeightedPodAffinityTerm": {
      "type": "object",
      "properties": {
        "weight": {
          "type": "integer",
          "format": "int32",
          "description": "weight associated with matching the corresponding podAffinityTerm,\nin the range 1-100."
        },
        "podAffinityTerm": {
          "$ref": "#/definitions/k8s.io.api.core.v1.PodAffinityTerm",
          "description": "Required. A pod affinity term, associated with the corresponding weight."
        }
      },
      "title": "The weights of all of the matched WeightedPodAffinityTerm fields are added per-node to find the most preferred node(s)"
    },
    "k8s.io.api.core.v1.WindowsSecurityContextOptions": {
      "type": "object",
      "properties": {
        "gmsaCredentialSpecName": {
          "type": "string",
          "title": "GMSACredentialSpecName is the name of the GMSA credential spec to use.\nThis field is alpha-level and is only honored by servers that enable the WindowsGMSA feature flag.\n+optional"
        },
        "gmsaCredentialSpec": {
          "type": "string",
          "title": "GMSACredentialSpec is where the GMSA admission webhook\n(https://github.com/kubernetes-sigs/windows-gmsa) inlines the contents of the\nGMSA credential spec named by the GMSACredentialSpecName field.\nThis field is alpha-level and is only honored by servers that enable the WindowsGMSA feature flag.\n+optional"
        },
        "runAsUserName": {
          "type": "string",
          "title": "The UserName in Windows to run the entrypoint of the container process.\nDefaults to the user specified in image metadata if unspecified.\nMay also be set in PodSecurityContext. If set in both SecurityContext and\nPodSecurityContext, the value specified in SecurityContext takes precedence.\nThis field is alpha-level and it is only honored by servers that enable the WindowsRunAsUserName feature flag.\n+optional"
        }
      },
      "description": "WindowsSecurityContextOptions contain Windows-specific options and credentials."
    },
    "k8s.io.api.policy.v1beta1.PodDisruptionBudgetSpec": {
      "type": "object",
      "properties": {
        "minAvailable": {
          "$ref": "#/definitions/k8s.io.apimachinery.pkg.util.intstr.IntOrString",
          "title": "An eviction is allowed if at least \"minAvailable\" pods selected by\n\"selector\" will still be available after the eviction, i.e. even in the\nabsence of the evicted pod.  So for example you can prevent all voluntary\nevictions by specifying \"100%\".\n+optional"
        },
        "selector": {
          "$ref": "#/definitions/k8s.io.apimachinery.pkg.apis.meta.v1.LabelSelector",
          "title": "Label query over pods whose evictions are managed by the disruption\nbudget.\n+optional"
        },
        "maxUnavailable": {
          "$ref": "#/definitions/k8s.io.apimachinery.pkg.util.intstr.IntOrString",
          "title": "An eviction is allowed if at most \"maxUnavailable\" pods selected by\n\"selector\" are unavailable after the eviction, i.e. even in absence of\nthe evicted pod. For example, one can prevent all voluntary evictions\nby specifying 0. This is a mutually exclusive setting with \"minAvailable\".\n+optional"
        }
      },
      "description": "PodDisruptionBudgetSpec is a description of a PodDisruptionBudget."
    },
    "k8s.io.apimachinery.pkg.api.resource.Quantity": {
      "type": "object",
      "properties": {
        "string": {
          "type": "string"
        }
      },
      "description": "Quantity is a fixed-point representation of a number.\nIt provides convenient marshaling/unmarshaling in JSON and YAML,\nin addition to String() and AsInt64() accessors.\n\nThe serialization format is:\n\n\u003cquantity\u003e        ::= \u003csignedNumber\u003e\u003csuffix\u003e\n  (Note that \u003csuffix\u003e may be empty, from the \"\" case in \u003cdecimalSI\u003e.)\n\u003cdigit\u003e           ::= 0 | 1 | ... | 9\n\u003cdigits\u003e          ::= \u003cdigit\u003e | \u003cdigit\u003e\u003cdigits\u003e\n\u003cnumber\u003e          ::= \u003cdigits\u003e | \u003cdigits\u003e.\u003cdigits\u003e | \u003cdigits\u003e. | .\u003cdigits\u003e\n\u003csign\u003e            ::= \"+\" | \"-\"\n\u003csignedNumber\u003e    ::= \u003cnumber\u003e | \u003csign\u003e\u003cnumber\u003e\n\u003csuffix\u003e          ::= \u003cbinarySI\u003e | \u003cdecimalExponent\u003e | \u003cdecimalSI\u003e\n\u003cbinarySI\u003e        ::= Ki | Mi | Gi | Ti | Pi | Ei\n  (International System of units; See: http://physics.nist.gov/cuu/Units/binary.html)\n\u003cdecimalSI\u003e       ::= m | \"\" | k | M | G | T | P | E\n  (Note that 1024 = 1Ki but 1000 = 1k; I didn't choose the capitalization.)\n\u003cdecimalExponent\u003e ::= \"e\" \u003csignedNumber\u003e | \"E\" \u003csignedNumber\u003e\n\nNo matter which of the three exponent forms is used, no quantity may represent\na number greater than 2^63-1 in magnitude, nor may it have more than 3 decimal\nplaces. Numbers larger or more precise will be capped or rounded up.\n(E.g.: 0.1m will rounded up to 1m.)\nThis may be extended in the future if we require larger or smaller quantities.\n\nWhen a Quantity is parsed from a string, it will remember the type of suffix\nit had, and will use the same type again when it is serialized.\n\nBefore serializing, Quantity will be put in \"canonical form\".\nThis means that Exponent/suffix will be adjusted up or down (with a\ncorresponding increase or decrease in Mantissa) such that:\n  a. No precision is lost\n  b. No fractional digits will be emitted\n  c. The exponent (or suffix) is as large as possible.\nThe sign will be omitted unless the number is negative.\n\nExamples:\n  1.5 will be serialized as \"1500m\"\n  1.5Gi will be serialized as \"1536Mi\"\n\nNote that the quantity will NEVER be internally represented by a\nfloating point number. That is the whole point of this exercise.\n\nNon-canonical values will still parse as long as they are well formed,\nbut will be re-emitted in their canonical form. (So always use canonical\nform, or don't diff.)\n\nThis format is intended to make it difficult to use these numbers without\nwriting some sort of special handling code in the hopes that that will\ncause implementors to also use a fixed point implementation.\n\n+protobuf=true\n+protobuf.embed=string\n+protobuf.options.marshal=false\n+protobuf.options.(gogoproto.goproto_stringer)=false\n+k8s:deepcopy-gen=true\n+k8s:openapi-gen=true"
    },
    "k8s.io.apimachinery.pkg.apis.meta.v1.FieldsV1": {
      "type": "object",
      "properties": {
        "Raw": {
          "type": "string",
          "format": "byte",
          "description": "Raw is the underlying serialization of this object."
        }
      },
      "description": "FieldsV1 stores a set of fields in a data structure like a Trie, in JSON format.\n\nEach key is either a '.' representing the field itself, and will always map to an empty set,\nor a string representing a sub-field or item. The string will follow one of these four formats:\n'f:\u003cname\u003e', where \u003cname\u003e is the name of a field in a struct, or key in a map\n'v:\u003cvalue\u003e', where \u003cvalue\u003e is the exact json formatted value of a list item\n'i:\u003cindex\u003e', where \u003cindex\u003e is position of a item in a list\n'k:\u003ckeys\u003e', where \u003ckeys\u003e is a map of  a list item's key fields to their unique values\nIf a key maps to an empty Fields value, the field that key represents is part of the set.\n\nThe exact format is defined in sigs.k8s.io/structured-merge-diff"
    },
    "k8s.io.apimachinery.pkg.apis.meta.v1.LabelSelector": {
      "type": "object",
      "properties": {
        "matchLabels": {
          "type": "object",
          "additionalProperties": {
            "type": "string"
          },
          "title": "matchLabels is a map of {key,value} pairs. A single {key,value} in the matchLabels\nmap is equivalent to an element of matchExpressions, whose key field is \"key\", the\noperator is \"In\", and the values array contains only \"value\". The requirements are ANDed.\n+optional"
        },
        "matchExpressions": {
          "type": "array",
          "items": {
            "$ref": "#/definitions/k8s.io.apimachinery.pkg.apis.meta.v1.LabelSelectorRequirement"
          },
          "title": "matchExpressions is a list of label selector requirements. The requirements are ANDed.\n+optional"
        }
      },
      "description": "A label selector is a label query over a set of resources. The result of matchLabels and\nmatchExpressions are ANDed. An empty label selector matches all objects. A null\nlabel selector matches no objects."
    },
    "k8s.io.apimachinery.pkg.apis.meta.v1.LabelSelectorRequirement": {
      "type": "object",
      "properties": {
        "key": {
          "type": "string",
          "title": "key is the label key that the selector applies to.\n+patchMergeKey=key\n+patchStrategy=merge"
        },
        "operator": {
          "type": "string",
          "description": "operator represents a key's relationship to a set of values.\nValid operators are In, NotIn, Exists and DoesNotExist."
        },
        "values": {
          "type": "array",
          "items": {
            "type": "string"
          },
          "title": "values is an array of string values. If the operator is In or NotIn,\nthe values array must be non-empty. If the operator is Exists or DoesNotExist,\nthe values array must be empty. This array is replaced during a strategic\nmerge patch.\n+optional"
        }
      },
      "description": "A label selector requirement is a selector that contains values, a key, and an operator that\nrelates the key and values."
    },
    "k8s.io.apimachinery.pkg.apis.meta.v1.ListMeta": {
      "type": "object",
      "properties": {
        "selfLink": {
          "type": "string",
          "description": "selfLink is a URL representing this object.\nPopulated by the system.\nRead-only.\n\nDEPRECATED\nKubernetes will stop propagating this field in 1.20 release and the field is planned\nto be removed in 1.21 release.\n+optional"
        },
        "resourceVersion": {
          "type": "string",
          "title": "String that identifies the server's internal version of this object that\ncan be used by clients to determine when objects have changed.\nValue must be treated as opaque by clients and passed unmodified back to the server.\nPopulated by the system.\nRead-only.\nMore info: https://git.k8s.io/community/contributors/devel/sig-architecture/api-conventions.md#concurrency-control-and-consistency\n+optional"
        },
        "continue": {
          "type": "string",
          "description": "continue may be set if the user set a limit on the number of items returned, and indicates that\nthe server has more data available. The value is opaque and may be used to issue another request\nto the endpoint that served this list to retrieve the next set of available objects. Continuing a\nconsistent list may not be possible if the server configuration has changed or more than a few\nminutes have passed. The resourceVersion field returned when using this continue value will be\nidentical to the value in the first response, unless you have received this token from an error\nmessage."
        },
        "remainingItemCount": {
          "type": "string",
          "format": "int64",
          "title": "remainingItemCount is the number of subsequent items in the list which are not included in this\nlist response. If the list request contained label or field selectors, then the number of\nremaining items is unknown and the field will be left unset and omitted during serialization.\nIf the list is complete (either because it is not chunking or because this is the last chunk),\nthen there are no more remaining items and this field will be left unset and omitted during\nserialization.\nServers older than v1.15 do not set this field.\nThe intended use of the remainingItemCount is *estimating* the size of a collection. Clients\nshould not rely on the remainingItemCount to be set or to be exact.\n+optional"
        }
      },
      "description": "ListMeta describes metadata that synthetic resources must have, including lists and\nvarious status objects. A resource may have only one of {ObjectMeta, ListMeta}."
    },
    "k8s.io.apimachinery.pkg.apis.meta.v1.ListOptions": {
      "type": "object",
      "properties": {
        "labelSelector": {
          "type": "string",
          "title": "A selector to restrict the list of returned objects by their labels.\nDefaults to everything.\n+optional"
        },
        "fieldSelector": {
          "type": "string",
          "title": "A selector to restrict the list of returned objects by their fields.\nDefaults to everything.\n+optional"
        },
        "watch": {
          "type": "boolean",
          "format": "boolean",
          "title": "Watch for changes to the described resources and return them as a stream of\nadd, update, and remove notifications. Specify resourceVersion.\n+optional"
        },
        "allowWatchBookmarks": {
          "type": "boolean",
          "format": "boolean",
          "description": "allowWatchBookmarks requests watch events with type \"BOOKMARK\".\nServers that do not implement bookmarks may ignore this flag and\nbookmarks are sent at the server's discretion. Clients should not\nassume bookmarks are returned at any specific interval, nor may they\nassume the server will send any BOOKMARK event during a session.\nIf this is not a watch, this field is ignored.\nIf the feature gate WatchBookmarks is not enabled in apiserver,\nthis field is ignored.\n\nThis field is beta.\n\n+optional"
        },
        "resourceVersion": {
          "type": "string",
          "title": "When specified with a watch call, shows changes that occur after that particular version of a resource.\nDefaults to changes from the beginning of history.\nWhen specified for list:\n- if unset, then the result is returned from remote storage based on quorum-read flag;\n- if it's 0, then we simply return what we currently have in cache, no guarantee;\n- if set to non zero, then the result is at least as fresh as given rv.\n+optional"
        },
        "timeoutSeconds": {
          "type": "string",
          "format": "int64",
          "title": "Timeout for the list/watch call.\nThis limits the duration of the call, regardless of any activity or inactivity.\n+optional"
        },
        "limit": {
          "type": "string",
          "format": "int64",
          "description": "limit is a maximum number of responses to return for a list call. If more items exist, the\nserver will set the `continue` field on the list metadata to a value that can be used with the\nsame initial query to retrieve the next set of results. Setting a limit may return fewer than\nthe requested amount of items (up to zero items) in the event all requested objects are\nfiltered out and clients should only use the presence of the continue field to determine whether\nmore results are available. Servers may choose not to support the limit argument and will return\nall of the available results. If limit is specified and the continue field is empty, clients may\nassume that no more results are available. This field is not supported if watch is true.\n\nThe server guarantees that the objects returned when using continue will be identical to issuing\na single list call without a limit - that is, no objects created, modified, or deleted after the\nfirst request is issued will be included in any subsequent continued requests. This is sometimes\nreferred to as a consistent snapshot, and ensures that a client that is using limit to receive\nsmaller chunks of a very large result can ensure they see all possible objects. If objects are\nupdated during a chunked list the version of the object that was present at the time the first list\nresult was calculated is returned."
        },
        "continue": {
          "type": "string",
          "description": "The continue option should be set when retrieving more results from the server. Since this value is\nserver defined, clients may only use the continue value from a previous query result with identical\nquery parameters (except for the value of continue) and the server may reject a continue value it\ndoes not recognize. If the specified continue value is no longer valid whether due to expiration\n(generally five to fifteen minutes) or a configuration change on the server, the server will\nrespond with a 410 ResourceExpired error together with a continue token. If the client needs a\nconsistent list, it must restart their list without the continue field. Otherwise, the client may\nsend another list request with the token received with the 410 error, the server will respond with\na list starting from the next key, but from the latest snapshot, which is inconsistent from the\nprevious list results - objects that are created, modified, or deleted after the first list request\nwill be included in the response, as long as their keys are after the \"next key\".\n\nThis field is not supported when watch is true. Clients may start a watch from the last\nresourceVersion value returned by the server and not miss any modifications."
        }
      },
      "description": "ListOptions is the query options to a standard REST list call."
    },
    "k8s.io.apimachinery.pkg.apis.meta.v1.ManagedFieldsEntry": {
      "type": "object",
      "properties": {
        "manager": {
          "type": "string",
          "description": "Manager is an identifier of the workflow managing these fields."
        },
        "operation": {
          "type": "string",
          "description": "Operation is the type of operation which lead to this ManagedFieldsEntry being created.\nThe only valid values for this field are 'Apply' and 'Update'."
        },
        "apiVersion": {
          "type": "string",
          "description": "APIVersion defines the version of this resource that this field set\napplies to. The format is \"group/version\" just like the top-level\nAPIVersion field. It is necessary to track the version of a field\nset because it cannot be automatically converted."
        },
        "time": {
          "$ref": "#/definitions/k8s.io.apimachinery.pkg.apis.meta.v1.Time",
          "title": "Time is timestamp of when these fields were set. It should always be empty if Operation is 'Apply'\n+optional"
        },
        "fieldsType": {
          "type": "string",
          "title": "FieldsType is the discriminator for the different fields format and version.\nThere is currently only one possible value: \"FieldsV1\""
        },
        "fieldsV1": {
          "$ref": "#/definitions/k8s.io.apimachinery.pkg.apis.meta.v1.FieldsV1",
          "title": "FieldsV1 holds the first JSON version format as described in the \"FieldsV1\" type.\n+optional"
        }
      },
      "description": "ManagedFieldsEntry is a workflow-id, a FieldSet and the group version of the resource\nthat the fieldset applies to."
    },
    "k8s.io.apimachinery.pkg.apis.meta.v1.ObjectMeta": {
      "type": "object",
      "properties": {
        "name": {
          "type": "string",
          "title": "Name must be unique within a namespace. Is required when creating resources, although\nsome resources may allow a client to request the generation of an appropriate name\nautomatically. Name is primarily intended for creation idempotence and configuration\ndefinition.\nCannot be updated.\nMore info: http://kubernetes.io/docs/user-guide/identifiers#names\n+optional"
        },
        "generateName": {
          "type": "string",
          "description": "GenerateName is an optional prefix, used by the server, to generate a unique\nname ONLY IF the Name field has not been provided.\nIf this field is used, the name returned to the client will be different\nthan the name passed. This value will also be combined with a unique suffix.\nThe provided value has the same validation rules as the Name field,\nand may be truncated by the length of the suffix required to make the value\nunique on the server.\n\nIf this field is specified and the generated name exists, the server will\nNOT return a 409 - instead, it will either return 201 Created or 500 with Reason\nServerTimeout indicating a unique name could not be found in the time allotted, and the client\nshould retry (optionally after the time indicated in the Retry-After header).\n\nApplied only if Name is not specified.\nMore info: https://git.k8s.io/community/contributors/devel/sig-architecture/api-conventions.md#idempotency\n+optional"
        },
        "namespace": {
          "type": "string",
          "description": "Namespace defines the space within each name must be unique. An empty namespace is\nequivalent to the \"default\" namespace, but \"default\" is the canonical representation.\nNot all objects are required to be scoped to a namespace - the value of this field for\nthose objects will be empty.\n\nMust be a DNS_LABEL.\nCannot be updated.\nMore info: http://kubernetes.io/docs/user-guide/namespaces\n+optional"
        },
        "selfLink": {
          "type": "string",
          "description": "SelfLink is a URL representing this object.\nPopulated by the system.\nRead-only.\n\nDEPRECATED\nKubernetes will stop propagating this field in 1.20 release and the field is planned\nto be removed in 1.21 release.\n+optional"
        },
        "uid": {
          "type": "string",
          "description": "UID is the unique in time and space value for this object. It is typically generated by\nthe server on successful creation of a resource and is not allowed to change on PUT\noperations.\n\nPopulated by the system.\nRead-only.\nMore info: http://kubernetes.io/docs/user-guide/identifiers#uids\n+optional"
        },
        "resourceVersion": {
          "type": "string",
          "description": "An opaque value that represents the internal version of this object that can\nbe used by clients to determine when objects have changed. May be used for optimistic\nconcurrency, change detection, and the watch operation on a resource or set of resources.\nClients must treat these values as opaque and passed unmodified back to the server.\nThey may only be valid for a particular resource or set of resources.\n\nPopulated by the system.\nRead-only.\nValue must be treated as opaque by clients and .\nMore info: https://git.k8s.io/community/contributors/devel/sig-architecture/api-conventions.md#concurrency-control-and-consistency\n+optional"
        },
        "generation": {
          "type": "string",
          "format": "int64",
          "title": "A sequence number representing a specific generation of the desired state.\nPopulated by the system. Read-only.\n+optional"
        },
        "creationTimestamp": {
          "$ref": "#/definitions/k8s.io.apimachinery.pkg.apis.meta.v1.Time",
          "description": "CreationTimestamp is a timestamp representing the server time when this object was\ncreated. It is not guaranteed to be set in happens-before order across separate operations.\nClients may not set this value. It is represented in RFC3339 form and is in UTC.\n\nPopulated by the system.\nRead-only.\nNull for lists.\nMore info: https://git.k8s.io/community/contributors/devel/sig-architecture/api-conventions.md#metadata\n+optional"
        },
        "deletionTimestamp": {
          "$ref": "#/definitions/k8s.io.apimachinery.pkg.apis.meta.v1.Time",
          "description": "DeletionTimestamp is RFC 3339 date and time at which this resource will be deleted. This\nfield is set by the server when a graceful deletion is requested by the user, and is not\ndirectly settable by a client. The resource is expected to be deleted (no longer visible\nfrom resource lists, and not reachable by name) after the time in this field, once the\nfinalizers list is empty. As long as the finalizers list contains items, deletion is blocked.\nOnce the deletionTimestamp is set, this value may not be unset or be set further into the\nfuture, although it may be shortened or the resource may be deleted prior to this time.\nFor example, a user may request that a pod is deleted in 30 seconds. The Kubelet will react\nby sending a graceful termination signal to the containers in the pod. After that 30 seconds,\nthe Kubelet will send a hard termination signal (SIGKILL) to the container and after cleanup,\nremove the pod from the API. In the presence of network partitions, this object may still\nexist after this timestamp, until an administrator or automated process can determine the\nresource is fully terminated.\nIf not set, graceful deletion of the object has not been requested.\n\nPopulated by the system when a graceful deletion is requested.\nRead-only.\nMore info: https://git.k8s.io/community/contributors/devel/sig-architecture/api-conventions.md#metadata\n+optional"
        },
<<<<<<< HEAD
        "usageIndicator": {
          "type": "object",
          "additionalProperties": {
            "type": "string",
            "format": "int64"
          },
          "description": "UsageIndicator is indicative, but not accurate, resource usage. This is populated when the nodes completes."
        },
        "podIP": {
=======
        "deletionGracePeriodSeconds": {
>>>>>>> e9e13d4c
          "type": "string",
          "format": "int64",
          "title": "Number of seconds allowed for this object to gracefully terminate before\nit will be removed from the system. Only set when deletionTimestamp is also set.\nMay only be shortened.\nRead-only.\n+optional"
        },
        "labels": {
          "type": "object",
          "additionalProperties": {
            "type": "string"
          },
          "title": "Map of string keys and values that can be used to organize and categorize\n(scope and select) objects. May match selectors of replication controllers\nand services.\nMore info: http://kubernetes.io/docs/user-guide/labels\n+optional"
        },
        "annotations": {
          "type": "object",
          "additionalProperties": {
            "type": "string"
          },
          "title": "Annotations is an unstructured key value map stored with a resource that may be\nset by external tools to store and retrieve arbitrary metadata. They are not\nqueryable and should be preserved when modifying objects.\nMore info: http://kubernetes.io/docs/user-guide/annotations\n+optional"
        },
        "ownerReferences": {
          "type": "array",
          "items": {
            "$ref": "#/definitions/k8s.io.apimachinery.pkg.apis.meta.v1.OwnerReference"
          },
          "title": "List of objects depended by this object. If ALL objects in the list have\nbeen deleted, this object will be garbage collected. If this object is managed by a controller,\nthen an entry in this list will point to this controller, with the controller field set to true.\nThere cannot be more than one managing controller.\n+optional\n+patchMergeKey=uid\n+patchStrategy=merge"
        },
        "finalizers": {
          "type": "array",
          "items": {
            "type": "string"
          },
          "title": "Must be empty before the object is deleted from the registry. Each entry\nis an identifier for the responsible component that will remove the entry\nfrom the list. If the deletionTimestamp of the object is non-nil, entries\nin this list can only be removed.\n+optional\n+patchStrategy=merge"
        },
        "clusterName": {
          "type": "string",
          "title": "The name of the cluster which the object belongs to.\nThis is used to distinguish resources with same name and namespace in different clusters.\nThis field is not set anywhere right now and apiserver is going to ignore it if set in create or update request.\n+optional"
        },
        "managedFields": {
          "type": "array",
          "items": {
            "$ref": "#/definitions/k8s.io.apimachinery.pkg.apis.meta.v1.ManagedFieldsEntry"
          },
          "description": "ManagedFields maps workflow-id and version to the set of fields\nthat are managed by that workflow. This is mostly for internal\nhousekeeping, and users typically shouldn't need to set or\nunderstand this field. A workflow can be the user's name, a\ncontroller's name, or the name of a specific apply path like\n\"ci-cd\". The set of fields is always in the version that the\nworkflow used when modifying the object.\n\n+optional"
        }
      },
      "description": "ObjectMeta is metadata that all persisted resources must have, which includes all objects\nusers must create."
    },
    "k8s.io.apimachinery.pkg.apis.meta.v1.OwnerReference": {
      "type": "object",
      "properties": {
        "apiVersion": {
          "type": "string",
          "description": "API version of the referent."
        },
        "kind": {
          "type": "string",
          "title": "Kind of the referent.\nMore info: https://git.k8s.io/community/contributors/devel/sig-architecture/api-conventions.md#types-kinds"
        },
        "name": {
          "type": "string",
          "title": "Name of the referent.\nMore info: http://kubernetes.io/docs/user-guide/identifiers#names"
        },
        "uid": {
          "type": "string",
          "title": "UID of the referent.\nMore info: http://kubernetes.io/docs/user-guide/identifiers#uids"
        },
        "controller": {
          "type": "boolean",
          "format": "boolean",
          "title": "If true, this reference points to the managing controller.\n+optional"
        },
        "blockOwnerDeletion": {
          "type": "boolean",
          "format": "boolean",
          "title": "If true, AND if the owner has the \"foregroundDeletion\" finalizer, then\nthe owner cannot be deleted from the key-value store until this\nreference is removed.\nDefaults to false.\nTo set this field, a user needs \"delete\" permission of the owner,\notherwise 422 (Unprocessable Entity) will be returned.\n+optional"
        }
      },
      "description": "OwnerReference contains enough information to let you identify an owning\nobject. An owning object must be in the same namespace as the dependent, or\nbe cluster-scoped, so there is no namespace field."
    },
    "k8s.io.apimachinery.pkg.apis.meta.v1.Time": {
      "type": "object",
      "properties": {
        "seconds": {
          "type": "string",
          "format": "int64",
          "description": "Represents seconds of UTC time since Unix epoch\n1970-01-01T00:00:00Z. Must be from 0001-01-01T00:00:00Z to\n9999-12-31T23:59:59Z inclusive."
        },
        "nanos": {
          "type": "integer",
          "format": "int32",
          "description": "Non-negative fractions of a second at nanosecond resolution. Negative\nsecond values with fractions must still have non-negative nanos values\nthat count forward in time. Must be from 0 to 999,999,999\ninclusive. This field may be limited in precision depending on context."
        }
      },
      "description": "Time is a wrapper around time.Time which supports correct\nmarshaling to YAML and JSON.  Wrappers are provided for many\nof the factory methods that the time package offers.\n\n+protobuf.options.marshal=false\n+protobuf.as=Timestamp\n+protobuf.options.(gogoproto.goproto_stringer)=false"
    },
    "k8s.io.apimachinery.pkg.util.intstr.IntOrString": {
      "type": "object",
      "properties": {
        "type": {
          "type": "string",
          "format": "int64"
        },
        "intVal": {
          "type": "integer",
          "format": "int32"
        },
        "strVal": {
          "type": "string"
        }
      },
      "description": "+protobuf=true\n+protobuf.options.(gogoproto.goproto_stringer)=false\n+k8s:openapi-gen=true",
      "title": "IntOrString is a type that can hold an int32 or a string.  When used in\nJSON or YAML marshalling and unmarshalling, it produces or consumes the\ninner type.  This allows you to have, for example, a JSON field that can\naccept a name or number.\nTODO: Rename to Int32OrString"
    },
    "workflowarchive.ArchivedWorkflowDeletedResponse": {
      "type": "object"
    }
  }
}<|MERGE_RESOLUTION|>--- conflicted
+++ resolved
@@ -3760,19 +3760,7 @@
           "$ref": "#/definitions/k8s.io.apimachinery.pkg.apis.meta.v1.Time",
           "description": "DeletionTimestamp is RFC 3339 date and time at which this resource will be deleted. This\nfield is set by the server when a graceful deletion is requested by the user, and is not\ndirectly settable by a client. The resource is expected to be deleted (no longer visible\nfrom resource lists, and not reachable by name) after the time in this field, once the\nfinalizers list is empty. As long as the finalizers list contains items, deletion is blocked.\nOnce the deletionTimestamp is set, this value may not be unset or be set further into the\nfuture, although it may be shortened or the resource may be deleted prior to this time.\nFor example, a user may request that a pod is deleted in 30 seconds. The Kubelet will react\nby sending a graceful termination signal to the containers in the pod. After that 30 seconds,\nthe Kubelet will send a hard termination signal (SIGKILL) to the container and after cleanup,\nremove the pod from the API. In the presence of network partitions, this object may still\nexist after this timestamp, until an administrator or automated process can determine the\nresource is fully terminated.\nIf not set, graceful deletion of the object has not been requested.\n\nPopulated by the system when a graceful deletion is requested.\nRead-only.\nMore info: https://git.k8s.io/community/contributors/devel/sig-architecture/api-conventions.md#metadata\n+optional"
         },
-<<<<<<< HEAD
-        "usageIndicator": {
-          "type": "object",
-          "additionalProperties": {
-            "type": "string",
-            "format": "int64"
-          },
-          "description": "UsageIndicator is indicative, but not accurate, resource usage. This is populated when the nodes completes."
-        },
-        "podIP": {
-=======
         "deletionGracePeriodSeconds": {
->>>>>>> e9e13d4c
           "type": "string",
           "format": "int64",
           "title": "Number of seconds allowed for this object to gracefully terminate before\nit will be removed from the system. Only set when deletionTimestamp is also set.\nMay only be shortened.\nRead-only.\n+optional"

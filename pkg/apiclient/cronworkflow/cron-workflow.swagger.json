--- conflicted
+++ resolved
@@ -526,6 +526,18 @@
       },
       "description": "ContinueOn defines if a workflow should continue even if a task or step fails/errors.\nIt can be specified if the workflow should continue when the pod errors, fails or both."
     },
+    "github.com.argoproj.argo.pkg.apis.workflow.v1alpha1.Counter": {
+      "type": "object",
+      "properties": {
+        "increment": {
+          "type": "number",
+          "format": "double"
+        },
+        "incrementOn": {
+          "type": "string"
+        }
+      }
+    },
     "github.com.argoproj.argo.pkg.apis.workflow.v1alpha1.CronWorkflow": {
       "type": "object",
       "properties": {
@@ -665,6 +677,9 @@
         "onExit": {
           "type": "string",
           "description": "OnExit is a template reference which is invoked at the end of the\ntemplate, irrespective of the success, failure, or error of the\nprimary template."
+        },
+        "emitMetrics": {
+          "$ref": "#/definitions/github.com.argoproj.argo.pkg.apis.workflow.v1alpha1.EmitMetrics"
         }
       },
       "title": "DAGTask represents a node in the graph during DAG execution"
@@ -691,6 +706,17 @@
       },
       "title": "DAGTemplate is a template subtype for directed acyclic graph templates"
     },
+    "github.com.argoproj.argo.pkg.apis.workflow.v1alpha1.EmitMetrics": {
+      "type": "object",
+      "properties": {
+        "metrics": {
+          "type": "array",
+          "items": {
+            "$ref": "#/definitions/github.com.argoproj.argo.pkg.apis.workflow.v1alpha1.Metric"
+          }
+        }
+      }
+    },
     "github.com.argoproj.argo.pkg.apis.workflow.v1alpha1.ExecutorConfig": {
       "type": "object",
       "properties": {
@@ -700,6 +726,14 @@
         }
       },
       "description": "ExecutorConfig holds configurations of an executor container."
+    },
+    "github.com.argoproj.argo.pkg.apis.workflow.v1alpha1.Gauge": {
+      "type": "object",
+      "properties": {
+        "value": {
+          "$ref": "#/definitions/github.com.argoproj.argo.pkg.apis.workflow.v1alpha1.MetricValue"
+        }
+      }
     },
     "github.com.argoproj.argo.pkg.apis.workflow.v1alpha1.GitArtifact": {
       "type": "object",
@@ -821,6 +855,21 @@
         }
       },
       "title": "HTTPArtifact allows an file served on HTTP to be placed as an input artifact in a container"
+    },
+    "github.com.argoproj.argo.pkg.apis.workflow.v1alpha1.Histogram": {
+      "type": "object",
+      "properties": {
+        "value": {
+          "$ref": "#/definitions/github.com.argoproj.argo.pkg.apis.workflow.v1alpha1.MetricValue"
+        },
+        "bins": {
+          "type": "array",
+          "items": {
+            "type": "number",
+            "format": "double"
+          }
+        }
+      }
     },
     "github.com.argoproj.argo.pkg.apis.workflow.v1alpha1.Inputs": {
       "type": "object",
@@ -926,6 +975,54 @@
       },
       "title": "Pod metdata"
     },
+    "github.com.argoproj.argo.pkg.apis.workflow.v1alpha1.Metric": {
+      "type": "object",
+      "properties": {
+        "name": {
+          "type": "string"
+        },
+        "labels": {
+          "type": "array",
+          "items": {
+            "$ref": "#/definitions/github.com.argoproj.argo.pkg.apis.workflow.v1alpha1.MetricLabels"
+          }
+        },
+        "help": {
+          "type": "string"
+        },
+        "gauge": {
+          "$ref": "#/definitions/github.com.argoproj.argo.pkg.apis.workflow.v1alpha1.Gauge"
+        },
+        "histogram": {
+          "$ref": "#/definitions/github.com.argoproj.argo.pkg.apis.workflow.v1alpha1.Histogram"
+        },
+        "counter": {
+          "$ref": "#/definitions/github.com.argoproj.argo.pkg.apis.workflow.v1alpha1.Counter"
+        }
+      }
+    },
+    "github.com.argoproj.argo.pkg.apis.workflow.v1alpha1.MetricLabels": {
+      "type": "object",
+      "properties": {
+        "key": {
+          "type": "string"
+        },
+        "value": {
+          "type": "string"
+        }
+      }
+    },
+    "github.com.argoproj.argo.pkg.apis.workflow.v1alpha1.MetricValue": {
+      "type": "object",
+      "properties": {
+        "literal": {
+          "type": "string"
+        },
+        "duration": {
+          "type": "string"
+        }
+      }
+    },
     "github.com.argoproj.argo.pkg.apis.workflow.v1alpha1.NoneStrategy": {
       "type": "object",
       "description": "NoneStrategy indicates to skip tar process and upload the files or directory tree as independent\nfiles. Note that if the artifact is a directory, the artifact driver must support the ability to\nsave/load the directory appropriately."
@@ -1541,6 +1638,9 @@
         "podSpecPatch": {
           "type": "string",
           "description": "PodSpecPatch holds strategic merge patch to apply against the pod spec. Allows parameterization of\ncontainer fields which are not strings (e.g. resource limits)."
+        },
+        "emitMetrics": {
+          "$ref": "#/definitions/github.com.argoproj.argo.pkg.apis.workflow.v1alpha1.EmitMetrics"
         }
       },
       "description": "WorkflowSpec is the specification of a Workflow."
@@ -1590,6 +1690,9 @@
         "onExit": {
           "type": "string",
           "description": "OnExit is a template reference which is invoked at the end of the\ntemplate, irrespective of the success, failure, or error of the\nprimary template."
+        },
+        "emitMetrics": {
+          "$ref": "#/definitions/github.com.argoproj.argo.pkg.apis.workflow.v1alpha1.EmitMetrics"
         }
       },
       "title": "WorkflowStep is a reference to a template to execute in a series of step"
@@ -2923,23 +3026,7 @@
       },
       "description": "PodSecurityContext holds pod-level security attributes and common container settings.\nSome fields are also present in container.securityContext.  Field values of\ncontainer.securityContext take precedence over field values of PodSecurityContext."
     },
-<<<<<<< HEAD
-    "v1alpha1Counter": {
-      "type": "object",
-      "properties": {
-        "increment": {
-          "type": "number",
-          "format": "double"
-        },
-        "incrementOn": {
-          "type": "string"
-        }
-      }
-    },
-    "v1alpha1CronWorkflow": {
-=======
     "k8s.io.api.core.v1.PortworxVolumeSource": {
->>>>>>> b5947165
       "type": "object",
       "properties": {
         "volumeID": {
@@ -3085,12 +3172,6 @@
         },
         "keyring": {
           "type": "string",
-<<<<<<< HEAD
-          "description": "OnExit is a template reference which is invoked at the end of the\ntemplate, irrespective of the success, failure, or error of the\nprimary template."
-        },
-        "emitMetrics": {
-          "$ref": "#/definitions/v1alpha1EmitMetrics"
-=======
           "title": "Keyring is the path to key ring for RBDUser.\nDefault is /etc/ceph/keyring.\nMore info: https://examples.k8s.io/volumes/rbd/README.md#how-to-use-it\n+optional"
         },
         "secretRef": {
@@ -3101,7 +3182,6 @@
           "type": "boolean",
           "format": "boolean",
           "title": "ReadOnly here will force the ReadOnly setting in VolumeMounts.\nDefaults to false.\nMore info: https://examples.k8s.io/volumes/rbd/README.md#how-to-use-it\n+optional"
->>>>>>> b5947165
         }
       },
       "description": "Represents a Rados Block Device mount that lasts the lifetime of a pod.\nRBD volumes support ownership management and SELinux relabeling."
@@ -3144,22 +3224,7 @@
       },
       "description": "ResourceRequirements describes the compute resource requirements."
     },
-<<<<<<< HEAD
-    "v1alpha1EmitMetrics": {
-      "type": "object",
-      "properties": {
-        "metrics": {
-          "type": "array",
-          "items": {
-            "$ref": "#/definitions/v1alpha1Metric"
-          }
-        }
-      }
-    },
-    "v1alpha1ExecutorConfig": {
-=======
     "k8s.io.api.core.v1.SELinuxOptions": {
->>>>>>> b5947165
       "type": "object",
       "properties": {
         "user": {
@@ -3181,19 +3246,7 @@
       },
       "title": "SELinuxOptions are the labels to be applied to the container"
     },
-<<<<<<< HEAD
-    "v1alpha1Gauge": {
-      "type": "object",
-      "properties": {
-        "value": {
-          "$ref": "#/definitions/v1alpha1MetricValue"
-        }
-      }
-    },
-    "v1alpha1GitArtifact": {
-=======
     "k8s.io.api.core.v1.ScaleIOVolumeSource": {
->>>>>>> b5947165
       "type": "object",
       "properties": {
         "gateway": {
@@ -3301,39 +3354,7 @@
       "properties": {
         "secretName": {
           "type": "string",
-<<<<<<< HEAD
-          "title": "URL of the artifact"
-        }
-      },
-      "title": "HTTPArtifact allows an file served on HTTP to be placed as an input artifact in a container"
-    },
-    "v1alpha1Histogram": {
-      "type": "object",
-      "properties": {
-        "value": {
-          "$ref": "#/definitions/v1alpha1MetricValue"
-        },
-        "bins": {
-          "type": "array",
-          "items": {
-            "type": "number",
-            "format": "double"
-          }
-        }
-      }
-    },
-    "v1alpha1Inputs": {
-      "type": "object",
-      "properties": {
-        "parameters": {
-          "type": "array",
-          "items": {
-            "$ref": "#/definitions/v1alpha1Parameter"
-          },
-          "title": "Parameters are a list of parameters passed as inputs\n+patchStrategy=merge\n+patchMergeKey=name"
-=======
           "title": "Name of the secret in the pod's namespace to use.\nMore info: https://kubernetes.io/docs/concepts/storage/volumes#secret\n+optional"
->>>>>>> b5947165
         },
         "items": {
           "type": "array",
@@ -3451,63 +3472,7 @@
           "title": "SecretRef specifies the secret to use for obtaining the StorageOS API\ncredentials.  If not specified, default values will be attempted.\n+optional"
         }
       },
-<<<<<<< HEAD
-      "title": "Pod metdata"
-    },
-    "v1alpha1Metric": {
-      "type": "object",
-      "properties": {
-        "name": {
-          "type": "string"
-        },
-        "labels": {
-          "type": "array",
-          "items": {
-            "$ref": "#/definitions/v1alpha1MetricLabels"
-          }
-        },
-        "help": {
-          "type": "string"
-        },
-        "gauge": {
-          "$ref": "#/definitions/v1alpha1Gauge"
-        },
-        "histogram": {
-          "$ref": "#/definitions/v1alpha1Histogram"
-        },
-        "counter": {
-          "$ref": "#/definitions/v1alpha1Counter"
-        }
-      }
-    },
-    "v1alpha1MetricLabels": {
-      "type": "object",
-      "properties": {
-        "key": {
-          "type": "string"
-        },
-        "value": {
-          "type": "string"
-        }
-      }
-    },
-    "v1alpha1MetricValue": {
-      "type": "object",
-      "properties": {
-        "literal": {
-          "type": "string"
-        },
-        "duration": {
-          "type": "string"
-        }
-      }
-    },
-    "v1alpha1NoneStrategy": {
-      "type": "object",
-      "description": "NoneStrategy indicates to skip tar process and upload the files or directory tree as independent\nfiles. Note that if the artifact is a directory, the artifact driver must support the ability to\nsave/load the directory appropriately."
-=======
       "description": "Represents a StorageOS persistent volume resource."
->>>>>>> b5947165
     },
     "k8s.io.api.core.v1.Sysctl": {
       "type": "object",
@@ -4161,19 +4126,10 @@
           "format": "boolean",
           "title": "If true, this reference points to the managing controller.\n+optional"
         },
-<<<<<<< HEAD
-        "podSpecPatch": {
-          "type": "string",
-          "description": "PodSpecPatch holds strategic merge patch to apply against the pod spec. Allows parameterization of\ncontainer fields which are not strings (e.g. resource limits)."
-        },
-        "emitMetrics": {
-          "$ref": "#/definitions/v1alpha1EmitMetrics"
-=======
         "blockOwnerDeletion": {
           "type": "boolean",
           "format": "boolean",
           "title": "If true, AND if the owner has the \"foregroundDeletion\" finalizer, then\nthe owner cannot be deleted from the key-value store until this\nreference is removed.\nDefaults to false.\nTo set this field, a user needs \"delete\" permission of the owner,\notherwise 422 (Unprocessable Entity) will be returned.\n+optional"
->>>>>>> b5947165
         }
       },
       "description": "OwnerReference contains enough information to let you identify an owning\nobject. An owning object must be in the same namespace as the dependent, or\nbe cluster-scoped, so there is no namespace field."
@@ -4219,17 +4175,8 @@
           "type": "integer",
           "format": "int32"
         },
-<<<<<<< HEAD
-        "onExit": {
-          "type": "string",
-          "description": "OnExit is a template reference which is invoked at the end of the\ntemplate, irrespective of the success, failure, or error of the\nprimary template."
-        },
-        "emitMetrics": {
-          "$ref": "#/definitions/v1alpha1EmitMetrics"
-=======
         "strVal": {
           "type": "string"
->>>>>>> b5947165
         }
       },
       "description": "+protobuf=true\n+protobuf.options.(gogoproto.goproto_stringer)=false\n+k8s:openapi-gen=true",

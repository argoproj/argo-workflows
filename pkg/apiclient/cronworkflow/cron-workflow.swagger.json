--- conflicted
+++ resolved
@@ -1546,11 +1546,7 @@
         "clusterscope": {
           "type": "boolean",
           "format": "boolean",
-<<<<<<< HEAD
-          "description": "ClusterScope indicates the referred template is cluster scoped clusterworkflowtemplate."
-=======
           "description": "ClusterScope indicates the referred template is cluster scoped (i.e., a ClusterWorkflowTemplate)."
->>>>>>> e02a98c5
         }
       },
       "description": "TemplateRef is a reference of template resource."

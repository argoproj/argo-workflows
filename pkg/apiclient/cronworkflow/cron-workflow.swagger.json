--- conflicted
+++ resolved
@@ -325,9 +325,6 @@
     "cronworkflow.CronWorkflowDeletedResponse": {
       "type": "object"
     },
-<<<<<<< HEAD
-    "cronworkflow.UpdateCronWorkflowRequest": {
-=======
     "cronworkflowLintCronWorkflowRequest": {
       "type": "object",
       "properties": {
@@ -340,7 +337,7 @@
       }
     },
     "cronworkflowUpdateCronWorkflowRequest": {
->>>>>>> c4d26466
+    "cronworkflow.UpdateCronWorkflowRequest": {
       "type": "object",
       "properties": {
         "name": {

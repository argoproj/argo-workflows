--- conflicted
+++ resolved
@@ -42,13 +42,10 @@
 }
 
 func NewClientFromOpts(opts Opts) (context.Context, Client, error) {
-<<<<<<< HEAD
+	log.WithField("opts", opts).Debug("Client options")
 	if opts.ArgoServerOpts.URL != "" && opts.InstanceID != "" {
 		return nil, nil, fmt.Errorf("cannot use instance ID with Argo Server")
 	}
-=======
-	log.WithField("opts", opts).Debug("Client options")
->>>>>>> d7f8e0c4
 	if opts.ArgoServerOpts.URL != "" {
 		return newArgoServerClient(opts.ArgoServerOpts, opts.AuthSupplier())
 	} else {

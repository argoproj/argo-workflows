--- conflicted
+++ resolved
@@ -18,13 +18,8 @@
 	if err == nil {
 		return false
 	}
-<<<<<<< HEAD
-	isTransient := isExceededQuotaErr(err) || apierr.IsTooManyRequests(err) || isResourceQuotaConflictErr(err) || isTransientNetworkErr(err) || apierr.IsServerTimeout(err) || apierr.IsServiceUnavailable(err) || matchTransientErrPattern(err)
-=======
-	err = argoerrs.Cause(err)
 	isTransient := isExceededQuotaErr(err) || apierr.IsTooManyRequests(err) || isResourceQuotaConflictErr(err) || isTransientNetworkErr(err) || apierr.IsServerTimeout(err) || apierr.IsServiceUnavailable(err) || matchTransientErrPattern(err) ||
 		errors.Is(err, NewErrTransient(""))
->>>>>>> 1e7396ec
 	if isTransient {
 		log.Infof("Transient error: %v", err)
 	} else {

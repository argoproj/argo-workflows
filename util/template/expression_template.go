package template

import (
	"context"
	"encoding/json"
	"fmt"
	"io"
	"os"
	"strconv"
	"strings"

	"github.com/doublerebel/bellows"
	"github.com/expr-lang/expr"
	"github.com/expr-lang/expr/file"
	"github.com/expr-lang/expr/parser/lexer"

	"github.com/argoproj/argo-workflows/v3/util/logging"
)

func init() {
	if os.Getenv("EXPRESSION_TEMPLATES") != "false" {
		registerKind(kindExpression)
	}
}

var variablesToCheck = []string{
	"item",
	"retries",
	"lastRetry.exitCode",
	"lastRetry.status",
	"lastRetry.duration",
	"lastRetry.message",
	"workflow.status",
	"workflow.failures",
}

func anyVarNotInEnv(expression string, env map[string]interface{}) *string {
	for _, variable := range variablesToCheck {
		if hasVariableInExpression(expression, variable) && !hasVarInEnv(env, variable) {
<<<<<<< HEAD
			// Special handling for workflow.outputs.* variables - let them proceed to expr evaluation
			// where they can be properly resolved even if the base key doesn't exist in env
			if strings.HasPrefix(variable, "workflow.outputs.") {
				continue
			}
			return true
=======
			return &variable
>>>>>>> 753c067c
		}
	}
	return nil
}

func expressionReplace(ctx context.Context, w io.Writer, expression string, env map[string]interface{}, allowUnresolved bool) (int, error) {
	log := logging.RequireLoggerFromContext(ctx)
	// The template is JSON-marshaled. This JSON-unmarshals the expression to undo any character escapes.
	var unmarshalledExpression string
	err := json.Unmarshal(fmt.Appendf(nil, `"%s"`, expression), &unmarshalledExpression)
	if err != nil && allowUnresolved {
		log.WithError(err).Debug(ctx, "unresolved is allowed")
		return fmt.Fprintf(w, "{{%s%s}}", kindExpression, expression)
	}
	if err != nil {
		return 0, fmt.Errorf("failed to unmarshall JSON expression: %w", err)
	}

<<<<<<< HEAD
	if anyVarNotInEnv(unmarshalledExpression, []string{"retries"}, env) && allowUnresolved {
		// this is to make sure expressions like `sprig.int(retries)` don't get resolved to 0 when `retries` don't exist in the env
		// See https://github.com/argoproj/argo-workflows/issues/5388
		log.WithError(err).Debug(ctx, "Retries are present and unresolved is allowed")
		return fmt.Fprintf(w, "{{%s%s}}", kindExpression, expression)
	}

	lastRetryVariables := []string{"lastRetry.exitCode", "lastRetry.status", "lastRetry.duration", "lastRetry.message"}
	if anyVarNotInEnv(unmarshalledExpression, lastRetryVariables, env) && allowUnresolved {
		// This is to make sure expressions which contains `lastRetry.*` don't get resolved to nil
		// when they don't exist in the env.
		log.WithError(err).Debug(ctx, "LastRetry variables are present and unresolved is allowed")
		return fmt.Fprintf(w, "{{%s%s}}", kindExpression, expression)
	}

	// This is to make sure expressions which contains `workflow.status`, `workflow.failures`
	// don't get resolved to nil when they don't exist in the env.
	// Note: workflow.outputs.* variables are handled specially below with minimal structure
	// See https://github.com/argoproj/argo-workflows/issues/10393, https://github.com/expr-lang/expr/issues/330
	// This issue doesn't happen to other template parameters since these workflow-level variables only exist in the env
	// when the exit handlers complete.
	workflowVariables := []string{"workflow.status", "workflow.failures"}
	if anyVarNotInEnv(unmarshalledExpression, workflowVariables, env) && allowUnresolved {
		log.WithError(err).Debug(ctx, "workflow.status or workflow.failures are present and unresolved is allowed")
=======
	varNameNotInEnv := anyVarNotInEnv(unmarshalledExpression, env)
	if varNameNotInEnv != nil && allowUnresolved {
		// this is to make sure expressions don't get resolved to nil or an empty string when certain variables
		// don't exist in the env during the "global" replacement.
		// See https://github.com/argoproj/argo-workflows/issues/5388, https://github.com/argoproj/argo-workflows/issues/15008,
		// https://github.com/argoproj/argo-workflows/issues/10393, https://github.com/expr-lang/expr/issues/330
		log.WithField("variable", *varNameNotInEnv).Debug(ctx, "variable not in env but unresolved is allowed")
>>>>>>> 753c067c
		return fmt.Fprintf(w, "{{%s%s}}", kindExpression, expression)
	}

	// Special handling: if the expression contains workflow.outputs.* but workflow doesn't exist in env,
	// create a minimal workflow structure to prevent "unknown name workflow" errors
	envForCompilation := env
	if strings.Contains(unmarshalledExpression, "workflow.outputs.") {
		if _, hasWorkflow := env["workflow"]; !hasWorkflow {
			// Create a copy of env with minimal workflow structure
			envForCompilation = make(map[string]interface{})
			for k, v := range env {
				envForCompilation[k] = v
			}
			envForCompilation["workflow"] = map[string]interface{}{
				"outputs": map[string]interface{}{
					"artifacts":  map[string]interface{}{},
					"parameters": map[string]interface{}{},
				},
			}
		}
	}

	program, err := expr.Compile(unmarshalledExpression, expr.Env(envForCompilation))
	// This allowUnresolved check is not great
	// it allows for errors that are obviously
	// not failed reference checks to also pass
	if err != nil && !allowUnresolved {
		return 0, fmt.Errorf("failed to evaluate expression: %w", err)
	}
	result, err := expr.Run(program, envForCompilation)

	// Special handling for workflow.outputs.* expressions that evaluate to null
	// In exit handler context, this is expected and should remain unresolved rather than error
	if result == nil && strings.Contains(unmarshalledExpression, "workflow.outputs.") && allowUnresolved {
		log.Debug(ctx, "workflow.outputs expression evaluated to null, leaving unresolved")
		return fmt.Fprintf(w, "{{%s%s}}", kindExpression, expression)
	}

	if (err != nil || result == nil) && allowUnresolved {
		//  <nil> result is also un-resolved, and any error can be unresolved
		log.WithError(err).Debug(ctx, "Result and error are unresolved")
		return fmt.Fprintf(w, "{{%s%s}}", kindExpression, expression)
	}
	if err != nil {
		return 0, fmt.Errorf("failed to evaluate expression: %w", err)
	}
	if result == nil {
		return 0, fmt.Errorf("failed to evaluate expression %q", expression)
	}
	resultMarshaled, err := json.Marshal(result)
	if (err != nil || resultMarshaled == nil) && allowUnresolved {
		log.WithError(err).Debug(ctx, "resultMarshaled is nil and unresolved is allowed ")
		return fmt.Fprintf(w, "{{%s%s}}", kindExpression, expression)
	}
	if err != nil {
		return 0, fmt.Errorf("failed to marshal evaluated expression: %w", err)
	}
	if resultMarshaled == nil {
		return 0, fmt.Errorf("failed to marshal evaluated marshaled expression %q", expression)
	}
	marshaledLength := len(resultMarshaled)

	// Trim leading and trailing quotes. The value is being inserted into something that's already a string.
	if len(resultMarshaled) > 1 && resultMarshaled[0] == '"' && resultMarshaled[marshaledLength-1] == '"' {
		return w.Write(resultMarshaled[1 : marshaledLength-1])
	}

	resultQuoted := []byte(strconv.Quote(string(resultMarshaled)))
	return w.Write(resultQuoted[1 : len(resultQuoted)-1])
}

func EnvMap(replaceMap map[string]string) map[string]interface{} {
	envMap := make(map[string]interface{})
	for k, v := range replaceMap {
		envMap[k] = v
	}
	return envMap
}

func searchTokens(haystack []lexer.Token, needle []lexer.Token) bool {
	if len(needle) > len(haystack) {
		return false
	}
	if len(needle) == 0 {
		return true
	}
outer:
	for i := 0; i <= len(haystack)-len(needle); i++ {
		for j := 0; j < len(needle); j++ {
			if haystack[i+j].String() != needle[j].String() {
				continue outer
			}
		}
		return true
	}
	return false
}

func filterEOF(toks []lexer.Token) []lexer.Token {
	newToks := []lexer.Token{}
	for _, tok := range toks {
		if tok.Kind != lexer.EOF {
			newToks = append(newToks, tok)
		}
	}
	return newToks
}

// hasVariableInExpression checks if an expression contains a variable.
// This function is somewhat cursed and I have attempted my best to
// remove this curse, but it still exists.
// The strings.Contains is needed because the lexer doesn't do
// any whitespace processing (workflow .status will be seen as workflow.status)
func hasVariableInExpression(expression, variable string) bool {
	if !strings.Contains(expression, variable) {
		return false
	}
	tokens, err := lexer.Lex(file.NewSource(expression))
	if err != nil {
		return false
	}
	variableTokens, err := lexer.Lex(file.NewSource(variable))
	if err != nil {
		return false
	}
	variableTokens = filterEOF(variableTokens)

	return searchTokens(tokens, variableTokens)
}

// hasVarInEnv checks if a parameter is in env or not
func hasVarInEnv(env map[string]interface{}, parameter string) bool {
	flattenEnv := bellows.Flatten(env)
	_, ok := flattenEnv[parameter]
	return ok
}<|MERGE_RESOLUTION|>--- conflicted
+++ resolved
@@ -37,16 +37,7 @@
 func anyVarNotInEnv(expression string, env map[string]interface{}) *string {
 	for _, variable := range variablesToCheck {
 		if hasVariableInExpression(expression, variable) && !hasVarInEnv(env, variable) {
-<<<<<<< HEAD
-			// Special handling for workflow.outputs.* variables - let them proceed to expr evaluation
-			// where they can be properly resolved even if the base key doesn't exist in env
-			if strings.HasPrefix(variable, "workflow.outputs.") {
-				continue
-			}
-			return true
-=======
 			return &variable
->>>>>>> 753c067c
 		}
 	}
 	return nil
@@ -65,32 +56,6 @@
 		return 0, fmt.Errorf("failed to unmarshall JSON expression: %w", err)
 	}
 
-<<<<<<< HEAD
-	if anyVarNotInEnv(unmarshalledExpression, []string{"retries"}, env) && allowUnresolved {
-		// this is to make sure expressions like `sprig.int(retries)` don't get resolved to 0 when `retries` don't exist in the env
-		// See https://github.com/argoproj/argo-workflows/issues/5388
-		log.WithError(err).Debug(ctx, "Retries are present and unresolved is allowed")
-		return fmt.Fprintf(w, "{{%s%s}}", kindExpression, expression)
-	}
-
-	lastRetryVariables := []string{"lastRetry.exitCode", "lastRetry.status", "lastRetry.duration", "lastRetry.message"}
-	if anyVarNotInEnv(unmarshalledExpression, lastRetryVariables, env) && allowUnresolved {
-		// This is to make sure expressions which contains `lastRetry.*` don't get resolved to nil
-		// when they don't exist in the env.
-		log.WithError(err).Debug(ctx, "LastRetry variables are present and unresolved is allowed")
-		return fmt.Fprintf(w, "{{%s%s}}", kindExpression, expression)
-	}
-
-	// This is to make sure expressions which contains `workflow.status`, `workflow.failures`
-	// don't get resolved to nil when they don't exist in the env.
-	// Note: workflow.outputs.* variables are handled specially below with minimal structure
-	// See https://github.com/argoproj/argo-workflows/issues/10393, https://github.com/expr-lang/expr/issues/330
-	// This issue doesn't happen to other template parameters since these workflow-level variables only exist in the env
-	// when the exit handlers complete.
-	workflowVariables := []string{"workflow.status", "workflow.failures"}
-	if anyVarNotInEnv(unmarshalledExpression, workflowVariables, env) && allowUnresolved {
-		log.WithError(err).Debug(ctx, "workflow.status or workflow.failures are present and unresolved is allowed")
-=======
 	varNameNotInEnv := anyVarNotInEnv(unmarshalledExpression, env)
 	if varNameNotInEnv != nil && allowUnresolved {
 		// this is to make sure expressions don't get resolved to nil or an empty string when certain variables
@@ -98,45 +63,17 @@
 		// See https://github.com/argoproj/argo-workflows/issues/5388, https://github.com/argoproj/argo-workflows/issues/15008,
 		// https://github.com/argoproj/argo-workflows/issues/10393, https://github.com/expr-lang/expr/issues/330
 		log.WithField("variable", *varNameNotInEnv).Debug(ctx, "variable not in env but unresolved is allowed")
->>>>>>> 753c067c
 		return fmt.Fprintf(w, "{{%s%s}}", kindExpression, expression)
 	}
 
-	// Special handling: if the expression contains workflow.outputs.* but workflow doesn't exist in env,
-	// create a minimal workflow structure to prevent "unknown name workflow" errors
-	envForCompilation := env
-	if strings.Contains(unmarshalledExpression, "workflow.outputs.") {
-		if _, hasWorkflow := env["workflow"]; !hasWorkflow {
-			// Create a copy of env with minimal workflow structure
-			envForCompilation = make(map[string]interface{})
-			for k, v := range env {
-				envForCompilation[k] = v
-			}
-			envForCompilation["workflow"] = map[string]interface{}{
-				"outputs": map[string]interface{}{
-					"artifacts":  map[string]interface{}{},
-					"parameters": map[string]interface{}{},
-				},
-			}
-		}
-	}
-
-	program, err := expr.Compile(unmarshalledExpression, expr.Env(envForCompilation))
+	program, err := expr.Compile(unmarshalledExpression, expr.Env(env))
 	// This allowUnresolved check is not great
 	// it allows for errors that are obviously
 	// not failed reference checks to also pass
 	if err != nil && !allowUnresolved {
 		return 0, fmt.Errorf("failed to evaluate expression: %w", err)
 	}
-	result, err := expr.Run(program, envForCompilation)
-
-	// Special handling for workflow.outputs.* expressions that evaluate to null
-	// In exit handler context, this is expected and should remain unresolved rather than error
-	if result == nil && strings.Contains(unmarshalledExpression, "workflow.outputs.") && allowUnresolved {
-		log.Debug(ctx, "workflow.outputs expression evaluated to null, leaving unresolved")
-		return fmt.Fprintf(w, "{{%s%s}}", kindExpression, expression)
-	}
-
+	result, err := expr.Run(program, env)
 	if (err != nil || result == nil) && allowUnresolved {
 		//  <nil> result is also un-resolved, and any error can be unresolved
 		log.WithError(err).Debug(ctx, "Result and error are unresolved")

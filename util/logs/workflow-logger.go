--- conflicted
+++ resolved
@@ -196,14 +196,9 @@
 		}()
 	}
 
-<<<<<<< HEAD
+
 	logWorkflow := func(wf *wfv1.Workflow) error {
 		err := hydrator.Hydrate(wf)
-=======
-	if req.GetLogOptions().Follow {
-		wfListOptions := metav1.ListOptions{FieldSelector: "metadata.name=" + req.GetName(), ResourceVersion: "0"}
-		wfWatch, err := wfInterface.Watch(wfListOptions)
->>>>>>> 15ec9f5e
 		if err != nil {
 			return err
 		}
@@ -260,48 +255,12 @@
 					}
 					logCtx.WithFields(log.Fields{"eventType": event.Type, "completed": wf.Status.Fulfilled()}).Debug("Workflow event")
 					if event.Type == watch.Deleted || wf.Status.Fulfilled() {
-<<<<<<< HEAD
-						return nil
-=======
-						return
-					}
-				}
-			}
-		}()
-
-		// The purpose of this watch is to start streaming any new pods that appear when we are running.
-		wg.Add(1)
-		go func() {
-			defer wg.Done()
-			defer logCtx.Debug("Done watching pod events")
-			logCtx.Debug("Watching for pod events")
-			for {
-				select {
-				case <-stopWatchingPods:
-					return
-				case event, open := <-podWatch.ResultChan():
-					if !open {
-						logCtx.Info("Re-establishing pod watch")
-						podWatch.Stop()
-						podWatch, err = podInterface.Watch(podListOptions)
-						if err != nil {
-							logCtx.Error(err)
-							return
-						}
-						continue
-					}
-					pod, ok := event.Object.(*corev1.Pod)
-					if !ok {
-						// object is probably probably metav1.Status
-						logCtx.WithError(apierr.FromObject(event.Object)).Warn("watch object was not a pod")
-						return
->>>>>>> 15ec9f5e
+						return nil
 					}
 					err := logWorkflow(wf)
 					if err != nil {
 						return err
 					}
-					wfListOptions.ResourceVersion = wf.ResourceVersion
 				}
 			}
 		}()

package tls

import (
	"context"
	"crypto"
	"crypto/ecdsa"
	"crypto/elliptic"
	"crypto/rand"
	"crypto/tls"
	"crypto/x509"
	"crypto/x509/pkix"
	"encoding/pem"
	"fmt"
	"math/big"
	"net"
	"os"
	"time"

<<<<<<< HEAD
	"github.com/argoproj/argo-workflows/v3/util"
	log "github.com/sirupsen/logrus"
	"k8s.io/client-go/kubernetes"
)

const (
	// The key of the tls.crt within the Kubernetes secret
	tlsCrtSecretKey = "tls.crt"
	// The key of the tls.key within the Kubernetes secret
	tlsKeySecretKey = "tls.key"
=======
	"k8s.io/utils/env"
>>>>>>> 1453edca
)

func pemBlockForKey(priv interface{}) *pem.Block {
	switch k := priv.(type) {
	case *ecdsa.PrivateKey:
		b, err := x509.MarshalECPrivateKey(k)
		if err != nil {
			log.Print(err)
			os.Exit(2)
		}
		return &pem.Block{Type: "EC PRIVATE KEY", Bytes: b}
	default:
		return nil
	}
}

func generate() ([]byte, crypto.PrivateKey, error) {
	hosts := []string{"localhost"}

	var err error
	privateKey, err := ecdsa.GenerateKey(elliptic.P256(), rand.Reader)
	if err != nil {
		return nil, nil, fmt.Errorf("failed to generate private key: %s", err)
	}

	notBefore := time.Now()
	notAfter := notBefore.Add(365 * 24 * time.Hour)

	serialNumberLimit := new(big.Int).Lsh(big.NewInt(1), 128)
	serialNumber, err := rand.Int(rand.Reader, serialNumberLimit)
	if err != nil {
		return nil, nil, fmt.Errorf("failed to generate serial number: %s", err)
	}

	template := x509.Certificate{
		SerialNumber: serialNumber,
		Subject: pkix.Name{
			Organization: []string{"ArgoProj"},
		},
		NotBefore: notBefore,
		NotAfter:  notAfter,

		KeyUsage:              x509.KeyUsageKeyEncipherment | x509.KeyUsageDigitalSignature,
		ExtKeyUsage:           []x509.ExtKeyUsage{x509.ExtKeyUsageServerAuth},
		BasicConstraintsValid: true,
	}

	for _, h := range hosts {
		if ip := net.ParseIP(h); ip != nil {
			template.IPAddresses = append(template.IPAddresses, ip)
		} else {
			template.DNSNames = append(template.DNSNames, h)
		}
	}

	certBytes, err := x509.CreateCertificate(rand.Reader, &template, &template, &privateKey.PublicKey, privateKey)
	if err != nil {
		return nil, nil, fmt.Errorf("failed to create certificate: %s", err)
	}
	return certBytes, privateKey, nil
}

// generatePEM generates a new certificate and key and returns it as PEM encoded bytes
func generatePEM() ([]byte, []byte, error) {
	certBytes, privateKey, err := generate()
	if err != nil {
		return nil, nil, err
	}
	certpem := pem.EncodeToMemory(&pem.Block{Type: "CERTIFICATE", Bytes: certBytes})
	keypem := pem.EncodeToMemory(pemBlockForKey(privateKey))
	return certpem, keypem, nil
}

// GenerateX509KeyPair generates a X509 key pair
func GenerateX509KeyPair() (*tls.Certificate, error) {
	certpem, keypem, err := generatePEM()
	if err != nil {
		return nil, err
	}
	cert, err := tls.X509KeyPair(certpem, keypem)
	if err != nil {
		return nil, err
	}
	return &cert, nil
}

<<<<<<< HEAD
func GenerateX509KeyPairTLSConfig(tlsMinVersion uint16) (*tls.Config, error) {
	cer, err := GenerateX509KeyPair()
	if err != nil {
		return nil, err
	}

	return &tls.Config{
		Certificates: []tls.Certificate{*cer},
		MinVersion:   uint16(tlsMinVersion),
	}, nil
}

func GetServerTLSConfigFromSecret(ctx context.Context, kubectlConfig kubernetes.Interface, tlsKubernetesSecretName string, tlsMinVersion uint16, namespace string) (*tls.Config, error) {

	certpem, err := util.GetSecrets(ctx, kubectlConfig, namespace, tlsKubernetesSecretName, tlsCrtSecretKey)
	if err != nil {
		return nil, err
	}

	keypem, err := util.GetSecrets(ctx, kubectlConfig, namespace, tlsKubernetesSecretName, tlsKeySecretKey)
	if err != nil {
		return nil, err
	}

	cert, err := tls.X509KeyPair(certpem, keypem)
	if err != nil {
		return nil, err
	}

	return &tls.Config{
		Certificates: []tls.Certificate{cert},
		MinVersion:   uint16(tlsMinVersion),
=======
func GenerateTLSConfig() (*tls.Config, error) {
	tlsMinVersion, err := env.GetInt("TLS_MIN_VERSION", tls.VersionTLS12)
	if err != nil {
		return nil, err
	}
	var cer *tls.Certificate
	cer, err = GenerateX509KeyPair()
	if err != nil {
		return nil, err
	}
	return &tls.Config{
		Certificates:       []tls.Certificate{*cer},
		MinVersion:         uint16(tlsMinVersion),
		InsecureSkipVerify: true,
>>>>>>> 1453edca
	}, nil
}<|MERGE_RESOLUTION|>--- conflicted
+++ resolved
@@ -15,8 +15,6 @@
 	"net"
 	"os"
 	"time"
-
-<<<<<<< HEAD
 	"github.com/argoproj/argo-workflows/v3/util"
 	log "github.com/sirupsen/logrus"
 	"k8s.io/client-go/kubernetes"
@@ -27,9 +25,6 @@
 	tlsCrtSecretKey = "tls.crt"
 	// The key of the tls.key within the Kubernetes secret
 	tlsKeySecretKey = "tls.key"
-=======
-	"k8s.io/utils/env"
->>>>>>> 1453edca
 )
 
 func pemBlockForKey(priv interface{}) *pem.Block {
@@ -116,7 +111,6 @@
 	return &cert, nil
 }
 
-<<<<<<< HEAD
 func GenerateX509KeyPairTLSConfig(tlsMinVersion uint16) (*tls.Config, error) {
 	cer, err := GenerateX509KeyPair()
 	if err != nil {
@@ -149,21 +143,5 @@
 	return &tls.Config{
 		Certificates: []tls.Certificate{cert},
 		MinVersion:   uint16(tlsMinVersion),
-=======
-func GenerateTLSConfig() (*tls.Config, error) {
-	tlsMinVersion, err := env.GetInt("TLS_MIN_VERSION", tls.VersionTLS12)
-	if err != nil {
-		return nil, err
-	}
-	var cer *tls.Certificate
-	cer, err = GenerateX509KeyPair()
-	if err != nil {
-		return nil, err
-	}
-	return &tls.Config{
-		Certificates:       []tls.Certificate{*cer},
-		MinVersion:         uint16(tlsMinVersion),
-		InsecureSkipVerify: true,
->>>>>>> 1453edca
 	}, nil
 }
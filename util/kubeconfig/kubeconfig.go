--- conflicted
+++ resolved
@@ -27,48 +27,12 @@
 	if err != nil {
 		return nil, err
 	}
-<<<<<<< HEAD
 	restConfig.BearerToken = ""
 	restConfig.BearerTokenFile = ""
 	restConfig.Username = ""
 	restConfig.Password = ""
 	if token != "" {
 		restConfig.BearerToken = token
-=======
-	switch version {
-	case tokenVersion0:
-		restConfigBytes, err := base64.StdEncoding.DecodeString(tokenBody)
-		if err != nil {
-			return nil, err
-		}
-		restConfig := &restclient.Config{}
-		err = json.Unmarshal(restConfigBytes, restConfig)
-		if err != nil {
-			return nil, err
-		}
-		return restConfig, nil
-	case tokenVersion1:
-		restConfig, err := DefaultRestConfig()
-		if err != nil {
-			return nil, err
-		}
-		restConfig.BearerToken = tokenBody
-		restConfig.BearerTokenFile = ""
-		return restConfig, nil
-	case tokenVersion2:
-		value, err := getV2TokenBody()
-		if err != nil {
-			return nil, err
-		}
-		if tokenBody != value {
-			return nil, fmt.Errorf("v2 token invalid")
-		}
-		restConfig, err := DefaultRestConfig()
-		if err != nil {
-			return nil, err
-		}
-		return restConfig, nil
->>>>>>> f25a45de
 	}
 	return restConfig, nil
 }
@@ -103,17 +67,6 @@
 		if err != nil {
 			return "", nil
 		}
-<<<<<<< HEAD
-=======
-		return formatToken(0, base64.StdEncoding.EncodeToString(configByte)), nil
-	case tokenVersion1:
-		if in.ExecProvider != nil {
-			tc, err := in.TransportConfig()
-			if err != nil {
-				return "", err
-			}
->>>>>>> f25a45de
-
 		req := http.Request{Header: map[string][]string{}}
 
 		_, _ = rt.RoundTrip(&req)
@@ -145,41 +98,6 @@
 			token := in.AuthProvider.Config["access-token"]
 			return strings.TrimPrefix(token, "Bearer "), nil
 		}
-<<<<<<< HEAD
-=======
-		if in.AuthProvider != nil {
-			if in.AuthProvider.Name == "gcp" {
-				tc, err := in.TransportConfig()
-				if err != nil {
-					return "", err
-				}
-
-				auth, err := restclient.GetAuthProvider(in.Host, in.AuthProvider, in.AuthConfigPersister)
-				if err != nil {
-					return "", err
-				}
-
-				rt, err := transport.New(tc)
-				if err != nil {
-					return "", err
-				}
-				rt = auth.WrapTransport(rt)
-				req := http.Request{Header: map[string][]string{}}
-
-				_, _ = rt.RoundTrip(&req)
-
-				token := in.AuthProvider.Config["access-token"]
-				return formatToken(1, strings.TrimPrefix(token, "Bearer ")), nil
-			}
-			return "", nil
-		}
-	case tokenVersion2:
-		v2TokenBody, err := getV2TokenBody()
-		if err != nil {
-			return "", err
-		}
-		return formatToken(2, v2TokenBody), nil
->>>>>>> f25a45de
 	}
 	return in.BearerToken, nil
 }

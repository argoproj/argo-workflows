package kubeconfig

import (
	"encoding/base64"
	"net/http"
	"os"
	"strings"

	"github.com/pkg/errors"

	"k8s.io/client-go/plugin/pkg/client/auth/exec"
	restclient "k8s.io/client-go/rest"
	"k8s.io/client-go/tools/clientcmd"
	"k8s.io/client-go/transport"
)

const (
	BasicAuthScheme  = "Basic"
	BearerAuthScheme = "Bearer"
)

// get the default one from the filesystem
func DefaultRestConfig() (*restclient.Config, error) {
	rules := clientcmd.NewDefaultClientConfigLoadingRules()
	config := clientcmd.NewNonInteractiveDeferredLoadingClientConfig(rules, &clientcmd.ConfigOverrides{})
	return config.ClientConfig()
}

func IsBasicAuthScheme(token string) bool {
	return strings.HasPrefix(token, BasicAuthScheme)
}

func IsBearerAuthScheme(token string) bool {
	return strings.HasPrefix(token, BearerAuthScheme)
}

func GetRestConfig(token string) (*restclient.Config, error) {

	if IsBasicAuthScheme(token) {
		token = strings.TrimSpace(strings.TrimPrefix(token, BasicAuthScheme))
		username, password, ok := decodeBasicAuthToken(token)
		if !ok {
			return nil, errors.New("Error parsing Basic Authentication")
		}
		return GetBasicRestConfig(username, password)
	}
	if IsBearerAuthScheme(token) {
		token = strings.TrimSpace(strings.TrimPrefix(token, BearerAuthScheme))
		return GetBearerRestConfig(token)
	}
	return nil, errors.New("Unsupported authentication scheme")
}

// convert a basic token (username, password) into a REST config
func GetBasicRestConfig(username, password string) (*restclient.Config, error) {

	restConfig, err := DefaultRestConfig()
	if err != nil {
		return nil, err
	}
	restConfig.BearerToken = ""
	restConfig.BearerTokenFile = ""
	restConfig.Username = username
	restConfig.Password = password
	return restConfig, nil
}

// convert a bearer token into a REST config
func GetBearerRestConfig(token string) (*restclient.Config, error) {

	restConfig, err := DefaultRestConfig()
	if err != nil {
		return nil, err
	}
	restConfig.BearerToken = ""
	restConfig.BearerTokenFile = ""
	restConfig.Username = ""
	restConfig.Password = ""
	if token != "" {
		restConfig.BearerToken = token
	}
	return restConfig, nil
}

//Return the AuthString include Auth type(Basic or Bearer)
func GetAuthString(in *restclient.Config) (string, error) {
	//Checking Basic Auth
	if in.Username != "" {
		token, err := GetBasicAuthToken(in)
		return BasicAuthScheme + " " + token, err
	}

	token, err := GetBearerToken(in)
	return BearerAuthScheme + " " + token, err
}

func GetBasicAuthToken(in *restclient.Config) (string, error) {

	if in == nil {
		return "", errors.Errorf("RestClient can't be nil")
	}

	return encodeBasicAuthToken(in.Username, in.Password), nil
}

// convert the REST config into a bearer token
func GetBearerToken(in *restclient.Config) (string, error) {

	if len(in.BearerToken) > 0 {
		return in.BearerToken, nil
	}

	if token := getEnvToken(); token != "" {
		return token, nil
	}

<<<<<<< HEAD
	if in == nil {
		return "", errors.Errorf("RestClient can't be nil")
	}

=======
>>>>>>> b6a2be89
	if in.ExecProvider != nil {
		tc, err := in.TransportConfig()
		if err != nil {
			return "", nil
		}

		auth, err := exec.GetAuthenticator(in.ExecProvider)
		if err != nil {
			return "", nil
		}

		err = auth.UpdateTransportConfig(tc)
		if err != nil {
			return "", nil
		}

		rt, err := transport.New(tc)
		if err != nil {
			return "", nil
		}
		req := http.Request{Header: map[string][]string{}}

		_, _ = rt.RoundTrip(&req)

		token := req.Header.Get("Authorization")
		return strings.TrimPrefix(token, "Bearer "), nil
	}
	if in.AuthProvider != nil {
		if in.AuthProvider.Name == "gcp" {
			tc, err := in.TransportConfig()
			if err != nil {
				return "", err
			}

			auth, err := restclient.GetAuthProvider(in.Host, in.AuthProvider, in.AuthConfigPersister)
			if err != nil {
				return "", err
			}

			rt, err := transport.New(tc)
			if err != nil {
				return "", err
			}
			rt = auth.WrapTransport(rt)
			req := http.Request{Header: map[string][]string{}}

			_, _ = rt.RoundTrip(&req)

			token := in.AuthProvider.Config["access-token"]
			return strings.TrimPrefix(token, "Bearer "), nil
		}
	}
	return "", errors.Errorf("Can not find a token")
}

// Get the Auth token from environment variable
func getEnvToken() string {
	return os.Getenv("ARGO_TOKEN")
}

func encodeBasicAuthToken(username, password string) string {
	auth := username + ":" + password
	return base64.StdEncoding.EncodeToString([]byte(auth))
}

func decodeBasicAuthToken(auth string) (username, password string, ok bool) {

	c, err := base64.StdEncoding.DecodeString(auth)
	if err != nil {
		return
	}
	cs := string(c)
	s := strings.IndexByte(cs, ':')
	if s < 0 {
		return
	}
	return cs[:s], cs[s+1:], true
}<|MERGE_RESOLUTION|>--- conflicted
+++ resolved
@@ -114,13 +114,10 @@
 		return token, nil
 	}
 
-<<<<<<< HEAD
 	if in == nil {
 		return "", errors.Errorf("RestClient can't be nil")
 	}
-
-=======
->>>>>>> b6a2be89
+  
 	if in.ExecProvider != nil {
 		tc, err := in.TransportConfig()
 		if err != nil {

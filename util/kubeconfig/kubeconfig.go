package kubeconfig

import (
	"encoding/base64"
	"fmt"
	"io/ioutil"
	"net/http"
	"os"
	"path/filepath"
	"strings"
	"time"

	"github.com/pkg/errors"
	clientauthenticationapi "k8s.io/client-go/pkg/apis/clientauthentication"
	"k8s.io/client-go/plugin/pkg/client/auth/exec"
	restclient "k8s.io/client-go/rest"
	"k8s.io/client-go/tools/clientcmd"
	"k8s.io/client-go/transport"
)

const (
	BasicAuthScheme  = "Basic"
	BearerAuthScheme = "Bearer"
)

// get the default one from the filesystem
func DefaultRestConfig() (*restclient.Config, error) {
	rules := clientcmd.NewDefaultClientConfigLoadingRules()
	config := clientcmd.NewNonInteractiveDeferredLoadingClientConfig(rules, &clientcmd.ConfigOverrides{})
	return config.ClientConfig()
}

func IsBasicAuthScheme(token string) bool {
	return strings.HasPrefix(token, BasicAuthScheme)
}

func IsBearerAuthScheme(token string) bool {
	return strings.HasPrefix(token, BearerAuthScheme)
}

func GetRestConfig(token string) (*restclient.Config, error) {
	if IsBasicAuthScheme(token) {
		token = strings.TrimSpace(strings.TrimPrefix(token, BasicAuthScheme))
		username, password, ok := decodeBasicAuthToken(token)
		if !ok {
			return nil, errors.New("Error parsing Basic Authentication")
		}
		return GetBasicRestConfig(username, password)
	}
	if IsBearerAuthScheme(token) {
		token = strings.TrimSpace(strings.TrimPrefix(token, BearerAuthScheme))
		return GetBearerRestConfig(token)
	}
	return nil, errors.New("Unsupported authentication scheme")
}

// convert a basic token (username, password) into a REST config
func GetBasicRestConfig(username, password string) (*restclient.Config, error) {
	restConfig, err := restConfigWithoutAuth()
	if err != nil {
		return nil, err
	}
	restConfig.Username = username
	restConfig.Password = password
	return restConfig, nil
}

// convert a bearer token into a REST config
func GetBearerRestConfig(token string) (*restclient.Config, error) {
	restConfig, err := restConfigWithoutAuth()
	if err != nil {
		return nil, err
	}
	restConfig.BearerToken = token
	return restConfig, nil
}

// populate everything except
// - username
// - password
// - bearerToken
// - client private key
func restConfigWithoutAuth() (*restclient.Config, error) {
	c, err := DefaultRestConfig()
	if err != nil {
		return nil, err
	}
	t := c.TLSClientConfig
	return &restclient.Config{
		Host:          c.Host,
		APIPath:       c.APIPath,
		ContentConfig: c.ContentConfig,
		TLSClientConfig: restclient.TLSClientConfig{
			Insecure:   t.Insecure,
			ServerName: t.ServerName,
			CertFile:   t.CertFile,
			CAFile:     t.CAFile,
			CertData:   t.CertData,
			CAData:     t.CAData,
			NextProtos: c.NextProtos,
		},
		UserAgent:          c.UserAgent,
		DisableCompression: c.DisableCompression,
		Transport:          c.Transport,
		WrapTransport:      c.WrapTransport,
		QPS:                c.QPS,
		Burst:              c.Burst,
		RateLimiter:        c.RateLimiter,
		WarningHandler:     c.WarningHandler,
		Timeout:            c.Timeout,
		Dial:               c.Dial,
		Proxy:              c.Proxy,
	}, nil
}

// Return the AuthString include Auth type(Basic or Bearer)
func GetAuthString(in *restclient.Config, explicitKubeConfigPath string) (string, error) {
	// Checking Basic Auth
	if in.Username != "" {
		token, err := GetBasicAuthToken(in)
		return BasicAuthScheme + " " + token, err
	}

	token, err := GetBearerToken(in, explicitKubeConfigPath)
	return BearerAuthScheme + " " + token, err
}

func GetBasicAuthToken(in *restclient.Config) (string, error) {
	if in == nil {
		return "", errors.Errorf("RestClient can't be nil")
	}

	return encodeBasicAuthToken(in.Username, in.Password), nil
}

// convert the REST config into a bearer token
func GetBearerToken(in *restclient.Config, explicitKubeConfigPath string) (string, error) {
	if len(in.BearerToken) > 0 {
		return in.BearerToken, nil
	}

	if in == nil {
		return "", errors.Errorf("RestClient can't be nil")
	}
	if in.ExecProvider != nil {
		tc, err := in.TransportConfig()
		if err != nil {
			return "", err
		}

		var cluster *clientauthenticationapi.Cluster
		if in.ExecProvider.ProvideClusterInfo {
			var err error
			cluster, err = ConfigToExecCluster(in)
			if err != nil {
				return "", err
			}
		}
		auth, err := exec.GetAuthenticator(in.ExecProvider, cluster)
		if err != nil {
			return "", err
		}

		// This function will return error because of TLS Cert missing,
		// This code is not making actual request. We can ignore it.
		_ = auth.UpdateTransportConfig(tc)

		rt, err := transport.New(tc)
		if err != nil {
			return "", err
		}
		req := http.Request{Header: map[string][]string{}}

		newT := NewUserAgentRoundTripper("dummy", rt)
<<<<<<< HEAD
		_, _ = newT.RoundTrip(&req)
=======
		resp, err := newT.RoundTrip(&req)
		if err != nil {
			return "", err
		}
		resp.Body.Close()
>>>>>>> e5dc961b

		token := req.Header.Get("Authorization")
		return strings.TrimPrefix(token, "Bearer "), nil
	}
	if in.AuthProvider != nil {
		if in.AuthProvider.Name == "gcp" {
			token := in.AuthProvider.Config["access-token"]
			token, err := RefreshTokenIfExpired(in, explicitKubeConfigPath, token)
			if err != nil {
				return "", err
			}
			return strings.TrimPrefix(token, "Bearer "), nil
		}
	}
	return "", errors.Errorf("could not find a token")
}

/*https://pkg.go.dev/k8s.io/client-go@v0.20.4/pkg/apis/clientauthentication#Cluster
I am following this example: https://github.com/kubernetes/client-go/blob/v0.20.4/rest/transport.go#L99 and https://github.com/kubernetes/client-go/blob/v0.20.4/rest/exec.go */

// ConfigToExecCluster creates a clientauthentication.Cluster with the corresponding fields from the provided Config
func ConfigToExecCluster(config *restclient.Config) (*clientauthenticationapi.Cluster, error) {
	caData, err := dataFromSliceOrFile(config.CAData, config.CAFile)
	if err != nil {
		return nil, fmt.Errorf("failed to load CA bundle for execProvider: %v", err)
	}

	var proxyURL string
	if config.Proxy != nil {
		req, err := http.NewRequest("", config.Host, nil)
		if err != nil {
			return nil, fmt.Errorf("failed to create proxy URL request for execProvider: %w", err)
		}
		url, err := config.Proxy(req)
		if err != nil {
			return nil, fmt.Errorf("failed to get proxy URL for execProvider: %w", err)
		}
		if url != nil {
			proxyURL = url.String()
		}
	}

	return &clientauthenticationapi.Cluster{
		Server:                   config.Host,
		TLSServerName:            config.ServerName,
		InsecureSkipTLSVerify:    config.Insecure,
		CertificateAuthorityData: caData,
		ProxyURL:                 proxyURL,
		Config:                   config.ExecProvider.Config,
	}, nil
}

// dataFromSliceOrFile returns data from the slice (if non-empty), or from the file,
// or an error if an error occurred reading the file
func dataFromSliceOrFile(data []byte, file string) ([]byte, error) {
	if len(data) > 0 {
		return data, nil
	}

	if len(file) > 0 {
		fileData, err := ioutil.ReadFile(filepath.Clean(file))
		if err != nil {
			return []byte{}, err
		}
		return fileData, nil
	}
	return nil, nil
}

func encodeBasicAuthToken(username, password string) string {
	auth := username + ":" + password
	return base64.StdEncoding.EncodeToString([]byte(auth))
}

func decodeBasicAuthToken(auth string) (username, password string, ok bool) {
	c, err := base64.StdEncoding.DecodeString(auth)
	if err != nil {
		return
	}
	cs := string(c)
	s := strings.IndexByte(cs, ':')
	if s < 0 {
		return
	}
	return cs[:s], cs[s+1:], true
}

func ReloadKubeConfig(explicitPath string) clientcmd.ClientConfig {
	loadingRules := clientcmd.NewDefaultClientConfigLoadingRules()
	loadingRules.DefaultClientConfig = &clientcmd.DefaultClientConfig
	loadingRules.ExplicitPath = explicitPath
	overrides := clientcmd.ConfigOverrides{}
	return clientcmd.NewInteractiveDeferredLoadingClientConfig(loadingRules, &overrides, os.Stdin)
}

func RefreshTokenIfExpired(restConfig *restclient.Config, explicitPath, curentToken string) (string, error) {
	if restConfig.AuthProvider != nil {
		timestr := restConfig.AuthProvider.Config["expiry"]
		if timestr != "" {
			t, err := time.Parse(time.RFC3339, timestr)
			if err != nil {
				return "", errors.Errorf("Invalid expiry date in Kubeconfig. %v", err)
			}
			if time.Now().After(t) {
				err = RefreshAuthToken(restConfig)
				if err != nil {
					return "", err
				}
				config := ReloadKubeConfig(explicitPath)
				restConfig, err = config.ClientConfig()
				if err != nil {
					return "", err
				}
				return restConfig.AuthProvider.Config["access-token"], nil
			}
		}
	}
	return curentToken, nil
}

func RefreshAuthToken(in *restclient.Config) error {
	tc, err := in.TransportConfig()
	if err != nil {
		return err
	}

	auth, err := restclient.GetAuthProvider(in.Host, in.AuthProvider, in.AuthConfigPersister)
	if err != nil {
		return err
	}

	rt, err := transport.New(tc)
	if err != nil {
		return err
	}
	rt = auth.WrapTransport(rt)
	req := http.Request{Header: map[string][]string{}}

	resp, err := rt.RoundTrip(&req)
	if err != nil {
		return err
	}
	resp.Body.Close()

	return nil
}<|MERGE_RESOLUTION|>--- conflicted
+++ resolved
@@ -172,15 +172,11 @@
 		req := http.Request{Header: map[string][]string{}}
 
 		newT := NewUserAgentRoundTripper("dummy", rt)
-<<<<<<< HEAD
-		_, _ = newT.RoundTrip(&req)
-=======
 		resp, err := newT.RoundTrip(&req)
 		if err != nil {
 			return "", err
 		}
 		resp.Body.Close()
->>>>>>> e5dc961b
 
 		token := req.Header.Get("Authorization")
 		return strings.TrimPrefix(token, "Bearer "), nil

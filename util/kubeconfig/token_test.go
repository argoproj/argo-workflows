package kubeconfig

import (
	"k8s.io/client-go/tools/clientcmd"
	"os"
	"testing"

	"github.com/stretchr/testify/assert"
)


func Test_getDefaultTokenVersion(t *testing.T) {

<<<<<<< HEAD
	t.Run("No token", func(t *testing.T) {
		restConfig, err := clientcmd.DefaultClientConfig.ClientConfig()
		os.Unsetenv("ARGO_TOKEN")
		assert.NoError(t, err)
		token, err := GetBearerToken(restConfig)
		assert.NoError(t, err)
		assert.Equal(t,restConfig.BearerToken, token)
	})
	t.Run("Env token", func(t *testing.T) {
		restConfig, err := clientcmd.DefaultClientConfig.ClientConfig()
		assert.NoError(t, err)
		restConfig.BearerToken="test"
		os.Setenv("ARGO_TOKEN", "test")
		token, err := GetBearerToken(restConfig)
		assert.NoError(t, err)
		assert.Equal(t,"test", token)
	})
	t.Run("RestConfig token", func(t *testing.T) {
		restConfig, err := clientcmd.DefaultClientConfig.ClientConfig()
		os.Unsetenv("ARGO_TOKEN")
		assert.NoError(t, err)
		restConfig.BearerToken="test"
		token, err := GetBearerToken(restConfig)
		assert.NoError(t, err)
		assert.Equal(t,restConfig.BearerToken, token)
=======
		assert.Equal(t, tokenVersion2, getDefaultTokenVersion())
		token, err := GetBearerToken(nil)
		if assert.NoError(t, err) {
			assert.Equal(t, "v2:token", token)
		}
	})
}

func Test_getV2TokenBody(t *testing.T) {
	t.Run("Undefined", func(t *testing.T) {
		_, err := getV2TokenBody()
		assert.Error(t, err)
	})
	t.Run("Defined", func(t *testing.T) {
		_ = os.Setenv("ARGO_V2_TOKEN", "token")
		defer func() { _ = os.Unsetenv("ARGO_V2_TOKEN") }()
		token, err := getV2TokenBody()
		if assert.NoError(t, err) {
			assert.Equal(t, "token", token)
		}
>>>>>>> f25a45de
	})
}<|MERGE_RESOLUTION|>--- conflicted
+++ resolved
@@ -11,7 +11,6 @@
 
 func Test_getDefaultTokenVersion(t *testing.T) {
 
-<<<<<<< HEAD
 	t.Run("No token", func(t *testing.T) {
 		restConfig, err := clientcmd.DefaultClientConfig.ClientConfig()
 		os.Unsetenv("ARGO_TOKEN")
@@ -33,31 +32,9 @@
 		restConfig, err := clientcmd.DefaultClientConfig.ClientConfig()
 		os.Unsetenv("ARGO_TOKEN")
 		assert.NoError(t, err)
-		restConfig.BearerToken="test"
+		restConfig.BearerToken = "test"
 		token, err := GetBearerToken(restConfig)
 		assert.NoError(t, err)
-		assert.Equal(t,restConfig.BearerToken, token)
-=======
-		assert.Equal(t, tokenVersion2, getDefaultTokenVersion())
-		token, err := GetBearerToken(nil)
-		if assert.NoError(t, err) {
-			assert.Equal(t, "v2:token", token)
-		}
-	})
-}
-
-func Test_getV2TokenBody(t *testing.T) {
-	t.Run("Undefined", func(t *testing.T) {
-		_, err := getV2TokenBody()
-		assert.Error(t, err)
-	})
-	t.Run("Defined", func(t *testing.T) {
-		_ = os.Setenv("ARGO_V2_TOKEN", "token")
-		defer func() { _ = os.Unsetenv("ARGO_V2_TOKEN") }()
-		token, err := getV2TokenBody()
-		if assert.NoError(t, err) {
-			assert.Equal(t, "token", token)
-		}
->>>>>>> f25a45de
+		assert.Equal(t, restConfig.BearerToken, token)
 	})
 }
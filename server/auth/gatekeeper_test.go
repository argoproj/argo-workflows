package auth

import (
	"context"
	"testing"

	"github.com/stretchr/testify/assert"
	"github.com/stretchr/testify/mock"
	"google.golang.org/grpc/metadata"
	"k8s.io/client-go/kubernetes/fake"
	"k8s.io/client-go/rest"

	fakewfclientset "github.com/argoproj/argo/pkg/client/clientset/versioned/fake"
	"github.com/argoproj/argo/server/auth/jws"
	"github.com/argoproj/argo/server/auth/sso/mocks"
)

func TestServer_GetWFClient(t *testing.T) {
	wfClient := &fakewfclientset.Clientset{}
	kubeClient := &fake.Clientset{}
	t.Run("None", func(t *testing.T) {
		_, err := NewGatekeeper(Modes{}, wfClient, kubeClient, nil, nil)
		assert.Error(t, err)
	})
	t.Run("Invalid", func(t *testing.T) {
		g, err := NewGatekeeper(Modes{Client: true}, wfClient, kubeClient, nil, nil)
		if assert.NoError(t, err) {
			_, err := g.Context(x("invalid"))
			assert.Error(t, err)
		}
	})
	t.Run("NotAllowed", func(t *testing.T) {
		g, err := NewGatekeeper(Modes{SSO: true}, wfClient, kubeClient, nil, nil)
		if assert.NoError(t, err) {
			_, err := g.Context(x("Bearer "))
			assert.Error(t, err)
		}
	})
	// not possible to unit test client auth today
	t.Run("Server", func(t *testing.T) {
		g, err := NewGatekeeper(Modes{Server: true}, wfClient, kubeClient, &rest.Config{Username: "my-username"}, nil)
		assert.NoError(t, err)
		ctx, err := g.Context(x(""))
		if assert.NoError(t, err) {
			assert.Equal(t, wfClient, GetWfClient(ctx))
			assert.Equal(t, kubeClient, GetKubeClient(ctx))
<<<<<<< HEAD
			assert.NotNil(t, GetClaims(ctx))
=======
			assert.NotNil(t, GetClaimSet(ctx))
>>>>>>> acf56f9f
		}
	})
	t.Run("SSO", func(t *testing.T) {
		ssoIf := &mocks.Interface{}
		ssoIf.On("Authorize", mock.Anything, mock.Anything).Return(&jws.ClaimSet{}, nil)
		g, err := NewGatekeeper(Modes{SSO: true}, wfClient, kubeClient, nil, ssoIf)
		if assert.NoError(t, err) {
			ctx, err := g.Context(x("Bearer id_token:whatever"))
			if assert.NoError(t, err) {
				assert.Equal(t, wfClient, GetWfClient(ctx))
				assert.Equal(t, kubeClient, GetKubeClient(ctx))
<<<<<<< HEAD
				assert.NotNil(t, GetClaims(ctx))
=======
				assert.NotNil(t, GetClaimSet(ctx))
>>>>>>> acf56f9f
			}
		}
	})
}

func x(authorization string) context.Context {
	return metadata.NewIncomingContext(context.Background(), metadata.New(map[string]string{"authorization": authorization}))
}

<<<<<<< HEAD
func TestGetJWTConfig(t *testing.T) {
	// we should be able to get nil
	assert.Nil(t, GetClaims(context.Background()))
=======
func TestGetClaimSet(t *testing.T) {
	// we should be able to get nil claim set
	assert.Nil(t, GetClaimSet(context.TODO()))
>>>>>>> acf56f9f
}<|MERGE_RESOLUTION|>--- conflicted
+++ resolved
@@ -44,11 +44,7 @@
 		if assert.NoError(t, err) {
 			assert.Equal(t, wfClient, GetWfClient(ctx))
 			assert.Equal(t, kubeClient, GetKubeClient(ctx))
-<<<<<<< HEAD
-			assert.NotNil(t, GetClaims(ctx))
-=======
 			assert.NotNil(t, GetClaimSet(ctx))
->>>>>>> acf56f9f
 		}
 	})
 	t.Run("SSO", func(t *testing.T) {
@@ -60,11 +56,7 @@
 			if assert.NoError(t, err) {
 				assert.Equal(t, wfClient, GetWfClient(ctx))
 				assert.Equal(t, kubeClient, GetKubeClient(ctx))
-<<<<<<< HEAD
-				assert.NotNil(t, GetClaims(ctx))
-=======
 				assert.NotNil(t, GetClaimSet(ctx))
->>>>>>> acf56f9f
 			}
 		}
 	})
@@ -74,13 +66,7 @@
 	return metadata.NewIncomingContext(context.Background(), metadata.New(map[string]string{"authorization": authorization}))
 }
 
-<<<<<<< HEAD
-func TestGetJWTConfig(t *testing.T) {
-	// we should be able to get nil
-	assert.Nil(t, GetClaims(context.Background()))
-=======
 func TestGetClaimSet(t *testing.T) {
 	// we should be able to get nil claim set
 	assert.Nil(t, GetClaimSet(context.TODO()))
->>>>>>> acf56f9f
 }
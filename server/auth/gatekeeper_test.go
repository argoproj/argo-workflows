package auth

import (
	"context"
	"testing"

	"github.com/stretchr/testify/assert"
	"github.com/stretchr/testify/mock"
	"google.golang.org/grpc/metadata"
	corev1 "k8s.io/api/core/v1"
	metav1 "k8s.io/apimachinery/pkg/apis/meta/v1"
	"k8s.io/client-go/kubernetes/fake"

	wfv1 "github.com/argoproj/argo/pkg/apis/workflow/v1alpha1"
	fakewfclientset "github.com/argoproj/argo/pkg/client/clientset/versioned/fake"
<<<<<<< HEAD
	rbacmocks "github.com/argoproj/argo/server/auth/rbac/mocks"
	ssomocks "github.com/argoproj/argo/server/auth/sso/mocks"
=======
	"github.com/argoproj/argo/server/auth/sso/mocks"
>>>>>>> edfa5b93
)

func TestServer_GetWFClient(t *testing.T) {
	wfClient := &fakewfclientset.Clientset{}
<<<<<<< HEAD
	kubeClient := fake.NewSimpleClientset(&corev1.ServiceAccount{
		ObjectMeta: metav1.ObjectMeta{Namespace: "my-ns", Name: "my-sa"},
		Secrets:    []corev1.ObjectReference{{Name: "my-secret"}},
	}, &corev1.Secret{
		ObjectMeta: metav1.ObjectMeta{Namespace: "my-ns", Name: "my-secret"},
		// base64("my-token") = "Im15LXRva2VuIg=="
		Data: map[string][]byte{"token": []byte("Im15LXRva2VuIg==")},
	})
	t.Run("None", func(t *testing.T) {
		_, err := NewGatekeeper(Modes{}, "my-ns", wfClient, kubeClient, nil, nil, nil)
		assert.Error(t, err)
	})
	t.Run("Invalid", func(t *testing.T) {
		g, err := NewGatekeeper(Modes{Client: true}, "my-ns", wfClient, kubeClient, nil, nil, nil)
=======
	kubeClient := &fake.Clientset{}
	t.Run("None", func(t *testing.T) {
		_, err := NewGatekeeper(Modes{}, wfClient, kubeClient, nil, nil)
		assert.Error(t, err)
	})
	t.Run("Invalid", func(t *testing.T) {
		g, err := NewGatekeeper(Modes{Client: true}, wfClient, kubeClient, nil, nil)
>>>>>>> edfa5b93
		if assert.NoError(t, err) {
			_, err := g.Context(x("invalid"))
			assert.Error(t, err)
		}
	})
	t.Run("NotAllowed", func(t *testing.T) {
<<<<<<< HEAD
		g, err := NewGatekeeper(Modes{SSO: true}, "my-ns", wfClient, kubeClient, nil, nil, nil)
=======
		g, err := NewGatekeeper(Modes{SSO: true}, wfClient, kubeClient, nil, nil)
>>>>>>> edfa5b93
		if assert.NoError(t, err) {
			_, err := g.Context(x("Bearer "))
			assert.Error(t, err)
		}
	})
	// not possible to unit test client auth today
	t.Run("Server", func(t *testing.T) {
<<<<<<< HEAD
		g, err := NewGatekeeper(Modes{Server: true}, "my-ns", wfClient, kubeClient, nil, nil, nil)
=======
		g, err := NewGatekeeper(Modes{Server: true}, wfClient, kubeClient, nil, nil)
>>>>>>> edfa5b93
		assert.NoError(t, err)
		ctx, err := g.Context(x(""))
		if assert.NoError(t, err) {
			assert.Equal(t, wfClient, GetWfClient(ctx))
			assert.Equal(t, kubeClient, GetKubeClient(ctx))
		}
	})
	t.Run("SSO", func(t *testing.T) {
<<<<<<< HEAD
		ssoIf := &ssomocks.Interface{}
		rbacIf := &rbacmocks.Interface{}
		ssoIf.On("Authorize", mock.Anything, mock.Anything).Return(wfv1.User{Name: "my-name", Groups: []string{"my-group"}}, nil)
		rbacIf.On("ServiceAccount", mock.Anything).Return(&corev1.LocalObjectReference{Name: "my-sa"}, nil)
		g, err := NewGatekeeper(Modes{SSO: true}, "my-ns", nil, kubeClient, nil, ssoIf, rbacIf)
		if assert.NoError(t, err) {
			ctx, err := g.Context(x("Bearer id_token:whatever"))
			if assert.NoError(t, err) {
				user := GetUser(ctx)
				assert.Equal(t, "my-name", user.Name)
				assert.Equal(t, []string{"my-group"}, user.Groups)
				assert.NotNil(t, GetWfClient(ctx))
				assert.NotNil(t, GetKubeClient(ctx))
=======
		ssoIf := &mocks.Interface{}
		ssoIf.On("Authorize", mock.Anything, mock.Anything).Return(nil)
		g, err := NewGatekeeper(Modes{SSO: true}, wfClient, kubeClient, nil, ssoIf)
		if assert.NoError(t, err) {
			ctx, err := g.Context(x("Bearer id_token:whatever"))
			if assert.NoError(t, err) {
				assert.Equal(t, wfClient, GetWfClient(ctx))
				assert.Equal(t, kubeClient, GetKubeClient(ctx))
>>>>>>> edfa5b93
			}
		}
	})
}

func x(authorization string) context.Context {
	return metadata.NewIncomingContext(context.Background(), metadata.New(map[string]string{"authorization": authorization}))
}<|MERGE_RESOLUTION|>--- conflicted
+++ resolved
@@ -7,38 +7,14 @@
 	"github.com/stretchr/testify/assert"
 	"github.com/stretchr/testify/mock"
 	"google.golang.org/grpc/metadata"
-	corev1 "k8s.io/api/core/v1"
-	metav1 "k8s.io/apimachinery/pkg/apis/meta/v1"
 	"k8s.io/client-go/kubernetes/fake"
 
-	wfv1 "github.com/argoproj/argo/pkg/apis/workflow/v1alpha1"
 	fakewfclientset "github.com/argoproj/argo/pkg/client/clientset/versioned/fake"
-<<<<<<< HEAD
-	rbacmocks "github.com/argoproj/argo/server/auth/rbac/mocks"
-	ssomocks "github.com/argoproj/argo/server/auth/sso/mocks"
-=======
 	"github.com/argoproj/argo/server/auth/sso/mocks"
->>>>>>> edfa5b93
 )
 
 func TestServer_GetWFClient(t *testing.T) {
 	wfClient := &fakewfclientset.Clientset{}
-<<<<<<< HEAD
-	kubeClient := fake.NewSimpleClientset(&corev1.ServiceAccount{
-		ObjectMeta: metav1.ObjectMeta{Namespace: "my-ns", Name: "my-sa"},
-		Secrets:    []corev1.ObjectReference{{Name: "my-secret"}},
-	}, &corev1.Secret{
-		ObjectMeta: metav1.ObjectMeta{Namespace: "my-ns", Name: "my-secret"},
-		// base64("my-token") = "Im15LXRva2VuIg=="
-		Data: map[string][]byte{"token": []byte("Im15LXRva2VuIg==")},
-	})
-	t.Run("None", func(t *testing.T) {
-		_, err := NewGatekeeper(Modes{}, "my-ns", wfClient, kubeClient, nil, nil, nil)
-		assert.Error(t, err)
-	})
-	t.Run("Invalid", func(t *testing.T) {
-		g, err := NewGatekeeper(Modes{Client: true}, "my-ns", wfClient, kubeClient, nil, nil, nil)
-=======
 	kubeClient := &fake.Clientset{}
 	t.Run("None", func(t *testing.T) {
 		_, err := NewGatekeeper(Modes{}, wfClient, kubeClient, nil, nil)
@@ -46,18 +22,13 @@
 	})
 	t.Run("Invalid", func(t *testing.T) {
 		g, err := NewGatekeeper(Modes{Client: true}, wfClient, kubeClient, nil, nil)
->>>>>>> edfa5b93
 		if assert.NoError(t, err) {
 			_, err := g.Context(x("invalid"))
 			assert.Error(t, err)
 		}
 	})
 	t.Run("NotAllowed", func(t *testing.T) {
-<<<<<<< HEAD
-		g, err := NewGatekeeper(Modes{SSO: true}, "my-ns", wfClient, kubeClient, nil, nil, nil)
-=======
 		g, err := NewGatekeeper(Modes{SSO: true}, wfClient, kubeClient, nil, nil)
->>>>>>> edfa5b93
 		if assert.NoError(t, err) {
 			_, err := g.Context(x("Bearer "))
 			assert.Error(t, err)
@@ -65,11 +36,7 @@
 	})
 	// not possible to unit test client auth today
 	t.Run("Server", func(t *testing.T) {
-<<<<<<< HEAD
-		g, err := NewGatekeeper(Modes{Server: true}, "my-ns", wfClient, kubeClient, nil, nil, nil)
-=======
 		g, err := NewGatekeeper(Modes{Server: true}, wfClient, kubeClient, nil, nil)
->>>>>>> edfa5b93
 		assert.NoError(t, err)
 		ctx, err := g.Context(x(""))
 		if assert.NoError(t, err) {
@@ -78,21 +45,6 @@
 		}
 	})
 	t.Run("SSO", func(t *testing.T) {
-<<<<<<< HEAD
-		ssoIf := &ssomocks.Interface{}
-		rbacIf := &rbacmocks.Interface{}
-		ssoIf.On("Authorize", mock.Anything, mock.Anything).Return(wfv1.User{Name: "my-name", Groups: []string{"my-group"}}, nil)
-		rbacIf.On("ServiceAccount", mock.Anything).Return(&corev1.LocalObjectReference{Name: "my-sa"}, nil)
-		g, err := NewGatekeeper(Modes{SSO: true}, "my-ns", nil, kubeClient, nil, ssoIf, rbacIf)
-		if assert.NoError(t, err) {
-			ctx, err := g.Context(x("Bearer id_token:whatever"))
-			if assert.NoError(t, err) {
-				user := GetUser(ctx)
-				assert.Equal(t, "my-name", user.Name)
-				assert.Equal(t, []string{"my-group"}, user.Groups)
-				assert.NotNil(t, GetWfClient(ctx))
-				assert.NotNil(t, GetKubeClient(ctx))
-=======
 		ssoIf := &mocks.Interface{}
 		ssoIf.On("Authorize", mock.Anything, mock.Anything).Return(nil)
 		g, err := NewGatekeeper(Modes{SSO: true}, wfClient, kubeClient, nil, ssoIf)
@@ -101,7 +53,6 @@
 			if assert.NoError(t, err) {
 				assert.Equal(t, wfClient, GetWfClient(ctx))
 				assert.Equal(t, kubeClient, GetKubeClient(ctx))
->>>>>>> edfa5b93
 			}
 		}
 	})

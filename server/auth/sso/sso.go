--- conflicted
+++ resolved
@@ -20,12 +20,9 @@
 	apiv1 "k8s.io/api/core/v1"
 	metav1 "k8s.io/apimachinery/pkg/apis/meta/v1"
 	corev1 "k8s.io/client-go/kubernetes/typed/core/v1"
-<<<<<<< HEAD
 
 	"github.com/argoproj/argo/server/auth/rbac"
 	"github.com/argoproj/argo/server/auth/types"
-=======
->>>>>>> f7e85f04
 )
 
 const (
@@ -37,11 +34,7 @@
 )
 
 type Interface interface {
-<<<<<<< HEAD
 	Authorize(authorization string) (*types.Claims, error)
-=======
-	Authorize(authorization string) (*jwt.Claims, error)
->>>>>>> f7e85f04
 	HandleRedirect(writer http.ResponseWriter, request *http.Request)
 	HandleCallback(writer http.ResponseWriter, request *http.Request)
 	IsRBACEnabled() bool
@@ -55,16 +48,12 @@
 	baseHRef        string
 	secure          bool
 	privateKey      crypto.PrivateKey
-<<<<<<< HEAD
-	encryptor       jose.Encrypter
+	encrypter       jose.Encrypter
 	rbacConfig      *rbac.Config
 }
 
 func (s *sso) IsRBACEnabled() bool {
 	return s.rbacConfig.IsEnabled()
-=======
-	encrypter       jose.Encrypter
->>>>>>> f7e85f04
 }
 
 type Config struct {
@@ -170,11 +159,7 @@
 		Scopes:       append(c.Scopes, oidc.ScopeOpenID),
 	}
 	idTokenVerifier := provider.Verifier(&oidc.Config{ClientID: config.ClientID})
-<<<<<<< HEAD
-	encryptor, err := jose.NewEncrypter(jose.A256GCM, jose.Recipient{Algorithm: jose.RSA_OAEP_256, Key: privateKey.Public()}, &jose.EncrypterOptions{Compression: jose.DEFLATE})
-=======
 	encrypter, err := jose.NewEncrypter(jose.A256GCM, jose.Recipient{Algorithm: jose.RSA_OAEP_256, Key: privateKey.Public()}, nil)
->>>>>>> f7e85f04
 	if err != nil {
 		return nil, fmt.Errorf("failed to create JWT encrpytor: %w", err)
 	}
@@ -185,12 +170,8 @@
 		baseHRef:        baseHRef,
 		secure:          secure,
 		privateKey:      privateKey,
-<<<<<<< HEAD
-		encryptor:       encryptor,
+		encrypter:       encrypter,
 		rbacConfig:      c.RBAC,
-=======
-		encrypter:       encrypter,
->>>>>>> f7e85f04
 	}, nil
 }
 
@@ -242,23 +223,14 @@
 		_, _ = w.Write([]byte(fmt.Sprintf("failed to verify token: %v", err)))
 		return
 	}
-<<<<<<< HEAD
 	c := &types.Claims{}
-=======
-	c := &jwt.Claims{}
->>>>>>> f7e85f04
 	if err := idToken.Claims(c); err != nil {
 		w.WriteHeader(401)
 		_, _ = w.Write([]byte(fmt.Sprintf("failed to get claims: %v", err)))
 		return
 	}
-<<<<<<< HEAD
 	argoClaims := &types.Claims{Claims: jwt.Claims{Issuer: issuer, Subject: c.Subject, Expiry: jwt.NewNumericDate(time.Now().Add(expiry))}, Groups: c.Groups}
-	raw, err := jwt.Encrypted(s.encryptor).Claims(argoClaims).CompactSerialize()
-=======
-	argoClaims := &jwt.Claims{Issuer: issuer, Expiry: jwt.NewNumericDate(time.Now().Add(expiry))}
 	raw, err := jwt.Encrypted(s.encrypter).Claims(argoClaims).CompactSerialize()
->>>>>>> f7e85f04
 	if err != nil {
 		panic(err)
 	}
@@ -276,20 +248,12 @@
 }
 
 // authorize verifies a bearer token and pulls user information form the claims.
-<<<<<<< HEAD
 func (s *sso) Authorize(authorization string) (*types.Claims, error) {
-=======
-func (s *sso) Authorize(authorization string) (*jwt.Claims, error) {
->>>>>>> f7e85f04
 	tok, err := jwt.ParseEncrypted(strings.TrimPrefix(authorization, Prefix))
 	if err != nil {
 		return nil, fmt.Errorf("failed to parse encrypted token %v", err)
 	}
-<<<<<<< HEAD
 	c := &types.Claims{}
-=======
-	c := &jwt.Claims{}
->>>>>>> f7e85f04
 	if err := tok.Claims(s.privateKey, c); err != nil {
 		return nil, fmt.Errorf("failed to parse claims: %v", err)
 	}

package sso

import (
	"context"
	"crypto"
	"crypto/rand"
	"crypto/rsa"
	"crypto/x509"
	"fmt"
	"net/http"
	"strings"
	"time"

	pkgrand "github.com/argoproj/pkg/rand"
	"github.com/coreos/go-oidc"
	log "github.com/sirupsen/logrus"
	"golang.org/x/oauth2"
	"gopkg.in/square/go-jose.v2"
	"gopkg.in/square/go-jose.v2/jwt"
	apiv1 "k8s.io/api/core/v1"
	metav1 "k8s.io/apimachinery/pkg/apis/meta/v1"
	corev1 "k8s.io/client-go/kubernetes/typed/core/v1"
<<<<<<< HEAD
=======

	"github.com/argoproj/argo/server/auth/jws"
	"github.com/argoproj/argo/server/auth/rbac"
>>>>>>> c028c606
)

const (
	Prefix                              = "Bearer v2:"
	issuer                              = "argo-server"                // the JWT issuer
	expiry                              = 10 * time.Hour               // how long JWT are valid for
	secretName                          = "sso"                        // where we store SSO secret
	cookieEncryptionPrivateKeySecretKey = "cookieEncryptionPrivateKey" // the key name for the private key in the secret
)

type Interface interface {
<<<<<<< HEAD
	Authorize(authorization string) (*jwt.Claims, error)
=======
	Authorize(ctx context.Context, authorization string) (jws.ClaimSet, error)
>>>>>>> c028c606
	HandleRedirect(writer http.ResponseWriter, request *http.Request)
	HandleCallback(writer http.ResponseWriter, request *http.Request)
	IsRBACEnabled() bool
}

var _ Interface = &sso{}

type sso struct {
	config          *oauth2.Config
	idTokenVerifier *oidc.IDTokenVerifier
	baseHRef        string
	secure          bool
<<<<<<< HEAD
	privateKey      crypto.PrivateKey
	encrypter       jose.Encrypter
=======
	rbacConfig      *rbac.Config
}

func (s *sso) IsRBACEnabled() bool {
	return s.rbacConfig.IsEnabled()
>>>>>>> c028c606
}

type Config struct {
	Issuer       string                  `json:"issuer"`
	ClientID     apiv1.SecretKeySelector `json:"clientId"`
	ClientSecret apiv1.SecretKeySelector `json:"clientSecret"`
	RedirectURL  string                  `json:"redirectUrl"`
	RBAC         *rbac.Config            `json:"rbac,omitempty"`
	// additional scopes (on top of "openid")
	Scopes []string `json:"scopes,omitempty"`
}

// Abstract methods of oidc.Provider that our code uses into an interface. That
// will allow us to implement a stub for unit testing.  If you start using more
// oidc.Provider methods in this file, add them here and provide a stub
// implementation in test.
type providerInterface interface {
	Endpoint() oauth2.Endpoint
	Verifier(config *oidc.Config) *oidc.IDTokenVerifier
}

type providerFactory func(ctx context.Context, issuer string) (providerInterface, error)

func providerFactoryOIDC(ctx context.Context, issuer string) (providerInterface, error) {
	return oidc.NewProvider(ctx, issuer)
}

func New(c Config, secretsIf corev1.SecretInterface, baseHRef string, secure bool) (Interface, error) {
	return newSso(providerFactoryOIDC, c, secretsIf, baseHRef, secure)
}

func newSso(
	factory providerFactory,
	c Config,
	secretsIf corev1.SecretInterface,
	baseHRef string,
	secure bool,
) (Interface, error) {
	if c.Issuer == "" {
		return nil, fmt.Errorf("issuer empty")
	}
	if c.ClientID.Name == "" || c.ClientID.Key == "" {
		return nil, fmt.Errorf("clientID empty")
	}
	if c.ClientSecret.Name == "" || c.ClientSecret.Key == "" {
		return nil, fmt.Errorf("clientSecret empty")
	}
	if c.RedirectURL == "" {
		return nil, fmt.Errorf("redirectUrl empty")
	}
	clientSecretObj, err := secretsIf.Get(c.ClientSecret.Name, metav1.GetOptions{})
	if err != nil {
		return nil, err
	}
	provider, err := factory(context.Background(), c.Issuer)
	if err != nil {
		return nil, err
	}

	var clientIDObj *apiv1.Secret
	if c.ClientID.Name == c.ClientSecret.Name {
		clientIDObj = clientSecretObj
	} else {
		clientIDObj, err = secretsIf.Get(c.ClientID.Name, metav1.GetOptions{})
		if err != nil {
			return nil, err
		}
	}
	generatedKey, err := rsa.GenerateKey(rand.Reader, 2048)
	if err != nil {
		return nil, fmt.Errorf("failed to generate key: %w", err)
	}
	// whoa - are you ignoring errors - yes - we don't care if it fails -
	// if it fails, then the get will fail, and the pod restart
	// it may fail due to race condition with another pod - which is fine,
	// when it restart it'll get the new key
	_, _ = secretsIf.Create(&apiv1.Secret{
		ObjectMeta: metav1.ObjectMeta{Name: secretName},
		Data:       map[string][]byte{cookieEncryptionPrivateKeySecretKey: x509.MarshalPKCS1PrivateKey(generatedKey)},
	})
	secret, err := secretsIf.Get(secretName, metav1.GetOptions{})
	if err != nil {
		return nil, fmt.Errorf("failed to read secret: %w", err)
	}
	privateKey, err := x509.ParsePKCS1PrivateKey(secret.Data[cookieEncryptionPrivateKeySecretKey])
	if err != nil {
		return nil, fmt.Errorf("failed to parse private key: %w", err)
	}

	clientID := clientIDObj.Data[c.ClientID.Key]
	if clientID == nil {
		return nil, fmt.Errorf("key %s missing in secret %s", c.ClientID.Key, c.ClientID.Name)
	}
	clientSecret := clientSecretObj.Data[c.ClientSecret.Key]
	if clientSecret == nil {
		return nil, fmt.Errorf("key %s missing in secret %s", c.ClientSecret.Key, c.ClientSecret.Name)
	}
	config := &oauth2.Config{
		ClientID:     string(clientID),
		ClientSecret: string(clientSecret),
		RedirectURL:  c.RedirectURL,
		Endpoint:     provider.Endpoint(),
		Scopes:       append(c.Scopes, oidc.ScopeOpenID),
	}
	idTokenVerifier := provider.Verifier(&oidc.Config{ClientID: config.ClientID})
<<<<<<< HEAD
	encrypter, err := jose.NewEncrypter(jose.A256GCM, jose.Recipient{Algorithm: jose.RSA_OAEP_256, Key: privateKey.Public()}, nil)
	if err != nil {
		return nil, fmt.Errorf("failed to create JWT encrpytor: %w", err)
	}
	log.WithFields(log.Fields{"redirectUrl": config.RedirectURL, "issuer": c.Issuer, "clientId": c.ClientID}).Info("SSO configuration")
	return &sso{
		config:          config,
		idTokenVerifier: idTokenVerifier,
		baseHRef:        baseHRef,
		secure:          secure,
		privateKey:      privateKey,
		encrypter:       encrypter,
	}, nil
=======
	log.WithFields(log.Fields{"redirectUrl": config.RedirectURL, "issuer": c.Issuer, "clientId": c.ClientID, "rbac": c.RBAC != nil}).Info("SSO configuration")
	return &sso{config, idTokenVerifier, baseHRef, secure, c.RBAC}, nil
>>>>>>> c028c606
}

const stateCookieName = "oauthState"

func (s *sso) HandleRedirect(w http.ResponseWriter, r *http.Request) {
	state := pkgrand.RandString(10)
	http.SetCookie(w, &http.Cookie{
		Name:     stateCookieName,
		Value:    state,
		Expires:  time.Now().Add(3 * time.Minute),
		HttpOnly: true,
		SameSite: http.SameSiteLaxMode,
		Secure:   s.secure,
	})
	http.Redirect(w, r, s.config.AuthCodeURL(state), http.StatusFound)
}

func (s *sso) HandleCallback(w http.ResponseWriter, r *http.Request) {
	ctx := r.Context()
	state := r.URL.Query().Get("state")
	cookie, err := r.Cookie(stateCookieName)
	http.SetCookie(w, &http.Cookie{Name: stateCookieName, MaxAge: 0})
	if err != nil {
		w.WriteHeader(400)
		_, _ = w.Write([]byte(fmt.Sprintf("invalid state: %v", err)))
		return
	}
	if state != cookie.Value {
		w.WriteHeader(401)
		_, _ = w.Write([]byte("invalid state: does not match cookie value"))
		return
	}
	oauth2Token, err := s.config.Exchange(ctx, r.URL.Query().Get("code"))
	if err != nil {
		w.WriteHeader(401)
		_, _ = w.Write([]byte(fmt.Sprintf("failed to exchange token: %v", err)))
		return
	}
	rawIDToken, ok := oauth2Token.Extra("id_token").(string)
	if !ok {
		w.WriteHeader(401)
		_, _ = w.Write([]byte("failed to get id_token"))
		return
	}
	idToken, err := s.idTokenVerifier.Verify(ctx, rawIDToken)
	if err != nil {
		w.WriteHeader(401)
		_, _ = w.Write([]byte(fmt.Sprintf("failed to verify token: %v", err)))
		return
	}
<<<<<<< HEAD
	c := &jwt.Claims{}
	if err := idToken.Claims(c); err != nil {
=======
	c := jws.ClaimSet{}
	if err := idToken.Claims(&c); err != nil {
>>>>>>> c028c606
		w.WriteHeader(401)
		_, _ = w.Write([]byte(fmt.Sprintf("failed to get claims: %v", err)))
		return
	}
	argoClaims := &jwt.Claims{Issuer: issuer, Expiry: jwt.NewNumericDate(time.Now().Add(expiry))}
	raw, err := jwt.Encrypted(s.encrypter).Claims(argoClaims).CompactSerialize()
	if err != nil {
		panic(err)
	}
	value := Prefix + raw
	log.Debugf("handing oauth2 callback %v", value)
	http.SetCookie(w, &http.Cookie{
		Value:    value,
		Name:     "authorization",
		Path:     s.baseHRef,
		Expires:  time.Now().Add(expiry),
		SameSite: http.SameSiteStrictMode,
		Secure:   s.secure,
	})
	http.Redirect(w, r, s.baseHRef, 302)
}

// authorize verifies a bearer token and pulls user information form the claims.
<<<<<<< HEAD
func (s *sso) Authorize(authorization string) (*jwt.Claims, error) {
	tok, err := jwt.ParseEncrypted(strings.TrimPrefix(authorization, Prefix))
=======
func (s *sso) Authorize(ctx context.Context, authorization string) (jws.ClaimSet, error) {
	rawIDToken, err := zjwt.JWT(strings.TrimPrefix(authorization, Prefix))
>>>>>>> c028c606
	if err != nil {
		return nil, fmt.Errorf("failed to parse encrypted token %v", err)
	}
<<<<<<< HEAD
	c := &jwt.Claims{}
	if err := tok.Claims(s.privateKey, c); err != nil {
=======
	idToken, err := s.idTokenVerifier.Verify(ctx, rawIDToken)
	if err != nil {
		return nil, fmt.Errorf("failed to verify id_token %v", err)
	}
	c := jws.ClaimSet{}
	if err := idToken.Claims(&c); err != nil {
>>>>>>> c028c606
		return nil, fmt.Errorf("failed to parse claims: %v", err)
	}
	if err := c.Validate(jwt.Expected{Issuer: issuer}); err != nil {
		return nil, fmt.Errorf("failed to validate claims: %v", err)
	}
	return c, nil
}<|MERGE_RESOLUTION|>--- conflicted
+++ resolved
@@ -20,12 +20,9 @@
 	apiv1 "k8s.io/api/core/v1"
 	metav1 "k8s.io/apimachinery/pkg/apis/meta/v1"
 	corev1 "k8s.io/client-go/kubernetes/typed/core/v1"
-<<<<<<< HEAD
-=======
 
 	"github.com/argoproj/argo/server/auth/jws"
 	"github.com/argoproj/argo/server/auth/rbac"
->>>>>>> c028c606
 )
 
 const (
@@ -37,11 +34,7 @@
 )
 
 type Interface interface {
-<<<<<<< HEAD
 	Authorize(authorization string) (*jwt.Claims, error)
-=======
-	Authorize(ctx context.Context, authorization string) (jws.ClaimSet, error)
->>>>>>> c028c606
 	HandleRedirect(writer http.ResponseWriter, request *http.Request)
 	HandleCallback(writer http.ResponseWriter, request *http.Request)
 	IsRBACEnabled() bool
@@ -54,16 +47,13 @@
 	idTokenVerifier *oidc.IDTokenVerifier
 	baseHRef        string
 	secure          bool
-<<<<<<< HEAD
 	privateKey      crypto.PrivateKey
 	encrypter       jose.Encrypter
-=======
 	rbacConfig      *rbac.Config
 }
 
 func (s *sso) IsRBACEnabled() bool {
 	return s.rbacConfig.IsEnabled()
->>>>>>> c028c606
 }
 
 type Config struct {
@@ -169,7 +159,6 @@
 		Scopes:       append(c.Scopes, oidc.ScopeOpenID),
 	}
 	idTokenVerifier := provider.Verifier(&oidc.Config{ClientID: config.ClientID})
-<<<<<<< HEAD
 	encrypter, err := jose.NewEncrypter(jose.A256GCM, jose.Recipient{Algorithm: jose.RSA_OAEP_256, Key: privateKey.Public()}, nil)
 	if err != nil {
 		return nil, fmt.Errorf("failed to create JWT encrpytor: %w", err)
@@ -182,11 +171,8 @@
 		secure:          secure,
 		privateKey:      privateKey,
 		encrypter:       encrypter,
+		rbacConfig: c.RBAC,
 	}, nil
-=======
-	log.WithFields(log.Fields{"redirectUrl": config.RedirectURL, "issuer": c.Issuer, "clientId": c.ClientID, "rbac": c.RBAC != nil}).Info("SSO configuration")
-	return &sso{config, idTokenVerifier, baseHRef, secure, c.RBAC}, nil
->>>>>>> c028c606
 }
 
 const stateCookieName = "oauthState"
@@ -237,13 +223,8 @@
 		_, _ = w.Write([]byte(fmt.Sprintf("failed to verify token: %v", err)))
 		return
 	}
-<<<<<<< HEAD
 	c := &jwt.Claims{}
 	if err := idToken.Claims(c); err != nil {
-=======
-	c := jws.ClaimSet{}
-	if err := idToken.Claims(&c); err != nil {
->>>>>>> c028c606
 		w.WriteHeader(401)
 		_, _ = w.Write([]byte(fmt.Sprintf("failed to get claims: %v", err)))
 		return
@@ -267,27 +248,13 @@
 }
 
 // authorize verifies a bearer token and pulls user information form the claims.
-<<<<<<< HEAD
 func (s *sso) Authorize(authorization string) (*jwt.Claims, error) {
 	tok, err := jwt.ParseEncrypted(strings.TrimPrefix(authorization, Prefix))
-=======
-func (s *sso) Authorize(ctx context.Context, authorization string) (jws.ClaimSet, error) {
-	rawIDToken, err := zjwt.JWT(strings.TrimPrefix(authorization, Prefix))
->>>>>>> c028c606
 	if err != nil {
 		return nil, fmt.Errorf("failed to parse encrypted token %v", err)
 	}
-<<<<<<< HEAD
 	c := &jwt.Claims{}
 	if err := tok.Claims(s.privateKey, c); err != nil {
-=======
-	idToken, err := s.idTokenVerifier.Verify(ctx, rawIDToken)
-	if err != nil {
-		return nil, fmt.Errorf("failed to verify id_token %v", err)
-	}
-	c := jws.ClaimSet{}
-	if err := idToken.Claims(&c); err != nil {
->>>>>>> c028c606
 		return nil, fmt.Errorf("failed to parse claims: %v", err)
 	}
 	if err := c.Validate(jwt.Expected{Issuer: issuer}); err != nil {

--- conflicted
+++ resolved
@@ -10,8 +10,6 @@
 	"github.com/argoproj/pkg/jwt/zjwt"
 	"github.com/argoproj/pkg/rand"
 	"github.com/coreos/go-oidc"
-	"golang.org/x/oauth2/jwt"
-
 	log "github.com/sirupsen/logrus"
 	"golang.org/x/oauth2"
 	apiv1 "k8s.io/api/core/v1"
@@ -24,11 +22,7 @@
 const Prefix = "Bearer id_token:"
 
 type Interface interface {
-<<<<<<< HEAD
-	Authorize(ctx context.Context, authorization string) (*jwt.Config, error)
-=======
 	Authorize(ctx context.Context, authorization string) (*jws.ClaimSet, error)
->>>>>>> 9be7102d
 	HandleRedirect(writer http.ResponseWriter, request *http.Request)
 	HandleCallback(writer http.ResponseWriter, request *http.Request)
 }
@@ -200,13 +194,8 @@
 }
 
 // authorize verifies a bearer token and pulls user information form the claims.
-<<<<<<< HEAD
-func (s *sso) Authorize(ctx context.Context, authorisation string) (*jwt.Config, error) {
-	rawIDToken, err := zjwt.JWT(strings.TrimPrefix(authorisation, Prefix))
-=======
 func (s *sso) Authorize(ctx context.Context, authorization string) (*jws.ClaimSet, error) {
 	rawIDToken, err := zjwt.JWT(strings.TrimPrefix(authorization, Prefix))
->>>>>>> 9be7102d
 	if err != nil {
 		return nil, fmt.Errorf("failed to decompress token %v", err)
 	}
@@ -214,11 +203,7 @@
 	if err != nil {
 		return nil, fmt.Errorf("failed to verify id_token %v", err)
 	}
-<<<<<<< HEAD
-	c := &jwt.Config{}
-=======
 	c := &jws.ClaimSet{}
->>>>>>> 9be7102d
 	if err := idToken.Claims(c); err != nil {
 		return nil, fmt.Errorf("failed to parse claims: %v", err)
 	}

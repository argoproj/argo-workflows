--- conflicted
+++ resolved
@@ -11,15 +11,11 @@
 
 type nullService struct{}
 
-<<<<<<< HEAD
-func (n nullService) Authorize(string) (*jwt.Claims, error) {
-=======
 func (n nullService) IsRBACEnabled() bool {
 	return false
 }
 
-func (n nullService) Authorize(context.Context, string) (jws.ClaimSet, error) {
->>>>>>> c028c606
+func (n nullService) Authorize(string) (*jwt.Claims, error) {
 	return nil, fmt.Errorf("not implemented")
 }
 

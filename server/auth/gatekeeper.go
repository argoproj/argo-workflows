package auth

import (
	"context"
	"fmt"
	"net/http"
	"os"
	"sort"
	"strconv"

	"github.com/argoproj/argo-workflows/v3/server/cache"

	"github.com/antonmedv/expr"
	eventsource "github.com/argoproj/argo-events/pkg/client/eventsource/clientset/versioned"
	sensor "github.com/argoproj/argo-events/pkg/client/sensor/clientset/versioned"
	log "github.com/sirupsen/logrus"
	"google.golang.org/grpc"
	"google.golang.org/grpc/codes"
	"google.golang.org/grpc/metadata"
	"google.golang.org/grpc/status"
	corev1 "k8s.io/api/core/v1"
	"k8s.io/apimachinery/pkg/labels"
	"k8s.io/client-go/dynamic"
	"k8s.io/client-go/kubernetes"
	"k8s.io/client-go/rest"

	workflow "github.com/argoproj/argo-workflows/v3/pkg/client/clientset/versioned"
	"github.com/argoproj/argo-workflows/v3/server/auth/serviceaccount"
	"github.com/argoproj/argo-workflows/v3/server/auth/sso"
	"github.com/argoproj/argo-workflows/v3/server/auth/types"
	"github.com/argoproj/argo-workflows/v3/server/cache"
	servertypes "github.com/argoproj/argo-workflows/v3/server/types"
	jsonutil "github.com/argoproj/argo-workflows/v3/util/json"
	"github.com/argoproj/argo-workflows/v3/util/kubeconfig"
	"github.com/argoproj/argo-workflows/v3/workflow/common"
)

type ContextKey string

const (
	DynamicKey     ContextKey = "dynamic.Interface"
	WfKey          ContextKey = "workflow.Interface"
	SensorKey      ContextKey = "sensor.Interface"
	EventSourceKey ContextKey = "eventsource.Interface"
	KubeKey        ContextKey = "kubernetes.Interface"
	ClaimsKey      ContextKey = "types.Claims"
)

//go:generate mockery --name=Gatekeeper

type Gatekeeper interface {
	ContextWithRequest(ctx context.Context, req interface{}) (context.Context, error)
	Context(ctx context.Context) (context.Context, error)
	UnaryServerInterceptor() grpc.UnaryServerInterceptor
	StreamServerInterceptor() grpc.StreamServerInterceptor
}

type ClientForAuthorization func(authorization string) (*rest.Config, *servertypes.Clients, error)

type gatekeeper struct {
	Modes Modes
	// global clients, not to be used if there are better ones
	clients                *servertypes.Clients
	restConfig             *rest.Config
	ssoIf                  sso.Interface
	clientForAuthorization ClientForAuthorization
	// The namespace the server is installed in.
	namespace  string
	namespaced bool
	cache      *cache.ResourceCache
}

func NewGatekeeper(modes Modes, clients *servertypes.Clients, restConfig *rest.Config, ssoIf sso.Interface, clientForAuthorization ClientForAuthorization, namespace string, namespaced bool, cache *cache.ResourceCache) (Gatekeeper, error) {
	if len(modes) == 0 {
		return nil, fmt.Errorf("must specify at least one auth mode")
	}
	return &gatekeeper{
		modes,
		clients,
		restConfig,
		ssoIf,
		clientForAuthorization,
		namespace,
		namespaced,
		cache,
	}, nil

}

func (s *gatekeeper) UnaryServerInterceptor() grpc.UnaryServerInterceptor {
	return func(ctx context.Context, req interface{}, info *grpc.UnaryServerInfo, handler grpc.UnaryHandler) (resp interface{}, err error) {
		ctx, err = s.ContextWithRequest(ctx, req)
		if err != nil {
			return nil, err
		}
		return handler(ctx, req)
	}
}

func (s *gatekeeper) StreamServerInterceptor() grpc.StreamServerInterceptor {
	return func(srv interface{}, ss grpc.ServerStream, info *grpc.StreamServerInfo, handler grpc.StreamHandler) error {
		return handler(srv, NewAuthorizingServerStream(ss, s))
	}
}

func (s *gatekeeper) ContextWithRequest(ctx context.Context, req interface{}) (context.Context, error) {
	clients, claims, err := s.getClients(ctx, req)
	if err != nil {
		return nil, err
	}
	ctx = context.WithValue(ctx, DynamicKey, clients.Dynamic)
	ctx = context.WithValue(ctx, WfKey, clients.Workflow)
	ctx = context.WithValue(ctx, EventSourceKey, clients.EventSource)
	ctx = context.WithValue(ctx, SensorKey, clients.Sensor)
	ctx = context.WithValue(ctx, KubeKey, clients.Kubernetes)
	ctx = context.WithValue(ctx, ClaimsKey, claims)
	return ctx, nil
}

func (s *gatekeeper) Context(ctx context.Context) (context.Context, error) {
	return s.ContextWithRequest(ctx, nil)
}

func GetDynamicClient(ctx context.Context) dynamic.Interface {
	return ctx.Value(DynamicKey).(dynamic.Interface)
}

func GetWfClient(ctx context.Context) workflow.Interface {
	return ctx.Value(WfKey).(workflow.Interface)
}

func GetEventSourceClient(ctx context.Context) eventsource.Interface {
	return ctx.Value(EventSourceKey).(eventsource.Interface)
}

func GetSensorClient(ctx context.Context) sensor.Interface {
	return ctx.Value(SensorKey).(sensor.Interface)
}

func GetKubeClient(ctx context.Context) kubernetes.Interface {
	return ctx.Value(KubeKey).(kubernetes.Interface)
}

func GetClaims(ctx context.Context) *types.Claims {
	config, _ := ctx.Value(ClaimsKey).(*types.Claims)
	return config
}

func getAuthHeader(md metadata.MD) string {
	// looks for the HTTP header `Authorization: Bearer ...`
	for _, t := range md.Get("authorization") {
		return t
	}
	// check the HTTP cookie
	for _, t := range md.Get("cookie") {
		header := http.Header{}
		header.Add("Cookie", t)
		request := http.Request{Header: header}
		token, err := request.Cookie("authorization")
		if err == nil {
			return token.Value
		}
	}
	return ""
}

func (s gatekeeper) getClients(ctx context.Context, req interface{}) (*servertypes.Clients, *types.Claims, error) {
	md, _ := metadata.FromIncomingContext(ctx)
	authorization := getAuthHeader(md)
	mode, valid := s.Modes.GetMode(authorization)
	if !valid {
		return nil, nil, status.Error(codes.Unauthenticated, "token not valid for running mode")
	}
	switch mode {
	case Client:
		restConfig, clients, err := s.clientForAuthorization(authorization)
		if err != nil {
			return nil, nil, status.Error(codes.Unauthenticated, err.Error())
		}
		claims, _ := serviceaccount.ClaimSetFor(restConfig)
		return clients, claims, nil
	case Server:
		claims, _ := serviceaccount.ClaimSetFor(s.restConfig)
		return s.clients, claims, nil
	case SSO:
		claims, err := s.ssoIf.Authorize(authorization)
		if err != nil {
			return nil, nil, status.Error(codes.Unauthenticated, err.Error())
		}
		if s.ssoIf.IsRBACEnabled() {
			clients, err := s.rbacAuthorization(claims, req)
			if err != nil {
				log.WithError(err).Error("failed to perform RBAC authorization")
				return nil, nil, status.Error(codes.PermissionDenied, "not allowed")
			}
			return clients, claims, nil
		} else {
			// important! write an audit entry (i.e. log entry) so we know which user performed an operation
			log.WithFields(addClaimsLogFields(claims, nil)).Info("using the default service account for user")
			return s.clients, claims, nil
		}
	default:
		panic("this should never happen")
	}
}

func getNamespace(req interface{}) string {
	if req == nil {
		return ""
	}
	namespacedRequest, ok := req.(servertypes.NamespacedRequest)
	if !ok {
		return ""
	}
	return namespacedRequest.GetNamespace()
}

func precedence(serviceAccount *corev1.ServiceAccount) int {
	i, _ := strconv.Atoi(serviceAccount.Annotations[common.AnnotationKeyRBACRulePrecedence])
	return i
}

func (s *gatekeeper) getServiceAccount(claims *types.Claims, namespace string) (*corev1.ServiceAccount, error) {
	list, err := s.cache.ServiceAccountLister.ServiceAccounts(namespace).List(labels.Everything())
	if err != nil {
		return nil, fmt.Errorf("failed to list SSO RBAC service accounts: %w", err)
	}
	var serviceAccounts []*corev1.ServiceAccount
	for _, serviceAccount := range list {
		_, ok := serviceAccount.Annotations[common.AnnotationKeyRBACRule]
		if !ok {
			continue
		}
		serviceAccounts = append(serviceAccounts, serviceAccount)
	}
	sort.Slice(serviceAccounts, func(i, j int) bool { return precedence(serviceAccounts[i]) > precedence(serviceAccounts[j]) })
	for _, serviceAccount := range serviceAccounts {
		rule := serviceAccount.Annotations[common.AnnotationKeyRBACRule]
		v, err := jsonutil.Jsonify(claims)
		if err != nil {
			return nil, fmt.Errorf("failed to marshall claims: %w", err)
		}
		result, err := expr.Eval(rule, v)
		if err != nil {
			return nil, fmt.Errorf("failed to evaluate rule: %w", err)
		}
		allow, ok := result.(bool)
		if !ok {
			return nil, fmt.Errorf("failed to evaluate rule: not a boolean")
		}
		if !allow {
			continue
		}
<<<<<<< HEAD
		return serviceAccount, nil
=======
		authorization, err := s.authorizationForServiceAccount(ctx, serviceAccount.Name)
		if err != nil {
			return nil, err
		}
		_, clients, err := s.clientForAuthorization(authorization)
		if err != nil {
			return nil, err
		}
		claims.ServiceAccountName = serviceAccount.Name
		// important! write an audit entry (i.e. log entry) so we know which user performed an operation
		log.WithFields(addClaimsLogFields(claims, log.Fields{"serviceAccount": serviceAccount.Name})).Info("selected SSO RBAC service account for user")
		return clients, nil
>>>>>>> b05eaa81
	}
	return nil, fmt.Errorf("no service account rule matches")
}

func (s *gatekeeper) canDelegateRBACToRequestNamespace(req interface{}) bool {
	if s.namespaced || os.Getenv("SSO_DELEGATE_RBAC_TO_NAMESPACE") != "true" {
		return false
	}
	namespace := getNamespace(req)
	return len(namespace) != 0 && s.namespace != namespace
}

func (s *gatekeeper) getClientsForServiceAccount(claims *types.Claims, serviceAccount *corev1.ServiceAccount) (*servertypes.Clients, error) {
	authorization, err := s.authorizationForServiceAccount(serviceAccount)
	if err != nil {
		return nil, err
	}
	_, clients, err := s.clientForAuthorization(authorization)
	if err != nil {
		return nil, err
	}
	claims.ServiceAccountName = serviceAccount.Name
	return clients, nil
}

func (s *gatekeeper) rbacAuthorization(claims *types.Claims, req interface{}) (*servertypes.Clients, error) {
	ssoDelegationAllowed, ssoDelegated := false, false
	loginAccount, err := s.getServiceAccount(claims, s.namespace)
	if err != nil {
		return nil, err
	}
	delegatedAccount := loginAccount
	if s.canDelegateRBACToRequestNamespace(req) {
		ssoDelegationAllowed = true
		namespaceAccount, err := s.getServiceAccount(claims, getNamespace(req))
		if err != nil {
			log.WithError(err).Info("Error while SSO Delegation")
		} else if precedence(namespaceAccount) > precedence(loginAccount) {
			delegatedAccount = namespaceAccount
			ssoDelegated = true
		}
	}
	// important! write an audit entry (i.e. log entry) so we know which user performed an operation
	log.WithFields(log.Fields{"serviceAccount": delegatedAccount.Name, "loginServiceAccount": loginAccount.Name, "subject": claims.Subject, "ssoDelegationAllowed": ssoDelegationAllowed, "ssoDelegated": ssoDelegated}).Info("selected SSO RBAC service account for user")
	return s.getClientsForServiceAccount(claims, delegatedAccount)
}

func (s *gatekeeper) authorizationForServiceAccount(serviceAccount *corev1.ServiceAccount) (string, error) {
	if len(serviceAccount.Secrets) == 0 {
		return "", fmt.Errorf("expected at least one secret for SSO RBAC service account: %s", serviceAccount.GetName())
	}
	secret, err := s.cache.SecretLister.Secrets(serviceAccount.GetNamespace()).Get(serviceAccount.Secrets[0].Name)
	if err != nil {
		return "", fmt.Errorf("failed to get service account secret: %w", err)
	}
	return "Bearer " + string(secret.Data["token"]), nil
}

func addClaimsLogFields(claims *types.Claims, fields log.Fields) log.Fields {
	if fields == nil {
		fields = log.Fields{}
	}
	fields["subject"] = claims.Subject
	if claims.Email != "" {
		fields["email"] = claims.Email
	}
	return fields
}

func DefaultClientForAuthorization(authorization string) (*rest.Config, *servertypes.Clients, error) {
	restConfig, err := kubeconfig.GetRestConfig(authorization)
	if err != nil {
		return nil, nil, fmt.Errorf("failed to create REST config: %w", err)
	}
	dynamicClient, err := dynamic.NewForConfig(restConfig)
	if err != nil {
		return nil, nil, fmt.Errorf("failure to create dynamic client: %w", err)
	}
	wfClient, err := workflow.NewForConfig(restConfig)
	if err != nil {
		return nil, nil, fmt.Errorf("failure to create workflow client: %w", err)
	}
	eventSourceClient, err := eventsource.NewForConfig(restConfig)
	if err != nil {
		return nil, nil, fmt.Errorf("failure to create event source client: %w", err)
	}
	sensorClient, err := sensor.NewForConfig(restConfig)
	if err != nil {
		return nil, nil, fmt.Errorf("failure to create sensor client: %w", err)
	}
	kubeClient, err := kubernetes.NewForConfig(restConfig)
	if err != nil {
		return nil, nil, fmt.Errorf("failure to create kubernetes client: %w", err)
	}
	return restConfig, &servertypes.Clients{
		Dynamic:     dynamicClient,
		Workflow:    wfClient,
		Sensor:      sensorClient,
		EventSource: eventSourceClient,
		Kubernetes:  kubeClient,
	}, nil
}<|MERGE_RESOLUTION|>--- conflicted
+++ resolved
@@ -7,8 +7,6 @@
 	"os"
 	"sort"
 	"strconv"
-
-	"github.com/argoproj/argo-workflows/v3/server/cache"
 
 	"github.com/antonmedv/expr"
 	eventsource "github.com/argoproj/argo-events/pkg/client/eventsource/clientset/versioned"
@@ -251,22 +249,7 @@
 		if !allow {
 			continue
 		}
-<<<<<<< HEAD
 		return serviceAccount, nil
-=======
-		authorization, err := s.authorizationForServiceAccount(ctx, serviceAccount.Name)
-		if err != nil {
-			return nil, err
-		}
-		_, clients, err := s.clientForAuthorization(authorization)
-		if err != nil {
-			return nil, err
-		}
-		claims.ServiceAccountName = serviceAccount.Name
-		// important! write an audit entry (i.e. log entry) so we know which user performed an operation
-		log.WithFields(addClaimsLogFields(claims, log.Fields{"serviceAccount": serviceAccount.Name})).Info("selected SSO RBAC service account for user")
-		return clients, nil
->>>>>>> b05eaa81
 	}
 	return nil, fmt.Errorf("no service account rule matches")
 }

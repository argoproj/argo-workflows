--- conflicted
+++ resolved
@@ -167,11 +167,7 @@
 			return nil, nil, status.Error(codes.Unauthenticated, err.Error())
 		}
 		if s.ssoIf.IsRBACEnabled() {
-<<<<<<< HEAD
-			clients, err := s.rbacAuthorization(claims)
-=======
-			v, k, err := s.rbacAuthorization(ctx, claims)
->>>>>>> a6301d7c
+			clients, err := s.rbacAuthorization(ctx, claims)
 			if err != nil {
 				log.WithError(err).Error("failed to perform RBAC authorization")
 				return nil, nil, status.Error(codes.PermissionDenied, "not allowed")
@@ -185,13 +181,8 @@
 	}
 }
 
-<<<<<<< HEAD
-func (s *gatekeeper) rbacAuthorization(claims *types.Claims) (*servertypes.Clients, error) {
-	list, err := s.clients.Kubernetes.CoreV1().ServiceAccounts(s.namespace).List(metav1.ListOptions{})
-=======
 func (s *gatekeeper) rbacAuthorization(ctx context.Context, claims *types.Claims) (versioned.Interface, kubernetes.Interface, error) {
-	list, err := s.kubeClient.CoreV1().ServiceAccounts(s.namespace).List(ctx, metav1.ListOptions{})
->>>>>>> a6301d7c
+	list, err := s.clients.Kubernetes.CoreV1().ServiceAccounts(s.namespace).List(ctx, metav1.ListOptions{})
 	if err != nil {
 		return nil, fmt.Errorf("failed to list SSO RBAC service accounts: %w", err)
 	}
@@ -244,24 +235,15 @@
 	return nil, fmt.Errorf("no service account rule matches")
 }
 
-<<<<<<< HEAD
-func (s *gatekeeper) authorizationForServiceAccount(serviceAccountName string) (string, error) {
-	serviceAccount, err := s.clients.Kubernetes.CoreV1().ServiceAccounts(s.namespace).Get(serviceAccountName, metav1.GetOptions{})
-=======
 func (s *gatekeeper) authorizationForServiceAccount(ctx context.Context, serviceAccountName string) (string, error) {
-	serviceAccount, err := s.kubeClient.CoreV1().ServiceAccounts(s.namespace).Get(ctx, serviceAccountName, metav1.GetOptions{})
->>>>>>> a6301d7c
+	serviceAccount, err := s.clients.Kubernetes.CoreV1().ServiceAccounts(s.namespace).Get(ctx, serviceAccountName, metav1.GetOptions{})
 	if err != nil {
 		return "", fmt.Errorf("failed to get service account: %w", err)
 	}
 	if len(serviceAccount.Secrets) == 0 {
 		return "", fmt.Errorf("expected at least one secret for SSO RBAC service account: %w", err)
 	}
-<<<<<<< HEAD
-	secret, err := s.clients.Kubernetes.CoreV1().Secrets(s.namespace).Get(serviceAccount.Secrets[0].Name, metav1.GetOptions{})
-=======
-	secret, err := s.kubeClient.CoreV1().Secrets(s.namespace).Get(ctx, serviceAccount.Secrets[0].Name, metav1.GetOptions{})
->>>>>>> a6301d7c
+	secret, err := s.clients.Kubernetes.CoreV1().Secrets(s.namespace).Get(ctx, serviceAccount.Secrets[0].Name, metav1.GetOptions{})
 	if err != nil {
 		return "", fmt.Errorf("failed to get service account secret: %w", err)
 	}

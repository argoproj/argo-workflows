package auth

import (
	"context"
	"fmt"
	"net/http"

	grpc_middleware "github.com/grpc-ecosystem/go-grpc-middleware"
	"golang.org/x/oauth2/jwt"
	"google.golang.org/grpc"
	"google.golang.org/grpc/codes"
	"google.golang.org/grpc/metadata"
	"google.golang.org/grpc/status"
	"k8s.io/client-go/kubernetes"
	"k8s.io/client-go/rest"

	"github.com/argoproj/argo/pkg/client/clientset/versioned"
	"github.com/argoproj/argo/server/auth/jws"
	"github.com/argoproj/argo/server/auth/jwt"
	"github.com/argoproj/argo/server/auth/sso"
	"github.com/argoproj/argo/util/kubeconfig"
)

type ContextKey string

const (
<<<<<<< HEAD
	WfKey     ContextKey = "versioned.Interface"
	KubeKey   ContextKey = "kubernetes.Interface"
	ClaimsKey ContextKey = "jwt.Claims"
=======
	WfKey        ContextKey = "versioned.Interface"
	KubeKey      ContextKey = "kubernetes.Interface"
	JWTConfigKey ContextKey = "jwt.Config"
>>>>>>> 9be7102d
)

type Gatekeeper interface {
	Context(ctx context.Context) (context.Context, error)
	UnaryServerInterceptor() grpc.UnaryServerInterceptor
	StreamServerInterceptor() grpc.StreamServerInterceptor
}

type gatekeeper struct {
	Modes Modes
	// global clients, not to be used if there are better ones
	wfClient   versioned.Interface
	kubeClient kubernetes.Interface
	restConfig *rest.Config
	ssoIf      sso.Interface
}

func NewGatekeeper(modes Modes, wfClient versioned.Interface, kubeClient kubernetes.Interface, restConfig *rest.Config, ssoIf sso.Interface) (Gatekeeper, error) {
	if len(modes) == 0 {
		return nil, fmt.Errorf("must specify at least one auth mode")
	}
	return &gatekeeper{modes, wfClient, kubeClient, restConfig, ssoIf}, nil
}

func (s *gatekeeper) UnaryServerInterceptor() grpc.UnaryServerInterceptor {
	return func(ctx context.Context, req interface{}, info *grpc.UnaryServerInfo, handler grpc.UnaryHandler) (resp interface{}, err error) {
		ctx, err = s.Context(ctx)
		if err != nil {
			return nil, err
		}
		return handler(ctx, req)
	}
}

func (s *gatekeeper) StreamServerInterceptor() grpc.StreamServerInterceptor {
	return func(srv interface{}, ss grpc.ServerStream, info *grpc.StreamServerInfo, handler grpc.StreamHandler) error {
		ctx, err := s.Context(ss.Context())
		if err != nil {
			return err
		}
		wrapped := grpc_middleware.WrapServerStream(ss)
		wrapped.WrappedContext = ctx
		return handler(srv, wrapped)
	}
}

func (s *gatekeeper) Context(ctx context.Context) (context.Context, error) {
	wfClient, kubeClient, claims, err := s.getClients(ctx)
	if err != nil {
		return nil, err
	}
<<<<<<< HEAD
	return context.WithValue(context.WithValue(context.WithValue(ctx, WfKey, wfClient), KubeKey, kubeClient), ClaimsKey, claims), nil
=======
	return context.WithValue(context.WithValue(context.WithValue(ctx, WfKey, wfClient), KubeKey, kubeClient), JWTConfigKey, claims), nil
>>>>>>> 9be7102d
}

func GetWfClient(ctx context.Context) versioned.Interface {
	return ctx.Value(WfKey).(versioned.Interface)
}

func GetKubeClient(ctx context.Context) kubernetes.Interface {
	return ctx.Value(KubeKey).(kubernetes.Interface)
}

<<<<<<< HEAD
func GetClaims(ctx context.Context) *jwt.Config {
	return ctx.Value(ClaimsKey).(*jwt.Config)
=======
func GetJWTConfig(ctx context.Context) *jws.ClaimSet {
	config, _ := ctx.Value(JWTConfigKey).(*jws.ClaimSet)
	return config
>>>>>>> 9be7102d
}

func getAuthHeader(md metadata.MD) string {
	// looks for the HTTP header `Authorization: Bearer ...`
	for _, t := range md.Get("authorization") {
		return t
	}
	// check the HTTP cookie
	for _, t := range md.Get("cookie") {
		header := http.Header{}
		header.Add("Cookie", t)
		request := http.Request{Header: header}
		token, err := request.Cookie("authorization")
		if err == nil {
			return token.Value
		}
	}
	return ""
}

<<<<<<< HEAD
func (s gatekeeper) getClients(ctx context.Context) (versioned.Interface, kubernetes.Interface, *jwt.Config, error) {
=======
func (s gatekeeper) getClients(ctx context.Context) (versioned.Interface, kubernetes.Interface, *jws.ClaimSet, error) {
>>>>>>> 9be7102d
	md, _ := metadata.FromIncomingContext(ctx)
	authorization := getAuthHeader(md)
	mode, err := GetMode(authorization)
	if err != nil {
		return nil, nil, nil, status.Error(codes.InvalidArgument, err.Error())
	}
	if !s.Modes[mode] {
		return nil, nil, nil, status.Errorf(codes.Unauthenticated, "no valid authentication methods found for mode %v", mode)
	}
	switch mode {
	case Client:
		restConfig, err := kubeconfig.GetRestConfig(authorization)
		if err != nil {
			return nil, nil, nil, status.Errorf(codes.Unauthenticated, "failed to create REST config: %v", err)
		}
		wfClient, err := versioned.NewForConfig(restConfig)
		if err != nil {
			return nil, nil, nil, status.Errorf(codes.Unauthenticated, "failure to create wfClientset with ClientConfig: %v", err)
		}
		kubeClient, err := kubernetes.NewForConfig(restConfig)
		if err != nil {
			return nil, nil, nil, status.Errorf(codes.Unauthenticated, "failure to create kubeClientset with ClientConfig: %v", err)
<<<<<<< HEAD
		}
		claims, err := getJWT(restConfig)
		if err != nil {
			return nil, nil, nil, status.Errorf(codes.Unauthenticated, "failure to parse token: %v", err)
		}
		return wfClient, kubeClient, claims, nil
	case Server:
		claims, err := getJWT(s.restConfig)
=======
		}
		claims, _ := jwt.ClaimSetFor(restConfig)
		return wfClient, kubeClient, claims, nil
	case Server:
		claims, err := jwt.ClaimSetFor(s.restConfig)
>>>>>>> 9be7102d
		if err != nil {
			return nil, nil, nil, status.Errorf(codes.Unauthenticated, "failure to parse token: %v", err)
		}
		return s.wfClient, s.kubeClient, claims, nil
	case SSO:
		claims, err := s.ssoIf.Authorize(ctx, authorization)
		if err != nil {
			return nil, nil, nil, status.Error(codes.Unauthenticated, err.Error())
		}
		return s.wfClient, s.kubeClient, claims, nil
	default:
		panic("this should never happen")
	}
}<|MERGE_RESOLUTION|>--- conflicted
+++ resolved
@@ -24,15 +24,9 @@
 type ContextKey string
 
 const (
-<<<<<<< HEAD
 	WfKey     ContextKey = "versioned.Interface"
 	KubeKey   ContextKey = "kubernetes.Interface"
-	ClaimsKey ContextKey = "jwt.Claims"
-=======
-	WfKey        ContextKey = "versioned.Interface"
-	KubeKey      ContextKey = "kubernetes.Interface"
 	JWTConfigKey ContextKey = "jwt.Config"
->>>>>>> 9be7102d
 )
 
 type Gatekeeper interface {
@@ -84,11 +78,7 @@
 	if err != nil {
 		return nil, err
 	}
-<<<<<<< HEAD
-	return context.WithValue(context.WithValue(context.WithValue(ctx, WfKey, wfClient), KubeKey, kubeClient), ClaimsKey, claims), nil
-=======
 	return context.WithValue(context.WithValue(context.WithValue(ctx, WfKey, wfClient), KubeKey, kubeClient), JWTConfigKey, claims), nil
->>>>>>> 9be7102d
 }
 
 func GetWfClient(ctx context.Context) versioned.Interface {
@@ -99,14 +89,9 @@
 	return ctx.Value(KubeKey).(kubernetes.Interface)
 }
 
-<<<<<<< HEAD
-func GetClaims(ctx context.Context) *jwt.Config {
-	return ctx.Value(ClaimsKey).(*jwt.Config)
-=======
 func GetJWTConfig(ctx context.Context) *jws.ClaimSet {
 	config, _ := ctx.Value(JWTConfigKey).(*jws.ClaimSet)
 	return config
->>>>>>> 9be7102d
 }
 
 func getAuthHeader(md metadata.MD) string {
@@ -127,11 +112,7 @@
 	return ""
 }
 
-<<<<<<< HEAD
-func (s gatekeeper) getClients(ctx context.Context) (versioned.Interface, kubernetes.Interface, *jwt.Config, error) {
-=======
 func (s gatekeeper) getClients(ctx context.Context) (versioned.Interface, kubernetes.Interface, *jws.ClaimSet, error) {
->>>>>>> 9be7102d
 	md, _ := metadata.FromIncomingContext(ctx)
 	authorization := getAuthHeader(md)
 	mode, err := GetMode(authorization)
@@ -154,22 +135,11 @@
 		kubeClient, err := kubernetes.NewForConfig(restConfig)
 		if err != nil {
 			return nil, nil, nil, status.Errorf(codes.Unauthenticated, "failure to create kubeClientset with ClientConfig: %v", err)
-<<<<<<< HEAD
-		}
-		claims, err := getJWT(restConfig)
-		if err != nil {
-			return nil, nil, nil, status.Errorf(codes.Unauthenticated, "failure to parse token: %v", err)
-		}
-		return wfClient, kubeClient, claims, nil
-	case Server:
-		claims, err := getJWT(s.restConfig)
-=======
 		}
 		claims, _ := jwt.ClaimSetFor(restConfig)
 		return wfClient, kubeClient, claims, nil
 	case Server:
 		claims, err := jwt.ClaimSetFor(s.restConfig)
->>>>>>> 9be7102d
 		if err != nil {
 			return nil, nil, nil, status.Errorf(codes.Unauthenticated, "failure to parse token: %v", err)
 		}

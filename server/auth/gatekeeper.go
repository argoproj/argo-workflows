--- conflicted
+++ resolved
@@ -6,7 +6,6 @@
 	"net/http"
 
 	grpc_middleware "github.com/grpc-ecosystem/go-grpc-middleware"
-	"golang.org/x/oauth2/jwt"
 	"google.golang.org/grpc"
 	"google.golang.org/grpc/codes"
 	"google.golang.org/grpc/metadata"
@@ -24,15 +23,9 @@
 type ContextKey string
 
 const (
-<<<<<<< HEAD
-	WfKey     ContextKey = "versioned.Interface"
-	KubeKey   ContextKey = "kubernetes.Interface"
-	JWTConfigKey ContextKey = "jwt.Config"
-=======
 	WfKey       ContextKey = "versioned.Interface"
 	KubeKey     ContextKey = "kubernetes.Interface"
 	ClaimSetKey ContextKey = "jws.ClaimSet"
->>>>>>> acf56f9f
 )
 
 type Gatekeeper interface {
@@ -80,19 +73,11 @@
 }
 
 func (s *gatekeeper) Context(ctx context.Context) (context.Context, error) {
-<<<<<<< HEAD
-	wfClient, kubeClient, claims, err := s.getClients(ctx)
-	if err != nil {
-		return nil, err
-	}
-	return context.WithValue(context.WithValue(context.WithValue(ctx, WfKey, wfClient), KubeKey, kubeClient), JWTConfigKey, claims), nil
-=======
 	wfClient, kubeClient, claimSet, err := s.getClients(ctx)
 	if err != nil {
 		return nil, err
 	}
 	return context.WithValue(context.WithValue(context.WithValue(ctx, WfKey, wfClient), KubeKey, kubeClient), ClaimSetKey, claimSet), nil
->>>>>>> acf56f9f
 }
 
 func GetWfClient(ctx context.Context) versioned.Interface {
@@ -103,13 +88,8 @@
 	return ctx.Value(KubeKey).(kubernetes.Interface)
 }
 
-<<<<<<< HEAD
-func GetClaims(ctx context.Context) *jws.ClaimSet {
-	config, _ := ctx.Value(JWTConfigKey).(*jws.ClaimSet)
-=======
 func GetClaimSet(ctx context.Context) *jws.ClaimSet {
 	config, _ := ctx.Value(ClaimSetKey).(*jws.ClaimSet)
->>>>>>> acf56f9f
 	return config
 }
 
@@ -119,7 +99,7 @@
 		return t
 	}
 	// check the HTTP cookie
-	for _, t := range md.Get("cookie") {
+	for _, t := range md.Get("grpcgateway-cookie") {
 		header := http.Header{}
 		header.Add("Cookie", t)
 		request := http.Request{Header: header}
@@ -155,22 +135,6 @@
 		if err != nil {
 			return nil, nil, nil, status.Errorf(codes.Unauthenticated, "failure to create kubeClientset with ClientConfig: %v", err)
 		}
-<<<<<<< HEAD
-		claims, _ := jwt.ClaimSetFor(restConfig)
-		return wfClient, kubeClient, claims, nil
-	case Server:
-		claims, err := jwt.ClaimSetFor(s.restConfig)
-		if err != nil {
-			return nil, nil, nil, status.Errorf(codes.Unauthenticated, "failure to parse token: %v", err)
-		}
-		return s.wfClient, s.kubeClient, claims, nil
-	case SSO:
-		claims, err := s.ssoIf.Authorize(ctx, authorization)
-		if err != nil {
-			return nil, nil, nil, status.Error(codes.Unauthenticated, err.Error())
-		}
-		return s.wfClient, s.kubeClient, claims, nil
-=======
 		claimSet, _ := jwt.ClaimSetFor(restConfig)
 		return wfClient, kubeClient, claimSet, nil
 	case Server:
@@ -185,7 +149,6 @@
 			return nil, nil, nil, status.Error(codes.Unauthenticated, err.Error())
 		}
 		return s.wfClient, s.kubeClient, claimSet, nil
->>>>>>> acf56f9f
 	default:
 		panic("this should never happen")
 	}

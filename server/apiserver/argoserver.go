--- conflicted
+++ resolved
@@ -179,11 +179,7 @@
 	if as.tlsConfig != nil {
 		url = "https://localhost" + address
 	}
-<<<<<<< HEAD
-	log.Infof("Argo Server started successfully on address %s", url)
-=======
 	log.Infof("Argo Server started successfully on %s", url)
->>>>>>> 3fd3fc6c
 	browserOpenFunc(url)
 
 	<-as.stopCh

package workflow

import (
	"fmt"
	"reflect"
	"sort"

	log "github.com/sirupsen/logrus"
	"golang.org/x/net/context"
	metav1 "k8s.io/apimachinery/pkg/apis/meta/v1"

	"github.com/argoproj/argo/errors"
	"github.com/argoproj/argo/persist/sqldb"
	workflowpkg "github.com/argoproj/argo/pkg/apiclient/workflow"
	"github.com/argoproj/argo/pkg/apis/workflow"
	"github.com/argoproj/argo/pkg/apis/workflow/v1alpha1"
	"github.com/argoproj/argo/server/auth"
	"github.com/argoproj/argo/util/instanceid"
	"github.com/argoproj/argo/util/logs"
	"github.com/argoproj/argo/workflow/common"
	"github.com/argoproj/argo/workflow/hydrator"
	"github.com/argoproj/argo/workflow/templateresolution"
	"github.com/argoproj/argo/workflow/util"
	"github.com/argoproj/argo/workflow/validate"
)

type workflowServer struct {
	instanceIDService     instanceid.Service
	offloadNodeStatusRepo sqldb.OffloadNodeStatusRepo
	hydrator              hydrator.Interface
}

// NewWorkflowServer returns a new workflowServer
<<<<<<< HEAD
func NewWorkflowServer(instanceID string, offloadNodeStatusRepo sqldb.OffloadNodeStatusRepo) workflowpkg.WorkflowServiceServer {
	return &workflowServer{
		instanceID:            instanceID,
		offloadNodeStatusRepo: offloadNodeStatusRepo,
		hydrator:              hydrator.New(offloadNodeStatusRepo),
	}
}

func (s *workflowServer) setInstanceID(instanceID string, wf *v1alpha1.Workflow) {
	if instanceID != "" || s.instanceID != "" {
		labels := wf.GetLabels()
		if labels == nil {
			labels = make(map[string]string)
		}
		if instanceID != "" {
			labels[common.LabelKeyControllerInstanceID] = instanceID
		} else {
			labels[common.LabelKeyControllerInstanceID] = s.instanceID
		}
		wf.SetLabels(labels)
	}
=======
func NewWorkflowServer(instanceIDService instanceid.Service, offloadNodeStatusRepo sqldb.OffloadNodeStatusRepo) workflowpkg.WorkflowServiceServer {
	return &workflowServer{instanceIDService, offloadNodeStatusRepo}
>>>>>>> 5f01c4a5
}

func (s *workflowServer) CreateWorkflow(ctx context.Context, req *workflowpkg.WorkflowCreateRequest) (*v1alpha1.Workflow, error) {
	wfClient := auth.GetWfClient(ctx)

	if req.Workflow == nil {
		return nil, fmt.Errorf("workflow body not specified")
	}

	if req.Workflow.Namespace == "" {
		req.Workflow.Namespace = req.Namespace
	}

	s.instanceIDService.Label(req.Workflow)

	wftmplGetter := templateresolution.WrapWorkflowTemplateInterface(wfClient.ArgoprojV1alpha1().WorkflowTemplates(req.Namespace))
	cwftmplGetter := templateresolution.WrapClusterWorkflowTemplateInterface(wfClient.ArgoprojV1alpha1().ClusterWorkflowTemplates())

	_, err := validate.ValidateWorkflow(wftmplGetter, cwftmplGetter, req.Workflow, validate.ValidateOpts{})

	if err != nil {
		return nil, err
	}

	// if we are doing a normal dryRun, just return the workflow un-altered
	if req.CreateOptions != nil && len(req.CreateOptions.DryRun) > 0 {
		return req.Workflow, nil
	}
	if req.ServerDryRun {
		return util.CreateServerDryRun(req.Workflow, wfClient)
	}

	wf, err := wfClient.ArgoprojV1alpha1().Workflows(req.Namespace).Create(req.Workflow)

	if err != nil {
		log.Errorf("Create request is failed. Error: %s", err)
		return nil, err

	}
	return wf, nil
}

func (s *workflowServer) GetWorkflow(ctx context.Context, req *workflowpkg.WorkflowGetRequest) (*v1alpha1.Workflow, error) {
	wfGetOption := metav1.GetOptions{}
	if req.GetOptions != nil {
		wfGetOption = *req.GetOptions
	}
	wf, err := s.getWorkflowAndValidate(ctx, req.Namespace, req.Name, wfGetOption)
	if err != nil {
		return nil, err
	}
	err = s.hydrator.Hydrate(wf)
	if err != nil {
		return nil, err
	}
	return wf, err
}

func (s *workflowServer) ListWorkflows(ctx context.Context, req *workflowpkg.WorkflowListRequest) (*v1alpha1.WorkflowList, error) {
	wfClient := auth.GetWfClient(ctx)

	var listOption = &metav1.ListOptions{}
	if req.ListOptions != nil {
		listOption = req.ListOptions
	}
	s.instanceIDService.With(listOption)
	wfList, err := wfClient.ArgoprojV1alpha1().Workflows(req.Namespace).List(*listOption)
	if err != nil {
		return nil, err
	}
	if s.offloadNodeStatusRepo.IsEnabled() {
		offloadedNodes, err := s.offloadNodeStatusRepo.List(req.Namespace)
		if err != nil {
			return nil, err
		}
		for i, wf := range wfList.Items {
			if wf.Status.IsOffloadNodeStatus() {
				if s.offloadNodeStatusRepo.IsEnabled() {
					wfList.Items[i].Status.Nodes = offloadedNodes[sqldb.UUIDVersion{UID: string(wf.UID), Version: wf.GetOffloadNodeStatusVersion()}]
				} else {
					log.WithFields(log.Fields{"namespace": wf.Namespace, "name": wf.Name}).Warn(sqldb.OffloadNodeStatusDisabled)
				}
			}
		}
	}

	// we make no promises about the overall list sorting, we just sort each page
	sort.Sort(wfList.Items)

	return &v1alpha1.WorkflowList{ListMeta: metav1.ListMeta{Continue: wfList.Continue}, Items: wfList.Items}, nil
}

func (s *workflowServer) WatchWorkflows(req *workflowpkg.WatchWorkflowsRequest, ws workflowpkg.WorkflowService_WatchWorkflowsServer) error {
	ctx := ws.Context()
	wfClient := auth.GetWfClient(ctx)
	opts := &metav1.ListOptions{}
	if req.ListOptions != nil {
		opts = req.ListOptions
	}
	s.instanceIDService.With(opts)
	wfIf := wfClient.ArgoprojV1alpha1().Workflows(req.Namespace)
	watch, err := wfIf.Watch(*opts)
	if err != nil {
		return err
	}
	defer watch.Stop()

	log.Debug("Piping events to channel")
	defer log.Debug("Result channel done")

	for {
		select {
		case <-ctx.Done():
			return ctx.Err()
		case event, open := <-watch.ResultChan():
			if !open {
				log.Debug("Re-establishing workflow watch")
				watch, err = wfIf.Watch(*opts)
				if err != nil {
					return err
				}
				continue
			}
			log.Debug("Received event")
			wf, ok := event.Object.(*v1alpha1.Workflow)
			if !ok {
				return fmt.Errorf("watch object was not a workflow %v", reflect.TypeOf(event.Object))
			}
			logCtx := log.WithFields(log.Fields{"workflow": wf.Name, "type": event.Type, "phase": wf.Status.Phase})
			err := s.hydrator.Hydrate(wf)
			if err != nil {
				return err
			}
			logCtx.Debug("Sending event")
			err = ws.Send(&workflowpkg.WorkflowWatchEvent{Type: string(event.Type), Object: wf})
			if err != nil {
				return err
			}
		}
	}
}

func (s *workflowServer) DeleteWorkflow(ctx context.Context, req *workflowpkg.WorkflowDeleteRequest) (*workflowpkg.WorkflowDeleteResponse, error) {
	_, err := s.getWorkflowAndValidate(ctx, req.Namespace, req.Name, metav1.GetOptions{})
	if err != nil {
		return nil, err
	}
	err = auth.GetWfClient(ctx).ArgoprojV1alpha1().Workflows(req.Namespace).Delete(req.Name, &metav1.DeleteOptions{})
	if err != nil {
		return nil, err
	}
	return &workflowpkg.WorkflowDeleteResponse{}, nil
}

func (s *workflowServer) RetryWorkflow(ctx context.Context, req *workflowpkg.WorkflowRetryRequest) (*v1alpha1.Workflow, error) {
	wfClient := auth.GetWfClient(ctx)
	kubeClient := auth.GetKubeClient(ctx)

	wf, err := s.getWorkflowAndValidate(ctx, req.Namespace, req.Name, metav1.GetOptions{})
	if err != nil {
		return nil, err
	}

	wf, err = util.RetryWorkflow(kubeClient, s.hydrator, wfClient.ArgoprojV1alpha1().Workflows(req.Namespace), wf, req.RestartSuccessful, req.NodeFieldSelector)
	if err != nil {
		return nil, err
	}
	return wf, nil
}

func (s *workflowServer) ResubmitWorkflow(ctx context.Context, req *workflowpkg.WorkflowResubmitRequest) (*v1alpha1.Workflow, error) {
	wfClient := auth.GetWfClient(ctx)
	wf, err := s.getWorkflowAndValidate(ctx, req.Namespace, req.Name, metav1.GetOptions{})
	if err != nil {
		return nil, err
	}

	newWF, err := util.FormulateResubmitWorkflow(wf, req.Memoized)
	if err != nil {
		return nil, err
	}

	created, err := util.SubmitWorkflow(wfClient.ArgoprojV1alpha1().Workflows(req.Namespace), wfClient, req.Namespace, newWF, &v1alpha1.SubmitOpts{})
	if err != nil {
		return nil, err
	}
	return created, nil
}

func (s *workflowServer) ResumeWorkflow(ctx context.Context, req *workflowpkg.WorkflowResumeRequest) (*v1alpha1.Workflow, error) {
	wfClient := auth.GetWfClient(ctx)
	_, err := s.getWorkflowAndValidate(ctx, req.Namespace, req.Name, metav1.GetOptions{})
	if err != nil {
		return nil, err
	}

	err = util.ResumeWorkflow(wfClient.ArgoprojV1alpha1().Workflows(req.Namespace), s.hydrator, req.Name, req.NodeFieldSelector)
	if err != nil {
		log.Warnf("Failed to resume %s: %+v", req.Name, err)
		return nil, err
	}

	wf, err := wfClient.ArgoprojV1alpha1().Workflows(req.Namespace).Get(req.Name, metav1.GetOptions{})
	if err != nil {
		return nil, err
	}

	return wf, nil
}

func (s *workflowServer) SuspendWorkflow(ctx context.Context, req *workflowpkg.WorkflowSuspendRequest) (*v1alpha1.Workflow, error) {
	wfClient := auth.GetWfClient(ctx)

	_, err := s.getWorkflowAndValidate(ctx, req.Namespace, req.Name, metav1.GetOptions{})
	if err != nil {
		return nil, err
	}

	err = util.SuspendWorkflow(wfClient.ArgoprojV1alpha1().Workflows(req.Namespace), req.Name)
	if err != nil {
		return nil, err
	}

	wf, err := wfClient.ArgoprojV1alpha1().Workflows(req.Namespace).Get(req.Name, metav1.GetOptions{})
	if err != nil {
		return nil, err
	}

	return wf, nil
}

func (s *workflowServer) TerminateWorkflow(ctx context.Context, req *workflowpkg.WorkflowTerminateRequest) (*v1alpha1.Workflow, error) {
	wfClient := auth.GetWfClient(ctx)

	_, err := s.getWorkflowAndValidate(ctx, req.Namespace, req.Name, metav1.GetOptions{})
	if err != nil {
		return nil, err
	}

	err = util.TerminateWorkflow(wfClient.ArgoprojV1alpha1().Workflows(req.Namespace), req.Name)
	if err != nil {
		return nil, err
	}

	wf, err := wfClient.ArgoprojV1alpha1().Workflows(req.Namespace).Get(req.Name, metav1.GetOptions{})
	if err != nil {
		return nil, err
	}
	return wf, nil
}

func (s *workflowServer) StopWorkflow(ctx context.Context, req *workflowpkg.WorkflowStopRequest) (*v1alpha1.Workflow, error) {
	wfClient := auth.GetWfClient(ctx)
<<<<<<< HEAD
	err := util.StopWorkflow(wfClient.ArgoprojV1alpha1().Workflows(req.Namespace), s.hydrator, req.Name, req.NodeFieldSelector, req.Message)
=======
	_, err := s.getWorkflowAndValidate(ctx, req.Namespace, req.Name, metav1.GetOptions{})
	if err != nil {
		return nil, err
	}
	err = util.StopWorkflow(wfClient.ArgoprojV1alpha1().Workflows(req.Namespace), s.offloadNodeStatusRepo, req.Name, req.NodeFieldSelector, req.Message)
>>>>>>> 5f01c4a5
	if err != nil {
		return nil, err
	}

	wf, err := wfClient.ArgoprojV1alpha1().Workflows(req.Namespace).Get(req.Name, metav1.GetOptions{})
	if err != nil {
		return nil, err
	}
	return wf, nil
}

func (s *workflowServer) LintWorkflow(ctx context.Context, req *workflowpkg.WorkflowLintRequest) (*v1alpha1.Workflow, error) {
	wfClient := auth.GetWfClient(ctx)
	wftmplGetter := templateresolution.WrapWorkflowTemplateInterface(wfClient.ArgoprojV1alpha1().WorkflowTemplates(req.Namespace))
	cwftmplGetter := templateresolution.WrapClusterWorkflowTemplateInterface(wfClient.ArgoprojV1alpha1().ClusterWorkflowTemplates())
	s.instanceIDService.Label(req.Workflow)

	_, err := validate.ValidateWorkflow(wftmplGetter, cwftmplGetter, req.Workflow, validate.ValidateOpts{Lint: true})

	if err != nil {
		return nil, err
	}

	return req.Workflow, nil
}

func (s *workflowServer) PodLogs(req *workflowpkg.WorkflowLogRequest, ws workflowpkg.WorkflowService_PodLogsServer) error {
	ctx := ws.Context()
	wfClient := auth.GetWfClient(ctx)
	kubeClient := auth.GetKubeClient(ctx)
	_, err := s.getWorkflowAndValidate(ctx, req.Namespace, req.Name, metav1.GetOptions{})
	if err != nil {
		return err
	}
	return logs.WorkflowLogs(ctx, wfClient, kubeClient, req, ws)
}

func (s *workflowServer) getWorkflowAndValidate(ctx context.Context, namespace string, name string, options metav1.GetOptions) (*v1alpha1.Workflow, error) {
	wfClient := auth.GetWfClient(ctx)
	wf, err := wfClient.ArgoprojV1alpha1().Workflows(namespace).Get(name, options)
	if err != nil {
		return nil, err
	}
	err = s.instanceIDService.Validate(wf)
	if err != nil {
		return nil, err
	}
	return wf, nil
}

func (s *workflowServer) SubmitWorkflow(ctx context.Context, req *workflowpkg.WorkflowSubmitRequest) (*v1alpha1.Workflow, error) {
	wfClient := auth.GetWfClient(ctx)
	var wf *v1alpha1.Workflow
	switch req.ResourceKind {
	case workflow.CronWorkflowKind, workflow.CronWorkflowSingular, workflow.CronWorkflowPlural, workflow.CronWorkflowShortName:
		cronWf, err := wfClient.ArgoprojV1alpha1().CronWorkflows(req.Namespace).Get(req.ResourceName, metav1.GetOptions{})
		if err != nil {
			return nil, err
		}
		wf = common.ConvertCronWorkflowToWorkflow(cronWf)
	case workflow.WorkflowTemplateKind, workflow.WorkflowTemplateSingular, workflow.WorkflowTemplatePlural, workflow.WorkflowTemplateShortName:
		wfTmpl, err := wfClient.ArgoprojV1alpha1().WorkflowTemplates(req.Namespace).Get(req.ResourceName, metav1.GetOptions{})
		if err != nil {
			return nil, err
		}
		wf = common.ConvertWorkflowTemplateToWorkflow(wfTmpl)
	case workflow.ClusterWorkflowTemplateKind, workflow.ClusterWorkflowTemplateSingular, workflow.ClusterWorkflowTemplatePlural, workflow.ClusterWorkflowTemplateShortName:
		wfTmpl, err := wfClient.ArgoprojV1alpha1().ClusterWorkflowTemplates().Get(req.ResourceName, metav1.GetOptions{})
		if err != nil {
			return nil, err
		}
		wf = common.ConvertClusterWorkflowTemplateToWorkflow(wfTmpl)
	default:

		return nil, errors.Errorf(errors.CodeBadRequest, "Resource kind '%s' is not supported for submitting", req.ResourceKind)

	}

	s.instanceIDService.Label(wf)
	err := util.ApplySubmitOpts(wf, req.SubmitOptions)
	if err != nil {
		return nil, err
	}

	wftmplGetter := templateresolution.WrapWorkflowTemplateInterface(wfClient.ArgoprojV1alpha1().WorkflowTemplates(req.Namespace))
	cwftmplGetter := templateresolution.WrapClusterWorkflowTemplateInterface(wfClient.ArgoprojV1alpha1().ClusterWorkflowTemplates())

	_, err = validate.ValidateWorkflow(wftmplGetter, cwftmplGetter, wf, validate.ValidateOpts{})
	if err != nil {
		return nil, err
	}
	return wfClient.ArgoprojV1alpha1().Workflows(req.Namespace).Create(wf)

}<|MERGE_RESOLUTION|>--- conflicted
+++ resolved
@@ -31,32 +31,8 @@
 }
 
 // NewWorkflowServer returns a new workflowServer
-<<<<<<< HEAD
-func NewWorkflowServer(instanceID string, offloadNodeStatusRepo sqldb.OffloadNodeStatusRepo) workflowpkg.WorkflowServiceServer {
-	return &workflowServer{
-		instanceID:            instanceID,
-		offloadNodeStatusRepo: offloadNodeStatusRepo,
-		hydrator:              hydrator.New(offloadNodeStatusRepo),
-	}
-}
-
-func (s *workflowServer) setInstanceID(instanceID string, wf *v1alpha1.Workflow) {
-	if instanceID != "" || s.instanceID != "" {
-		labels := wf.GetLabels()
-		if labels == nil {
-			labels = make(map[string]string)
-		}
-		if instanceID != "" {
-			labels[common.LabelKeyControllerInstanceID] = instanceID
-		} else {
-			labels[common.LabelKeyControllerInstanceID] = s.instanceID
-		}
-		wf.SetLabels(labels)
-	}
-=======
-func NewWorkflowServer(instanceIDService instanceid.Service, offloadNodeStatusRepo sqldb.OffloadNodeStatusRepo) workflowpkg.WorkflowServiceServer {
-	return &workflowServer{instanceIDService, offloadNodeStatusRepo}
->>>>>>> 5f01c4a5
+func NewWorkflowServer(instanceIDService instanceid.Service, hydrator hydrator.Instance) workflowpkg.WorkflowServiceServer {
+	return &workflowServer{instanceIDService, offloadNodeStatusRepo, hydrator:   hydrator}
 }
 
 func (s *workflowServer) CreateWorkflow(ctx context.Context, req *workflowpkg.WorkflowCreateRequest) (*v1alpha1.Workflow, error) {
@@ -310,15 +286,11 @@
 
 func (s *workflowServer) StopWorkflow(ctx context.Context, req *workflowpkg.WorkflowStopRequest) (*v1alpha1.Workflow, error) {
 	wfClient := auth.GetWfClient(ctx)
-<<<<<<< HEAD
-	err := util.StopWorkflow(wfClient.ArgoprojV1alpha1().Workflows(req.Namespace), s.hydrator, req.Name, req.NodeFieldSelector, req.Message)
-=======
 	_, err := s.getWorkflowAndValidate(ctx, req.Namespace, req.Name, metav1.GetOptions{})
 	if err != nil {
 		return nil, err
 	}
 	err = util.StopWorkflow(wfClient.ArgoprojV1alpha1().Workflows(req.Namespace), s.offloadNodeStatusRepo, req.Name, req.NodeFieldSelector, req.Message)
->>>>>>> 5f01c4a5
 	if err != nil {
 		return nil, err
 	}

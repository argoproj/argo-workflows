--- conflicted
+++ resolved
@@ -304,15 +304,11 @@
 
 func (s *workflowServer) StopWorkflow(ctx context.Context, req *workflowpkg.WorkflowStopRequest) (*v1alpha1.Workflow, error) {
 	wfClient := auth.GetWfClient(ctx)
-<<<<<<< HEAD
-	_, err := s.getWorkflowAndValidate(ctx, req.Namespace, req.Name, metav1.GetOptions{})
-	if err != nil {
-		return nil, err
-	}
-	err = util.StopWorkflow(wfClient.ArgoprojV1alpha1().Workflows(req.Namespace), req.Name, req.NodeFieldSelector, req.Message)
-=======
-	err := util.StopWorkflow(wfClient.ArgoprojV1alpha1().Workflows(req.Namespace), s.offloadNodeStatusRepo, req.Name, req.NodeFieldSelector, req.Message)
->>>>>>> 1c45d5ea
+	_, err := s.getWorkflowAndValidate(ctx, req.Namespace, req.Name, metav1.GetOptions{})
+	if err != nil {
+		return nil, err
+	}
+	err = util.StopWorkflow(wfClient.ArgoprojV1alpha1().Workflows(req.Namespace), s.offloadNodeStatusRepo, req.Name, req.NodeFieldSelector, req.Message)
 	if err != nil {
 		return nil, err
 	}

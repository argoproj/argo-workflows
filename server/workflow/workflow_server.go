package workflow

import (
	"context"
	"encoding/json"
	"fmt"
	"io"
	"sort"
	"sync"
	"time"

	log "github.com/sirupsen/logrus"
	"google.golang.org/grpc/codes"
	"google.golang.org/grpc/metadata"
	"google.golang.org/grpc/status"
	corev1 "k8s.io/api/core/v1"
	apierr "k8s.io/apimachinery/pkg/api/errors"
	metav1 "k8s.io/apimachinery/pkg/apis/meta/v1"
	"k8s.io/apimachinery/pkg/runtime"
	"k8s.io/apimachinery/pkg/types"
	"k8s.io/apimachinery/pkg/watch"
	"k8s.io/client-go/tools/cache"

	"github.com/argoproj/argo-workflows/v3/errors"
	"github.com/argoproj/argo-workflows/v3/persist/sqldb"
	workflowpkg "github.com/argoproj/argo-workflows/v3/pkg/apiclient/workflow"
	"github.com/argoproj/argo-workflows/v3/pkg/apis/workflow"
	wfv1 "github.com/argoproj/argo-workflows/v3/pkg/apis/workflow/v1alpha1"
	"github.com/argoproj/argo-workflows/v3/pkg/client/clientset/versioned"
	"github.com/argoproj/argo-workflows/v3/server/auth"
	servertypes "github.com/argoproj/argo-workflows/v3/server/types"
	sutils "github.com/argoproj/argo-workflows/v3/server/utils"
	"github.com/argoproj/argo-workflows/v3/server/workflow/store"
	argoutil "github.com/argoproj/argo-workflows/v3/util"
	"github.com/argoproj/argo-workflows/v3/util/fields"
	"github.com/argoproj/argo-workflows/v3/util/instanceid"
	"github.com/argoproj/argo-workflows/v3/util/logs"
	"github.com/argoproj/argo-workflows/v3/workflow/common"
	"github.com/argoproj/argo-workflows/v3/workflow/creator"
	"github.com/argoproj/argo-workflows/v3/workflow/hydrator"
	"github.com/argoproj/argo-workflows/v3/workflow/util"
	"github.com/argoproj/argo-workflows/v3/workflow/validate"
)

const (
	latestAlias                  = "@latest"
	reSyncDuration               = 20 * time.Minute
	workflowTemplateResyncPeriod = 20 * time.Minute
)

type workflowServer struct {
	instanceIDService     instanceid.Service
	offloadNodeStatusRepo sqldb.OffloadNodeStatusRepo
	hydrator              hydrator.Interface
	wfArchive             sqldb.WorkflowArchive
	wfLister              store.WorkflowLister
	wfReflector           *cache.Reflector
<<<<<<< HEAD
	wfDefaults            *wfv1.Workflow
=======
	wftmplStore           servertypes.WorkflowTemplateStore
	cwftmplStore          servertypes.ClusterWorkflowTemplateStore
>>>>>>> 6699ab39
}

var _ workflowpkg.WorkflowServiceServer = &workflowServer{}

// NewWorkflowServer returns a new WorkflowServer
<<<<<<< HEAD
func NewWorkflowServer(instanceIDService instanceid.Service, offloadNodeStatusRepo sqldb.OffloadNodeStatusRepo, wfArchive sqldb.WorkflowArchive, wfClientSet versioned.Interface, wfLister store.WorkflowLister, wfStore store.WorkflowStore, wfDefaults *wfv1.Workflow, namespace *string) *workflowServer {
=======
func NewWorkflowServer(instanceIDService instanceid.Service, offloadNodeStatusRepo sqldb.OffloadNodeStatusRepo, wfArchive sqldb.WorkflowArchive, wfClientSet versioned.Interface, wfLister store.WorkflowLister, wfStore store.WorkflowStore, wftmplStore servertypes.WorkflowTemplateStore, cwftmplStore servertypes.ClusterWorkflowTemplateStore, namespace *string) *workflowServer {
>>>>>>> 6699ab39
	ws := &workflowServer{
		instanceIDService:     instanceIDService,
		offloadNodeStatusRepo: offloadNodeStatusRepo,
		hydrator:              hydrator.New(offloadNodeStatusRepo),
		wfArchive:             wfArchive,
		wfLister:              wfLister,
<<<<<<< HEAD
		wfDefaults:            wfDefaults,
=======
		wftmplStore:           wftmplStore,
		cwftmplStore:          cwftmplStore,
>>>>>>> 6699ab39
	}
	if wfStore != nil && namespace != nil {
		lw := &cache.ListWatch{
			ListFunc: func(options metav1.ListOptions) (runtime.Object, error) {
				return wfClientSet.ArgoprojV1alpha1().Workflows(*namespace).List(context.Background(), options)
			},
			WatchFunc: func(options metav1.ListOptions) (watch.Interface, error) {
				return wfClientSet.ArgoprojV1alpha1().Workflows(*namespace).Watch(context.Background(), options)
			},
		}
		wfReflector := cache.NewReflector(lw, &wfv1.Workflow{}, wfStore, reSyncDuration)
		ws.wfReflector = wfReflector
	}
	return ws
}

func (s *workflowServer) Run(stopCh <-chan struct{}) {
	if s.wfReflector != nil {
		s.wfReflector.Run(stopCh)
	}
}

func (s *workflowServer) CreateWorkflow(ctx context.Context, req *workflowpkg.WorkflowCreateRequest) (*wfv1.Workflow, error) {
	wfClient := auth.GetWfClient(ctx)

	if req.Workflow == nil {
		return nil, sutils.ToStatusError(fmt.Errorf("workflow body not specified"), codes.InvalidArgument)
	}

	if req.Workflow.Namespace == "" {
		req.Workflow.Namespace = req.Namespace
	}

	s.instanceIDService.Label(req.Workflow)
	creator.Label(ctx, req.Workflow)

	wftmplGetter := s.wftmplStore.Getter(ctx, req.Workflow.Namespace)
	cwftmplGetter := s.cwftmplStore.Getter(ctx)

	err := validate.ValidateWorkflow(wftmplGetter, cwftmplGetter, req.Workflow, s.wfDefaults, validate.ValidateOpts{})
	if err != nil {
		return nil, sutils.ToStatusError(err, codes.InvalidArgument)
	}

	// if we are doing a normal dryRun, just return the workflow un-altered
	if req.CreateOptions != nil && len(req.CreateOptions.DryRun) > 0 {
		return req.Workflow, nil
	}
	if req.ServerDryRun {
		workflow, err := util.CreateServerDryRun(ctx, req.Workflow, wfClient)
		if err != nil {
			return nil, sutils.ToStatusError(err, codes.InvalidArgument)
		}
		return workflow, nil
	}

	wf, err := wfClient.ArgoprojV1alpha1().Workflows(req.Namespace).Create(ctx, req.Workflow, metav1.CreateOptions{})
	if err != nil {
		if apierr.IsServerTimeout(err) && req.Workflow.GenerateName != "" && req.Workflow.Name != "" {
			errWithHint := fmt.Errorf(`create request failed due to timeout, but it's possible that workflow "%s" already exists. Original error: %w`, req.Workflow.Name, err)
			log.WithError(errWithHint).Error(errWithHint.Error())
			return nil, sutils.ToStatusError(errWithHint, codes.DeadlineExceeded)
		}
		log.WithError(err).Error("Create request failed")
		return nil, sutils.ToStatusError(err, codes.Internal)
	}

	return wf, nil
}

func (s *workflowServer) GetWorkflow(ctx context.Context, req *workflowpkg.WorkflowGetRequest) (*wfv1.Workflow, error) {
	wfGetOption := metav1.GetOptions{}
	if req.GetOptions != nil {
		wfGetOption = *req.GetOptions
	}
	wfClient := auth.GetWfClient(ctx)
	wf, err := s.getWorkflow(ctx, wfClient, req.Namespace, req.Name, wfGetOption)
	if err != nil {
		return nil, sutils.ToStatusError(err, codes.Internal)
	}
	err = s.validateWorkflow(wf)
	if err != nil {
		return nil, sutils.ToStatusError(err, codes.InvalidArgument)
	}
	cleaner := fields.NewCleaner(req.Fields)
	if !cleaner.WillExclude("status.nodes") {
		if err := s.hydrator.Hydrate(wf); err != nil {
			return nil, sutils.ToStatusError(err, codes.Internal)
		}
	}
	newWf := &wfv1.Workflow{}
	if ok, err := cleaner.Clean(wf, &newWf); err != nil {
		// should this be InvalidArgument?
		return nil, sutils.ToStatusError(fmt.Errorf("unable to CleanFields in request: %w", err), codes.Internal)
	} else if ok {
		return newWf, nil
	}
	return wf, nil
}

func (s *workflowServer) ListWorkflows(ctx context.Context, req *workflowpkg.WorkflowListRequest) (*wfv1.WorkflowList, error) {
	listOption := metav1.ListOptions{}
	if req.ListOptions != nil {
		listOption = *req.ListOptions
	}
	s.instanceIDService.With(&listOption)

	options, err := sutils.BuildListOptions(listOption, req.Namespace, "", req.NameFilter)
	if err != nil {
		return nil, err
	}

	// verify if we have permission to list Workflows
	allowed, err := auth.CanI(ctx, "list", workflow.WorkflowPlural, options.Namespace, "")
	if err != nil {
		return nil, sutils.ToStatusError(err, codes.Internal)
	}
	if !allowed {
		return nil, status.Error(codes.PermissionDenied, fmt.Sprintf("Permission denied, you are not allowed to list workflows in namespace \"%s\". Maybe you want to specify a namespace with query parameter `.namespace=%s`?", options.Namespace, options.Namespace))
	}

	var wfs wfv1.Workflows
	liveWfCount, err := s.wfLister.CountWorkflows(ctx, req.Namespace, req.NameFilter, listOption)
	if err != nil {
		return nil, sutils.ToStatusError(err, codes.Internal)
	}
	archivedCount, err := s.wfArchive.CountWorkflows(options)
	if err != nil {
		return nil, sutils.ToStatusError(err, codes.Internal)
	}
	totalCount := liveWfCount + archivedCount

	// first fetch live workflows
	liveWfList := &wfv1.WorkflowList{}
	if liveWfCount > 0 && (options.Limit == 0 || options.Offset < int(liveWfCount)) {
		liveWfList, err = s.wfLister.ListWorkflows(ctx, req.Namespace, req.NameFilter, listOption)
		if err != nil {
			return nil, sutils.ToStatusError(err, codes.Internal)
		}
		wfs = append(wfs, liveWfList.Items...)
	}

	// then fetch archived workflows
	if options.Limit == 0 ||
		int64(options.Offset+options.Limit) > liveWfCount {
		archivedOffset := options.Offset - int(liveWfCount)
		archivedLimit := options.Limit
		if archivedOffset < 0 {
			archivedOffset = 0
			archivedLimit = options.Limit - len(liveWfList.Items)
		}
		archivedWfList, err := s.wfArchive.ListWorkflows(options.WithLimit(archivedLimit).WithOffset(archivedOffset))
		if err != nil {
			return nil, sutils.ToStatusError(err, codes.Internal)
		}
		wfs = append(wfs, archivedWfList...)
	}
	meta := metav1.ListMeta{ResourceVersion: liveWfList.ResourceVersion}
	if s.wfReflector != nil {
		meta.ResourceVersion = s.wfReflector.LastSyncResourceVersion()
	}
	remainCount := totalCount - int64(options.Offset) - int64(len(wfs))
	if remainCount < 0 {
		remainCount = 0
	}
	if remainCount > 0 {
		meta.Continue = fmt.Sprintf("%v", options.Offset+len(wfs))
	}
	if options.ShowRemainingItemCount {
		meta.RemainingItemCount = &remainCount
	}

	cleaner := fields.NewCleaner(req.Fields)
	if s.offloadNodeStatusRepo.IsEnabled() && !cleaner.WillExclude("items.status.nodes") {
		offloadedNodes, err := s.offloadNodeStatusRepo.List(req.Namespace)
		if err != nil {
			return nil, sutils.ToStatusError(err, codes.Internal)
		}
		for i, wf := range wfs {
			if wf.Status.IsOffloadNodeStatus() {
				if s.offloadNodeStatusRepo.IsEnabled() {
					wfs[i].Status.Nodes = offloadedNodes[sqldb.UUIDVersion{UID: string(wf.UID), Version: wf.GetOffloadNodeStatusVersion()}]
				} else {
					log.WithFields(log.Fields{"namespace": wf.Namespace, "name": wf.Name}).Warn(sqldb.OffloadNodeStatusDisabled)
				}
			}
		}
	}

	// we make no promises about the overall list sorting, we just sort each page
	sort.Sort(wfs)

	res := &wfv1.WorkflowList{ListMeta: meta, Items: wfs}
	newRes := &wfv1.WorkflowList{}
	if ok, err := cleaner.Clean(res, &newRes); err != nil {
		return nil, sutils.ToStatusError(fmt.Errorf("unable to CleanFields in request: %w", err), codes.Internal)
	} else if ok {
		return newRes, nil
	}
	return res, nil
}

func (s *workflowServer) WatchWorkflows(req *workflowpkg.WatchWorkflowsRequest, ws workflowpkg.WorkflowService_WatchWorkflowsServer) error {
	ctx := ws.Context()
	wfClient := auth.GetWfClient(ctx)
	opts := &metav1.ListOptions{}
	if req.ListOptions != nil {
		opts = req.ListOptions
		wfName := argoutil.RecoverWorkflowNameFromSelectorStringIfAny(opts.FieldSelector)
		if wfName != "" {
			// If we are using an alias (such as `@latest`) we need to dereference it.
			// s.getWorkflow does that for us
			wf, err := s.getWorkflow(ctx, wfClient, req.Namespace, wfName, metav1.GetOptions{})
			if err != nil {
				return sutils.ToStatusError(err, codes.Internal)
			}
			opts.FieldSelector = argoutil.GenerateFieldSelectorFromWorkflowName(wf.Name)
		}
	}
	s.instanceIDService.With(opts)
	wfIf := wfClient.ArgoprojV1alpha1().Workflows(req.Namespace)
	watch, err := wfIf.Watch(ctx, *opts)
	if err != nil {
		return sutils.ToStatusError(err, codes.Internal)
	}
	defer watch.Stop()
	cleaner := fields.NewCleaner(req.Fields).WithoutPrefix("result.object.")

	clean := func(x *wfv1.Workflow) (*wfv1.Workflow, error) {
		y := &wfv1.Workflow{}
		if clean, err := cleaner.Clean(x, y); err != nil {
			return nil, sutils.ToStatusError(err, codes.Internal)
		} else if clean {
			return y, nil
		} else {
			return x, nil
		}
	}
	log.Debug("Piping events to channel")
	defer log.Debug("Result channel done")

	// Eagerly send the headers so that we can begin our keepalive loop if no results are received
	// immediately.  Without this, we cannot detect a streaming response, and we can't write to the
	// response since a subsequent write by the stream causes an error.
	err = ws.SendHeader(metadata.MD{})

	if err != nil {
		return err
	}

	for {
		select {
		case <-ctx.Done():
			return nil
		case event, open := <-watch.ResultChan():
			if !open {
				return sutils.ToStatusError(io.EOF, codes.ResourceExhausted)
			}
			log.Debug("Received workflow event")
			wf, ok := event.Object.(*wfv1.Workflow)
			if !ok {
				// object is probably metav1.Status, `FromObject` can deal with anything
				return sutils.ToStatusError(apierr.FromObject(event.Object), codes.Internal)
			}
			logCtx := log.WithFields(log.Fields{"workflow": wf.Name, "type": event.Type, "phase": wf.Status.Phase})
			if !cleaner.WillExclude("status.nodes") {
				if err := s.hydrator.Hydrate(wf); err != nil {
					return sutils.ToStatusError(err, codes.Internal)
				}
			}
			newWf, err := clean(wf)
			if err != nil {
				return sutils.ToStatusError(fmt.Errorf("unable to CleanFields in request: %w", err), codes.Internal)
			}
			logCtx.Debug("Sending workflow event")
			err = ws.Send(&workflowpkg.WorkflowWatchEvent{Type: string(event.Type), Object: newWf})
			if err != nil {
				return sutils.ToStatusError(err, codes.Internal)
			}
		}
	}
}

func (s *workflowServer) WatchEvents(req *workflowpkg.WatchEventsRequest, ws workflowpkg.WorkflowService_WatchEventsServer) error {
	ctx := ws.Context()
	kubeClient := auth.GetKubeClient(ctx)
	opts := &metav1.ListOptions{}
	if req.ListOptions != nil {
		opts = req.ListOptions
	}
	s.instanceIDService.With(opts)
	eventInterface := kubeClient.CoreV1().Events(req.Namespace)
	watch, err := eventInterface.Watch(ctx, *opts)
	if err != nil {
		return sutils.ToStatusError(err, codes.Internal)
	}
	defer watch.Stop()

	log.Debug("Piping events to channel")
	defer log.Debug("Result channel done")

	err = ws.SendHeader(metadata.MD{})

	if err != nil {
		return sutils.ToStatusError(err, codes.Internal)
	}

	for {
		select {
		case <-ctx.Done():
			return nil
		case event, open := <-watch.ResultChan():
			if !open {
				return sutils.ToStatusError(io.EOF, codes.ResourceExhausted)
			}
			log.Debug("Received event")
			e, ok := event.Object.(*corev1.Event)
			if !ok {
				// object is probably metav1.Status, `FromObject` can deal with anything
				return sutils.ToStatusError(apierr.FromObject(event.Object), codes.Internal)
			}
			log.Debug("Sending event")
			err = ws.Send(e)
			if err != nil {
				return sutils.ToStatusError(err, codes.Internal)
			}
		}
	}
}

func (s *workflowServer) DeleteWorkflow(ctx context.Context, req *workflowpkg.WorkflowDeleteRequest) (*workflowpkg.WorkflowDeleteResponse, error) {
	wfClient := auth.GetWfClient(ctx)
	wf, err := s.getWorkflow(ctx, wfClient, req.Namespace, req.Name, metav1.GetOptions{})
	if err != nil {
		return nil, sutils.ToStatusError(err, codes.Internal)
	}
	err = s.validateWorkflow(wf)
	if err != nil {
		return nil, sutils.ToStatusError(err, codes.InvalidArgument)
	}
	if req.Force {
		_, err := auth.GetWfClient(ctx).ArgoprojV1alpha1().Workflows(wf.Namespace).Patch(ctx, wf.Name, types.MergePatchType, []byte("{\"metadata\":{\"finalizers\":null}}"), metav1.PatchOptions{})
		if err != nil {
			return nil, sutils.ToStatusError(err, codes.Internal)
		}
	}
	err = auth.GetWfClient(ctx).ArgoprojV1alpha1().Workflows(wf.Namespace).Delete(ctx, wf.Name, metav1.DeleteOptions{PropagationPolicy: argoutil.GetDeletePropagation()})
	if err != nil {
		return nil, sutils.ToStatusError(err, codes.Internal)
	}
	return &workflowpkg.WorkflowDeleteResponse{}, nil
}

func errorFromChannel(errCh <-chan error) error {
	select {
	case err := <-errCh:
		return err
	default:
	}
	return nil
}

func (s *workflowServer) RetryWorkflow(ctx context.Context, req *workflowpkg.WorkflowRetryRequest) (*wfv1.Workflow, error) {
	wfClient := auth.GetWfClient(ctx)
	kubeClient := auth.GetKubeClient(ctx)

	wf, err := s.getWorkflow(ctx, wfClient, req.Namespace, req.Name, metav1.GetOptions{})
	if err != nil {
		return nil, sutils.ToStatusError(err, codes.Internal)
	}

	err = s.validateWorkflow(wf)
	if err != nil {
		return nil, sutils.ToStatusError(err, codes.InvalidArgument)
	}

	err = s.hydrator.Hydrate(wf)
	if err != nil {
		return nil, sutils.ToStatusError(err, codes.Internal)
	}

	wf, podsToDelete, err := util.FormulateRetryWorkflow(ctx, wf, req.RestartSuccessful, req.NodeFieldSelector, req.Parameters)
	if err != nil {
		return nil, sutils.ToStatusError(err, codes.Internal)
	}

	errCh := make(chan error, len(podsToDelete))
	var wg sync.WaitGroup
	wg.Add(len(podsToDelete))
	for _, podName := range podsToDelete {
		log.WithFields(log.Fields{"podDeleted": podName}).Info("Deleting pod")
		go func(podName string) {
			defer wg.Done()
			err := kubeClient.CoreV1().Pods(wf.Namespace).Delete(ctx, podName, metav1.DeleteOptions{})
			if err != nil && !apierr.IsNotFound(err) {
				errCh <- err
				return
			}
		}(podName)
	}
	wg.Wait()

	err = errorFromChannel(errCh)
	if err != nil {
		return nil, sutils.ToStatusError(err, codes.Internal)
	}

	err = s.hydrator.Dehydrate(wf)
	if err != nil {
		return nil, sutils.ToStatusError(err, codes.Internal)
	}

	wf, err = wfClient.ArgoprojV1alpha1().Workflows(req.Namespace).Update(ctx, wf, metav1.UpdateOptions{})
	if err != nil {
		return nil, sutils.ToStatusError(err, codes.Internal)
	}

	return wf, nil
}

func (s *workflowServer) ResubmitWorkflow(ctx context.Context, req *workflowpkg.WorkflowResubmitRequest) (*wfv1.Workflow, error) {
	wfClient := auth.GetWfClient(ctx)
	wf, err := s.getWorkflow(ctx, wfClient, req.Namespace, req.Name, metav1.GetOptions{})
	if err != nil {
		return nil, sutils.ToStatusError(err, codes.Internal)
	}

	err = s.validateWorkflow(wf)
	if err != nil {
		return nil, sutils.ToStatusError(err, codes.InvalidArgument)
	}

	newWF, err := util.FormulateResubmitWorkflow(ctx, wf, req.Memoized, req.Parameters)
	if err != nil {
		return nil, sutils.ToStatusError(err, codes.Internal)
	}

	created, err := util.SubmitWorkflow(ctx, wfClient.ArgoprojV1alpha1().Workflows(req.Namespace), wfClient, req.Namespace, newWF, s.wfDefaults, &wfv1.SubmitOpts{})
	if err != nil {
		return nil, sutils.ToStatusError(err, codes.Internal)
	}
	return created, nil
}

func (s *workflowServer) ResumeWorkflow(ctx context.Context, req *workflowpkg.WorkflowResumeRequest) (*wfv1.Workflow, error) {
	wfClient := auth.GetWfClient(ctx)
	wf, err := s.getWorkflow(ctx, wfClient, req.Namespace, req.Name, metav1.GetOptions{})
	if err != nil {
		return nil, sutils.ToStatusError(err, codes.Internal)
	}

	err = s.validateWorkflow(wf)
	if err != nil {
		return nil, sutils.ToStatusError(err, codes.InvalidArgument)
	}

	err = util.ResumeWorkflow(ctx, wfClient.ArgoprojV1alpha1().Workflows(req.Namespace), s.hydrator, wf.Name, req.NodeFieldSelector)
	if err != nil {
		log.WithFields(log.Fields{"name": wf.Name}).WithError(err).Warn("Failed to resume")
		return nil, sutils.ToStatusError(err, codes.Internal)

	}

	wf, err = wfClient.ArgoprojV1alpha1().Workflows(req.Namespace).Get(ctx, wf.Name, metav1.GetOptions{})
	if err != nil {
		return nil, sutils.ToStatusError(err, codes.Internal)
	}

	return wf, nil
}

func (s *workflowServer) SuspendWorkflow(ctx context.Context, req *workflowpkg.WorkflowSuspendRequest) (*wfv1.Workflow, error) {
	wfClient := auth.GetWfClient(ctx)

	wf, err := s.getWorkflow(ctx, wfClient, req.Namespace, req.Name, metav1.GetOptions{})
	if err != nil {
		return nil, sutils.ToStatusError(err, codes.Internal)
	}

	err = s.validateWorkflow(wf)
	if err != nil {
		return nil, sutils.ToStatusError(err, codes.InvalidArgument)
	}

	err = util.SuspendWorkflow(ctx, wfClient.ArgoprojV1alpha1().Workflows(wf.Namespace), wf.Name)
	if err != nil {
		return nil, sutils.ToStatusError(err, codes.Internal)
	}

	wf, err = wfClient.ArgoprojV1alpha1().Workflows(req.Namespace).Get(ctx, wf.Name, metav1.GetOptions{})
	if err != nil {
		return nil, sutils.ToStatusError(err, codes.Internal)
	}

	return wf, nil
}

func (s *workflowServer) TerminateWorkflow(ctx context.Context, req *workflowpkg.WorkflowTerminateRequest) (*wfv1.Workflow, error) {
	wfClient := auth.GetWfClient(ctx)

	wf, err := s.getWorkflow(ctx, wfClient, req.Namespace, req.Name, metav1.GetOptions{})
	if err != nil {
		return nil, sutils.ToStatusError(err, codes.Internal)
	}

	err = s.validateWorkflow(wf)
	if err != nil {
		return nil, sutils.ToStatusError(err, codes.InvalidArgument)
	}

	err = util.TerminateWorkflow(ctx, wfClient.ArgoprojV1alpha1().Workflows(req.Namespace), wf.Name)
	if err != nil {
		return nil, sutils.ToStatusError(err, codes.Internal)
	}

	wf, err = wfClient.ArgoprojV1alpha1().Workflows(req.Namespace).Get(ctx, wf.Name, metav1.GetOptions{})
	if err != nil {
		return nil, sutils.ToStatusError(err, codes.Internal)
	}
	return wf, nil
}

func (s *workflowServer) StopWorkflow(ctx context.Context, req *workflowpkg.WorkflowStopRequest) (*wfv1.Workflow, error) {
	wfClient := auth.GetWfClient(ctx)
	wf, err := s.getWorkflow(ctx, wfClient, req.Namespace, req.Name, metav1.GetOptions{})
	if err != nil {
		return nil, sutils.ToStatusError(err, codes.Internal)
	}
	err = s.validateWorkflow(wf)
	if err != nil {
		return nil, sutils.ToStatusError(err, codes.InvalidArgument)
	}
	err = util.StopWorkflow(ctx, wfClient.ArgoprojV1alpha1().Workflows(req.Namespace), s.hydrator, wf.Name, req.NodeFieldSelector, req.Message)
	if err != nil {
		return nil, sutils.ToStatusError(err, codes.Internal)
	}

	wf, err = wfClient.ArgoprojV1alpha1().Workflows(req.Namespace).Get(ctx, wf.Name, metav1.GetOptions{})
	if err != nil {
		return nil, sutils.ToStatusError(err, codes.Internal)
	}
	return wf, nil
}

func (s *workflowServer) SetWorkflow(ctx context.Context, req *workflowpkg.WorkflowSetRequest) (*wfv1.Workflow, error) {
	wfClient := auth.GetWfClient(ctx)
	wf, err := s.getWorkflow(ctx, wfClient, req.Namespace, req.Name, metav1.GetOptions{})
	if err != nil {
		return nil, sutils.ToStatusError(err, codes.Internal)
	}
	err = s.validateWorkflow(wf)
	if err != nil {
		return nil, sutils.ToStatusError(err, codes.InvalidArgument)
	}

	phaseToSet := wfv1.NodePhase(req.Phase)
	switch phaseToSet {
	case wfv1.NodeSucceeded, wfv1.NodeFailed, wfv1.NodeError, "":
		// Do nothing, passes validation
	default:
		return nil, sutils.ToStatusError(fmt.Errorf("%s is an invalid phase to set to", req.Phase), codes.InvalidArgument)
	}

	outputParams := make(map[string]string)
	if req.OutputParameters != "" {
		err = json.Unmarshal([]byte(req.OutputParameters), &outputParams)
		if err != nil {
			return nil, sutils.ToStatusError(fmt.Errorf("unable to parse output parameter set request: %s", err), codes.InvalidArgument)
		}
	}

	operation := util.SetOperationValues{
		Phase:            phaseToSet,
		Message:          req.Message,
		OutputParameters: outputParams,
	}

	err = util.SetWorkflow(ctx, wfClient.ArgoprojV1alpha1().Workflows(req.Namespace), s.hydrator, wf.Name, req.NodeFieldSelector, operation)
	if err != nil {
		return nil, sutils.ToStatusError(err, codes.Internal)
	}

	wf, err = wfClient.ArgoprojV1alpha1().Workflows(req.Namespace).Get(ctx, wf.Name, metav1.GetOptions{})
	if err != nil {
		return nil, sutils.ToStatusError(err, codes.Internal)
	}
	return wf, nil
}

func (s *workflowServer) LintWorkflow(ctx context.Context, req *workflowpkg.WorkflowLintRequest) (*wfv1.Workflow, error) {
	if req.Workflow == nil {
		return nil, fmt.Errorf("unable to get a workflow")
	}
	wftmplGetter := s.wftmplStore.Getter(ctx, req.Workflow.Namespace)
	cwftmplGetter := s.cwftmplStore.Getter(ctx)
	s.instanceIDService.Label(req.Workflow)
	creator.Label(ctx, req.Workflow)

	err := validate.ValidateWorkflow(wftmplGetter, cwftmplGetter, req.Workflow, s.wfDefaults, validate.ValidateOpts{Lint: true})
	if err != nil {
		return nil, err
	}

	return req.Workflow, nil
}

func (s *workflowServer) PodLogs(req *workflowpkg.WorkflowLogRequest, ws workflowpkg.WorkflowService_PodLogsServer) error {
	ctx := ws.Context()
	wfClient := auth.GetWfClient(ctx)
	kubeClient := auth.GetKubeClient(ctx)
	wf, err := s.getWorkflow(ctx, wfClient, req.Namespace, req.Name, metav1.GetOptions{})
	if err != nil {
		return sutils.ToStatusError(err, codes.Internal)
	}
	err = s.validateWorkflow(wf)
	if err != nil {
		return sutils.ToStatusError(err, codes.InvalidArgument)
	}
	req.Name = wf.Name

	err = ws.SendHeader(metadata.MD{})
	if err != nil {
		return sutils.ToStatusError(err, codes.Internal)
	}

	err = logs.WorkflowLogs(ctx, wfClient, kubeClient, req, ws)
	return sutils.ToStatusError(err, codes.Internal)
}

func (s *workflowServer) WorkflowLogs(req *workflowpkg.WorkflowLogRequest, ws workflowpkg.WorkflowService_WorkflowLogsServer) error {
	return sutils.ToStatusError(s.PodLogs(req, ws), codes.Internal)
}

func (s *workflowServer) getWorkflow(ctx context.Context, wfClient versioned.Interface, namespace string, name string, options metav1.GetOptions) (*wfv1.Workflow, error) {
	if name == latestAlias {
		latest, err := getLatestWorkflow(ctx, wfClient, namespace)
		if err != nil {
			return nil, sutils.ToStatusError(err, codes.Internal)
		}
		log.Debugf("Resolved alias %s to workflow %s.\n", latestAlias, latest.Name)
		return latest, nil
	}

	wf, origErr := wfClient.ArgoprojV1alpha1().Workflows(namespace).Get(ctx, name, options)
	// fallback to retrieve from archived workflows
	if wf == nil || origErr != nil {
		allowed, err := auth.CanI(ctx, "get", workflow.WorkflowPlural, namespace, name)
		if err != nil {
			return nil, getWorkflowOrigErr(origErr, err)
		}
		if !allowed {
			err = status.Error(codes.PermissionDenied, "permission denied")
			return nil, getWorkflowOrigErr(origErr, err)
		}

		wf, err = s.wfArchive.GetWorkflow("", namespace, name)
		if wf == nil || err != nil {
			return nil, getWorkflowOrigErr(origErr, err)
		}
	}
	return wf, nil
}

// getWorkflowOrigErr only returns the original error to preserve the original status code
// it logs out the new error
func getWorkflowOrigErr(origErr error, err error) error {
	log.Errorf("failed to get live workflow: %v; failed to get archived workflow: %v", origErr, err)
	return sutils.ToStatusError(origErr, codes.Internal)
}

func (s *workflowServer) validateWorkflow(wf *wfv1.Workflow) error {
	return sutils.ToStatusError(s.instanceIDService.Validate(wf), codes.InvalidArgument)
}

func getLatestWorkflow(ctx context.Context, wfClient versioned.Interface, namespace string) (*wfv1.Workflow, error) {
	wfList, err := wfClient.ArgoprojV1alpha1().Workflows(namespace).List(ctx, metav1.ListOptions{})
	if err != nil {
		return nil, sutils.ToStatusError(err, codes.Internal)
	}
	if len(wfList.Items) < 1 {
		return nil, sutils.ToStatusError(fmt.Errorf("no workflows found"), codes.NotFound)
	}
	latest := wfList.Items[0]
	for _, wf := range wfList.Items {
		if latest.ObjectMeta.CreationTimestamp.Before(&wf.ObjectMeta.CreationTimestamp) {
			latest = wf
		}
	}
	return &latest, nil
}

func (s *workflowServer) SubmitWorkflow(ctx context.Context, req *workflowpkg.WorkflowSubmitRequest) (*wfv1.Workflow, error) {
	wfClient := auth.GetWfClient(ctx)
	var wf *wfv1.Workflow
	switch req.ResourceKind {
	case workflow.CronWorkflowKind, workflow.CronWorkflowSingular, workflow.CronWorkflowPlural, workflow.CronWorkflowShortName:
		cronWf, err := wfClient.ArgoprojV1alpha1().CronWorkflows(req.Namespace).Get(ctx, req.ResourceName, metav1.GetOptions{})
		if err != nil {
			return nil, sutils.ToStatusError(err, codes.Internal)
		}
		wf = common.ConvertCronWorkflowToWorkflow(cronWf)
	case workflow.WorkflowTemplateKind, workflow.WorkflowTemplateSingular, workflow.WorkflowTemplatePlural, workflow.WorkflowTemplateShortName:
		wf = common.NewWorkflowFromWorkflowTemplate(req.ResourceName, false)
	case workflow.ClusterWorkflowTemplateKind, workflow.ClusterWorkflowTemplateSingular, workflow.ClusterWorkflowTemplatePlural, workflow.ClusterWorkflowTemplateShortName:
		wf = common.NewWorkflowFromWorkflowTemplate(req.ResourceName, true)
	default:
		err := errors.Errorf(errors.CodeBadRequest, "Resource kind '%s' is not supported for submitting", req.ResourceKind)
		err = sutils.ToStatusError(err, codes.InvalidArgument)
		return nil, err
	}

	s.instanceIDService.Label(wf)
	creator.Label(ctx, wf)
	err := util.ApplySubmitOpts(wf, req.SubmitOptions)
	if err != nil {
		return nil, sutils.ToStatusError(err, codes.Internal)
	}

	wftmplGetter := s.wftmplStore.Getter(ctx, req.Namespace)
	cwftmplGetter := s.cwftmplStore.Getter(ctx)

	err = validate.ValidateWorkflow(wftmplGetter, cwftmplGetter, wf, s.wfDefaults, validate.ValidateOpts{Submit: true})
	if err != nil {
		return nil, sutils.ToStatusError(err, codes.InvalidArgument)
	}

	// if we are doing a normal dryRun, just return the workflow un-altered
	if req.SubmitOptions != nil && req.SubmitOptions.DryRun {
		return wf, nil
	}
	if req.SubmitOptions != nil && req.SubmitOptions.ServerDryRun {
		// For a server dry run we require a namespace
		if wf.Namespace == "" {
			wf.Namespace = req.Namespace
		}
		workflow, err := util.CreateServerDryRun(ctx, wf, wfClient)
		if err != nil {
			return nil, sutils.ToStatusError(err, codes.InvalidArgument)
		}
		return workflow, nil
	}

	wf, err = wfClient.ArgoprojV1alpha1().Workflows(req.Namespace).Create(ctx, wf, metav1.CreateOptions{})
	if err != nil {
		return nil, sutils.ToStatusError(err, codes.InvalidArgument)
	}
	return wf, nil
}<|MERGE_RESOLUTION|>--- conflicted
+++ resolved
@@ -55,34 +55,24 @@
 	wfArchive             sqldb.WorkflowArchive
 	wfLister              store.WorkflowLister
 	wfReflector           *cache.Reflector
-<<<<<<< HEAD
-	wfDefaults            *wfv1.Workflow
-=======
 	wftmplStore           servertypes.WorkflowTemplateStore
 	cwftmplStore          servertypes.ClusterWorkflowTemplateStore
->>>>>>> 6699ab39
+	wfDefaults            *wfv1.Workflow
 }
 
 var _ workflowpkg.WorkflowServiceServer = &workflowServer{}
 
 // NewWorkflowServer returns a new WorkflowServer
-<<<<<<< HEAD
-func NewWorkflowServer(instanceIDService instanceid.Service, offloadNodeStatusRepo sqldb.OffloadNodeStatusRepo, wfArchive sqldb.WorkflowArchive, wfClientSet versioned.Interface, wfLister store.WorkflowLister, wfStore store.WorkflowStore, wfDefaults *wfv1.Workflow, namespace *string) *workflowServer {
-=======
-func NewWorkflowServer(instanceIDService instanceid.Service, offloadNodeStatusRepo sqldb.OffloadNodeStatusRepo, wfArchive sqldb.WorkflowArchive, wfClientSet versioned.Interface, wfLister store.WorkflowLister, wfStore store.WorkflowStore, wftmplStore servertypes.WorkflowTemplateStore, cwftmplStore servertypes.ClusterWorkflowTemplateStore, namespace *string) *workflowServer {
->>>>>>> 6699ab39
+func NewWorkflowServer(instanceIDService instanceid.Service, offloadNodeStatusRepo sqldb.OffloadNodeStatusRepo, wfArchive sqldb.WorkflowArchive, wfClientSet versioned.Interface, wfLister store.WorkflowLister, wfStore store.WorkflowStore, wftmplStore servertypes.WorkflowTemplateStore, cwftmplStore servertypes.ClusterWorkflowTemplateStore, wfDefaults *wfv1.Workflow, namespace *string) *workflowServer {
 	ws := &workflowServer{
 		instanceIDService:     instanceIDService,
 		offloadNodeStatusRepo: offloadNodeStatusRepo,
 		hydrator:              hydrator.New(offloadNodeStatusRepo),
 		wfArchive:             wfArchive,
 		wfLister:              wfLister,
-<<<<<<< HEAD
-		wfDefaults:            wfDefaults,
-=======
 		wftmplStore:           wftmplStore,
 		cwftmplStore:          cwftmplStore,
->>>>>>> 6699ab39
+		wfDefaults:            wfDefaults,
 	}
 	if wfStore != nil && namespace != nil {
 		lw := &cache.ListWatch{

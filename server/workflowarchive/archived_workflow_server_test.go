package workflowarchive

import (
	"context"
	"testing"
	"time"

	"github.com/stretchr/testify/assert"
	"google.golang.org/grpc/codes"
	"google.golang.org/grpc/status"
	authorizationv1 "k8s.io/api/authorization/v1"
	apiv1 "k8s.io/api/core/v1"
	metav1 "k8s.io/apimachinery/pkg/apis/meta/v1"
	"k8s.io/apimachinery/pkg/labels"
	"k8s.io/apimachinery/pkg/runtime"
	kubefake "k8s.io/client-go/kubernetes/fake"
	k8stesting "k8s.io/client-go/testing"

	"github.com/argoproj/argo-workflows/v3/persist/sqldb/mocks"
	workflowarchivepkg "github.com/argoproj/argo-workflows/v3/pkg/apiclient/workflowarchive"
	wfv1 "github.com/argoproj/argo-workflows/v3/pkg/apis/workflow/v1alpha1"
	argofake "github.com/argoproj/argo-workflows/v3/pkg/client/clientset/versioned/fake"
	"github.com/argoproj/argo-workflows/v3/server/auth"
	"github.com/argoproj/argo-workflows/v3/workflow/common"
)

func Test_archivedWorkflowServer(t *testing.T) {
	repo := &mocks.WorkflowArchive{}
	kubeClient := &kubefake.Clientset{}
	wfClient := &argofake.Clientset{}
	w := NewWorkflowArchiveServer(repo)
	allowed := true
	kubeClient.AddReactor("create", "selfsubjectaccessreviews", func(action k8stesting.Action) (handled bool, ret runtime.Object, err error) {
		return true, &authorizationv1.SelfSubjectAccessReview{
			Status: authorizationv1.SubjectAccessReviewStatus{Allowed: allowed},
		}, nil
	})
	kubeClient.AddReactor("create", "selfsubjectrulesreviews", func(action k8stesting.Action) (handled bool, ret runtime.Object, err error) {
		var rules []authorizationv1.ResourceRule
		if allowed {
			rules = append(rules, authorizationv1.ResourceRule{})
		}
		return true, &authorizationv1.SelfSubjectRulesReview{
			Status: authorizationv1.SubjectRulesReviewStatus{
				ResourceRules: rules,
			},
		}, nil
	})
	// two pages of results for limit 1
	repo.On("ListWorkflows", "", "", "", time.Time{}, time.Time{}, labels.Requirements(nil), 2, 0).Return(wfv1.Workflows{{}, {}}, nil)
	repo.On("ListWorkflows", "", "", "", time.Time{}, time.Time{}, labels.Requirements(nil), 2, 1).Return(wfv1.Workflows{{}}, nil)
	minStartAt, _ := time.Parse(time.RFC3339, "2020-01-01T00:00:00Z")
	maxStartAt, _ := time.Parse(time.RFC3339, "2020-01-02T00:00:00Z")
	createdTime := metav1.Time{Time: time.Now().UTC()}
	finishedTime := metav1.Time{Time: createdTime.Add(time.Second * 2)}
	repo.On("ListWorkflows", "", "", "", minStartAt, maxStartAt, labels.Requirements(nil), 2, 0).Return(wfv1.Workflows{{}}, nil)
	repo.On("ListWorkflows", "", "my-name", "", minStartAt, maxStartAt, labels.Requirements(nil), 2, 0).Return(wfv1.Workflows{{}}, nil)
	repo.On("ListWorkflows", "", "", "my-", minStartAt, maxStartAt, labels.Requirements(nil), 2, 0).Return(wfv1.Workflows{{}}, nil)
	repo.On("ListWorkflows", "", "my-name", "my-", minStartAt, maxStartAt, labels.Requirements(nil), 2, 0).Return(wfv1.Workflows{{}}, nil)
	repo.On("GetWorkflow", "").Return(nil, nil)
	repo.On("GetWorkflow", "my-uid").Return(&wfv1.Workflow{
		ObjectMeta: metav1.ObjectMeta{Name: "my-name"},
		Spec: wfv1.WorkflowSpec{
			Entrypoint: "my-entrypoint",
			Templates: []wfv1.Template{
				{Name: "my-entrypoint", Container: &apiv1.Container{}},
			},
		},
	}, nil)
<<<<<<< HEAD
	repo.On("GetWorkflow", "failed-uid").Return(&wfv1.Workflow{
		ObjectMeta: metav1.ObjectMeta{
			Name: "failed-wf",
			Labels: map[string]string{
				common.LabelKeyCompleted:               "true",
				common.LabelKeyWorkflowArchivingStatus: "Pending",
			},
		},
		Status: wfv1.WorkflowStatus{
			Phase:      wfv1.WorkflowFailed,
			StartedAt:  createdTime,
			FinishedAt: finishedTime,
			Nodes: map[string]wfv1.NodeStatus{
				"failed-node":    {Name: "failed-node", StartedAt: createdTime, FinishedAt: finishedTime, Phase: wfv1.NodeFailed, Message: "failed"},
				"succeeded-node": {Name: "succeeded-node", StartedAt: createdTime, FinishedAt: finishedTime, Phase: wfv1.NodeSucceeded, Message: "succeeded"}},
		},
=======
	repo.On("GetWorkflow", "resubmit-uid").Return(&wfv1.Workflow{
		ObjectMeta: metav1.ObjectMeta{Name: "resubmit-wf"},
		Spec: wfv1.WorkflowSpec{
			Entrypoint: "my-entrypoint",
			Templates: []wfv1.Template{
				{Name: "my-entrypoint", Container: &apiv1.Container{Image: "docker/whalesay:latest"}},
			},
		},
>>>>>>> 437b3764
	}, nil)
	wfClient.AddReactor("create", "workflows", func(action k8stesting.Action) (handled bool, ret runtime.Object, err error) {
		return true, &wfv1.Workflow{
			ObjectMeta: metav1.ObjectMeta{Name: "my-name-resubmitted"},
		}, nil
	})
	repo.On("DeleteWorkflow", "my-uid").Return(nil)
	repo.On("ListWorkflowsLabelKeys").Return(&wfv1.LabelKeys{
		Items: []string{"foo", "bar"},
	}, nil)
	repo.On("ListWorkflowsLabelValues", "my-key").Return(&wfv1.LabelValues{
		Items: []string{"my-key=foo", "my-key=bar"},
	}, nil)
<<<<<<< HEAD
	repo.On("RetryWorkflow", "failed-uid").Return(&wfv1.Workflow{
		ObjectMeta: metav1.ObjectMeta{Name: "failed-wf"},
=======
	repo.On("ResubmitWorkflow", "my-uid").Return(&wfv1.Workflow{
		ObjectMeta: metav1.ObjectMeta{Name: "my-name"},
>>>>>>> 437b3764
		Spec: wfv1.WorkflowSpec{
			Entrypoint: "my-entrypoint",
			Templates: []wfv1.Template{
				{Name: "my-entrypoint", Container: &apiv1.Container{}},
			},
		},
	}, nil)

	ctx := context.WithValue(context.WithValue(context.TODO(), auth.WfKey, wfClient), auth.KubeKey, kubeClient)
	t.Run("ListArchivedWorkflows", func(t *testing.T) {
		allowed = false
		_, err := w.ListArchivedWorkflows(ctx, &workflowarchivepkg.ListArchivedWorkflowsRequest{ListOptions: &metav1.ListOptions{Limit: 1}})
		assert.Equal(t, err, status.Error(codes.PermissionDenied, "Permission denied, you are not allowed to list workflows in namespace \"\". Maybe you want to specify a namespace with `listOptions.fieldSelector=metadata.namespace=your-ns`?"))
		allowed = true
		resp, err := w.ListArchivedWorkflows(ctx, &workflowarchivepkg.ListArchivedWorkflowsRequest{ListOptions: &metav1.ListOptions{Limit: 1}})
		if assert.NoError(t, err) {
			assert.Len(t, resp.Items, 1)
			assert.Equal(t, "1", resp.Continue)
		}
		resp, err = w.ListArchivedWorkflows(ctx, &workflowarchivepkg.ListArchivedWorkflowsRequest{ListOptions: &metav1.ListOptions{Continue: "1", Limit: 1}})
		if assert.NoError(t, err) {
			assert.Len(t, resp.Items, 1)
			assert.Empty(t, resp.Continue)
		}
		resp, err = w.ListArchivedWorkflows(ctx, &workflowarchivepkg.ListArchivedWorkflowsRequest{ListOptions: &metav1.ListOptions{FieldSelector: "spec.startedAt>2020-01-01T00:00:00Z,spec.startedAt<2020-01-02T00:00:00Z", Limit: 1}})
		if assert.NoError(t, err) {
			assert.Len(t, resp.Items, 1)
			assert.Empty(t, resp.Continue)
		}
		resp, err = w.ListArchivedWorkflows(ctx, &workflowarchivepkg.ListArchivedWorkflowsRequest{ListOptions: &metav1.ListOptions{FieldSelector: "metadata.name=my-name,spec.startedAt>2020-01-01T00:00:00Z,spec.startedAt<2020-01-02T00:00:00Z", Limit: 1}})
		if assert.NoError(t, err) {
			assert.Len(t, resp.Items, 1)
			assert.Empty(t, resp.Continue)
		}
		resp, err = w.ListArchivedWorkflows(ctx, &workflowarchivepkg.ListArchivedWorkflowsRequest{ListOptions: &metav1.ListOptions{FieldSelector: "spec.startedAt>2020-01-01T00:00:00Z,spec.startedAt<2020-01-02T00:00:00Z", Limit: 1}, NamePrefix: "my-"})
		if assert.NoError(t, err) {
			assert.Len(t, resp.Items, 1)
			assert.Empty(t, resp.Continue)
		}
		resp, err = w.ListArchivedWorkflows(ctx, &workflowarchivepkg.ListArchivedWorkflowsRequest{ListOptions: &metav1.ListOptions{FieldSelector: "metadata.name=my-name,spec.startedAt>2020-01-01T00:00:00Z,spec.startedAt<2020-01-02T00:00:00Z", Limit: 1}, NamePrefix: "my-"})
		if assert.NoError(t, err) {
			assert.Len(t, resp.Items, 1)
			assert.Empty(t, resp.Continue)
		}
	})
	t.Run("GetArchivedWorkflow", func(t *testing.T) {
		allowed = false
		_, err := w.GetArchivedWorkflow(ctx, &workflowarchivepkg.GetArchivedWorkflowRequest{Uid: "my-uid"})
		assert.Equal(t, err, status.Error(codes.PermissionDenied, "permission denied"))
		allowed = true
		_, err = w.GetArchivedWorkflow(ctx, &workflowarchivepkg.GetArchivedWorkflowRequest{})
		assert.Equal(t, err, status.Error(codes.NotFound, "not found"))
		wf, err := w.GetArchivedWorkflow(ctx, &workflowarchivepkg.GetArchivedWorkflowRequest{Uid: "my-uid"})
		assert.NoError(t, err)
		assert.NotNil(t, wf)
	})
	t.Run("DeleteArchivedWorkflow", func(t *testing.T) {
		allowed = false
		_, err := w.DeleteArchivedWorkflow(ctx, &workflowarchivepkg.DeleteArchivedWorkflowRequest{Uid: "my-uid"})
		assert.Equal(t, err, status.Error(codes.PermissionDenied, "permission denied"))
		allowed = true
		_, err = w.DeleteArchivedWorkflow(ctx, &workflowarchivepkg.DeleteArchivedWorkflowRequest{Uid: "my-uid"})
		assert.NoError(t, err)
	})
	t.Run("ListArchivedWorkflowLabelKeys", func(t *testing.T) {
		resp, err := w.ListArchivedWorkflowLabelKeys(ctx, &workflowarchivepkg.ListArchivedWorkflowLabelKeysRequest{})
		assert.NoError(t, err)
		assert.Len(t, resp.Items, 2)
	})
	t.Run("ListArchivedWorkflowLabelValues", func(t *testing.T) {
		resp, err := w.ListArchivedWorkflowLabelValues(ctx, &workflowarchivepkg.ListArchivedWorkflowLabelValuesRequest{ListOptions: &metav1.ListOptions{LabelSelector: "my-key"}})
		assert.NoError(t, err)
		assert.Len(t, resp.Items, 2)
	})
<<<<<<< HEAD
	t.Run("RetryArchivedWorkflow", func(t *testing.T) {
		wf, err := w.RetryArchivedWorkflow(ctx, &workflowarchivepkg.RetryArchivedWorkflowRequest{Uid: "failed-uid"})
=======
	t.Run("ResubmitArchivedWorkflow", func(t *testing.T) {
		wf, err := w.ResubmitArchivedWorkflow(ctx, &workflowarchivepkg.ResubmitArchivedWorkflowRequest{Uid: "resubmit-uid", Memoized: false})
>>>>>>> 437b3764
		assert.NoError(t, err)
		assert.NotNil(t, wf)
	})
}<|MERGE_RESOLUTION|>--- conflicted
+++ resolved
@@ -67,7 +67,6 @@
 			},
 		},
 	}, nil)
-<<<<<<< HEAD
 	repo.On("GetWorkflow", "failed-uid").Return(&wfv1.Workflow{
 		ObjectMeta: metav1.ObjectMeta{
 			Name: "failed-wf",
@@ -84,7 +83,7 @@
 				"failed-node":    {Name: "failed-node", StartedAt: createdTime, FinishedAt: finishedTime, Phase: wfv1.NodeFailed, Message: "failed"},
 				"succeeded-node": {Name: "succeeded-node", StartedAt: createdTime, FinishedAt: finishedTime, Phase: wfv1.NodeSucceeded, Message: "succeeded"}},
 		},
-=======
+	}, nil)
 	repo.On("GetWorkflow", "resubmit-uid").Return(&wfv1.Workflow{
 		ObjectMeta: metav1.ObjectMeta{Name: "resubmit-wf"},
 		Spec: wfv1.WorkflowSpec{
@@ -93,7 +92,6 @@
 				{Name: "my-entrypoint", Container: &apiv1.Container{Image: "docker/whalesay:latest"}},
 			},
 		},
->>>>>>> 437b3764
 	}, nil)
 	wfClient.AddReactor("create", "workflows", func(action k8stesting.Action) (handled bool, ret runtime.Object, err error) {
 		return true, &wfv1.Workflow{
@@ -107,13 +105,11 @@
 	repo.On("ListWorkflowsLabelValues", "my-key").Return(&wfv1.LabelValues{
 		Items: []string{"my-key=foo", "my-key=bar"},
 	}, nil)
-<<<<<<< HEAD
 	repo.On("RetryWorkflow", "failed-uid").Return(&wfv1.Workflow{
 		ObjectMeta: metav1.ObjectMeta{Name: "failed-wf"},
-=======
+	}, nil)
 	repo.On("ResubmitWorkflow", "my-uid").Return(&wfv1.Workflow{
 		ObjectMeta: metav1.ObjectMeta{Name: "my-name"},
->>>>>>> 437b3764
 		Spec: wfv1.WorkflowSpec{
 			Entrypoint: "my-entrypoint",
 			Templates: []wfv1.Template{
@@ -188,13 +184,13 @@
 		assert.NoError(t, err)
 		assert.Len(t, resp.Items, 2)
 	})
-<<<<<<< HEAD
 	t.Run("RetryArchivedWorkflow", func(t *testing.T) {
 		wf, err := w.RetryArchivedWorkflow(ctx, &workflowarchivepkg.RetryArchivedWorkflowRequest{Uid: "failed-uid"})
-=======
+		assert.NoError(t, err)
+		assert.NotNil(t, wf)
+	})
 	t.Run("ResubmitArchivedWorkflow", func(t *testing.T) {
 		wf, err := w.ResubmitArchivedWorkflow(ctx, &workflowarchivepkg.ResubmitArchivedWorkflowRequest{Uid: "resubmit-uid", Memoized: false})
->>>>>>> 437b3764
 		assert.NoError(t, err)
 		assert.NotNil(t, wf)
 	})

package info

import (
	"context"

	"github.com/argoproj/argo"
	infopkg "github.com/argoproj/argo/pkg/apiclient/info"
	wfv1 "github.com/argoproj/argo/pkg/apis/workflow/v1alpha1"
	"github.com/argoproj/argo/server/auth"
)

type infoServer struct {
	managedNamespace string
	links            []*wfv1.Link
}

func (i *infoServer) GetUserInfo(ctx context.Context, _ *infopkg.GetUserInfoRequest) (*infopkg.GetUserInfoResponse, error) {
	claims := auth.GetClaims(ctx)
	if claims != nil {
<<<<<<< HEAD
		return &infopkg.GetUserInfoResponse{Subject: claims.Subject, Issuer: claims.Issuer}, nil
=======
		return &infopkg.GetUserInfoResponse{Subject: claims.Sub(), Issuer: claims.Iss(), Groups: claims.Groups()}, nil
>>>>>>> c028c606
	}
	return &infopkg.GetUserInfoResponse{}, nil
}

func (i *infoServer) GetInfo(context.Context, *infopkg.GetInfoRequest) (*infopkg.InfoResponse, error) {
	return &infopkg.InfoResponse{ManagedNamespace: i.managedNamespace, Links: i.links}, nil
}

func (i *infoServer) GetVersion(context.Context, *infopkg.GetVersionRequest) (*wfv1.Version, error) {
	version := argo.GetVersion()
	return &version, nil
}

func NewInfoServer(managedNamespace string, links []*wfv1.Link) infopkg.InfoServiceServer {
	return &infoServer{managedNamespace, links}
}<|MERGE_RESOLUTION|>--- conflicted
+++ resolved
@@ -17,11 +17,7 @@
 func (i *infoServer) GetUserInfo(ctx context.Context, _ *infopkg.GetUserInfoRequest) (*infopkg.GetUserInfoResponse, error) {
 	claims := auth.GetClaims(ctx)
 	if claims != nil {
-<<<<<<< HEAD
-		return &infopkg.GetUserInfoResponse{Subject: claims.Subject, Issuer: claims.Issuer}, nil
-=======
-		return &infopkg.GetUserInfoResponse{Subject: claims.Sub(), Issuer: claims.Iss(), Groups: claims.Groups()}, nil
->>>>>>> c028c606
+		return &infopkg.GetUserInfoResponse{Subject: claims.Subject, Issuer: claims.Issuer, Groups: claims.Groups}, nil
 	}
 	return &infopkg.GetUserInfoResponse{}, nil
 }

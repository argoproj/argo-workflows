package info

import (
	"context"

	"github.com/argoproj/argo"
	infopkg "github.com/argoproj/argo/pkg/apiclient/info"
	wfv1 "github.com/argoproj/argo/pkg/apis/workflow/v1alpha1"
	"github.com/argoproj/argo/server/auth"
)

type infoServer struct {
	managedNamespace string
	links            []*wfv1.Link
}

func (i *infoServer) WhoAmI(ctx context.Context, _ *infopkg.WhoAmIRequest) (*infopkg.WhoAmIResponse, error) {
<<<<<<< HEAD
	claims := auth.GetClaims(ctx)
	if claims != nil {
		return &infopkg.WhoAmIResponse{Subject: claims.Subject}, nil
=======
	claims := auth.GetJWTConfig(ctx)
	if claims != nil {
		return &infopkg.WhoAmIResponse{Subject: claims.Sub}, nil
>>>>>>> 9be7102d
	}
	return &infopkg.WhoAmIResponse{}, nil
}

func (i *infoServer) GetInfo(context.Context, *infopkg.GetInfoRequest) (*infopkg.InfoResponse, error) {
	return &infopkg.InfoResponse{ManagedNamespace: i.managedNamespace, Links: i.links}, nil
}

func (i *infoServer) GetVersion(context.Context, *infopkg.GetVersionRequest) (*wfv1.Version, error) {
	version := argo.GetVersion()
	return &version, nil
}

func NewInfoServer(managedNamespace string, links []*wfv1.Link) infopkg.InfoServiceServer {
	return &infoServer{managedNamespace, links}
}<|MERGE_RESOLUTION|>--- conflicted
+++ resolved
@@ -15,15 +15,9 @@
 }
 
 func (i *infoServer) WhoAmI(ctx context.Context, _ *infopkg.WhoAmIRequest) (*infopkg.WhoAmIResponse, error) {
-<<<<<<< HEAD
-	claims := auth.GetClaims(ctx)
-	if claims != nil {
-		return &infopkg.WhoAmIResponse{Subject: claims.Subject}, nil
-=======
 	claims := auth.GetJWTConfig(ctx)
 	if claims != nil {
 		return &infopkg.WhoAmIResponse{Subject: claims.Sub}, nil
->>>>>>> 9be7102d
 	}
 	return &infopkg.WhoAmIResponse{}, nil
 }

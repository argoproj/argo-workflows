package artifacts

import (
	"context"
	"fmt"
	"io/ioutil"
	"net/http"
	"os"
	"strings"

	log "github.com/sirupsen/logrus"
	"google.golang.org/grpc/codes"
	"google.golang.org/grpc/metadata"
	"google.golang.org/grpc/status"
	metav1 "k8s.io/apimachinery/pkg/apis/meta/v1"

	"github.com/argoproj/argo/persist/sqldb"
	wfv1 "github.com/argoproj/argo/pkg/apis/workflow/v1alpha1"
	"github.com/argoproj/argo/server/auth"
	"github.com/argoproj/argo/util/instanceid"
	artifact "github.com/argoproj/argo/workflow/artifacts"
	"github.com/argoproj/argo/workflow/hydrator"
)

type ArtifactServer struct {
<<<<<<< HEAD
	gatekeeper            auth.Gatekeeper
	offloadNodeStatusRepo sqldb.OffloadNodeStatusRepo
	wfArchive             sqldb.WorkflowArchive
	instanceIDService     instanceid.Service
}

func NewArtifactServer(gatekeeper auth.Gatekeeper, offloadNodeStatusRepo sqldb.OffloadNodeStatusRepo, wfArchive sqldb.WorkflowArchive, instanceIDService instanceid.Service) *ArtifactServer {
	return &ArtifactServer{gatekeeper, offloadNodeStatusRepo, wfArchive, instanceIDService}
=======
	authN             auth.Gatekeeper
	hydrator          hydrator.Interface
	wfArchive         sqldb.WorkflowArchive
	instanceIDService instanceid.Service
}

func NewArtifactServer(authN auth.Gatekeeper, hydrator hydrator.Interface, wfArchive sqldb.WorkflowArchive, instanceIDService instanceid.Service) *ArtifactServer {
	return &ArtifactServer{authN, hydrator, wfArchive, instanceIDService}
>>>>>>> 6464bd19
}

func (a *ArtifactServer) GetArtifact(w http.ResponseWriter, r *http.Request) {

	ctx, err := a.gateKeeping(r)
	if err != nil {
		w.WriteHeader(401)
		_, _ = w.Write([]byte(err.Error()))
		return
	}
	path := strings.SplitN(r.URL.Path, "/", 6)

	namespace := path[2]
	workflowName := path[3]
	nodeId := path[4]
	artifactName := path[5]

	log.WithFields(log.Fields{"namespace": namespace, "workflowName": workflowName, "nodeId": nodeId, "artifactName": artifactName}).Info("Download artifact")

	wf, err := a.getWorkflowAndValidate(ctx, namespace, workflowName)
	if err != nil {
		a.serverInternalError(err, w)
		return
	}
	data, err := a.getArtifact(ctx, wf, nodeId, artifactName)
	if err != nil {
		a.serverInternalError(err, w)
		return
	}
	w.Header().Add("Content-Disposition", fmt.Sprintf(`filename="%s.tgz"`, artifactName))
	a.ok(w, data)
}

func (a *ArtifactServer) GetArtifactByUID(w http.ResponseWriter, r *http.Request) {

	ctx, err := a.gateKeeping(r)
	if err != nil {
		w.WriteHeader(401)
		_, _ = w.Write([]byte(err.Error()))
		return
	}

	path := strings.SplitN(r.URL.Path, "/", 6)

	uid := path[2]
	nodeId := path[3]
	artifactName := path[4]

	log.WithFields(log.Fields{"uid": uid, "nodeId": nodeId, "artifactName": artifactName}).Info("Download artifact")

	wf, err := a.getWorkflowByUID(ctx, uid)
	if err != nil {
		a.serverInternalError(err, w)
		return
	}

	data, err := a.getArtifact(ctx, wf, nodeId, artifactName)
	if err != nil {
		a.serverInternalError(err, w)
		return
	}
	w.Header().Add("Content-Disposition", fmt.Sprintf(`filename="%s.tgz"`, artifactName))
	a.ok(w, data)
}

func (a *ArtifactServer) gateKeeping(r *http.Request) (context.Context, error) {
	token := r.Header.Get("Authorization")
	if token == "" {
		cookie, err := r.Cookie("authorization")
		if err != nil {
			if err != http.ErrNoCookie {
				return nil, err
			}
		} else {
			token = cookie.Value
		}
	}
	ctx := metadata.NewIncomingContext(r.Context(), metadata.MD{"authorization": []string{token}})
	return a.gatekeeper.Context(ctx)
}

func (a *ArtifactServer) ok(w http.ResponseWriter, data []byte) {
	w.WriteHeader(200)
	_, err := w.Write(data)
	if err != nil {
		a.serverInternalError(err, w)
	}
}

func (a *ArtifactServer) serverInternalError(err error, w http.ResponseWriter) {
	w.WriteHeader(500)
	_, _ = w.Write([]byte(err.Error()))
}

func (a *ArtifactServer) getArtifact(ctx context.Context, wf *wfv1.Workflow, nodeId, artifactName string) ([]byte, error) {
	kubeClient := auth.GetKubeClient(ctx)

	art := wf.Status.Nodes[nodeId].Outputs.GetArtifactByName(artifactName)
	if art == nil {
		return nil, fmt.Errorf("artifact not found")
	}

	driver, err := artifact.NewDriver(art, resources{kubeClient, wf.Namespace})
	if err != nil {
		return nil, err
	}

	tmp, err := ioutil.TempFile(".", "artifact")
	if err != nil {
		return nil, err
	}
	path := tmp.Name()
	defer func() { _ = os.Remove(path) }()

	err = driver.Load(art, path)
	if err != nil {
		return nil, err
	}

	file, err := ioutil.ReadFile(path)
	if err != nil {
		return nil, err
	}

	log.WithFields(log.Fields{"size": len(file)}).Debug("Artifact file size")

	return file, nil
}

func (a *ArtifactServer) getWorkflowAndValidate(ctx context.Context, namespace string, workflowName string) (*wfv1.Workflow, error) {
	wfClient := auth.GetWfClient(ctx)
	wf, err := wfClient.ArgoprojV1alpha1().Workflows(namespace).Get(workflowName, metav1.GetOptions{})
	if err != nil {
		return nil, err
	}
	err = a.instanceIDService.Validate(wf)
	if err != nil {
		return nil, err
	}
	err = a.hydrator.Hydrate(wf)
	if err != nil {
		return nil, err
	}
	return wf, nil
}

func (a *ArtifactServer) getWorkflowByUID(ctx context.Context, uid string) (*wfv1.Workflow, error) {
	wf, err := a.wfArchive.GetWorkflow(uid)
	if err != nil {
		return nil, err
	}
	allowed, err := auth.CanI(ctx, "get", "workflows", wf.Namespace, wf.Name)
	if err != nil {
		return nil, err
	}
	if !allowed {
		return nil, status.Error(codes.PermissionDenied, "permission denied")
	}
	return wf, nil
}<|MERGE_RESOLUTION|>--- conflicted
+++ resolved
@@ -23,17 +23,7 @@
 )
 
 type ArtifactServer struct {
-<<<<<<< HEAD
-	gatekeeper            auth.Gatekeeper
-	offloadNodeStatusRepo sqldb.OffloadNodeStatusRepo
-	wfArchive             sqldb.WorkflowArchive
-	instanceIDService     instanceid.Service
-}
-
-func NewArtifactServer(gatekeeper auth.Gatekeeper, offloadNodeStatusRepo sqldb.OffloadNodeStatusRepo, wfArchive sqldb.WorkflowArchive, instanceIDService instanceid.Service) *ArtifactServer {
-	return &ArtifactServer{gatekeeper, offloadNodeStatusRepo, wfArchive, instanceIDService}
-=======
-	authN             auth.Gatekeeper
+	gatekeeper        auth.Gatekeeper
 	hydrator          hydrator.Interface
 	wfArchive         sqldb.WorkflowArchive
 	instanceIDService instanceid.Service
@@ -41,7 +31,6 @@
 
 func NewArtifactServer(authN auth.Gatekeeper, hydrator hydrator.Interface, wfArchive sqldb.WorkflowArchive, instanceIDService instanceid.Service) *ArtifactServer {
 	return &ArtifactServer{authN, hydrator, wfArchive, instanceIDService}
->>>>>>> 6464bd19
 }
 
 func (a *ArtifactServer) GetArtifact(w http.ResponseWriter, r *http.Request) {

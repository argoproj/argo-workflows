--- conflicted
+++ resolved
@@ -134,7 +134,6 @@
 		return fmt.Errorf("artifact not found")
 	}
 
-<<<<<<< HEAD
 	ref, err := a.artifactRepositories.Resolve(wf.Spec.ArtifactRepositoryRef, wf.Namespace)
 	if err != nil {
 		return err
@@ -150,9 +149,6 @@
 	}
 
 	driver, err := a.artDriverFactory(art, resources{kubeClient, wf.Namespace})
-=======
-	driver, err := a.artDriverFactory(ctx, art, resources{kubeClient, wf.Namespace})
->>>>>>> dd8c1ba0
 	if err != nil {
 		return err
 	}

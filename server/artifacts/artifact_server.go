package artifacts

import (
	"archive/tar"
	"compress/gzip"
	"context"
	"encoding/json"
	"errors"
	"fmt"
	"io"
	"mime"
	"net/http"
	"os"
	"path"
	"path/filepath"
	"strings"
	"time"

	"k8s.io/apimachinery/pkg/util/rand"

	"google.golang.org/grpc/metadata"
	metav1 "k8s.io/apimachinery/pkg/apis/meta/v1"

	"github.com/argoproj/argo-workflows/v3/persist/sqldb"
	wfv1 "github.com/argoproj/argo-workflows/v3/pkg/apis/workflow/v1alpha1"
	"github.com/argoproj/argo-workflows/v3/server/auth"
	"github.com/argoproj/argo-workflows/v3/server/types"
	"github.com/argoproj/argo-workflows/v3/util/instanceid"
	"github.com/argoproj/argo-workflows/v3/workflow/artifactrepositories"
	artifact "github.com/argoproj/argo-workflows/v3/workflow/artifacts"
	"github.com/argoproj/argo-workflows/v3/workflow/hydrator"
)

var errPermissionDenied = fmt.Errorf("permission denied")

type ArtifactServer struct {
	gatekeeper           auth.Gatekeeper
	hydrator             hydrator.Interface
	wfArchive            sqldb.WorkflowArchive
	instanceIDService    instanceid.Service
	artDriverFactory     artifact.NewDriverFunc
	artifactRepositories artifactrepositories.Interface
}

func NewArtifactServer(authN auth.Gatekeeper, hydrator hydrator.Interface, wfArchive sqldb.WorkflowArchive, instanceIDService instanceid.Service, artifactRepositories artifactrepositories.Interface) *ArtifactServer {
	return newArtifactServer(authN, hydrator, wfArchive, instanceIDService, artifact.NewDriver, artifactRepositories)
}

func newArtifactServer(authN auth.Gatekeeper, hydrator hydrator.Interface, wfArchive sqldb.WorkflowArchive, instanceIDService instanceid.Service, artDriverFactory artifact.NewDriverFunc, artifactRepositories artifactrepositories.Interface) *ArtifactServer {
	return &ArtifactServer{authN, hydrator, wfArchive, instanceIDService, artDriverFactory, artifactRepositories}
}

<<<<<<< HEAD
=======
func (a *ArtifactServer) GetOutputArtifact(w http.ResponseWriter, r *http.Request) {
	a.getArtifact(w, r, false)
}

func (a *ArtifactServer) GetInputArtifact(w http.ResponseWriter, r *http.Request) {
	a.getArtifact(w, r, true)
}

func (a *ArtifactServer) getArtifact(w http.ResponseWriter, r *http.Request, isInput bool) {
	requestPath := strings.SplitN(r.URL.Path, "/", 6)
	if len(requestPath) != 6 {
		a.serverInternalError(errors.New("request path is not valid"), w)
		return
	}
	namespace := requestPath[2]
	workflowName := requestPath[3]
	nodeId := requestPath[4]
	artifactName := requestPath[5]

	ctx, err := a.gateKeeping(r, types.NamespaceHolder(namespace))
	if err != nil {
		a.unauthorizedError(w)
		return
	}

	log.WithFields(log.Fields{"namespace": namespace, "workflowName": workflowName, "nodeId": nodeId, "artifactName": artifactName, "isInput": isInput}).Info("Download artifact")

	wf, err := a.getWorkflowAndValidate(ctx, namespace, workflowName)
	if err != nil {
		a.serverInternalError(err, w)
		return
	}

	err = a.returnArtifact(ctx, w, r, wf, nodeId, artifactName, isInput)

	if err != nil {
		a.serverInternalError(err, w)
		return
	}
}

func (a *ArtifactServer) GetOutputArtifactByUID(w http.ResponseWriter, r *http.Request) {
	a.getArtifactByUID(w, r, false)
}

func (a *ArtifactServer) GetInputArtifactByUID(w http.ResponseWriter, r *http.Request) {
	a.getArtifactByUID(w, r, true)
}

func (a *ArtifactServer) getArtifactByUID(w http.ResponseWriter, r *http.Request, isInput bool) {
	requestPath := strings.SplitN(r.URL.Path, "/", 5)
	if len(requestPath) != 5 {
		a.serverInternalError(errors.New("request path is not valid"), w)
		return
	}
	uid := requestPath[2]
	nodeId := requestPath[3]
	artifactName := requestPath[4]

	// We need to know the namespace before we can do gate keeping
	wf, err := a.wfArchive.GetWorkflow(uid)
	if err != nil {
		a.serverInternalError(err, w)
		return
	}

	ctx, err := a.gateKeeping(r, types.NamespaceHolder(wf.GetNamespace()))
	if err != nil {
		a.unauthorizedError(w)
		return
	}

	// return 401 if the client does not have permission to get wf
	err = a.validateAccess(ctx, wf)
	if err != nil {
		a.unauthorizedError(w)
		return
	}

	log.WithFields(log.Fields{"uid": uid, "nodeId": nodeId, "artifactName": artifactName, "isInput": isInput}).Info("Download artifact")
	err = a.returnArtifact(ctx, w, r, wf, nodeId, artifactName, isInput)

	if err != nil {
		a.serverInternalError(err, w)
		return
	}
}

>>>>>>> 637d14c8
func (a *ArtifactServer) gateKeeping(r *http.Request, ns types.NamespacedRequest) (context.Context, error) {
	token := r.Header.Get("Authorization")
	if token == "" {
		cookie, err := r.Cookie("authorization")
		if err != nil {
			if err != http.ErrNoCookie {
				return nil, err
			}
		} else {
			token = cookie.Value
		}
	}
	ctx := metadata.NewIncomingContext(r.Context(), metadata.MD{"authorization": []string{token}})
	return a.gatekeeper.ContextWithRequest(ctx, ns)
}

func (a *ArtifactServer) unauthorizedError(w http.ResponseWriter) {
	w.WriteHeader(401)
}

func (a *ArtifactServer) serverInternalError(err error, w http.ResponseWriter) {
	http.Error(w, err.Error(), http.StatusInternalServerError)
}

func (a *ArtifactServer) downloadArtifact(ctx context.Context, wf *wfv1.Workflow, nodeId string, isInput bool, artifactName string) (*os.File, string, error) {
	kubeClient := auth.GetKubeClient(ctx)

	var art *wfv1.Artifact
	if isInput {
		art = wf.Status.Nodes[nodeId].Inputs.GetArtifactByName(artifactName)
	} else {
		art = wf.Status.Nodes[nodeId].Outputs.GetArtifactByName(artifactName)
	}
	if art == nil {
		return nil, "", fmt.Errorf("artifact not found")
	}

	ar, err := a.artifactRepositories.Get(ctx, wf.Status.ArtifactRepositoryRef)
	if err != nil {
		return nil, "", err
	}
	l := ar.ToArtifactLocation()
	err = art.Relocate(l)
	if err != nil {
		return nil, "", err
	}

	key, _ := art.GetKey()

	driver, err := a.artDriverFactory(ctx, art, resources{kubeClient, wf.Namespace})
	if err != nil {
		return nil, "", err
	}

	tmpPath := filepath.Join("/tmp", "artifact-"+rand.String(32))
	err = driver.Load(art, tmpPath)
	if err != nil {
		return nil, "", err
	}

	file, err := os.Open(tmpPath)
	if err != nil {
		return nil, "", err
	}

	return file, key, nil
}

func (a *ArtifactServer) DownloadArtifact(w http.ResponseWriter, r *http.Request) {
	requestPath := strings.Split(r.URL.Path, "/")
	basePath := requestPath[1]

	minPathParts := map[string]int{
		"artifact-downloads":     7,
		"artifacts":              6,
		"input-artifacts":        6,
		"artifacts-by-uid":       5,
		"input-artifacts-by-uid": 5,
	}[basePath]

	if len(requestPath) < minPathParts {
		http.Error(w, "request path is not valid", http.StatusBadRequest)
		return
	}

	var namespace, idDiscriminator, id, nodeId, artifactDiscriminator, artifactName, item string
	switch basePath {
	case "artifact-downloads":
		// "/artifacts-downloads/{namespace}/{idDiscriminator}/{id}/{nodeId}/{artifactDiscriminator}/{artifactName}"
		namespace, idDiscriminator, id, nodeId, artifactDiscriminator, artifactName = requestPath[2], requestPath[3], requestPath[4], requestPath[5], requestPath[6], requestPath[7]
		if len(requestPath) == 9 {
			item = requestPath[8]
		}
	case "artifacts":
		// "/artifacts/{namespace}/{name}/{nodeId}/{artifactName}"
		namespace, idDiscriminator, id, nodeId, artifactDiscriminator, artifactName = requestPath[2], "name", requestPath[3], requestPath[4], "output", requestPath[5]
	case "input-artifacts":
		// "/input-artifacts/{namespace}/{name}/{nodeId}/{artifactName}"
		namespace, idDiscriminator, id, nodeId, artifactDiscriminator, artifactName = requestPath[2], "name", requestPath[3], requestPath[4], "input", requestPath[5]
	case "artifacts-by-uid":
		// "/artifacts-by-uid/{uid}/{nodeId}/{artifactName}"
		namespace, idDiscriminator, id, nodeId, artifactDiscriminator, artifactName = "???", "uid", requestPath[2], requestPath[3], "output", requestPath[4]
	case "input-artifacts-by-uid":
		// "/input-artifacts-by-uid/{uid}/{nodeId}/{artifactName}"
		namespace, idDiscriminator, id, nodeId, artifactDiscriminator, artifactName = "???", "uid", requestPath[2], requestPath[3], "input", requestPath[4]
	}

	if namespace == "???" && idDiscriminator == "uid" {
		wf, err := a.wfArchive.GetWorkflow(id)
		if err != nil {
			a.serverInternalError(err, w)
			return
		}
		namespace = wf.GetNamespace()
	}

	ctx, err := a.gateKeeping(r, types.NamespaceHolder(namespace))
	if err != nil {
		a.unauthorizedError(err, w)
		return
	}

	wf, err := a.getWorkflowAndValidate(ctx, namespace, idDiscriminator, id)
	if errors.Is(err, errPermissionDenied) {
		a.unauthorizedError(err, w)
		return
	}
	if err != nil {
		a.serverInternalError(err, w)
		return
	}

	file, key, err := a.downloadArtifact(ctx, wf, nodeId, artifactDiscriminator == "input", artifactName)
	if err != nil {
		a.serverInternalError(err, w)
		return
	}

	defer os.Remove(file.Name())

	if item == "" {
		w.Header().Add("Content-Disposition", fmt.Sprintf(`filename="%s"`, path.Base(key)))
		http.ServeContent(w, r, "", time.Time{}, file)
	} else {
		gr, err := gzip.NewReader(file)
		if err != nil {
			a.serverInternalError(err, w)
			return
		}
		tr := tar.NewReader(gr)
		for {
			header, err := tr.Next()
			if err == io.EOF {
				break
			}
			if header.Name != item {
				continue
			}
			w.Header().Add("Content-Disposition", fmt.Sprintf(`filename="%s"`, path.Base(item)))
			w.WriteHeader(http.StatusOK)
			_, _ = io.Copy(w, tr)
			return
		}
	}
}

func (a *ArtifactServer) getWorkflowAndValidate(ctx context.Context, namespace, idDiscriminator, id string) (*wfv1.Workflow, error) {
	var wf *wfv1.Workflow
	var err error
	if idDiscriminator == "uid" {
		wf, err = a.wfArchive.GetWorkflow(id)
		if err != nil {
			return nil, err
		}
		if err := a.validateAccess(ctx, wf); err != nil {
			return nil, err
		}
	} else {
		wfClient := auth.GetWfClient(ctx)
		wf, err = wfClient.ArgoprojV1alpha1().Workflows(namespace).Get(ctx, id, metav1.GetOptions{})
		if err != nil {
			return nil, err
		}
	}
	if err := a.instanceIDService.Validate(wf); err != nil {
		return nil, err
	}
	if err := a.hydrator.Hydrate(wf); err != nil {
		return nil, err
	}
	return wf, err
}

func (a *ArtifactServer) validateAccess(ctx context.Context, wf *wfv1.Workflow) error {
	allowed, err := auth.CanI(ctx, "get", "workflows", wf.Namespace, wf.Name)
	if err != nil {
		return err
	}
	if !allowed {
		return errPermissionDenied
	}
	return nil
}

type Item struct {
	Name        string `json:"name"`
	Size        int64  `json:"size"`
	ContentType string `json:"contentType"`
}

type artifactDescription struct {
	Key         string `json:"key,omitempty"`
	Items       []Item `json:"items,omitempty"`
	ContentType string `json:"contentType,omitempty"`
}

func (a *ArtifactServer) GetArtifactDescription(w http.ResponseWriter, r *http.Request) {
	requestPath := strings.Split(r.URL.Path, "/")
	if len(requestPath) != 8 {
		a.serverInternalError(errors.New("request path is not valid"), w)
		return
	}
	namespace, idDiscriminator, id, nodeId, artifactDiscriminator, artifactName := requestPath[2], requestPath[3], requestPath[4], requestPath[5], requestPath[6], requestPath[7]

	ctx, err := a.gateKeeping(r, types.NamespaceHolder(namespace))
	if err != nil {
		a.unauthorizedError(err, w)
		return
	}

	wf, err := a.getWorkflowAndValidate(ctx, namespace, idDiscriminator, id)
	if errors.Is(err, errPermissionDenied) {
		a.unauthorizedError(err, w)
		return
	}
	if err != nil {
		a.serverInternalError(err, w)
		return
	}

	file, key, err := a.downloadArtifact(ctx, wf, nodeId, artifactDiscriminator == "input", artifactName)
	if err != nil {
		a.serverInternalError(err, w)
		return
	}
	defer os.Remove(file.Name())

	d := &artifactDescription{
		Key:         key,
		ContentType: mime.TypeByExtension(filepath.Ext(key)),
	}

	if strings.HasSuffix(key, ".tgz") {
		gr, err := gzip.NewReader(file)
		if err != nil {
			a.serverInternalError(err, w)
			return
		}
		tr := tar.NewReader(gr)
		for {
			header, err := tr.Next()
			if err == io.EOF {
				break
			}
			if err != nil {
				a.serverInternalError(err, w)
				return
			}
			d.Items = append(d.Items, Item{
				Name:        header.Name,
				Size:        header.FileInfo().Size(),
				ContentType: mime.TypeByExtension(filepath.Ext(header.Name)),
			})
		}
	}

	w.Header().Set("Content-Type", "application/json")
	w.WriteHeader(http.StatusOK)
	_ = json.NewEncoder(w).Encode(d)
}<|MERGE_RESOLUTION|>--- conflicted
+++ resolved
@@ -16,10 +16,9 @@
 	"strings"
 	"time"
 
-	"k8s.io/apimachinery/pkg/util/rand"
-
 	"google.golang.org/grpc/metadata"
 	metav1 "k8s.io/apimachinery/pkg/apis/meta/v1"
+	"k8s.io/apimachinery/pkg/util/rand"
 
 	"github.com/argoproj/argo-workflows/v3/persist/sqldb"
 	wfv1 "github.com/argoproj/argo-workflows/v3/pkg/apis/workflow/v1alpha1"
@@ -50,97 +49,6 @@
 	return &ArtifactServer{authN, hydrator, wfArchive, instanceIDService, artDriverFactory, artifactRepositories}
 }
 
-<<<<<<< HEAD
-=======
-func (a *ArtifactServer) GetOutputArtifact(w http.ResponseWriter, r *http.Request) {
-	a.getArtifact(w, r, false)
-}
-
-func (a *ArtifactServer) GetInputArtifact(w http.ResponseWriter, r *http.Request) {
-	a.getArtifact(w, r, true)
-}
-
-func (a *ArtifactServer) getArtifact(w http.ResponseWriter, r *http.Request, isInput bool) {
-	requestPath := strings.SplitN(r.URL.Path, "/", 6)
-	if len(requestPath) != 6 {
-		a.serverInternalError(errors.New("request path is not valid"), w)
-		return
-	}
-	namespace := requestPath[2]
-	workflowName := requestPath[3]
-	nodeId := requestPath[4]
-	artifactName := requestPath[5]
-
-	ctx, err := a.gateKeeping(r, types.NamespaceHolder(namespace))
-	if err != nil {
-		a.unauthorizedError(w)
-		return
-	}
-
-	log.WithFields(log.Fields{"namespace": namespace, "workflowName": workflowName, "nodeId": nodeId, "artifactName": artifactName, "isInput": isInput}).Info("Download artifact")
-
-	wf, err := a.getWorkflowAndValidate(ctx, namespace, workflowName)
-	if err != nil {
-		a.serverInternalError(err, w)
-		return
-	}
-
-	err = a.returnArtifact(ctx, w, r, wf, nodeId, artifactName, isInput)
-
-	if err != nil {
-		a.serverInternalError(err, w)
-		return
-	}
-}
-
-func (a *ArtifactServer) GetOutputArtifactByUID(w http.ResponseWriter, r *http.Request) {
-	a.getArtifactByUID(w, r, false)
-}
-
-func (a *ArtifactServer) GetInputArtifactByUID(w http.ResponseWriter, r *http.Request) {
-	a.getArtifactByUID(w, r, true)
-}
-
-func (a *ArtifactServer) getArtifactByUID(w http.ResponseWriter, r *http.Request, isInput bool) {
-	requestPath := strings.SplitN(r.URL.Path, "/", 5)
-	if len(requestPath) != 5 {
-		a.serverInternalError(errors.New("request path is not valid"), w)
-		return
-	}
-	uid := requestPath[2]
-	nodeId := requestPath[3]
-	artifactName := requestPath[4]
-
-	// We need to know the namespace before we can do gate keeping
-	wf, err := a.wfArchive.GetWorkflow(uid)
-	if err != nil {
-		a.serverInternalError(err, w)
-		return
-	}
-
-	ctx, err := a.gateKeeping(r, types.NamespaceHolder(wf.GetNamespace()))
-	if err != nil {
-		a.unauthorizedError(w)
-		return
-	}
-
-	// return 401 if the client does not have permission to get wf
-	err = a.validateAccess(ctx, wf)
-	if err != nil {
-		a.unauthorizedError(w)
-		return
-	}
-
-	log.WithFields(log.Fields{"uid": uid, "nodeId": nodeId, "artifactName": artifactName, "isInput": isInput}).Info("Download artifact")
-	err = a.returnArtifact(ctx, w, r, wf, nodeId, artifactName, isInput)
-
-	if err != nil {
-		a.serverInternalError(err, w)
-		return
-	}
-}
-
->>>>>>> 637d14c8
 func (a *ArtifactServer) gateKeeping(r *http.Request, ns types.NamespacedRequest) (context.Context, error) {
 	token := r.Header.Get("Authorization")
 	if token == "" {
@@ -259,13 +167,13 @@
 
 	ctx, err := a.gateKeeping(r, types.NamespaceHolder(namespace))
 	if err != nil {
-		a.unauthorizedError(err, w)
+		a.unauthorizedError(w)
 		return
 	}
 
 	wf, err := a.getWorkflowAndValidate(ctx, namespace, idDiscriminator, id)
 	if errors.Is(err, errPermissionDenied) {
-		a.unauthorizedError(err, w)
+		a.unauthorizedError(w)
 		return
 	}
 	if err != nil {
@@ -367,13 +275,13 @@
 
 	ctx, err := a.gateKeeping(r, types.NamespaceHolder(namespace))
 	if err != nil {
-		a.unauthorizedError(err, w)
+		a.unauthorizedError(w)
 		return
 	}
 
 	wf, err := a.getWorkflowAndValidate(ctx, namespace, idDiscriminator, id)
 	if errors.Is(err, errPermissionDenied) {
-		a.unauthorizedError(err, w)
+		a.unauthorizedError(w)
 		return
 	}
 	if err != nil {

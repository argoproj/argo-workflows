--- conflicted
+++ resolved
@@ -38,12 +38,8 @@
 	EnvArgoArtifactXFrameOptions = "ARGO_ARTIFACT_X_FRAME_OPTIONS"
 	// DefaultContentSecurityPolicy is the default policy added to the Content-Security-Policy HTTP header
 	//   if no environment override has been added
-<<<<<<< HEAD
 	// Validte using https://csp-evaluator.withgoogle.com
 	DefaultContentSecurityPolicy = "sandbox; base-uri 'none'; default-src 'none'; img-src 'self'; style-src 'self'; require-trusted-types-for 'script';"
-=======
-	DefaultContentSecurityPolicy = "sandbox; base-uri 'none'; default-src 'none'; img-src 'self'; style-src 'self'"
->>>>>>> 3d892d9b
 	// DefaultXFrameOptions is the default value for the X-Frame-Options header
 	DefaultXFrameOptions = "SAMEORIGIN"
 )

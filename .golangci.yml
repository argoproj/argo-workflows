# https://golangci-lint.run/usage/quick-start/
run:
  timeout: 8m
  skip-dirs:
    - dist
    - docs
    - examples
    - hack
    - manifests
    - pkg/client
    - sdks
    - ui
    - vendor
  skip-files:
    - server/static/files.go
  build-tags:
    - api
    - cli
    - cron
    - executor
    - examples
    - corefunctional
    - functional
    - plugins
linters:
  enable:
    - bodyclose
    - errcheck
    - goimports
    # only minor issues
    # - errorlint
    - exportloopref
    # seems to have bugs in recent version, also slow
    # - gci
    - gosec
    - gosimple
    - govet
    - ineffassign
    - misspell
    - rowserrcheck
    - sqlclosecheck
    - staticcheck
    - typecheck
    - unparam
    - unused
linters-settings:
  goimports:
    local-prefixes: github.com/argoproj/argo-workflows/
  gosec:
    includes:
      - G304
      - G307
    excludes:
      # G106: Use of ssh InsecureIgnoreHostKey should be audited
      - G106
      # G402: TLS InsecureSkipVerify set true
      - G402
      # G601: Implicit memory aliasing in for loop.
      - G601
issues:
<<<<<<< HEAD
=======
  exclude:
    # We are leaving io/ioutil for now to make backports easier
    # https://github.com/argoproj/argo-workflows/pull/6964#issuecomment-946827019
    - "SA1019: \"io/ioutil\" has been deprecated since Go 1.19"
    - "SA1019: rand.Seed has been deprecated since Go 1.20"
>>>>>>> fa95f8d0
  exclude-rules:
    - path: server/artifacts/artifact_server_test.go
      text: "response body must be closed"<|MERGE_RESOLUTION|>--- conflicted
+++ resolved
@@ -58,14 +58,8 @@
       # G601: Implicit memory aliasing in for loop.
       - G601
 issues:
-<<<<<<< HEAD
-=======
   exclude:
-    # We are leaving io/ioutil for now to make backports easier
-    # https://github.com/argoproj/argo-workflows/pull/6964#issuecomment-946827019
-    - "SA1019: \"io/ioutil\" has been deprecated since Go 1.19"
     - "SA1019: rand.Seed has been deprecated since Go 1.20"
->>>>>>> fa95f8d0
   exclude-rules:
     - path: server/artifacts/artifact_server_test.go
       text: "response body must be closed"
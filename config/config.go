package config

import (
	"fmt"
	"math"
<<<<<<< HEAD
=======
	"time"
>>>>>>> e5dc961b

	apiv1 "k8s.io/api/core/v1"
	metav1 "k8s.io/apimachinery/pkg/apis/meta/v1"
	"k8s.io/apimachinery/pkg/labels"

	wfv1 "github.com/argoproj/argo-workflows/v3/pkg/apis/workflow/v1alpha1"
)

var EmptyConfigFunc = func() interface{} { return &Config{} }

type ResourceRateLimit struct {
	Limit float64 `json:"limit"`
	Burst int     `json:"burst"`
}

// Config contain the configuration settings for the workflow controller
type Config struct {

	// NodeEvents configures how node events are emitted
	NodeEvents NodeEvents `json:"nodeEvents,omitempty"`

	// ExecutorImage is the image name of the executor to use when running pods
	// DEPRECATED: use --executor-image flag to workflow-controller instead
	ExecutorImage string `json:"executorImage,omitempty"`

	// ExecutorImagePullPolicy is the imagePullPolicy of the executor to use when running pods
	// DEPRECATED: use `executor.imagePullPolicy` in configmap instead
	ExecutorImagePullPolicy string `json:"executorImagePullPolicy,omitempty"`

	// Executor holds container customizations for the executor to use when running pods
	Executor *apiv1.Container `json:"executor,omitempty"`

	// ExecutorResources specifies the resource requirements that will be used for the executor sidecar
	// DEPRECATED: use `executor.resources` in configmap instead
	ExecutorResources *apiv1.ResourceRequirements `json:"executorResources,omitempty"`

	// MainContainer holds container customization for the main container
	MainContainer *apiv1.Container `json:"mainContainer,omitempty"`

	// KubeConfig specifies a kube config file for the wait & init containers
	KubeConfig *KubeConfig `json:"kubeConfig,omitempty"`

	// ContainerRuntimeExecutor specifies the container runtime interface to use, default is docker
	ContainerRuntimeExecutor string `json:"containerRuntimeExecutor,omitempty"`

	ContainerRuntimeExecutors ContainerRuntimeExecutors `json:"containerRuntimeExecutors,omitempty"`

	// KubeletPort is needed when using the kubelet containerRuntimeExecutor, default to 10250
	KubeletPort int `json:"kubeletPort,omitempty"`

	// KubeletInsecure disable the TLS verification of the kubelet containerRuntimeExecutor, default to false
	KubeletInsecure bool `json:"kubeletInsecure,omitempty"`

	// ArtifactRepository contains the default location of an artifact repository for container artifacts
	ArtifactRepository wfv1.ArtifactRepository `json:"artifactRepository,omitempty"`

	// Namespace is a label selector filter to limit the controller's watch to a specific namespace
	// DEPRECATED: support will be remove in a future release
	Namespace string `json:"namespace,omitempty"`

	// InstanceID is a label selector to limit the controller's watch to a specific instance. It
	// contains an arbitrary value that is carried forward into its pod labels, under the key
	// workflows.argoproj.io/controller-instanceid, for the purposes of workflow segregation. This
	// enables a controller to only receive workflow and pod events that it is interested about,
	// in order to support multiple controllers in a single cluster, and ultimately allows the
	// controller itself to be bundled as part of a higher level application. If omitted, the
	// controller watches workflows and pods that *are not* labeled with an instance id.
	InstanceID string `json:"instanceID,omitempty"`

	// MetricsConfig specifies configuration for metrics emission. Metrics are enabled and emitted on localhost:9090/metrics
	// by default.
	MetricsConfig MetricsConfig `json:"metricsConfig,omitempty"`

	// TelemetryConfig specifies configuration for telemetry emission. Telemetry is enabled and emitted in the same endpoint
	// as metrics by default, but can be overridden using this config.
	TelemetryConfig MetricsConfig `json:"telemetryConfig,omitempty"`

	// Parallelism limits the max total parallel workflows that can execute at the same time
	Parallelism int `json:"parallelism,omitempty"`

	// NamespaceParallelism limits the max workflows that can execute at the same time in a namespace
	NamespaceParallelism int `json:"namespaceParallelism,omitempty"`

	// ResourceRateLimit limits the rate at which pods are created
	ResourceRateLimit *ResourceRateLimit `json:"resourceRateLimit,omitempty"`

	// Persistence contains the workflow persistence DB configuration
	Persistence *PersistConfig `json:"persistence,omitempty"`

	// Links to related apps.
	Links []*wfv1.Link `json:"links,omitempty"`

	// Config customized Docker Sock path
	DockerSockPath string `json:"dockerSockPath,omitempty"`

	// WorkflowDefaults are values that will apply to all Workflows from this controller, unless overridden on the Workflow-level
	WorkflowDefaults *wfv1.Workflow `json:"workflowDefaults,omitempty"`

	// PodSpecLogStrategy enables the logging of podspec on controller log.
	PodSpecLogStrategy PodSpecLogStrategy `json:"podSpecLogStrategy,omitempty"`

	// PodGCGracePeriodSeconds specifies the duration in seconds before a terminating pod is forcefully killed.
	// Value must be non-negative integer. A zero value indicates that the pod will be forcefully terminated immediately.
	// Defaults to the Kubernetes default of 30 seconds.
	PodGCGracePeriodSeconds *int64 `json:"podGCGracePeriodSeconds,omitempty"`

	// PodGCDeleteDelayDuration specifies the duration in seconds before the pods in the GC queue get deleted.
	// Value must be non-negative integer. A zero value indicates that the pods will be deleted immediately.
	// Defaults to 5 seconds.
	PodGCDeleteDelayDuration *metav1.Duration `json:"podGCDeleteDelayDuration,omitempty"`

	// WorkflowRestrictions restricts the controller to executing Workflows that meet certain restrictions
	WorkflowRestrictions *WorkflowRestrictions `json:"workflowRestrictions,omitempty"`

	// Adding configurable initial delay (for K8S clusters with mutating webhooks) to prevent workflow getting modified by MWC.
	InitialDelay metav1.Duration `json:"initialDelay,omitempty"`

	// The command/args for each image, needed when the command is not specified and the emissary executor is used.
	// https://argoproj.github.io/argo-workflows/workflow-executors/#emissary-emissary
	Images map[string]Image `json:"images,omitempty"`
}

func (c Config) GetContainerRuntimeExecutor(labels labels.Labels) (string, error) {
	name, err := c.ContainerRuntimeExecutors.Select(labels)
	if err != nil {
		return "", err
	}
	if name != "" {
		return name, nil
	}
	return c.ContainerRuntimeExecutor, nil
}

func (c Config) GetResourceRateLimit() ResourceRateLimit {
	if c.ResourceRateLimit != nil {
		return *c.ResourceRateLimit
	}
	return ResourceRateLimit{
		Limit: math.MaxFloat32,
		Burst: math.MaxInt32,
	}
}

func (c Config) GetPodGCDeleteDelayDuration() time.Duration {
	if c.PodGCDeleteDelayDuration == nil {
		return 5 * time.Second
	}

	return c.PodGCDeleteDelayDuration.Duration
}

// PodSpecLogStrategy contains the configuration for logging the pod spec in controller log for debugging purpose
type PodSpecLogStrategy struct {
	FailedPod bool `json:"failedPod,omitempty"`
	AllPods   bool `json:"allPods,omitempty"`
}

// KubeConfig is used for wait & init sidecar containers to communicate with a k8s apiserver by a outofcluster method,
// it is used when the workflow controller is in a different cluster with the workflow workloads
type KubeConfig struct {
	// SecretName of the kubeconfig secret
	// may not be empty if kuebConfig specified
	SecretName string `json:"secretName"`
	// SecretKey of the kubeconfig in the secret
	// may not be empty if kubeConfig specified
	SecretKey string `json:"secretKey"`
	// VolumeName of kubeconfig, default to 'kubeconfig'
	VolumeName string `json:"volumeName,omitempty"`
	// MountPath of the kubeconfig secret, default to '/kube/config'
	MountPath string `json:"mountPath,omitempty"`
}

type PersistConfig struct {
	NodeStatusOffload bool `json:"nodeStatusOffLoad,omitempty"`
	// Archive workflows to persistence.
	Archive bool `json:"archive,omitempty"`
	// ArchivelabelSelector holds LabelSelector to determine workflow persistence.
	ArchiveLabelSelector *metav1.LabelSelector `json:"archiveLabelSelector,omitempty"`
	// in days
	ArchiveTTL     TTL               `json:"archiveTTL,omitempty"`
	ClusterName    string            `json:"clusterName,omitempty"`
	ConnectionPool *ConnectionPool   `json:"connectionPool,omitempty"`
	PostgreSQL     *PostgreSQLConfig `json:"postgresql,omitempty"`
	MySQL          *MySQLConfig      `json:"mysql,omitempty"`
	SkipMigration  bool              `json:"skipMigration,omitempty"`
}

func (c PersistConfig) GetArchiveLabelSelector() (labels.Selector, error) {
	if c.ArchiveLabelSelector == nil {
		return labels.Everything(), nil
	}
	return metav1.LabelSelectorAsSelector(c.ArchiveLabelSelector)
}

func (c PersistConfig) GetClusterName() string {
	if c.ClusterName != "" {
		return c.ClusterName
	}
	return "default"
}

type ConnectionPool struct {
	MaxIdleConns    int `json:"maxIdleConns,omitempty"`
	MaxOpenConns    int `json:"maxOpenConns,omitempty"`
	ConnMaxLifetime TTL `json:"connMaxLifetime,omitempty"`
}

type DatabaseConfig struct {
	Host           string                  `json:"host"`
	Port           int                     `json:"port,omitempty"`
	Database       string                  `json:"database"`
	TableName      string                  `json:"tableName,omitempty"`
	UsernameSecret apiv1.SecretKeySelector `json:"userNameSecret,omitempty"`
	PasswordSecret apiv1.SecretKeySelector `json:"passwordSecret,omitempty"`
}

func (c DatabaseConfig) GetHostname() string {
	if c.Port == 0 {
		return c.Host
	}
	return fmt.Sprintf("%s:%v", c.Host, c.Port)
}

type PostgreSQLConfig struct {
	DatabaseConfig
	SSL     bool   `json:"ssl,omitempty"`
	SSLMode string `json:"sslMode,omitempty"`
}

type MySQLConfig struct {
	DatabaseConfig
	Options map[string]string `json:"options,omitempty"`
}

// MetricsConfig defines a config for a metrics server
type MetricsConfig struct {
	// Enabled controls metric emission. Default is true, set "enabled: false" to turn off
	Enabled *bool `json:"enabled,omitempty"`
	// DisableLegacy turns off legacy metrics
	// DEPRECATED: Legacy metrics are now removed, this field is ignored
	DisableLegacy bool `json:"disableLegacy,omitempty"`
	// MetricsTTL sets how often custom metrics are cleared from memory
	MetricsTTL TTL `json:"metricsTTL,omitempty"`
	// Path is the path where metrics are emitted. Must start with a "/". Default is "/metrics"
	Path string `json:"path,omitempty"`
	// Port is the port where metrics are emitted. Default is "9090"
	Port int `json:"port,omitempty"`
	// IgnoreErrors is a flag that instructs prometheus to ignore metric emission errors
	IgnoreErrors bool `json:"ignoreErrors,omitempty"`
}

type WorkflowRestrictions struct {
	TemplateReferencing TemplateReferencing `json:"templateReferencing,omitempty"`
}

type TemplateReferencing string

const (
	TemplateReferencingStrict TemplateReferencing = "Strict"
	TemplateReferencingSecure TemplateReferencing = "Secure"
)

func (req *WorkflowRestrictions) MustUseReference() bool {
	if req == nil {
		return false
	}
	return req.TemplateReferencing == TemplateReferencingStrict || req.TemplateReferencing == TemplateReferencingSecure
}

func (req *WorkflowRestrictions) MustNotChangeSpec() bool {
	if req == nil {
		return false
	}
	return req.TemplateReferencing == TemplateReferencingSecure
}<|MERGE_RESOLUTION|>--- conflicted
+++ resolved
@@ -3,10 +3,7 @@
 import (
 	"fmt"
 	"math"
-<<<<<<< HEAD
-=======
 	"time"
->>>>>>> e5dc961b
 
 	apiv1 "k8s.io/api/core/v1"
 	metav1 "k8s.io/apimachinery/pkg/apis/meta/v1"

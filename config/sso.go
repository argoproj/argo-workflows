--- conflicted
+++ resolved
@@ -25,27 +25,19 @@
 	Scopes []string `json:"scopes,omitempty"`
 	// SessionExpiry specifies how long user sessions last
 	SessionExpiry metav1.Duration `json:"sessionExpiry,omitempty"`
-<<<<<<< HEAD
-	// customGroupClaimName will override the groups claim name
-	CustomGroupClaimName string   `json:"customGroupClaimName,omitempty"`
-	UserInfoPath         string   `json:"userInfoPath,omitempty"`
-	FilterGroupsRegex    []string `json:"filterGroupsRegex,omitempty"`
-	// client certificates used for mTLS with the provider
-	ClientCert         string `json:"clientCert,omitempty"`
-	ClientKey          string `json:"clientKey,omitempty"`
-	InsecureSkipVerify bool   `json:"insecureSkipVerify,omitempty"`
-	// custom CA certificate file
-	CACert string `json:"caCert,omitempty"`
-=======
 	// CustomGroupClaimName will override the groups claim name
 	CustomGroupClaimName string `json:"customGroupClaimName,omitempty"`
 	// UserInfoPath specifies the path to user info endpoint
 	UserInfoPath string `json:"userInfoPath,omitempty"`
+	// FilterGroupsRegex filters groups using regular expressions
+	FilterGroupsRegex []string `json:"filterGroupsRegex,omitempty"`
+	// client certificates used for mTLS with the provider
+	ClientCert         string `json:"clientCert,omitempty"`
+	ClientKey          string `json:"clientKey,omitempty"`
 	// InsecureSkipVerify skips TLS certificate verification
 	InsecureSkipVerify bool `json:"insecureSkipVerify,omitempty"`
-	// FilterGroupsRegex filters groups using regular expressions
-	FilterGroupsRegex []string `json:"filterGroupsRegex,omitempty"`
->>>>>>> 946a2d6b
+	// custom CA certificate file
+	CACert string `json:"caCert,omitempty"`
 }
 
 func (c SSOConfig) GetSessionExpiry() time.Duration {

SHELL=/bin/bash -o pipefail

OUTPUT_IMAGE_OS ?= linux
OUTPUT_IMAGE_ARCH ?= amd64

BUILD_DATE             = $(shell date -u +'%Y-%m-%dT%H:%M:%SZ')
GIT_COMMIT             = $(shell git rev-parse HEAD)
GIT_REMOTE             = origin
GIT_BRANCH             = $(shell git rev-parse --abbrev-ref=loose HEAD | sed 's/heads\///')
GIT_TAG                = $(shell git describe --exact-match --tags HEAD 2>/dev/null || git rev-parse --short=8 HEAD 2>/dev/null)
GIT_TREE_STATE         = $(shell if [ -z "`git status --porcelain`" ]; then echo "clean" ; else echo "dirty"; fi)

export DOCKER_BUILDKIT = 1

# To allow you to build with cache for debugging purposes.
DOCKER_BUILD_OPTS     := --no-cache

# docker image publishing options
IMAGE_NAMESPACE       ?= argoproj

# The rules for what version are, in order of precedence
# 1. If anything passed at the command line (e.g. make release VERSION=...)
# 2. If on master, it must be "latest".
# 3. If on tag, must be tag.
# 4. If on a release branch, the most recent tag that contain the major minor on that branch,
# 5. Otherwise, the branch.
#
VERSION := $(subst /,-,$(GIT_BRANCH))

ifeq ($(GIT_BRANCH),master)
VERSION := latest
endif

ifneq ($(findstring release,$(GIT_BRANCH)),)
# this will be something like "v2.5" or "v3.7"
MAJOR_MINOR := v$(word 2,$(subst -, ,$(GIT_BRANCH)))
# if GIT_TAG is on HEAD, then this will be the same
GIT_LATEST_TAG := $(shell git tag --merged | tail -n1)
# only use the latest tag if it matches the correct major/minor version
ifneq ($(findstring $(MAJOR_MINOR),$(GIT_LATEST_TAG)),)
VERSION := $(GIT_LATEST_TAG)
endif
endif

# MANIFESTS_VERSION is the version to be used for files in manifests and should always be latests unles we are releasing
# we assume HEAD means you are on a tag
ifeq ($(GIT_BRANCH),HEAD)
VERSION               := $(GIT_TAG)
MANIFESTS_VERSION     := $(VERSION)
DEV_IMAGE             := false
else
ifeq ($(findstring release,$(GIT_BRANCH)),release)
MANIFESTS_VERSION     := $(VERSION)
DEV_IMAGE             := false
else
MANIFESTS_VERSION     := latest
DEV_IMAGE             := true
endif
endif

# version change, so does the file location
MANIFESTS_VERSION_FILE := dist/$(MANIFESTS_VERSION).manifests-version
VERSION_FILE           := dist/$(VERSION).version
<<<<<<< HEAD
CLI_IMAGE_FILE         := dist/cli-image-$(VERSION)
EXECUTOR_IMAGE_FILE    := dist/executor-image-$(VERSION)
CONTROLLER_IMAGE_FILE  := dist/controller-image-$(VERSION)
=======
CLI_IMAGE_FILE         := dist/cli-image.$(VERSION)
EXECUTOR_IMAGE_FILE    := dist/executor-image.$(VERSION)
CONTROLLER_IMAGE_FILE  := dist/controller-image.$(VERSION)
>>>>>>> 0dbd78ff

# perform static compilation
STATIC_BUILD          ?= true
CI                    ?= false
DB                    ?= postgres
K3D                   := $(shell if [ "`kubectl config current-context`" = "k3s-default" ]; then echo true; else echo false; fi)
ARGO_TOKEN            = $(shell kubectl -n argo get secret -o name | grep argo-server | xargs kubectl -n argo get -o jsonpath='{.data.token}' | base64 --decode)

ifeq ($(CI),true)
TEST_OPTS := -coverprofile=coverage.out
else
TEST_OPTS :=
endif

override LDFLAGS += \
  -X github.com/argoproj/argo.version=$(VERSION) \
  -X github.com/argoproj/argo.buildDate=${BUILD_DATE} \
  -X github.com/argoproj/argo.gitCommit=${GIT_COMMIT} \
  -X github.com/argoproj/argo.gitTreeState=${GIT_TREE_STATE}

ifeq ($(STATIC_BUILD), true)
override LDFLAGS += -extldflags "-static"
endif

ifneq ($(GIT_TAG),)
override LDFLAGS += -X github.com/argoproj/argo.gitTag=${GIT_TAG}
endif

ARGOEXEC_PKGS    := $(shell echo cmd/argoexec            && go list -f '{{ join .Deps "\n" }}' ./cmd/argoexec/            | grep 'argoproj/argo' | cut -c 26-)
CLI_PKGS         := $(shell echo cmd/argo                && go list -f '{{ join .Deps "\n" }}' ./cmd/argo/                | grep 'argoproj/argo' | cut -c 26-)
CONTROLLER_PKGS  := $(shell echo cmd/workflow-controller && go list -f '{{ join .Deps "\n" }}' ./cmd/workflow-controller/ | grep 'argoproj/argo' | cut -c 26-)
MANIFESTS        := $(shell find manifests          -mindepth 2 -type f)
E2E_MANIFESTS    := $(shell find test/e2e/manifests -mindepth 2 -type f)
E2E_EXECUTOR     ?= pns
# The sort puts _.primary first in the list. 'env LC_COLLATE=C' makes sure underscore comes first in both Mac and Linux.
SWAGGER_FILES    := $(shell find pkg/apiclient -name '*.swagger.json' | env LC_COLLATE=C sort)
MOCK_FILES       := $(shell find persist workflow -maxdepth 4 -not -path '/vendor/*' -not -path './ui/*' -path '*/mocks/*' -type f -name '*.go')
UI_FILES         := $(shell find ui/src -type f && find ui -maxdepth 1 -type f)

define backup_go_mod
	# Back-up go.*, but only if we have not already done this (because that would suggest we failed mid-codegen and the currenty go.* files are borked).
	@mkdir -p dist
	[ -e dist/go.mod ] || cp go.mod go.sum dist/
endef
define restore_go_mod
	# Restore the back-ups.
	mv dist/go.mod dist/go.sum .
endef

.PHONY: build
build: status clis executor-image controller-image manifests/install.yaml manifests/namespace-install.yaml manifests/quick-start-postgres.yaml manifests/quick-start-mysql.yaml

# https://stackoverflow.com/questions/4122831/disable-make-builtin-rules-and-variables-from-inside-the-make-file
.SUFFIXES:

.PHONY: status
status:
	# GIT_TAG=$(GIT_TAG), GIT_BRANCH=$(GIT_BRANCH), GIT_TREE_STATE=$(GIT_TREE_STATE), MANIFESTS_VERSION=$(MANIFESTS_VERSION), VERSION=$(VERSION), DEV_IMAGE=$(DEV_IMAGE)

# cli

.PHONY: cli
cli: dist/argo

ui/dist/node_modules.marker: ui/package.json ui/yarn.lock
	# Get UI dependencies
	@mkdir -p ui/node_modules
ifeq ($(CI),false)
	yarn --cwd ui install --frozen-lockfile --ignore-optional --non-interactive
endif
	@mkdir -p ui/dist
	touch ui/dist/node_modules.marker

ui/dist/app/index.html: ui/dist/node_modules.marker ui/src
	# Build UI
	@mkdir -p ui/dist/app
ifeq ($(CI),false)
	yarn --cwd ui build
else
	echo "Built without static files" > ui/dist/app/index.html
endif

$(HOME)/go/bin/staticfiles:
	# Install the "staticfiles" tool
	go get bou.ke/staticfiles

server/static/files.go: $(HOME)/go/bin/staticfiles ui/dist/app/index.html
	# Pack UI into a Go file.
	staticfiles -o server/static/files.go ui/dist/app

dist/argo: server/static/files.go $(CLI_PKGS)
	go build -v -i -ldflags '${LDFLAGS}' -o dist/argo ./cmd/argo

dist/argo-linux-amd64: GOARGS = GOOS=linux GOARCH=amd64
dist/argo-darwin-amd64: GOARGS = GOOS=darwin GOARCH=amd64
dist/argo-windows-amd64: GOARGS = GOOS=windows GOARCH=amd64
dist/argo-linux-arm64: GOARGS = GOOS=linux GOARCH=arm64
dist/argo-linux-ppc64le: GOARGS = GOOS=linux GOARCH=ppc64le
dist/argo-linux-s390x: GOARGS = GOOS=linux GOARCH=s390x

dist/argo-%: server/static/files.go $(CLI_PKGS)
	CGO_ENABLED=0 $(GOARGS) go build -v -i -ldflags '${LDFLAGS}' -o $@ ./cmd/argo


argo-server.crt: argo-server.key

argo-server.key:
	openssl req -x509 -newkey rsa:4096 -keyout argo-server.key -out argo-server.crt -days 365 -nodes -subj /CN=localhost/O=ArgoProj

.PHONY: cli-image
cli-image: $(CLI_IMAGE_FILE)

<<<<<<< HEAD
$(CLI_IMAGE_FILE): dist/argo-$(OUTPUT_IMAGE_OS)-$(OUTPUT_IMAGE_ARCH)
=======
$(CLI_IMAGE_FILE): dist/argo-$(OUTPUT_IMAGE_OS)-$(OUTPUT_IMAGE_ARCH) argo-server.crt argo-server.key
>>>>>>> 0dbd78ff
	# Create CLI image
ifeq ($(DEV_IMAGE),true)
	cp dist/argo-$(OUTPUT_IMAGE_OS)-$(OUTPUT_IMAGE_ARCH) argo
	docker build -t $(IMAGE_NAMESPACE)/argocli:$(VERSION) --target argocli -f Dockerfile.dev --build-arg IMAGE_OS=$(OUTPUT_IMAGE_OS) --build-arg IMAGE_ARCH=$(OUTPUT_IMAGE_ARCH) .
	rm -f argo
else
	docker build $(DOCKER_BUILD_OPTS) -t $(IMAGE_NAMESPACE)/argocli:$(VERSION) --target argocli --build-arg IMAGE_OS=$(OUTPUT_IMAGE_OS) --build-arg IMAGE_ARCH=$(OUTPUT_IMAGE_ARCH) .
endif
ifeq ($(K3D),true)
	k3d import-images $(IMAGE_NAMESPACE)/argocli:$(VERSION)
endif
	touch $(CLI_IMAGE_FILE)

.PHONY: clis
clis: dist/argo-linux-amd64 dist/argo-linux-arm64 dist/argo-linux-ppc64le dist/argo-linux-s390x dist/argo-darwin-amd64 dist/argo-windows-amd64 cli-image

# controller

dist/workflow-controller-linux-amd64: GOARGS = GOOS=linux GOARCH=amd64
dist/workflow-controller-linux-arm64: GOARGS = GOOS=linux GOARCH=arm64

dist/workflow-controller-%: $(CONTROLLER_PKGS)
	CGO_ENABLED=0 $(GOARGS) go build -v -i -ldflags '${LDFLAGS}' -o $@ ./cmd/workflow-controller

.PHONY: controller-image
controller-image: $(CONTROLLER_IMAGE_FILE)

$(CONTROLLER_IMAGE_FILE): dist/workflow-controller-$(OUTPUT_IMAGE_OS)-$(OUTPUT_IMAGE_ARCH)
	# Create controller image
ifeq ($(DEV_IMAGE),true)
	cp dist/workflow-controller-$(OUTPUT_IMAGE_OS)-$(OUTPUT_IMAGE_ARCH) workflow-controller
	docker build -t $(IMAGE_NAMESPACE)/workflow-controller:$(VERSION) --target workflow-controller -f Dockerfile.dev --build-arg IMAGE_OS=$(OUTPUT_IMAGE_OS) --build-arg IMAGE_ARCH=$(OUTPUT_IMAGE_ARCH) .
	rm -f workflow-controller
else
	docker build $(DOCKER_BUILD_OPTS) -t $(IMAGE_NAMESPACE)/workflow-controller:$(VERSION) --target workflow-controller --build-arg IMAGE_OS=$(OUTPUT_IMAGE_OS) --build-arg IMAGE_ARCH=$(OUTPUT_IMAGE_ARCH) .
endif
ifeq ($(K3D),true)
	k3d import-images $(IMAGE_NAMESPACE)/workflow-controller:$(VERSION)
endif
	touch $(CONTROLLER_IMAGE_FILE)

# argoexec

dist/argoexec-linux-amd64: GOARGS = GOOS=linux GOARCH=amd64
dist/argoexec-linux-arm64: GOARGS = GOOS=linux GOARCH=arm64

dist/argoexec-%: $(ARGOEXEC_PKGS)
	CGO_ENABLED=0 $(GOARGS) go build -v -i -ldflags '${LDFLAGS}' -o $@ ./cmd/argoexec

.PHONY: executor-image
executor-image: $(EXECUTOR_IMAGE_FILE)

$(EXECUTOR_IMAGE_FILE): dist/argoexec-$(OUTPUT_IMAGE_OS)-$(OUTPUT_IMAGE_ARCH)
	# Create executor image
ifeq ($(DEV_IMAGE),true)
	cp dist/argoexec-$(OUTPUT_IMAGE_OS)-$(OUTPUT_IMAGE_ARCH) argoexec
	docker build -t $(IMAGE_NAMESPACE)/argoexec:$(VERSION) --target argoexec -f Dockerfile.dev --build-arg IMAGE_OS=$(OUTPUT_IMAGE_OS) --build-arg IMAGE_ARCH=$(OUTPUT_IMAGE_ARCH) .
	rm -f argoexec
else
	docker build $(DOCKER_BUILD_OPTS) -t $(IMAGE_NAMESPACE)/argoexec:$(VERSION) --target argoexec --build-arg IMAGE_OS=$(OUTPUT_IMAGE_OS) --build-arg IMAGE_ARCH=$(OUTPUT_IMAGE_ARCH) .
endif
ifeq ($(K3D),true)
	k3d import-images $(IMAGE_NAMESPACE)/argoexec:$(VERSION)
endif
	touch $(EXECUTOR_IMAGE_FILE)

# generation

$(HOME)/go/bin/mockery:
	$(call backup_go_mod)
	go get github.com/vektra/mockery/.../
	$(call restore_go_mod)

.PHONY: mocks
mocks: dist/update-mocks

dist/update-mocks: $(HOME)/go/bin/mockery $(MOCK_FILES)
	./hack/update-mocks.sh $(MOCK_FILES)
	@mkdir -p dist
	touch dist/update-mocks

.PHONY: codegen
codegen: status codegen-core swagger mocks docs

.PHONY: codegen-core
codegen-core:
	$(call backup_go_mod)
	# We need the folder for compatibility
	go mod vendor
	# Generate proto
	./hack/generate-proto.sh
	# Updated codegen
	./hack/update-codegen.sh
	$(call restore_go_mod)

# we use a different file to ./VERSION to force updating manifests after a `make clean`
$(MANIFESTS_VERSION_FILE):
	@mkdir -p dist
	touch $(MANIFESTS_VERSION_FILE)

.PHONY: manifests
manifests:
	./hack/update-image-tags.sh manifests/base $(MANIFESTS_VERSION)
	kustomize build --load_restrictor=none manifests/cluster-install | ./hack/auto-gen-msg.sh > manifests/install.yaml
	kustomize build --load_restrictor=none manifests/namespace-install | ./hack/auto-gen-msg.sh > manifests/namespace-install.yaml
	kustomize build --load_restrictor=none manifests/quick-start/no-db | ./hack/auto-gen-msg.sh > manifests/quick-start-no-db.yaml
	kustomize build --load_restrictor=none manifests/quick-start/mysql | ./hack/auto-gen-msg.sh > manifests/quick-start-mysql.yaml
	kustomize build --load_restrictor=none manifests/quick-start/postgres | ./hack/auto-gen-msg.sh > manifests/quick-start-postgres.yaml

# lint/test/etc

$(HOME)/go/bin/golangci-lint:
	curl -sSfL https://raw.githubusercontent.com/golangci/golangci-lint/master/install.sh | sh -s -- -b `go env GOPATH`/bin v1.23.8

.PHONY: lint
lint: server/static/files.go $(HOME)/go/bin/golangci-lint
	# Tidy Go modules
	go mod tidy
	# Lint Go files
	golangci-lint run --fix --verbose --concurrency 4 --timeout 5m
	# Lint UI files
ifeq ($(CI),false)
	yarn --cwd ui lint
endif

# for local we have a faster target that prints to stdout, does not use json, and can cache because it has no coverage
.PHONY: test
test: server/static/files.go
	@mkdir -p test-results
	go test -v $(TEST_OPTS) `go list ./... | grep -v 'test/e2e'` 2>&1 | tee test-results/test.out

test-results/test-report.json: test-results/test.out
	cat test-results/test.out | go tool test2json > test-results/test-report.json

$(HOME)/go/bin/go-junit-report:
	$(call backup_go_mod)
	go get github.com/jstemmer/go-junit-report
	$(call restore_go_mod)

# note that we do not have a dependency on test.out, we assume you did correctly create this
test-results/junit.xml: $(HOME)/go/bin/go-junit-report test-results/test.out
	cat test-results/test.out | go-junit-report > test-results/junit.xml

$(VERSION_FILE):
	@mkdir -p dist
	touch $(VERSION_FILE)

dist/postgres.yaml: $(MANIFESTS) $(E2E_MANIFESTS) $(VERSION_FILE)
	kustomize build --load_restrictor=none test/e2e/manifests/postgres | sed 's/:$(MANIFESTS_VERSION)/:$(VERSION)/' | sed 's/:E2E_TAG/:$(VERSION)/' | sed 's/pns/$(E2E_EXECUTOR)/' > dist/postgres.yaml

dist/no-db.yaml: $(MANIFESTS) $(E2E_MANIFESTS) $(VERSION_FILE)
	# We additionally disable ALWAYS_OFFLOAD_NODE_STATUS
	kustomize build --load_restrictor=none test/e2e/manifests/no-db | sed 's/:$(MANIFESTS_VERSION)/:$(VERSION)/' | sed 's/:E2E_TAG/:$(VERSION)/' | sed 's/pns/$(E2E_EXECUTOR)/' | sed 's/"true"/"false"/' > dist/no-db.yaml

dist/mysql.yaml: $(MANIFESTS) $(E2E_MANIFESTS) $(VERSION_FILE)
	kustomize build --load_restrictor=none test/e2e/manifests/mysql | sed 's/:$(MANIFESTS_VERSION)/:$(VERSION)/' | sed 's/:E2E_TAG/:$(VERSION)/' | sed 's/pns/$(E2E_EXECUTOR)/' > dist/mysql.yaml

.PHONY: install
install: dist/postgres.yaml dist/mysql.yaml dist/no-db.yaml
ifeq ($(K3D),true)
	k3d start
endif
	# Install quick-start
	kubectl apply -f test/e2e/manifests/argo-ns.yaml
ifeq ($(DB),postgres)
	kubectl -n argo apply -f dist/postgres.yaml
else
ifeq ($(DB),mysql)
	kubectl -n argo apply -f dist/mysql.yaml
else
	kubectl -n argo apply -f dist/no-db.yaml
endif
endif

.PHONY: test-images
test-images: dist/cowsay-v1 dist/python-alpine3.6

dist/cowsay-v1:
	docker build -t cowsay:v1 test/e2e/images/cowsay
ifeq ($(K3D),true)
	k3d import-images cowsay:v1
endif
	touch dist/cowsay-v1

dist/python-alpine3.6:
	docker pull python:alpine3.6
	touch dist/python-alpine3.6

.PHONY: start
start: status install down controller-image cli-image executor-image wait-down up cli test-images wait-up env
	# Switch to "argo" ns.
	kubectl config set-context --current --namespace=argo

.PHONY: run
run: start pf

.PHONY: down
down:
	# Scale down
	kubectl -n argo scale deployment/argo-server --replicas 0
	kubectl -n argo scale deployment/workflow-controller --replicas 0

.PHONY: wait-down
wait-down:
	# Wait for pods to go away, so we don't wait for them to be ready later.
	[ "`kubectl -n argo get pod -l app=argo-server -o name`" = "" ] || kubectl -n argo wait --for=delete pod -l app=argo-server  --timeout 30s
	[ "`kubectl -n argo get pod -l app=workflow-controller -o name`" = "" ] || kubectl -n argo wait --for=delete pod -l app=workflow-controller  --timeout 2m

.PHONY: up
up:
	# Scale up
	kubectl -n argo scale deployment/workflow-controller --replicas 1
	kubectl -n argo scale deployment/argo-server --replicas 1

.PHONY: wait-up
wait-up:
	# Wait for pods to be ready
	kubectl -n argo wait --for=condition=Ready pod --all -l app --timeout 2m

# this is a convenience to get the login token, you can use it as follows
#   eval $(make env)
#   argo token

.PHONY: env
env:
	export ARGO_SERVER=localhost:2746
	export ARGO_TOKEN=$(ARGO_TOKEN)

.PHONY: pf
pf:
	# Start port-forwards
	./hack/port-forward.sh

.PHONY: pf-bg
pf-bg:
	# Start port-forwards in the background
	./hack/port-forward.sh &

.PHONY: logs
logs:
	# Tail logs
	kubectl -n argo logs -f -l app --max-log-requests 10 --tail 100

.PHONY: postgres-cli
postgres-cli:
	kubectl exec -ti `kubectl get pod -l app=postgres -o name|cut -c 5-` -- psql -U postgres

.PHONY: mysql-cli
mysql-cli:
	kubectl exec -ti `kubectl get pod -l app=mysql -o name|cut -c 5-` -- mysql -u mysql -ppassword argo

.PHONY: test-e2e
test-e2e: test-images cli
	# Run E2E tests
	@mkdir -p test-results
	go test -timeout 15m -v -count 1 -p 1 ./test/e2e/... 2>&1 | tee test-results/test.out

.PHONY: smoke
smoke: test-images
	# Run smoke tests
	@mkdir -p test-results
	go test -timeout 1m -v -count 1 -p 1 -run SmokeSuite ./test/e2e 2>&1 | tee test-results/test.out

.PHONY: test-api
test-api: test-images
	# Run API tests
	go test -timeout 1m -v -count 1 -p 1 -run ArgoServerSuite ./test/e2e

.PHONY: test-cli
test-cli: test-images cli
	# Run CLI tests
	go test -timeout 2m -v -count 1 -p 1 -run CLISuite ./test/e2e
	go test -timeout 2m -v -count 1 -p 1 -run CLIWithServerSuite ./test/e2e

# clean

.PHONY: clean
clean:
	# Delete pre-go 1.3 vendor
	rm -Rf vendor
	# Delete build files
	rm -Rf dist/* ui/dist

# swagger

$(HOME)/go/bin/swagger:
	$(call backup_go_mod)
	go get github.com/go-swagger/go-swagger/cmd/swagger@v0.23.0
	$(call restore_go_mod)

.PHONY: swagger
swagger: api/openapi-spec/swagger.json

api/openapi-spec/swagger.json: $(HOME)/go/bin/swagger $(SWAGGER_FILES) $(MANIFESTS_VERSION_FILE) hack/swaggify.sh
	swagger mixin -c 611 $(SWAGGER_FILES) | sed 's/VERSION/$(MANIFESTS_VERSION)/' | ./hack/swaggify.sh > api/openapi-spec/swagger.json

.PHONY: docs
docs: swagger
	go run ./hack docgen

# pre-push

.PHONY: pre-commit
pre-commit: test lint codegen manifests start pf-bg smoke test-api test-cli

# release - targets only available on release branch
ifneq ($(findstring release,$(GIT_BRANCH)),)

.PHONY: prepare-release
prepare-release: clean codegen manifests
	# Commit if any changes
	git diff --quiet || git commit -am "Update manifests to $(VERSION)"
	git tag $(VERSION)

.PHONY: publish-release
publish-release: build
	# Push images to Docker Hub
	docker push $(IMAGE_NAMESPACE)/argocli:$(VERSION)
	docker push $(IMAGE_NAMESPACE)/argoexec:$(VERSION)
	docker push $(IMAGE_NAMESPACE)/workflow-controller:$(VERSION)
	git push
	git push $(GIT_REMOTE) $(VERSION)
endif<|MERGE_RESOLUTION|>--- conflicted
+++ resolved
@@ -61,15 +61,9 @@
 # version change, so does the file location
 MANIFESTS_VERSION_FILE := dist/$(MANIFESTS_VERSION).manifests-version
 VERSION_FILE           := dist/$(VERSION).version
-<<<<<<< HEAD
-CLI_IMAGE_FILE         := dist/cli-image-$(VERSION)
-EXECUTOR_IMAGE_FILE    := dist/executor-image-$(VERSION)
-CONTROLLER_IMAGE_FILE  := dist/controller-image-$(VERSION)
-=======
 CLI_IMAGE_FILE         := dist/cli-image.$(VERSION)
 EXECUTOR_IMAGE_FILE    := dist/executor-image.$(VERSION)
 CONTROLLER_IMAGE_FILE  := dist/controller-image.$(VERSION)
->>>>>>> 0dbd78ff
 
 # perform static compilation
 STATIC_BUILD          ?= true
@@ -182,11 +176,7 @@
 .PHONY: cli-image
 cli-image: $(CLI_IMAGE_FILE)
 
-<<<<<<< HEAD
-$(CLI_IMAGE_FILE): dist/argo-$(OUTPUT_IMAGE_OS)-$(OUTPUT_IMAGE_ARCH)
-=======
 $(CLI_IMAGE_FILE): dist/argo-$(OUTPUT_IMAGE_OS)-$(OUTPUT_IMAGE_ARCH) argo-server.crt argo-server.key
->>>>>>> 0dbd78ff
 	# Create CLI image
 ifeq ($(DEV_IMAGE),true)
 	cp dist/argo-$(OUTPUT_IMAGE_OS)-$(OUTPUT_IMAGE_ARCH) argo

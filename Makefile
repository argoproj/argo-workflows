--- conflicted
+++ resolved
@@ -52,11 +52,7 @@
 # should we build the static files?
 STATIC_FILES          ?= $(shell [ $(DEV_BRANCH) = true ] && echo false || echo true)
 START_UI              ?= $(shell [ "$(CI)" != "" ] && echo true || echo false)
-<<<<<<< HEAD
-GOTEST                ?= gotestsum --jsonfile=test.json --format=testname --
-=======
 GOTEST                ?= go test -v
->>>>>>> c04090da
 PROFILE               ?= minimal
 # by keeping this short we speed up the tests
 DEFAULT_REQUEUE_TIME  ?= 2s
@@ -502,33 +498,16 @@
 mysql-cli:
 	kubectl exec -ti `kubectl get pod -l app=mysql -o name|cut -c 5-` -- mysql -u mysql -ppassword argo
 
-<<<<<<< HEAD
-.PHONY: test-e2e
-test-e2e: $(GOPATH)/bin/gotestsum
-	$(GOTEST) -timeout 15m -count 1 --tags e2e,api -p 1 ./test/e2e
-
-.PHONY: test-cli
-test-cli: $(GOPATH)/bin/gotestsum
-	E2E_MODE=GRPC  $(GOTEST) -timeout 15m -count 1 --tags cli -p 1 ./test/e2e
-	E2E_MODE=HTTP1 $(GOTEST) -timeout 15m -count 1 --tags cli -p 1 ./test/e2e
-	E2E_MODE=KUBE  $(GOTEST) -timeout 15m -count 1 --tags cli -p 1 ./test/e2e
-=======
 .PHONY: test-cli
 test-cli:
 	E2E_MODE=GRPC  $(GOTEST) -timeout 5m -count 1 --tags cli -p 1 ./test/e2e
 	E2E_MODE=HTTP1 $(GOTEST) -timeout 5m -count 1 --tags cli -p 1 ./test/e2e
 	E2E_MODE=KUBE  $(GOTEST) -timeout 5m -count 1 --tags cli -p 1 ./test/e2e
->>>>>>> c04090da
 
 .PHONY: test-e2e-cron
 test-e2e-cron: $(GOPATH)/bin/gotestsum
 	$(GOTEST) -count 1 --tags cron -parallel 10 ./test/e2e
 
-<<<<<<< HEAD
-.PHONY: smoke
-smoke: $(GOPATH)/bin/gotestsum
-	$(GOTEST) -count 1 --tags smoke -p 1 ./test/e2e
-=======
 .PHONY: test-executor
 test-executor:
 	$(GOTEST) -timeout 5m -count 1 --tags executor -p 1 ./test/e2e
@@ -536,7 +515,6 @@
 .PHONY: test-functional
 test-functional:
 	$(GOTEST) -timeout 15m -count 1 --tags api,functional -p 1 ./test/e2e
->>>>>>> c04090da
 
 # clean
 

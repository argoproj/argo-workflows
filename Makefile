
BUILD_DATE             = $(shell date -u +'%Y-%m-%dT%H:%M:%SZ')
GIT_COMMIT             = $(shell git rev-parse HEAD)
GIT_BRANCH             = $(shell git rev-parse --abbrev-ref=loose HEAD | sed 's/heads\///')
GIT_TAG                = $(shell if [ -z "`git status --porcelain`" ]; then git describe --exact-match --tags HEAD 2>/dev/null; fi)
GIT_TREE_STATE         = $(shell if [ -z "`git status --porcelain`" ]; then echo "clean" ; else echo "dirty"; fi)

export DOCKER_BUILDKIT = 1

# docker image publishing options
IMAGE_NAMESPACE       ?= argoproj

# The rules for what version are, in order of precedence
# 1. If anything passed at the command line (e.g. make release VERSION=...)
# 2. If on master, it must be "latest".
# 3. If on a release branch, the most recent tag that contain the major minor on that branch,
# 4. Otherwise, the branch.
#
VERSION := $(subst /,-,$(GIT_BRANCH))

ifeq ($(GIT_BRANCH),master)
VERSION := latest
endif

ifneq ($(findstring release,$(GIT_BRANCH)),)
# this will be something like "v2.5" or "v3.7"
MAJOR_MINOR := v$(word 2,$(subst -, ,$(GIT_BRANCH)))
# if GIT_TAG is on HEAD, then this will be the same
GIT_LATEST_TAG := $(shell git describe --abbrev=0 --tags)
ifneq ($(findstring $(MAJOR_MINOR),$(GIT_LATEST_TAG)),)
VERSION := $(GIT_LATEST_TAG)
endif
endif


# MANIFESTS_VERSION is the version to be used for files in manifests and should always be latests unles we are releasing
ifeq ($(findstring release,$(GIT_BRANCH)),release)
MANIFESTS_VERSION     := $(VERSION)
DEV_IMAGE             := false
else
MANIFESTS_VERSION     := latest
DEV_IMAGE             := true
endif

# perform static compilation
STATIC_BUILD          ?= true
CI                    ?= false
DB                    ?= postgres
K3D                   := $(shell if [ "`kubectl config current-context`" = "k3s-default" ]; then echo true; else echo false; fi)
ARGO_TOKEN            = $(shell kubectl -n argo get secret -o name | grep argo-server | xargs kubectl -n argo get -o jsonpath='{.data.token}' | base64 --decode)

override LDFLAGS += \
  -X ${PACKAGE}.version=$(VERSION) \
  -X ${PACKAGE}.buildDate=${BUILD_DATE} \
  -X ${PACKAGE}.gitCommit=${GIT_COMMIT} \
  -X ${PACKAGE}.gitTreeState=${GIT_TREE_STATE}

ifeq ($(STATIC_BUILD), true)
override LDFLAGS += -extldflags "-static"
endif

ifneq ($(GIT_TAG),)
override LDFLAGS += -X ${PACKAGE}.gitTag=${GIT_TAG}
endif

ARGOEXEC_PKGS    := $(shell echo cmd/argoexec            && go list -f '{{ join .Deps "\n" }}' ./cmd/argoexec/            | grep 'argoproj/argo' | grep -v vendor | cut -c 26-)
CLI_PKGS         := $(shell echo cmd/argo                && go list -f '{{ join .Deps "\n" }}' ./cmd/argo/                | grep 'argoproj/argo' | grep -v vendor | cut -c 26-)
CONTROLLER_PKGS  := $(shell echo cmd/workflow-controller && go list -f '{{ join .Deps "\n" }}' ./cmd/workflow-controller/ | grep 'argoproj/argo' | grep -v vendor | cut -c 26-)
MANIFESTS        := $(shell find manifests          -mindepth 2 -type f)
E2E_MANIFESTS    := $(shell find test/e2e/manifests -mindepth 2 -type f)
E2E_EXECUTOR     ?= pns
<<<<<<< HEAD
SWAGGER_FILES    := $(shell find server -name '*.swagger.json')
=======
SWAGGER_FILES    := $(shell find pkg -name '*.swagger.json')
>>>>>>> c21666c5

.PHONY: build
build: status clis executor-image controller-image manifests/install.yaml manifests/namespace-install.yaml manifests/quick-start-postgres.yaml manifests/quick-start-mysql.yaml

.PHONY: status
status:
	# GIT_TAG=$(GIT_TAG), GIT_BRANCH=$(GIT_BRANCH), VERSION=$(VERSION), DEV_IMAGE=$(DEV_IMAGE)

vendor: Gopkg.toml Gopkg.lock
	# Get Go dependencies
	rm -Rf .vendor-new
	dep ensure -v

# cli

.PHONY: cli
cli: dist/argo

ui/node_modules: ui/package.json ui/yarn.lock
	# Get UI dependencies
ifeq ($(CI),false)
	yarn --cwd ui install --frozen-lockfile --ignore-optional --non-interactive
else
	mkdir -p ui/node_modules
endif
	touch ui/node_modules

ui/dist/app: ui/node_modules ui/src
	# Build UI
ifeq ($(CI),false)
	yarn --cwd ui build
else
	mkdir -p ui/dist/app
	echo "Built without static files" > ui/dist/app/index.html
endif
	touch ui/dist/app

$(HOME)/go/bin/staticfiles:
	# Install the "staticfiles" tool
	go get bou.ke/staticfiles

server/static/files.go: $(HOME)/go/bin/staticfiles ui/dist/app
	# Pack UI into a Go file.
	staticfiles -o server/static/files.go ui/dist/app

dist/argo: vendor server/static/files.go $(CLI_PKGS)
	go build -v -i -ldflags '${LDFLAGS}' -o dist/argo ./cmd/argo

dist/argo-linux-amd64: vendor server/static/files.go $(CLI_PKGS)
	CGO_ENABLED=0 GOOS=linux GOARCH=amd64 go build -v -i -ldflags '${LDFLAGS}' -o dist/argo-linux-amd64 ./cmd/argo

dist/argo-linux-ppc64le: vendor server/static/files.go $(CLI_PKGS)
	CGO_ENABLED=0 GOOS=linux GOARCH=ppc64le go build -v -i -ldflags '${LDFLAGS}' -o dist/argo-linux-ppc64le ./cmd/argo

dist/argo-linux-s390x: vendor server/static/files.go $(CLI_PKGS)
	CGO_ENABLED=0 GOOS=linux GOARCH=ppc64le go build -v -i -ldflags '${LDFLAGS}' -o dist/argo-linux-s390x ./cmd/argo

dist/argo-darwin-amd64: vendor server/static/files.go $(CLI_PKGS)
	CGO_ENABLED=0 GOOS=darwin go build -v -i -ldflags '${LDFLAGS}' -o dist/argo-darwin-amd64 ./cmd/argo

dist/argo-windows-amd64: vendor server/static/files.go $(CLI_PKGS)
	CGO_ENABLED=0 GOARCH=amd64 GOOS=windows go build -v -i -ldflags '${LDFLAGS}' -o dist/argo-windows-amd64 ./cmd/argo

.PHONY: cli-image
cli-image: dist/cli-image

dist/cli-image: dist/argo-linux-amd64
	# Create CLI image
ifeq ($(DEV_IMAGE),true)
	cp dist/argo-linux-amd64 argo
	docker build -t $(IMAGE_NAMESPACE)/argocli:$(VERSION) --target argocli -f Dockerfile.dev .
	rm -f argo
else
	docker build -t $(IMAGE_NAMESPACE)/argocli:$(VERSION) --target argocli .
endif
	touch dist/cli-image
ifeq ($(K3D),true)
	k3d import-images $(IMAGE_NAMESPACE)/argocli:$(VERSION)
endif

.PHONY: clis
clis: dist/argo-linux-amd64 dist/argo-linux-ppc64le dist/argo-linux-s390x dist/argo-darwin-amd64 dist/argo-windows-amd64 cli-image

# controller

dist/workflow-controller-linux-amd64: vendor $(CONTROLLER_PKGS)
	CGO_ENABLED=0 GOOS=linux GOARCH=amd64 go build -v -i -ldflags '${LDFLAGS}' -o dist/workflow-controller-linux-amd64 ./cmd/workflow-controller

.PHONY: controller-image
controller-image: dist/controller-image

dist/controller-image: dist/workflow-controller-linux-amd64
	# Create controller image
ifeq ($(DEV_IMAGE),true)
	cp dist/workflow-controller-linux-amd64 workflow-controller
	docker build -t $(IMAGE_NAMESPACE)/workflow-controller:$(VERSION) --target workflow-controller -f Dockerfile.dev .
	rm -f workflow-controller
else
	docker build -t $(IMAGE_NAMESPACE)/workflow-controller:$(VERSION) --target workflow-controller .
endif
	touch dist/controller-image
ifeq ($(K3D),true)
	k3d import-images $(IMAGE_NAMESPACE)/workflow-controller:$(VERSION)
endif

# argoexec

dist/argoexec-linux-amd64: vendor $(ARGOEXEC_PKGS)
	CGO_ENABLED=0 GOOS=linux GOARCH=amd64 go build -v -i -ldflags '${LDFLAGS}' -o dist/argoexec-linux-amd64 ./cmd/argoexec

.PHONY: executor-image
executor-image: dist/executor-image

dist/executor-image: dist/argoexec-linux-amd64
	# Create executor image
ifeq ($(DEV_IMAGE),true)
	cp dist/argoexec-linux-amd64 argoexec
	docker build -t $(IMAGE_NAMESPACE)/argoexec:$(VERSION) --target argoexec -f Dockerfile.dev .
	rm -f argoexec
else
	docker build -t $(IMAGE_NAMESPACE)/argoexec:$(VERSION) --target argoexec .
endif
	touch dist/executor-image
ifeq ($(K3D),true)
	k3d import-images $(IMAGE_NAMESPACE)/argoexec:$(VERSION)
endif

# generation

.PHONY: codegen
codegen:
	# Generate code
	./hack/generate-proto.sh
	./hack/update-codegen.sh
	./hack/update-openapigen.sh
	go run ./hack/gen-openapi-spec/main.go $(MANIFESTS_VERSION) > ./api/openapi-spec/swagger.json
	make api/argo-server/swagger.json
	find . -path '*/mocks/*' -type f -not -path '*/vendor/*' -exec ./hack/update-mocks.sh {} ';'

.PHONY: verify-codegen
verify-codegen:
	# Verify generated code
	./hack/verify-codegen.sh
	./hack/update-openapigen.sh --verify-only
	mkdir -p ./dist
	go run ./hack/gen-openapi-spec/main.go $(MANIFESTS_VERSION) > ./dist/swagger.json
	diff ./dist/swagger.json ./api/openapi-spec/swagger.json

.PHONY: manifests
manifests: status manifests/install.yaml manifests/namespace-install.yaml manifests/quick-start-mysql.yaml manifests/quick-start-postgres.yaml manifests/quick-start-no-db.yaml test/e2e/manifests/postgres.yaml test/e2e/manifests/mysql.yaml test/e2e/manifests/no-db.yaml

.PHONY: verify-manifests
verify-manifests: manifests
	git diff --exit-code

# we use a different file to ./VERSION to force updating manifests after a `make clean`
dist/MANIFESTS_VERSION:
	echo $(MANIFESTS_VERSION) > dist/MANIFESTS_VERSION

manifests/install.yaml: dist/MANIFESTS_VERSION $(MANIFESTS)
	kustomize build manifests/cluster-install | sed "s/:latest/:$(MANIFESTS_VERSION)/" | ./hack/auto-gen-msg.sh > manifests/install.yaml

manifests/namespace-install.yaml: dist/MANIFESTS_VERSION $(MANIFESTS)
	kustomize build manifests/namespace-install | sed "s/:latest/:$(MANIFESTS_VERSION)/" | ./hack/auto-gen-msg.sh > manifests/namespace-install.yaml

manifests/quick-start-no-db.yaml: dist/MANIFESTS_VERSION $(MANIFESTS)
	kustomize build manifests/quick-start/no-db | sed "s/:latest/:$(MANIFESTS_VERSION)/" | ./hack/auto-gen-msg.sh > manifests/quick-start-no-db.yaml

manifests/quick-start-mysql.yaml: dist/MANIFESTS_VERSION $(MANIFESTS)
	kustomize build manifests/quick-start/mysql | sed "s/:latest/:$(MANIFESTS_VERSION)/" | ./hack/auto-gen-msg.sh > manifests/quick-start-mysql.yaml

manifests/quick-start-postgres.yaml: dist/MANIFESTS_VERSION $(MANIFESTS)
	kustomize build manifests/quick-start/postgres | sed "s/:latest/:$(MANIFESTS_VERSION)/" | ./hack/auto-gen-msg.sh > manifests/quick-start-postgres.yaml

# lint/test/etc

.PHONY: lint
lint: server/static/files.go
	# Lint Go files
	golangci-lint run --fix --verbose
ifeq ($(CI),false)
	# Lint UI files
	yarn --cwd ui lint
endif

.PHONY: test
test: server/static/files.go vendor
	# Run unit tests
ifeq ($(CI),false)
	go test `go list ./... | grep -v 'test/e2e'`
else
	go test -covermode=count -coverprofile=coverage.out `go list ./... | grep -v 'test/e2e'`
endif

test/e2e/manifests/postgres.yaml: $(MANIFESTS) $(E2E_MANIFESTS)
	# Create Postgres e2e manifests
	kustomize build test/e2e/manifests/postgres | ./hack/auto-gen-msg.sh > test/e2e/manifests/postgres.yaml

dist/postgres.yaml: test/e2e/manifests/postgres.yaml
	# Create Postgres e2e manifests
	cat test/e2e/manifests/postgres.yaml | sed 's/:latest/:$(VERSION)/' | sed 's/pns/$(E2E_EXECUTOR)/' > dist/postgres.yaml

test/e2e/manifests/no-db/overlays/argo-server-deployment.yaml: test/e2e/manifests/postgres/overlays/argo-server-deployment.yaml
test/e2e/manifests/no-db/overlays/argo-server-deployment.yaml:
	cat test/e2e/manifests/postgres/overlays/argo-server-deployment.yaml | ./hack/auto-gen-msg.sh > test/e2e/manifests/no-db/overlays/argo-server-deployment.yaml

test/e2e/manifests/no-db/overlays/workflow-controller-deployment.yaml: test/e2e/manifests/postgres/overlays/workflow-controller-deployment.yaml
test/e2e/manifests/no-db/overlays/workflow-controller-deployment.yaml:
	cat test/e2e/manifests/postgres/overlays/workflow-controller-deployment.yaml | ./hack/auto-gen-msg.sh > test/e2e/manifests/no-db/overlays/workflow-controller-deployment.yaml

test/e2e/manifests/no-db.yaml: $(MANIFESTS) $(E2E_MANIFESTS) test/e2e/manifests/no-db/overlays/argo-server-deployment.yaml test/e2e/manifests/no-db/overlays/workflow-controller-deployment.yaml
	# Create no DB e2e manifests
	kustomize build test/e2e/manifests/no-db | ./hack/auto-gen-msg.sh > test/e2e/manifests/no-db.yaml

dist/no-db.yaml: test/e2e/manifests/no-db.yaml
	# Create no DB e2e manifests
	# We additionlly disable ALWAY_OFFLOAD_NODE_STATUS
	cat test/e2e/manifests/no-db.yaml | sed 's/:latest/:$(VERSION)/' | sed 's/pns/$(E2E_EXECUTOR)/' | sed 's/"true"/"false"/' > dist/no-db.yaml

test/e2e/manifests/mysql/overlays/argo-server-deployment.yaml: test/e2e/manifests/postgres/overlays/argo-server-deployment.yaml
test/e2e/manifests/mysql/overlays/argo-server-deployment.yaml:
	cat test/e2e/manifests/postgres/overlays/argo-server-deployment.yaml | ./hack/auto-gen-msg.sh > test/e2e/manifests/mysql/overlays/argo-server-deployment.yaml

test/e2e/manifests/mysql/overlays/workflow-controller-deployment.yaml: test/e2e/manifests/postgres/overlays/workflow-controller-deployment.yaml
test/e2e/manifests/mysql/overlays/workflow-controller-deployment.yaml:
	cat test/e2e/manifests/postgres/overlays/workflow-controller-deployment.yaml | ./hack/auto-gen-msg.sh > test/e2e/manifests/mysql/overlays/workflow-controller-deployment.yaml

test/e2e/manifests/mysql.yaml: $(MANIFESTS) $(E2E_MANIFESTS) test/e2e/manifests/mysql/overlays/argo-server-deployment.yaml test/e2e/manifests/mysql/overlays/workflow-controller-deployment.yaml
	# Create MySQL e2e manifests
	kustomize build test/e2e/manifests/mysql | ./hack/auto-gen-msg.sh > test/e2e/manifests/mysql.yaml

dist/mysql.yaml: test/e2e/manifests/mysql.yaml
	# Create MySQL e2e manifests
	cat test/e2e/manifests/mysql.yaml | sed 's/:latest/:$(VERSION)/' | sed 's/pns/$(E2E_EXECUTOR)/' > dist/mysql.yaml

.PHONY: install
install: dist/postgres.yaml dist/mysql.yaml dist/no-db.yaml
	# Install Postgres quick-start
	kubectl get ns argo || kubectl create ns argo
ifeq ($(DB),postgres)
	kubectl -n argo apply -f dist/postgres.yaml
else
ifeq ($(DB),mysql)
	kubectl -n argo apply -f dist/mysql.yaml
else
	kubectl -n argo apply -f dist/no-db.yaml
endif
endif

.PHONY: test-images
test-images: dist/cowsay-v1 dist/bitnami-kubectl-1.15.3-ol-7-r165 dist/python-alpine3.6

dist/cowsay-v1:
	docker build -t cowsay:v1 test/e2e/images/cowsay
ifeq ($(K3D),true)
	k3d import-images cowsay:v1
endif
	touch dist/cowsay-v1

dist/bitnami-kubectl-1.15.3-ol-7-r165:
	docker pull bitnami/kubectl:1.15.3-ol-7-r165
	touch dist/bitnami-kubectl-1.15.3-ol-7-r165

dist/python-alpine3.6:
	docker pull python:alpine3.6
	touch dist/python-alpine3.6

.PHONY: start
start: status controller-image cli-image executor-image install
	# Start development environment
ifeq ($(CI),false)
	make down
endif
	make up
	# Make the CLI
	make cli
	# Switch to "argo" ns.
	kubectl config set-context --current --namespace=argo

.PHONY: down
down:
	# Scale down
	kubectl -n argo scale deployment/argo-server --replicas 0
	kubectl -n argo scale deployment/workflow-controller --replicas 0
	# Wait for pods to go away, so we don't wait for them to be ready later.
	[ "`kubectl -n argo get pod -l app=argo-server -o name`" = "" ] || kubectl -n argo wait --for=delete pod -l app=argo-server  --timeout 30s
	[ "`kubectl -n argo get pod -l app=workflow-controller -o name`" = "" ] || kubectl -n argo wait --for=delete pod -l app=workflow-controller  --timeout 2m

.PHONY: up
up:
	# Scale up
	kubectl -n argo scale deployment/workflow-controller --replicas 1
	kubectl -n argo scale deployment/argo-server --replicas 1
	# Wait for pods to be ready
	kubectl -n argo wait --for=condition=Ready pod --all -l app --timeout 2m
	# Token
	make env

# this is a convenience to get the login token, you can use it as follows
#   eval $(make env)
#   argo token

.PHONY: env
env:
	export ARGO_SERVER=localhost:2746
	export ARGO_TOKEN=$(ARGO_TOKEN)

.PHONY: pf
pf:
	# Start port-forwards
	./hack/port-forward.sh

.PHONY: pf-bg
pf-bg:
	# Start port-forwards in the background
	./hack/port-forward.sh &

.PHONY: logs
logs:
	# Tail logs
	kubectl -n argo logs -f -l app --max-log-requests 10 --tail 100

.PHONY: postgres-cli
postgres-cli:
	kubectl exec -ti `kubectl get pod -l app=postgres -o name|cut -c 5-` -- psql -U postgres

.PHONY: mysql-cli
mysql-cli:
	kubectl exec -ti `kubectl get pod -l app=mysql -o name|cut -c 5-` -- mysql -u mysql -ppassword argo

.PHONY: test-e2e
test-e2e: test-images cli
	# Run E2E tests
	go test -timeout 20m -v -count 1 -p 1 ./test/e2e/...

.PHONY: smoke
smoke: test-images
	# Run smoke tests
	go test -timeout 2m -v -count 1 -p 1 -run SmokeSuite ./test/e2e

.PHONY: test-api
test-api: test-images
	# Run API tests
	go test -timeout 3m -v -count 1 -p 1 -run ArgoServerSuite ./test/e2e

.PHONY: test-cli
test-cli: test-images cli
	# Run CLI tests
	go test -timeout 1m -v -count 1 -p 1 -run CLISuite ./test/e2e
	go test -timeout 1m -v -count 1 -p 1 -run CLIWithServerSuite ./test/e2e

# clean

.PHONY: clean
clean:
	# Remove images
	[ "`docker images -q $(IMAGE_NAMESPACE)/argocli:$(VERSION)`" = "" ] || docker rmi $(IMAGE_NAMESPACE)/argocli:$(VERSION)
	[ "`docker images -q $(IMAGE_NAMESPACE)/argoexec:$(VERSION)`" = "" ] || docker rmi $(IMAGE_NAMESPACE)/argoexec:$(VERSION)
	[ "`docker images -q $(IMAGE_NAMESPACE)/workflow-controller:$(VERSION)`" = "" ] || docker rmi $(IMAGE_NAMESPACE)/workflow-controller:$(VERSION)
	# Delete build files
	rm -Rf dist ui/dist

# sdks

$(HOME)/go/bin/swagger:
	go get github.com/go-swagger/go-swagger/cmd/swagger

api/argo-server/swagger.json: $(HOME)/go/bin/swagger $(SWAGGER_FILES)
<<<<<<< HEAD
	swagger mixin -c 412 server/primary.swagger.json $(SWAGGER_FILES) | sed 's/VERSION/$(VERSION)/' > api/argo-server/swagger.json

dist/swagger-codegen.jar:
	curl -L -o dist/swagger-codegen.jar https://repo1.maven.org/maven2/io/swagger/codegen/v3/swagger-codegen-cli/3.0.16/swagger-codegen-cli-3.0.16.jar

.PHONY: sdks
sdks: sdks/argo-workflows-python-sdk/README.md sdks/argo-workflows-java-sdk/README.md

dist/argo-workflows-python-sdk:
	 git submodule update --init sdks/argo-workflows-python-sdk
	 touch dist/argo-workflows-python-sdk

sdks/argo-workflows-python-sdk/README.md: dist/argo-workflows-python-sdk dist/swagger-codegen.jar api/argo-server/swagger.json
	cd sdks/argo-workflows-python-sdk && git checkout master && git pull origin master && git clean -fxd
	java -jar dist/swagger-codegen.jar generate -i api/argo-server/swagger.json -l python -DhideGenerationTimestamp=true -o sdks/argo-workflows-python-sdk --git-user-id argoproj-labs --git-repo-id argo-workflows-python-sdk
ifeq ($(CI),false)
	cd sdks/argo-workflows-python-sdk && git add . && git diff --quiet || git commit -m "Updated to $(VERSION)" && git push
	git reset && git add sdks/argo-workflows-python-sdk && git commit -m "Updated Python SDK to $(VERSION)"
endif

dist/argo-workflows-java-sdk:
	 git submodule update --init sdks/argo-workflows-java-sdk
	 touch dist/argo-workflows-java-sdk

sdks/argo-workflows-java-sdk/README.md: dist/argo-workflows-java-sdk dist/swagger-codegen.jar api/argo-server/swagger.json
	cd sdks/argo-workflows-java-sdk && git checkout master && git pull origin master && git clean -fxd
	java -jar dist/swagger-codegen.jar generate -i api/argo-server/swagger.json -l java -DhideGenerationTimestamp=true -o sdks/argo-workflows-java-sdk --git-user-id argoproj-labs --git-repo-id argo-workflows--java-sdk
ifeq ($(CI),false)
	cd sdks/argo-workflows-java-sdk && git add . && git diff --quiet || git commit -m "Updated to $(VERSION)" && git push
	git reset && git add sdks/argo-workflows-java-sdk && git commit -m "Updated Java SDK to $(VERSION)"
endif
=======
	swagger mixin -c 412 pkg/apiclient/primary.swagger.json $(SWAGGER_FILES) | sed 's/VERSION/$(VERSION)/' > api/argo-server/swagger.json
>>>>>>> c21666c5

# pre-push

.PHONY: pre-commit
pre-commit: test lint codegen manifests start pf-bg smoke test-api test-cli

# release

.PHONY: prepare-release
prepare-release: manifests codegen
	# Commit if any changes
	git diff --quiet || git commit -am "Update manifests to $(VERSION)"
	git tag $(VERSION)

.PHONY: publish-release
publish-release:
	# Push images to Docker Hub
	docker push $(IMAGE_NAMESPACE)/argocli:$(VERSION)
	docker push $(IMAGE_NAMESPACE)/argoexec:$(VERSION)
	docker push $(IMAGE_NAMESPACE)/workflow-controller:$(VERSION)
	git push --follow-tags
<|MERGE_RESOLUTION|>--- conflicted
+++ resolved
@@ -69,11 +69,7 @@
 MANIFESTS        := $(shell find manifests          -mindepth 2 -type f)
 E2E_MANIFESTS    := $(shell find test/e2e/manifests -mindepth 2 -type f)
 E2E_EXECUTOR     ?= pns
-<<<<<<< HEAD
-SWAGGER_FILES    := $(shell find server -name '*.swagger.json')
-=======
 SWAGGER_FILES    := $(shell find pkg -name '*.swagger.json')
->>>>>>> c21666c5
 
 .PHONY: build
 build: status clis executor-image controller-image manifests/install.yaml manifests/namespace-install.yaml manifests/quick-start-postgres.yaml manifests/quick-start-mysql.yaml
@@ -442,8 +438,9 @@
 	go get github.com/go-swagger/go-swagger/cmd/swagger
 
 api/argo-server/swagger.json: $(HOME)/go/bin/swagger $(SWAGGER_FILES)
-<<<<<<< HEAD
-	swagger mixin -c 412 server/primary.swagger.json $(SWAGGER_FILES) | sed 's/VERSION/$(VERSION)/' > api/argo-server/swagger.json
+	swagger mixin -c 412 pkg/apiclient/primary.swagger.json $(SWAGGER_FILES) | sed 's/VERSION/$(VERSION)/' > api/argo-server/swagger.json
+
+# sdks
 
 dist/swagger-codegen.jar:
 	curl -L -o dist/swagger-codegen.jar https://repo1.maven.org/maven2/io/swagger/codegen/v3/swagger-codegen-cli/3.0.16/swagger-codegen-cli-3.0.16.jar
@@ -474,9 +471,6 @@
 	cd sdks/argo-workflows-java-sdk && git add . && git diff --quiet || git commit -m "Updated to $(VERSION)" && git push
 	git reset && git add sdks/argo-workflows-java-sdk && git commit -m "Updated Java SDK to $(VERSION)"
 endif
-=======
-	swagger mixin -c 412 pkg/apiclient/primary.swagger.json $(SWAGGER_FILES) | sed 's/VERSION/$(VERSION)/' > api/argo-server/swagger.json
->>>>>>> c21666c5
 
 # pre-push
 

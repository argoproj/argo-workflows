SHELL=/bin/bash -o pipefail

OUTPUT_IMAGE_OS ?= linux
OUTPUT_IMAGE_ARCH ?= amd64

BUILD_DATE             = $(shell date -u +'%Y-%m-%dT%H:%M:%SZ')
GIT_COMMIT             = $(shell git rev-parse HEAD)
GIT_REMOTE             = origin
GIT_BRANCH             = $(shell git rev-parse --abbrev-ref=loose HEAD | sed 's/heads\///')
GIT_TAG                = $(shell git describe --exact-match --tags HEAD 2>/dev/null || git rev-parse --short=8 HEAD 2>/dev/null)
GIT_TREE_STATE         = $(shell if [ -z "`git status --porcelain`" ]; then echo "clean" ; else echo "dirty"; fi)

export DOCKER_BUILDKIT = 1

# To allow you to build with or without cache for debugging purposes.
DOCKER_BUILD_OPTS     := --no-cache
# Use a different Dockerfile, e.g. for building for Windows or dev images.
DOCKERFILE            := Dockerfile


# docker image publishing options
IMAGE_NAMESPACE       ?= argoproj

# The rules for what version are, in order of precedence
# 1. If anything passed at the command line (e.g. make release VERSION=...)
# 2. If on master, it must be "latest".
# 3. If on tag, must be tag.
# 4. If on a release branch, the most recent tag that contain the major minor on that branch,
# 5. Otherwise, the branch.
#
VERSION := $(subst /,-,$(GIT_BRANCH))

ifeq ($(GIT_BRANCH),master)
VERSION := latest
endif

ifneq ($(findstring release,$(GIT_BRANCH)),)
VERSION := $(shell git tag --points-at=HEAD|grep ^v|head -n1)
endif

# MANIFESTS_VERSION is the version to be used for files in manifests and should always be latests unles we are releasing
# we assume HEAD means you are on a tag
ifeq ($(GIT_BRANCH),HEAD)
VERSION               := $(GIT_TAG)
MANIFESTS_VERSION     := $(VERSION)
DEV_IMAGE             := false
else
ifeq ($(findstring release,$(GIT_BRANCH)),release)
MANIFESTS_VERSION     := $(VERSION)
DEV_IMAGE             := false
else
MANIFESTS_VERSION     := latest
DEV_IMAGE             := true
endif
endif

# If we are building dev images, then we want to use the Docker cache for speed.
ifeq ($(DEV_IMAGE),true)
DOCKER_BUILD_OPTS     :=
DOCKERFILE            := Dockerfile.dev
endif

# version change, so does the file location
MANIFESTS_VERSION_FILE := dist/$(MANIFESTS_VERSION).manifests-version
VERSION_FILE           := dist/$(VERSION).version
CLI_IMAGE_FILE         := dist/cli-image.$(VERSION)
EXECUTOR_IMAGE_FILE    := dist/executor-image.$(VERSION)
CONTROLLER_IMAGE_FILE  := dist/controller-image.$(VERSION)

# perform static compilation
STATIC_BUILD          ?= true
CI                    ?= false
DB                    ?= postgres
<<<<<<< HEAD
K3D                   := $(shell if [ `which kubectl` != '' ] && [ "`kubectl config current-context`" = "k3s-default" ]; then echo true; else echo false; fi)
=======
K3D                   := $(shell if [ "`which kubectl`" != '' ] && [ "`kubectl config current-context`" = "k3s-default" ]; then echo true; else echo false; fi)
>>>>>>> 4c3387b2
# which components to start, useful if you want to disable them to debug
COMPONENTS            := controller,argo-server
LOG_LEVEL             := debug

ifeq ($(CI),true)
TEST_OPTS := -coverprofile=coverage.out
else
TEST_OPTS :=
endif

override LDFLAGS += \
  -X github.com/argoproj/argo.version=$(VERSION) \
  -X github.com/argoproj/argo.buildDate=${BUILD_DATE} \
  -X github.com/argoproj/argo.gitCommit=${GIT_COMMIT} \
  -X github.com/argoproj/argo.gitTreeState=${GIT_TREE_STATE}

ifeq ($(STATIC_BUILD), true)
override LDFLAGS += -extldflags "-static"
endif

ifneq ($(GIT_TAG),)
override LDFLAGS += -X github.com/argoproj/argo.gitTag=${GIT_TAG}
endif

ARGOEXEC_PKGS    := $(shell echo cmd/argoexec            && go list -f '{{ join .Deps "\n" }}' ./cmd/argoexec/            | grep 'argoproj/argo' | cut -c 26-)
CLI_PKGS         := $(shell echo cmd/argo                && go list -f '{{ join .Deps "\n" }}' ./cmd/argo/                | grep 'argoproj/argo' | cut -c 26-)
CONTROLLER_PKGS  := $(shell echo cmd/workflow-controller && go list -f '{{ join .Deps "\n" }}' ./cmd/workflow-controller/ | grep 'argoproj/argo' | cut -c 26-)
MANIFESTS        := $(shell find manifests          -mindepth 2 -type f)
E2E_MANIFESTS    := $(shell find test/e2e/manifests -mindepth 2 -type f)
E2E_EXECUTOR     ?= pns
# The sort puts _.primary first in the list. 'env LC_COLLATE=C' makes sure underscore comes first in both Mac and Linux.
SWAGGER_FILES    := $(shell find pkg/apiclient -name '*.swagger.json' | env LC_COLLATE=C sort)
MOCK_FILES       := $(shell find persist workflow -maxdepth 4 -not -path '/vendor/*' -not -path './ui/*' -path '*/mocks/*' -type f -name '*.go')
UI_FILES         := $(shell find ui/src -type f && find ui -maxdepth 1 -type f)

define backup_go_mod
	# Back-up go.*, but only if we have not already done this (because that would suggest we failed mid-codegen and the currenty go.* files are borked).
	@mkdir -p dist
	[ -e dist/go.mod ] || cp go.mod go.sum dist/
endef
define restore_go_mod
	# Restore the back-ups.
	mv dist/go.mod dist/go.sum .
endef
# docker_build,image_name,binary_name,marker_file_name
define docker_build
	# If we're making a dev build, we build this locally (this will be faster due to existing Go build caches).
	if [ $(DEV_IMAGE) = true ]; then $(MAKE) dist/$(2)-$(OUTPUT_IMAGE_OS)-$(OUTPUT_IMAGE_ARCH) && mv dist/$(2)-$(OUTPUT_IMAGE_OS)-$(OUTPUT_IMAGE_ARCH) $(2); fi
	docker build --progress plain $(DOCKER_BUILD_OPTS) -t $(IMAGE_NAMESPACE)/$(1):$(VERSION) --target $(1) -f $(DOCKERFILE) --build-arg IMAGE_OS=$(OUTPUT_IMAGE_OS) --build-arg IMAGE_ARCH=$(OUTPUT_IMAGE_ARCH) .
	if [ $(DEV_IMAGE) = true ]; then mv $(2) dist/$(2)-$(OUTPUT_IMAGE_OS)-$(OUTPUT_IMAGE_ARCH); fi
	if [ $(K3D) = true ]; then k3d import-images $(IMAGE_NAMESPACE)/$(1):$(VERSION); fi
	touch $(3)
endef

.PHONY: build
build: status clis executor-image controller-image manifests/install.yaml manifests/namespace-install.yaml manifests/quick-start-postgres.yaml manifests/quick-start-mysql.yaml

# https://stackoverflow.com/questions/4122831/disable-make-builtin-rules-and-variables-from-inside-the-make-file
.SUFFIXES:

.PHONY: status
status:
	# GIT_TAG=$(GIT_TAG), GIT_BRANCH=$(GIT_BRANCH), GIT_TREE_STATE=$(GIT_TREE_STATE), MANIFESTS_VERSION=$(MANIFESTS_VERSION), VERSION=$(VERSION), DEV_IMAGE=$(DEV_IMAGE), K3D=$(K3D)

# cli

.PHONY: cli
cli: dist/argo argo-server.crt argo-server.key

ui/dist/node_modules.marker: ui/package.json ui/yarn.lock
	# Get UI dependencies
	@mkdir -p ui/node_modules
ifeq ($(CI),false)
	yarn --cwd ui install
endif
	@mkdir -p ui/dist
	touch ui/dist/node_modules.marker

ui/dist/app/index.html: ui/dist/node_modules.marker $(UI_FILES)
	# Build UI
	@mkdir -p ui/dist/app
ifeq ($(CI),false)
	yarn --cwd ui build
else
	echo "Built without static files" > ui/dist/app/index.html
endif

$(GOPATH)/bin/staticfiles:
	$(call backup_go_mod)
	go get bou.ke/staticfiles
	$(call restore_go_mod)

server/static/files.go: $(GOPATH)/bin/staticfiles ui/dist/app/index.html
	# Pack UI into a Go file.
	staticfiles -o server/static/files.go ui/dist/app

dist/argo-linux-amd64: GOARGS = GOOS=linux GOARCH=amd64
dist/argo-darwin-amd64: GOARGS = GOOS=darwin GOARCH=amd64
dist/argo-windows-amd64: GOARGS = GOOS=windows GOARCH=amd64
dist/argo-linux-arm64: GOARGS = GOOS=linux GOARCH=arm64
dist/argo-linux-ppc64le: GOARGS = GOOS=linux GOARCH=ppc64le
dist/argo-linux-s390x: GOARGS = GOOS=linux GOARCH=s390x

dist/argo: server/static/files.go $(CLI_PKGS)
	go build -v -i -ldflags '${LDFLAGS}' -o dist/argo ./cmd/argo

dist/argo-%: server/static/files.go $(CLI_PKGS)
	CGO_ENABLED=0 $(GOARGS) go build -v -i -ldflags '${LDFLAGS}' -o $@ ./cmd/argo

argo-server.crt: argo-server.key

argo-server.key:
	openssl req -x509 -newkey rsa:4096 -keyout argo-server.key -out argo-server.crt -days 365 -nodes -subj /CN=localhost/O=ArgoProj

.PHONY: cli-image
cli-image: $(CLI_IMAGE_FILE)

$(CLI_IMAGE_FILE): $(CLI_PKGS)
	$(call docker_build,argocli,argo,$(CLI_IMAGE_FILE))

.PHONY: clis
clis: dist/argo-linux-amd64 dist/argo-linux-arm64 dist/argo-linux-ppc64le dist/argo-linux-s390x dist/argo-darwin-amd64 dist/argo-windows-amd64 cli-image

.PHONY: controller
controller: dist/workflow-controller

dist/workflow-controller: GOARGS = GOOS= GOARCH=
dist/workflow-controller-linux-amd64: GOARGS = GOOS=linux GOARCH=amd64
dist/workflow-controller-linux-arm64: GOARGS = GOOS=linux GOARCH=arm64

dist/workflow-controller: $(CONTROLLER_PKGS)
	go build -v -i -ldflags '${LDFLAGS}' -o $@ ./cmd/workflow-controller

dist/workflow-controller-%: $(CONTROLLER_PKGS)
	CGO_ENABLED=0 $(GOARGS) go build -v -i -ldflags '${LDFLAGS}' -o $@ ./cmd/workflow-controller

.PHONY: controller-image
controller-image: $(CONTROLLER_IMAGE_FILE)

$(CONTROLLER_IMAGE_FILE): $(CONTROLLER_PKGS)
	$(call docker_build,workflow-controller,workflow-controller,$(CONTROLLER_IMAGE_FILE))

# argoexec

dist/argoexec-linux-amd64: GOARGS = GOOS=linux GOARCH=amd64
dist/argoexec-windows-amd64: GOARGS = GOOS=windows GOARCH=amd64
dist/argoexec-linux-arm64: GOARGS = GOOS=linux GOARCH=arm64

dist/argoexec-%: $(ARGOEXEC_PKGS)
	CGO_ENABLED=0 $(GOARGS) go build -v -i -ldflags '${LDFLAGS}' -o $@ ./cmd/argoexec

.PHONY: executor-image
executor-image: $(EXECUTOR_IMAGE_FILE)

	# Create executor image
$(EXECUTOR_IMAGE_FILE): $(ARGOEXEC_PKGS)
	$(call docker_build,argoexec,argoexec,$(EXECUTOR_IMAGE_FILE))

# generation

$(GOPATH)/bin/mockery:
	./hack/recurl.sh dist/mockery.tar.gz https://github.com/vektra/mockery/releases/download/v1.1.1/mockery_1.1.1_$(shell uname -s)_$(shell uname -m).tar.gz
	tar zxvf dist/mockery.tar.gz mockery
	chmod +x mockery
	mkdir -p $(GOPATH)/bin
	mv mockery $(GOPATH)/bin/mockery
	mockery -version

.PHONY: mocks
mocks: $(GOPATH)/bin/mockery
	./hack/update-mocks.sh $(MOCK_FILES)

.PHONY: codegen
codegen: status proto swagger mocks docs

.PHONY: proto
proto:
	$(call backup_go_mod)
	# We need the folder for compatibility
	go mod vendor
	# Generate proto
	./hack/generate-proto.sh
	# Updated codegen
	./hack/update-codegen.sh
	$(call restore_go_mod)

# we use a different file to ./VERSION to force updating manifests after a `make clean`
$(MANIFESTS_VERSION_FILE):
	@mkdir -p dist
	touch $(MANIFESTS_VERSION_FILE)

.PHONY: manifests
manifests:
	./hack/update-image-tags.sh manifests/base $(MANIFESTS_VERSION)
	kustomize build --load_restrictor=none manifests/cluster-install | ./hack/auto-gen-msg.sh > manifests/install.yaml
	kustomize build --load_restrictor=none manifests/namespace-install | ./hack/auto-gen-msg.sh > manifests/namespace-install.yaml
	kustomize build --load_restrictor=none manifests/quick-start/no-db | ./hack/auto-gen-msg.sh > manifests/quick-start-no-db.yaml
	kustomize build --load_restrictor=none manifests/quick-start/mysql | ./hack/auto-gen-msg.sh > manifests/quick-start-mysql.yaml
	kustomize build --load_restrictor=none manifests/quick-start/postgres | ./hack/auto-gen-msg.sh > manifests/quick-start-postgres.yaml

# lint/test/etc

$(GOPATH)/bin/golangci-lint:
	curl -sSfL https://raw.githubusercontent.com/golangci/golangci-lint/master/install.sh | sh -s -- -b `go env GOPATH`/bin v1.23.8

.PHONY: lint
lint: server/static/files.go $(GOPATH)/bin/golangci-lint
	# Tidy Go modules
	go mod tidy
	# Lint Go files
	golangci-lint run --fix --verbose --concurrency 4 --timeout 5m
	# Lint UI files
ifeq ($(CI),false)
	yarn --cwd ui lint
endif

# for local we have a faster target that prints to stdout, does not use json, and can cache because it has no coverage
.PHONY: test
test: server/static/files.go
	@mkdir -p test-results
	go test -v $(TEST_OPTS) `go list ./... | grep -v 'test/e2e'` 2>&1 | tee test-results/test.out

test-results/test-report.json: test-results/test.out
	cat test-results/test.out | go tool test2json > test-results/test-report.json

$(GOPATH)/bin/go-junit-report:
	$(call backup_go_mod)
	go get github.com/jstemmer/go-junit-report
	$(call restore_go_mod)

# note that we do not have a dependency on test.out, we assume you did correctly create this
test-results/junit.xml: $(GOPATH)/bin/go-junit-report test-results/test.out
	cat test-results/test.out | go-junit-report > test-results/junit.xml

$(VERSION_FILE):
	@mkdir -p dist
	touch $(VERSION_FILE)

dist/postgres.yaml: $(MANIFESTS) $(E2E_MANIFESTS) $(VERSION_FILE)
	kustomize build --load_restrictor=none test/e2e/manifests/postgres | sed 's/:$(MANIFESTS_VERSION)/:$(VERSION)/' | sed 's/pns/$(E2E_EXECUTOR)/' > dist/postgres.yaml

dist/no-db.yaml: $(MANIFESTS) $(E2E_MANIFESTS) $(VERSION_FILE)
	# We additionally disable ALWAYS_OFFLOAD_NODE_STATUS
	kustomize build --load_restrictor=none test/e2e/manifests/no-db | sed 's/:$(MANIFESTS_VERSION)/:$(VERSION)/' | sed 's/pns/$(E2E_EXECUTOR)/' | sed 's/"true"/"false"/' > dist/no-db.yaml

dist/mysql.yaml: $(MANIFESTS) $(E2E_MANIFESTS) $(VERSION_FILE)
	kustomize build --load_restrictor=none test/e2e/manifests/mysql | sed 's/:$(MANIFESTS_VERSION)/:$(VERSION)/' | sed 's/pns/$(E2E_EXECUTOR)/' > dist/mysql.yaml

.PHONY: install
install: dist/postgres.yaml dist/mysql.yaml dist/no-db.yaml
ifeq ($(K3D),true)
	k3d start
endif
	# Install quick-start
	kubectl apply -f test/e2e/manifests/argo-ns.yaml
ifeq ($(DB),postgres)
	kubectl -n argo apply -f dist/postgres.yaml
else
ifeq ($(DB),mysql)
	kubectl -n argo apply -f dist/mysql.yaml
else
	kubectl -n argo apply -f dist/no-db.yaml
endif
endif

.PHONY: pull-build-images
pull-build-images:
	./hack/pull-build-images.sh

.PHONY: argosay
argosay: test/e2e/images/argosay/v2/argosay
	cd test/e2e/images/argosay/v2 && docker build . -t argoproj/argosay:v2
ifeq ($(K3D),true)
	k3d import-images argoproj/argosay:v2
endif
	docker push argoproj/argosay:v2

test/e2e/images/argosay/v2/argosay: $(shell find test/e2e/images/argosay/v2/main -type f)
	cd test/e2e/images/argosay/v2 && GOOS=linux CGO_ENABLED=0 go build -ldflags '-w -s' -o argosay ./main

.PHONY: test-images
test-images:
	docker pull argoproj/argosay:v1
	docker pull argoproj/argosay:v2
	docker pull python:alpine3.6

.PHONY: stop
stop:
	killall argo workflow-controller pf.sh kubectl || true

.PHONY: start-aux
start-aux:
	kubectl config set-context --current --namespace=argo
	kubectl -n argo wait --for=condition=Ready pod --all -l app --timeout 2m
	./hack/port-forward.sh
	# Check minio, postgres and mysql are in hosts file
	grep '127.0.0.1 *minio' /etc/hosts
	grep '127.0.0.1 *postgres' /etc/hosts
	grep '127.0.0.1 *mysql' /etc/hosts
ifneq ($(findstring controller,$(COMPONENTS)),)
	ALWAYS_OFFLOAD_NODE_STATUS=true OFFLOAD_NODE_STATUS_TTL=30s WORKFLOW_GC_PERIOD=30s UPPERIO_DB_DEBUG=1 ARCHIVED_WORKFLOW_GC_PERIOD=30s ./dist/workflow-controller --executor-image argoproj/argoexec:$(VERSION) --namespaced --loglevel $(LOG_LEVEL) &
endif
ifneq ($(findstring argo-server,$(COMPONENTS)),)
	UPPERIO_DB_DEBUG=1 ./dist/argo --loglevel $(LOG_LEVEL) server --namespaced --auth-mode client --secure &
endif

.PHONY: start
start: status stop install controller cli executor-image start-aux wait env

.PHONY: wait
wait:
ifneq ($(findstring controller,$(COMPONENTS)),)
	# Wait for workflow controller
	until lsof -i :9090 > /dev/null ; do sleep 10s ; done
endif
ifneq ($(findstring argo-server,$(COMPONENTS)),)
	# Wait for Argo Server
	until lsof -i :2746 > /dev/null ; do sleep 10s ; done
endif

define print_env
	export ARGO_SERVER=localhost:2746
	export ARGO_SECURE=true
	export ARGO_INSECURE_SKIP_VERIFY=true
	export ARGO_TOKEN=$(shell ./dist/argo auth token)
endef

# this is a convenience to get the login token, you can use it as follows
#   eval $(make env)
#   argo token
.PHONY: env
env:
	$(call print_env)

.PHONY: logs
logs:
	# Tail logs
	kubectl -n argo logs -f -l app --max-log-requests 10 --tail 100

.PHONY: postgres-cli
postgres-cli:
	kubectl exec -ti `kubectl get pod -l app=postgres -o name|cut -c 5-` -- psql -U postgres

.PHONY: mysql-cli
mysql-cli:
	kubectl exec -ti `kubectl get pod -l app=mysql -o name|cut -c 5-` -- mysql -u mysql -ppassword argo

.PHONY: test-e2e
test-e2e: test-images cli
	# Run E2E tests
	@mkdir -p test-results
	go test -timeout 15m -v -count 1 -p 1 --short ./test/e2e/... 2>&1 | tee test-results/test.out

.PHONY: test-e2e-cron
test-e2e-cron: test-images cli
	# Run E2E tests
	@mkdir -p test-results
	go test -timeout 4m -v -count 1 -parallel 10 -run CronSuite ./test/e2e 2>&1 | tee test-results/test.out

.PHONY: smoke
smoke: test-images
	# Run smoke tests
	@mkdir -p test-results
	go test -timeout 1m -v -count 1 -p 1 -run SmokeSuite ./test/e2e 2>&1 | tee test-results/test.out

.PHONY: test-api
test-api: test-images
	# Run API tests
	go test -timeout 1m -v -count 1 -p 1 -run ArgoServerSuite ./test/e2e

.PHONY: test-cli
test-cli: test-images cli
	# Run CLI tests
	go test -timeout 2m -v -count 1 -p 1 -run CLISuite ./test/e2e
	go test -timeout 2m -v -count 1 -p 1 -run CLIWithServerSuite ./test/e2e

# clean

.PHONY: clean
clean:
	# Delete build files
	rm -Rf dist/* ui/dist

# swagger

$(GOPATH)/bin/swagger:
	$(call backup_go_mod)
	go get github.com/go-swagger/go-swagger/cmd/swagger@v0.23.0
	$(call restore_go_mod)

.PHONY: swagger
swagger: api/openapi-spec/swagger.json

pkg/apis/workflow/v1alpha1/openapi_generated.go:
	$(call backup_go_mod)
	go install k8s.io/kube-openapi/cmd/openapi-gen
	openapi-gen \
	  --go-header-file ./hack/custom-boilerplate.go.txt \
	  --input-dirs github.com/argoproj/argo/pkg/apis/workflow/v1alpha1 \
	  --output-package github.com/argoproj/argo/pkg/apis/workflow/v1alpha1 \
	  --report-filename pkg/apis/api-rules/violation_exceptions.list
	$(call restore_go_mod)

pkg/apiclient/_.secondary.swagger.json: hack/secondaryswaggergen.go pkg/apis/workflow/v1alpha1/openapi_generated.go dist/kubernetes.swagger.json
	go run ./hack secondaryswaggergen

dist/swagger.json: $(GOPATH)/bin/swagger $(SWAGGER_FILES) $(MANIFESTS_VERSION_FILE) hack/swaggify.sh
	swagger mixin -c 680 $(SWAGGER_FILES) | sed 's/VERSION/$(MANIFESTS_VERSION)/' | ./hack/swaggify.sh > dist/swagger.json

dist/kubernetes.swagger.json:
	./hack/recurl.sh dist/kubernetes.swagger.json https://raw.githubusercontent.com/kubernetes/kubernetes/release-1.15/api/openapi-spec/swagger.json

dist/kubeified.swagger.json: dist/swagger.json dist/kubernetes.swagger.json hack/kubeifyswagger.go
	go run ./hack kubeifyswagger dist/swagger.json dist/kubeified.swagger.json

api/openapi-spec/swagger.json: dist/kubeified.swagger.json
	swagger flatten --with-flatten minimal --with-flatten remove-unused dist/kubeified.swagger.json > api/openapi-spec/swagger.json
	swagger validate api/openapi-spec/swagger.json
	go test ./api/openapi-spec

.PHONY: docs
docs: swagger
	go run ./hack docgen
	go run ./hack readmegen

# pre-push

.PHONY: pre-commit
pre-commit: test lint codegen manifests start smoke test-api test-cli

# release - targets only available on release branch
ifneq ($(findstring release,$(GIT_BRANCH)),)

.PHONY: prepare-release
prepare-release: clean codegen manifests
	# Commit if any changes
	git diff --quiet || git commit -am "Update manifests to $(VERSION)"
	git tag $(VERSION)

.PHONY: publish-release
publish-release: build
	# Push images to Docker Hub
	docker push $(IMAGE_NAMESPACE)/argocli:$(VERSION)
	docker push $(IMAGE_NAMESPACE)/argoexec:$(VERSION)
	docker push $(IMAGE_NAMESPACE)/workflow-controller:$(VERSION)
	git push
	git push $(GIT_REMOTE) $(VERSION)
endif<|MERGE_RESOLUTION|>--- conflicted
+++ resolved
@@ -71,11 +71,7 @@
 STATIC_BUILD          ?= true
 CI                    ?= false
 DB                    ?= postgres
-<<<<<<< HEAD
-K3D                   := $(shell if [ `which kubectl` != '' ] && [ "`kubectl config current-context`" = "k3s-default" ]; then echo true; else echo false; fi)
-=======
 K3D                   := $(shell if [ "`which kubectl`" != '' ] && [ "`kubectl config current-context`" = "k3s-default" ]; then echo true; else echo false; fi)
->>>>>>> 4c3387b2
 # which components to start, useful if you want to disable them to debug
 COMPONENTS            := controller,argo-server
 LOG_LEVEL             := debug

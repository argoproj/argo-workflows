export SHELL:=/bin/bash
export SHELLOPTS:=$(if $(SHELLOPTS),$(SHELLOPTS):)pipefail:errexit

# https://stackoverflow.com/questions/4122831/disable-make-builtin-rules-and-variables-from-inside-the-make-file
MAKEFLAGS += --no-builtin-rules
.SUFFIXES:

OUTPUT_IMAGE_OS ?= linux
OUTPUT_IMAGE_ARCH ?= amd64

BUILD_DATE             = $(shell date -u +'%Y-%m-%dT%H:%M:%SZ')
GIT_COMMIT             = $(shell git rev-parse HEAD)
GIT_REMOTE             = origin
GIT_BRANCH             = $(shell git rev-parse --symbolic-full-name --verify --quiet --abbrev-ref HEAD)
GIT_TAG                = $(shell git describe --always --tags --abbrev=0 || echo untagged)
GIT_TREE_STATE         = $(shell if [ -z "`git status --porcelain`" ]; then echo "clean" ; else echo "dirty"; fi)

export DOCKER_BUILDKIT = 1

# Use a different Dockerfile, e.g. for building for Windows or dev images.
DOCKERFILE            := Dockerfile

# docker image publishing options
IMAGE_NAMESPACE       ?= argoproj
# The name of the namespace where Kubernetes resources/RBAC will be installed
KUBE_NAMESPACE        ?= argo

VERSION               := latest
DEV_IMAGE             := true
DOCKER_PUSH           := false

# VERSION is the version to be used for files in manifests and should always be latest uunlesswe are releasing
# we assume HEAD means you are on a tag
ifeq ($(findstring release,$(GIT_BRANCH)),release)
VERSION               := $(GIT_TAG)
DEV_IMAGE             := false
endif

# If we are building dev images, then we want to use the Docker cache for speed.
ifeq ($(DEV_IMAGE),true)
DOCKERFILE            := Dockerfile.dev
endif

# version change, so does the file location
CLI_IMAGE_FILE         := dist/cli-image.marker
EXECUTOR_IMAGE_FILE    := dist/executor-image.marker
CONTROLLER_IMAGE_FILE  := dist/controller-image.marker

# perform static compilation
STATIC_BUILD          ?= true
STATIC_FILES          ?= true
GOTEST                ?= go test
PROFILE               ?= minimal
# by keeping this short we speed up the tests
DEFAULT_REQUEUE_TIME  ?= 2s
# whether or not to start the Argo Service in TLS mode
SECURE                := false
AUTH_MODE             := hybrid
ifeq ($(PROFILE),sso)
AUTH_MODE             := sso
endif
ifeq ($(STATIC_FILES),false)
AUTH_MODE             := client
endif
# Which mode to run in:
# * `local` run the workflow–controller and argo-server as single replicas on the local machine (default)
# * `kubernetes` run the workflow-controller and argo-server on the Kubernetes cluster
RUN_MODE              := local
K3D                   := $(shell if [[ "`which kubectl`" != '' ]] && [[ "`kubectl config current-context`" == "k3d-"* ]]; then echo true; else echo false; fi)
LOG_LEVEL             := debug
UPPERIO_DB_DEBUG      := 0
NAMESPACED            := true

ifeq ($(PROFILE),prometheus)
RUN_MODE              := kubernetes
endif
ifeq ($(PROFILE),stress)
RUN_MODE              := kubernetes
endif

ALWAYS_OFFLOAD_NODE_STATUS := false

override LDFLAGS += \
  -X github.com/argoproj/argo.version=$(VERSION) \
  -X github.com/argoproj/argo.buildDate=${BUILD_DATE} \
  -X github.com/argoproj/argo.gitCommit=${GIT_COMMIT} \
  -X github.com/argoproj/argo.gitTreeState=${GIT_TREE_STATE}

ifeq ($(STATIC_BUILD), true)
override LDFLAGS += -extldflags "-static"
endif

ifneq ($(GIT_TAG),)
override LDFLAGS += -X github.com/argoproj/argo.gitTag=${GIT_TAG}
endif

ARGOEXEC_PKGS    := $(shell echo cmd/argoexec            && go list -f '{{ join .Deps "\n" }}' ./cmd/argoexec/            | grep 'argoproj/argo/' | cut -c 26-)
CLI_PKGS         := $(shell echo cmd/argo                && go list -f '{{ join .Deps "\n" }}' ./cmd/argo/                | grep 'argoproj/argo/' | cut -c 26-)
CONTROLLER_PKGS  := $(shell echo cmd/workflow-controller && go list -f '{{ join .Deps "\n" }}' ./cmd/workflow-controller/ | grep 'argoproj/argo/' | cut -c 26-)
MANIFESTS        := $(shell find manifests -mindepth 2 -type f)
E2E_MANIFESTS    := $(shell find test/e2e/manifests -mindepth 2 -type f)
E2E_EXECUTOR ?= pns
TYPES := $(shell find pkg/apis/workflow/v1alpha1 -type f -name '*.go' -not -name openapi_generated.go -not -name '*generated*' -not -name '*test.go')
CRDS := $(shell find manifests/base/crds -type f -name 'argoproj.io_*.yaml')
SWAGGER_FILES := pkg/apiclient/_.primary.swagger.json \
	pkg/apiclient/_.secondary.swagger.json \
	pkg/apiclient/clusterworkflowtemplate/cluster-workflow-template.swagger.json \
	pkg/apiclient/cronworkflow/cron-workflow.swagger.json \
	pkg/apiclient/event/event.swagger.json \
	pkg/apiclient/info/info.swagger.json \
	pkg/apiclient/workflow/workflow.swagger.json \
	pkg/apiclient/workflowarchive/workflow-archive.swagger.json \
	pkg/apiclient/workflowtemplate/workflow-template.swagger.json
PROTO_BINARIES := $(GOPATH)/bin/protoc-gen-gogo $(GOPATH)/bin/protoc-gen-gogofast $(GOPATH)/bin/goimports $(GOPATH)/bin/protoc-gen-grpc-gateway $(GOPATH)/bin/protoc-gen-swagger

# go_install,path
define go_install
	[ -e vendor ] || go mod vendor
	go install -mod=vendor ./vendor/$(1)
endef

# protoc,my.proto
define protoc
	# protoc $(1)
    [ -e vendor ] || go mod vendor
    protoc \
      -I /usr/local/include \
      -I . \
      -I ./vendor \
      -I ${GOPATH}/src \
      -I ${GOPATH}/pkg/mod/github.com/gogo/protobuf@v1.3.1/gogoproto \
      -I ${GOPATH}/pkg/mod/github.com/grpc-ecosystem/grpc-gateway@v1.16.0/third_party/googleapis \
      --gogofast_out=plugins=grpc:${GOPATH}/src \
      --grpc-gateway_out=logtostderr=true:${GOPATH}/src \
      --swagger_out=logtostderr=true,fqn_for_swagger_name=true:. \
      $(1)
endef
# docker_build,image_name,binary_name,marker_file_name
define docker_build
	# If we're making a dev build, we build this locally (this will be faster due to existing Go build caches).
	if [ $(DEV_IMAGE) = true ]; then $(MAKE) dist/$(2)-$(OUTPUT_IMAGE_OS)-$(OUTPUT_IMAGE_ARCH) && mv dist/$(2)-$(OUTPUT_IMAGE_OS)-$(OUTPUT_IMAGE_ARCH) $(2); fi
	docker build --progress plain -t $(IMAGE_NAMESPACE)/$(1):$(VERSION) --target $(1) -f $(DOCKERFILE) --build-arg IMAGE_OS=$(OUTPUT_IMAGE_OS) --build-arg IMAGE_ARCH=$(OUTPUT_IMAGE_ARCH) .
	if [ $(DEV_IMAGE) = true ]; then mv $(2) dist/$(2)-$(OUTPUT_IMAGE_OS)-$(OUTPUT_IMAGE_ARCH); fi
	if [ $(K3D) = true ]; then k3d image import $(IMAGE_NAMESPACE)/$(1):$(VERSION); fi
	if [ $(DOCKER_PUSH) = true ] && [ $(IMAGE_NAMESPACE) != argoproj ] ; then docker push $(IMAGE_NAMESPACE)/$(1):$(VERSION) ; fi
	touch $(3)
endef
define docker_pull
	docker pull $(1)
	if [ $(K3D) = true ]; then k3d image import $(1); fi
endef

ifndef $(GOPATH)
	GOPATH=$(shell go env GOPATH)
	export GOPATH
endif

.PHONY: build
build: clis images

.PHONY: images
images: cli-image executor-image controller-image

# cli

.PHONY: cli
cli: dist/argo argo-server.crt argo-server.key

ui/dist/app/index.html: $(shell find ui/src -type f && find ui -maxdepth 1 -type f)
	# Build UI
	@mkdir -p ui/dist/app
ifeq ($(STATIC_FILES),true)
	# `yarn install` is fast (~2s), so you can call it safely.
	JOBS=max yarn --cwd ui install
	# `yarn build` is slow, so we guard it with a up-to-date check.
	JOBS=max yarn --cwd ui build
else
	echo "Built without static files" > ui/dist/app/index.html
endif

$(GOPATH)/bin/staticfiles:
	go get bou.ke/staticfiles

server/static/files.go: $(GOPATH)/bin/staticfiles ui/dist/app/index.html
	# Pack UI into a Go file.
	$(GOPATH)/bin/staticfiles -o server/static/files.go ui/dist/app

dist/argo-linux-amd64: GOARGS = GOOS=linux GOARCH=amd64
dist/argo-darwin-amd64: GOARGS = GOOS=darwin GOARCH=amd64
dist/argo-windows-amd64: GOARGS = GOOS=windows GOARCH=amd64
dist/argo-linux-arm64: GOARGS = GOOS=linux GOARCH=arm64
dist/argo-linux-ppc64le: GOARGS = GOOS=linux GOARCH=ppc64le
dist/argo-linux-s390x: GOARGS = GOOS=linux GOARCH=s390x

dist/argo: server/static/files.go $(CLI_PKGS)
	go build -v -i -ldflags '${LDFLAGS}' -o dist/argo ./cmd/argo

dist/argo-%.gz: dist/argo-%
	gzip --force --keep dist/argo-$*

dist/argo-%: server/static/files.go $(CLI_PKGS)
	CGO_ENABLED=0 $(GOARGS) go build -v -i -ldflags '${LDFLAGS}' -o $@ ./cmd/argo

argo-server.crt: argo-server.key

argo-server.key:
	openssl req -x509 -newkey rsa:4096 -keyout argo-server.key -out argo-server.crt -days 365 -nodes -subj /CN=localhost/O=ArgoProj

.PHONY: cli-image
cli-image: $(CLI_IMAGE_FILE)

$(CLI_IMAGE_FILE): $(CLI_PKGS) argo-server.crt argo-server.key
	$(call docker_build,argocli,argo,$(CLI_IMAGE_FILE))

.PHONY: clis
clis: dist/argo-linux-amd64.gz dist/argo-linux-arm64.gz dist/argo-linux-ppc64le.gz dist/argo-linux-s390x.gz dist/argo-darwin-amd64.gz dist/argo-windows-amd64.gz

.PHONY: controller
controller: dist/workflow-controller

dist/workflow-controller: GOARGS = GOOS= GOARCH=
dist/workflow-controller-linux-amd64: GOARGS = GOOS=linux GOARCH=amd64
dist/workflow-controller-linux-arm64: GOARGS = GOOS=linux GOARCH=arm64
dist/workflow-controller-linux-ppc64le: GOARGS = GOOS=linux GOARCH=ppc64le
dist/workflow-controller-linux-s390x: GOARGS = GOOS=linux GOARCH=s390x

dist/workflow-controller: $(CONTROLLER_PKGS)
	go build -v -i -ldflags '${LDFLAGS}' -o $@ ./cmd/workflow-controller

dist/workflow-controller-%: $(CONTROLLER_PKGS)
	CGO_ENABLED=0 $(GOARGS) go build -v -i -ldflags '${LDFLAGS}' -o $@ ./cmd/workflow-controller

.PHONY: controller-image
controller-image: $(CONTROLLER_IMAGE_FILE)

$(CONTROLLER_IMAGE_FILE): $(CONTROLLER_PKGS)
	$(call docker_build,workflow-controller,workflow-controller,$(CONTROLLER_IMAGE_FILE))

# argoexec

dist/argoexec-linux-amd64: GOARGS = GOOS=linux GOARCH=amd64
dist/argoexec-windows-amd64: GOARGS = GOOS=windows GOARCH=amd64
dist/argoexec-linux-arm64: GOARGS = GOOS=linux GOARCH=arm64
dist/argoexec-linux-ppc64le: GOARGS = GOOS=linux GOARCH=ppc64le
dist/argoexec-linux-s390x: GOARGS = GOOS=linux GOARCH=s390x

dist/argoexec-%: $(ARGOEXEC_PKGS)
	CGO_ENABLED=0 $(GOARGS) go build -v -i -ldflags '${LDFLAGS}' -o $@ ./cmd/argoexec

.PHONY: executor-image
executor-image: $(EXECUTOR_IMAGE_FILE)

$(EXECUTOR_IMAGE_FILE): $(ARGOEXEC_PKGS)
	# Create executor image
	$(call docker_build,argoexec,argoexec,$(EXECUTOR_IMAGE_FILE))

# generation

.PHONY: codegen
codegen: \
	pkg/apis/workflow/v1alpha1/generated.proto \
	pkg/apiclient/clusterworkflowtemplate/cluster-workflow-template.swagger.json \
	pkg/apiclient/cronworkflow/cron-workflow.swagger.json \
	pkg/apiclient/event/event.swagger.json \
	pkg/apiclient/eventsource/eventsource.swagger.json \
	pkg/apiclient/info/info.swagger.json \
	pkg/apiclient/sensor/sensor.swagger.json \
	pkg/apiclient/workflow/workflow.swagger.json \
	pkg/apiclient/workflowarchive/workflow-archive.swagger.json \
	pkg/apiclient/workflowtemplate/workflow-template.swagger.json \
	pkg/apis/workflow/v1alpha1/openapi_generated.go \
	pkg/apis/workflow/v1alpha1/zz_generated.deepcopy.go \
	manifests/base/crds/full/argoproj.io_workflows.yaml \
	manifests/install.yaml \
	api/openapi-spec/swagger.json \
	api/jsonschema/schema.json \
	docs/fields.md \
	docs/cli/argo.md \
	$(GOPATH)/bin/mockery
	# `go generate ./...` takes around 10s, so we only run on specific packages.
	go generate ./persist/sqldb ./pkg/apiclient/workflow ./server/auth ./server/auth/sso ./workflow/executor
	rm -Rf vendor

$(GOPATH)/bin/mockery:
	./hack/recurl.sh dist/mockery.tar.gz https://github.com/vektra/mockery/releases/download/v1.1.1/mockery_1.1.1_$(shell uname -s)_$(shell uname -m).tar.gz
	tar zxvf dist/mockery.tar.gz mockery
	chmod +x mockery
	mkdir -p $(GOPATH)/bin
	mv mockery $(GOPATH)/bin/mockery
	mockery -version

$(GOPATH)/bin/controller-gen:
	$(call go_install,sigs.k8s.io/controller-tools/cmd/controller-gen)

$(GOPATH)/bin/go-to-protobuf:
	$(call go_install,k8s.io/code-generator/cmd/go-to-protobuf)

$(GOPATH)/bin/protoc-gen-gogo:
	$(call go_install,github.com/gogo/protobuf/protoc-gen-gogo)

$(GOPATH)/bin/protoc-gen-gogofast:
	$(call go_install,github.com/gogo/protobuf/protoc-gen-gogofast)

$(GOPATH)/bin/protoc-gen-grpc-gateway:
	$(call go_install,github.com/grpc-ecosystem/grpc-gateway/protoc-gen-grpc-gateway)

$(GOPATH)/bin/protoc-gen-swagger:
	$(call go_install,github.com/grpc-ecosystem/grpc-gateway/protoc-gen-swagger)

$(GOPATH)/bin/openapi-gen:
	$(call go_install,k8s.io/kube-openapi/cmd/openapi-gen)

$(GOPATH)/bin/swagger:
	$(call go_install,github.com/go-swagger/go-swagger/cmd/swagger)

$(GOPATH)/bin/goimports:
	go get golang.org/x/tools/cmd/goimports@v0.0.0-20200630154851-b2d8b0336632

pkg/apis/workflow/v1alpha1/generated.proto: $(GOPATH)/bin/go-to-protobuf $(PROTO_BINARIES) $(TYPES)
	[ -e vendor ] || go mod vendor
	${GOPATH}/bin/go-to-protobuf \
		--go-header-file=./hack/custom-boilerplate.go.txt \
		--packages=github.com/argoproj/argo/pkg/apis/workflow/v1alpha1 \
		--apimachinery-packages=+k8s.io/apimachinery/pkg/util/intstr,+k8s.io/apimachinery/pkg/api/resource,k8s.io/apimachinery/pkg/runtime/schema,+k8s.io/apimachinery/pkg/runtime,k8s.io/apimachinery/pkg/apis/meta/v1,k8s.io/api/core/v1,k8s.io/api/policy/v1beta1 \
		--proto-import ./vendor
	touch pkg/apis/workflow/v1alpha1/generated.proto

# this target will also create a .pb.go and a .pb.gw.go file, but in Make 3 we cannot use _grouped target_, instead we must choose
# on file to represent all of them
pkg/apiclient/clusterworkflowtemplate/cluster-workflow-template.swagger.json: $(PROTO_BINARIES) $(TYPES) pkg/apiclient/clusterworkflowtemplate/cluster-workflow-template.proto
	$(call protoc,pkg/apiclient/clusterworkflowtemplate/cluster-workflow-template.proto)

pkg/apiclient/cronworkflow/cron-workflow.swagger.json: $(PROTO_BINARIES) $(TYPES) pkg/apiclient/cronworkflow/cron-workflow.proto
	$(call protoc,pkg/apiclient/cronworkflow/cron-workflow.proto)

pkg/apiclient/event/event.swagger.json: $(PROTO_BINARIES) $(TYPES) pkg/apiclient/event/event.proto
	$(call protoc,pkg/apiclient/event/event.proto)

pkg/apiclient/eventsource/eventsource.swagger.json: $(PROTO_BINARIES) $(TYPES) pkg/apiclient/eventsource/eventsource.proto
	$(call protoc,pkg/apiclient/eventsource/eventsource.proto)

pkg/apiclient/info/info.swagger.json: $(PROTO_BINARIES) $(TYPES) pkg/apiclient/info/info.proto
	$(call protoc,pkg/apiclient/info/info.proto)

pkg/apiclient/sensor/sensor.swagger.json: $(PROTO_BINARIES) $(TYPES) pkg/apiclient/sensor/sensor.proto
	$(call protoc,pkg/apiclient/sensor/sensor.proto)

pkg/apiclient/workflow/workflow.swagger.json: $(PROTO_BINARIES) $(TYPES) pkg/apiclient/workflow/workflow.proto
	$(call protoc,pkg/apiclient/workflow/workflow.proto)

pkg/apiclient/workflowarchive/workflow-archive.swagger.json: $(PROTO_BINARIES) $(TYPES) pkg/apiclient/workflowarchive/workflow-archive.proto
	$(call protoc,pkg/apiclient/workflowarchive/workflow-archive.proto)

pkg/apiclient/workflowtemplate/workflow-template.swagger.json: $(PROTO_BINARIES) $(TYPES) pkg/apiclient/workflowtemplate/workflow-template.proto
	$(call protoc,pkg/apiclient/workflowtemplate/workflow-template.proto)

# generate other files for other CRDs
manifests/base/crds/full/argoproj.io_workflows.yaml: $(GOPATH)/bin/controller-gen $(TYPES)
	./hack/crdgen.sh

dist/kustomize:
	mkdir -p dist
	./hack/recurl.sh dist/install_kustomize.sh https://raw.githubusercontent.com/kubernetes-sigs/kustomize/master/hack/install_kustomize.sh
	chmod +x ./dist/install_kustomize.sh
	cd dist && ./install_kustomize.sh 3.8.8
	dist/kustomize version

# generates several installation files
manifests/install.yaml: $(CRDS) dist/kustomize
	./hack/update-image-tags.sh manifests/base $(VERSION)
	dist/kustomize build --load_restrictor=none manifests/cluster-install | ./hack/auto-gen-msg.sh > manifests/install.yaml
	dist/kustomize build --load_restrictor=none manifests/namespace-install | ./hack/auto-gen-msg.sh > manifests/namespace-install.yaml
	dist/kustomize build --load_restrictor=none manifests/quick-start/minimal | ./hack/auto-gen-msg.sh > manifests/quick-start-minimal.yaml
	dist/kustomize build --load_restrictor=none manifests/quick-start/mysql | ./hack/auto-gen-msg.sh > manifests/quick-start-mysql.yaml
	dist/kustomize build --load_restrictor=none manifests/quick-start/postgres | ./hack/auto-gen-msg.sh > manifests/quick-start-postgres.yaml

# lint/test/etc

$(GOPATH)/bin/golangci-lint:
	curl -sSfL https://raw.githubusercontent.com/golangci/golangci-lint/master/install.sh | sh -s -- -b `go env GOPATH`/bin v1.33.2

.PHONY: lint
lint: server/static/files.go $(GOPATH)/bin/golangci-lint
	rm -Rf vendor
	# Tidy Go modules
	go mod tidy
	# Lint Go files
	golangci-lint run --fix --verbose --concurrency 4 --timeout 5m
	# Lint UI files
ifeq ($(STATIC_FILES),true)
	yarn --cwd ui lint
endif

# for local we have a faster target that prints to stdout, does not use json, and can cache because it has no coverage
.PHONY: test
test: server/static/files.go
	env KUBECONFIG=/dev/null $(GOTEST) ./...

dist/$(PROFILE).yaml: $(MANIFESTS) $(E2E_MANIFESTS) /usr/local/bin/kustomize
	mkdir -p dist
	cd test/e2e/manifests/$(PROFILE) && kustomize edit set namespace $(KUBE_NAMESPACE)
	kustomize build --load_restrictor=none test/e2e/manifests/$(PROFILE) | sed 's/:latest/:$(VERSION)/' | sed 's/pns/$(E2E_EXECUTOR)/'  > dist/$(PROFILE).yaml

.PHONY: install
<<<<<<< HEAD
install: dist/$(PROFILE).yaml
	kubectl get ns $(KUBE_NAMESPACE) || kubectl create ns $(KUBE_NAMESPACE)
	kubectl apply -l app.kubernetes.io/part-of=argo --prune --force -f dist/$(PROFILE).yaml
=======
install: $(MANIFESTS) $(E2E_MANIFESTS) dist/kustomize
	kubectl get ns $(KUBE_NAMESPACE) || kubectl create ns $(KUBE_NAMESPACE)
	kubectl config set-context --current --namespace=$(KUBE_NAMESPACE)
	@echo "installing PROFILE=$(PROFILE) VERSION=$(VERSION), E2E_EXECUTOR=$(E2E_EXECUTOR)"
	dist/kustomize build --load_restrictor=none test/e2e/manifests/$(PROFILE) | sed 's/image: argoproj/image: $(IMAGE_NAMESPACE)/' | sed 's/:latest/:$(VERSION)/' | sed 's/pns/$(E2E_EXECUTOR)/' | kubectl -n $(KUBE_NAMESPACE) apply -f -
	kubectl -n $(KUBE_NAMESPACE) apply -f test/stress/massive-workflow.yaml
	kubectl -n $(KUBE_NAMESPACE) rollout restart deploy workflow-controller
	kubectl -n $(KUBE_NAMESPACE) rollout restart deploy argo-server
	kubectl -n $(KUBE_NAMESPACE) rollout restart deploy minio
ifeq ($(RUN_MODE),kubernetes)
	# scale to 2 replicas so we touch upon leader election
	kubectl -n $(KUBE_NAMESPACE) scale deploy/workflow-controller --replicas 2
	kubectl -n $(KUBE_NAMESPACE) scale deploy/argo-server --replicas 1
endif
>>>>>>> 239272a1

.PHONY: pull-build-images
pull-build-images:
	./hack/pull-build-images.sh

.PHONY: argosay
argosay: test/e2e/images/argosay/v2/argosay
	cd test/e2e/images/argosay/v2 && docker build . -t argoproj/argosay:v2
ifeq ($(K3D),true)
	k3d image import argoproj/argosay:v2
endif
	docker push argoproj/argosay:v2

test/e2e/images/argosay/v2/argosay: test/e2e/images/argosay/v2/main/argosay.go
	cd test/e2e/images/argosay/v2 && GOOS=linux CGO_ENABLED=0 go build -ldflags '-w -s' -o argosay ./main

.PHONY: test-images
test-images:
	$(call docker_pull,argoproj/argosay:v1)
	$(call docker_pull,argoproj/argosay:v2)
	$(call docker_pull,python:alpine3.6)

$(GOPATH)/bin/goreman:
	go get github.com/mattn/goreman

.PHONY: start
ifeq ($(RUN_MODE),kubernetes)
start: controller-image cli-image install executor-image
else
start: install controller cli executor-image $(GOPATH)/bin/goreman
endif
ifeq ($(RUN_MODE),kubernetes)
	kubectl -n $(KUBE_NAMESPACE) wait --for=condition=Available deploy argo-server
	kubectl -n $(KUBE_NAMESPACE) wait --for=condition=Available deploy workflow-controller
endif
ifeq ($(PROFILE),prometheus)
	kubectl -n $(KUBE_NAMESPACE) wait --for=condition=Available deploy prometheus
endif
ifeq ($(PROFILE),stress)
	kubectl -n $(KUBE_NAMESPACE) wait --for=condition=Available deploy prometheus
endif
	# Check dex, minio, postgres and mysql are in hosts file
ifeq ($(AUTH_MODE),sso)
	grep '127.0.0.1[[:blank:]]*dex' /etc/hosts
endif
	grep '127.0.0.1[[:blank:]]*minio' /etc/hosts
	grep '127.0.0.1[[:blank:]]*postgres' /etc/hosts
	grep '127.0.0.1[[:blank:]]*mysql' /etc/hosts
	# allow time for pods to terminate
	sleep 10s
	./hack/port-forward.sh
ifeq ($(RUN_MODE),local)
	env DEFAULT_REQUEUE_TIME=$(DEFAULT_REQUEUE_TIME) SECURE=$(SECURE) ALWAYS_OFFLOAD_NODE_STATUS=$(ALWAYS_OFFLOAD_NODE_STATUS) LOG_LEVEL=$(LOG_LEVEL) UPPERIO_DB_DEBUG=$(UPPERIO_DB_DEBUG) VERSION=$(VERSION) AUTH_MODE=$(AUTH_MODE) NAMESPACED=$(NAMESPACED) NAMESPACE=$(KUBE_NAMESPACE) $(GOPATH)/bin/goreman -set-ports=false -logtime=false start
endif

.PHONY: wait
wait:
	# Wait for workflow controller
	until lsof -i :9090 > /dev/null ; do sleep 10s ; done
	# Wait for Argo Server
	until lsof -i :2746 > /dev/null ; do sleep 10s ; done

.PHONY: postgres-cli
postgres-cli:
	kubectl exec -ti `kubectl get pod -l app=postgres -o name|cut -c 5-` -- psql -U postgres

.PHONY: mysql-cli
mysql-cli:
	kubectl exec -ti `kubectl get pod -l app=mysql -o name|cut -c 5-` -- mysql -u mysql -ppassword argo

.PHONY: test-e2e
test-e2e:
	$(GOTEST) -timeout 15m -count 1 --tags e2e -p 1 --short ./test/e2e

.PHONY: test-cli
test-cli:
	$(GOTEST) -timeout 15m -count 1 --tags cli -p 1 --short ./test/e2e

.PHONY: test-e2e-cron
test-e2e-cron:
	$(GOTEST) -count 1 --tags e2e -parallel 10 -run CronSuite ./test/e2e

.PHONY: smoke
smoke:
	$(GOTEST) -count 1 --tags e2e -p 1 -run SmokeSuite ./test/e2e

# clean

.PHONY: clean
clean:
	go clean
	rm -Rf test-results node_modules vendor dist/* ui/dist

# swagger

pkg/apis/workflow/v1alpha1/openapi_generated.go: $(GOPATH)/bin/openapi-gen $(TYPES)
	openapi-gen \
	  --go-header-file ./hack/custom-boilerplate.go.txt \
	  --input-dirs github.com/argoproj/argo/pkg/apis/workflow/v1alpha1 \
	  --output-package github.com/argoproj/argo/pkg/apis/workflow/v1alpha1 \
	  --report-filename pkg/apis/api-rules/violation_exceptions.list

# generates many other files (listers, informers, client etc).
pkg/apis/workflow/v1alpha1/zz_generated.deepcopy.go: $(TYPES)
	bash ${GOPATH}/pkg/mod/k8s.io/code-generator@v0.19.6/generate-groups.sh \
		"deepcopy,client,informer,lister" \
		github.com/argoproj/argo/pkg/client github.com/argoproj/argo/pkg/apis \
		workflow:v1alpha1 \
		--go-header-file ./hack/custom-boilerplate.go.txt

dist/kubernetes.swagger.json:
	@mkdir -p dist
	./hack/recurl.sh dist/kubernetes.swagger.json https://raw.githubusercontent.com/kubernetes/kubernetes/v1.17.5/api/openapi-spec/swagger.json

pkg/apiclient/_.secondary.swagger.json: hack/swagger/secondaryswaggergen.go server/static/files.go pkg/apis/workflow/v1alpha1/openapi_generated.go dist/kubernetes.swagger.json
	# We have `hack/swagger` so that most hack script do not depend on the whole code base and are therefore slow.
	go run ./hack/swagger secondaryswaggergen

# we always ignore the conflicts, so lets automated figuring out how many there will be and just use that
dist/swagger-conflicts: $(GOPATH)/bin/swagger $(SWAGGER_FILES)
	swagger mixin $(SWAGGER_FILES) 2>&1 | grep -c skipping > dist/swagger-conflicts || true

dist/mixed.swagger.json: $(GOPATH)/bin/swagger $(SWAGGER_FILES) dist/swagger-conflicts
	swagger mixin -c $(shell cat dist/swagger-conflicts) $(SWAGGER_FILES) -o dist/mixed.swagger.json

dist/swaggifed.swagger.json: dist/mixed.swagger.json hack/swaggify.sh
	cat dist/mixed.swagger.json | sed 's/VERSION/$(VERSION)/' | ./hack/swaggify.sh > dist/swaggifed.swagger.json

dist/kubeified.swagger.json: dist/swaggifed.swagger.json dist/kubernetes.swagger.json
	go run ./hack/swagger kubeifyswagger dist/swaggifed.swagger.json dist/kubeified.swagger.json

api/openapi-spec/swagger.json: $(GOPATH)/bin/swagger dist/kubeified.swagger.json
	swagger flatten --with-flatten minimal --with-flatten remove-unused dist/kubeified.swagger.json -o api/openapi-spec/swagger.json
	swagger validate api/openapi-spec/swagger.json
	go test ./api/openapi-spec

api/jsonschema/schema.json: api/openapi-spec/swagger.json hack/jsonschema/main.go
	go run ./hack/jsonschema

go-diagrams/diagram.dot: ./hack/diagram/main.go
	rm -Rf go-diagrams
	go run ./hack/diagram

docs/assets/diagram.png: go-diagrams/diagram.dot
	cd go-diagrams && dot -Tpng diagram.dot -o ../docs/assets/diagram.png

docs/fields.md: api/openapi-spec/swagger.json $(shell find examples -type f) hack/docgen.go
	env ARGO_SECURE=false ARGO_INSECURE_SKIP_VERIFY=false ARGO_SERVER= ARGO_INSTANCEID= go run ./hack docgen

# generates several other files
docs/cli/argo.md: $(CLI_PKGS) server/static/files.go hack/cli/main.go
	go run ./hack/cli

.PHONY: validate-examples
validate-examples: api/jsonschema/schema.json
	cd examples && go test

# pre-push

.PHONY: pre-commit
pre-commit: codegen lint test start

# release - targets only available on release branch
ifneq ($(findstring release,$(GIT_BRANCH)),)

.PHONY: prepare-release
prepare-release: check-version-warning clean codegen manifests
	# Commit if any changes
	git diff --quiet || git commit -am "Update manifests to $(VERSION)"
    # use "annotated" tag, rather than "lightweight", so in future we can distingush from "stable"
	git tag -a $(VERSION) -m $(VERSION)

.PHONY: publish-release
publish-release: check-version-warning clis
	git push
	git push $(GIT_REMOTE) $(VERSION)
endif

.PHONY: check-version-warning
check-version-warning:
	@if [[ "$(VERSION)" =~ ^[0-9]+\.[0-9]+\.[0-9]+.*$  ]]; then echo -n "It looks like you're trying to use a SemVer version, but have not prepended it with a "v" (such as "v$(VERSION)"). The "v" is required for our releases. Do you wish to continue anyway? [y/N]" && read ans && [ $${ans:-N} = y ]; fi

.PHONY: parse-examples
parse-examples:
	go run -tags fields ./hack parseexamples<|MERGE_RESOLUTION|>--- conflicted
+++ resolved
@@ -402,11 +402,6 @@
 	kustomize build --load_restrictor=none test/e2e/manifests/$(PROFILE) | sed 's/:latest/:$(VERSION)/' | sed 's/pns/$(E2E_EXECUTOR)/'  > dist/$(PROFILE).yaml
 
 .PHONY: install
-<<<<<<< HEAD
-install: dist/$(PROFILE).yaml
-	kubectl get ns $(KUBE_NAMESPACE) || kubectl create ns $(KUBE_NAMESPACE)
-	kubectl apply -l app.kubernetes.io/part-of=argo --prune --force -f dist/$(PROFILE).yaml
-=======
 install: $(MANIFESTS) $(E2E_MANIFESTS) dist/kustomize
 	kubectl get ns $(KUBE_NAMESPACE) || kubectl create ns $(KUBE_NAMESPACE)
 	kubectl config set-context --current --namespace=$(KUBE_NAMESPACE)
@@ -421,7 +416,6 @@
 	kubectl -n $(KUBE_NAMESPACE) scale deploy/workflow-controller --replicas 2
 	kubectl -n $(KUBE_NAMESPACE) scale deploy/argo-server --replicas 1
 endif
->>>>>>> 239272a1
 
 .PHONY: pull-build-images
 pull-build-images:

--- conflicted
+++ resolved
@@ -236,11 +236,7 @@
 
 .PHONY: mocks
 mocks: $(HOME)/go/bin/mockery
-<<<<<<< HEAD
-	./hack/update-mocks.sh $(shell find . -maxdepth 4 -not -path '/vendor/*' -not -path './ui/*' -path '*/mocks/*' -type f -name '*.go')
-=======
 	./hack/update-mocks.sh $(MOCK_FILES)
->>>>>>> c05c3859
 
 .PHONY: codegen
 codegen: status codegen-core swagger mocks docs
@@ -366,7 +362,7 @@
 	ALWAYS_OFFLOAD_NODE_STATUS=true OFFLOAD_NODE_STATUS_TTL=30s WORKFLOW_GC_PERIOD=30s UPPERIO_DB_DEBUG=1 ARCHIVED_WORKFLOW_GC_PERIOD=30s ./dist/workflow-controller --executor-image argoproj/argoexec:$(VERSION) --namespaced --loglevel debug &
 endif
 ifneq ($(findstring argo-server,$(COMPONENTS)),)
-	UPPERIO_DB_DEBUG=1 ./dist/argo -v server --namespaced --auth-mode client --secure &
+	UPPERIO_DB_DEBUG=1 ./dist/argo -v server --namespaced --auth-mode client --auth-mode sso --secure &
 endif
 
 .PHONY: start

--- conflicted
+++ resolved
@@ -159,13 +159,8 @@
 	echo "Built without static files" > ui/dist/app/index.html
 endif
 
-<<<<<<< HEAD
-$(HOME)/go/bin/staticfiles:
+$(GOPATH)/bin/staticfiles:
 	$(call backup_go_mod)
-=======
-$(GOPATH)/bin/staticfiles:
-	# Install the "staticfiles" tool
->>>>>>> b5160988
 	go get bou.ke/staticfiles
 	$(call restore_go_mod)
 

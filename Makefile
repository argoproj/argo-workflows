export SHELL:=/bin/bash
export SHELLOPTS:=$(if $(SHELLOPTS),$(SHELLOPTS):)pipefail:errexit

# This means we only one shell, and therefore you can use `trap` to clean-up
.ONESHELL:

# https://stackoverflow.com/questions/4122831/disable-make-builtin-rules-and-variables-from-inside-the-make-file
MAKEFLAGS += --no-builtin-rules
.SUFFIXES:

OUTPUT_IMAGE_OS ?= linux
OUTPUT_IMAGE_ARCH ?= amd64

BUILD_DATE             = $(shell date -u +'%Y-%m-%dT%H:%M:%SZ')
GIT_COMMIT             = $(shell git rev-parse HEAD)
GIT_REMOTE             = origin
GIT_BRANCH             = $(shell git rev-parse --symbolic-full-name --verify --quiet --abbrev-ref HEAD)
GIT_TAG                = $(shell git describe --always --tags --abbrev=0 || echo untagged)
GIT_TREE_STATE         = $(shell if [ -z "`git status --porcelain`" ]; then echo "clean" ; else echo "dirty"; fi)

export DOCKER_BUILDKIT = 1

# Use a different Dockerfile, e.g. for building for Windows or dev images.
DOCKERFILE            := Dockerfile

# docker image publishing options
IMAGE_NAMESPACE       ?= argoproj
# The name of the namespace where Kubernetes resources/RBAC will be installed
KUBE_NAMESPACE        ?= argo

VERSION               := latest
DEV_IMAGE             := true

# VERSION is the version to be used for files in manifests and should always be latest uunlesswe are releasing
# we assume HEAD means you are on a tag
ifeq ($(findstring release,$(GIT_BRANCH)),release)
VERSION               := $(GIT_TAG)
DEV_IMAGE             := false
endif

# If we are building dev images, then we want to use the Docker cache for speed.
ifeq ($(DEV_IMAGE),true)
DOCKERFILE            := Dockerfile.dev
endif

# version change, so does the file location
CLI_IMAGE_FILE         := dist/cli-image.marker
EXECUTOR_IMAGE_FILE    := dist/executor-image.marker
CONTROLLER_IMAGE_FILE  := dist/controller-image.marker

# perform static compilation
STATIC_BUILD          ?= true
STATIC_FILES          ?= true
PROFILE               ?= minimal
# whether or not to start the Argo Service in TLS mode
SECURE                := false
AUTH_MODE             := hybrid
ifeq ($(PROFILE),sso)
AUTH_MODE             := sso
endif
ifeq ($(STATIC_FILES),false)
AUTH_MODE             := client
endif
# Which mode to run in:
# * `local` run the workflow–controller and argo-server as single replicas on the local machine (default)
# * `kubernetes` run the workflow-controller and argo-server on the Kubernetes cluster
RUN_MODE              := local
K3D                   := $(shell if [[ "`which kubectl`" != '' ]] && [[ "`kubectl config current-context`" == "k3d-"* ]]; then echo true; else echo false; fi)
LOG_LEVEL             := debug
UPPERIO_DB_DEBUG      := 0
NAMESPACED            := true

ALWAYS_OFFLOAD_NODE_STATUS := false
ifeq ($(PROFILE),mysql)
ALWAYS_OFFLOAD_NODE_STATUS := true
endif
ifeq ($(PROFILE),postgres)
ALWAYS_OFFLOAD_NODE_STATUS := true
endif

override LDFLAGS += \
  -X github.com/argoproj/argo.version=$(VERSION) \
  -X github.com/argoproj/argo.buildDate=${BUILD_DATE} \
  -X github.com/argoproj/argo.gitCommit=${GIT_COMMIT} \
  -X github.com/argoproj/argo.gitTreeState=${GIT_TREE_STATE}

ifeq ($(STATIC_BUILD), true)
override LDFLAGS += -extldflags "-static"
endif

ifneq ($(GIT_TAG),)
override LDFLAGS += -X github.com/argoproj/argo.gitTag=${GIT_TAG}
endif

ARGOEXEC_PKGS    := $(shell echo cmd/argoexec            && go list -f '{{ join .Deps "\n" }}' ./cmd/argoexec/            | grep 'argoproj/argo' | cut -c 26-)
CLI_PKGS         := $(shell echo cmd/argo                && go list -f '{{ join .Deps "\n" }}' ./cmd/argo/                | grep 'argoproj/argo' | cut -c 26-)
CONTROLLER_PKGS  := $(shell echo cmd/workflow-controller && go list -f '{{ join .Deps "\n" }}' ./cmd/workflow-controller/ | grep 'argoproj/argo' | cut -c 26-)
E2E_MANIFESTS    := $(shell find test/e2e/manifests -mindepth 2 -type f)
E2E_EXECUTOR ?= pns
TYPES := $(shell find pkg/apis/workflow/v1alpha1 -type f -name '*.go' -not -name openapi_generated.go -not -name '*generated*' -not -name '*test.go')
CRDS := $(shell find manifests/base/crds -type f -name 'argoproj.io_*.yaml')
SWAGGER_FILES := pkg/apiclient/_.primary.swagger.json \
	pkg/apiclient/_.secondary.swagger.json \
	pkg/apiclient/clusterworkflowtemplate/cluster-workflow-template.swagger.json \
	pkg/apiclient/cronworkflow/cron-workflow.swagger.json \
	pkg/apiclient/event/event.swagger.json \
	pkg/apiclient/info/info.swagger.json \
	pkg/apiclient/workflow/workflow.swagger.json \
	pkg/apiclient/workflowarchive/workflow-archive.swagger.json \
	pkg/apiclient/workflowtemplate/workflow-template.swagger.json
PROTO_BINARIES := $(GOPATH)/bin/protoc-gen-gogo $(GOPATH)/bin/protoc-gen-gogofast $(GOPATH)/bin/goimports $(GOPATH)/bin/protoc-gen-grpc-gateway $(GOPATH)/bin/protoc-gen-swagger

# go_install,path
define go_install
	trap 'rm -Rf vendor' EXIT
	[ -e vendor ] || go mod vendor
	go install -mod=vendor ./vendor/$(1)
endef

# protoc,my.proto
define protoc
	# protoc $(1)
	trap 'rm -Rf vendor' EXIT
    [ -e vendor ] || go mod vendor
    protoc \
      -I /usr/local/include \
      -I . \
      -I ./vendor \
      -I ${GOPATH}/src \
      -I ${GOPATH}/pkg/mod/github.com/gogo/protobuf@v1.3.1/gogoproto \
      -I ${GOPATH}/pkg/mod/github.com/grpc-ecosystem/grpc-gateway@v1.12.2/third_party/googleapis \
      --gogofast_out=plugins=grpc:${GOPATH}/src \
      --grpc-gateway_out=logtostderr=true:${GOPATH}/src \
      --swagger_out=logtostderr=true,fqn_for_swagger_name=true:. \
      $(1) 2>&1 | grep -v 'warning: Import .* is unused'
endef
# docker_build,image_name,binary_name,marker_file_name
define docker_build
	# If we're making a dev build, we build this locally (this will be faster due to existing Go build caches).
	if [ $(DEV_IMAGE) = true ]; then $(MAKE) dist/$(2)-$(OUTPUT_IMAGE_OS)-$(OUTPUT_IMAGE_ARCH) && mv dist/$(2)-$(OUTPUT_IMAGE_OS)-$(OUTPUT_IMAGE_ARCH) $(2); fi
	docker build --progress plain -t $(IMAGE_NAMESPACE)/$(1):$(VERSION) --target $(1) -f $(DOCKERFILE) --build-arg IMAGE_OS=$(OUTPUT_IMAGE_OS) --build-arg IMAGE_ARCH=$(OUTPUT_IMAGE_ARCH) .
	if [ $(DEV_IMAGE) = true ]; then mv $(2) dist/$(2)-$(OUTPUT_IMAGE_OS)-$(OUTPUT_IMAGE_ARCH); fi
	if [ $(K3D) = true ]; then k3d image import $(IMAGE_NAMESPACE)/$(1):$(VERSION); fi
	touch $(3)
endef
define docker_pull
	docker pull $(1)
	if [ $(K3D) = true ]; then k3d image import $(1); fi
endef

ifndef $(GOPATH)
	GOPATH=$(shell go env GOPATH)
	export GOPATH
endif

.PHONY: build
build: clis images

.PHONY: images
images: cli-image executor-image controller-image

# cli

.PHONY: cli
cli: dist/argo argo-server.crt argo-server.key

ui/dist/app/index.html: $(shell find ui/src -type f && find ui -maxdepth 1 -type f)
	# Build UI
	@mkdir -p ui/dist/app
ifeq ($(STATIC_FILES),true)
	# `yarn install` is fast (~2s), so you can call it safely.
	JOBS=max yarn --cwd ui install
	# `yarn build` is slow, so we guard it with a up-to-date check.
	JOBS=max yarn --cwd ui build
else
	echo "Built without static files" > ui/dist/app/index.html
endif

$(GOPATH)/bin/staticfiles:
	go get bou.ke/staticfiles

server/static/files.go: $(GOPATH)/bin/staticfiles ui/dist/app/index.html
	# Pack UI into a Go file.
	$(GOPATH)/bin/staticfiles -o server/static/files.go ui/dist/app

dist/argo-linux-amd64: GOARGS = GOOS=linux GOARCH=amd64
dist/argo-darwin-amd64: GOARGS = GOOS=darwin GOARCH=amd64
dist/argo-windows-amd64: GOARGS = GOOS=windows GOARCH=amd64
dist/argo-linux-arm64: GOARGS = GOOS=linux GOARCH=arm64
dist/argo-linux-ppc64le: GOARGS = GOOS=linux GOARCH=ppc64le
dist/argo-linux-s390x: GOARGS = GOOS=linux GOARCH=s390x

dist/argo: server/static/files.go $(CLI_PKGS)
	go build -v -i -ldflags '${LDFLAGS}' -o dist/argo ./cmd/argo

dist/argo-%.gz: dist/argo-%
	gzip --force --keep dist/argo-$*

dist/argo-%: server/static/files.go $(CLI_PKGS)
	CGO_ENABLED=0 $(GOARGS) go build -v -i -ldflags '${LDFLAGS}' -o $@ ./cmd/argo

argo-server.crt: argo-server.key

argo-server.key:
	openssl req -x509 -newkey rsa:4096 -keyout argo-server.key -out argo-server.crt -days 365 -nodes -subj /CN=localhost/O=ArgoProj

.PHONY: cli-image
cli-image: $(CLI_IMAGE_FILE)

$(CLI_IMAGE_FILE): $(CLI_PKGS)
	$(call docker_build,argocli,argo,$(CLI_IMAGE_FILE))

.PHONY: clis
clis: dist/argo-linux-amd64.gz dist/argo-linux-arm64.gz dist/argo-linux-ppc64le.gz dist/argo-linux-s390x.gz dist/argo-darwin-amd64.gz dist/argo-windows-amd64.gz

.PHONY: controller
controller: dist/workflow-controller

dist/workflow-controller: GOARGS = GOOS= GOARCH=
dist/workflow-controller-linux-amd64: GOARGS = GOOS=linux GOARCH=amd64
dist/workflow-controller-linux-arm64: GOARGS = GOOS=linux GOARCH=arm64
dist/workflow-controller-linux-ppc64le: GOARGS = GOOS=linux GOARCH=ppc64le
dist/workflow-controller-linux-s390x: GOARGS = GOOS=linux GOARCH=s390x

dist/workflow-controller: $(CONTROLLER_PKGS)
	go build -v -i -ldflags '${LDFLAGS}' -o $@ ./cmd/workflow-controller

dist/workflow-controller-%: $(CONTROLLER_PKGS)
	CGO_ENABLED=0 $(GOARGS) go build -v -i -ldflags '${LDFLAGS}' -o $@ ./cmd/workflow-controller

.PHONY: controller-image
controller-image: $(CONTROLLER_IMAGE_FILE)

$(CONTROLLER_IMAGE_FILE): $(CONTROLLER_PKGS)
	$(call docker_build,workflow-controller,workflow-controller,$(CONTROLLER_IMAGE_FILE))

# argoexec

dist/argoexec-linux-amd64: GOARGS = GOOS=linux GOARCH=amd64
dist/argoexec-windows-amd64: GOARGS = GOOS=windows GOARCH=amd64
dist/argoexec-linux-arm64: GOARGS = GOOS=linux GOARCH=arm64
dist/argoexec-linux-ppc64le: GOARGS = GOOS=linux GOARCH=ppc64le
dist/argoexec-linux-s390x: GOARGS = GOOS=linux GOARCH=s390x

dist/argoexec-%: $(ARGOEXEC_PKGS)
	CGO_ENABLED=0 $(GOARGS) go build -v -i -ldflags '${LDFLAGS}' -o $@ ./cmd/argoexec

.PHONY: executor-image
executor-image: $(EXECUTOR_IMAGE_FILE)

$(EXECUTOR_IMAGE_FILE): $(ARGOEXEC_PKGS)
	# Create executor image
	$(call docker_build,argoexec,argoexec,$(EXECUTOR_IMAGE_FILE))

# generation

.PHONY: codegen
codegen: \
	pkg/apis/workflow/v1alpha1/generated.proto \
	pkg/apiclient/clusterworkflowtemplate/cluster-workflow-template.swagger.json \
	pkg/apiclient/cronworkflow/cron-workflow.swagger.json \
	pkg/apiclient/event/event.swagger.json \
	pkg/apiclient/info/info.swagger.json \
	pkg/apiclient/workflow/workflow.swagger.json \
	pkg/apiclient/workflowarchive/workflow-archive.swagger.json \
	pkg/apiclient/workflowtemplate/workflow-template.swagger.json \
	pkg/apis/workflow/v1alpha1/openapi_generated.go \
	pkg/apis/workflow/v1alpha1/zz_generated.deepcopy.go \
	manifests/base/crds/full/argoproj.io_workflows.yaml \
	manifests/install.yaml \
	api/openapi-spec/swagger.json \
	docs/fields.md \
	docs/cli/argo.md \
	$(GOPATH)/bin/mockery
	# `go generate ./...` takes around 10s, so we only run on specific packages.
	go generate ./persist/sqldb ./pkg/apiclient/workflow ./server/auth ./server/auth/sso ./workflow/executor

$(GOPATH)/bin/mockery:
	./hack/recurl.sh dist/mockery.tar.gz https://github.com/vektra/mockery/releases/download/v1.1.1/mockery_1.1.1_$(shell uname -s)_$(shell uname -m).tar.gz
	tar zxvf dist/mockery.tar.gz mockery
	chmod +x mockery
	mkdir -p $(GOPATH)/bin
	mv mockery $(GOPATH)/bin/mockery
	mockery -version

$(GOPATH)/bin/controller-gen:
	$(call go_install,sigs.k8s.io/controller-tools/cmd/controller-gen)

$(GOPATH)/bin/go-to-protobuf:
	$(call go_install,k8s.io/code-generator/cmd/go-to-protobuf)

$(GOPATH)/bin/protoc-gen-gogo:
	$(call go_install,github.com/gogo/protobuf/protoc-gen-gogo)

$(GOPATH)/bin/protoc-gen-gogofast:
	$(call go_install,github.com/gogo/protobuf/protoc-gen-gogofast)

$(GOPATH)/bin/protoc-gen-grpc-gateway:
	$(call go_install,github.com/grpc-ecosystem/grpc-gateway/protoc-gen-grpc-gateway)

$(GOPATH)/bin/protoc-gen-swagger:
	$(call go_install,github.com/grpc-ecosystem/grpc-gateway/protoc-gen-swagger)

$(GOPATH)/bin/openapi-gen:
	$(call go_install,k8s.io/kube-openapi/cmd/openapi-gen)

$(GOPATH)/bin/swagger:
	$(call go_install,github.com/go-swagger/go-swagger/cmd/swagger)

$(GOPATH)/bin/goimports:
	go get golang.org/x/tools/cmd/goimports@v0.0.0-20200630154851-b2d8b0336632

pkg/apis/workflow/v1alpha1/generated.proto: $(GOPATH)/bin/go-to-protobuf $(PROTO_BINARIES) $(TYPES)
	trap 'rm -Rf vendor' EXIT
	[ -e vendor ] || go mod vendor
	${GOPATH}/bin/go-to-protobuf \
		--go-header-file=./hack/custom-boilerplate.go.txt \
		--packages=github.com/argoproj/argo/pkg/apis/workflow/v1alpha1 \
		--apimachinery-packages=+k8s.io/apimachinery/pkg/util/intstr,+k8s.io/apimachinery/pkg/api/resource,k8s.io/apimachinery/pkg/runtime/schema,+k8s.io/apimachinery/pkg/runtime,k8s.io/apimachinery/pkg/apis/meta/v1,k8s.io/api/core/v1,k8s.io/api/policy/v1beta1 \
		--proto-import ./vendor 2>&1 | grep -v 'warning: Import .* is unused'
	touch pkg/apis/workflow/v1alpha1/generated.proto

# this target will also create a .pb.go and a .pb.gw.go file, but in Make 3 we cannot use _grouped target_, instead we must choose
# on file to represent all of them
pkg/apiclient/clusterworkflowtemplate/cluster-workflow-template.swagger.json: $(PROTO_BINARIES) $(TYPES) pkg/apiclient/clusterworkflowtemplate/cluster-workflow-template.proto
	$(call protoc,pkg/apiclient/clusterworkflowtemplate/cluster-workflow-template.proto)

pkg/apiclient/cronworkflow/cron-workflow.swagger.json: $(PROTO_BINARIES) $(TYPES) pkg/apiclient/cronworkflow/cron-workflow.proto
	$(call protoc,pkg/apiclient/cronworkflow/cron-workflow.proto)

pkg/apiclient/event/event.swagger.json: $(PROTO_BINARIES) $(TYPES) pkg/apiclient/event/event.proto
	$(call protoc,pkg/apiclient/event/event.proto)

pkg/apiclient/info/info.swagger.json: $(PROTO_BINARIES) $(TYPES) pkg/apiclient/info/info.proto
	$(call protoc,pkg/apiclient/info/info.proto)

pkg/apiclient/workflow/workflow.swagger.json: $(PROTO_BINARIES) $(TYPES) pkg/apiclient/workflow/workflow.proto
	$(call protoc,pkg/apiclient/workflow/workflow.proto)

pkg/apiclient/workflowarchive/workflow-archive.swagger.json: $(PROTO_BINARIES) $(TYPES) pkg/apiclient/workflowarchive/workflow-archive.proto
	$(call protoc,pkg/apiclient/workflowarchive/workflow-archive.proto)

pkg/apiclient/workflowtemplate/workflow-template.swagger.json: $(PROTO_BINARIES) $(TYPES) pkg/apiclient/workflowtemplate/workflow-template.proto
	$(call protoc,pkg/apiclient/workflowtemplate/workflow-template.proto)

# generate other files for other CRDs
manifests/base/crds/full/argoproj.io_workflows.yaml: $(GOPATH)/bin/controller-gen $(TYPES)
	./hack/crdgen.sh

/usr/local/bin/kustomize:
	mkdir -p dist
	./hack/recurl.sh dist/install_kustomize.sh https://raw.githubusercontent.com/kubernetes-sigs/kustomize/master/hack/install_kustomize.sh
	chmod +x ./dist/install_kustomize.sh
	./dist/install_kustomize.sh
	sudo mv kustomize /usr/local/bin/
	kustomize version

# generates several installation files
manifests/install.yaml: $(CRDS) /usr/local/bin/kustomize
	./hack/update-image-tags.sh manifests/base $(VERSION)
	kustomize build --load_restrictor=none manifests/cluster-install | ./hack/auto-gen-msg.sh > manifests/install.yaml
	kustomize build --load_restrictor=none manifests/namespace-install | ./hack/auto-gen-msg.sh > manifests/namespace-install.yaml
	kustomize build --load_restrictor=none manifests/quick-start/minimal | ./hack/auto-gen-msg.sh > manifests/quick-start-minimal.yaml
	kustomize build --load_restrictor=none manifests/quick-start/mysql | ./hack/auto-gen-msg.sh > manifests/quick-start-mysql.yaml
	kustomize build --load_restrictor=none manifests/quick-start/postgres | ./hack/auto-gen-msg.sh > manifests/quick-start-postgres.yaml

# lint/test/etc

$(GOPATH)/bin/golangci-lint:
	curl -sSfL https://raw.githubusercontent.com/golangci/golangci-lint/master/install.sh | sh -s -- -b `go env GOPATH`/bin v1.27.0

.PHONY: lint
lint: server/static/files.go $(GOPATH)/bin/golangci-lint
	# Tidy Go modules
	go mod tidy
	# Lint Go files
	golangci-lint run --fix --verbose --concurrency 4 --timeout 5m
	# Lint UI files
ifeq ($(STATIC_FILES),true)
	yarn --cwd ui lint
endif

# for local we have a faster target that prints to stdout, does not use json, and can cache because it has no coverage
.PHONY: test
test: server/static/files.go
	env KUBECONFIG=/dev/null go test ./...

dist/$(PROFILE).yaml: $(MANIFESTS) $(E2E_MANIFESTS) /usr/local/bin/kustomize
	mkdir -p dist
	kustomize build --load_restrictor=none test/e2e/manifests/$(PROFILE) | sed 's/:latest/:$(VERSION)/' | sed 's/pns/$(E2E_EXECUTOR)/'  > dist/$(PROFILE).yaml

.PHONY: install
install: dist/$(PROFILE).yaml
	cat test/e2e/manifests/argo-ns.yaml | sed 's/argo/$(KUBE_NAMESPACE)/' > dist/argo-ns.yaml
	kubectl apply -f dist/argo-ns.yaml
	kubectl -n $(KUBE_NAMESPACE) apply -l app.kubernetes.io/part-of=argo --prune --force -f dist/$(PROFILE).yaml

.PHONY: pull-build-images
pull-build-images:
	./hack/pull-build-images.sh

.PHONY: argosay
argosay: test/e2e/images/argosay/v2/argosay
	cd test/e2e/images/argosay/v2 && docker build . -t argoproj/argosay:v2
ifeq ($(K3D),true)
	k3d image import argoproj/argosay:v2
endif
	docker push argoproj/argosay:v2

test/e2e/images/argosay/v2/argosay: test/e2e/images/argosay/v2/main/argosay.go
	cd test/e2e/images/argosay/v2 && GOOS=linux CGO_ENABLED=0 go build -ldflags '-w -s' -o argosay ./main

.PHONY: test-images
test-images:
	$(call docker_pull,argoproj/argosay:v1)
	$(call docker_pull,argoproj/argosay:v2)
	$(call docker_pull,python:alpine3.6)

.PHONY: stop
stop:
	killall argo workflow-controller kubectl || true

$(GOPATH)/bin/goreman:
	go get github.com/mattn/goreman

.PHONY: start
start: stop install controller cli executor-image $(GOPATH)/bin/goreman
	kubectl config set-context --current --namespace=$(KUBE_NAMESPACE)
ifeq ($(RUN_MODE),kubernetes)
	$(MAKE) controller-image cli-image
	kubectl -n $(KUBE_NAMESPACE) scale deploy/workflow-controller --replicas 1
	kubectl -n $(KUBE_NAMESPACE) scale deploy/argo-server --replicas 1
endif
	kubectl -n $(KUBE_NAMESPACE) wait --for=condition=Ready pod --all -l app --timeout 2m
	./hack/port-forward.sh
	# Check dex, minio, postgres and mysql are in hosts file
ifeq ($(AUTH_MODE),sso)
	grep '127.0.0.1 *dex' /etc/hosts
endif
	grep '127.0.0.1 *minio' /etc/hosts
	grep '127.0.0.1 *postgres' /etc/hosts
	grep '127.0.0.1 *mysql' /etc/hosts
ifeq ($(RUN_MODE),local)
	env SECURE=$(SECURE) ALWAYS_OFFLOAD_NODE_STATUS=$(ALWAYS_OFFLOAD_NODE_STATUS) LOG_LEVEL=$(LOG_LEVEL) UPPERIO_DB_DEBUG=$(UPPERIO_DB_DEBUG) VERSION=$(VERSION) AUTH_MODE=$(AUTH_MODE) NAMESPACED=$(NAMESPACED) NAMESPACE=$(KUBE_NAMESPACE) $(GOPATH)/bin/goreman -set-ports=false -logtime=false start
endif

.PHONY: wait
wait:
	# Wait for workflow controller
	until lsof -i :9090 > /dev/null ; do sleep 10s ; done
	# Wait for Argo Server
	until lsof -i :2746 > /dev/null ; do sleep 10s ; done

.PHONY: postgres-cli
postgres-cli:
	kubectl exec -ti `kubectl get pod -l app=postgres -o name|cut -c 5-` -- psql -U postgres

.PHONY: mysql-cli
mysql-cli:
	kubectl exec -ti `kubectl get pod -l app=mysql -o name|cut -c 5-` -- mysql -u mysql -ppassword argo

.PHONY: test-e2e
test-e2e:
	go test -timeout 15m -count 1 --tags e2e -p 1 --short ./test/e2e

.PHONY: test-e2e-cron
test-e2e-cron:
	go test -count 1 --tags e2e -parallel 10 -run CronSuite ./test/e2e

.PHONY: smoke
smoke:
	go test -count 1 --tags e2e -p 1 -run SmokeSuite ./test/e2e

# clean

.PHONY: clean
clean:
	go clean
	rm -Rf test-results node_modules vendor dist/* ui/dist

# swagger

pkg/apis/workflow/v1alpha1/openapi_generated.go: $(GOPATH)/bin/openapi-gen $(TYPES)
	openapi-gen \
	  --go-header-file ./hack/custom-boilerplate.go.txt \
	  --input-dirs github.com/argoproj/argo/pkg/apis/workflow/v1alpha1 \
	  --output-package github.com/argoproj/argo/pkg/apis/workflow/v1alpha1 \
	  --report-filename pkg/apis/api-rules/violation_exceptions.list

# generates many other files (listers, informers, client etc).
pkg/apis/workflow/v1alpha1/zz_generated.deepcopy.go: $(TYPES)
	bash ${GOPATH}/pkg/mod/k8s.io/code-generator@v0.17.5/generate-groups.sh \
		"deepcopy,client,informer,lister" \
		github.com/argoproj/argo/pkg/client github.com/argoproj/argo/pkg/apis \
		workflow:v1alpha1 \
		--go-header-file ./hack/custom-boilerplate.go.txt

dist/kubernetes.swagger.json:
	@mkdir -p dist
	./hack/recurl.sh dist/kubernetes.swagger.json https://raw.githubusercontent.com/kubernetes/kubernetes/v1.17.5/api/openapi-spec/swagger.json

pkg/apiclient/_.secondary.swagger.json: hack/swagger/secondaryswaggergen.go server/static/files.go pkg/apis/workflow/v1alpha1/openapi_generated.go dist/kubernetes.swagger.json
	# We have `hack/swagger` so that most hack script do not depend on the whole code base and are therefore slow.
	go run ./hack/swagger secondaryswaggergen

# we always ignore the conflicts, so lets automated figuring out how many there will be and just use that
dist/swagger-conflicts: $(GOPATH)/bin/swagger $(SWAGGER_FILES)
	swagger mixin $(SWAGGER_FILES) 2>&1 | grep -c skipping > dist/swagger-conflicts || true

dist/mixed.swagger.json: $(GOPATH)/bin/swagger $(SWAGGER_FILES) dist/swagger-conflicts
	swagger mixin -c $(shell cat dist/swagger-conflicts) $(SWAGGER_FILES) -o dist/mixed.swagger.json

dist/swaggifed.swagger.json: dist/mixed.swagger.json hack/swaggify.sh
	cat dist/mixed.swagger.json | sed 's/VERSION/$(VERSION)/' | ./hack/swaggify.sh > dist/swaggifed.swagger.json

dist/kubeified.swagger.json: dist/swaggifed.swagger.json dist/kubernetes.swagger.json
	go run ./hack/swagger kubeifyswagger dist/swaggifed.swagger.json dist/kubeified.swagger.json

api/openapi-spec/swagger.json: $(GOPATH)/bin/swagger dist/kubeified.swagger.json
	swagger flatten --with-flatten minimal --with-flatten remove-unused dist/kubeified.swagger.json -o api/openapi-spec/swagger.json
	swagger validate api/openapi-spec/swagger.json
	go test ./api/openapi-spec

<<<<<<< HEAD
go-diagrams/diagram.dot: ./hack/diagram/main.go
	rm -Rf go-diagrams
	go run ./hack/diagram

docs/assets/diagram.png: go-diagrams/diagram.dot
	cd go-diagrams && dot -Tpng diagram.dot -o ../docs/assets/diagram.png

.PHONY: docs
docs: api/openapi-spec/swagger.json $(NEWEST_CLI_DOC)
=======
docs/fields.md: api/openapi-spec/swagger.json $(shell find examples -type f) hack/docgen.go
>>>>>>> f7116fc7
	env ARGO_SECURE=false ARGO_INSECURE_SKIP_VERIFY=false ARGO_SERVER= ARGO_INSTANCEID= go run ./hack docgen

# generates several other files
docs/cli/argo.go: $(CLI_PKGS) server/static/files.go hack/cli/main.go
	go run ./hack/cli

# pre-push

.PHONY: pre-commit
pre-commit: codegen lint test start

# release - targets only available on release branch
ifneq ($(findstring release,$(GIT_BRANCH)),)

.PHONY: prepare-release
prepare-release: check-version-warning clean codegen manifests
	# Commit if any changes
	git diff --quiet || git commit -am "Update manifests to $(VERSION)"
    # use "annotated" tag, rather than "lightweight", so in future we can distingush from "stable"
	git tag -a $(VERSION) -m $(VERSION)

.PHONY: publish-release
publish-release: check-version-warning clis
	git push
	git push $(GIT_REMOTE) $(VERSION)
endif

.PHONY: check-version-warning
check-version-warning:
	@if [[ "$(VERSION)" =~ ^[0-9]+\.[0-9]+\.[0-9]+.*$  ]]; then echo -n "It looks like you're trying to use a SemVer version, but have not prepended it with a "v" (such as "v$(VERSION)"). The "v" is required for our releases. Do you wish to continue anyway? [y/N]" && read ans && [ $${ans:-N} = y ]; fi

.PHONY: parse-examples
parse-examples:
	go run -tags fields ./hack parseexamples<|MERGE_RESOLUTION|>--- conflicted
+++ resolved
@@ -521,7 +521,6 @@
 	swagger validate api/openapi-spec/swagger.json
 	go test ./api/openapi-spec
 
-<<<<<<< HEAD
 go-diagrams/diagram.dot: ./hack/diagram/main.go
 	rm -Rf go-diagrams
 	go run ./hack/diagram
@@ -529,11 +528,7 @@
 docs/assets/diagram.png: go-diagrams/diagram.dot
 	cd go-diagrams && dot -Tpng diagram.dot -o ../docs/assets/diagram.png
 
-.PHONY: docs
-docs: api/openapi-spec/swagger.json $(NEWEST_CLI_DOC)
-=======
 docs/fields.md: api/openapi-spec/swagger.json $(shell find examples -type f) hack/docgen.go
->>>>>>> f7116fc7
 	env ARGO_SECURE=false ARGO_INSECURE_SKIP_VERIFY=false ARGO_SERVER= ARGO_INSTANCEID= go run ./hack docgen
 
 # generates several other files

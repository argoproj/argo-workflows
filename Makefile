--- conflicted
+++ resolved
@@ -685,13 +685,9 @@
 .PHONY: docs-spellcheck
 docs-spellcheck: /usr/local/bin/mdspell
 	# check docs for spelling mistakes
-<<<<<<< HEAD
 	mdspell --ignore-numbers --ignore-acronyms --en-us --no-suggestions --report $(shell find docs -name '*.md' -not -name upgrading.md -not -name README.md -not -name fields.md -not -name upgrading.md -not -name executor_swagger.md -not -path '*/cli/*')
-=======
-	mdspell --ignore-numbers --ignore-acronyms --en-us --no-suggestions --report $(shell find docs -name '*.md' -not -name upgrading.md -not -name README.md -not -name fields.md -not -name upgrading.md -not -name swagger.md -not -name executor_swagger.md -not -path '*/cli/*')
 	# alphabetize spelling file -- ignore first line (comment), then sort the rest case-sensitive and remove duplicates
 	$(shell cat .spelling | awk 'NR<2{ print $0; next } { print $0 | "sort" }' | uniq | tee .spelling > /dev/null)
->>>>>>> ae0973ae
 
 /usr/local/bin/markdown-link-check:
 # update this in Nix when upgrading it here

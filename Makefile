--- conflicted
+++ resolved
@@ -506,22 +506,9 @@
 $(TOOL_GOLANGCI_LINT): Makefile
 	curl -sSfL https://raw.githubusercontent.com/golangci/golangci-lint/master/install.sh | sh -s -- -b `go env GOPATH`/bin v2.1.6
 
-<<<<<<< HEAD
-.PHONY: lint lint-ui lint-go
-lint: lint-ui lint-go
-lint-ui: ui/dist/app/index.html
-	# Lint the UI
-	if [ -e ui/node_modules ]; then yarn --cwd ui lint ; fi
-	# Deduplicate Node modules
-	if [ -e ui/node_modules ]; then yarn --cwd ui deduplicate ; fi
-
-# We depend on the UI static files to embed in go
-lint-go: ui/dist/app/index.html $(TOOL_GOLANGCI_LINT)
-=======
 .PHONY: lint lint-go lint-ui
 lint: lint-go lint-ui features-validate
 lint-go: $(TOOL_GOLANGCI_LINT) ui/dist/app/index.html
->>>>>>> f73e8b0e
 	rm -Rf v3 vendor
 	# If you're using `woc.wf.Spec` or `woc.execWf.Status` your code probably won't work with WorkflowTemplate.
 	# * Change `woc.wf.Spec` to `woc.execWf.Spec`.
@@ -531,15 +518,12 @@
 	go mod tidy
 	# Lint Go files
 	$(TOOL_GOLANGCI_LINT) run --fix --verbose
-<<<<<<< HEAD
-=======
 
 lint-ui: ui/dist/app/index.html
 	# Lint the UI
 	if [ -e ui/node_modules ]; then yarn --cwd ui lint ; fi
 	# Deduplicate Node modules
 	if [ -e ui/node_modules ]; then yarn --cwd ui deduplicate ; fi
->>>>>>> f73e8b0e
 
 # for local we have a faster target that prints to stdout, does not use json, and can cache because it has no coverage
 .PHONY: test

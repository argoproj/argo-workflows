SHELL=/bin/bash -o pipefail

OUTPUT_IMAGE_OS ?= linux
OUTPUT_IMAGE_ARCH ?= amd64

BUILD_DATE             = $(shell date -u +'%Y-%m-%dT%H:%M:%SZ')
GIT_COMMIT             = $(shell git rev-parse HEAD)
GIT_REMOTE             = origin
GIT_BRANCH             = $(shell git rev-parse --abbrev-ref=loose HEAD | sed 's/heads\///')
GIT_TAG                = $(shell git describe --exact-match --tags HEAD 2>/dev/null || git rev-parse --short=8 HEAD 2>/dev/null)
GIT_TREE_STATE         = $(shell if [ -z "`git status --porcelain`" ]; then echo "clean" ; else echo "dirty"; fi)

export DOCKER_BUILDKIT = 1

# To allow you to build with or without cache for debugging purposes.
DOCKER_BUILD_OPTS     := --no-cache
# Use a different Dockerfile, e.g. for building for Windows or dev images.
DOCKERFILE            := Dockerfile


# docker image publishing options
IMAGE_NAMESPACE       ?= argoproj

# The rules for what version are, in order of precedence
# 1. If anything passed at the command line (e.g. make release VERSION=...)
# 2. If on master, it must be "latest".
# 3. If on tag, must be tag.
# 4. If on a release branch, the most recent tag that contain the major minor on that branch,
# 5. Otherwise, the branch.
#
VERSION := $(subst /,-,$(GIT_BRANCH))

ifeq ($(GIT_BRANCH),master)
VERSION := latest
endif

ifneq ($(findstring release,$(GIT_BRANCH)),)
VERSION := $(shell git tag --points-at=HEAD|grep ^v|head -n1)
endif

# MANIFESTS_VERSION is the version to be used for files in manifests and should always be latests unles we are releasing
# we assume HEAD means you are on a tag
ifeq ($(GIT_BRANCH),HEAD)
VERSION               := $(GIT_TAG)
MANIFESTS_VERSION     := $(VERSION)
DEV_IMAGE             := false
else
ifeq ($(findstring release,$(GIT_BRANCH)),release)
MANIFESTS_VERSION     := $(VERSION)
DEV_IMAGE             := false
else
MANIFESTS_VERSION     := latest
DEV_IMAGE             := true
endif
endif

# If we are building dev images, then we want to use the Docker cache for speed.
ifeq ($(DEV_IMAGE),true)
DOCKER_BUILD_OPTS     :=
DOCKERFILE            := Dockerfile.dev
endif

# version change, so does the file location
MANIFESTS_VERSION_FILE := dist/$(MANIFESTS_VERSION).manifests-version
VERSION_FILE           := dist/$(VERSION).version
CLI_IMAGE_FILE         := dist/cli-image.$(VERSION)
EXECUTOR_IMAGE_FILE    := dist/executor-image.$(VERSION)
CONTROLLER_IMAGE_FILE  := dist/controller-image.$(VERSION)

# perform static compilation
STATIC_BUILD          ?= true
CI                    ?= false
DB                    ?= no-db
ifeq ($(CI),false)
AUTH_MODE             := hybrid
else
AUTH_MODE             := client
endif
K3D                   := $(shell if [ "`which kubectl`" != '' ] && [ "`kubectl config current-context`" = "k3s-default" ]; then echo true; else echo false; fi)
LOG_LEVEL             := debug

ifeq ($(DB),no-db)
ALWAYS_OFFLOAD_NODE_STATUS := false
else
ALWAYS_OFFLOAD_NODE_STATUS := true
endif

ifeq ($(CI),true)
TEST_OPTS := -coverprofile=coverage.out
else
TEST_OPTS :=
endif

override LDFLAGS += \
  -X github.com/argoproj/argo.version=$(VERSION) \
  -X github.com/argoproj/argo.buildDate=${BUILD_DATE} \
  -X github.com/argoproj/argo.gitCommit=${GIT_COMMIT} \
  -X github.com/argoproj/argo.gitTreeState=${GIT_TREE_STATE}

ifeq ($(STATIC_BUILD), true)
override LDFLAGS += -extldflags "-static"
endif

ifneq ($(GIT_TAG),)
override LDFLAGS += -X github.com/argoproj/argo.gitTag=${GIT_TAG}
endif

ARGOEXEC_PKGS    := $(shell echo cmd/argoexec            && go list -f '{{ join .Deps "\n" }}' ./cmd/argoexec/            | grep 'argoproj/argo' | cut -c 26-)
CLI_PKGS         := $(shell echo cmd/argo                && go list -f '{{ join .Deps "\n" }}' ./cmd/argo/                | grep 'argoproj/argo' | cut -c 26-)
CONTROLLER_PKGS  := $(shell echo cmd/workflow-controller && go list -f '{{ join .Deps "\n" }}' ./cmd/workflow-controller/ | grep 'argoproj/argo' | cut -c 26-)
MANIFESTS        := $(shell find manifests          -mindepth 2 -type f)
E2E_MANIFESTS    := $(shell find test/e2e/manifests -mindepth 2 -type f)
E2E_EXECUTOR     ?= pns
# The sort puts _.primary first in the list. 'env LC_COLLATE=C' makes sure underscore comes first in both Mac and Linux.
SWAGGER_FILES    := $(shell find pkg/apiclient -name '*.swagger.json' | env LC_COLLATE=C sort)
MOCK_FILES       := $(shell find persist server workflow -maxdepth 4 -not -path '/vendor/*' -not -path './ui/*' -path '*/mocks/*' -type f -name '*.go')
UI_FILES         := $(shell find ui/src -type f && find ui -maxdepth 1 -type f)

define backup_go_mod
	# Back-up go.*, but only if we have not already done this (because that would suggest we failed mid-codegen and the currenty go.* files are borked).
	@mkdir -p dist
	[ -e dist/go.mod ] || cp go.mod go.sum dist/
endef
define restore_go_mod
	# Restore the back-ups.
	mv dist/go.mod dist/go.sum .
endef
# docker_build,image_name,binary_name,marker_file_name
define docker_build
	# If we're making a dev build, we build this locally (this will be faster due to existing Go build caches).
	if [ $(DEV_IMAGE) = true ]; then $(MAKE) dist/$(2)-$(OUTPUT_IMAGE_OS)-$(OUTPUT_IMAGE_ARCH) && mv dist/$(2)-$(OUTPUT_IMAGE_OS)-$(OUTPUT_IMAGE_ARCH) $(2); fi
	docker build --progress plain $(DOCKER_BUILD_OPTS) -t $(IMAGE_NAMESPACE)/$(1):$(VERSION) --target $(1) -f $(DOCKERFILE) --build-arg IMAGE_OS=$(OUTPUT_IMAGE_OS) --build-arg IMAGE_ARCH=$(OUTPUT_IMAGE_ARCH) .
	if [ $(DEV_IMAGE) = true ]; then mv $(2) dist/$(2)-$(OUTPUT_IMAGE_OS)-$(OUTPUT_IMAGE_ARCH); fi
	if [ $(K3D) = true ]; then k3d import-images $(IMAGE_NAMESPACE)/$(1):$(VERSION); fi
	touch $(3)
endef
define docker_pull
	docker pull $(1)
	if [ $(K3D) = true ]; then k3d import-images $(1); fi
endef

.PHONY: build
build: status clis executor-image controller-image manifests/install.yaml manifests/namespace-install.yaml manifests/quick-start-postgres.yaml manifests/quick-start-mysql.yaml

# https://stackoverflow.com/questions/4122831/disable-make-builtin-rules-and-variables-from-inside-the-make-file
.SUFFIXES:

.PHONY: status
status:
	# GIT_TAG=$(GIT_TAG), GIT_BRANCH=$(GIT_BRANCH), GIT_TREE_STATE=$(GIT_TREE_STATE), MANIFESTS_VERSION=$(MANIFESTS_VERSION), VERSION=$(VERSION), DEV_IMAGE=$(DEV_IMAGE), K3D=$(K3D)

# cli

.PHONY: cli
cli: dist/argo argo-server.crt argo-server.key

ui/dist/node_modules.marker: ui/package.json ui/yarn.lock
	# Get UI dependencies
	@mkdir -p ui/node_modules
ifeq ($(CI),false)
	yarn --cwd ui install
endif
	@mkdir -p ui/dist
	touch ui/dist/node_modules.marker

ui/dist/app/index.html: ui/dist/node_modules.marker $(UI_FILES)
	# Build UI
	@mkdir -p ui/dist/app
ifeq ($(CI),false)
	yarn --cwd ui build
else
	echo "Built without static files" > ui/dist/app/index.html
endif

$(GOPATH)/bin/staticfiles:
	$(call backup_go_mod)
	go get bou.ke/staticfiles
	$(call restore_go_mod)

server/static/files.go: $(GOPATH)/bin/staticfiles ui/dist/app/index.html
	# Pack UI into a Go file.
	$(GOPATH)/bin/staticfiles -o server/static/files.go ui/dist/app

dist/argo-linux-amd64: GOARGS = GOOS=linux GOARCH=amd64
dist/argo-darwin-amd64: GOARGS = GOOS=darwin GOARCH=amd64
dist/argo-windows-amd64: GOARGS = GOOS=windows GOARCH=amd64
dist/argo-linux-arm64: GOARGS = GOOS=linux GOARCH=arm64
dist/argo-linux-ppc64le: GOARGS = GOOS=linux GOARCH=ppc64le
dist/argo-linux-s390x: GOARGS = GOOS=linux GOARCH=s390x

dist/argo: server/static/files.go $(CLI_PKGS)
	go build -v -i -ldflags '${LDFLAGS}' -o dist/argo ./cmd/argo

dist/argo-%: server/static/files.go $(CLI_PKGS)
	CGO_ENABLED=0 $(GOARGS) go build -v -i -ldflags '${LDFLAGS}' -o $@ ./cmd/argo

argo-server.crt: argo-server.key

argo-server.key:
	openssl req -x509 -newkey rsa:4096 -keyout argo-server.key -out argo-server.crt -days 365 -nodes -subj /CN=localhost/O=ArgoProj

.PHONY: cli-image
cli-image: $(CLI_IMAGE_FILE)

$(CLI_IMAGE_FILE): $(CLI_PKGS)
	$(call docker_build,argocli,argo,$(CLI_IMAGE_FILE))

.PHONY: clis
clis: dist/argo-linux-amd64 dist/argo-linux-arm64 dist/argo-linux-ppc64le dist/argo-linux-s390x dist/argo-darwin-amd64 dist/argo-windows-amd64 cli-image

.PHONY: controller
controller: dist/workflow-controller

dist/workflow-controller: GOARGS = GOOS= GOARCH=
dist/workflow-controller-linux-amd64: GOARGS = GOOS=linux GOARCH=amd64
dist/workflow-controller-linux-arm64: GOARGS = GOOS=linux GOARCH=arm64

dist/workflow-controller: $(CONTROLLER_PKGS)
	go build -v -i -ldflags '${LDFLAGS}' -o $@ ./cmd/workflow-controller

dist/workflow-controller-%: $(CONTROLLER_PKGS)
	CGO_ENABLED=0 $(GOARGS) go build -v -i -ldflags '${LDFLAGS}' -o $@ ./cmd/workflow-controller

.PHONY: controller-image
controller-image: $(CONTROLLER_IMAGE_FILE)

$(CONTROLLER_IMAGE_FILE): $(CONTROLLER_PKGS)
	$(call docker_build,workflow-controller,workflow-controller,$(CONTROLLER_IMAGE_FILE))

# argoexec

dist/argoexec-linux-amd64: GOARGS = GOOS=linux GOARCH=amd64
dist/argoexec-windows-amd64: GOARGS = GOOS=windows GOARCH=amd64
dist/argoexec-linux-arm64: GOARGS = GOOS=linux GOARCH=arm64

dist/argoexec-%: $(ARGOEXEC_PKGS)
	CGO_ENABLED=0 $(GOARGS) go build -v -i -ldflags '${LDFLAGS}' -o $@ ./cmd/argoexec

.PHONY: executor-image
executor-image: $(EXECUTOR_IMAGE_FILE)

	# Create executor image
$(EXECUTOR_IMAGE_FILE): $(ARGOEXEC_PKGS)
	$(call docker_build,argoexec,argoexec,$(EXECUTOR_IMAGE_FILE))

# generation

$(GOPATH)/bin/mockery:
	./hack/recurl.sh dist/mockery.tar.gz https://github.com/vektra/mockery/releases/download/v1.1.1/mockery_1.1.1_$(shell uname -s)_$(shell uname -m).tar.gz
	tar zxvf dist/mockery.tar.gz mockery
	chmod +x mockery
	mkdir -p $(GOPATH)/bin
	mv mockery $(GOPATH)/bin/mockery
	mockery -version

.PHONY: mocks
mocks: $(GOPATH)/bin/mockery
	./hack/update-mocks.sh $(MOCK_FILES)

.PHONY: codegen
codegen: status proto swagger mocks docs

.PHONY: proto
proto:
	$(call backup_go_mod)
	# We need the folder for compatibility
	go mod vendor
	# Generate proto
	./hack/generate-proto.sh
	# Updated codegen
	./hack/update-codegen.sh
	$(call restore_go_mod)

# we use a different file to ./VERSION to force updating manifests after a `make clean`
$(MANIFESTS_VERSION_FILE):
	@mkdir -p dist
	touch $(MANIFESTS_VERSION_FILE)

.PHONY: manifests
manifests:
	./hack/update-image-tags.sh manifests/base $(MANIFESTS_VERSION)
	kustomize build --load_restrictor=none manifests/cluster-install | ./hack/auto-gen-msg.sh > manifests/install.yaml
	kustomize build --load_restrictor=none manifests/namespace-install | ./hack/auto-gen-msg.sh > manifests/namespace-install.yaml
	kustomize build --load_restrictor=none manifests/quick-start/no-db | ./hack/auto-gen-msg.sh > manifests/quick-start-no-db.yaml
	kustomize build --load_restrictor=none manifests/quick-start/mysql | ./hack/auto-gen-msg.sh > manifests/quick-start-mysql.yaml
	kustomize build --load_restrictor=none manifests/quick-start/postgres | ./hack/auto-gen-msg.sh > manifests/quick-start-postgres.yaml

# lint/test/etc

$(GOPATH)/bin/golangci-lint:
	curl -sSfL https://raw.githubusercontent.com/golangci/golangci-lint/master/install.sh | sh -s -- -b `go env GOPATH`/bin v1.23.8

.PHONY: lint
lint: server/static/files.go $(GOPATH)/bin/golangci-lint
	# Tidy Go modules
	go mod tidy
	# Lint Go files
	golangci-lint run --fix --verbose --concurrency 4 --timeout 5m
	# Lint UI files
ifeq ($(CI),false)
	yarn --cwd ui lint
endif

# for local we have a faster target that prints to stdout, does not use json, and can cache because it has no coverage
.PHONY: test
test: server/static/files.go
	@mkdir -p test-results
	go test -v $(TEST_OPTS) `go list ./... | grep -v 'test/e2e'` 2>&1 | tee test-results/test.out

test-results/test-report.json: test-results/test.out
	cat test-results/test.out | go tool test2json > test-results/test-report.json

$(GOPATH)/bin/go-junit-report:
	$(call backup_go_mod)
	go get github.com/jstemmer/go-junit-report
	$(call restore_go_mod)

# note that we do not have a dependency on test.out, we assume you did correctly create this
test-results/junit.xml: $(GOPATH)/bin/go-junit-report test-results/test.out
	cat test-results/test.out | go-junit-report > test-results/junit.xml

$(VERSION_FILE):
	@mkdir -p dist
	touch $(VERSION_FILE)

dist/$(DB).yaml: $(MANIFESTS) $(E2E_MANIFESTS) $(VERSION_FILE)
	kustomize build --load_restrictor=none test/e2e/manifests/$(DB) | sed 's/:$(MANIFESTS_VERSION)/:$(VERSION)/' | sed 's/pns/$(E2E_EXECUTOR)/'  > dist/$(DB).yaml

.PHONY: install
install: dist/$(DB).yaml
ifeq ($(K3D),true)
	k3d start
endif
	kubectl apply -f test/e2e/manifests/argo-ns.yaml
	# If you want SSO, then we want Dex, otherwise we delete any previouly installed Dex.
ifeq ($(AUTH_MODE),sso)
	kubectl -n argo apply -l app.kubernetes.io/part-of=dex --prune --force -k manifests/quick-start/base/dex
else
	kubectl -n argo delete all -l app.kubernetes.io/part-of=dex
endif
	kubectl -n argo apply -l app.kubernetes.io/part-of=argo --prune --force -f dist/$(DB).yaml

.PHONY: pull-build-images
pull-build-images:
	./hack/pull-build-images.sh

.PHONY: argosay
argosay: test/e2e/images/argosay/v2/argosay
	cd test/e2e/images/argosay/v2 && docker build . -t argoproj/argosay:v2
ifeq ($(K3D),true)
	k3d import-images argoproj/argosay:v2
endif
	docker push argoproj/argosay:v2

test/e2e/images/argosay/v2/argosay: $(shell find test/e2e/images/argosay/v2/main -type f)
	cd test/e2e/images/argosay/v2 && GOOS=linux CGO_ENABLED=0 go build -ldflags '-w -s' -o argosay ./main

.PHONY: test-images
test-images:
	$(call docker_pull,argoproj/argosay:v1)
	$(call docker_pull,argoproj/argosay:v2)
	$(call docker_pull,python:alpine3.6)

.PHONY: stop
stop:
	killall argo workflow-controller pf.sh kubectl || true

$(GOPATH)/bin/goreman:
	go get github.com/mattn/goreman

.PHONY: start
start: status stop install controller cli executor-image $(GOPATH)/bin/goreman
	kubectl config set-context --current --namespace=argo
	kubectl -n argo wait --for=condition=Ready pod --all -l app --timeout 2m
	./hack/port-forward.sh
	# Check dex, minio, postgres and mysql are in hosts file
	grep '127.0.0.1 *dex' /etc/hosts
	grep '127.0.0.1 *minio' /etc/hosts
	grep '127.0.0.1 *postgres' /etc/hosts
	grep '127.0.0.1 *mysql' /etc/hosts
	env ALWAYS_OFFLOAD_NODE_STATUS=$(ALWAYS_OFFLOAD_NODE_STATUS) LOG_LEVEL=$(LOG_LEVEL) VERSION=$(VERSION) AUTH_MODE=$(AUTH_MODE) $(GOPATH)/bin/goreman -set-ports=false -logtime=false start


.PHONY: wait
wait:
	# Wait for workflow controller
	until lsof -i :9090 > /dev/null ; do sleep 10s ; done
	# Wait for Argo Server
	until lsof -i :2746 > /dev/null ; do sleep 10s ; done

define print_env
	export ARGO_SERVER=localhost:2746
	export ARGO_SECURE=true
	export ARGO_INSECURE_SKIP_VERIFY=true
	export ARGO_TOKEN=$(shell ./dist/argo auth token)
endef

# this is a convenience to get the login token, you can use it as follows
#   eval $(make env)
#   argo token
.PHONY: env
env:
	$(call print_env)

.PHONY: logs
logs:
	# Tail logs
	kubectl -n argo logs -f -l app --max-log-requests 10 --tail 100

.PHONY: postgres-cli
postgres-cli:
	kubectl exec -ti `kubectl get pod -l app=postgres -o name|cut -c 5-` -- psql -U postgres

.PHONY: mysql-cli
mysql-cli:
	kubectl exec -ti `kubectl get pod -l app=mysql -o name|cut -c 5-` -- mysql -u mysql -ppassword argo

.PHONY: test-e2e
test-e2e: test-images cli
	# Run E2E tests
	@mkdir -p test-results
	go test -timeout 15m -v -count 1 -p 1 --short ./test/e2e/... 2>&1 | tee test-results/test.out

.PHONY: test-e2e-cron
test-e2e-cron: test-images cli
	# Run E2E tests
	@mkdir -p test-results
	go test -timeout 5m -v -count 1 -parallel 10 -run CronSuite ./test/e2e 2>&1 | tee test-results/test.out

.PHONY: smoke
smoke:
	# Run smoke tests
	@mkdir -p test-results
	go test -timeout 1m -v -count 1 -p 1 -run SmokeSuite ./test/e2e 2>&1 | tee test-results/test.out

.PHONY: test-api
test-api:
	# Run API tests
	go test -timeout 1m -v -count 1 -p 1 -run ArgoServerSuite ./test/e2e

.PHONY: test-cli
<<<<<<< HEAD
test-cli:
=======
test-cli: cli
>>>>>>> edfa5b93
	# Run CLI tests
	go test -timeout 2m -v -count 1 -p 1 -run CLISuite ./test/e2e
	go test -timeout 2m -v -count 1 -p 1 -run CLIWithServerSuite ./test/e2e

# clean

.PHONY: clean
clean:
	# Delete build files
	rm -Rf dist/* ui/dist

# swagger

$(GOPATH)/bin/swagger:
	$(call backup_go_mod)
	go get github.com/go-swagger/go-swagger/cmd/swagger@v0.23.0
	$(call restore_go_mod)

.PHONY: swagger
swagger: api/openapi-spec/swagger.json

pkg/apis/workflow/v1alpha1/openapi_generated.go: $(shell find pkg/apis/workflow/v1alpha1 -type f -not -name openapi_generated.go)
	$(call backup_go_mod)
	go install k8s.io/kube-openapi/cmd/openapi-gen
	openapi-gen \
	  --go-header-file ./hack/custom-boilerplate.go.txt \
	  --input-dirs github.com/argoproj/argo/pkg/apis/workflow/v1alpha1 \
	  --output-package github.com/argoproj/argo/pkg/apis/workflow/v1alpha1 \
	  --report-filename pkg/apis/api-rules/violation_exceptions.list
	$(call restore_go_mod)

dist/kubernetes.swagger.json:
	./hack/recurl.sh dist/kubernetes.swagger.json https://raw.githubusercontent.com/kubernetes/kubernetes/release-1.15/api/openapi-spec/swagger.json

pkg/apiclient/_.secondary.swagger.json: hack/secondaryswaggergen.go pkg/apis/workflow/v1alpha1/openapi_generated.go dist/kubernetes.swagger.json
	go run ./hack secondaryswaggergen

# we always ignore the conflicts, so lets automated figuring out how many there will be and just use that
dist/swagger-conflicts: $(GOPATH)/bin/swagger $(SWAGGER_FILES)
	swagger mixin $(SWAGGER_FILES) 2>&1 | grep -c skipping > dist/swagger-conflicts || true

dist/mixed.swagger.json: $(GOPATH)/bin/swagger $(SWAGGER_FILES) dist/swagger-conflicts
	swagger mixin -c $(shell cat dist/swagger-conflicts) $(SWAGGER_FILES) > dist/mixed.swagger.json.tmp
	mv dist/mixed.swagger.json.tmp dist/mixed.swagger.json

dist/swaggifed.swagger.json: dist/mixed.swagger.json $(MANIFESTS_VERSION_FILE) hack/swaggify.sh
	cat dist/mixed.swagger.json | sed 's/VERSION/$(MANIFESTS_VERSION)/' | ./hack/swaggify.sh > dist/swaggifed.swagger.json

dist/kubeified.swagger.json: dist/swaggifed.swagger.json dist/kubernetes.swagger.json hack/kubeifyswagger.go
	go run ./hack kubeifyswagger dist/swaggifed.swagger.json dist/kubeified.swagger.json

api/openapi-spec/swagger.json: dist/kubeified.swagger.json
	swagger flatten --with-flatten minimal --with-flatten remove-unused dist/kubeified.swagger.json > dist/swagger.json
	mv dist/swagger.json api/openapi-spec/swagger.json
	swagger validate api/openapi-spec/swagger.json
	go test ./api/openapi-spec

.PHONY: docs
docs: swagger
	go run ./hack docgen
	go run ./hack readmegen

# pre-push

.PHONY: pre-commit
pre-commit: test lint codegen manifests start smoke test-api test-cli

# release - targets only available on release branch
ifneq ($(findstring release,$(GIT_BRANCH)),)

.PHONY: prepare-release
prepare-release: clean codegen manifests
	# Commit if any changes
	git diff --quiet || git commit -am "Update manifests to $(VERSION)"
	git tag $(VERSION)

.PHONY: publish-release
publish-release: build
	# Push images to Docker Hub
	docker push $(IMAGE_NAMESPACE)/argocli:$(VERSION)
	docker push $(IMAGE_NAMESPACE)/argoexec:$(VERSION)
	docker push $(IMAGE_NAMESPACE)/workflow-controller:$(VERSION)
	git push
	git push $(GIT_REMOTE) $(VERSION)
endif<|MERGE_RESOLUTION|>--- conflicted
+++ resolved
@@ -439,11 +439,7 @@
 	go test -timeout 1m -v -count 1 -p 1 -run ArgoServerSuite ./test/e2e
 
 .PHONY: test-cli
-<<<<<<< HEAD
-test-cli:
-=======
 test-cli: cli
->>>>>>> edfa5b93
 	# Run CLI tests
 	go test -timeout 2m -v -count 1 -p 1 -run CLISuite ./test/e2e
 	go test -timeout 2m -v -count 1 -p 1 -run CLIWithServerSuite ./test/e2e

--- conflicted
+++ resolved
@@ -117,7 +117,7 @@
 E2E_EXECUTOR     ?= pns
 # The sort puts _.primary first in the list. 'env LC_COLLATE=C' makes sure underscore comes first in both Mac and Linux.
 SWAGGER_FILES    := $(shell find pkg/apiclient -name '*.swagger.json' | env LC_COLLATE=C sort)
-MOCK_FILES       := $(shell find persist workflow -maxdepth 4 -not -path '/vendor/*' -not -path './ui/*' -path '*/mocks/*' -type f -name '*.go')
+MOCK_FILES       := $(shell find persist server workflow -maxdepth 4 -not -path '/vendor/*' -not -path './ui/*' -path '*/mocks/*' -type f -name '*.go')
 UI_FILES         := $(shell find ui/src -type f && find ui -maxdepth 1 -type f)
 
 define backup_go_mod
@@ -183,7 +183,7 @@
 
 server/static/files.go: $(GOPATH)/bin/staticfiles ui/dist/app/index.html
 	# Pack UI into a Go file.
-	staticfiles -o server/static/files.go ui/dist/app
+	$(GOPATH)/bin/staticfiles -o server/static/files.go ui/dist/app
 
 dist/argo-linux-amd64: GOARGS = GOOS=linux GOARCH=amd64
 dist/argo-darwin-amd64: GOARGS = GOOS=darwin GOARCH=amd64
@@ -336,11 +336,7 @@
 	k3d start
 endif
 	kubectl apply -f test/e2e/manifests/argo-ns.yaml
-<<<<<<< HEAD
-	kubectl -n argo apply -l app.kubernetes.io/part-of=argo --prune --force -f dist/$(DB).yaml
-=======
 	kubectl -n argo apply -l app.kubernetes.io/part-of=argo --prune --force -f dist/$(PROFILE).yaml
->>>>>>> 17108df1
 
 .PHONY: pull-build-images
 pull-build-images:
@@ -375,11 +371,14 @@
 	kubectl config set-context --current --namespace=argo
 	kubectl -n argo wait --for=condition=Ready pod --all -l app --timeout 2m
 	./hack/port-forward.sh
-	# Check minio, postgres and mysql are in hosts file
+	# Check dex, minio, postgres and mysql are in hosts file
+ifeq ($(AUTH_MODE),sso)
+	grep '127.0.0.1 *dex' /etc/hosts
+endif
 	grep '127.0.0.1 *minio' /etc/hosts
 	grep '127.0.0.1 *postgres' /etc/hosts
 	grep '127.0.0.1 *mysql' /etc/hosts
-	env ALWAYS_OFFLOAD_NODE_STATUS=$(ALWAYS_OFFLOAD_NODE_STATUS) LOG_LEVEL=$(LOG_LEVEL) VERSION=$(VERSION) AUTH_MODE=$(AUTH_MODE) goreman -set-ports=false -logtime=false start
+	env ALWAYS_OFFLOAD_NODE_STATUS=$(ALWAYS_OFFLOAD_NODE_STATUS) LOG_LEVEL=$(LOG_LEVEL) VERSION=$(VERSION) AUTH_MODE=$(AUTH_MODE) $(GOPATH)/bin/goreman -set-ports=false -logtime=false start
 
 
 .PHONY: wait
@@ -435,12 +434,12 @@
 	go test -timeout 1m -v -count 1 -p 1 -run SmokeSuite ./test/e2e 2>&1 | tee test-results/test.out
 
 .PHONY: test-api
-test-api: test-images
+test-api:
 	# Run API tests
 	go test -timeout 1m -v -count 1 -p 1 -run ArgoServerSuite ./test/e2e
 
 .PHONY: test-cli
-test-cli: test-images cli
+test-cli: cli
 	# Run CLI tests
 	go test -timeout 2m -v -count 1 -p 1 -run CLISuite ./test/e2e
 	go test -timeout 2m -v -count 1 -p 1 -run CLIWithServerSuite ./test/e2e

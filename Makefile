export SHELL:=bash
export SHELLOPTS:=$(if $(SHELLOPTS),$(SHELLOPTS):)pipefail:errexit

# NOTE: Please ensure dependencies are synced with the flake.nix file in dev/nix/flake.nix before upgrading
# any external dependency. There is documentation on how to do this under the Developer Guide

USE_NIX := false
# https://stackoverflow.com/questions/4122831/disable-make-builtin-rules-and-variables-from-inside-the-make-file
MAKEFLAGS += --no-builtin-rules
.SUFFIXES:

BUILD_DATE            := $(shell date -u +'%Y-%m-%dT%H:%M:%SZ')
# copied verbatim to release.yaml
GIT_COMMIT            := $(shell git rev-parse HEAD || echo unknown)
GIT_REMOTE            := origin
GIT_BRANCH            := $(shell git rev-parse --symbolic-full-name --verify --quiet --abbrev-ref HEAD)
# copied verbatim to release.yaml
GIT_TAG               := $(shell git describe --exact-match --tags --abbrev=0  2> /dev/null || echo untagged)
GIT_TREE_STATE        := $(shell if [ -z "`git status --porcelain`" ]; then echo "clean" ; else echo "dirty"; fi)
RELEASE_TAG           := $(shell if [[ "$(GIT_TAG)" =~ ^v[0-9]+\.[0-9]+\.[0-9]+.*$$ ]]; then echo "true"; else echo "false"; fi)
DEV_BRANCH            := $(shell [ "$(GIT_BRANCH)" = main ] || [ `echo $(GIT_BRANCH) | cut -c -8` = release- ] || [ `echo $(GIT_BRANCH) | cut -c -4` = dev- ] || [ $(RELEASE_TAG) = true ] && echo false || echo true)
SRC                   := $(GOPATH)/src/github.com/argoproj/argo-workflows


# docker image publishing options
IMAGE_NAMESPACE       ?= quay.io/argoproj
DEV_IMAGE             ?= $(shell [ `uname -s` = Darwin ] && echo true || echo false)

# declares which cluster to import to in case it's not the default name
K3D_CLUSTER_NAME      ?= k3s-default

# The name of the namespace where Kubernetes resources/RBAC will be installed
KUBE_NAMESPACE        ?= argo
MANAGED_NAMESPACE     ?= $(KUBE_NAMESPACE)

# Timeout for wait conditions
E2E_WAIT_TIMEOUT      ?= 90s

E2E_PARALLEL          ?= 20
E2E_SUITE_TIMEOUT     ?= 15m

VERSION               := latest
DOCKER_PUSH           ?= false

# VERSION is the version to be used for files in manifests and should always be latest unless we are releasing
# we assume HEAD means you are on a tag
ifeq ($(RELEASE_TAG),true)
VERSION               := $(GIT_TAG)
endif

# should we build the static files?
ifneq (,$(filter $(MAKECMDGOALS),codegen lint test docs start))
STATIC_FILES          := false
else
STATIC_FILES          ?= $(shell [ $(DEV_BRANCH) = true ] && echo false || echo true)
endif

# start the UI
UI                    ?= false
# start the Argo Server
API                   ?= $(UI)
TASKS                 := controller
ifeq ($(API),true)
TASKS                 := controller server
endif
ifeq ($(UI),true)
TASKS                 := controller server ui
endif
GOTEST                ?= go test -v -p 20
PROFILE               ?= minimal
PLUGINS               ?= $(shell [ $PROFILE = plugins ] && echo false || echo true)
# by keeping this short we speed up the tests
DEFAULT_REQUEUE_TIME  ?= 1s
# whether or not to start the Argo Service in TLS mode
SECURE                := false
AUTH_MODE             := hybrid
ifeq ($(PROFILE),sso)
AUTH_MODE             := sso
endif

# Which mode to run in:
# * `local` run the workflow–controller and argo-server as single replicas on the local machine (default)
# * `kubernetes` run the workflow-controller and argo-server on the Kubernetes cluster
RUN_MODE              := local
KUBECTX               := $(shell [[ "`which kubectl`" != '' ]] && kubectl config current-context || echo none)
DOCKER_DESKTOP        := $(shell [[ "$(KUBECTX)" == "docker-desktop" ]] && echo true || echo false)
K3D                   := $(shell [[ "$(KUBECTX)" == "k3d-"* ]] && echo true || echo false)
LOG_LEVEL             := debug
UPPERIO_DB_DEBUG      := 0
NAMESPACED            := true
ifeq ($(PROFILE),prometheus)
RUN_MODE              := kubernetes
endif
ifeq ($(PROFILE),stress)
RUN_MODE              := kubernetes
endif

ALWAYS_OFFLOAD_NODE_STATUS := false

$(info GIT_COMMIT=$(GIT_COMMIT) GIT_BRANCH=$(GIT_BRANCH) GIT_TAG=$(GIT_TAG) GIT_TREE_STATE=$(GIT_TREE_STATE) RELEASE_TAG=$(RELEASE_TAG) DEV_BRANCH=$(DEV_BRANCH) VERSION=$(VERSION))
$(info KUBECTX=$(KUBECTX) DOCKER_DESKTOP=$(DOCKER_DESKTOP) K3D=$(K3D) DOCKER_PUSH=$(DOCKER_PUSH))
$(info RUN_MODE=$(RUN_MODE) PROFILE=$(PROFILE) AUTH_MODE=$(AUTH_MODE) SECURE=$(SECURE) STATIC_FILES=$(STATIC_FILES) ALWAYS_OFFLOAD_NODE_STATUS=$(ALWAYS_OFFLOAD_NODE_STATUS) UPPERIO_DB_DEBUG=$(UPPERIO_DB_DEBUG) LOG_LEVEL=$(LOG_LEVEL) NAMESPACED=$(NAMESPACED))

override LDFLAGS += \
  -X github.com/argoproj/argo-workflows/v3.version=$(VERSION) \
  -X github.com/argoproj/argo-workflows/v3.buildDate=$(BUILD_DATE) \
  -X github.com/argoproj/argo-workflows/v3.gitCommit=$(GIT_COMMIT) \
  -X github.com/argoproj/argo-workflows/v3.gitTreeState=$(GIT_TREE_STATE)

ifneq ($(GIT_TAG),)
override LDFLAGS += -X github.com/argoproj/argo-workflows/v3.gitTag=${GIT_TAG}
endif

ifndef $(GOPATH)
	GOPATH=$(shell go env GOPATH)
	export GOPATH
endif

ARGOEXEC_PKGS    := $(shell echo cmd/argoexec            && go list -f '{{ join .Deps "\n" }}' ./cmd/argoexec/            | grep 'argoproj/argo-workflows/v3/' | cut -c 39-)
CLI_PKGS         := $(shell echo cmd/argo                && go list -f '{{ join .Deps "\n" }}' ./cmd/argo/                | grep 'argoproj/argo-workflows/v3/' | cut -c 39-)
CONTROLLER_PKGS  := $(shell echo cmd/workflow-controller && go list -f '{{ join .Deps "\n" }}' ./cmd/workflow-controller/ | grep 'argoproj/argo-workflows/v3/' | cut -c 39-)
TYPES := $(shell find pkg/apis/workflow/v1alpha1 -type f -name '*.go' -not -name openapi_generated.go -not -name '*generated*' -not -name '*test.go')
CRDS := $(shell find manifests/base/crds -type f -name 'argoproj.io_*.yaml')
SWAGGER_FILES := pkg/apiclient/_.primary.swagger.json \
	pkg/apiclient/_.secondary.swagger.json \
	pkg/apiclient/clusterworkflowtemplate/cluster-workflow-template.swagger.json \
	pkg/apiclient/cronworkflow/cron-workflow.swagger.json \
	pkg/apiclient/event/event.swagger.json \
	pkg/apiclient/eventsource/eventsource.swagger.json \
	pkg/apiclient/info/info.swagger.json \
	pkg/apiclient/sensor/sensor.swagger.json \
	pkg/apiclient/workflow/workflow.swagger.json \
	pkg/apiclient/workflowarchive/workflow-archive.swagger.json \
	pkg/apiclient/workflowtemplate/workflow-template.swagger.json
PROTO_BINARIES := $(GOPATH)/bin/protoc-gen-gogo $(GOPATH)/bin/protoc-gen-gogofast $(GOPATH)/bin/goimports $(GOPATH)/bin/protoc-gen-grpc-gateway $(GOPATH)/bin/protoc-gen-swagger /usr/local/bin/clang-format

# protoc,my.proto
define protoc
	# protoc $(1)
    [ -e ./vendor ] || go mod vendor
    protoc \
      -I /usr/local/include \
      -I $(CURDIR) \
      -I $(CURDIR)/vendor \
      -I $(GOPATH)/src \
      -I $(GOPATH)/pkg/mod/github.com/gogo/protobuf@v1.3.2/gogoproto \
      -I $(GOPATH)/pkg/mod/github.com/grpc-ecosystem/grpc-gateway@v1.16.0/third_party/googleapis \
      --gogofast_out=plugins=grpc:$(GOPATH)/src \
      --grpc-gateway_out=logtostderr=true:$(GOPATH)/src \
      --swagger_out=logtostderr=true,fqn_for_swagger_name=true:. \
      $(1)
     perl -i -pe 's|argoproj/argo-workflows/|argoproj/argo-workflows/v3/|g' `echo "$(1)" | sed 's/proto/pb.go/g'`

endef

# cli

.PHONY: cli
cli: dist/argo

ui/dist/app/index.html: $(shell find ui/src -type f && find ui -maxdepth 1 -type f)
	# `yarn install` is fast (~2s), so you can call it safely.
	JOBS=max yarn --cwd ui install
	# `yarn build` is slow, so we guard it with a up-to-date check.
	JOBS=max yarn --cwd ui build

$(GOPATH)/bin/staticfiles:
# update this in Nix when updating it here
ifneq ($(USE_NIX), true)
	go install bou.ke/staticfiles@dd04075
endif

ifeq ($(STATIC_FILES),true)
server/static/files.go: $(GOPATH)/bin/staticfiles ui/dist/app/index.html
	# Pack UI into a Go file
	$(GOPATH)/bin/staticfiles -o server/static/files.go ui/dist/app
else
server/static/files.go:
	# Building without static files
	cp ./server/static/files.go.stub ./server/static/files.go
endif

dist/argo-linux-amd64: GOARGS = GOOS=linux GOARCH=amd64
dist/argo-linux-arm64: GOARGS = GOOS=linux GOARCH=arm64
dist/argo-linux-ppc64le: GOARGS = GOOS=linux GOARCH=ppc64le
dist/argo-linux-s390x: GOARGS = GOOS=linux GOARCH=s390x
dist/argo-darwin-amd64: GOARGS = GOOS=darwin GOARCH=amd64
dist/argo-darwin-arm64: GOARGS = GOOS=darwin GOARCH=arm64
dist/argo-windows-amd64: GOARGS = GOOS=windows GOARCH=amd64

dist/argo-windows-%.gz: dist/argo-windows-%
	gzip --force --keep dist/argo-windows-$*.exe

dist/argo-windows-%: server/static/files.go $(CLI_PKGS) go.sum
	CGO_ENABLED=0 $(GOARGS) go build -v -gcflags '${GCFLAGS}' -ldflags '${LDFLAGS} -extldflags -static' -o $@.exe ./cmd/argo

dist/argo-%.gz: dist/argo-%
	gzip --force --keep dist/argo-$*

dist/argo-%: server/static/files.go $(CLI_PKGS) go.sum
	CGO_ENABLED=0 $(GOARGS) go build -v -gcflags '${GCFLAGS}' -ldflags '${LDFLAGS} -extldflags -static' -o $@ ./cmd/argo

dist/argo: server/static/files.go $(CLI_PKGS) go.sum
ifeq ($(shell uname -s),Darwin)
	# if local, then build fast: use CGO and dynamic-linking
	go build -v -gcflags '${GCFLAGS}' -ldflags '${LDFLAGS}' -o $@ ./cmd/argo
else
	CGO_ENABLED=0 go build -gcflags '${GCFLAGS}' -v -ldflags '${LDFLAGS} -extldflags -static' -o $@ ./cmd/argo
endif

argocli-image:

.PHONY: clis
clis: dist/argo-linux-amd64.gz dist/argo-linux-arm64.gz dist/argo-linux-ppc64le.gz dist/argo-linux-s390x.gz dist/argo-darwin-amd64.gz dist/argo-darwin-arm64.gz dist/argo-windows-amd64.gz

# controller

.PHONY: controller
controller: dist/workflow-controller

dist/workflow-controller: $(CONTROLLER_PKGS) go.sum
ifeq ($(shell uname -s),Darwin)
	# if local, then build fast: use CGO and dynamic-linking
	go build -gcflags '${GCFLAGS}' -v -ldflags '${LDFLAGS}' -o $@ ./cmd/workflow-controller
else
	CGO_ENABLED=0 go build -gcflags '${GCFLAGS}' -v -ldflags '${LDFLAGS} -extldflags -static' -o $@ ./cmd/workflow-controller
endif

workflow-controller-image:

# argoexec

dist/argoexec: $(ARGOEXEC_PKGS) go.sum
ifeq ($(shell uname -s),Darwin)
	CGO_ENABLED=0 GOOS=linux GOARCH=amd64 go build -gcflags '${GCFLAGS}' -v -ldflags '${LDFLAGS} -extldflags -static' -o $@ ./cmd/argoexec
else
	CGO_ENABLED=0 go build -v -gcflags '${GCFLAGS}' -ldflags '${LDFLAGS} -extldflags -static' -o $@ ./cmd/argoexec
endif

argoexec-image:

%-image:
	[ ! -e dist/$* ] || mv dist/$* .
	docker buildx build \
		--build-arg GIT_COMMIT=$(GIT_COMMIT) \
		--build-arg GIT_TAG=$(GIT_TAG) \
		--build-arg GIT_TREE_STATE=$(GIT_TREE_STATE) \
		-t $(IMAGE_NAMESPACE)/$*:$(VERSION) \
		--target $* \
		--load \
		 .
	[ ! -e $* ] || mv $* dist/
	docker run --rm -t $(IMAGE_NAMESPACE)/$*:$(VERSION) version
	if [ $(K3D) = true ]; then k3d image import -c $(K3D_CLUSTER_NAME) $(IMAGE_NAMESPACE)/$*:$(VERSION); fi
	if [ $(DOCKER_PUSH) = true ] && [ $(IMAGE_NAMESPACE) != argoproj ] ; then docker push $(IMAGE_NAMESPACE)/$*:$(VERSION) ; fi

.PHONY: codegen
codegen: types swagger manifests $(GOPATH)/bin/mockery docs/fields.md docs/cli/argo.md
	go generate ./...
	make --directory sdks/java USE_NIX=$(USE_NIX) generate
	make --directory sdks/python USE_NIX=$(USE_NIX) generate

.PHONY: check-pwd
check-pwd:

ifneq ($(SRC),$(PWD))
	@echo "⚠️ Code generation will not work if code in not checked out into $(SRC)" >&2
endif

.PHONY: types
types: check-pwd pkg/apis/workflow/v1alpha1/generated.proto pkg/apis/workflow/v1alpha1/openapi_generated.go pkg/apis/workflow/v1alpha1/zz_generated.deepcopy.go

.PHONY: swagger
swagger: \
	pkg/apiclient/clusterworkflowtemplate/cluster-workflow-template.swagger.json \
	pkg/apiclient/cronworkflow/cron-workflow.swagger.json \
	pkg/apiclient/event/event.swagger.json \
	pkg/apiclient/eventsource/eventsource.swagger.json \
	pkg/apiclient/info/info.swagger.json \
	pkg/apiclient/sensor/sensor.swagger.json \
	pkg/apiclient/workflow/workflow.swagger.json \
	pkg/apiclient/workflowarchive/workflow-archive.swagger.json \
	pkg/apiclient/workflowtemplate/workflow-template.swagger.json \
	manifests/base/crds/full/argoproj.io_workflows.yaml \
	manifests \
	api/openapi-spec/swagger.json \
	api/jsonschema/schema.json


$(GOPATH)/bin/mockery:
# update this in Nix when upgrading it here
ifneq ($(USE_NIX), true)
	go install github.com/vektra/mockery/v2@v2.26.0
endif
$(GOPATH)/bin/controller-gen:
# update this in Nix when upgrading it here
ifneq ($(USE_NIX), true)
	go install sigs.k8s.io/controller-tools/cmd/controller-gen@v0.4.1
endif
$(GOPATH)/bin/go-to-protobuf:
# update this in Nix when upgrading it here
ifneq ($(USE_NIX), true)
	go install k8s.io/code-generator/cmd/go-to-protobuf@v0.21.5
endif
$(GOPATH)/src/github.com/gogo/protobuf:
# update this in Nix when upgrading it here
ifneq ($(USE_NIX), true)
	[ -e $(GOPATH)/src/github.com/gogo/protobuf ] || git clone --depth 1 https://github.com/gogo/protobuf.git -b v1.3.2 $(GOPATH)/src/github.com/gogo/protobuf
endif
$(GOPATH)/bin/protoc-gen-gogo:
# update this in Nix when upgrading it here
ifneq ($(USE_NIX), true)
	go install github.com/gogo/protobuf/protoc-gen-gogo@v1.3.2
endif
$(GOPATH)/bin/protoc-gen-gogofast:
# update this in Nix when upgrading it here
ifneq ($(USE_NIX), true)
	go install github.com/gogo/protobuf/protoc-gen-gogofast@v1.3.2
endif
$(GOPATH)/bin/protoc-gen-grpc-gateway:
# update this in Nix when upgrading it here
ifneq ($(USE_NIX), true)
	go install github.com/grpc-ecosystem/grpc-gateway/protoc-gen-grpc-gateway@v1.16.0
endif
$(GOPATH)/bin/protoc-gen-swagger:
# update this in Nix when upgrading it here
ifneq ($(USE_NIX), true)
	go install github.com/grpc-ecosystem/grpc-gateway/protoc-gen-swagger@v1.16.0
endif
$(GOPATH)/bin/openapi-gen:
# update this in Nix when upgrading it here
ifneq ($(USE_NIX), true)
	go install k8s.io/kube-openapi/cmd/openapi-gen@v0.0.0-20220124234850-424119656bbf
endif
$(GOPATH)/bin/swagger:
# update this in Nix when upgrading it here
ifneq ($(USE_NIX), true)
	go install github.com/go-swagger/go-swagger/cmd/swagger@v0.28.0
endif
$(GOPATH)/bin/goimports:
# update this in Nix when upgrading it here
ifneq ($(USE_NIX), true)
	go install golang.org/x/tools/cmd/goimports@v0.1.7
endif

/usr/local/bin/clang-format:
ifeq (, $(shell which clang-format))
ifeq ($(shell uname),Darwin)
	brew install clang-format
else
	sudo apt update
	sudo apt install clang-format
endif
endif

pkg/apis/workflow/v1alpha1/generated.proto: $(GOPATH)/bin/go-to-protobuf $(PROTO_BINARIES) $(TYPES) $(GOPATH)/src/github.com/gogo/protobuf
	# These files are generated on a v3/ folder by the tool. Link them to the root folder
	[ -e ./v3 ] || ln -s . v3
	# Format proto files. Formatting changes generated code, so we do it here, rather that at lint time.
	# Why clang-format? Google uses it.
	find pkg/apiclient -name '*.proto'|xargs clang-format -i
	$(GOPATH)/bin/go-to-protobuf \
		--go-header-file=./hack/custom-boilerplate.go.txt \
		--packages=github.com/argoproj/argo-workflows/v3/pkg/apis/workflow/v1alpha1 \
		--apimachinery-packages=+k8s.io/apimachinery/pkg/util/intstr,+k8s.io/apimachinery/pkg/api/resource,k8s.io/apimachinery/pkg/runtime/schema,+k8s.io/apimachinery/pkg/runtime,k8s.io/apimachinery/pkg/apis/meta/v1,k8s.io/api/core/v1,k8s.io/api/policy/v1 \
		--proto-import $(GOPATH)/src
	# Delete the link
	[ -e ./v3 ] && rm -rf v3
	touch pkg/apis/workflow/v1alpha1/generated.proto

# this target will also create a .pb.go and a .pb.gw.go file, but in Make 3 we cannot use _grouped target_, instead we must choose
# on file to represent all of them
pkg/apiclient/clusterworkflowtemplate/cluster-workflow-template.swagger.json: $(PROTO_BINARIES) $(TYPES) pkg/apiclient/clusterworkflowtemplate/cluster-workflow-template.proto
	$(call protoc,pkg/apiclient/clusterworkflowtemplate/cluster-workflow-template.proto)

pkg/apiclient/cronworkflow/cron-workflow.swagger.json: $(PROTO_BINARIES) $(TYPES) pkg/apiclient/cronworkflow/cron-workflow.proto
	$(call protoc,pkg/apiclient/cronworkflow/cron-workflow.proto)

pkg/apiclient/event/event.swagger.json: $(PROTO_BINARIES) $(TYPES) pkg/apiclient/event/event.proto
	$(call protoc,pkg/apiclient/event/event.proto)

pkg/apiclient/eventsource/eventsource.swagger.json: $(PROTO_BINARIES) $(TYPES) pkg/apiclient/eventsource/eventsource.proto
	$(call protoc,pkg/apiclient/eventsource/eventsource.proto)

pkg/apiclient/info/info.swagger.json: $(PROTO_BINARIES) $(TYPES) pkg/apiclient/info/info.proto
	$(call protoc,pkg/apiclient/info/info.proto)

pkg/apiclient/sensor/sensor.swagger.json: $(PROTO_BINARIES) $(TYPES) pkg/apiclient/sensor/sensor.proto
	$(call protoc,pkg/apiclient/sensor/sensor.proto)

pkg/apiclient/workflow/workflow.swagger.json: $(PROTO_BINARIES) $(TYPES) pkg/apiclient/workflow/workflow.proto
	$(call protoc,pkg/apiclient/workflow/workflow.proto)

pkg/apiclient/workflowarchive/workflow-archive.swagger.json: $(PROTO_BINARIES) $(TYPES) pkg/apiclient/workflowarchive/workflow-archive.proto
	$(call protoc,pkg/apiclient/workflowarchive/workflow-archive.proto)

pkg/apiclient/workflowtemplate/workflow-template.swagger.json: $(PROTO_BINARIES) $(TYPES) pkg/apiclient/workflowtemplate/workflow-template.proto
	$(call protoc,pkg/apiclient/workflowtemplate/workflow-template.proto)

# generate other files for other CRDs
manifests/base/crds/full/argoproj.io_workflows.yaml: $(GOPATH)/bin/controller-gen $(TYPES) ./hack/crdgen.sh ./hack/crds.go
	./hack/crdgen.sh

.PHONY: manifests
manifests: \
	manifests/install.yaml \
	manifests/namespace-install.yaml \
	manifests/quick-start-minimal.yaml \
	manifests/quick-start-mysql.yaml \
	manifests/quick-start-postgres.yaml \
	dist/manifests/install.yaml \
	dist/manifests/namespace-install.yaml \
	dist/manifests/quick-start-minimal.yaml \
	dist/manifests/quick-start-mysql.yaml \
	dist/manifests/quick-start-postgres.yaml

.PHONY: manifests/install.yaml
manifests/install.yaml: /dev/null
	kubectl kustomize --load-restrictor=LoadRestrictionsNone manifests/cluster-install | ./hack/auto-gen-msg.sh > manifests/install.yaml

.PHONY: manifests/namespace-install.yaml
manifests/namespace-install.yaml: /dev/null
	kubectl kustomize --load-restrictor=LoadRestrictionsNone manifests/namespace-install | ./hack/auto-gen-msg.sh > manifests/namespace-install.yaml

.PHONY: manifests/quick-start-minimal.yaml
manifests/quick-start-minimal.yaml: /dev/null
	kubectl kustomize --load-restrictor=LoadRestrictionsNone manifests/quick-start/minimal | ./hack/auto-gen-msg.sh > manifests/quick-start-minimal.yaml

.PHONY: manifests/quick-start-mysql.yaml
manifests/quick-start-mysql.yaml: /dev/null
	kubectl kustomize --load-restrictor=LoadRestrictionsNone manifests/quick-start/mysql | ./hack/auto-gen-msg.sh > manifests/quick-start-mysql.yaml

.PHONY: manifests/quick-start-postgres.yaml
manifests/quick-start-postgres.yaml: /dev/null
	kubectl kustomize --load-restrictor=LoadRestrictionsNone manifests/quick-start/postgres | ./hack/auto-gen-msg.sh > manifests/quick-start-postgres.yaml

dist/manifests/%: manifests/%
	@mkdir -p dist/manifests
	sed 's/:latest/:$(VERSION)/' manifests/$* > $@

# lint/test/etc

$(GOPATH)/bin/golangci-lint:
	curl -sSfL https://raw.githubusercontent.com/golangci/golangci-lint/master/install.sh | sh -s -- -b `go env GOPATH`/bin v1.55.1

.PHONY: lint
lint: server/static/files.go $(GOPATH)/bin/golangci-lint
	rm -Rf v3 vendor
	# If you're using `woc.wf.Spec` or `woc.execWf.Status` your code probably won't work with WorkflowTemplate.
	# * Change `woc.wf.Spec` to `woc.execWf.Spec`.
	# * Change `woc.execWf.Status` to `woc.wf.Status`.
	@awk '(/woc.wf.Spec/ || /woc.execWf.Status/) && !/not-woc-misuse/ {print FILENAME ":" FNR "\t" $0 ; exit 1}' $(shell find workflow/controller -type f -name '*.go' -not -name '*test*')
	# Tidy Go modules
	go mod tidy
	# Lint Go files
	$(GOPATH)/bin/golangci-lint run --fix --verbose
	# Lint the UI
	if [ -e ui/node_modules ]; then yarn --cwd ui lint ; fi
	# Deduplicate Node modules
	if [ -e ui/node_modules ]; then yarn --cwd ui deduplicate ; fi

# for local we have a faster target that prints to stdout, does not use json, and can cache because it has no coverage
.PHONY: test
test: server/static/files.go
	go build ./...
	env KUBECONFIG=/dev/null $(GOTEST) ./...
	# marker file, based on it's modification time, we know how long ago this target was run
	@mkdir -p dist
	touch dist/test

.PHONY: install
install: githooks
	kubectl get ns $(KUBE_NAMESPACE) || kubectl create ns $(KUBE_NAMESPACE)
	kubectl config set-context --current --namespace=$(KUBE_NAMESPACE)
	@echo "installing PROFILE=$(PROFILE)"
	kubectl kustomize --load-restrictor=LoadRestrictionsNone test/e2e/manifests/$(PROFILE) | sed 's|quay.io/argoproj/|$(IMAGE_NAMESPACE)/|' | sed 's/namespace: argo/namespace: $(KUBE_NAMESPACE)/' | kubectl -n $(KUBE_NAMESPACE) apply --prune -l app.kubernetes.io/part-of=argo -f -
ifeq ($(PROFILE),stress)
	kubectl -n $(KUBE_NAMESPACE) apply -f test/stress/massive-workflow.yaml
endif
ifeq ($(RUN_MODE),kubernetes)
	kubectl -n $(KUBE_NAMESPACE) scale deploy/workflow-controller --replicas 1
	kubectl -n $(KUBE_NAMESPACE) scale deploy/argo-server --replicas 1
endif

.PHONY: argosay
argosay:
ifeq ($(DOCKER_PUSH),true)
	cd test/e2e/images/argosay/v2 && \
		docker buildx build \
			--platform linux/amd64,linux/arm64 \
			-t argoproj/argosay:v2 \
			--push \
			.
else
	cd test/e2e/images/argosay/v2 && \
		docker build . -t argoproj/argosay:v2
endif
ifeq ($(K3D),true)
	k3d image import -c $(K3D_CLUSTER_NAME) argoproj/argosay:v2
endif

.PHONY: argosayv1
argosayv1:
ifeq ($(DOCKER_PUSH),true)
	cd test/e2e/images/argosay/v1 && \
		docker buildx build \
			--platform linux/amd64,linux/arm64 \
			-t argoproj/argosay:v1 \
			--push \
			.
else
	cd test/e2e/images/argosay/v1 && \
		docker build . -t argoproj/argosay:v1
endif

dist/argosay:
	mkdir -p dist
	cp test/e2e/images/argosay/v2/argosay dist/

.PHONY: kit
kit:
ifeq ($(shell command -v kit),)
ifeq ($(shell uname),Darwin)
	brew tap kitproj/kit --custom-remote https://github.com/kitproj/kit
	brew install kit
else
	curl -q https://raw.githubusercontent.com/kitproj/kit/main/install.sh | tag=v0.1.8 sh
endif
endif


.PHONY: start
ifeq ($(RUN_MODE),local)
ifeq ($(API),true)
start: install controller kit cli
else
start: install controller kit
endif
else
start: install kit
endif
	@echo "starting STATIC_FILES=$(STATIC_FILES) (DEV_BRANCH=$(DEV_BRANCH), GIT_BRANCH=$(GIT_BRANCH)), AUTH_MODE=$(AUTH_MODE), RUN_MODE=$(RUN_MODE), MANAGED_NAMESPACE=$(MANAGED_NAMESPACE)"
ifneq ($(API),true)
	@echo "⚠️️  not starting API. If you want to test the API, use 'make start API=true' to start it"
endif
ifneq ($(UI),true)
	@echo "⚠️  not starting UI. If you want to test the UI, run 'make start UI=true' to start it"
endif
ifneq ($(PLUGINS),true)
	@echo "⚠️  not starting plugins. If you want to test plugins, run 'make start PROFILE=plugins' to start it"
endif
	# Check dex, minio, postgres and mysql are in hosts file
ifeq ($(AUTH_MODE),sso)
	grep '127.0.0.1.*dex' /etc/hosts
endif
	grep '127.0.0.1.*azurite' /etc/hosts
	grep '127.0.0.1.*minio' /etc/hosts
	grep '127.0.0.1.*postgres' /etc/hosts
	grep '127.0.0.1.*mysql' /etc/hosts
ifeq ($(RUN_MODE),local)
	env DEFAULT_REQUEUE_TIME=$(DEFAULT_REQUEUE_TIME) ARGO_SECURE=$(SECURE) ALWAYS_OFFLOAD_NODE_STATUS=$(ALWAYS_OFFLOAD_NODE_STATUS) ARGO_LOGLEVEL=$(LOG_LEVEL) UPPERIO_DB_DEBUG=$(UPPERIO_DB_DEBUG) ARGO_AUTH_MODE=$(AUTH_MODE) ARGO_NAMESPACED=$(NAMESPACED) ARGO_NAMESPACE=$(KUBE_NAMESPACE) ARGO_MANAGED_NAMESPACE=$(MANAGED_NAMESPACE) ARGO_EXECUTOR_PLUGINS=$(PLUGINS) PROFILE=$(PROFILE) kit $(TASKS)
endif

.PHONY: wait
wait:
	# Wait for workflow controller
	until lsof -i :9090 > /dev/null ; do sleep 10s ; done
ifeq ($(API),true)
	# Wait for Argo Server
	until lsof -i :2746 > /dev/null ; do sleep 10s ; done
endif

.PHONY: postgres-cli
postgres-cli:
	kubectl exec -ti `kubectl get pod -l app=postgres -o name|cut -c 5-` -- psql -U postgres

.PHONY: mysql-cli
mysql-cli:
	kubectl exec -ti `kubectl get pod -l app=mysql -o name|cut -c 5-` -- mysql -u mysql -ppassword argo

test-cli: ./dist/argo

test-%:
	go test -failfast -v -timeout $(E2E_SUITE_TIMEOUT) -count 1 --tags $* -parallel $(E2E_PARALLEL) ./test/e2e

.PHONY: test-examples
test-examples:
	./hack/test-examples.sh

.PHONY: test-%-sdk
test-%-sdk:
	make --directory sdks/$* install test -B

Test%:
	go test -failfast -v -timeout $(E2E_SUITE_TIMEOUT) -count 1 --tags api,cli,cron,executor,examples,corefunctional,functional,plugins -parallel $(E2E_PARALLEL) ./test/e2e  -run='.*/$*'


# clean

.PHONY: clean
clean:
	go clean
	rm -Rf test-results node_modules vendor v2 v3 argoexec-linux-amd64 dist/* ui/dist

# swagger

pkg/apis/workflow/v1alpha1/openapi_generated.go: $(GOPATH)/bin/openapi-gen $(TYPES)
	# These files are generated on a v3/ folder by the tool. Link them to the root folder
	[ -e ./v3 ] || ln -s . v3
	$(GOPATH)/bin/openapi-gen \
	  --go-header-file ./hack/custom-boilerplate.go.txt \
	  --input-dirs github.com/argoproj/argo-workflows/v3/pkg/apis/workflow/v1alpha1 \
	  --output-package github.com/argoproj/argo-workflows/v3/pkg/apis/workflow/v1alpha1 \
	  --report-filename pkg/apis/api-rules/violation_exceptions.list
	# Delete the link
	[ -e ./v3 ] && rm -rf v3


# generates many other files (listers, informers, client etc).
pkg/apis/workflow/v1alpha1/zz_generated.deepcopy.go: $(TYPES)
	# These files are generated on a v3/ folder by the tool. Link them to the root folder
	[ -e ./v3 ] || ln -s . v3
	bash $(GOPATH)/pkg/mod/k8s.io/code-generator@v0.21.5/generate-groups.sh \
	    "deepcopy,client,informer,lister" \
	    github.com/argoproj/argo-workflows/v3/pkg/client github.com/argoproj/argo-workflows/v3/pkg/apis \
	    workflow:v1alpha1 \
	    --go-header-file ./hack/custom-boilerplate.go.txt
	# Delete the link
	[ -e ./v3 ] && rm -rf v3

dist/kubernetes.swagger.json:
	@mkdir -p dist
	./hack/recurl.sh dist/kubernetes.swagger.json https://raw.githubusercontent.com/kubernetes/kubernetes/v1.23.3/api/openapi-spec/swagger.json

pkg/apiclient/_.secondary.swagger.json: hack/swagger/secondaryswaggergen.go pkg/apis/workflow/v1alpha1/openapi_generated.go dist/kubernetes.swagger.json
	rm -Rf v3 vendor
	# We have `hack/swagger` so that most hack script do not depend on the whole code base and are therefore slow.
	go run ./hack/swagger secondaryswaggergen

# we always ignore the conflicts, so lets automated figuring out how many there will be and just use that
dist/swagger-conflicts: $(GOPATH)/bin/swagger $(SWAGGER_FILES)
	swagger mixin $(SWAGGER_FILES) 2>&1 | grep -c skipping > dist/swagger-conflicts || true

dist/mixed.swagger.json: $(GOPATH)/bin/swagger $(SWAGGER_FILES) dist/swagger-conflicts
	swagger mixin -c $(shell cat dist/swagger-conflicts) $(SWAGGER_FILES) -o dist/mixed.swagger.json

dist/swaggifed.swagger.json: dist/mixed.swagger.json hack/swaggify.sh
	cat dist/mixed.swagger.json | ./hack/swaggify.sh > dist/swaggifed.swagger.json

dist/kubeified.swagger.json: dist/swaggifed.swagger.json dist/kubernetes.swagger.json
	go run ./hack/swagger kubeifyswagger dist/swaggifed.swagger.json dist/kubeified.swagger.json

dist/swagger.0.json: $(GOPATH)/bin/swagger dist/kubeified.swagger.json
	swagger flatten --with-flatten minimal --with-flatten remove-unused dist/kubeified.swagger.json -o dist/swagger.0.json

api/openapi-spec/swagger.json: $(GOPATH)/bin/swagger dist/swagger.0.json
	swagger flatten --with-flatten remove-unused dist/swagger.0.json -o api/openapi-spec/swagger.json

api/jsonschema/schema.json: api/openapi-spec/swagger.json hack/jsonschema/main.go
	go run ./hack/jsonschema

go-diagrams/diagram.dot: ./hack/diagram/main.go
	rm -Rf go-diagrams
	go run ./hack/diagram

docs/assets/diagram.png: go-diagrams/diagram.dot
	cd go-diagrams && dot -Tpng diagram.dot -o ../docs/assets/diagram.png

docs/fields.md: api/openapi-spec/swagger.json $(shell find examples -type f) hack/docgen.go
	env ARGO_SECURE=false ARGO_INSECURE_SKIP_VERIFY=false ARGO_SERVER= ARGO_INSTANCEID= go run ./hack docgen

# generates several other files
docs/cli/argo.md: $(CLI_PKGS) go.sum server/static/files.go hack/cli/main.go
	go run ./hack/cli

# docs

/usr/local/bin/mdspell:
# update this in Nix when upgrading it here
ifneq ($(USE_NIX), true)
	npm i -g markdown-spellcheck@1.3.1
endif

.PHONY: docs-spellcheck
docs-spellcheck: /usr/local/bin/mdspell
	# check docs for spelling mistakes
	mdspell --ignore-numbers --ignore-acronyms --en-us --no-suggestions --report $(shell find docs -name '*.md' -not -name upgrading.md -not -name README.md -not -name fields.md -not -name upgrading.md -not -name swagger.md -not -name executor_swagger.md -not -path '*/cli/*')

/usr/local/bin/markdown-link-check:
# update this in Nix when upgrading it here
ifneq ($(USE_NIX), true)
	npm i -g markdown-link-check@3.11.1
endif

.PHONY: docs-linkcheck
docs-linkcheck: /usr/local/bin/markdown-link-check
	# check docs for broken links
	markdown-link-check -q -c .mlc_config.json $(shell find docs -name '*.md' -not -name fields.md -not -name swagger.md -not -name executor_swagger.md)

/usr/local/bin/markdownlint:
# update this in Nix when upgrading it here
ifneq ($(USE_NIX), true)
	npm i -g markdownlint-cli@0.33.0
endif


.PHONY: docs-lint
docs-lint: /usr/local/bin/markdownlint
	# lint docs
	markdownlint docs --fix --ignore docs/fields.md --ignore docs/executor_swagger.md --ignore docs/swagger.md --ignore docs/cli --ignore docs/walk-through/the-structure-of-workflow-specs.md

/usr/local/bin/mkdocs:
# update this in Nix when upgrading it here
ifneq ($(USE_NIX), true)
	python -m pip install --no-cache-dir -r docs/requirements.txt
endif

.PHONY: docs
docs: /usr/local/bin/mkdocs \
	docs-spellcheck \
	docs-lint \
	# TODO: This is temporarily disabled to unblock merging PRs.
	# docs-linkcheck
	# check environment-variables.md contains all variables mentioned in the code
	./hack/check-env-doc.sh
	# build the docs
<<<<<<< HEAD
	mkdocs build --strict
	# fix the fields.md document
	go run -tags fields ./hack parseexamples
=======
	mkdocs build
>>>>>>> 93914261
	# tell the user the fastest way to edit docs
	@echo "ℹ️ If you want to preview your docs, open site/index.html. If you want to edit them with hot-reload, run 'make docs-serve' to start mkdocs on port 8000"

.PHONY: docs-serve
docs-serve: docs
	mkdocs serve

# pre-commit checks

.git/hooks/%: hack/git/hooks/%
	@mkdir -p .git/hooks
	cp hack/git/hooks/$* .git/hooks/$*

.PHONY: githooks
githooks: .git/hooks/pre-commit .git/hooks/commit-msg

.PHONY: pre-commit
pre-commit: codegen lint docs
	# marker file, based on it's modification time, we know how long ago this target was run
	touch dist/pre-commit

# release

release-notes: /dev/null
	version=$(VERSION) envsubst < hack/release-notes.md > release-notes

.PHONY: checksums
checksums:
	sha256sum ./dist/argo-*.gz | awk -F './dist/' '{print $$1 $$2}' > ./dist/argo-workflows-cli-checksums.txt<|MERGE_RESOLUTION|>--- conflicted
+++ resolved
@@ -724,13 +724,7 @@
 	# check environment-variables.md contains all variables mentioned in the code
 	./hack/check-env-doc.sh
 	# build the docs
-<<<<<<< HEAD
 	mkdocs build --strict
-	# fix the fields.md document
-	go run -tags fields ./hack parseexamples
-=======
-	mkdocs build
->>>>>>> 93914261
 	# tell the user the fastest way to edit docs
 	@echo "ℹ️ If you want to preview your docs, open site/index.html. If you want to edit them with hot-reload, run 'make docs-serve' to start mkdocs on port 8000"
 

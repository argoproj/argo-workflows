--- conflicted
+++ resolved
@@ -278,12 +278,9 @@
 	# `go generate ./...` takes around 10s, so we only run on specific packages.
 	go generate ./persist/sqldb ./pkg/apiclient/workflow ./server/auth ./server/auth/sso ./workflow/executor
 
-<<<<<<< HEAD
 %_easyjson.go: $(GOPATH)/bin/easyjson %.go
 	go generate ./$*.go
 
-=======
->>>>>>> f7116fc7
 $(GOPATH)/bin/mockery:
 	./hack/recurl.sh dist/mockery.tar.gz https://github.com/vektra/mockery/releases/download/v1.1.1/mockery_1.1.1_$(shell uname -s)_$(shell uname -m).tar.gz
 	tar zxvf dist/mockery.tar.gz mockery
@@ -460,7 +457,6 @@
 	# Wait for Argo Server
 	until lsof -i :2746 > /dev/null ; do sleep 10s ; done
 
-<<<<<<< HEAD
 .PHONY: heap
 heap:
 	go tool pprof -http=localhost:6061 http://localhost:6060/debug/pprof/heap
@@ -469,8 +465,6 @@
 profile:
 	go tool pprof -http=localhost:6061 http://localhost:6060/debug/pprof/profile
 
-=======
->>>>>>> f7116fc7
 .PHONY: postgres-cli
 postgres-cli:
 	kubectl exec -ti `kubectl get pod -l app=postgres -o name|cut -c 5-` -- psql -U postgres

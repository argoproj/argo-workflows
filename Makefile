--- conflicted
+++ resolved
@@ -169,33 +169,20 @@
 	kubectl create ns argo || true
 	# Install the standard Argo.
 	kubectl -n argo apply --wait --force -f manifests/install.yaml
-<<<<<<< HEAD
-	# Install MinIO and set-up config-map.
-	kubectl -n argo apply --wait --force -f test/e2e/manifests
-=======
->>>>>>> 6ba4598f
 	# Ensure that we use the image we're about to create.
 	kubectl -n argo scale deployment/workflow-controller --replicas 0
 	# Change to use a "e2e" tag.
 	kubectl -n argo patch deployment/workflow-controller --type json --patch '[{"op": "replace", "path": "/spec/template/spec/containers/0/imagePullPolicy", "value": "Never"}]'
 	kubectl -n argo patch deployment/workflow-controller --type json --patch '[{"op": "replace", "path": "/spec/template/spec/containers/0/image", "value": "argoproj/workflow-controller:dev"}]'
-<<<<<<< HEAD
-	kubectl -n argo patch deployment/workflow-controller --type json --patch '[{"op": "replace", "path": "/spec/template/spec/containers/0/args", "value": ["--loglevel", "debug", "--configmap", "workflow-controller-configmap", "--executor-image", "argoproj/argoexec:dev", "--executor-image-pull-policy", "Never"]}]'
-=======
 	kubectl -n argo patch deployment/workflow-controller --type json --patch '[{"op": "replace", "path": "/spec/template/spec/containers/0/args", "value": ["--loglevel", "debug", "--executor-image", "argoproj/argoexec:dev", "--executor-image-pull-policy", "Never"]}]'
 	# Install MinIO and set-up config-map.
 	kubectl -n argo apply --wait --force -f test/e2e/manifests
->>>>>>> 6ba4598f
 	# Build controller and executor images.
 	make controller-image executor-image DEV_IMAGE=true IMAGE_PREFIX=argoproj/ IMAGE_TAG=dev
 	# Scale up.
 	kubectl -n argo scale deployment/workflow-controller --replicas 1
 	# Wait for pods to be ready.
-<<<<<<< HEAD
-	kubectl -n argo wait --for=condition=Ready pod --all -l app=workflow-controller --timeout=30s
-=======
 	kubectl -n argo wait --for=condition=Ready pod --all -l app=workflow-controller
->>>>>>> 6ba4598f
 	kubectl -n argo wait --for=condition=Ready pod --all -l app=minio --timeout=1m
 	# Switch to "argo" ns.
 	kubectl config set-context --current --namespace=argo

--- conflicted
+++ resolved
@@ -110,18 +110,7 @@
           name: Create KUBECONFIG
           command: |
             mkdir -p ~/.kube
-<<<<<<< HEAD
             cat /etc/rancher/k3s/k3s.yaml | sed "s/127.0.0.1/$(hostname)/g" > ~/.kube/config
-=======
-            cp /etc/rancher/k3s/k3s.yaml ~/.kube/config
->>>>>>> 6af100d5
-      - run: KUBECONFIG=~/.kube/config make cli start-e2e
-      - run:
-          name: Follow controller logs, to help diagnose failures
-          command: |
-            sleep 10
-            make logs-e2e
-          background: true
       - run:
           name: Watch Docker events, to help diagnose failures
           command: docker events

version: 2.1
commands:
  dep_ensure:
    steps:
      - run:
          name: Install Dep v0.5.3
          command: DEP_RELEASE_TAG=v0.5.3 curl https://raw.githubusercontent.com/golang/dep/master/install.sh | sh
      - restore_cache:
          name: Restore vendor cache
          keys:
            - vendor-v2-{{ checksum "Gopkg.lock" }}-{{ .Environment.CIRCLE_JOB }}
<<<<<<< HEAD
=======
            - vendor-v1-{{ checksum "Gopkg.lock" }}-{{ .Environment.CIRCLE_JOB }}
>>>>>>> c821cfcc
      - run:
          name: Ensure dependencies
          command: dep ensure -v
      - save_cache:
          name: Save vendor cache
          key: vendor-v2-{{ checksum "Gopkg.lock" }}-{{ .Environment.CIRCLE_JOB }}
          paths:
            - vendor
  install_golang:
    steps:
      - run:
          name: Install Golang v1.12.6
          command: |
            go get golang.org/dl/go1.12.6
            [ -e /home/circleci/sdk/go1.12.6 ] || go1.12.6 download
            echo "export GOPATH=/home/circleci/.go_workspace" | tee -a $BASH_ENV
            echo "export PATH=/home/circleci/sdk/go1.12.6/bin:\$PATH" | tee -a $BASH_ENV
  save_go_cache:
    steps:
      - save_cache:
          name: Save Golang cache
          key: go-v2-{{ .Branch }}-{{ .Environment.CIRCLE_JOB }}
          # https://circleci.com/docs/2.0/language-go/
          paths:
            - /home/circleci/.cache/go-build
            - /home/circleci/sdk/go1.12.6
          when: always
  restore_go_cache:
    steps:
      - restore_cache:
          name: Restore Golang cache
          keys:
<<<<<<< HEAD
            - go-v2-{{ .Branch }}-{{ .Environment.CIRCLE_JOB }}
            - go-v2-master-{{ .Environment.CIRCLE_JOB }}
=======
            - go-v1-{{ .Branch }}-{{ .Environment.CIRCLE_JOB }}
            - go-v1-master-{{ .Environment.CIRCLE_JOB }}
  go_junit_report:
    steps:
      - run:
          name: Install Go test report to Junit test report
          command: go get github.com/jstemmer/go-junit-report
>>>>>>> c821cfcc
jobs:
  test:
    working_directory: /home/circleci/.go_workspace/src/github.com/argoproj/argo
    machine:
      image: circleci/classic:201808-01
    steps:
      - restore_go_cache
      - install_golang
      - go_junit_report
      - checkout
      - dep_ensure
      - run:
          name: Run tests
          command: |
            mkdir -p test-results
            trap 'go-junit-report < test-results/test.out > test-results/junit.xml' EXIT
            make test 2>&1 | tee test-results/test.out
      - run:
          name: Verify code generation
          command: make verify-codegen
      - save_go_cache
      - run:
          name: Uploading code coverage
          command: bash <(curl -s https://codecov.io/bash) -f coverage.out
      - store_test_results:
          path: test-results
      - store_artifacts:
          path: test-results
          destination: .
  e2e:
    working_directory: /home/circleci/.go_workspace/src/github.com/argoproj/argo
    machine:
      image: circleci/classic:201808-01
    steps:
      - run:
          name: Install and start K3S v1.0.0
          command: curl -sfL https://get.k3s.io | INSTALL_K3S_VERSION=v1.0.0 INSTALL_K3S_EXEC=--docker K3S_KUBECONFIG_MODE=644 sh -
          background: true
      - run:
          name: Pull some Docker images now, to save time later
          command: |
            docker pull golang:1.11.5
            docker pull minio/minio
            docker pull docker/whalesay:latest
          background: true
      - restore_go_cache
      - install_golang
      - go_junit_report
      - checkout
      - dep_ensure
      - run:
          name: Create KUBECONFIG
          command: |
            mkdir -p ~/.kube
            cp /etc/rancher/k3s/k3s.yaml ~/.kube/config
      - run: KUBECONFIG=~/.kube/config make start
      - run:
          name: Follow logs, to help diagnose failures
          command: |
            sleep 10
            make logs
          background: true
      - run:
          name: Watch Docker events, to help diagnose failures
          command: docker events
          background: true
      - run:
          name: Watch Kubernetes events, to help diagnose failures
          command: kubectl -n argo get events --watch
          background: true
      - run:
          name: Establish port forward
          command: make port-forward
          background: true
      - run:
          name: Run tests
          command: |
            mkdir -p test-results
            trap 'go-junit-report < test-results/test.out > test-results/junit.xml' EXIT
            make test-e2e 2>&1 | tee test-results/test.out
      - save_go_cache
      - store_test_results:
          path: test-results
      - store_artifacts:
          path: test-results
          destination: .
  ui:
    docker:
      - image: node:11.15.0
    working_directory: ~/argo/ui
    steps:
      - checkout:
          path: ~/argo
      - restore_cache:
          name: Restore Yarn cache
          keys:
            - yarn-packages-v1-{{ checksum "yarn.lock" }}
      - run:
          name: Download dependencies
          command: yarn install --frozen-lockfile --ignore-optional --non-interactive
      - save_cache:
          name: Save Yarn cache
          key: yarn-packages-v1-{{ checksum "yarn.lock" }}
          paths: [~/.cache/yarn, node_modules]
      # - run: yarn test
      # - run: ./node_modules/.bin/codecov -p ..
      - run:
          name: Build
          command: NODE_ENV='production' yarn build
      - run:
          name: Lint
          command: yarn lint
workflows:
  version: 2
  workflow:
    jobs:
      - test
      - ui
      - e2e<|MERGE_RESOLUTION|>--- conflicted
+++ resolved
@@ -9,10 +9,7 @@
           name: Restore vendor cache
           keys:
             - vendor-v2-{{ checksum "Gopkg.lock" }}-{{ .Environment.CIRCLE_JOB }}
-<<<<<<< HEAD
-=======
             - vendor-v1-{{ checksum "Gopkg.lock" }}-{{ .Environment.CIRCLE_JOB }}
->>>>>>> c821cfcc
       - run:
           name: Ensure dependencies
           command: dep ensure -v
@@ -45,10 +42,8 @@
       - restore_cache:
           name: Restore Golang cache
           keys:
-<<<<<<< HEAD
             - go-v2-{{ .Branch }}-{{ .Environment.CIRCLE_JOB }}
             - go-v2-master-{{ .Environment.CIRCLE_JOB }}
-=======
             - go-v1-{{ .Branch }}-{{ .Environment.CIRCLE_JOB }}
             - go-v1-master-{{ .Environment.CIRCLE_JOB }}
   go_junit_report:
@@ -56,7 +51,6 @@
       - run:
           name: Install Go test report to Junit test report
           command: go get github.com/jstemmer/go-junit-report
->>>>>>> c821cfcc
 jobs:
   test:
     working_directory: /home/circleci/.go_workspace/src/github.com/argoproj/argo

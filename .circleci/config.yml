--- conflicted
+++ resolved
@@ -84,11 +84,7 @@
           background: true
       - run:
           name: Start Argo
-<<<<<<< HEAD
-          command: mkdir dist && KUBECONFIG=~/.kube/config make start DB=$DB
-=======
-          command: mkdir dist && KUBECONFIG=~/.kube/config make start E2E_EXECUTOR=docker
->>>>>>> 2bac47fc
+          command: mkdir dist && KUBECONFIG=~/.kube/config make start DB=$DB E2E_EXECUTOR=docker
       - run:
           name: Establish port forward
           command: make pf

{
  "swagger": "2.0",
  "info": {
    "title": "Argo",
    "version": "v2.4.0"
  },
  "paths": {},
  "definitions": {
    "io.argoproj.workflow.v1alpha1.ArchiveStrategy": {
      "description": "ArchiveStrategy describes how to archive files/directory when saving artifacts",
      "type": "object",
      "properties": {
        "none": {
          "$ref": "#/definitions/io.argoproj.workflow.v1alpha1.NoneStrategy"
        },
        "tar": {
          "$ref": "#/definitions/io.argoproj.workflow.v1alpha1.TarStrategy"
        }
      }
    },
    "io.argoproj.workflow.v1alpha1.Arguments": {
      "description": "Arguments to a template",
      "type": "object",
      "properties": {
        "artifacts": {
          "description": "Artifacts is the list of artifacts to pass to the template or workflow",
          "type": "array",
          "items": {
            "$ref": "#/definitions/io.argoproj.workflow.v1alpha1.Artifact"
          },
          "x-kubernetes-patch-merge-key": "name",
          "x-kubernetes-patch-strategy": "merge"
        },
        "parameters": {
          "description": "Parameters is the list of parameters to pass to the template or workflow",
          "type": "array",
          "items": {
            "$ref": "#/definitions/io.argoproj.workflow.v1alpha1.Parameter"
          },
          "x-kubernetes-patch-merge-key": "name",
          "x-kubernetes-patch-strategy": "merge"
        }
      }
    },
    "io.argoproj.workflow.v1alpha1.Artifact": {
      "description": "Artifact indicates an artifact to place at a specified path",
      "type": "object",
      "required": [
        "name"
      ],
      "properties": {
        "archive": {
          "description": "Archive controls how the artifact will be saved to the artifact repository.",
          "$ref": "#/definitions/io.argoproj.workflow.v1alpha1.ArchiveStrategy"
        },
        "archiveLogs": {
          "description": "ArchiveLogs indicates if the container logs should be archived",
          "type": "boolean"
        },
        "artifactory": {
          "description": "Artifactory contains artifactory artifact location details",
          "$ref": "#/definitions/io.argoproj.workflow.v1alpha1.ArtifactoryArtifact"
        },
        "from": {
          "description": "From allows an artifact to reference an artifact from a previous step",
          "type": "string"
        },
        "git": {
          "description": "Git contains git artifact location details",
          "$ref": "#/definitions/io.argoproj.workflow.v1alpha1.GitArtifact"
        },
        "globalName": {
          "description": "GlobalName exports an output artifact to the global scope, making it available as '{{workflow.outputs.artifacts.XXXX}} and in workflow.status.outputs.artifacts",
          "type": "string"
        },
        "hdfs": {
          "description": "HDFS contains HDFS artifact location details",
          "$ref": "#/definitions/io.argoproj.workflow.v1alpha1.HDFSArtifact"
        },
        "http": {
          "description": "HTTP contains HTTP artifact location details",
          "$ref": "#/definitions/io.argoproj.workflow.v1alpha1.HTTPArtifact"
        },
        "mode": {
          "description": "mode bits to use on this file, must be a value between 0 and 0777 set when loading input artifacts.",
          "type": "integer",
          "format": "int32"
        },
        "name": {
          "description": "name of the artifact. must be unique within a template's inputs/outputs.",
          "type": "string"
        },
        "optional": {
          "description": "Make Artifacts optional, if Artifacts doesn't generate or exist",
          "type": "boolean"
        },
        "path": {
          "description": "Path is the container path to the artifact",
          "type": "string"
        },
        "raw": {
          "description": "Raw contains raw artifact location details",
          "$ref": "#/definitions/io.argoproj.workflow.v1alpha1.RawArtifact"
        },
        "s3": {
          "description": "S3 contains S3 artifact location details",
          "$ref": "#/definitions/io.argoproj.workflow.v1alpha1.S3Artifact"
        }
      }
    },
    "io.argoproj.workflow.v1alpha1.ArtifactLocation": {
      "description": "ArtifactLocation describes a location for a single or multiple artifacts. It is used as single artifact in the context of inputs/outputs (e.g. outputs.artifacts.artname). It is also used to describe the location of multiple artifacts such as the archive location of a single workflow step, which the executor will use as a default location to store its files.",
      "type": "object",
      "properties": {
        "archiveLogs": {
          "description": "ArchiveLogs indicates if the container logs should be archived",
          "type": "boolean"
        },
        "artifactory": {
          "description": "Artifactory contains artifactory artifact location details",
          "$ref": "#/definitions/io.argoproj.workflow.v1alpha1.ArtifactoryArtifact"
        },
        "git": {
          "description": "Git contains git artifact location details",
          "$ref": "#/definitions/io.argoproj.workflow.v1alpha1.GitArtifact"
        },
        "hdfs": {
          "description": "HDFS contains HDFS artifact location details",
          "$ref": "#/definitions/io.argoproj.workflow.v1alpha1.HDFSArtifact"
        },
        "http": {
          "description": "HTTP contains HTTP artifact location details",
          "$ref": "#/definitions/io.argoproj.workflow.v1alpha1.HTTPArtifact"
        },
        "raw": {
          "description": "Raw contains raw artifact location details",
          "$ref": "#/definitions/io.argoproj.workflow.v1alpha1.RawArtifact"
        },
        "s3": {
          "description": "S3 contains S3 artifact location details",
          "$ref": "#/definitions/io.argoproj.workflow.v1alpha1.S3Artifact"
        }
      }
    },
    "io.argoproj.workflow.v1alpha1.ArtifactRepositoryRef": {
      "type": "object",
      "properties": {
        "configMap": {
          "type": "string"
        },
        "key": {
          "type": "string"
        }
      }
    },
    "io.argoproj.workflow.v1alpha1.ArtifactoryArtifact": {
      "description": "ArtifactoryArtifact is the location of an artifactory artifact",
      "type": "object",
      "required": [
        "url"
      ],
      "properties": {
        "passwordSecret": {
          "description": "PasswordSecret is the secret selector to the repository password",
          "$ref": "#/definitions/io.k8s.api.core.v1.SecretKeySelector"
        },
        "url": {
          "description": "URL of the artifact",
          "type": "string"
        },
        "usernameSecret": {
          "description": "UsernameSecret is the secret selector to the repository username",
          "$ref": "#/definitions/io.k8s.api.core.v1.SecretKeySelector"
        }
      }
    },
    "io.argoproj.workflow.v1alpha1.ArtifactoryAuth": {
      "description": "ArtifactoryAuth describes the secret selectors required for authenticating to artifactory",
      "type": "object",
      "properties": {
        "passwordSecret": {
          "description": "PasswordSecret is the secret selector to the repository password",
          "$ref": "#/definitions/io.k8s.api.core.v1.SecretKeySelector"
        },
        "usernameSecret": {
          "description": "UsernameSecret is the secret selector to the repository username",
          "$ref": "#/definitions/io.k8s.api.core.v1.SecretKeySelector"
        }
      }
    },
    "io.argoproj.workflow.v1alpha1.Backoff": {
      "type": "object",
      "properties": {
        "duration": {
          "type": "string"
        },
        "factor": {
          "type": "integer",
          "format": "int32"
        },
        "maxDuration": {
          "type": "string"
        }
      }
    },
    "io.argoproj.workflow.v1alpha1.ContinueOn": {
      "description": "ContinueOn defines if a workflow should continue even if a task or step fails/errors. It can be specified if the workflow should continue when the pod errors, fails or both.",
      "type": "object",
      "properties": {
        "error": {
          "type": "boolean"
        },
        "failed": {
          "type": "boolean"
        }
      }
    },
    "io.argoproj.workflow.v1alpha1.CronWorkflow": {
      "description": "CronWorkflow is the definition of a scheduled workflow resource",
      "type": "object",
      "required": [
        "spec",
        "status"
      ],
      "properties": {
        "apiVersion": {
          "description": "APIVersion defines the versioned schema of this representation of an object. Servers should convert recognized schemas to the latest internal value, and may reject unrecognized values. More info: https://git.k8s.io/community/contributors/devel/sig-architecture/api-conventions.md#resources",
          "type": "string"
        },
        "kind": {
          "description": "Kind is a string value representing the REST resource this object represents. Servers may infer this from the endpoint the client submits requests to. Cannot be updated. In CamelCase. More info: https://git.k8s.io/community/contributors/devel/sig-architecture/api-conventions.md#types-kinds",
          "type": "string"
        },
        "metadata": {
          "$ref": "#/definitions/io.k8s.apimachinery.pkg.apis.meta.v1.ObjectMeta"
        },
        "spec": {
          "$ref": "#/definitions/io.argoproj.workflow.v1alpha1.CronWorkflowSpec"
        },
        "status": {
          "$ref": "#/definitions/io.argoproj.workflow.v1alpha1.CronWorkflowStatus"
        }
      }
    },
    "io.argoproj.workflow.v1alpha1.CronWorkflowList": {
      "description": "CronWorkflowList is list of CronWorkflow resources",
      "type": "object",
      "required": [
        "metadata",
        "items"
      ],
      "properties": {
        "apiVersion": {
          "description": "APIVersion defines the versioned schema of this representation of an object. Servers should convert recognized schemas to the latest internal value, and may reject unrecognized values. More info: https://git.k8s.io/community/contributors/devel/sig-architecture/api-conventions.md#resources",
          "type": "string"
        },
        "items": {
          "type": "array",
          "items": {
            "$ref": "#/definitions/io.argoproj.workflow.v1alpha1.CronWorkflow"
          }
        },
        "kind": {
          "description": "Kind is a string value representing the REST resource this object represents. Servers may infer this from the endpoint the client submits requests to. Cannot be updated. In CamelCase. More info: https://git.k8s.io/community/contributors/devel/sig-architecture/api-conventions.md#types-kinds",
          "type": "string"
        },
        "metadata": {
          "$ref": "#/definitions/io.k8s.apimachinery.pkg.apis.meta.v1.ListMeta"
        }
      }
    },
    "io.argoproj.workflow.v1alpha1.CronWorkflowSpec": {
      "type": "object",
      "required": [
        "workflowSpec",
        "schedule"
      ],
      "properties": {
        "concurrencyPolicy": {
          "description": "ConcurrencyPolicy is the K8s-style concurrency policy that will be used",
          "type": "string"
        },
        "failedJobsHistoryLimit": {
          "description": "FailedJobsHistoryLimit is the number of successful jobs to be kept at a time",
          "type": "integer",
          "format": "int32"
        },
        "schedule": {
          "description": "Schedule is a schedule to run the Workflow in Cron format",
          "type": "string"
        },
        "startingDeadlineSeconds": {
          "description": "StartingDeadlineSeconds is the K8s-style deadline that will limit the time a CronWorkflow will be run after its original scheduled time if it is missed.",
          "type": "integer",
          "format": "int64"
        },
        "successfulJobsHistoryLimit": {
          "description": "SuccessfulJobsHistoryLimit is the number of successful jobs to be kept at a time",
          "type": "integer",
          "format": "int32"
        },
        "suspend": {
          "description": "Suspend is a flag that will stop new CronWorkflows from running if set to true",
          "type": "boolean"
        },
        "workflowSpec": {
          "description": "WorkflowSpec is the spec of the workflow to be run",
          "$ref": "#/definitions/io.argoproj.workflow.v1alpha1.WorkflowSpec"
        }
      }
    },
    "io.argoproj.workflow.v1alpha1.CronWorkflowStatus": {
      "type": "object",
      "properties": {
        "active": {
          "description": "Active is a list of active workflows stemming from this CronWorkflow",
          "type": "array",
          "items": {
            "$ref": "#/definitions/io.k8s.api.core.v1.ObjectReference"
          }
        },
        "lastScheduledTime": {
          "description": "LastScheduleTime is the last time the CronWorkflow was scheduled",
          "$ref": "#/definitions/io.k8s.apimachinery.pkg.apis.meta.v1.Time"
        }
      }
    },
    "io.argoproj.workflow.v1alpha1.DAGTask": {
      "description": "DAGTask represents a node in the graph during DAG execution",
      "type": "object",
      "required": [
        "name",
        "template"
      ],
      "properties": {
        "arguments": {
          "description": "Arguments are the parameter and artifact arguments to the template",
          "$ref": "#/definitions/io.argoproj.workflow.v1alpha1.Arguments"
        },
        "continueOn": {
          "description": "ContinueOn makes argo to proceed with the following step even if this step fails. Errors and Failed states can be specified",
          "$ref": "#/definitions/io.argoproj.workflow.v1alpha1.ContinueOn"
        },
        "dependencies": {
          "description": "Dependencies are name of other targets which this depends on",
          "type": "array",
          "items": {
            "type": "string"
          }
        },
        "name": {
          "description": "Name is the name of the target",
          "type": "string"
        },
        "onExit": {
          "description": "OnExit is a template reference which is invoked at the end of the template, irrespective of the success, failure, or error of the primary template.",
          "type": "string"
        },
        "template": {
          "description": "Name of template to execute",
          "type": "string"
        },
        "templateRef": {
          "description": "TemplateRef is the reference to the template resource to execute.",
          "$ref": "#/definitions/io.argoproj.workflow.v1alpha1.TemplateRef"
        },
        "when": {
          "description": "When is an expression in which the task should conditionally execute",
          "type": "string"
        },
        "withItems": {
          "description": "WithItems expands a task into multiple parallel tasks from the items in the list",
          "type": "array",
          "items": {
            "$ref": "#/definitions/io.argoproj.workflow.v1alpha1.Item"
          }
        },
        "withParam": {
          "description": "WithParam expands a task into multiple parallel tasks from the value in the parameter, which is expected to be a JSON list.",
          "type": "string"
        },
        "withSequence": {
          "description": "WithSequence expands a task into a numeric sequence",
          "$ref": "#/definitions/io.argoproj.workflow.v1alpha1.Sequence"
        }
      }
    },
    "io.argoproj.workflow.v1alpha1.DAGTemplate": {
      "description": "DAGTemplate is a template subtype for directed acyclic graph templates",
      "type": "object",
      "required": [
        "tasks"
      ],
      "properties": {
        "failFast": {
          "description": "This flag is for DAG logic. The DAG logic has a built-in \"fail fast\" feature to stop scheduling new steps, as soon as it detects that one of the DAG nodes is failed. Then it waits until all DAG nodes are completed before failing the DAG itself. The FailFast flag default is true,  if set to false, it will allow a DAG to run all branches of the DAG to completion (either success or failure), regardless of the failed outcomes of branches in the DAG. More info and example about this feature at https://github.com/argoproj/argo/issues/1442",
          "type": "boolean"
        },
        "target": {
          "description": "Target are one or more names of targets to execute in a DAG",
          "type": "string"
        },
        "tasks": {
          "description": "Tasks are a list of DAG tasks",
          "type": "array",
          "items": {
            "$ref": "#/definitions/io.argoproj.workflow.v1alpha1.DAGTask"
          },
          "x-kubernetes-patch-merge-key": "name",
          "x-kubernetes-patch-strategy": "merge"
        }
      }
    },
    "io.argoproj.workflow.v1alpha1.ExecutorConfig": {
      "description": "ExecutorConfig holds configurations of an executor container.",
      "type": "object",
      "properties": {
        "serviceAccountName": {
          "description": "ServiceAccountName specifies the service account name of the executor container.",
          "type": "string"
        }
      }
    },
    "io.argoproj.workflow.v1alpha1.GitArtifact": {
      "description": "GitArtifact is the location of an git artifact",
      "type": "object",
      "required": [
        "repo"
      ],
      "properties": {
        "depth": {
          "description": "Depth specifies clones/fetches should be shallow and include the given number of commits from the branch tip",
          "type": "integer",
          "format": "int64"
        },
        "fetch": {
          "description": "Fetch specifies a number of refs that should be fetched before checkout",
          "type": "array",
          "items": {
            "type": "string"
          }
        },
        "insecureIgnoreHostKey": {
          "description": "InsecureIgnoreHostKey disables SSH strict host key checking during git clone",
          "type": "boolean"
        },
        "passwordSecret": {
          "description": "PasswordSecret is the secret selector to the repository password",
          "$ref": "#/definitions/io.k8s.api.core.v1.SecretKeySelector"
        },
        "repo": {
          "description": "Repo is the git repository",
          "type": "string"
        },
        "revision": {
          "description": "Revision is the git commit, tag, branch to checkout",
          "type": "string"
        },
        "sshPrivateKeySecret": {
          "description": "SSHPrivateKeySecret is the secret selector to the repository ssh private key",
          "$ref": "#/definitions/io.k8s.api.core.v1.SecretKeySelector"
        },
        "usernameSecret": {
          "description": "UsernameSecret is the secret selector to the repository username",
          "$ref": "#/definitions/io.k8s.api.core.v1.SecretKeySelector"
        }
      }
    },
    "io.argoproj.workflow.v1alpha1.HDFSArtifact": {
      "description": "HDFSArtifact is the location of an HDFS artifact",
      "type": "object",
      "required": [
        "addresses",
        "path"
      ],
      "properties": {
        "addresses": {
          "description": "Addresses is accessible addresses of HDFS name nodes",
          "type": "array",
          "items": {
            "type": "string"
          }
        },
        "force": {
          "description": "Force copies a file forcibly even if it exists (default: false)",
          "type": "boolean"
        },
        "hdfsUser": {
          "description": "HDFSUser is the user to access HDFS file system. It is ignored if either ccache or keytab is used.",
          "type": "string"
        },
        "krbCCacheSecret": {
          "description": "KrbCCacheSecret is the secret selector for Kerberos ccache Either ccache or keytab can be set to use Kerberos.",
          "$ref": "#/definitions/io.k8s.api.core.v1.SecretKeySelector"
        },
        "krbConfigConfigMap": {
          "description": "KrbConfig is the configmap selector for Kerberos config as string It must be set if either ccache or keytab is used.",
          "$ref": "#/definitions/io.k8s.api.core.v1.ConfigMapKeySelector"
        },
        "krbKeytabSecret": {
          "description": "KrbKeytabSecret is the secret selector for Kerberos keytab Either ccache or keytab can be set to use Kerberos.",
          "$ref": "#/definitions/io.k8s.api.core.v1.SecretKeySelector"
        },
        "krbRealm": {
          "description": "KrbRealm is the Kerberos realm used with Kerberos keytab It must be set if keytab is used.",
          "type": "string"
        },
        "krbServicePrincipalName": {
          "description": "KrbServicePrincipalName is the principal name of Kerberos service It must be set if either ccache or keytab is used.",
          "type": "string"
        },
        "krbUsername": {
          "description": "KrbUsername is the Kerberos username used with Kerberos keytab It must be set if keytab is used.",
          "type": "string"
        },
        "path": {
          "description": "Path is a file path in HDFS",
          "type": "string"
        }
      }
    },
    "io.argoproj.workflow.v1alpha1.HDFSConfig": {
      "description": "HDFSConfig is configurations for HDFS",
      "type": "object",
      "required": [
        "addresses"
      ],
      "properties": {
        "addresses": {
          "description": "Addresses is accessible addresses of HDFS name nodes",
          "type": "array",
          "items": {
            "type": "string"
          }
        },
        "hdfsUser": {
          "description": "HDFSUser is the user to access HDFS file system. It is ignored if either ccache or keytab is used.",
          "type": "string"
        },
        "krbCCacheSecret": {
          "description": "KrbCCacheSecret is the secret selector for Kerberos ccache Either ccache or keytab can be set to use Kerberos.",
          "$ref": "#/definitions/io.k8s.api.core.v1.SecretKeySelector"
        },
        "krbConfigConfigMap": {
          "description": "KrbConfig is the configmap selector for Kerberos config as string It must be set if either ccache or keytab is used.",
          "$ref": "#/definitions/io.k8s.api.core.v1.ConfigMapKeySelector"
        },
        "krbKeytabSecret": {
          "description": "KrbKeytabSecret is the secret selector for Kerberos keytab Either ccache or keytab can be set to use Kerberos.",
          "$ref": "#/definitions/io.k8s.api.core.v1.SecretKeySelector"
        },
        "krbRealm": {
          "description": "KrbRealm is the Kerberos realm used with Kerberos keytab It must be set if keytab is used.",
          "type": "string"
        },
        "krbServicePrincipalName": {
          "description": "KrbServicePrincipalName is the principal name of Kerberos service It must be set if either ccache or keytab is used.",
          "type": "string"
        },
        "krbUsername": {
          "description": "KrbUsername is the Kerberos username used with Kerberos keytab It must be set if keytab is used.",
          "type": "string"
        }
      }
    },
    "io.argoproj.workflow.v1alpha1.HDFSKrbConfig": {
      "description": "HDFSKrbConfig is auth configurations for Kerberos",
      "type": "object",
      "properties": {
        "krbCCacheSecret": {
          "description": "KrbCCacheSecret is the secret selector for Kerberos ccache Either ccache or keytab can be set to use Kerberos.",
          "$ref": "#/definitions/io.k8s.api.core.v1.SecretKeySelector"
        },
        "krbConfigConfigMap": {
          "description": "KrbConfig is the configmap selector for Kerberos config as string It must be set if either ccache or keytab is used.",
          "$ref": "#/definitions/io.k8s.api.core.v1.ConfigMapKeySelector"
        },
        "krbKeytabSecret": {
          "description": "KrbKeytabSecret is the secret selector for Kerberos keytab Either ccache or keytab can be set to use Kerberos.",
          "$ref": "#/definitions/io.k8s.api.core.v1.SecretKeySelector"
        },
        "krbRealm": {
          "description": "KrbRealm is the Kerberos realm used with Kerberos keytab It must be set if keytab is used.",
          "type": "string"
        },
        "krbServicePrincipalName": {
          "description": "KrbServicePrincipalName is the principal name of Kerberos service It must be set if either ccache or keytab is used.",
          "type": "string"
        },
        "krbUsername": {
          "description": "KrbUsername is the Kerberos username used with Kerberos keytab It must be set if keytab is used.",
          "type": "string"
        }
      }
    },
    "io.argoproj.workflow.v1alpha1.HTTPArtifact": {
      "description": "HTTPArtifact allows an file served on HTTP to be placed as an input artifact in a container",
      "type": "object",
      "required": [
        "url"
      ],
      "properties": {
        "url": {
          "description": "URL of the artifact",
          "type": "string"
        }
      }
    },
    "io.argoproj.workflow.v1alpha1.Inputs": {
      "description": "Inputs are the mechanism for passing parameters, artifacts, volumes from one template to another",
      "type": "object",
      "properties": {
        "artifacts": {
          "description": "Artifact are a list of artifacts passed as inputs",
          "type": "array",
          "items": {
            "$ref": "#/definitions/io.argoproj.workflow.v1alpha1.Artifact"
          },
          "x-kubernetes-patch-merge-key": "name",
          "x-kubernetes-patch-strategy": "merge"
        },
        "parameters": {
          "description": "Parameters are a list of parameters passed as inputs",
          "type": "array",
          "items": {
            "$ref": "#/definitions/io.argoproj.workflow.v1alpha1.Parameter"
          },
          "x-kubernetes-patch-merge-key": "name",
          "x-kubernetes-patch-strategy": "merge"
        }
      }
    },
    "io.argoproj.workflow.v1alpha1.Item": {
      "description": "Item expands a single workflow step into multiple parallel steps The value of Item can be a map, string, bool, or number",
      "type": "string",
      "format": "item"
    },
    "io.argoproj.workflow.v1alpha1.ItemValue": {
      "type": "object",
      "required": [
        "Type",
        "NumVal",
        "BoolVal",
        "StrVal",
        "MapVal",
        "ListVal"
      ],
      "properties": {
        "BoolVal": {
          "type": "boolean"
        },
        "ListVal": {
          "type": "array",
          "items": {
            "type": "string",
            "format": "byte"
          }
        },
        "MapVal": {
          "type": "object",
          "additionalProperties": {
            "type": "string"
          }
        },
        "NumVal": {
          "type": "string"
        },
        "StrVal": {
          "type": "string"
        },
        "Type": {
          "type": "integer",
          "format": "int32"
        }
      }
    },
    "io.argoproj.workflow.v1alpha1.Metadata": {
      "description": "Pod metdata",
      "type": "object",
      "properties": {
        "annotations": {
          "type": "object",
          "additionalProperties": {
            "type": "string"
          }
        },
        "labels": {
          "type": "object",
          "additionalProperties": {
            "type": "string"
          }
        }
      }
    },
    "io.argoproj.workflow.v1alpha1.NodeStatus": {
      "description": "NodeStatus contains status information about an individual node in the workflow",
      "type": "object",
      "required": [
        "id",
        "name",
        "displayName",
        "type"
      ],
      "properties": {
        "boundaryID": {
          "description": "BoundaryID indicates the node ID of the associated template root node in which this node belongs to",
          "type": "string"
        },
        "children": {
          "description": "Children is a list of child node IDs",
          "type": "array",
          "items": {
            "type": "string"
          }
        },
        "daemoned": {
          "description": "Daemoned tracks whether or not this node was daemoned and need to be terminated",
          "type": "boolean"
        },
        "displayName": {
          "description": "DisplayName is a human readable representation of the node. Unique within a template boundary",
          "type": "string"
        },
        "finishedAt": {
          "description": "Time at which this node completed",
          "$ref": "#/definitions/io.k8s.apimachinery.pkg.apis.meta.v1.Time"
        },
        "id": {
          "description": "ID is a unique identifier of a node within the worklow It is implemented as a hash of the node name, which makes the ID deterministic",
          "type": "string"
        },
        "inputs": {
          "description": "Inputs captures input parameter values and artifact locations supplied to this template invocation",
          "$ref": "#/definitions/io.argoproj.workflow.v1alpha1.Inputs"
        },
        "message": {
          "description": "A human readable message indicating details about why the node is in this condition.",
          "type": "string"
        },
        "name": {
          "description": "Name is unique name in the node tree used to generate the node ID",
          "type": "string"
        },
        "outboundNodes": {
          "description": "OutboundNodes tracks the node IDs which are considered \"outbound\" nodes to a template invocation. For every invocation of a template, there are nodes which we considered as \"outbound\". Essentially, these are last nodes in the execution sequence to run, before the template is considered completed. These nodes are then connected as parents to a following step.\n\nIn the case of single pod steps (i.e. container, script, resource templates), this list will be nil since the pod itself is already considered the \"outbound\" node. In the case of DAGs, outbound nodes are the \"target\" tasks (tasks with no children). In the case of steps, outbound nodes are all the containers involved in the last step group. NOTE: since templates are composable, the list of outbound nodes are carried upwards when a DAG/steps template invokes another DAG/steps template. In other words, the outbound nodes of a template, will be a superset of the outbound nodes of its last children.",
          "type": "array",
          "items": {
            "type": "string"
          }
        },
        "outputs": {
          "description": "Outputs captures output parameter values and artifact locations produced by this template invocation",
          "$ref": "#/definitions/io.argoproj.workflow.v1alpha1.Outputs"
        },
        "phase": {
          "description": "Phase a simple, high-level summary of where the node is in its lifecycle. Can be used as a state machine.",
          "type": "string"
        },
        "podIP": {
          "description": "PodIP captures the IP of the pod for daemoned steps",
          "type": "string"
        },
        "startedAt": {
          "description": "Time at which this node started",
          "$ref": "#/definitions/io.k8s.apimachinery.pkg.apis.meta.v1.Time"
        },
        "storedTemplateID": {
          "description": "StoredTemplateID is the ID of stored template. DEPRECATED: This value is not used anymore.",
          "type": "string"
        },
        "templateName": {
          "description": "TemplateName is the template name which this node corresponds to. Not applicable to virtual nodes (e.g. Retry, StepGroup)",
          "type": "string"
        },
        "templateRef": {
          "description": "TemplateRef is the reference to the template resource which this node corresponds to. Not applicable to virtual nodes (e.g. Retry, StepGroup)",
          "$ref": "#/definitions/io.argoproj.workflow.v1alpha1.TemplateRef"
        },
        "templateScope": {
          "description": "TemplateScope is the template scope in which the template of this node was retrieved.",
          "type": "string"
        },
        "type": {
          "description": "Type indicates type of node",
          "type": "string"
        },
        "workflowTemplateName": {
          "description": "WorkflowTemplateName is the WorkflowTemplate resource name on which the resolved template of this node is retrieved. DEPRECATED: This value is not used anymore.",
          "type": "string"
        }
      }
    },
    "io.argoproj.workflow.v1alpha1.NoneStrategy": {
      "description": "NoneStrategy indicates to skip tar process and upload the files or directory tree as independent files. Note that if the artifact is a directory, the artifact driver must support the ability to save/load the directory appropriately.",
      "type": "object"
    },
    "io.argoproj.workflow.v1alpha1.Outputs": {
      "description": "Outputs hold parameters, artifacts, and results from a step",
      "type": "object",
      "properties": {
        "artifacts": {
          "description": "Artifacts holds the list of output artifacts produced by a step",
          "type": "array",
          "items": {
            "$ref": "#/definitions/io.argoproj.workflow.v1alpha1.Artifact"
          },
          "x-kubernetes-patch-merge-key": "name",
          "x-kubernetes-patch-strategy": "merge"
        },
        "parameters": {
          "description": "Parameters holds the list of output parameters produced by a step",
          "type": "array",
          "items": {
            "$ref": "#/definitions/io.argoproj.workflow.v1alpha1.Parameter"
          },
          "x-kubernetes-patch-merge-key": "name",
          "x-kubernetes-patch-strategy": "merge"
        },
        "result": {
          "description": "Result holds the result (stdout) of a script template",
          "type": "string"
        }
      }
    },
    "io.argoproj.workflow.v1alpha1.ParallelSteps": {
      "type": "object",
      "required": [
        "Steps"
      ],
      "properties": {
        "Steps": {
          "type": "array",
          "items": {
            "$ref": "#/definitions/io.argoproj.workflow.v1alpha1.WorkflowStep"
          }
        }
      }
    },
    "io.argoproj.workflow.v1alpha1.Parameter": {
      "description": "Parameter indicate a passed string parameter to a service template with an optional default value",
      "type": "object",
      "required": [
        "name"
      ],
      "properties": {
        "default": {
          "description": "Default is the default value to use for an input parameter if a value was not supplied",
          "type": "string"
        },
        "globalName": {
          "description": "GlobalName exports an output parameter to the global scope, making it available as '{{workflow.outputs.parameters.XXXX}} and in workflow.status.outputs.parameters",
          "type": "string"
        },
        "name": {
          "description": "Name is the parameter name",
          "type": "string"
        },
        "value": {
          "description": "Value is the literal value to use for the parameter. If specified in the context of an input parameter, the value takes precedence over any passed values",
          "type": "string"
        },
        "valueFrom": {
          "description": "ValueFrom is the source for the output parameter's value",
          "$ref": "#/definitions/io.argoproj.workflow.v1alpha1.ValueFrom"
        }
      }
    },
    "io.argoproj.workflow.v1alpha1.PodGC": {
      "description": "PodGC describes how to delete completed pods as they complete",
      "type": "object",
      "properties": {
        "strategy": {
          "type": "string"
        }
      }
    },
    "io.argoproj.workflow.v1alpha1.RawArtifact": {
      "description": "RawArtifact allows raw string content to be placed as an artifact in a container",
      "type": "object",
      "required": [
        "data"
      ],
      "properties": {
        "data": {
          "description": "Data is the string contents of the artifact",
          "type": "string"
        }
      }
    },
    "io.argoproj.workflow.v1alpha1.ResourceTemplate": {
      "description": "ResourceTemplate is a template subtype to manipulate kubernetes resources",
      "type": "object",
      "required": [
        "action",
        "manifest"
      ],
      "properties": {
        "action": {
          "description": "Action is the action to perform to the resource. Must be one of: get, create, apply, delete, replace, patch",
          "type": "string"
        },
        "failureCondition": {
          "description": "FailureCondition is a label selector expression which describes the conditions of the k8s resource in which the step was considered failed",
          "type": "string"
        },
        "manifest": {
          "description": "Manifest contains the kubernetes manifest",
          "type": "string"
        },
        "mergeStrategy": {
          "description": "MergeStrategy is the strategy used to merge a patch. It defaults to \"strategic\" Must be one of: strategic, merge, json",
          "type": "string"
        },
        "setOwnerReference": {
          "description": "SetOwnerReference sets the reference to the workflow on the OwnerReference of generated resource.",
          "type": "boolean"
        },
        "successCondition": {
          "description": "SuccessCondition is a label selector expression which describes the conditions of the k8s resource in which it is acceptable to proceed to the following step",
          "type": "string"
        }
      }
    },
    "io.argoproj.workflow.v1alpha1.RetryStrategy": {
      "description": "RetryStrategy provides controls on how to retry a workflow step",
      "type": "object",
      "properties": {
        "backoff": {
          "description": "Backoff is a backoff strategy",
          "$ref": "#/definitions/io.argoproj.workflow.v1alpha1.Backoff"
        },
        "limit": {
          "description": "Limit is the maximum number of attempts when retrying a container",
          "type": "integer",
          "format": "int32"
        },
        "retryPolicy": {
          "description": "RetryPolicy is a policy of NodePhase statuses that will be retried",
          "type": "string"
        }
      }
    },
    "io.argoproj.workflow.v1alpha1.S3Artifact": {
      "description": "S3Artifact is the location of an S3 artifact",
      "type": "object",
      "required": [
        "endpoint",
        "bucket",
        "accessKeySecret",
        "secretKeySecret",
        "key"
      ],
      "properties": {
        "accessKeySecret": {
          "description": "AccessKeySecret is the secret selector to the bucket's access key",
          "$ref": "#/definitions/io.k8s.api.core.v1.SecretKeySelector"
        },
        "bucket": {
          "description": "Bucket is the name of the bucket",
          "type": "string"
        },
        "endpoint": {
          "description": "Endpoint is the hostname of the bucket endpoint",
          "type": "string"
        },
        "insecure": {
          "description": "Insecure will connect to the service with TLS",
          "type": "boolean"
        },
        "key": {
          "description": "Key is the key in the bucket where the artifact resides",
          "type": "string"
        },
        "region": {
          "description": "Region contains the optional bucket region",
          "type": "string"
        },
        "roleARN": {
          "description": "RoleARN is the Amazon Resource Name (ARN) of the role to assume.",
          "type": "string"
        },
        "secretKeySecret": {
          "description": "SecretKeySecret is the secret selector to the bucket's secret key",
          "$ref": "#/definitions/io.k8s.api.core.v1.SecretKeySelector"
        }
      }
    },
    "io.argoproj.workflow.v1alpha1.S3Bucket": {
      "description": "S3Bucket contains the access information required for interfacing with an S3 bucket",
      "type": "object",
      "required": [
        "endpoint",
        "bucket",
        "accessKeySecret",
        "secretKeySecret"
      ],
      "properties": {
        "accessKeySecret": {
          "description": "AccessKeySecret is the secret selector to the bucket's access key",
          "$ref": "#/definitions/io.k8s.api.core.v1.SecretKeySelector"
        },
        "bucket": {
          "description": "Bucket is the name of the bucket",
          "type": "string"
        },
        "endpoint": {
          "description": "Endpoint is the hostname of the bucket endpoint",
          "type": "string"
        },
        "insecure": {
          "description": "Insecure will connect to the service with TLS",
          "type": "boolean"
        },
        "region": {
          "description": "Region contains the optional bucket region",
          "type": "string"
        },
        "roleARN": {
          "description": "RoleARN is the Amazon Resource Name (ARN) of the role to assume.",
          "type": "string"
        },
        "secretKeySecret": {
          "description": "SecretKeySecret is the secret selector to the bucket's secret key",
          "$ref": "#/definitions/io.k8s.api.core.v1.SecretKeySelector"
        }
      }
    },
    "io.argoproj.workflow.v1alpha1.ScriptTemplate": {
      "description": "ScriptTemplate is a template subtype to enable scripting through code steps",
      "type": "object",
      "required": [
        "name",
        "source"
      ],
      "properties": {
        "args": {
          "description": "Arguments to the entrypoint. The docker image's CMD is used if this is not provided. Variable references $(VAR_NAME) are expanded using the container's environment. If a variable cannot be resolved, the reference in the input string will be unchanged. The $(VAR_NAME) syntax can be escaped with a double $$, ie: $$(VAR_NAME). Escaped references will never be expanded, regardless of whether the variable exists or not. Cannot be updated. More info: https://kubernetes.io/docs/tasks/inject-data-application/define-command-argument-container/#running-a-command-in-a-shell",
          "type": "array",
          "items": {
            "type": "string"
          }
        },
        "command": {
          "description": "Entrypoint array. Not executed within a shell. The docker image's ENTRYPOINT is used if this is not provided. Variable references $(VAR_NAME) are expanded using the container's environment. If a variable cannot be resolved, the reference in the input string will be unchanged. The $(VAR_NAME) syntax can be escaped with a double $$, ie: $$(VAR_NAME). Escaped references will never be expanded, regardless of whether the variable exists or not. Cannot be updated. More info: https://kubernetes.io/docs/tasks/inject-data-application/define-command-argument-container/#running-a-command-in-a-shell",
          "type": "array",
          "items": {
            "type": "string"
          }
        },
        "env": {
          "description": "List of environment variables to set in the container. Cannot be updated.",
          "type": "array",
          "items": {
            "$ref": "#/definitions/io.k8s.api.core.v1.EnvVar"
          },
          "x-kubernetes-patch-merge-key": "name",
          "x-kubernetes-patch-strategy": "merge"
        },
        "envFrom": {
          "description": "List of sources to populate environment variables in the container. The keys defined within a source must be a C_IDENTIFIER. All invalid keys will be reported as an event when the container is starting. When a key exists in multiple sources, the value associated with the last source will take precedence. Values defined by an Env with a duplicate key will take precedence. Cannot be updated.",
          "type": "array",
          "items": {
            "$ref": "#/definitions/io.k8s.api.core.v1.EnvFromSource"
          }
        },
        "image": {
          "description": "Docker image name. More info: https://kubernetes.io/docs/concepts/containers/images This field is optional to allow higher level config management to default or override container images in workload controllers like Deployments and StatefulSets.",
          "type": "string"
        },
        "imagePullPolicy": {
          "description": "Image pull policy. One of Always, Never, IfNotPresent. Defaults to Always if :latest tag is specified, or IfNotPresent otherwise. Cannot be updated. More info: https://kubernetes.io/docs/concepts/containers/images#updating-images",
          "type": "string"
        },
        "lifecycle": {
          "description": "Actions that the management system should take in response to container lifecycle events. Cannot be updated.",
          "$ref": "#/definitions/io.k8s.api.core.v1.Lifecycle"
        },
        "livenessProbe": {
          "description": "Periodic probe of container liveness. Container will be restarted if the probe fails. Cannot be updated. More info: https://kubernetes.io/docs/concepts/workloads/pods/pod-lifecycle#container-probes",
          "$ref": "#/definitions/io.k8s.api.core.v1.Probe"
        },
        "name": {
          "description": "Name of the container specified as a DNS_LABEL. Each container in a pod must have a unique name (DNS_LABEL). Cannot be updated.",
          "type": "string"
        },
        "ports": {
          "description": "List of ports to expose from the container. Exposing a port here gives the system additional information about the network connections a container uses, but is primarily informational. Not specifying a port here DOES NOT prevent that port from being exposed. Any port which is listening on the default \"0.0.0.0\" address inside a container will be accessible from the network. Cannot be updated.",
          "type": "array",
          "items": {
            "$ref": "#/definitions/io.k8s.api.core.v1.ContainerPort"
          },
          "x-kubernetes-list-map-keys": [
            "containerPort",
            "protocol"
          ],
          "x-kubernetes-list-type": "map",
          "x-kubernetes-patch-merge-key": "containerPort",
          "x-kubernetes-patch-strategy": "merge"
        },
        "readinessProbe": {
          "description": "Periodic probe of container service readiness. Container will be removed from service endpoints if the probe fails. Cannot be updated. More info: https://kubernetes.io/docs/concepts/workloads/pods/pod-lifecycle#container-probes",
          "$ref": "#/definitions/io.k8s.api.core.v1.Probe"
        },
        "resources": {
          "description": "Compute Resources required by this container. Cannot be updated. More info: https://kubernetes.io/docs/concepts/configuration/manage-compute-resources-container/",
          "$ref": "#/definitions/io.k8s.api.core.v1.ResourceRequirements"
        },
        "securityContext": {
          "description": "Security options the pod should run with. More info: https://kubernetes.io/docs/concepts/policy/security-context/ More info: https://kubernetes.io/docs/tasks/configure-pod-container/security-context/",
          "$ref": "#/definitions/io.k8s.api.core.v1.SecurityContext"
        },
        "source": {
          "description": "Source contains the source code of the script to execute",
          "type": "string"
        },
        "startupProbe": {
          "description": "StartupProbe indicates that the Pod has successfully initialized. If specified, no other probes are executed until this completes successfully. If this probe fails, the Pod will be restarted, just as if the livenessProbe failed. This can be used to provide different probe parameters at the beginning of a Pod's lifecycle, when it might take a long time to load data or warm a cache, than during steady-state operation. This cannot be updated. This is an alpha feature enabled by the StartupProbe feature flag. More info: https://kubernetes.io/docs/concepts/workloads/pods/pod-lifecycle#container-probes",
          "$ref": "#/definitions/io.k8s.api.core.v1.Probe"
        },
        "stdin": {
          "description": "Whether this container should allocate a buffer for stdin in the container runtime. If this is not set, reads from stdin in the container will always result in EOF. Default is false.",
          "type": "boolean"
        },
        "stdinOnce": {
          "description": "Whether the container runtime should close the stdin channel after it has been opened by a single attach. When stdin is true the stdin stream will remain open across multiple attach sessions. If stdinOnce is set to true, stdin is opened on container start, is empty until the first client attaches to stdin, and then remains open and accepts data until the client disconnects, at which time stdin is closed and remains closed until the container is restarted. If this flag is false, a container processes that reads from stdin will never receive an EOF. Default is false",
          "type": "boolean"
        },
        "terminationMessagePath": {
          "description": "Optional: Path at which the file to which the container's termination message will be written is mounted into the container's filesystem. Message written is intended to be brief final status, such as an assertion failure message. Will be truncated by the node if greater than 4096 bytes. The total message length across all containers will be limited to 12kb. Defaults to /dev/termination-log. Cannot be updated.",
          "type": "string"
        },
        "terminationMessagePolicy": {
          "description": "Indicate how the termination message should be populated. File will use the contents of terminationMessagePath to populate the container status message on both success and failure. FallbackToLogsOnError will use the last chunk of container log output if the termination message file is empty and the container exited with an error. The log output is limited to 2048 bytes or 80 lines, whichever is smaller. Defaults to File. Cannot be updated.",
          "type": "string"
        },
        "tty": {
          "description": "Whether this container should allocate a TTY for itself, also requires 'stdin' to be true. Default is false.",
          "type": "boolean"
        },
        "volumeDevices": {
          "description": "volumeDevices is the list of block devices to be used by the container. This is a beta feature.",
          "type": "array",
          "items": {
            "$ref": "#/definitions/io.k8s.api.core.v1.VolumeDevice"
          },
          "x-kubernetes-patch-merge-key": "devicePath",
          "x-kubernetes-patch-strategy": "merge"
        },
        "volumeMounts": {
          "description": "Pod volumes to mount into the container's filesystem. Cannot be updated.",
          "type": "array",
          "items": {
            "$ref": "#/definitions/io.k8s.api.core.v1.VolumeMount"
          },
          "x-kubernetes-patch-merge-key": "mountPath",
          "x-kubernetes-patch-strategy": "merge"
        },
        "workingDir": {
          "description": "Container's working directory. If not specified, the container runtime's default will be used, which might be configured in the container image. Cannot be updated.",
          "type": "string"
        }
      }
    },
    "io.argoproj.workflow.v1alpha1.Sequence": {
      "description": "Sequence expands a workflow step into numeric range",
      "type": "object",
      "properties": {
        "count": {
          "description": "Count is number of elements in the sequence (default: 0). Not to be used with end",
          "type": "string"
        },
        "end": {
          "description": "Number at which to end the sequence (default: 0). Not to be used with Count",
          "type": "string"
        },
        "format": {
          "description": "Format is a printf format string to format the value in the sequence",
          "type": "string"
        },
        "start": {
          "description": "Number at which to start the sequence (default: 0)",
          "type": "string"
        }
      }
    },
    "io.argoproj.workflow.v1alpha1.SuspendTemplate": {
      "description": "SuspendTemplate is a template subtype to suspend a workflow at a predetermined point in time",
      "type": "object",
      "properties": {
        "duration": {
          "description": "Duration is the seconds to wait before automatically resuming a template",
          "type": "string"
        }
      }
    },
    "io.argoproj.workflow.v1alpha1.TTLStrategy": {
      "description": "TTLStrategy is the strategy for the time to live depending on if the workflow succeded or failed",
      "type": "object",
      "properties": {
        "secondsAfterCompleted": {
          "type": "integer",
          "format": "int32"
        },
        "secondsAfterFailed": {
          "type": "integer",
          "format": "int32"
        },
        "secondsAfterSuccess": {
          "type": "integer",
          "format": "int32"
        }
      }
    },
    "io.argoproj.workflow.v1alpha1.TarStrategy": {
      "description": "TarStrategy will tar and gzip the file or directory when saving",
      "type": "object"
    },
    "io.argoproj.workflow.v1alpha1.Template": {
      "description": "Template is a reusable and composable unit of execution in a workflow",
      "type": "object",
      "required": [
        "name"
      ],
      "properties": {
        "activeDeadlineSeconds": {
          "description": "Optional duration in seconds relative to the StartTime that the pod may be active on a node before the system actively tries to terminate the pod; value must be positive integer This field is only applicable to container and script templates.",
          "type": "integer",
          "format": "int64"
        },
        "affinity": {
          "description": "Affinity sets the pod's scheduling constraints Overrides the affinity set at the workflow level (if any)",
          "$ref": "#/definitions/io.k8s.api.core.v1.Affinity"
        },
        "archiveLocation": {
          "description": "Location in which all files related to the step will be stored (logs, artifacts, etc...). Can be overridden by individual items in Outputs. If omitted, will use the default artifact repository location configured in the controller, appended with the \u003cworkflowname\u003e/\u003cnodename\u003e in the key.",
          "$ref": "#/definitions/io.argoproj.workflow.v1alpha1.ArtifactLocation"
        },
        "arguments": {
          "description": "Arguments hold arguments to the template.",
          "$ref": "#/definitions/io.argoproj.workflow.v1alpha1.Arguments"
        },
        "automountServiceAccountToken": {
          "description": "AutomountServiceAccountToken indicates whether a service account token should be automatically mounted in pods. ServiceAccountName of ExecutorConfig must be specified if this value is false.",
          "type": "boolean"
        },
        "container": {
          "description": "Container is the main container image to run in the pod",
          "$ref": "#/definitions/io.k8s.api.core.v1.Container"
        },
        "daemon": {
          "description": "Deamon will allow a workflow to proceed to the next step so long as the container reaches readiness",
          "type": "boolean"
        },
        "dag": {
          "description": "DAG template subtype which runs a DAG",
          "$ref": "#/definitions/io.argoproj.workflow.v1alpha1.DAGTemplate"
        },
        "executor": {
          "description": "Executor holds configurations of the executor container.",
          "$ref": "#/definitions/io.argoproj.workflow.v1alpha1.ExecutorConfig"
        },
        "hostAliases": {
          "description": "HostAliases is an optional list of hosts and IPs that will be injected into the pod spec",
          "type": "array",
          "items": {
            "$ref": "#/definitions/io.k8s.api.core.v1.HostAlias"
          },
          "x-kubernetes-patch-merge-key": "ip",
          "x-kubernetes-patch-strategy": "merge"
        },
        "initContainers": {
          "description": "InitContainers is a list of containers which run before the main container.",
          "type": "array",
          "items": {
            "$ref": "#/definitions/io.argoproj.workflow.v1alpha1.UserContainer"
          },
          "x-kubernetes-patch-merge-key": "name",
          "x-kubernetes-patch-strategy": "merge"
        },
        "inputs": {
          "description": "Inputs describe what inputs parameters and artifacts are supplied to this template",
          "$ref": "#/definitions/io.argoproj.workflow.v1alpha1.Inputs"
        },
        "metadata": {
          "description": "Metdata sets the pods's metadata, i.e. annotations and labels",
          "$ref": "#/definitions/io.argoproj.workflow.v1alpha1.Metadata"
        },
        "name": {
          "description": "Name is the name of the template",
          "type": "string"
        },
        "nodeSelector": {
          "description": "NodeSelector is a selector to schedule this step of the workflow to be run on the selected node(s). Overrides the selector set at the workflow level.",
          "type": "object",
          "additionalProperties": {
            "type": "string"
          }
        },
        "outputs": {
          "description": "Outputs describe the parameters and artifacts that this template produces",
          "$ref": "#/definitions/io.argoproj.workflow.v1alpha1.Outputs"
        },
        "parallelism": {
          "description": "Parallelism limits the max total parallel pods that can execute at the same time within the boundaries of this template invocation. If additional steps/dag templates are invoked, the pods created by those templates will not be counted towards this total.",
          "type": "integer",
          "format": "int64"
        },
        "podSpecPatch": {
          "description": "PodSpecPatch holds strategic merge patch to apply against the pod spec. Allows parameterization of container fields which are not strings (e.g. resource limits).",
          "type": "string"
        },
        "priority": {
          "description": "Priority to apply to workflow pods.",
          "type": "integer",
          "format": "int32"
        },
        "priorityClassName": {
          "description": "PriorityClassName to apply to workflow pods.",
          "type": "string"
        },
        "resource": {
          "description": "Resource template subtype which can run k8s resources",
          "$ref": "#/definitions/io.argoproj.workflow.v1alpha1.ResourceTemplate"
        },
        "retryStrategy": {
          "description": "RetryStrategy describes how to retry a template when it fails",
          "$ref": "#/definitions/io.argoproj.workflow.v1alpha1.RetryStrategy"
        },
        "schedulerName": {
          "description": "If specified, the pod will be dispatched by specified scheduler. Or it will be dispatched by workflow scope scheduler if specified. If neither specified, the pod will be dispatched by default scheduler.",
          "type": "string"
        },
        "script": {
          "description": "Script runs a portion of code against an interpreter",
          "$ref": "#/definitions/io.argoproj.workflow.v1alpha1.ScriptTemplate"
        },
        "securityContext": {
          "description": "SecurityContext holds pod-level security attributes and common container settings. Optional: Defaults to empty.  See type description for default values of each field.",
          "$ref": "#/definitions/io.k8s.api.core.v1.PodSecurityContext"
        },
        "serviceAccountName": {
          "description": "ServiceAccountName to apply to workflow pods",
          "type": "string"
        },
        "sidecars": {
          "description": "Sidecars is a list of containers which run alongside the main container Sidecars are automatically killed when the main container completes",
          "type": "array",
          "items": {
            "$ref": "#/definitions/io.argoproj.workflow.v1alpha1.UserContainer"
          },
          "x-kubernetes-patch-merge-key": "name",
          "x-kubernetes-patch-strategy": "merge"
        },
        "steps": {
          "description": "Steps define a series of sequential/parallel workflow steps",
          "type": "array",
          "items": {
            "$ref": "#/definitions/io.argoproj.workflow.v1alpha1.ParallelSteps"
          }
        },
        "suspend": {
          "description": "Suspend template subtype which can suspend a workflow when reaching the step",
          "$ref": "#/definitions/io.argoproj.workflow.v1alpha1.SuspendTemplate"
        },
        "template": {
          "description": "Template is the name of the template which is used as the base of this template.",
          "type": "string"
        },
        "templateRef": {
          "description": "TemplateRef is the reference to the template resource which is used as the base of this template.",
          "$ref": "#/definitions/io.argoproj.workflow.v1alpha1.TemplateRef"
        },
        "tolerations": {
          "description": "Tolerations to apply to workflow pods.",
          "type": "array",
          "items": {
            "$ref": "#/definitions/io.k8s.api.core.v1.Toleration"
          },
          "x-kubernetes-patch-merge-key": "key",
          "x-kubernetes-patch-strategy": "merge"
        },
        "volumes": {
          "description": "Volumes is a list of volumes that can be mounted by containers in a template.",
          "type": "array",
          "items": {
            "$ref": "#/definitions/io.k8s.api.core.v1.Volume"
          },
          "x-kubernetes-patch-merge-key": "name",
          "x-kubernetes-patch-strategy": "merge"
        }
      }
    },
    "io.argoproj.workflow.v1alpha1.TemplateRef": {
      "description": "TemplateRef is a reference of template resource.",
      "type": "object",
      "properties": {
        "name": {
          "description": "Name is the resource name of the template.",
          "type": "string"
        },
        "runtimeResolution": {
          "description": "RuntimeResolution skips validation at creation time. By enabling this option, you can create the referred workflow template before the actual runtime.",
          "type": "boolean"
        },
        "template": {
          "description": "Template is the name of referred template in the resource.",
          "type": "string"
        }
      }
    },
    "io.argoproj.workflow.v1alpha1.UserContainer": {
      "description": "UserContainer is a container specified by a user.",
      "type": "object",
      "required": [
        "name"
      ],
      "properties": {
        "args": {
          "description": "Arguments to the entrypoint. The docker image's CMD is used if this is not provided. Variable references $(VAR_NAME) are expanded using the container's environment. If a variable cannot be resolved, the reference in the input string will be unchanged. The $(VAR_NAME) syntax can be escaped with a double $$, ie: $$(VAR_NAME). Escaped references will never be expanded, regardless of whether the variable exists or not. Cannot be updated. More info: https://kubernetes.io/docs/tasks/inject-data-application/define-command-argument-container/#running-a-command-in-a-shell",
          "type": "array",
          "items": {
            "type": "string"
          }
        },
        "command": {
          "description": "Entrypoint array. Not executed within a shell. The docker image's ENTRYPOINT is used if this is not provided. Variable references $(VAR_NAME) are expanded using the container's environment. If a variable cannot be resolved, the reference in the input string will be unchanged. The $(VAR_NAME) syntax can be escaped with a double $$, ie: $$(VAR_NAME). Escaped references will never be expanded, regardless of whether the variable exists or not. Cannot be updated. More info: https://kubernetes.io/docs/tasks/inject-data-application/define-command-argument-container/#running-a-command-in-a-shell",
          "type": "array",
          "items": {
            "type": "string"
          }
        },
        "env": {
          "description": "List of environment variables to set in the container. Cannot be updated.",
          "type": "array",
          "items": {
            "$ref": "#/definitions/io.k8s.api.core.v1.EnvVar"
          },
          "x-kubernetes-patch-merge-key": "name",
          "x-kubernetes-patch-strategy": "merge"
        },
        "envFrom": {
          "description": "List of sources to populate environment variables in the container. The keys defined within a source must be a C_IDENTIFIER. All invalid keys will be reported as an event when the container is starting. When a key exists in multiple sources, the value associated with the last source will take precedence. Values defined by an Env with a duplicate key will take precedence. Cannot be updated.",
          "type": "array",
          "items": {
            "$ref": "#/definitions/io.k8s.api.core.v1.EnvFromSource"
          }
        },
        "image": {
          "description": "Docker image name. More info: https://kubernetes.io/docs/concepts/containers/images This field is optional to allow higher level config management to default or override container images in workload controllers like Deployments and StatefulSets.",
          "type": "string"
        },
        "imagePullPolicy": {
          "description": "Image pull policy. One of Always, Never, IfNotPresent. Defaults to Always if :latest tag is specified, or IfNotPresent otherwise. Cannot be updated. More info: https://kubernetes.io/docs/concepts/containers/images#updating-images",
          "type": "string"
        },
        "lifecycle": {
          "description": "Actions that the management system should take in response to container lifecycle events. Cannot be updated.",
          "$ref": "#/definitions/io.k8s.api.core.v1.Lifecycle"
        },
        "livenessProbe": {
          "description": "Periodic probe of container liveness. Container will be restarted if the probe fails. Cannot be updated. More info: https://kubernetes.io/docs/concepts/workloads/pods/pod-lifecycle#container-probes",
          "$ref": "#/definitions/io.k8s.api.core.v1.Probe"
        },
        "mirrorVolumeMounts": {
          "description": "MirrorVolumeMounts will mount the same volumes specified in the main container to the container (including artifacts), at the same mountPaths. This enables dind daemon to partially see the same filesystem as the main container in order to use features such as docker volume binding",
          "type": "boolean"
        },
        "name": {
          "description": "Name of the container specified as a DNS_LABEL. Each container in a pod must have a unique name (DNS_LABEL). Cannot be updated.",
          "type": "string"
        },
        "ports": {
          "description": "List of ports to expose from the container. Exposing a port here gives the system additional information about the network connections a container uses, but is primarily informational. Not specifying a port here DOES NOT prevent that port from being exposed. Any port which is listening on the default \"0.0.0.0\" address inside a container will be accessible from the network. Cannot be updated.",
          "type": "array",
          "items": {
            "$ref": "#/definitions/io.k8s.api.core.v1.ContainerPort"
          },
          "x-kubernetes-list-map-keys": [
            "containerPort",
            "protocol"
          ],
          "x-kubernetes-list-type": "map",
          "x-kubernetes-patch-merge-key": "containerPort",
          "x-kubernetes-patch-strategy": "merge"
        },
        "readinessProbe": {
          "description": "Periodic probe of container service readiness. Container will be removed from service endpoints if the probe fails. Cannot be updated. More info: https://kubernetes.io/docs/concepts/workloads/pods/pod-lifecycle#container-probes",
          "$ref": "#/definitions/io.k8s.api.core.v1.Probe"
        },
        "resources": {
          "description": "Compute Resources required by this container. Cannot be updated. More info: https://kubernetes.io/docs/concepts/configuration/manage-compute-resources-container/",
          "$ref": "#/definitions/io.k8s.api.core.v1.ResourceRequirements"
        },
        "securityContext": {
          "description": "Security options the pod should run with. More info: https://kubernetes.io/docs/concepts/policy/security-context/ More info: https://kubernetes.io/docs/tasks/configure-pod-container/security-context/",
          "$ref": "#/definitions/io.k8s.api.core.v1.SecurityContext"
        },
        "startupProbe": {
          "description": "StartupProbe indicates that the Pod has successfully initialized. If specified, no other probes are executed until this completes successfully. If this probe fails, the Pod will be restarted, just as if the livenessProbe failed. This can be used to provide different probe parameters at the beginning of a Pod's lifecycle, when it might take a long time to load data or warm a cache, than during steady-state operation. This cannot be updated. This is an alpha feature enabled by the StartupProbe feature flag. More info: https://kubernetes.io/docs/concepts/workloads/pods/pod-lifecycle#container-probes",
          "$ref": "#/definitions/io.k8s.api.core.v1.Probe"
        },
        "stdin": {
          "description": "Whether this container should allocate a buffer for stdin in the container runtime. If this is not set, reads from stdin in the container will always result in EOF. Default is false.",
          "type": "boolean"
        },
        "stdinOnce": {
          "description": "Whether the container runtime should close the stdin channel after it has been opened by a single attach. When stdin is true the stdin stream will remain open across multiple attach sessions. If stdinOnce is set to true, stdin is opened on container start, is empty until the first client attaches to stdin, and then remains open and accepts data until the client disconnects, at which time stdin is closed and remains closed until the container is restarted. If this flag is false, a container processes that reads from stdin will never receive an EOF. Default is false",
          "type": "boolean"
        },
        "terminationMessagePath": {
          "description": "Optional: Path at which the file to which the container's termination message will be written is mounted into the container's filesystem. Message written is intended to be brief final status, such as an assertion failure message. Will be truncated by the node if greater than 4096 bytes. The total message length across all containers will be limited to 12kb. Defaults to /dev/termination-log. Cannot be updated.",
          "type": "string"
        },
        "terminationMessagePolicy": {
          "description": "Indicate how the termination message should be populated. File will use the contents of terminationMessagePath to populate the container status message on both success and failure. FallbackToLogsOnError will use the last chunk of container log output if the termination message file is empty and the container exited with an error. The log output is limited to 2048 bytes or 80 lines, whichever is smaller. Defaults to File. Cannot be updated.",
          "type": "string"
        },
        "tty": {
          "description": "Whether this container should allocate a TTY for itself, also requires 'stdin' to be true. Default is false.",
          "type": "boolean"
        },
        "volumeDevices": {
          "description": "volumeDevices is the list of block devices to be used by the container. This is a beta feature.",
          "type": "array",
          "items": {
            "$ref": "#/definitions/io.k8s.api.core.v1.VolumeDevice"
          },
          "x-kubernetes-patch-merge-key": "devicePath",
          "x-kubernetes-patch-strategy": "merge"
        },
        "volumeMounts": {
          "description": "Pod volumes to mount into the container's filesystem. Cannot be updated.",
          "type": "array",
          "items": {
            "$ref": "#/definitions/io.k8s.api.core.v1.VolumeMount"
          },
          "x-kubernetes-patch-merge-key": "mountPath",
          "x-kubernetes-patch-strategy": "merge"
        },
        "workingDir": {
          "description": "Container's working directory. If not specified, the container runtime's default will be used, which might be configured in the container image. Cannot be updated.",
          "type": "string"
        }
      }
    },
    "io.argoproj.workflow.v1alpha1.ValueFrom": {
      "description": "ValueFrom describes a location in which to obtain the value to a parameter",
      "type": "object",
      "properties": {
        "jqFilter": {
          "description": "JQFilter expression against the resource object in resource templates",
          "type": "string"
        },
        "jsonPath": {
          "description": "JSONPath of a resource to retrieve an output parameter value from in resource templates",
          "type": "string"
        },
        "parameter": {
          "description": "Parameter reference to a step or dag task in which to retrieve an output parameter value from (e.g. '{{steps.mystep.outputs.myparam}}')",
          "type": "string"
        },
        "path": {
          "description": "Path in the container to retrieve an output parameter value from in container templates",
          "type": "string"
        }
      }
    },
    "io.argoproj.workflow.v1alpha1.Workflow": {
      "description": "Workflow is the definition of a workflow resource",
      "type": "object",
      "required": [
        "metadata",
        "spec",
        "status"
      ],
      "properties": {
        "apiVersion": {
          "description": "APIVersion defines the versioned schema of this representation of an object. Servers should convert recognized schemas to the latest internal value, and may reject unrecognized values. More info: https://git.k8s.io/community/contributors/devel/sig-architecture/api-conventions.md#resources",
          "type": "string"
        },
        "kind": {
          "description": "Kind is a string value representing the REST resource this object represents. Servers may infer this from the endpoint the client submits requests to. Cannot be updated. In CamelCase. More info: https://git.k8s.io/community/contributors/devel/sig-architecture/api-conventions.md#types-kinds",
          "type": "string"
        },
        "metadata": {
          "$ref": "#/definitions/io.k8s.apimachinery.pkg.apis.meta.v1.ObjectMeta"
        },
        "spec": {
          "$ref": "#/definitions/io.argoproj.workflow.v1alpha1.WorkflowSpec"
        },
        "status": {
          "$ref": "#/definitions/io.argoproj.workflow.v1alpha1.WorkflowStatus"
        }
      }
    },
    "io.argoproj.workflow.v1alpha1.WorkflowList": {
      "description": "WorkflowList is list of Workflow resources",
      "type": "object",
      "required": [
        "metadata",
        "items"
      ],
      "properties": {
        "apiVersion": {
          "description": "APIVersion defines the versioned schema of this representation of an object. Servers should convert recognized schemas to the latest internal value, and may reject unrecognized values. More info: https://git.k8s.io/community/contributors/devel/sig-architecture/api-conventions.md#resources",
          "type": "string"
        },
        "items": {
          "type": "array",
          "items": {
            "$ref": "#/definitions/io.argoproj.workflow.v1alpha1.Workflow"
          }
        },
        "kind": {
          "description": "Kind is a string value representing the REST resource this object represents. Servers may infer this from the endpoint the client submits requests to. Cannot be updated. In CamelCase. More info: https://git.k8s.io/community/contributors/devel/sig-architecture/api-conventions.md#types-kinds",
          "type": "string"
        },
        "metadata": {
          "$ref": "#/definitions/io.k8s.apimachinery.pkg.apis.meta.v1.ListMeta"
        }
      }
    },
    "io.argoproj.workflow.v1alpha1.WorkflowSpec": {
      "description": "WorkflowSpec is the specification of a Workflow.",
      "type": "object",
      "required": [
        "templates",
        "entrypoint"
      ],
      "properties": {
        "activeDeadlineSeconds": {
          "description": "Optional duration in seconds relative to the workflow start time which the workflow is allowed to run before the controller terminates the workflow. A value of zero is used to terminate a Running workflow",
          "type": "integer",
          "format": "int64"
        },
        "affinity": {
          "description": "Affinity sets the scheduling constraints for all pods in the workflow. Can be overridden by an affinity specified in the template",
          "$ref": "#/definitions/io.k8s.api.core.v1.Affinity"
        },
        "arguments": {
          "description": "Arguments contain the parameters and artifacts sent to the workflow entrypoint Parameters are referencable globally using the 'workflow' variable prefix. e.g. {{workflow.parameters.myparam}}",
          "$ref": "#/definitions/io.argoproj.workflow.v1alpha1.Arguments"
        },
        "artifactRepositoryRef": {
          "description": "ArtifactRepositoryRef specifies the configMap name and key containing the artifact repository config.",
          "$ref": "#/definitions/io.argoproj.workflow.v1alpha1.ArtifactRepositoryRef"
        },
        "automountServiceAccountToken": {
          "description": "AutomountServiceAccountToken indicates whether a service account token should be automatically mounted in pods. ServiceAccountName of ExecutorConfig must be specified if this value is false.",
          "type": "boolean"
        },
        "dnsConfig": {
          "description": "PodDNSConfig defines the DNS parameters of a pod in addition to those generated from DNSPolicy.",
          "$ref": "#/definitions/io.k8s.api.core.v1.PodDNSConfig"
        },
        "dnsPolicy": {
          "description": "Set DNS policy for the pod. Defaults to \"ClusterFirst\". Valid values are 'ClusterFirstWithHostNet', 'ClusterFirst', 'Default' or 'None'. DNS parameters given in DNSConfig will be merged with the policy selected with DNSPolicy. To have DNS options set along with hostNetwork, you have to specify DNS policy explicitly to 'ClusterFirstWithHostNet'.",
          "type": "string"
        },
        "entrypoint": {
          "description": "Entrypoint is a template reference to the starting point of the workflow",
          "type": "string"
        },
        "executor": {
          "description": "Executor holds configurations of executor containers of the workflow.",
          "$ref": "#/definitions/io.argoproj.workflow.v1alpha1.ExecutorConfig"
        },
        "hostAliases": {
          "type": "array",
          "items": {
            "$ref": "#/definitions/io.k8s.api.core.v1.HostAlias"
          },
          "x-kubernetes-patch-merge-key": "ip",
          "x-kubernetes-patch-strategy": "merge"
        },
        "hostNetwork": {
          "description": "Host networking requested for this workflow pod. Default to false.",
          "type": "boolean"
        },
        "imagePullSecrets": {
          "description": "ImagePullSecrets is a list of references to secrets in the same namespace to use for pulling any images in pods that reference this ServiceAccount. ImagePullSecrets are distinct from Secrets because Secrets can be mounted in the pod, but ImagePullSecrets are only accessed by the kubelet. More info: https://kubernetes.io/docs/concepts/containers/images/#specifying-imagepullsecrets-on-a-pod",
          "type": "array",
          "items": {
            "$ref": "#/definitions/io.k8s.api.core.v1.LocalObjectReference"
          },
          "x-kubernetes-patch-merge-key": "name",
          "x-kubernetes-patch-strategy": "merge"
        },
        "nodeSelector": {
          "description": "NodeSelector is a selector which will result in all pods of the workflow to be scheduled on the selected node(s). This is able to be overridden by a nodeSelector specified in the template.",
          "type": "object",
          "additionalProperties": {
            "type": "string"
          }
        },
        "onExit": {
          "description": "OnExit is a template reference which is invoked at the end of the workflow, irrespective of the success, failure, or error of the primary workflow.",
          "type": "string"
        },
        "parallelism": {
          "description": "Parallelism limits the max total parallel pods that can execute at the same time in a workflow",
          "type": "integer",
          "format": "int64"
        },
        "podGC": {
          "description": "PodGC describes the strategy to use when to deleting completed pods",
          "$ref": "#/definitions/io.argoproj.workflow.v1alpha1.PodGC"
        },
        "podPriority": {
          "description": "Priority to apply to workflow pods.",
          "type": "integer",
          "format": "int32"
        },
        "podPriorityClassName": {
          "description": "PriorityClassName to apply to workflow pods.",
          "type": "string"
        },
        "podSpecPatch": {
          "description": "PodSpecPatch holds strategic merge patch to apply against the pod spec. Allows parameterization of container fields which are not strings (e.g. resource limits).",
          "type": "string"
        },
        "priority": {
          "description": "Priority is used if controller is configured to process limited number of workflows in parallel. Workflows with higher priority are processed first.",
          "type": "integer",
          "format": "int32"
        },
        "schedulerName": {
          "description": "Set scheduler name for all pods. Will be overridden if container/script template's scheduler name is set. Default scheduler will be used if neither specified.",
          "type": "string"
        },
        "securityContext": {
          "description": "SecurityContext holds pod-level security attributes and common container settings. Optional: Defaults to empty.  See type description for default values of each field.",
          "$ref": "#/definitions/io.k8s.api.core.v1.PodSecurityContext"
        },
        "serviceAccountName": {
          "description": "ServiceAccountName is the name of the ServiceAccount to run all pods of the workflow as.",
          "type": "string"
        },
        "suspend": {
          "description": "Suspend will suspend the workflow and prevent execution of any future steps in the workflow",
          "type": "boolean"
        },
        "templates": {
          "description": "Templates is a list of workflow templates used in a workflow",
          "type": "array",
          "items": {
            "$ref": "#/definitions/io.argoproj.workflow.v1alpha1.Template"
          },
          "x-kubernetes-patch-merge-key": "name",
          "x-kubernetes-patch-strategy": "merge"
        },
        "tolerations": {
          "description": "Tolerations to apply to workflow pods.",
          "type": "array",
          "items": {
            "$ref": "#/definitions/io.k8s.api.core.v1.Toleration"
          },
          "x-kubernetes-patch-merge-key": "key",
          "x-kubernetes-patch-strategy": "merge"
        },
        "ttlSecondsAfterFinished": {
          "description": "TTLSecondsAfterFinished limits the lifetime of a Workflow that has finished execution (Succeeded, Failed, Error). If this field is set, once the Workflow finishes, it will be deleted after ttlSecondsAfterFinished expires. If this field is unset, ttlSecondsAfterFinished will not expire. If this field is set to zero, ttlSecondsAfterFinished expires immediately after the Workflow finishes. DEPRECATED: Use TTLStrategy.SecondsAfterCompleted instead.",
          "type": "integer",
          "format": "int32"
        },
        "ttlStrategy": {
          "description": "TTLStrategy limits the lifetime of a Workflow that has finished execution depending on if it Succeeded or Failed. If this struct is set, once the Workflow finishes, it will be deleted after the time to live expires. If this field is unset, the controller config map will hold the default values Update",
          "$ref": "#/definitions/io.argoproj.workflow.v1alpha1.TTLStrategy"
        },
        "volumeClaimTemplates": {
          "description": "VolumeClaimTemplates is a list of claims that containers are allowed to reference. The Workflow controller will create the claims at the beginning of the workflow and delete the claims upon completion of the workflow",
          "type": "array",
          "items": {
            "$ref": "#/definitions/io.k8s.api.core.v1.PersistentVolumeClaim"
          },
          "x-kubernetes-patch-merge-key": "name",
          "x-kubernetes-patch-strategy": "merge"
        },
        "volumes": {
          "description": "Volumes is a list of volumes that can be mounted by containers in a workflow.",
          "type": "array",
          "items": {
            "$ref": "#/definitions/io.k8s.api.core.v1.Volume"
          },
          "x-kubernetes-patch-merge-key": "name",
          "x-kubernetes-patch-strategy": "merge"
        }
      }
    },
    "io.argoproj.workflow.v1alpha1.WorkflowStatus": {
      "description": "WorkflowStatus contains overall status information about a workflow",
      "type": "object",
      "properties": {
        "compressedNodes": {
          "description": "Compressed and base64 decoded Nodes map",
          "type": "string"
        },
        "finishedAt": {
          "description": "Time at which this workflow completed",
          "$ref": "#/definitions/io.k8s.apimachinery.pkg.apis.meta.v1.Time"
        },
        "message": {
          "description": "A human readable message indicating details about why the workflow is in this condition.",
          "type": "string"
        },
        "nodes": {
          "description": "Nodes is a mapping between a node ID and the node's status.",
          "type": "object",
          "additionalProperties": {
            "$ref": "#/definitions/io.argoproj.workflow.v1alpha1.NodeStatus"
          }
        },
<<<<<<< HEAD
        "offloadNodeStatusVersion": {
          "description": "Whether on not node status has been offloaded to a database. If exists, then Nodes and CompressedNodes will be empty. This will actually be populated with a hash of the offloaded data.",
          "type": "string"
=======
        "offloadNodeStatus": {
          "description": "Whether on not node status has been offloaded to a database. If true, then Nodes and CompressedNodes will be empty.",
          "type": "boolean"
>>>>>>> dd704dd6
        },
        "outputs": {
          "description": "Outputs captures output values and artifact locations produced by the workflow via global outputs",
          "$ref": "#/definitions/io.argoproj.workflow.v1alpha1.Outputs"
        },
        "persistentVolumeClaims": {
          "description": "PersistentVolumeClaims tracks all PVCs that were created as part of the workflow. The contents of this list are drained at the end of the workflow.",
          "type": "array",
          "items": {
            "$ref": "#/definitions/io.k8s.api.core.v1.Volume"
          }
        },
        "phase": {
          "description": "Phase a simple, high-level summary of where the workflow is in its lifecycle.",
          "type": "string"
        },
        "startedAt": {
          "description": "Time at which this workflow started",
          "$ref": "#/definitions/io.k8s.apimachinery.pkg.apis.meta.v1.Time"
        },
        "storedTemplates": {
          "description": "StoredTemplates is a mapping between a template ref and the node's status.",
          "type": "object",
          "additionalProperties": {
            "$ref": "#/definitions/io.argoproj.workflow.v1alpha1.Template"
          }
        }
      }
    },
    "io.argoproj.workflow.v1alpha1.WorkflowStep": {
      "description": "WorkflowStep is a reference to a template to execute in a series of step",
      "type": "object",
      "properties": {
        "arguments": {
          "description": "Arguments hold arguments to the template",
          "$ref": "#/definitions/io.argoproj.workflow.v1alpha1.Arguments"
        },
        "continueOn": {
          "description": "ContinueOn makes argo to proceed with the following step even if this step fails. Errors and Failed states can be specified",
          "$ref": "#/definitions/io.argoproj.workflow.v1alpha1.ContinueOn"
        },
        "name": {
          "description": "Name of the step",
          "type": "string"
        },
        "onExit": {
          "description": "OnExit is a template reference which is invoked at the end of the template, irrespective of the success, failure, or error of the primary template.",
          "type": "string"
        },
        "template": {
          "description": "Template is the name of the template to execute as the step",
          "type": "string"
        },
        "templateRef": {
          "description": "TemplateRef is the reference to the template resource to execute as the step.",
          "$ref": "#/definitions/io.argoproj.workflow.v1alpha1.TemplateRef"
        },
        "when": {
          "description": "When is an expression in which the step should conditionally execute",
          "type": "string"
        },
        "withItems": {
          "description": "WithItems expands a step into multiple parallel steps from the items in the list",
          "type": "array",
          "items": {
            "$ref": "#/definitions/io.argoproj.workflow.v1alpha1.Item"
          }
        },
        "withParam": {
          "description": "WithParam expands a step into multiple parallel steps from the value in the parameter, which is expected to be a JSON list.",
          "type": "string"
        },
        "withSequence": {
          "description": "WithSequence expands a step into a numeric sequence",
          "$ref": "#/definitions/io.argoproj.workflow.v1alpha1.Sequence"
        }
      }
    },
    "io.argoproj.workflow.v1alpha1.WorkflowTemplate": {
      "description": "WorkflowTemplate is the definition of a workflow template resource",
      "type": "object",
      "required": [
        "spec"
      ],
      "properties": {
        "apiVersion": {
          "description": "APIVersion defines the versioned schema of this representation of an object. Servers should convert recognized schemas to the latest internal value, and may reject unrecognized values. More info: https://git.k8s.io/community/contributors/devel/sig-architecture/api-conventions.md#resources",
          "type": "string"
        },
        "kind": {
          "description": "Kind is a string value representing the REST resource this object represents. Servers may infer this from the endpoint the client submits requests to. Cannot be updated. In CamelCase. More info: https://git.k8s.io/community/contributors/devel/sig-architecture/api-conventions.md#types-kinds",
          "type": "string"
        },
        "metadata": {
          "$ref": "#/definitions/io.k8s.apimachinery.pkg.apis.meta.v1.ObjectMeta"
        },
        "spec": {
          "$ref": "#/definitions/io.argoproj.workflow.v1alpha1.WorkflowTemplateSpec"
        }
      }
    },
    "io.argoproj.workflow.v1alpha1.WorkflowTemplateList": {
      "description": "WorkflowTemplateList is list of WorkflowTemplate resources",
      "type": "object",
      "required": [
        "metadata",
        "items"
      ],
      "properties": {
        "apiVersion": {
          "description": "APIVersion defines the versioned schema of this representation of an object. Servers should convert recognized schemas to the latest internal value, and may reject unrecognized values. More info: https://git.k8s.io/community/contributors/devel/sig-architecture/api-conventions.md#resources",
          "type": "string"
        },
        "items": {
          "type": "array",
          "items": {
            "$ref": "#/definitions/io.argoproj.workflow.v1alpha1.WorkflowTemplate"
          }
        },
        "kind": {
          "description": "Kind is a string value representing the REST resource this object represents. Servers may infer this from the endpoint the client submits requests to. Cannot be updated. In CamelCase. More info: https://git.k8s.io/community/contributors/devel/sig-architecture/api-conventions.md#types-kinds",
          "type": "string"
        },
        "metadata": {
          "$ref": "#/definitions/io.k8s.apimachinery.pkg.apis.meta.v1.ListMeta"
        }
      }
    },
    "io.argoproj.workflow.v1alpha1.WorkflowTemplateSpec": {
      "description": "WorkflowTemplateSpec is a spec of WorkflowTemplate.",
      "type": "object",
      "required": [
        "templates"
      ],
      "properties": {
        "arguments": {
          "description": "Arguments hold arguments to the template.",
          "$ref": "#/definitions/io.argoproj.workflow.v1alpha1.Arguments"
        },
        "templates": {
          "description": "Templates is a list of workflow templates.",
          "type": "array",
          "items": {
            "$ref": "#/definitions/io.argoproj.workflow.v1alpha1.Template"
          }
        }
      }
    }
  }
}<|MERGE_RESOLUTION|>--- conflicted
+++ resolved
@@ -1810,15 +1810,9 @@
             "$ref": "#/definitions/io.argoproj.workflow.v1alpha1.NodeStatus"
           }
         },
-<<<<<<< HEAD
-        "offloadNodeStatusVersion": {
-          "description": "Whether on not node status has been offloaded to a database. If exists, then Nodes and CompressedNodes will be empty. This will actually be populated with a hash of the offloaded data.",
-          "type": "string"
-=======
         "offloadNodeStatus": {
           "description": "Whether on not node status has been offloaded to a database. If true, then Nodes and CompressedNodes will be empty.",
           "type": "boolean"
->>>>>>> dd704dd6
         },
         "outputs": {
           "description": "Outputs captures output values and artifact locations produced by the workflow via global outputs",

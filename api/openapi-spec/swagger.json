{
  "consumes": [
    "application/json"
  ],
  "produces": [
    "application/json"
  ],
  "schemes": [
    "http"
  ],
  "swagger": "2.0",
  "info": {
    "description": "Argo",
    "title": "Argo",
    "version": "latest"
  },
  "host": "localhost:2746",
  "paths": {
    "/api/v1/archived-workflows": {
      "get": {
        "tags": [
          "ArchivedWorkflowService"
        ],
        "operationId": "ListArchivedWorkflows",
        "parameters": [
          {
            "type": "string",
            "description": "A selector to restrict the list of returned objects by their labels.\nDefaults to everything.\n+optional.",
            "name": "listOptions.labelSelector",
            "in": "query"
          },
          {
            "type": "string",
            "description": "A selector to restrict the list of returned objects by their fields.\nDefaults to everything.\n+optional.",
            "name": "listOptions.fieldSelector",
            "in": "query"
          },
          {
            "type": "boolean",
            "format": "boolean",
            "description": "Watch for changes to the described resources and return them as a stream of\nadd, update, and remove notifications. Specify resourceVersion.\n+optional.",
            "name": "listOptions.watch",
            "in": "query"
          },
          {
            "type": "boolean",
            "format": "boolean",
            "description": "allowWatchBookmarks requests watch events with type \"BOOKMARK\".\nServers that do not implement bookmarks may ignore this flag and\nbookmarks are sent at the server's discretion. Clients should not\nassume bookmarks are returned at any specific interval, nor may they\nassume the server will send any BOOKMARK event during a session.\nIf this is not a watch, this field is ignored.\nIf the feature gate WatchBookmarks is not enabled in apiserver,\nthis field is ignored.\n\nThis field is beta.\n\n+optional",
            "name": "listOptions.allowWatchBookmarks",
            "in": "query"
          },
          {
            "type": "string",
            "description": "When specified with a watch call, shows changes that occur after that particular version of a resource.\nDefaults to changes from the beginning of history.\nWhen specified for list:\n- if unset, then the result is returned from remote storage based on quorum-read flag;\n- if it's 0, then we simply return what we currently have in cache, no guarantee;\n- if set to non zero, then the result is at least as fresh as given rv.\n+optional.",
            "name": "listOptions.resourceVersion",
            "in": "query"
          },
          {
            "type": "string",
            "format": "int64",
            "description": "Timeout for the list/watch call.\nThis limits the duration of the call, regardless of any activity or inactivity.\n+optional.",
            "name": "listOptions.timeoutSeconds",
            "in": "query"
          },
          {
            "type": "string",
            "format": "int64",
            "description": "limit is a maximum number of responses to return for a list call. If more items exist, the\nserver will set the `continue` field on the list metadata to a value that can be used with the\nsame initial query to retrieve the next set of results. Setting a limit may return fewer than\nthe requested amount of items (up to zero items) in the event all requested objects are\nfiltered out and clients should only use the presence of the continue field to determine whether\nmore results are available. Servers may choose not to support the limit argument and will return\nall of the available results. If limit is specified and the continue field is empty, clients may\nassume that no more results are available. This field is not supported if watch is true.\n\nThe server guarantees that the objects returned when using continue will be identical to issuing\na single list call without a limit - that is, no objects created, modified, or deleted after the\nfirst request is issued will be included in any subsequent continued requests. This is sometimes\nreferred to as a consistent snapshot, and ensures that a client that is using limit to receive\nsmaller chunks of a very large result can ensure they see all possible objects. If objects are\nupdated during a chunked list the version of the object that was present at the time the first list\nresult was calculated is returned.",
            "name": "listOptions.limit",
            "in": "query"
          },
          {
            "type": "string",
            "description": "The continue option should be set when retrieving more results from the server. Since this value is\nserver defined, clients may only use the continue value from a previous query result with identical\nquery parameters (except for the value of continue) and the server may reject a continue value it\ndoes not recognize. If the specified continue value is no longer valid whether due to expiration\n(generally five to fifteen minutes) or a configuration change on the server, the server will\nrespond with a 410 ResourceExpired error together with a continue token. If the client needs a\nconsistent list, it must restart their list without the continue field. Otherwise, the client may\nsend another list request with the token received with the 410 error, the server will respond with\na list starting from the next key, but from the latest snapshot, which is inconsistent from the\nprevious list results - objects that are created, modified, or deleted after the first list request\nwill be included in the response, as long as their keys are after the \"next key\".\n\nThis field is not supported when watch is true. Clients may start a watch from the last\nresourceVersion value returned by the server and not miss any modifications.",
            "name": "listOptions.continue",
            "in": "query"
          }
        ],
        "responses": {
          "200": {
            "description": "A successful response.",
            "schema": {
              "$ref": "#/definitions/io.argoproj.workflow.v1alpha1.WorkflowList"
            }
          }
        }
      }
    },
    "/api/v1/archived-workflows/{uid}": {
      "get": {
        "tags": [
          "ArchivedWorkflowService"
        ],
        "operationId": "GetArchivedWorkflow",
        "parameters": [
          {
            "type": "string",
            "name": "uid",
            "in": "path",
            "required": true
          }
        ],
        "responses": {
          "200": {
            "description": "A successful response.",
            "schema": {
              "$ref": "#/definitions/io.argoproj.workflow.v1alpha1.Workflow"
            }
          }
        }
      },
      "delete": {
        "tags": [
          "ArchivedWorkflowService"
        ],
        "operationId": "DeleteArchivedWorkflow",
        "parameters": [
          {
            "type": "string",
            "name": "uid",
            "in": "path",
            "required": true
          }
        ],
        "responses": {
          "200": {
            "description": "A successful response.",
            "schema": {
              "$ref": "#/definitions/io.argoproj.workflow.v1alpha1.ArchivedWorkflowDeletedResponse"
            }
          }
        }
      }
    },
    "/api/v1/cluster-workflow-templates": {
      "get": {
        "tags": [
          "ClusterWorkflowTemplateService"
        ],
        "operationId": "ListClusterWorkflowTemplates",
        "parameters": [
          {
            "type": "string",
            "description": "A selector to restrict the list of returned objects by their labels.\nDefaults to everything.\n+optional.",
            "name": "listOptions.labelSelector",
            "in": "query"
          },
          {
            "type": "string",
            "description": "A selector to restrict the list of returned objects by their fields.\nDefaults to everything.\n+optional.",
            "name": "listOptions.fieldSelector",
            "in": "query"
          },
          {
            "type": "boolean",
            "format": "boolean",
            "description": "Watch for changes to the described resources and return them as a stream of\nadd, update, and remove notifications. Specify resourceVersion.\n+optional.",
            "name": "listOptions.watch",
            "in": "query"
          },
          {
            "type": "boolean",
            "format": "boolean",
            "description": "allowWatchBookmarks requests watch events with type \"BOOKMARK\".\nServers that do not implement bookmarks may ignore this flag and\nbookmarks are sent at the server's discretion. Clients should not\nassume bookmarks are returned at any specific interval, nor may they\nassume the server will send any BOOKMARK event during a session.\nIf this is not a watch, this field is ignored.\nIf the feature gate WatchBookmarks is not enabled in apiserver,\nthis field is ignored.\n\nThis field is beta.\n\n+optional",
            "name": "listOptions.allowWatchBookmarks",
            "in": "query"
          },
          {
            "type": "string",
            "description": "When specified with a watch call, shows changes that occur after that particular version of a resource.\nDefaults to changes from the beginning of history.\nWhen specified for list:\n- if unset, then the result is returned from remote storage based on quorum-read flag;\n- if it's 0, then we simply return what we currently have in cache, no guarantee;\n- if set to non zero, then the result is at least as fresh as given rv.\n+optional.",
            "name": "listOptions.resourceVersion",
            "in": "query"
          },
          {
            "type": "string",
            "format": "int64",
            "description": "Timeout for the list/watch call.\nThis limits the duration of the call, regardless of any activity or inactivity.\n+optional.",
            "name": "listOptions.timeoutSeconds",
            "in": "query"
          },
          {
            "type": "string",
            "format": "int64",
            "description": "limit is a maximum number of responses to return for a list call. If more items exist, the\nserver will set the `continue` field on the list metadata to a value that can be used with the\nsame initial query to retrieve the next set of results. Setting a limit may return fewer than\nthe requested amount of items (up to zero items) in the event all requested objects are\nfiltered out and clients should only use the presence of the continue field to determine whether\nmore results are available. Servers may choose not to support the limit argument and will return\nall of the available results. If limit is specified and the continue field is empty, clients may\nassume that no more results are available. This field is not supported if watch is true.\n\nThe server guarantees that the objects returned when using continue will be identical to issuing\na single list call without a limit - that is, no objects created, modified, or deleted after the\nfirst request is issued will be included in any subsequent continued requests. This is sometimes\nreferred to as a consistent snapshot, and ensures that a client that is using limit to receive\nsmaller chunks of a very large result can ensure they see all possible objects. If objects are\nupdated during a chunked list the version of the object that was present at the time the first list\nresult was calculated is returned.",
            "name": "listOptions.limit",
            "in": "query"
          },
          {
            "type": "string",
            "description": "The continue option should be set when retrieving more results from the server. Since this value is\nserver defined, clients may only use the continue value from a previous query result with identical\nquery parameters (except for the value of continue) and the server may reject a continue value it\ndoes not recognize. If the specified continue value is no longer valid whether due to expiration\n(generally five to fifteen minutes) or a configuration change on the server, the server will\nrespond with a 410 ResourceExpired error together with a continue token. If the client needs a\nconsistent list, it must restart their list without the continue field. Otherwise, the client may\nsend another list request with the token received with the 410 error, the server will respond with\na list starting from the next key, but from the latest snapshot, which is inconsistent from the\nprevious list results - objects that are created, modified, or deleted after the first list request\nwill be included in the response, as long as their keys are after the \"next key\".\n\nThis field is not supported when watch is true. Clients may start a watch from the last\nresourceVersion value returned by the server and not miss any modifications.",
            "name": "listOptions.continue",
            "in": "query"
          }
        ],
        "responses": {
          "200": {
            "description": "A successful response.",
            "schema": {
              "$ref": "#/definitions/io.argoproj.workflow.v1alpha1.ClusterWorkflowTemplateList"
            }
          }
        }
      },
      "post": {
        "tags": [
          "ClusterWorkflowTemplateService"
        ],
        "operationId": "CreateClusterWorkflowTemplate",
        "parameters": [
          {
            "name": "body",
            "in": "body",
            "required": true,
            "schema": {
              "$ref": "#/definitions/io.argoproj.workflow.v1alpha1.ClusterWorkflowTemplateCreateRequest"
            }
          }
        ],
        "responses": {
          "200": {
            "description": "A successful response.",
            "schema": {
              "$ref": "#/definitions/io.argoproj.workflow.v1alpha1.ClusterWorkflowTemplate"
            }
          }
        }
      }
    },
    "/api/v1/cluster-workflow-templates/lint": {
      "post": {
        "tags": [
          "ClusterWorkflowTemplateService"
        ],
        "operationId": "LintClusterWorkflowTemplate",
        "parameters": [
          {
            "name": "body",
            "in": "body",
            "required": true,
            "schema": {
              "$ref": "#/definitions/io.argoproj.workflow.v1alpha1.ClusterWorkflowTemplateLintRequest"
            }
          }
        ],
        "responses": {
          "200": {
            "description": "A successful response.",
            "schema": {
              "$ref": "#/definitions/io.argoproj.workflow.v1alpha1.ClusterWorkflowTemplate"
            }
          }
        }
      }
    },
    "/api/v1/cluster-workflow-templates/{name}": {
      "get": {
        "tags": [
          "ClusterWorkflowTemplateService"
        ],
        "operationId": "GetClusterWorkflowTemplate",
        "parameters": [
          {
            "type": "string",
            "name": "name",
            "in": "path",
            "required": true
          },
          {
            "type": "string",
            "description": "When specified:\n- if unset, then the result is returned from remote storage based on quorum-read flag;\n- if it's 0, then we simply return what we currently have in cache, no guarantee;\n- if set to non zero, then the result is at least as fresh as given rv.",
            "name": "getOptions.resourceVersion",
            "in": "query"
          }
        ],
        "responses": {
          "200": {
            "description": "A successful response.",
            "schema": {
              "$ref": "#/definitions/io.argoproj.workflow.v1alpha1.ClusterWorkflowTemplate"
            }
          }
        }
      },
      "put": {
        "tags": [
          "ClusterWorkflowTemplateService"
        ],
        "operationId": "UpdateClusterWorkflowTemplate",
        "parameters": [
          {
            "type": "string",
            "description": "DEPRECATED: This field is ignored.",
            "name": "name",
            "in": "path",
            "required": true
          },
          {
            "name": "body",
            "in": "body",
            "required": true,
            "schema": {
              "$ref": "#/definitions/io.argoproj.workflow.v1alpha1.ClusterWorkflowTemplateUpdateRequest"
            }
          }
        ],
        "responses": {
          "200": {
            "description": "A successful response.",
            "schema": {
              "$ref": "#/definitions/io.argoproj.workflow.v1alpha1.ClusterWorkflowTemplate"
            }
          }
        }
      },
      "delete": {
        "tags": [
          "ClusterWorkflowTemplateService"
        ],
        "operationId": "DeleteClusterWorkflowTemplate",
        "parameters": [
          {
            "type": "string",
            "name": "name",
            "in": "path",
            "required": true
          },
          {
            "type": "string",
            "format": "int64",
            "description": "The duration in seconds before the object should be deleted. Value must be non-negative integer.\nThe value zero indicates delete immediately. If this value is nil, the default grace period for the\nspecified type will be used.\nDefaults to a per object value if not specified. zero means delete immediately.\n+optional.",
            "name": "deleteOptions.gracePeriodSeconds",
            "in": "query"
          },
          {
            "type": "string",
            "description": "Specifies the target UID.\n+optional.",
            "name": "deleteOptions.preconditions.uid",
            "in": "query"
          },
          {
            "type": "string",
            "description": "Specifies the target ResourceVersion\n+optional.",
            "name": "deleteOptions.preconditions.resourceVersion",
            "in": "query"
          },
          {
            "type": "boolean",
            "format": "boolean",
            "description": "Deprecated: please use the PropagationPolicy, this field will be deprecated in 1.7.\nShould the dependent objects be orphaned. If true/false, the \"orphan\"\nfinalizer will be added to/removed from the object's finalizers list.\nEither this field or PropagationPolicy may be set, but not both.\n+optional.",
            "name": "deleteOptions.orphanDependents",
            "in": "query"
          },
          {
            "type": "string",
            "description": "Whether and how garbage collection will be performed.\nEither this field or OrphanDependents may be set, but not both.\nThe default policy is decided by the existing finalizer set in the\nmetadata.finalizers and the resource-specific default policy.\nAcceptable values are: 'Orphan' - orphan the dependents; 'Background' -\nallow the garbage collector to delete the dependents in the background;\n'Foreground' - a cascading policy that deletes all dependents in the\nforeground.\n+optional.",
            "name": "deleteOptions.propagationPolicy",
            "in": "query"
          },
          {
            "type": "array",
            "items": {
              "type": "string"
            },
            "collectionFormat": "multi",
            "description": "When present, indicates that modifications should not be\npersisted. An invalid or unrecognized dryRun directive will\nresult in an error response and no further processing of the\nrequest. Valid values are:\n- All: all dry run stages will be processed\n+optional.",
            "name": "deleteOptions.dryRun",
            "in": "query"
          }
        ],
        "responses": {
          "200": {
            "description": "A successful response.",
            "schema": {
              "$ref": "#/definitions/io.argoproj.workflow.v1alpha1.ClusterWorkflowTemplateDeleteResponse"
            }
          }
        }
      }
    },
    "/api/v1/cron-workflows/{namespace}": {
      "get": {
        "tags": [
          "CronWorkflowService"
        ],
        "operationId": "ListCronWorkflows",
        "parameters": [
          {
            "type": "string",
            "name": "namespace",
            "in": "path",
            "required": true
          },
          {
            "type": "string",
            "description": "A selector to restrict the list of returned objects by their labels.\nDefaults to everything.\n+optional.",
            "name": "listOptions.labelSelector",
            "in": "query"
          },
          {
            "type": "string",
            "description": "A selector to restrict the list of returned objects by their fields.\nDefaults to everything.\n+optional.",
            "name": "listOptions.fieldSelector",
            "in": "query"
          },
          {
            "type": "boolean",
            "format": "boolean",
            "description": "Watch for changes to the described resources and return them as a stream of\nadd, update, and remove notifications. Specify resourceVersion.\n+optional.",
            "name": "listOptions.watch",
            "in": "query"
          },
          {
            "type": "boolean",
            "format": "boolean",
            "description": "allowWatchBookmarks requests watch events with type \"BOOKMARK\".\nServers that do not implement bookmarks may ignore this flag and\nbookmarks are sent at the server's discretion. Clients should not\nassume bookmarks are returned at any specific interval, nor may they\nassume the server will send any BOOKMARK event during a session.\nIf this is not a watch, this field is ignored.\nIf the feature gate WatchBookmarks is not enabled in apiserver,\nthis field is ignored.\n\nThis field is beta.\n\n+optional",
            "name": "listOptions.allowWatchBookmarks",
            "in": "query"
          },
          {
            "type": "string",
            "description": "When specified with a watch call, shows changes that occur after that particular version of a resource.\nDefaults to changes from the beginning of history.\nWhen specified for list:\n- if unset, then the result is returned from remote storage based on quorum-read flag;\n- if it's 0, then we simply return what we currently have in cache, no guarantee;\n- if set to non zero, then the result is at least as fresh as given rv.\n+optional.",
            "name": "listOptions.resourceVersion",
            "in": "query"
          },
          {
            "type": "string",
            "format": "int64",
            "description": "Timeout for the list/watch call.\nThis limits the duration of the call, regardless of any activity or inactivity.\n+optional.",
            "name": "listOptions.timeoutSeconds",
            "in": "query"
          },
          {
            "type": "string",
            "format": "int64",
            "description": "limit is a maximum number of responses to return for a list call. If more items exist, the\nserver will set the `continue` field on the list metadata to a value that can be used with the\nsame initial query to retrieve the next set of results. Setting a limit may return fewer than\nthe requested amount of items (up to zero items) in the event all requested objects are\nfiltered out and clients should only use the presence of the continue field to determine whether\nmore results are available. Servers may choose not to support the limit argument and will return\nall of the available results. If limit is specified and the continue field is empty, clients may\nassume that no more results are available. This field is not supported if watch is true.\n\nThe server guarantees that the objects returned when using continue will be identical to issuing\na single list call without a limit - that is, no objects created, modified, or deleted after the\nfirst request is issued will be included in any subsequent continued requests. This is sometimes\nreferred to as a consistent snapshot, and ensures that a client that is using limit to receive\nsmaller chunks of a very large result can ensure they see all possible objects. If objects are\nupdated during a chunked list the version of the object that was present at the time the first list\nresult was calculated is returned.",
            "name": "listOptions.limit",
            "in": "query"
          },
          {
            "type": "string",
            "description": "The continue option should be set when retrieving more results from the server. Since this value is\nserver defined, clients may only use the continue value from a previous query result with identical\nquery parameters (except for the value of continue) and the server may reject a continue value it\ndoes not recognize. If the specified continue value is no longer valid whether due to expiration\n(generally five to fifteen minutes) or a configuration change on the server, the server will\nrespond with a 410 ResourceExpired error together with a continue token. If the client needs a\nconsistent list, it must restart their list without the continue field. Otherwise, the client may\nsend another list request with the token received with the 410 error, the server will respond with\na list starting from the next key, but from the latest snapshot, which is inconsistent from the\nprevious list results - objects that are created, modified, or deleted after the first list request\nwill be included in the response, as long as their keys are after the \"next key\".\n\nThis field is not supported when watch is true. Clients may start a watch from the last\nresourceVersion value returned by the server and not miss any modifications.",
            "name": "listOptions.continue",
            "in": "query"
          }
        ],
        "responses": {
          "200": {
            "description": "A successful response.",
            "schema": {
              "$ref": "#/definitions/io.argoproj.workflow.v1alpha1.CronWorkflowList"
            }
          }
        }
      },
      "post": {
        "tags": [
          "CronWorkflowService"
        ],
        "operationId": "CreateCronWorkflow",
        "parameters": [
          {
            "type": "string",
            "name": "namespace",
            "in": "path",
            "required": true
          },
          {
            "name": "body",
            "in": "body",
            "required": true,
            "schema": {
              "$ref": "#/definitions/io.argoproj.workflow.v1alpha1.CreateCronWorkflowRequest"
            }
          }
        ],
        "responses": {
          "200": {
            "description": "A successful response.",
            "schema": {
              "$ref": "#/definitions/io.argoproj.workflow.v1alpha1.CronWorkflow"
            }
          }
        }
      }
    },
    "/api/v1/cron-workflows/{namespace}/lint": {
      "post": {
        "tags": [
          "CronWorkflowService"
        ],
        "operationId": "LintCronWorkflow",
        "parameters": [
          {
            "type": "string",
            "name": "namespace",
            "in": "path",
            "required": true
          },
          {
            "name": "body",
            "in": "body",
            "required": true,
            "schema": {
              "$ref": "#/definitions/io.argoproj.workflow.v1alpha1.LintCronWorkflowRequest"
            }
          }
        ],
        "responses": {
          "200": {
            "description": "A successful response.",
            "schema": {
              "$ref": "#/definitions/io.argoproj.workflow.v1alpha1.CronWorkflow"
            }
          }
        }
      }
    },
    "/api/v1/cron-workflows/{namespace}/{name}": {
      "get": {
        "tags": [
          "CronWorkflowService"
        ],
        "operationId": "GetCronWorkflow",
        "parameters": [
          {
            "type": "string",
            "name": "namespace",
            "in": "path",
            "required": true
          },
          {
            "type": "string",
            "name": "name",
            "in": "path",
            "required": true
          },
          {
            "type": "string",
            "description": "When specified:\n- if unset, then the result is returned from remote storage based on quorum-read flag;\n- if it's 0, then we simply return what we currently have in cache, no guarantee;\n- if set to non zero, then the result is at least as fresh as given rv.",
            "name": "getOptions.resourceVersion",
            "in": "query"
          }
        ],
        "responses": {
          "200": {
            "description": "A successful response.",
            "schema": {
              "$ref": "#/definitions/io.argoproj.workflow.v1alpha1.CronWorkflow"
            }
          }
        }
      },
      "put": {
        "tags": [
          "CronWorkflowService"
        ],
        "operationId": "UpdateCronWorkflow",
        "parameters": [
          {
            "type": "string",
            "name": "namespace",
            "in": "path",
            "required": true
          },
          {
            "type": "string",
            "description": "DEPRECATED: This field is ignored.",
            "name": "name",
            "in": "path",
            "required": true
          },
          {
            "name": "body",
            "in": "body",
            "required": true,
            "schema": {
              "$ref": "#/definitions/io.argoproj.workflow.v1alpha1.UpdateCronWorkflowRequest"
            }
          }
        ],
        "responses": {
          "200": {
            "description": "A successful response.",
            "schema": {
              "$ref": "#/definitions/io.argoproj.workflow.v1alpha1.CronWorkflow"
            }
          }
        }
      },
      "delete": {
        "tags": [
          "CronWorkflowService"
        ],
        "operationId": "DeleteCronWorkflow",
        "parameters": [
          {
            "type": "string",
            "name": "namespace",
            "in": "path",
            "required": true
          },
          {
            "type": "string",
            "name": "name",
            "in": "path",
            "required": true
          },
          {
            "type": "string",
            "format": "int64",
            "description": "The duration in seconds before the object should be deleted. Value must be non-negative integer.\nThe value zero indicates delete immediately. If this value is nil, the default grace period for the\nspecified type will be used.\nDefaults to a per object value if not specified. zero means delete immediately.\n+optional.",
            "name": "deleteOptions.gracePeriodSeconds",
            "in": "query"
          },
          {
            "type": "string",
            "description": "Specifies the target UID.\n+optional.",
            "name": "deleteOptions.preconditions.uid",
            "in": "query"
          },
          {
            "type": "string",
            "description": "Specifies the target ResourceVersion\n+optional.",
            "name": "deleteOptions.preconditions.resourceVersion",
            "in": "query"
          },
          {
            "type": "boolean",
            "format": "boolean",
            "description": "Deprecated: please use the PropagationPolicy, this field will be deprecated in 1.7.\nShould the dependent objects be orphaned. If true/false, the \"orphan\"\nfinalizer will be added to/removed from the object's finalizers list.\nEither this field or PropagationPolicy may be set, but not both.\n+optional.",
            "name": "deleteOptions.orphanDependents",
            "in": "query"
          },
          {
            "type": "string",
            "description": "Whether and how garbage collection will be performed.\nEither this field or OrphanDependents may be set, but not both.\nThe default policy is decided by the existing finalizer set in the\nmetadata.finalizers and the resource-specific default policy.\nAcceptable values are: 'Orphan' - orphan the dependents; 'Background' -\nallow the garbage collector to delete the dependents in the background;\n'Foreground' - a cascading policy that deletes all dependents in the\nforeground.\n+optional.",
            "name": "deleteOptions.propagationPolicy",
            "in": "query"
          },
          {
            "type": "array",
            "items": {
              "type": "string"
            },
            "collectionFormat": "multi",
            "description": "When present, indicates that modifications should not be\npersisted. An invalid or unrecognized dryRun directive will\nresult in an error response and no further processing of the\nrequest. Valid values are:\n- All: all dry run stages will be processed\n+optional.",
            "name": "deleteOptions.dryRun",
            "in": "query"
          }
        ],
        "responses": {
          "200": {
            "description": "A successful response.",
            "schema": {
              "$ref": "#/definitions/io.argoproj.workflow.v1alpha1.CronWorkflowDeletedResponse"
            }
          }
        }
      }
    },
    "/api/v1/info": {
      "get": {
        "tags": [
          "InfoService"
        ],
        "operationId": "GetInfo",
        "responses": {
          "200": {
            "description": "A successful response.",
            "schema": {
              "$ref": "#/definitions/io.argoproj.workflow.v1alpha1.InfoResponse"
            }
          }
        }
      }
    },
    "/api/v1/version": {
      "get": {
        "tags": [
          "InfoService"
        ],
        "operationId": "GetVersion",
        "responses": {
          "200": {
            "description": "A successful response.",
            "schema": {
              "$ref": "#/definitions/io.argoproj.workflow.v1alpha1.Version"
            }
          }
        }
      }
    },
    "/api/v1/workflow-events/{namespace}": {
      "get": {
        "tags": [
          "WorkflowService"
        ],
        "operationId": "WatchWorkflows",
        "parameters": [
          {
            "type": "string",
            "name": "namespace",
            "in": "path",
            "required": true
          },
          {
            "type": "string",
            "description": "A selector to restrict the list of returned objects by their labels.\nDefaults to everything.\n+optional.",
            "name": "listOptions.labelSelector",
            "in": "query"
          },
          {
            "type": "string",
            "description": "A selector to restrict the list of returned objects by their fields.\nDefaults to everything.\n+optional.",
            "name": "listOptions.fieldSelector",
            "in": "query"
          },
          {
            "type": "boolean",
            "format": "boolean",
            "description": "Watch for changes to the described resources and return them as a stream of\nadd, update, and remove notifications. Specify resourceVersion.\n+optional.",
            "name": "listOptions.watch",
            "in": "query"
          },
          {
            "type": "boolean",
            "format": "boolean",
            "description": "allowWatchBookmarks requests watch events with type \"BOOKMARK\".\nServers that do not implement bookmarks may ignore this flag and\nbookmarks are sent at the server's discretion. Clients should not\nassume bookmarks are returned at any specific interval, nor may they\nassume the server will send any BOOKMARK event during a session.\nIf this is not a watch, this field is ignored.\nIf the feature gate WatchBookmarks is not enabled in apiserver,\nthis field is ignored.\n\nThis field is beta.\n\n+optional",
            "name": "listOptions.allowWatchBookmarks",
            "in": "query"
          },
          {
            "type": "string",
            "description": "When specified with a watch call, shows changes that occur after that particular version of a resource.\nDefaults to changes from the beginning of history.\nWhen specified for list:\n- if unset, then the result is returned from remote storage based on quorum-read flag;\n- if it's 0, then we simply return what we currently have in cache, no guarantee;\n- if set to non zero, then the result is at least as fresh as given rv.\n+optional.",
            "name": "listOptions.resourceVersion",
            "in": "query"
          },
          {
            "type": "string",
            "format": "int64",
            "description": "Timeout for the list/watch call.\nThis limits the duration of the call, regardless of any activity or inactivity.\n+optional.",
            "name": "listOptions.timeoutSeconds",
            "in": "query"
          },
          {
            "type": "string",
            "format": "int64",
            "description": "limit is a maximum number of responses to return for a list call. If more items exist, the\nserver will set the `continue` field on the list metadata to a value that can be used with the\nsame initial query to retrieve the next set of results. Setting a limit may return fewer than\nthe requested amount of items (up to zero items) in the event all requested objects are\nfiltered out and clients should only use the presence of the continue field to determine whether\nmore results are available. Servers may choose not to support the limit argument and will return\nall of the available results. If limit is specified and the continue field is empty, clients may\nassume that no more results are available. This field is not supported if watch is true.\n\nThe server guarantees that the objects returned when using continue will be identical to issuing\na single list call without a limit - that is, no objects created, modified, or deleted after the\nfirst request is issued will be included in any subsequent continued requests. This is sometimes\nreferred to as a consistent snapshot, and ensures that a client that is using limit to receive\nsmaller chunks of a very large result can ensure they see all possible objects. If objects are\nupdated during a chunked list the version of the object that was present at the time the first list\nresult was calculated is returned.",
            "name": "listOptions.limit",
            "in": "query"
          },
          {
            "type": "string",
            "description": "The continue option should be set when retrieving more results from the server. Since this value is\nserver defined, clients may only use the continue value from a previous query result with identical\nquery parameters (except for the value of continue) and the server may reject a continue value it\ndoes not recognize. If the specified continue value is no longer valid whether due to expiration\n(generally five to fifteen minutes) or a configuration change on the server, the server will\nrespond with a 410 ResourceExpired error together with a continue token. If the client needs a\nconsistent list, it must restart their list without the continue field. Otherwise, the client may\nsend another list request with the token received with the 410 error, the server will respond with\na list starting from the next key, but from the latest snapshot, which is inconsistent from the\nprevious list results - objects that are created, modified, or deleted after the first list request\nwill be included in the response, as long as their keys are after the \"next key\".\n\nThis field is not supported when watch is true. Clients may start a watch from the last\nresourceVersion value returned by the server and not miss any modifications.",
            "name": "listOptions.continue",
            "in": "query"
          }
        ],
        "responses": {
          "200": {
            "description": "A successful response.(streaming responses)",
            "schema": {
              "type": "object",
              "title": "Stream result of io.argoproj.workflow.v1alpha1.WorkflowWatchEvent",
              "properties": {
                "error": {
                  "$ref": "#/definitions/grpc.gateway.runtime.StreamError"
                },
                "result": {
                  "$ref": "#/definitions/io.argoproj.workflow.v1alpha1.WorkflowWatchEvent"
                }
              }
            }
          }
        }
      }
    },
    "/api/v1/workflow-templates/{namespace}": {
      "get": {
        "tags": [
          "WorkflowTemplateService"
        ],
        "operationId": "ListWorkflowTemplates",
        "parameters": [
          {
            "type": "string",
            "name": "namespace",
            "in": "path",
            "required": true
          },
          {
            "type": "string",
            "description": "A selector to restrict the list of returned objects by their labels.\nDefaults to everything.\n+optional.",
            "name": "listOptions.labelSelector",
            "in": "query"
          },
          {
            "type": "string",
            "description": "A selector to restrict the list of returned objects by their fields.\nDefaults to everything.\n+optional.",
            "name": "listOptions.fieldSelector",
            "in": "query"
          },
          {
            "type": "boolean",
            "format": "boolean",
            "description": "Watch for changes to the described resources and return them as a stream of\nadd, update, and remove notifications. Specify resourceVersion.\n+optional.",
            "name": "listOptions.watch",
            "in": "query"
          },
          {
            "type": "boolean",
            "format": "boolean",
            "description": "allowWatchBookmarks requests watch events with type \"BOOKMARK\".\nServers that do not implement bookmarks may ignore this flag and\nbookmarks are sent at the server's discretion. Clients should not\nassume bookmarks are returned at any specific interval, nor may they\nassume the server will send any BOOKMARK event during a session.\nIf this is not a watch, this field is ignored.\nIf the feature gate WatchBookmarks is not enabled in apiserver,\nthis field is ignored.\n\nThis field is beta.\n\n+optional",
            "name": "listOptions.allowWatchBookmarks",
            "in": "query"
          },
          {
            "type": "string",
            "description": "When specified with a watch call, shows changes that occur after that particular version of a resource.\nDefaults to changes from the beginning of history.\nWhen specified for list:\n- if unset, then the result is returned from remote storage based on quorum-read flag;\n- if it's 0, then we simply return what we currently have in cache, no guarantee;\n- if set to non zero, then the result is at least as fresh as given rv.\n+optional.",
            "name": "listOptions.resourceVersion",
            "in": "query"
          },
          {
            "type": "string",
            "format": "int64",
            "description": "Timeout for the list/watch call.\nThis limits the duration of the call, regardless of any activity or inactivity.\n+optional.",
            "name": "listOptions.timeoutSeconds",
            "in": "query"
          },
          {
            "type": "string",
            "format": "int64",
            "description": "limit is a maximum number of responses to return for a list call. If more items exist, the\nserver will set the `continue` field on the list metadata to a value that can be used with the\nsame initial query to retrieve the next set of results. Setting a limit may return fewer than\nthe requested amount of items (up to zero items) in the event all requested objects are\nfiltered out and clients should only use the presence of the continue field to determine whether\nmore results are available. Servers may choose not to support the limit argument and will return\nall of the available results. If limit is specified and the continue field is empty, clients may\nassume that no more results are available. This field is not supported if watch is true.\n\nThe server guarantees that the objects returned when using continue will be identical to issuing\na single list call without a limit - that is, no objects created, modified, or deleted after the\nfirst request is issued will be included in any subsequent continued requests. This is sometimes\nreferred to as a consistent snapshot, and ensures that a client that is using limit to receive\nsmaller chunks of a very large result can ensure they see all possible objects. If objects are\nupdated during a chunked list the version of the object that was present at the time the first list\nresult was calculated is returned.",
            "name": "listOptions.limit",
            "in": "query"
          },
          {
            "type": "string",
            "description": "The continue option should be set when retrieving more results from the server. Since this value is\nserver defined, clients may only use the continue value from a previous query result with identical\nquery parameters (except for the value of continue) and the server may reject a continue value it\ndoes not recognize. If the specified continue value is no longer valid whether due to expiration\n(generally five to fifteen minutes) or a configuration change on the server, the server will\nrespond with a 410 ResourceExpired error together with a continue token. If the client needs a\nconsistent list, it must restart their list without the continue field. Otherwise, the client may\nsend another list request with the token received with the 410 error, the server will respond with\na list starting from the next key, but from the latest snapshot, which is inconsistent from the\nprevious list results - objects that are created, modified, or deleted after the first list request\nwill be included in the response, as long as their keys are after the \"next key\".\n\nThis field is not supported when watch is true. Clients may start a watch from the last\nresourceVersion value returned by the server and not miss any modifications.",
            "name": "listOptions.continue",
            "in": "query"
          }
        ],
        "responses": {
          "200": {
            "description": "A successful response.",
            "schema": {
              "$ref": "#/definitions/io.argoproj.workflow.v1alpha1.WorkflowTemplateList"
            }
          }
        }
      },
      "post": {
        "tags": [
          "WorkflowTemplateService"
        ],
        "operationId": "CreateWorkflowTemplate",
        "parameters": [
          {
            "type": "string",
            "name": "namespace",
            "in": "path",
            "required": true
          },
          {
            "name": "body",
            "in": "body",
            "required": true,
            "schema": {
              "$ref": "#/definitions/io.argoproj.workflow.v1alpha1.WorkflowTemplateCreateRequest"
            }
          }
        ],
        "responses": {
          "200": {
            "description": "A successful response.",
            "schema": {
              "$ref": "#/definitions/io.argoproj.workflow.v1alpha1.WorkflowTemplate"
            }
          }
        }
      }
    },
    "/api/v1/workflow-templates/{namespace}/lint": {
      "post": {
        "tags": [
          "WorkflowTemplateService"
        ],
        "operationId": "LintWorkflowTemplate",
        "parameters": [
          {
            "type": "string",
            "name": "namespace",
            "in": "path",
            "required": true
          },
          {
            "name": "body",
            "in": "body",
            "required": true,
            "schema": {
              "$ref": "#/definitions/io.argoproj.workflow.v1alpha1.WorkflowTemplateLintRequest"
            }
          }
        ],
        "responses": {
          "200": {
            "description": "A successful response.",
            "schema": {
              "$ref": "#/definitions/io.argoproj.workflow.v1alpha1.WorkflowTemplate"
            }
          }
        }
      }
    },
    "/api/v1/workflow-templates/{namespace}/{name}": {
      "get": {
        "tags": [
          "WorkflowTemplateService"
        ],
        "operationId": "GetWorkflowTemplate",
        "parameters": [
          {
            "type": "string",
            "name": "namespace",
            "in": "path",
            "required": true
          },
          {
            "type": "string",
            "name": "name",
            "in": "path",
            "required": true
          },
          {
            "type": "string",
            "description": "When specified:\n- if unset, then the result is returned from remote storage based on quorum-read flag;\n- if it's 0, then we simply return what we currently have in cache, no guarantee;\n- if set to non zero, then the result is at least as fresh as given rv.",
            "name": "getOptions.resourceVersion",
            "in": "query"
          }
        ],
        "responses": {
          "200": {
            "description": "A successful response.",
            "schema": {
              "$ref": "#/definitions/io.argoproj.workflow.v1alpha1.WorkflowTemplate"
            }
          }
        }
      },
      "put": {
        "tags": [
          "WorkflowTemplateService"
        ],
        "operationId": "UpdateWorkflowTemplate",
        "parameters": [
          {
            "type": "string",
            "name": "namespace",
            "in": "path",
            "required": true
          },
          {
            "type": "string",
            "description": "DEPRECATED: This field is ignored.",
            "name": "name",
            "in": "path",
            "required": true
          },
          {
            "name": "body",
            "in": "body",
            "required": true,
            "schema": {
              "$ref": "#/definitions/io.argoproj.workflow.v1alpha1.WorkflowTemplateUpdateRequest"
            }
          }
        ],
        "responses": {
          "200": {
            "description": "A successful response.",
            "schema": {
              "$ref": "#/definitions/io.argoproj.workflow.v1alpha1.WorkflowTemplate"
            }
          }
        }
      },
      "delete": {
        "tags": [
          "WorkflowTemplateService"
        ],
        "operationId": "DeleteWorkflowTemplate",
        "parameters": [
          {
            "type": "string",
            "name": "namespace",
            "in": "path",
            "required": true
          },
          {
            "type": "string",
            "name": "name",
            "in": "path",
            "required": true
          },
          {
            "type": "string",
            "format": "int64",
            "description": "The duration in seconds before the object should be deleted. Value must be non-negative integer.\nThe value zero indicates delete immediately. If this value is nil, the default grace period for the\nspecified type will be used.\nDefaults to a per object value if not specified. zero means delete immediately.\n+optional.",
            "name": "deleteOptions.gracePeriodSeconds",
            "in": "query"
          },
          {
            "type": "string",
            "description": "Specifies the target UID.\n+optional.",
            "name": "deleteOptions.preconditions.uid",
            "in": "query"
          },
          {
            "type": "string",
            "description": "Specifies the target ResourceVersion\n+optional.",
            "name": "deleteOptions.preconditions.resourceVersion",
            "in": "query"
          },
          {
            "type": "boolean",
            "format": "boolean",
            "description": "Deprecated: please use the PropagationPolicy, this field will be deprecated in 1.7.\nShould the dependent objects be orphaned. If true/false, the \"orphan\"\nfinalizer will be added to/removed from the object's finalizers list.\nEither this field or PropagationPolicy may be set, but not both.\n+optional.",
            "name": "deleteOptions.orphanDependents",
            "in": "query"
          },
          {
            "type": "string",
            "description": "Whether and how garbage collection will be performed.\nEither this field or OrphanDependents may be set, but not both.\nThe default policy is decided by the existing finalizer set in the\nmetadata.finalizers and the resource-specific default policy.\nAcceptable values are: 'Orphan' - orphan the dependents; 'Background' -\nallow the garbage collector to delete the dependents in the background;\n'Foreground' - a cascading policy that deletes all dependents in the\nforeground.\n+optional.",
            "name": "deleteOptions.propagationPolicy",
            "in": "query"
          },
          {
            "type": "array",
            "items": {
              "type": "string"
            },
            "collectionFormat": "multi",
            "description": "When present, indicates that modifications should not be\npersisted. An invalid or unrecognized dryRun directive will\nresult in an error response and no further processing of the\nrequest. Valid values are:\n- All: all dry run stages will be processed\n+optional.",
            "name": "deleteOptions.dryRun",
            "in": "query"
          }
        ],
        "responses": {
          "200": {
            "description": "A successful response.",
            "schema": {
              "$ref": "#/definitions/io.argoproj.workflow.v1alpha1.WorkflowTemplateDeleteResponse"
            }
          }
        }
      }
    },
    "/api/v1/workflows/{namespace}": {
      "get": {
        "tags": [
          "WorkflowService"
        ],
        "operationId": "ListWorkflows",
        "parameters": [
          {
            "type": "string",
            "name": "namespace",
            "in": "path",
            "required": true
          },
          {
            "type": "string",
            "description": "A selector to restrict the list of returned objects by their labels.\nDefaults to everything.\n+optional.",
            "name": "listOptions.labelSelector",
            "in": "query"
          },
          {
            "type": "string",
            "description": "A selector to restrict the list of returned objects by their fields.\nDefaults to everything.\n+optional.",
            "name": "listOptions.fieldSelector",
            "in": "query"
          },
          {
            "type": "boolean",
            "format": "boolean",
            "description": "Watch for changes to the described resources and return them as a stream of\nadd, update, and remove notifications. Specify resourceVersion.\n+optional.",
            "name": "listOptions.watch",
            "in": "query"
          },
          {
            "type": "boolean",
            "format": "boolean",
            "description": "allowWatchBookmarks requests watch events with type \"BOOKMARK\".\nServers that do not implement bookmarks may ignore this flag and\nbookmarks are sent at the server's discretion. Clients should not\nassume bookmarks are returned at any specific interval, nor may they\nassume the server will send any BOOKMARK event during a session.\nIf this is not a watch, this field is ignored.\nIf the feature gate WatchBookmarks is not enabled in apiserver,\nthis field is ignored.\n\nThis field is beta.\n\n+optional",
            "name": "listOptions.allowWatchBookmarks",
            "in": "query"
          },
          {
            "type": "string",
            "description": "When specified with a watch call, shows changes that occur after that particular version of a resource.\nDefaults to changes from the beginning of history.\nWhen specified for list:\n- if unset, then the result is returned from remote storage based on quorum-read flag;\n- if it's 0, then we simply return what we currently have in cache, no guarantee;\n- if set to non zero, then the result is at least as fresh as given rv.\n+optional.",
            "name": "listOptions.resourceVersion",
            "in": "query"
          },
          {
            "type": "string",
            "format": "int64",
            "description": "Timeout for the list/watch call.\nThis limits the duration of the call, regardless of any activity or inactivity.\n+optional.",
            "name": "listOptions.timeoutSeconds",
            "in": "query"
          },
          {
            "type": "string",
            "format": "int64",
            "description": "limit is a maximum number of responses to return for a list call. If more items exist, the\nserver will set the `continue` field on the list metadata to a value that can be used with the\nsame initial query to retrieve the next set of results. Setting a limit may return fewer than\nthe requested amount of items (up to zero items) in the event all requested objects are\nfiltered out and clients should only use the presence of the continue field to determine whether\nmore results are available. Servers may choose not to support the limit argument and will return\nall of the available results. If limit is specified and the continue field is empty, clients may\nassume that no more results are available. This field is not supported if watch is true.\n\nThe server guarantees that the objects returned when using continue will be identical to issuing\na single list call without a limit - that is, no objects created, modified, or deleted after the\nfirst request is issued will be included in any subsequent continued requests. This is sometimes\nreferred to as a consistent snapshot, and ensures that a client that is using limit to receive\nsmaller chunks of a very large result can ensure they see all possible objects. If objects are\nupdated during a chunked list the version of the object that was present at the time the first list\nresult was calculated is returned.",
            "name": "listOptions.limit",
            "in": "query"
          },
          {
            "type": "string",
            "description": "The continue option should be set when retrieving more results from the server. Since this value is\nserver defined, clients may only use the continue value from a previous query result with identical\nquery parameters (except for the value of continue) and the server may reject a continue value it\ndoes not recognize. If the specified continue value is no longer valid whether due to expiration\n(generally five to fifteen minutes) or a configuration change on the server, the server will\nrespond with a 410 ResourceExpired error together with a continue token. If the client needs a\nconsistent list, it must restart their list without the continue field. Otherwise, the client may\nsend another list request with the token received with the 410 error, the server will respond with\na list starting from the next key, but from the latest snapshot, which is inconsistent from the\nprevious list results - objects that are created, modified, or deleted after the first list request\nwill be included in the response, as long as their keys are after the \"next key\".\n\nThis field is not supported when watch is true. Clients may start a watch from the last\nresourceVersion value returned by the server and not miss any modifications.",
            "name": "listOptions.continue",
            "in": "query"
          },
          {
            "type": "string",
            "description": "Fields to be included or excluded in the response. e.g. \"items.spec,items.status.phase\", \"-items.status.nodes\".",
            "name": "fields",
            "in": "query"
          }
        ],
        "responses": {
          "200": {
            "description": "A successful response.",
            "schema": {
              "$ref": "#/definitions/io.argoproj.workflow.v1alpha1.WorkflowList"
            }
          }
        }
      },
      "post": {
        "tags": [
          "WorkflowService"
        ],
        "operationId": "CreateWorkflow",
        "parameters": [
          {
            "type": "string",
            "name": "namespace",
            "in": "path",
            "required": true
          },
          {
            "name": "body",
            "in": "body",
            "required": true,
            "schema": {
              "$ref": "#/definitions/io.argoproj.workflow.v1alpha1.WorkflowCreateRequest"
            }
          }
        ],
        "responses": {
          "200": {
            "description": "A successful response.",
            "schema": {
              "$ref": "#/definitions/io.argoproj.workflow.v1alpha1.Workflow"
            }
          }
        }
      }
    },
    "/api/v1/workflows/{namespace}/lint": {
      "post": {
        "tags": [
          "WorkflowService"
        ],
        "operationId": "LintWorkflow",
        "parameters": [
          {
            "type": "string",
            "name": "namespace",
            "in": "path",
            "required": true
          },
          {
            "name": "body",
            "in": "body",
            "required": true,
            "schema": {
              "$ref": "#/definitions/io.argoproj.workflow.v1alpha1.WorkflowLintRequest"
            }
          }
        ],
        "responses": {
          "200": {
            "description": "A successful response.",
            "schema": {
              "$ref": "#/definitions/io.argoproj.workflow.v1alpha1.Workflow"
            }
          }
        }
      }
    },
    "/api/v1/workflows/{namespace}/submit": {
      "post": {
        "tags": [
          "WorkflowService"
        ],
        "operationId": "SubmitWorkflow",
        "parameters": [
          {
            "type": "string",
            "name": "namespace",
            "in": "path",
            "required": true
          },
          {
            "name": "body",
            "in": "body",
            "required": true,
            "schema": {
              "$ref": "#/definitions/io.argoproj.workflow.v1alpha1.WorkflowSubmitRequest"
            }
          }
        ],
        "responses": {
          "200": {
            "description": "A successful response.",
            "schema": {
              "$ref": "#/definitions/io.argoproj.workflow.v1alpha1.Workflow"
            }
          }
        }
      }
    },
    "/api/v1/workflows/{namespace}/{name}": {
      "get": {
        "tags": [
          "WorkflowService"
        ],
        "operationId": "GetWorkflow",
        "parameters": [
          {
            "type": "string",
            "name": "namespace",
            "in": "path",
            "required": true
          },
          {
            "type": "string",
            "name": "name",
            "in": "path",
            "required": true
          },
          {
            "type": "string",
            "description": "When specified:\n- if unset, then the result is returned from remote storage based on quorum-read flag;\n- if it's 0, then we simply return what we currently have in cache, no guarantee;\n- if set to non zero, then the result is at least as fresh as given rv.",
            "name": "getOptions.resourceVersion",
            "in": "query"
          },
          {
            "type": "string",
            "description": "Fields to be included or excluded in the response. e.g. \"spec,status.phase\", \"-status.nodes\".",
            "name": "fields",
            "in": "query"
          }
        ],
        "responses": {
          "200": {
            "description": "A successful response.",
            "schema": {
              "$ref": "#/definitions/io.argoproj.workflow.v1alpha1.Workflow"
            }
          }
        }
      },
      "delete": {
        "tags": [
          "WorkflowService"
        ],
        "operationId": "DeleteWorkflow",
        "parameters": [
          {
            "type": "string",
            "name": "namespace",
            "in": "path",
            "required": true
          },
          {
            "type": "string",
            "name": "name",
            "in": "path",
            "required": true
          },
          {
            "type": "string",
            "format": "int64",
            "description": "The duration in seconds before the object should be deleted. Value must be non-negative integer.\nThe value zero indicates delete immediately. If this value is nil, the default grace period for the\nspecified type will be used.\nDefaults to a per object value if not specified. zero means delete immediately.\n+optional.",
            "name": "deleteOptions.gracePeriodSeconds",
            "in": "query"
          },
          {
            "type": "string",
            "description": "Specifies the target UID.\n+optional.",
            "name": "deleteOptions.preconditions.uid",
            "in": "query"
          },
          {
            "type": "string",
            "description": "Specifies the target ResourceVersion\n+optional.",
            "name": "deleteOptions.preconditions.resourceVersion",
            "in": "query"
          },
          {
            "type": "boolean",
            "format": "boolean",
            "description": "Deprecated: please use the PropagationPolicy, this field will be deprecated in 1.7.\nShould the dependent objects be orphaned. If true/false, the \"orphan\"\nfinalizer will be added to/removed from the object's finalizers list.\nEither this field or PropagationPolicy may be set, but not both.\n+optional.",
            "name": "deleteOptions.orphanDependents",
            "in": "query"
          },
          {
            "type": "string",
            "description": "Whether and how garbage collection will be performed.\nEither this field or OrphanDependents may be set, but not both.\nThe default policy is decided by the existing finalizer set in the\nmetadata.finalizers and the resource-specific default policy.\nAcceptable values are: 'Orphan' - orphan the dependents; 'Background' -\nallow the garbage collector to delete the dependents in the background;\n'Foreground' - a cascading policy that deletes all dependents in the\nforeground.\n+optional.",
            "name": "deleteOptions.propagationPolicy",
            "in": "query"
          },
          {
            "type": "array",
            "items": {
              "type": "string"
            },
            "collectionFormat": "multi",
            "description": "When present, indicates that modifications should not be\npersisted. An invalid or unrecognized dryRun directive will\nresult in an error response and no further processing of the\nrequest. Valid values are:\n- All: all dry run stages will be processed\n+optional.",
            "name": "deleteOptions.dryRun",
            "in": "query"
          }
        ],
        "responses": {
          "200": {
            "description": "A successful response.",
            "schema": {
              "$ref": "#/definitions/io.argoproj.workflow.v1alpha1.WorkflowDeleteResponse"
            }
          }
        }
      }
    },
    "/api/v1/workflows/{namespace}/{name}/resubmit": {
      "put": {
        "tags": [
          "WorkflowService"
        ],
        "operationId": "ResubmitWorkflow",
        "parameters": [
          {
            "type": "string",
            "name": "namespace",
            "in": "path",
            "required": true
          },
          {
            "type": "string",
            "name": "name",
            "in": "path",
            "required": true
          },
          {
            "name": "body",
            "in": "body",
            "required": true,
            "schema": {
              "$ref": "#/definitions/io.argoproj.workflow.v1alpha1.WorkflowResubmitRequest"
            }
          }
        ],
        "responses": {
          "200": {
            "description": "A successful response.",
            "schema": {
              "$ref": "#/definitions/io.argoproj.workflow.v1alpha1.Workflow"
            }
          }
        }
      }
    },
    "/api/v1/workflows/{namespace}/{name}/resume": {
      "put": {
        "tags": [
          "WorkflowService"
        ],
        "operationId": "ResumeWorkflow",
        "parameters": [
          {
            "type": "string",
            "name": "namespace",
            "in": "path",
            "required": true
          },
          {
            "type": "string",
            "name": "name",
            "in": "path",
            "required": true
          },
          {
            "name": "body",
            "in": "body",
            "required": true,
            "schema": {
              "$ref": "#/definitions/io.argoproj.workflow.v1alpha1.WorkflowResumeRequest"
            }
          }
        ],
        "responses": {
          "200": {
            "description": "A successful response.",
            "schema": {
              "$ref": "#/definitions/io.argoproj.workflow.v1alpha1.Workflow"
            }
          }
        }
      }
    },
    "/api/v1/workflows/{namespace}/{name}/retry": {
      "put": {
        "tags": [
          "WorkflowService"
        ],
        "operationId": "RetryWorkflow",
        "parameters": [
          {
            "type": "string",
            "name": "namespace",
            "in": "path",
            "required": true
          },
          {
            "type": "string",
            "name": "name",
            "in": "path",
            "required": true
          },
          {
            "name": "body",
            "in": "body",
            "required": true,
            "schema": {
              "$ref": "#/definitions/io.argoproj.workflow.v1alpha1.WorkflowRetryRequest"
            }
          }
        ],
        "responses": {
          "200": {
            "description": "A successful response.",
            "schema": {
              "$ref": "#/definitions/io.argoproj.workflow.v1alpha1.Workflow"
            }
          }
        }
      }
    },
    "/api/v1/workflows/{namespace}/{name}/stop": {
      "put": {
        "tags": [
          "WorkflowService"
        ],
        "operationId": "StopWorkflow",
        "parameters": [
          {
            "type": "string",
            "name": "namespace",
            "in": "path",
            "required": true
          },
          {
            "type": "string",
            "name": "name",
            "in": "path",
            "required": true
          },
          {
            "name": "body",
            "in": "body",
            "required": true,
            "schema": {
              "$ref": "#/definitions/io.argoproj.workflow.v1alpha1.WorkflowStopRequest"
            }
          }
        ],
        "responses": {
          "200": {
            "description": "A successful response.",
            "schema": {
              "$ref": "#/definitions/io.argoproj.workflow.v1alpha1.Workflow"
            }
          }
        }
      }
    },
    "/api/v1/workflows/{namespace}/{name}/suspend": {
      "put": {
        "tags": [
          "WorkflowService"
        ],
        "operationId": "SuspendWorkflow",
        "parameters": [
          {
            "type": "string",
            "name": "namespace",
            "in": "path",
            "required": true
          },
          {
            "type": "string",
            "name": "name",
            "in": "path",
            "required": true
          },
          {
            "name": "body",
            "in": "body",
            "required": true,
            "schema": {
              "$ref": "#/definitions/io.argoproj.workflow.v1alpha1.WorkflowSuspendRequest"
            }
          }
        ],
        "responses": {
          "200": {
            "description": "A successful response.",
            "schema": {
              "$ref": "#/definitions/io.argoproj.workflow.v1alpha1.Workflow"
            }
          }
        }
      }
    },
    "/api/v1/workflows/{namespace}/{name}/terminate": {
      "put": {
        "tags": [
          "WorkflowService"
        ],
        "operationId": "TerminateWorkflow",
        "parameters": [
          {
            "type": "string",
            "name": "namespace",
            "in": "path",
            "required": true
          },
          {
            "type": "string",
            "name": "name",
            "in": "path",
            "required": true
          },
          {
            "name": "body",
            "in": "body",
            "required": true,
            "schema": {
              "$ref": "#/definitions/io.argoproj.workflow.v1alpha1.WorkflowTerminateRequest"
            }
          }
        ],
        "responses": {
          "200": {
            "description": "A successful response.",
            "schema": {
              "$ref": "#/definitions/io.argoproj.workflow.v1alpha1.Workflow"
            }
          }
        }
      }
    },
    "/api/v1/workflows/{namespace}/{name}/{podName}/log": {
      "get": {
        "tags": [
          "WorkflowService"
        ],
        "operationId": "PodLogs",
        "parameters": [
          {
            "type": "string",
            "name": "namespace",
            "in": "path",
            "required": true
          },
          {
            "type": "string",
            "name": "name",
            "in": "path",
            "required": true
          },
          {
            "type": "string",
            "name": "podName",
            "in": "path",
            "required": true
          },
          {
            "type": "string",
            "description": "The container for which to stream logs. Defaults to only container if there is one container in the pod.\n+optional.",
            "name": "logOptions.container",
            "in": "query"
          },
          {
            "type": "boolean",
            "format": "boolean",
            "description": "Follow the log stream of the pod. Defaults to false.\n+optional.",
            "name": "logOptions.follow",
            "in": "query"
          },
          {
            "type": "boolean",
            "format": "boolean",
            "description": "Return previous terminated container logs. Defaults to false.\n+optional.",
            "name": "logOptions.previous",
            "in": "query"
          },
          {
            "type": "string",
            "format": "int64",
            "description": "A relative time in seconds before the current time from which to show logs. If this value\nprecedes the time a pod was started, only logs since the pod start will be returned.\nIf this value is in the future, no logs will be returned.\nOnly one of sinceSeconds or sinceTime may be specified.\n+optional.",
            "name": "logOptions.sinceSeconds",
            "in": "query"
          },
          {
            "type": "string",
            "format": "int64",
            "description": "Represents seconds of UTC time since Unix epoch\n1970-01-01T00:00:00Z. Must be from 0001-01-01T00:00:00Z to\n9999-12-31T23:59:59Z inclusive.",
            "name": "logOptions.sinceTime.seconds",
            "in": "query"
          },
          {
            "type": "integer",
            "format": "int32",
            "description": "Non-negative fractions of a second at nanosecond resolution. Negative\nsecond values with fractions must still have non-negative nanos values\nthat count forward in time. Must be from 0 to 999,999,999\ninclusive. This field may be limited in precision depending on context.",
            "name": "logOptions.sinceTime.nanos",
            "in": "query"
          },
          {
            "type": "boolean",
            "format": "boolean",
            "description": "If true, add an RFC3339 or RFC3339Nano timestamp at the beginning of every line\nof log output. Defaults to false.\n+optional.",
            "name": "logOptions.timestamps",
            "in": "query"
          },
          {
            "type": "string",
            "format": "int64",
            "description": "If set, the number of lines from the end of the logs to show. If not specified,\nlogs are shown from the creation of the container or sinceSeconds or sinceTime\n+optional.",
            "name": "logOptions.tailLines",
            "in": "query"
          },
          {
            "type": "string",
            "format": "int64",
            "description": "If set, the number of bytes to read from the server before terminating the\nlog output. This may not display a complete final line of logging, and may return\nslightly more or slightly less than the specified limit.\n+optional.",
            "name": "logOptions.limitBytes",
            "in": "query"
          }
        ],
        "responses": {
          "200": {
            "description": "A successful response.(streaming responses)",
            "schema": {
              "type": "object",
              "title": "Stream result of io.argoproj.workflow.v1alpha1.LogEntry",
              "properties": {
                "error": {
                  "$ref": "#/definitions/grpc.gateway.runtime.StreamError"
                },
                "result": {
                  "$ref": "#/definitions/io.argoproj.workflow.v1alpha1.LogEntry"
                }
              }
            }
          }
        }
      }
    }
  },
  "definitions": {
    "google.protobuf.Any": {
      "type": "object",
      "properties": {
        "type_url": {
          "type": "string"
        },
        "value": {
          "type": "string",
          "format": "byte"
        }
      }
    },
    "grpc.gateway.runtime.StreamError": {
      "type": "object",
      "properties": {
        "details": {
          "type": "array",
          "items": {
            "$ref": "#/definitions/google.protobuf.Any"
          }
        },
        "grpc_code": {
          "type": "integer",
          "format": "int32"
        },
        "http_code": {
          "type": "integer",
          "format": "int32"
        },
        "http_status": {
          "type": "string"
        },
        "message": {
          "type": "string"
        }
      }
    },
    "io.argoproj.workflow.v1alpha1.Amount": {
      "description": "Amount represent a numeric amount.",
      "type": "number"
    },
    "io.argoproj.workflow.v1alpha1.ArchiveStrategy": {
      "description": "ArchiveStrategy describes how to archive files/directory when saving artifacts",
      "type": "object",
      "properties": {
        "none": {
          "$ref": "#/definitions/io.argoproj.workflow.v1alpha1.NoneStrategy"
        },
        "tar": {
          "$ref": "#/definitions/io.argoproj.workflow.v1alpha1.TarStrategy"
        }
      }
    },
    "io.argoproj.workflow.v1alpha1.ArchivedWorkflowDeletedResponse": {
      "type": "object"
    },
    "io.argoproj.workflow.v1alpha1.Arguments": {
      "description": "Arguments to a template",
      "type": "object",
      "properties": {
        "artifacts": {
          "description": "Artifacts is the list of artifacts to pass to the template or workflow",
          "type": "array",
          "items": {
            "$ref": "#/definitions/io.argoproj.workflow.v1alpha1.Artifact"
          },
          "x-kubernetes-patch-merge-key": "name",
          "x-kubernetes-patch-strategy": "merge"
        },
        "parameters": {
          "description": "Parameters is the list of parameters to pass to the template or workflow",
          "type": "array",
          "items": {
            "$ref": "#/definitions/io.argoproj.workflow.v1alpha1.Parameter"
          },
          "x-kubernetes-patch-merge-key": "name",
          "x-kubernetes-patch-strategy": "merge"
        }
      }
    },
    "io.argoproj.workflow.v1alpha1.Artifact": {
      "description": "Artifact indicates an artifact to place at a specified path",
      "type": "object",
      "required": [
        "name"
      ],
      "properties": {
        "archive": {
          "description": "Archive controls how the artifact will be saved to the artifact repository.",
          "$ref": "#/definitions/io.argoproj.workflow.v1alpha1.ArchiveStrategy"
        },
        "archiveLogs": {
          "description": "ArchiveLogs indicates if the container logs should be archived",
          "type": "boolean"
        },
        "artifactory": {
          "description": "Artifactory contains artifactory artifact location details",
          "$ref": "#/definitions/io.argoproj.workflow.v1alpha1.ArtifactoryArtifact"
        },
        "from": {
          "description": "From allows an artifact to reference an artifact from a previous step",
          "type": "string"
        },
        "gcs": {
          "description": "GCS contains GCS artifact location details",
          "$ref": "#/definitions/io.argoproj.workflow.v1alpha1.GCSArtifact"
        },
        "git": {
          "description": "Git contains git artifact location details",
          "$ref": "#/definitions/io.argoproj.workflow.v1alpha1.GitArtifact"
        },
        "globalName": {
          "description": "GlobalName exports an output artifact to the global scope, making it available as '{{io.argoproj.workflow.v1alpha1.outputs.artifacts.XXXX}} and in workflow.status.outputs.artifacts",
          "type": "string"
        },
        "hdfs": {
          "description": "HDFS contains HDFS artifact location details",
          "$ref": "#/definitions/io.argoproj.workflow.v1alpha1.HDFSArtifact"
        },
        "http": {
          "description": "HTTP contains HTTP artifact location details",
          "$ref": "#/definitions/io.argoproj.workflow.v1alpha1.HTTPArtifact"
        },
        "mode": {
          "description": "mode bits to use on this file, must be a value between 0 and 0777 set when loading input artifacts.",
          "type": "integer",
          "format": "int32"
        },
        "name": {
          "description": "name of the artifact. must be unique within a template's inputs/outputs.",
          "type": "string"
        },
        "optional": {
          "description": "Make Artifacts optional, if Artifacts doesn't generate or exist",
          "type": "boolean"
        },
        "oss": {
          "description": "OSS contains OSS artifact location details",
          "$ref": "#/definitions/io.argoproj.workflow.v1alpha1.OSSArtifact"
        },
        "path": {
          "description": "Path is the container path to the artifact",
          "type": "string"
        },
        "raw": {
          "description": "Raw contains raw artifact location details",
          "$ref": "#/definitions/io.argoproj.workflow.v1alpha1.RawArtifact"
        },
        "s3": {
          "description": "S3 contains S3 artifact location details",
          "$ref": "#/definitions/io.argoproj.workflow.v1alpha1.S3Artifact"
        }
      }
    },
    "io.argoproj.workflow.v1alpha1.ArtifactLocation": {
      "description": "ArtifactLocation describes a location for a single or multiple artifacts. It is used as single artifact in the context of inputs/outputs (e.g. outputs.artifacts.artname). It is also used to describe the location of multiple artifacts such as the archive location of a single workflow step, which the executor will use as a default location to store its files.",
      "type": "object",
      "properties": {
        "archiveLogs": {
          "description": "ArchiveLogs indicates if the container logs should be archived",
          "type": "boolean"
        },
        "artifactory": {
          "description": "Artifactory contains artifactory artifact location details",
          "$ref": "#/definitions/io.argoproj.workflow.v1alpha1.ArtifactoryArtifact"
        },
        "gcs": {
          "description": "GCS contains GCS artifact location details",
          "$ref": "#/definitions/io.argoproj.workflow.v1alpha1.GCSArtifact"
        },
        "git": {
          "description": "Git contains git artifact location details",
          "$ref": "#/definitions/io.argoproj.workflow.v1alpha1.GitArtifact"
        },
        "hdfs": {
          "description": "HDFS contains HDFS artifact location details",
          "$ref": "#/definitions/io.argoproj.workflow.v1alpha1.HDFSArtifact"
        },
        "http": {
          "description": "HTTP contains HTTP artifact location details",
          "$ref": "#/definitions/io.argoproj.workflow.v1alpha1.HTTPArtifact"
        },
        "oss": {
          "description": "OSS contains OSS artifact location details",
          "$ref": "#/definitions/io.argoproj.workflow.v1alpha1.OSSArtifact"
        },
        "raw": {
          "description": "Raw contains raw artifact location details",
          "$ref": "#/definitions/io.argoproj.workflow.v1alpha1.RawArtifact"
        },
        "s3": {
          "description": "S3 contains S3 artifact location details",
          "$ref": "#/definitions/io.argoproj.workflow.v1alpha1.S3Artifact"
        }
      }
    },
    "io.argoproj.workflow.v1alpha1.ArtifactRepositoryRef": {
      "type": "object",
      "properties": {
        "configMap": {
          "type": "string"
        },
        "key": {
          "type": "string"
        }
      }
    },
    "io.argoproj.workflow.v1alpha1.ArtifactoryArtifact": {
      "description": "ArtifactoryArtifact is the location of an artifactory artifact",
      "type": "object",
      "required": [
        "url"
      ],
      "properties": {
        "passwordSecret": {
          "description": "PasswordSecret is the secret selector to the repository password",
          "$ref": "#/definitions/io.k8s.api.core.v1.SecretKeySelector"
        },
        "url": {
          "description": "URL of the artifact",
          "type": "string"
        },
        "usernameSecret": {
          "description": "UsernameSecret is the secret selector to the repository username",
          "$ref": "#/definitions/io.k8s.api.core.v1.SecretKeySelector"
        }
      }
    },
    "io.argoproj.workflow.v1alpha1.Backoff": {
      "description": "Backoff is a backoff strategy to use within retryStrategy",
      "type": "object",
      "properties": {
        "duration": {
          "description": "Duration is the amount to back off. Default unit is seconds, but could also be a duration (e.g. \"2m\", \"1h\")",
          "type": "string"
        },
        "factor": {
          "description": "Factor is a factor to multiply the base duration after each failed retry",
          "type": "integer",
          "format": "int32"
        },
        "maxDuration": {
          "description": "MaxDuration is the maximum amount of time allowed for the backoff strategy",
          "type": "string"
        }
      }
    },
    "io.argoproj.workflow.v1alpha1.ClusterWorkflowTemplate": {
      "description": "ClusterWorkflowTemplate is the definition of a workflow template resource in cluster scope",
      "type": "object",
      "required": [
        "metadata",
        "spec"
      ],
      "properties": {
        "apiVersion": {
          "description": "APIVersion defines the versioned schema of this representation of an object. Servers should convert recognized schemas to the latest internal value, and may reject unrecognized values. More info: https://git.io.k8s.community/contributors/devel/sig-architecture/api-conventions.md#resources",
          "type": "string"
        },
        "kind": {
          "description": "Kind is a string value representing the REST resource this object represents. Servers may infer this from the endpoint the client submits requests to. Cannot be updated. In CamelCase. More info: https://git.io.k8s.community/contributors/devel/sig-architecture/api-conventions.md#types-kinds",
          "type": "string"
        },
        "metadata": {
          "$ref": "#/definitions/io.k8s.apimachinery.pkg.apis.meta.v1.ObjectMeta"
        },
        "spec": {
          "$ref": "#/definitions/io.argoproj.workflow.v1alpha1.WorkflowTemplateSpec"
        }
      }
    },
    "io.argoproj.workflow.v1alpha1.ClusterWorkflowTemplateCreateRequest": {
      "type": "object",
      "properties": {
        "createOptions": {
          "$ref": "#/definitions/io.k8s.apimachinery.pkg.apis.meta.v1.CreateOptions"
        },
        "template": {
          "$ref": "#/definitions/io.argoproj.workflow.v1alpha1.ClusterWorkflowTemplate"
        }
      }
    },
    "io.argoproj.workflow.v1alpha1.ClusterWorkflowTemplateDeleteResponse": {
      "type": "object"
    },
    "io.argoproj.workflow.v1alpha1.ClusterWorkflowTemplateLintRequest": {
      "type": "object",
      "properties": {
        "createOptions": {
          "$ref": "#/definitions/io.k8s.apimachinery.pkg.apis.meta.v1.CreateOptions"
        },
        "template": {
          "$ref": "#/definitions/io.argoproj.workflow.v1alpha1.ClusterWorkflowTemplate"
        }
      }
    },
    "io.argoproj.workflow.v1alpha1.ClusterWorkflowTemplateList": {
      "description": "ClusterWorkflowTemplateList is list of ClusterWorkflowTemplate resources",
      "type": "object",
      "required": [
        "metadata",
        "items"
      ],
      "properties": {
        "apiVersion": {
          "description": "APIVersion defines the versioned schema of this representation of an object. Servers should convert recognized schemas to the latest internal value, and may reject unrecognized values. More info: https://git.io.k8s.community/contributors/devel/sig-architecture/api-conventions.md#resources",
          "type": "string"
        },
        "items": {
          "type": "array",
          "items": {
            "$ref": "#/definitions/io.argoproj.workflow.v1alpha1.ClusterWorkflowTemplate"
          }
        },
        "kind": {
          "description": "Kind is a string value representing the REST resource this object represents. Servers may infer this from the endpoint the client submits requests to. Cannot be updated. In CamelCase. More info: https://git.io.k8s.community/contributors/devel/sig-architecture/api-conventions.md#types-kinds",
          "type": "string"
        },
        "metadata": {
          "$ref": "#/definitions/io.k8s.apimachinery.pkg.apis.meta.v1.ListMeta"
        }
      }
    },
    "io.argoproj.workflow.v1alpha1.ClusterWorkflowTemplateUpdateRequest": {
      "type": "object",
      "properties": {
        "name": {
          "description": "DEPRECATED: This field is ignored.",
          "type": "string"
        },
        "template": {
          "$ref": "#/definitions/io.argoproj.workflow.v1alpha1.ClusterWorkflowTemplate"
        }
      }
    },
    "io.argoproj.workflow.v1alpha1.Condition": {
      "type": "object",
      "properties": {
        "message": {
          "description": "Message is the condition message",
          "type": "string"
        },
        "status": {
          "description": "Status is the status of the condition",
          "type": "string"
        },
        "type": {
          "description": "Type is the type of condition",
          "type": "string"
        }
      }
    },
    "io.argoproj.workflow.v1alpha1.ContinueOn": {
      "description": "ContinueOn defines if a workflow should continue even if a task or step fails/errors. It can be specified if the workflow should continue when the pod errors, fails or both.",
      "type": "object",
      "properties": {
        "error": {
          "type": "boolean"
        },
        "failed": {
          "type": "boolean"
        }
      }
    },
    "io.argoproj.workflow.v1alpha1.Counter": {
      "description": "Counter is a Counter prometheus metric",
      "type": "object",
      "required": [
        "value"
      ],
      "properties": {
        "value": {
          "description": "Value is the value of the metric",
          "type": "string"
        }
      }
    },
    "io.argoproj.workflow.v1alpha1.CreateCronWorkflowRequest": {
      "type": "object",
      "properties": {
        "createOptions": {
          "$ref": "#/definitions/io.k8s.apimachinery.pkg.apis.meta.v1.CreateOptions"
        },
        "cronWorkflow": {
          "$ref": "#/definitions/io.argoproj.workflow.v1alpha1.CronWorkflow"
        },
        "namespace": {
          "type": "string"
        }
      }
    },
    "io.argoproj.workflow.v1alpha1.CronWorkflow": {
      "description": "CronWorkflow is the definition of a scheduled workflow resource",
      "type": "object",
      "required": [
        "metadata",
        "spec"
      ],
      "properties": {
        "apiVersion": {
          "description": "APIVersion defines the versioned schema of this representation of an object. Servers should convert recognized schemas to the latest internal value, and may reject unrecognized values. More info: https://git.io.k8s.community/contributors/devel/sig-architecture/api-conventions.md#resources",
          "type": "string"
        },
        "kind": {
          "description": "Kind is a string value representing the REST resource this object represents. Servers may infer this from the endpoint the client submits requests to. Cannot be updated. In CamelCase. More info: https://git.io.k8s.community/contributors/devel/sig-architecture/api-conventions.md#types-kinds",
          "type": "string"
        },
        "metadata": {
          "$ref": "#/definitions/io.k8s.apimachinery.pkg.apis.meta.v1.ObjectMeta"
        },
        "spec": {
          "$ref": "#/definitions/io.argoproj.workflow.v1alpha1.CronWorkflowSpec"
        },
        "status": {
          "$ref": "#/definitions/io.argoproj.workflow.v1alpha1.CronWorkflowStatus"
        }
      }
    },
    "io.argoproj.workflow.v1alpha1.CronWorkflowDeletedResponse": {
      "type": "object"
    },
    "io.argoproj.workflow.v1alpha1.CronWorkflowList": {
      "description": "CronWorkflowList is list of CronWorkflow resources",
      "type": "object",
      "required": [
        "metadata",
        "items"
      ],
      "properties": {
        "apiVersion": {
          "description": "APIVersion defines the versioned schema of this representation of an object. Servers should convert recognized schemas to the latest internal value, and may reject unrecognized values. More info: https://git.io.k8s.community/contributors/devel/sig-architecture/api-conventions.md#resources",
          "type": "string"
        },
        "items": {
          "type": "array",
          "items": {
            "$ref": "#/definitions/io.argoproj.workflow.v1alpha1.CronWorkflow"
          }
        },
        "kind": {
          "description": "Kind is a string value representing the REST resource this object represents. Servers may infer this from the endpoint the client submits requests to. Cannot be updated. In CamelCase. More info: https://git.io.k8s.community/contributors/devel/sig-architecture/api-conventions.md#types-kinds",
          "type": "string"
        },
        "metadata": {
          "$ref": "#/definitions/io.k8s.apimachinery.pkg.apis.meta.v1.ListMeta"
        }
      }
    },
    "io.argoproj.workflow.v1alpha1.CronWorkflowSpec": {
      "description": "CronWorkflowSpec is the specification of a CronWorkflow",
      "type": "object",
      "required": [
        "workflowSpec",
        "schedule"
      ],
      "properties": {
        "concurrencyPolicy": {
          "description": "ConcurrencyPolicy is the K8s-style concurrency policy that will be used",
          "type": "string"
        },
        "failedJobsHistoryLimit": {
          "description": "FailedJobsHistoryLimit is the number of successful jobs to be kept at a time",
          "type": "integer",
          "format": "int32"
        },
        "schedule": {
          "description": "Schedule is a schedule to run the Workflow in Cron format",
          "type": "string"
        },
        "startingDeadlineSeconds": {
          "description": "StartingDeadlineSeconds is the K8s-style deadline that will limit the time a CronWorkflow will be run after its original scheduled time if it is missed.",
          "type": "integer",
          "format": "int64"
        },
        "successfulJobsHistoryLimit": {
          "description": "SuccessfulJobsHistoryLimit is the number of successful jobs to be kept at a time",
          "type": "integer",
          "format": "int32"
        },
        "suspend": {
          "description": "Suspend is a flag that will stop new CronWorkflows from running if set to true",
          "type": "boolean"
        },
        "timezone": {
          "description": "Timezone is the timezone against which the cron schedule will be calculated, e.g. \"Asia/Tokyo\". Default is machine's local time.",
          "type": "string"
        },
        "workflowMetadata": {
          "description": "WorkflowMetadata contains some metadata of the workflow to be run",
          "$ref": "#/definitions/io.k8s.apimachinery.pkg.apis.meta.v1.ObjectMeta"
        },
        "workflowSpec": {
          "description": "WorkflowSpec is the spec of the workflow to be run",
          "$ref": "#/definitions/io.argoproj.workflow.v1alpha1.WorkflowSpec"
        }
      }
    },
    "io.argoproj.workflow.v1alpha1.CronWorkflowStatus": {
      "description": "CronWorkflowStatus is the status of a CronWorkflow",
      "type": "object",
      "properties": {
        "active": {
          "description": "Active is a list of active workflows stemming from this CronWorkflow",
          "type": "array",
          "items": {
            "$ref": "#/definitions/io.k8s.api.core.v1.ObjectReference"
          }
        },
        "conditions": {
          "description": "Conditions is a list of conditions the CronWorkflow may have",
          "type": "array",
          "items": {
            "$ref": "#/definitions/io.argoproj.workflow.v1alpha1.Condition"
          }
        },
        "lastScheduledTime": {
          "description": "LastScheduleTime is the last time the CronWorkflow was scheduled",
          "$ref": "#/definitions/io.k8s.apimachinery.pkg.apis.meta.v1.Time"
        }
      }
    },
    "io.argoproj.workflow.v1alpha1.DAGTask": {
      "description": "DAGTask represents a node in the graph during DAG execution",
      "type": "object",
      "required": [
        "name",
        "template"
      ],
      "properties": {
        "arguments": {
          "description": "Arguments are the parameter and artifact arguments to the template",
          "$ref": "#/definitions/io.argoproj.workflow.v1alpha1.Arguments"
        },
        "continueOn": {
          "description": "ContinueOn makes argo to proceed with the following step even if this step fails. Errors and Failed states can be specified",
          "$ref": "#/definitions/io.argoproj.workflow.v1alpha1.ContinueOn"
        },
        "dependencies": {
          "description": "Dependencies are name of other targets which this depends on",
          "type": "array",
          "items": {
            "type": "string"
          }
        },
        "depends": {
          "description": "Depends are name of other targets which this depends on",
          "type": "string"
        },
        "name": {
          "description": "Name is the name of the target",
          "type": "string"
        },
        "onExit": {
          "description": "OnExit is a template reference which is invoked at the end of the template, irrespective of the success, failure, or error of the primary template.",
          "type": "string"
        },
        "template": {
          "description": "Name of template to execute",
          "type": "string"
        },
        "templateRef": {
          "description": "TemplateRef is the reference to the template resource to execute.",
          "$ref": "#/definitions/io.argoproj.workflow.v1alpha1.TemplateRef"
        },
        "when": {
          "description": "When is an expression in which the task should conditionally execute",
          "type": "string"
        },
        "withItems": {
          "description": "WithItems expands a task into multiple parallel tasks from the items in the list",
          "type": "array",
          "items": {
            "$ref": "#/definitions/io.argoproj.workflow.v1alpha1.Item"
          }
        },
        "withParam": {
          "description": "WithParam expands a task into multiple parallel tasks from the value in the parameter, which is expected to be a JSON list.",
          "type": "string"
        },
        "withSequence": {
          "description": "WithSequence expands a task into a numeric sequence",
          "$ref": "#/definitions/io.argoproj.workflow.v1alpha1.Sequence"
        }
      }
    },
    "io.argoproj.workflow.v1alpha1.DAGTemplate": {
      "description": "DAGTemplate is a template subtype for directed acyclic graph templates",
      "type": "object",
      "required": [
        "tasks"
      ],
      "properties": {
        "failFast": {
          "description": "This flag is for DAG logic. The DAG logic has a built-in \"fail fast\" feature to stop scheduling new steps, as soon as it detects that one of the DAG nodes is failed. Then it waits until all DAG nodes are completed before failing the DAG itself. The FailFast flag default is true,  if set to false, it will allow a DAG to run all branches of the DAG to completion (either success or failure), regardless of the failed outcomes of branches in the DAG. More info and example about this feature at https://github.com/argoproj/argo/issues/1442",
          "type": "boolean"
        },
        "target": {
          "description": "Target are one or more names of targets to execute in a DAG",
          "type": "string"
        },
        "tasks": {
          "description": "Tasks are a list of DAG tasks",
          "type": "array",
          "items": {
            "$ref": "#/definitions/io.argoproj.workflow.v1alpha1.DAGTask"
          },
          "x-kubernetes-patch-merge-key": "name",
          "x-kubernetes-patch-strategy": "merge"
        }
      }
    },
    "io.argoproj.workflow.v1alpha1.ExecutorConfig": {
      "description": "ExecutorConfig holds configurations of an executor container.",
      "type": "object",
      "properties": {
        "serviceAccountName": {
          "description": "ServiceAccountName specifies the service account name of the executor container.",
          "type": "string"
        }
      }
    },
    "io.argoproj.workflow.v1alpha1.GCSArtifact": {
      "description": "GCSArtifact is the location of a GCS artifact",
      "type": "object",
      "required": [
        "bucket",
        "key"
      ],
      "properties": {
        "bucket": {
          "description": "Bucket is the name of the bucket",
          "type": "string"
        },
        "key": {
          "description": "Key is the path in the bucket where the artifact resides",
          "type": "string"
        },
        "serviceAccountKeySecret": {
          "description": "ServiceAccountKeySecret is the secret selector to the bucket's service account key",
          "$ref": "#/definitions/io.k8s.api.core.v1.SecretKeySelector"
        }
      }
    },
    "io.argoproj.workflow.v1alpha1.Gauge": {
      "description": "Gauge is a Gauge prometheus metric",
      "type": "object",
      "required": [
        "value",
        "realtime"
      ],
      "properties": {
        "realtime": {
          "description": "Realtime emits this metric in real time if applicable",
          "type": "boolean"
        },
        "value": {
          "description": "Value is the value of the metric",
          "type": "string"
        }
      }
    },
    "io.argoproj.workflow.v1alpha1.GitArtifact": {
      "description": "GitArtifact is the location of an git artifact",
      "type": "object",
      "required": [
        "repo"
      ],
      "properties": {
        "depth": {
          "description": "Depth specifies clones/fetches should be shallow and include the given number of commits from the branch tip",
          "type": "integer",
          "format": "int64"
        },
        "fetch": {
          "description": "Fetch specifies a number of refs that should be fetched before checkout",
          "type": "array",
          "items": {
            "type": "string"
          }
        },
        "insecureIgnoreHostKey": {
          "description": "InsecureIgnoreHostKey disables SSH strict host key checking during git clone",
          "type": "boolean"
        },
        "passwordSecret": {
          "description": "PasswordSecret is the secret selector to the repository password",
          "$ref": "#/definitions/io.k8s.api.core.v1.SecretKeySelector"
        },
        "repo": {
          "description": "Repo is the git repository",
          "type": "string"
        },
        "revision": {
          "description": "Revision is the git commit, tag, branch to checkout",
          "type": "string"
        },
        "sshPrivateKeySecret": {
          "description": "SSHPrivateKeySecret is the secret selector to the repository ssh private key",
          "$ref": "#/definitions/io.k8s.api.core.v1.SecretKeySelector"
        },
        "usernameSecret": {
          "description": "UsernameSecret is the secret selector to the repository username",
          "$ref": "#/definitions/io.k8s.api.core.v1.SecretKeySelector"
        }
      }
    },
    "io.argoproj.workflow.v1alpha1.HDFSArtifact": {
      "description": "HDFSArtifact is the location of an HDFS artifact",
      "type": "object",
      "required": [
        "addresses",
        "path"
      ],
      "properties": {
        "addresses": {
          "description": "Addresses is accessible addresses of HDFS name nodes",
          "type": "array",
          "items": {
            "type": "string"
          }
        },
        "force": {
          "description": "Force copies a file forcibly even if it exists (default: false)",
          "type": "boolean"
        },
        "hdfsUser": {
          "description": "HDFSUser is the user to access HDFS file system. It is ignored if either ccache or keytab is used.",
          "type": "string"
        },
        "krbCCacheSecret": {
          "description": "KrbCCacheSecret is the secret selector for Kerberos ccache Either ccache or keytab can be set to use Kerberos.",
          "$ref": "#/definitions/io.k8s.api.core.v1.SecretKeySelector"
        },
        "krbConfigConfigMap": {
          "description": "KrbConfig is the configmap selector for Kerberos config as string It must be set if either ccache or keytab is used.",
          "$ref": "#/definitions/io.k8s.api.core.v1.ConfigMapKeySelector"
        },
        "krbKeytabSecret": {
          "description": "KrbKeytabSecret is the secret selector for Kerberos keytab Either ccache or keytab can be set to use Kerberos.",
          "$ref": "#/definitions/io.k8s.api.core.v1.SecretKeySelector"
        },
        "krbRealm": {
          "description": "KrbRealm is the Kerberos realm used with Kerberos keytab It must be set if keytab is used.",
          "type": "string"
        },
        "krbServicePrincipalName": {
          "description": "KrbServicePrincipalName is the principal name of Kerberos service It must be set if either ccache or keytab is used.",
          "type": "string"
        },
        "krbUsername": {
          "description": "KrbUsername is the Kerberos username used with Kerberos keytab It must be set if keytab is used.",
          "type": "string"
        },
        "path": {
          "description": "Path is a file path in HDFS",
          "type": "string"
        }
      }
    },
    "io.argoproj.workflow.v1alpha1.HTTPArtifact": {
      "description": "HTTPArtifact allows an file served on HTTP to be placed as an input artifact in a container",
      "type": "object",
      "required": [
        "url"
      ],
      "properties": {
        "url": {
          "description": "URL of the artifact",
          "type": "string"
        }
      }
    },
    "io.argoproj.workflow.v1alpha1.Histogram": {
      "description": "Histogram is a Histogram prometheus metric",
      "type": "object",
      "required": [
        "value",
        "buckets"
      ],
      "properties": {
        "buckets": {
          "description": "Buckets is a list of bucket divisors for the histogram",
          "type": "array",
          "items": {
            "$ref": "#/definitions/io.argoproj.workflow.v1alpha1.Amount"
          }
        },
        "value": {
          "description": "Value is the value of the metric",
          "type": "string"
        }
      }
    },
    "io.argoproj.workflow.v1alpha1.InfoResponse": {
      "type": "object",
      "properties": {
        "links": {
          "type": "array",
          "items": {
            "$ref": "#/definitions/io.argoproj.workflow.v1alpha1.Link"
          }
        },
        "managedNamespace": {
          "type": "string"
        }
      }
    },
    "io.argoproj.workflow.v1alpha1.Inputs": {
      "description": "Inputs are the mechanism for passing parameters, artifacts, volumes from one template to another",
      "type": "object",
      "properties": {
        "artifacts": {
          "description": "Artifact are a list of artifacts passed as inputs",
          "type": "array",
          "items": {
            "$ref": "#/definitions/io.argoproj.workflow.v1alpha1.Artifact"
          },
          "x-kubernetes-patch-merge-key": "name",
          "x-kubernetes-patch-strategy": "merge"
        },
        "parameters": {
          "description": "Parameters are a list of parameters passed as inputs",
          "type": "array",
          "items": {
            "$ref": "#/definitions/io.argoproj.workflow.v1alpha1.Parameter"
          },
          "x-kubernetes-patch-merge-key": "name",
          "x-kubernetes-patch-strategy": "merge"
        }
      }
    },
    "io.argoproj.workflow.v1alpha1.Item": {
      "description": "Item expands a single workflow step into multiple parallel steps The value of Item can be a map, string, bool, or number",
<<<<<<< HEAD
      "type": [
        "string",
        "number",
        "boolean",
        "array",
        "object"
      ]
=======
      "type": "object",
      "format": "item"
>>>>>>> 2b4b7340
    },
    "io.argoproj.workflow.v1alpha1.Link": {
      "description": "A link to another app.",
      "type": "object",
      "required": [
        "name",
        "scope",
        "url"
      ],
      "properties": {
        "name": {
          "description": "The name of the link, E.g. \"Workflow Logs\" or \"Pod Logs\"",
          "type": "string"
        },
        "scope": {
          "description": "Either \"workflow\" or \"pod\"",
          "type": "string"
        },
        "url": {
          "description": "The URL. May contain \"${metadata.namespace}\" and \"${metadata.name}\".",
          "type": "string"
        }
      },
      "x-kubernetes-patch-merge-key": "name",
      "x-kubernetes-patch-strategy": "merge"
    },
    "io.argoproj.workflow.v1alpha1.LintCronWorkflowRequest": {
      "type": "object",
      "properties": {
        "cronWorkflow": {
          "$ref": "#/definitions/io.argoproj.workflow.v1alpha1.CronWorkflow"
        },
        "namespace": {
          "type": "string"
        }
      }
    },
    "io.argoproj.workflow.v1alpha1.LogEntry": {
      "type": "object",
      "properties": {
        "content": {
          "type": "string"
        },
        "podName": {
          "type": "string"
        }
      }
    },
    "io.argoproj.workflow.v1alpha1.Metadata": {
      "description": "Pod metdata",
      "type": "object",
      "properties": {
        "annotations": {
          "type": "object",
          "additionalProperties": {
            "type": "string"
          }
        },
        "labels": {
          "type": "object",
          "additionalProperties": {
            "type": "string"
          }
        }
      }
    },
    "io.argoproj.workflow.v1alpha1.MetricLabel": {
      "description": "MetricLabel is a single label for a prometheus metric",
      "type": "object",
      "required": [
        "key",
        "value"
      ],
      "properties": {
        "key": {
          "type": "string"
        },
        "value": {
          "type": "string"
        }
      }
    },
    "io.argoproj.workflow.v1alpha1.Metrics": {
      "description": "Metrics are a list of metrics emitted from a Workflow/Template",
      "type": "object",
      "required": [
        "prometheus"
      ],
      "properties": {
        "prometheus": {
          "description": "Prometheus is a list of prometheus metrics to be emitted",
          "type": "array",
          "items": {
            "$ref": "#/definitions/io.argoproj.workflow.v1alpha1.Prometheus"
          }
        }
      }
    },
    "io.argoproj.workflow.v1alpha1.NodeStatus": {
      "description": "NodeStatus contains status information about an individual node in the workflow",
      "type": "object",
      "required": [
        "id",
        "name",
        "type"
      ],
      "properties": {
        "boundaryID": {
          "description": "BoundaryID indicates the node ID of the associated template root node in which this node belongs to",
          "type": "string"
        },
        "children": {
          "description": "Children is a list of child node IDs",
          "type": "array",
          "items": {
            "type": "string"
          }
        },
        "daemoned": {
          "description": "Daemoned tracks whether or not this node was daemoned and need to be terminated",
          "type": "boolean"
        },
        "displayName": {
          "description": "DisplayName is a human readable representation of the node. Unique within a template boundary",
          "type": "string"
        },
        "finishedAt": {
          "description": "Time at which this node completed",
          "$ref": "#/definitions/io.k8s.apimachinery.pkg.apis.meta.v1.Time"
        },
        "hostNodeName": {
          "description": "HostNodeName name of the Kubernetes node on which the Pod is running, if applicable",
          "type": "string"
        },
        "id": {
          "description": "ID is a unique identifier of a node within the worklow It is implemented as a hash of the node name, which makes the ID deterministic",
          "type": "string"
        },
        "inputs": {
          "description": "Inputs captures input parameter values and artifact locations supplied to this template invocation",
          "$ref": "#/definitions/io.argoproj.workflow.v1alpha1.Inputs"
        },
        "message": {
          "description": "A human readable message indicating details about why the node is in this condition.",
          "type": "string"
        },
        "name": {
          "description": "Name is unique name in the node tree used to generate the node ID",
          "type": "string"
        },
        "outboundNodes": {
          "description": "OutboundNodes tracks the node IDs which are considered \"outbound\" nodes to a template invocation. For every invocation of a template, there are nodes which we considered as \"outbound\". Essentially, these are last nodes in the execution sequence to run, before the template is considered completed. These nodes are then connected as parents to a following step.\n\nIn the case of single pod steps (i.e. container, script, resource templates), this list will be nil since the pod itself is already considered the \"outbound\" node. In the case of DAGs, outbound nodes are the \"target\" tasks (tasks with no children). In the case of steps, outbound nodes are all the containers involved in the last step group. NOTE: since templates are composable, the list of outbound nodes are carried upwards when a DAG/steps template invokes another DAG/steps template. In other words, the outbound nodes of a template, will be a superset of the outbound nodes of its last children.",
          "type": "array",
          "items": {
            "type": "string"
          }
        },
        "outputs": {
          "description": "Outputs captures output parameter values and artifact locations produced by this template invocation",
          "$ref": "#/definitions/io.argoproj.workflow.v1alpha1.Outputs"
        },
        "phase": {
          "description": "Phase a simple, high-level summary of where the node is in its lifecycle. Can be used as a state machine.",
          "type": "string"
        },
        "podIP": {
          "description": "PodIP captures the IP of the pod for daemoned steps",
          "type": "string"
        },
        "resourcesDuration": {
          "description": "ResourcesDuration is indicative, but not accurate, resource duration. This is populated when the nodes completes.",
          "type": "object",
          "additionalProperties": {
            "type": "integer",
            "format": "int64"
          }
        },
        "startedAt": {
          "description": "Time at which this node started",
          "$ref": "#/definitions/io.k8s.apimachinery.pkg.apis.meta.v1.Time"
        },
        "storedTemplateID": {
          "description": "StoredTemplateID is the ID of stored template. DEPRECATED: This value is not used anymore.",
          "type": "string"
        },
        "templateName": {
          "description": "TemplateName is the template name which this node corresponds to. Not applicable to virtual nodes (e.g. Retry, StepGroup)",
          "type": "string"
        },
        "templateRef": {
          "description": "TemplateRef is the reference to the template resource which this node corresponds to. Not applicable to virtual nodes (e.g. Retry, StepGroup)",
          "$ref": "#/definitions/io.argoproj.workflow.v1alpha1.TemplateRef"
        },
        "templateScope": {
          "description": "TemplateScope is the template scope in which the template of this node was retrieved.",
          "type": "string"
        },
        "type": {
          "description": "Type indicates type of node",
          "type": "string"
        },
        "workflowTemplateName": {
          "description": "WorkflowTemplateName is the WorkflowTemplate resource name on which the resolved template of this node is retrieved. DEPRECATED: This value is not used anymore.",
          "type": "string"
        }
      }
    },
    "io.argoproj.workflow.v1alpha1.NoneStrategy": {
      "description": "NoneStrategy indicates to skip tar process and upload the files or directory tree as independent files. Note that if the artifact is a directory, the artifact driver must support the ability to save/load the directory appropriately.",
      "type": "object"
    },
    "io.argoproj.workflow.v1alpha1.OSSArtifact": {
      "description": "OSSArtifact is the location of an Alibaba Cloud OSS artifact",
      "type": "object",
      "required": [
        "endpoint",
        "bucket",
        "accessKeySecret",
        "secretKeySecret",
        "key"
      ],
      "properties": {
        "accessKeySecret": {
          "description": "AccessKeySecret is the secret selector to the bucket's access key",
          "$ref": "#/definitions/io.k8s.api.core.v1.SecretKeySelector"
        },
        "bucket": {
          "description": "Bucket is the name of the bucket",
          "type": "string"
        },
        "endpoint": {
          "description": "Endpoint is the hostname of the bucket endpoint",
          "type": "string"
        },
        "key": {
          "description": "Key is the path in the bucket where the artifact resides",
          "type": "string"
        },
        "secretKeySecret": {
          "description": "SecretKeySecret is the secret selector to the bucket's secret key",
          "$ref": "#/definitions/io.k8s.api.core.v1.SecretKeySelector"
        }
      }
    },
    "io.argoproj.workflow.v1alpha1.Outputs": {
      "description": "Outputs hold parameters, artifacts, and results from a step",
      "type": "object",
      "properties": {
        "artifacts": {
          "description": "Artifacts holds the list of output artifacts produced by a step",
          "type": "array",
          "items": {
            "$ref": "#/definitions/io.argoproj.workflow.v1alpha1.Artifact"
          },
          "x-kubernetes-patch-merge-key": "name",
          "x-kubernetes-patch-strategy": "merge"
        },
        "exitCode": {
          "description": "ExitCode holds the exit code of a script template",
          "type": "string"
        },
        "parameters": {
          "description": "Parameters holds the list of output parameters produced by a step",
          "type": "array",
          "items": {
            "$ref": "#/definitions/io.argoproj.workflow.v1alpha1.Parameter"
          },
          "x-kubernetes-patch-merge-key": "name",
          "x-kubernetes-patch-strategy": "merge"
        },
        "result": {
          "description": "Result holds the result (stdout) of a script template",
          "type": "string"
        }
      }
    },
    "io.argoproj.workflow.v1alpha1.ParallelSteps": {
      "type": "array",
      "items": {
        "$ref": "#/definitions/io.argoproj.workflow.v1alpha1.WorkflowStep"
      }
    },
    "io.argoproj.workflow.v1alpha1.Parameter": {
      "description": "Parameter indicate a passed string parameter to a service template with an optional default value",
      "type": "object",
      "required": [
        "name"
      ],
      "properties": {
        "default": {
          "description": "Default is the default value to use for an input parameter if a value was not supplied",
          "$ref": "#/definitions/io.k8s.apimachinery.pkg.util.intstr.IntOrString"
        },
        "globalName": {
          "description": "GlobalName exports an output parameter to the global scope, making it available as '{{io.argoproj.workflow.v1alpha1.outputs.parameters.XXXX}} and in workflow.status.outputs.parameters",
          "type": "string"
        },
        "name": {
          "description": "Name is the parameter name",
          "type": "string"
        },
        "value": {
          "description": "Value is the literal value to use for the parameter. If specified in the context of an input parameter, the value takes precedence over any passed values",
          "$ref": "#/definitions/io.k8s.apimachinery.pkg.util.intstr.IntOrString"
        },
        "valueFrom": {
          "description": "ValueFrom is the source for the output parameter's value",
          "$ref": "#/definitions/io.argoproj.workflow.v1alpha1.ValueFrom"
        }
      }
    },
    "io.argoproj.workflow.v1alpha1.PodGC": {
      "description": "PodGC describes how to delete completed pods as they complete",
      "type": "object",
      "properties": {
        "strategy": {
          "description": "Strategy is the strategy to use. One of \"OnPodCompletion\", \"OnPodSuccess\", \"OnWorkflowCompletion\", \"OnWorkflowSuccess\"",
          "type": "string"
        }
      }
    },
    "io.argoproj.workflow.v1alpha1.Prometheus": {
      "description": "Prometheus is a prometheus metric to be emitted",
      "type": "object",
      "required": [
        "name",
        "help"
      ],
      "properties": {
        "counter": {
          "description": "Counter is a counter metric",
          "$ref": "#/definitions/io.argoproj.workflow.v1alpha1.Counter"
        },
        "gauge": {
          "description": "Gauge is a gauge metric",
          "$ref": "#/definitions/io.argoproj.workflow.v1alpha1.Gauge"
        },
        "help": {
          "description": "Help is a string that describes the metric",
          "type": "string"
        },
        "histogram": {
          "description": "Histogram is a histogram metric",
          "$ref": "#/definitions/io.argoproj.workflow.v1alpha1.Histogram"
        },
        "labels": {
          "description": "Labels is a list of metric labels",
          "type": "array",
          "items": {
            "$ref": "#/definitions/io.argoproj.workflow.v1alpha1.MetricLabel"
          }
        },
        "name": {
          "description": "Name is the name of the metric",
          "type": "string"
        },
        "when": {
          "description": "When is a conditional statement that decides when to emit the metric",
          "type": "string"
        }
      }
    },
    "io.argoproj.workflow.v1alpha1.RawArtifact": {
      "description": "RawArtifact allows raw string content to be placed as an artifact in a container",
      "type": "object",
      "required": [
        "data"
      ],
      "properties": {
        "data": {
          "description": "Data is the string contents of the artifact",
          "type": "string"
        }
      }
    },
    "io.argoproj.workflow.v1alpha1.ResourceTemplate": {
      "description": "ResourceTemplate is a template subtype to manipulate kubernetes resources",
      "type": "object",
      "required": [
        "action"
      ],
      "properties": {
        "action": {
          "description": "Action is the action to perform to the resource. Must be one of: get, create, apply, delete, replace, patch",
          "type": "string"
        },
        "failureCondition": {
          "description": "FailureCondition is a label selector expression which describes the conditions of the k8s resource in which the step was considered failed",
          "type": "string"
        },
        "flags": {
          "description": "Flags is a set of additional options passed to kubectl before submitting a resource I.e. to disable resource validation: flags: [\n\t\"--validate=false\"  # disable resource validation\n]",
          "type": "array",
          "items": {
            "type": "string"
          }
        },
        "manifest": {
          "description": "Manifest contains the kubernetes manifest",
          "type": "string"
        },
        "mergeStrategy": {
          "description": "MergeStrategy is the strategy used to merge a patch. It defaults to \"strategic\" Must be one of: strategic, merge, json",
          "type": "string"
        },
        "setOwnerReference": {
          "description": "SetOwnerReference sets the reference to the workflow on the OwnerReference of generated resource.",
          "type": "boolean"
        },
        "successCondition": {
          "description": "SuccessCondition is a label selector expression which describes the conditions of the k8s resource in which it is acceptable to proceed to the following step",
          "type": "string"
        }
      }
    },
    "io.argoproj.workflow.v1alpha1.RetryStrategy": {
      "description": "RetryStrategy provides controls on how to retry a workflow step",
      "type": "object",
      "properties": {
        "backoff": {
          "description": "Backoff is a backoff strategy",
          "$ref": "#/definitions/io.argoproj.workflow.v1alpha1.Backoff"
        },
        "limit": {
          "description": "Limit is the maximum number of attempts when retrying a container",
          "type": "integer",
          "format": "int32"
        },
        "retryPolicy": {
          "description": "RetryPolicy is a policy of NodePhase statuses that will be retried",
          "type": "string"
        }
      }
    },
    "io.argoproj.workflow.v1alpha1.S3Artifact": {
      "description": "S3Artifact is the location of an S3 artifact",
      "type": "object",
      "required": [
        "endpoint",
        "bucket",
        "accessKeySecret",
        "secretKeySecret",
        "key"
      ],
      "properties": {
        "accessKeySecret": {
          "description": "AccessKeySecret is the secret selector to the bucket's access key",
          "$ref": "#/definitions/io.k8s.api.core.v1.SecretKeySelector"
        },
        "bucket": {
          "description": "Bucket is the name of the bucket",
          "type": "string"
        },
        "endpoint": {
          "description": "Endpoint is the hostname of the bucket endpoint",
          "type": "string"
        },
        "insecure": {
          "description": "Insecure will connect to the service with TLS",
          "type": "boolean"
        },
        "key": {
          "description": "Key is the key in the bucket where the artifact resides",
          "type": "string"
        },
        "region": {
          "description": "Region contains the optional bucket region",
          "type": "string"
        },
        "roleARN": {
          "description": "RoleARN is the Amazon Resource Name (ARN) of the role to assume.",
          "type": "string"
        },
        "secretKeySecret": {
          "description": "SecretKeySecret is the secret selector to the bucket's secret key",
          "$ref": "#/definitions/io.k8s.api.core.v1.SecretKeySelector"
        },
        "useSDKCreds": {
          "description": "UseSDKCreds tells the driver to figure out credentials based on sdk defaults.",
          "type": "boolean"
        }
      }
    },
    "io.argoproj.workflow.v1alpha1.ScriptTemplate": {
      "description": "ScriptTemplate is a template subtype to enable scripting through code steps",
      "type": "object",
      "required": [
        "source"
      ],
      "properties": {
        "args": {
          "description": "Arguments to the entrypoint. The docker image's CMD is used if this is not provided. Variable references $(VAR_NAME) are expanded using the container's environment. If a variable cannot be resolved, the reference in the input string will be unchanged. The $(VAR_NAME) syntax can be escaped with a double $$, ie: $$(VAR_NAME). Escaped references will never be expanded, regardless of whether the variable exists or not. Cannot be updated. More info: https://kubernetes.io/docs/tasks/inject-data-application/define-command-argument-container/#running-a-command-in-a-shell",
          "type": "array",
          "items": {
            "type": "string"
          }
        },
        "command": {
          "description": "Entrypoint array. Not executed within a shell. The docker image's ENTRYPOINT is used if this is not provided. Variable references $(VAR_NAME) are expanded using the container's environment. If a variable cannot be resolved, the reference in the input string will be unchanged. The $(VAR_NAME) syntax can be escaped with a double $$, ie: $$(VAR_NAME). Escaped references will never be expanded, regardless of whether the variable exists or not. Cannot be updated. More info: https://kubernetes.io/docs/tasks/inject-data-application/define-command-argument-container/#running-a-command-in-a-shell",
          "type": "array",
          "items": {
            "type": "string"
          }
        },
        "env": {
          "description": "List of environment variables to set in the container. Cannot be updated.",
          "type": "array",
          "items": {
            "$ref": "#/definitions/io.k8s.api.core.v1.EnvVar"
          },
          "x-kubernetes-patch-merge-key": "name",
          "x-kubernetes-patch-strategy": "merge"
        },
        "envFrom": {
          "description": "List of sources to populate environment variables in the container. The keys defined within a source must be a C_IDENTIFIER. All invalid keys will be reported as an event when the container is starting. When a key exists in multiple sources, the value associated with the last source will take precedence. Values defined by an Env with a duplicate key will take precedence. Cannot be updated.",
          "type": "array",
          "items": {
            "$ref": "#/definitions/io.k8s.api.core.v1.EnvFromSource"
          }
        },
        "image": {
          "description": "Docker image name. More info: https://kubernetes.io/docs/concepts/containers/images This field is optional to allow higher level config management to default or override container images in workload controllers like Deployments and StatefulSets.",
          "type": "string"
        },
        "imagePullPolicy": {
          "description": "Image pull policy. One of Always, Never, IfNotPresent. Defaults to Always if :latest tag is specified, or IfNotPresent otherwise. Cannot be updated. More info: https://kubernetes.io/docs/concepts/containers/images#updating-images",
          "type": "string"
        },
        "lifecycle": {
          "description": "Actions that the management system should take in response to container lifecycle events. Cannot be updated.",
          "$ref": "#/definitions/io.k8s.api.core.v1.Lifecycle"
        },
        "livenessProbe": {
          "description": "Periodic probe of container liveness. Container will be restarted if the probe fails. Cannot be updated. More info: https://kubernetes.io/docs/concepts/workloads/pods/pod-lifecycle#container-probes",
          "$ref": "#/definitions/io.k8s.api.core.v1.Probe"
        },
        "name": {
          "description": "Name of the container specified as a DNS_LABEL. Each container in a pod must have a unique name (DNS_LABEL). Cannot be updated.",
          "type": "string"
        },
        "ports": {
          "description": "List of ports to expose from the container. Exposing a port here gives the system additional information about the network connections a container uses, but is primarily informational. Not specifying a port here DOES NOT prevent that port from being exposed. Any port which is listening on the default \"0.0.0.0\" address inside a container will be accessible from the network. Cannot be updated.",
          "type": "array",
          "items": {
            "$ref": "#/definitions/io.k8s.api.core.v1.ContainerPort"
          },
          "x-kubernetes-list-map-keys": [
            "containerPort",
            "protocol"
          ],
          "x-kubernetes-list-type": "map",
          "x-kubernetes-patch-merge-key": "containerPort",
          "x-kubernetes-patch-strategy": "merge"
        },
        "readinessProbe": {
          "description": "Periodic probe of container service readiness. Container will be removed from service endpoints if the probe fails. Cannot be updated. More info: https://kubernetes.io/docs/concepts/workloads/pods/pod-lifecycle#container-probes",
          "$ref": "#/definitions/io.k8s.api.core.v1.Probe"
        },
        "resources": {
          "description": "Compute Resources required by this container. Cannot be updated. More info: https://kubernetes.io/docs/concepts/configuration/manage-compute-resources-container/",
          "$ref": "#/definitions/io.k8s.api.core.v1.ResourceRequirements"
        },
        "securityContext": {
          "description": "Security options the pod should run with. More info: https://kubernetes.io/docs/concepts/policy/security-context/ More info: https://kubernetes.io/docs/tasks/configure-pod-container/security-context/",
          "$ref": "#/definitions/io.k8s.api.core.v1.SecurityContext"
        },
        "source": {
          "description": "Source contains the source code of the script to execute",
          "type": "string"
        },
        "startupProbe": {
          "description": "StartupProbe indicates that the Pod has successfully initialized. If specified, no other probes are executed until this completes successfully. If this probe fails, the Pod will be restarted, just as if the livenessProbe failed. This can be used to provide different probe parameters at the beginning of a Pod's lifecycle, when it might take a long time to load data or warm a cache, than during steady-state operation. This cannot be updated. This is an alpha feature enabled by the StartupProbe feature flag. More info: https://kubernetes.io/docs/concepts/workloads/pods/pod-lifecycle#container-probes",
          "$ref": "#/definitions/io.k8s.api.core.v1.Probe"
        },
        "stdin": {
          "description": "Whether this container should allocate a buffer for stdin in the container runtime. If this is not set, reads from stdin in the container will always result in EOF. Default is false.",
          "type": "boolean"
        },
        "stdinOnce": {
          "description": "Whether the container runtime should close the stdin channel after it has been opened by a single attach. When stdin is true the stdin stream will remain open across multiple attach sessions. If stdinOnce is set to true, stdin is opened on container start, is empty until the first client attaches to stdin, and then remains open and accepts data until the client disconnects, at which time stdin is closed and remains closed until the container is restarted. If this flag is false, a container processes that reads from stdin will never receive an EOF. Default is false",
          "type": "boolean"
        },
        "terminationMessagePath": {
          "description": "Optional: Path at which the file to which the container's termination message will be written is mounted into the container's filesystem. Message written is intended to be brief final status, such as an assertion failure message. Will be truncated by the node if greater than 4096 bytes. The total message length across all containers will be limited to 12kb. Defaults to /dev/termination-log. Cannot be updated.",
          "type": "string"
        },
        "terminationMessagePolicy": {
          "description": "Indicate how the termination message should be populated. File will use the contents of terminationMessagePath to populate the container status message on both success and failure. FallbackToLogsOnError will use the last chunk of container log output if the termination message file is empty and the container exited with an error. The log output is limited to 2048 bytes or 80 lines, whichever is smaller. Defaults to File. Cannot be updated.",
          "type": "string"
        },
        "tty": {
          "description": "Whether this container should allocate a TTY for itself, also requires 'stdin' to be true. Default is false.",
          "type": "boolean"
        },
        "volumeDevices": {
          "description": "volumeDevices is the list of block devices to be used by the container. This is a beta feature.",
          "type": "array",
          "items": {
            "$ref": "#/definitions/io.k8s.api.core.v1.VolumeDevice"
          },
          "x-kubernetes-patch-merge-key": "devicePath",
          "x-kubernetes-patch-strategy": "merge"
        },
        "volumeMounts": {
          "description": "Pod volumes to mount into the container's filesystem. Cannot be updated.",
          "type": "array",
          "items": {
            "$ref": "#/definitions/io.k8s.api.core.v1.VolumeMount"
          },
          "x-kubernetes-patch-merge-key": "mountPath",
          "x-kubernetes-patch-strategy": "merge"
        },
        "workingDir": {
          "description": "Container's working directory. If not specified, the container runtime's default will be used, which might be configured in the container image. Cannot be updated.",
          "type": "string"
        }
      }
    },
    "io.argoproj.workflow.v1alpha1.Sequence": {
      "description": "Sequence expands a workflow step into numeric range",
      "type": "object",
      "properties": {
        "count": {
          "description": "Count is number of elements in the sequence (default: 0). Not to be used with end",
          "type": "string"
        },
        "end": {
          "description": "Number at which to end the sequence (default: 0). Not to be used with Count",
          "type": "string"
        },
        "format": {
          "description": "Format is a printf format string to format the value in the sequence",
          "type": "string"
        },
        "start": {
          "description": "Number at which to start the sequence (default: 0)",
          "type": "string"
        }
      }
    },
    "io.argoproj.workflow.v1alpha1.SubmitOpts": {
      "description": "SubmitOpts are workflow submission options",
      "type": "object",
      "properties": {
        "dryRun": {
          "description": "DryRun validates the workflow on the client-side without creating it. This option is not supported in API",
          "type": "boolean"
        },
        "entryPoint": {
          "description": "Entrypoint overrides spec.entrypoint",
          "type": "string"
        },
        "generateName": {
          "description": "GenerateName overrides metadata.generateName",
          "type": "string"
        },
        "labels": {
          "description": "Labels adds to metadata.labels",
          "type": "string"
        },
        "name": {
          "description": "Name overrides metadata.name",
          "type": "string"
        },
        "ownerReference": {
          "description": "OwnerReference creates a metadata.ownerReference",
          "$ref": "#/definitions/io.k8s.apimachinery.pkg.apis.meta.v1.OwnerReference"
        },
        "parameterFile": {
          "description": "ParameterFile holds a reference to a parameter file. This option is not supported in API",
          "type": "string"
        },
        "parameters": {
          "description": "Parameters passes input parameters to workflow",
          "type": "array",
          "items": {
            "type": "string"
          }
        },
        "serverDryRun": {
          "description": "ServerDryRun validates the workflow on the server-side without creating it",
          "type": "boolean"
        },
        "serviceAccount": {
          "description": "ServiceAccount runs all pods in the workflow using specified ServiceAccount.",
          "type": "string"
        }
      }
    },
    "io.argoproj.workflow.v1alpha1.SuspendTemplate": {
      "description": "SuspendTemplate is a template subtype to suspend a workflow at a predetermined point in time",
      "type": "object",
      "properties": {
        "duration": {
          "description": "Duration is the seconds to wait before automatically resuming a template",
          "type": "string"
        }
      }
    },
    "io.argoproj.workflow.v1alpha1.TTLStrategy": {
      "description": "TTLStrategy is the strategy for the time to live depending on if the workflow succeeded or failed",
      "type": "object",
      "properties": {
        "secondsAfterCompletion": {
          "description": "SecondsAfterCompletion is the number of seconds to live after completion",
          "type": "integer",
          "format": "int32"
        },
        "secondsAfterFailure": {
          "description": "SecondsAfterFailure is the number of seconds to live after failure",
          "type": "integer",
          "format": "int32"
        },
        "secondsAfterSuccess": {
          "description": "SecondsAfterSuccess is the number of seconds to live after success",
          "type": "integer",
          "format": "int32"
        }
      }
    },
    "io.argoproj.workflow.v1alpha1.TarStrategy": {
      "description": "TarStrategy will tar and gzip the file or directory when saving",
      "type": "object",
      "properties": {
        "compressionLevel": {
          "description": "CompressionLevel specifies the gzip compression level to use for the artifact. Defaults to gzip.DefaultCompression.",
          "type": "integer",
          "format": "int32"
        }
      }
    },
    "io.argoproj.workflow.v1alpha1.Template": {
      "description": "Template is a reusable and composable unit of execution in a workflow",
      "type": "object",
      "required": [
        "name"
      ],
      "properties": {
        "activeDeadlineSeconds": {
          "description": "Optional duration in seconds relative to the StartTime that the pod may be active on a node before the system actively tries to terminate the pod; value must be positive integer This field is only applicable to container and script templates.",
          "type": "integer",
          "format": "int64"
        },
        "affinity": {
          "description": "Affinity sets the pod's scheduling constraints Overrides the affinity set at the workflow level (if any)",
          "$ref": "#/definitions/io.k8s.api.core.v1.Affinity"
        },
        "archiveLocation": {
          "description": "Location in which all files related to the step will be stored (logs, artifacts, etc...). Can be overridden by individual items in Outputs. If omitted, will use the default artifact repository location configured in the controller, appended with the \u003cworkflowname\u003e/\u003cnodename\u003e in the key.",
          "$ref": "#/definitions/io.argoproj.workflow.v1alpha1.ArtifactLocation"
        },
        "arguments": {
          "description": "Arguments hold arguments to the template. DEPRECATED: This field is not used.",
          "$ref": "#/definitions/io.argoproj.workflow.v1alpha1.Arguments"
        },
        "automountServiceAccountToken": {
          "description": "AutomountServiceAccountToken indicates whether a service account token should be automatically mounted in pods. ServiceAccountName of ExecutorConfig must be specified if this value is false.",
          "type": "boolean"
        },
        "container": {
          "description": "Container is the main container image to run in the pod",
          "$ref": "#/definitions/io.k8s.api.core.v1.Container"
        },
        "daemon": {
          "description": "Deamon will allow a workflow to proceed to the next step so long as the container reaches readiness",
          "type": "boolean"
        },
        "dag": {
          "description": "DAG template subtype which runs a DAG",
          "$ref": "#/definitions/io.argoproj.workflow.v1alpha1.DAGTemplate"
        },
        "executor": {
          "description": "Executor holds configurations of the executor container.",
          "$ref": "#/definitions/io.argoproj.workflow.v1alpha1.ExecutorConfig"
        },
        "hostAliases": {
          "description": "HostAliases is an optional list of hosts and IPs that will be injected into the pod spec",
          "type": "array",
          "items": {
            "$ref": "#/definitions/io.k8s.api.core.v1.HostAlias"
          },
          "x-kubernetes-patch-merge-key": "ip",
          "x-kubernetes-patch-strategy": "merge"
        },
        "initContainers": {
          "description": "InitContainers is a list of containers which run before the main container.",
          "type": "array",
          "items": {
            "$ref": "#/definitions/io.argoproj.workflow.v1alpha1.UserContainer"
          },
          "x-kubernetes-patch-merge-key": "name",
          "x-kubernetes-patch-strategy": "merge"
        },
        "inputs": {
          "description": "Inputs describe what inputs parameters and artifacts are supplied to this template",
          "$ref": "#/definitions/io.argoproj.workflow.v1alpha1.Inputs"
        },
        "metadata": {
          "description": "Metdata sets the pods's metadata, i.e. annotations and labels",
          "$ref": "#/definitions/io.argoproj.workflow.v1alpha1.Metadata"
        },
        "metrics": {
          "description": "Metrics are a list of metrics emitted from this template",
          "$ref": "#/definitions/io.argoproj.workflow.v1alpha1.Metrics"
        },
        "name": {
          "description": "Name is the name of the template",
          "type": "string"
        },
        "nodeSelector": {
          "description": "NodeSelector is a selector to schedule this step of the workflow to be run on the selected node(s). Overrides the selector set at the workflow level.",
          "type": "object",
          "additionalProperties": {
            "type": "string"
          }
        },
        "outputs": {
          "description": "Outputs describe the parameters and artifacts that this template produces",
          "$ref": "#/definitions/io.argoproj.workflow.v1alpha1.Outputs"
        },
        "parallelism": {
          "description": "Parallelism limits the max total parallel pods that can execute at the same time within the boundaries of this template invocation. If additional steps/dag templates are invoked, the pods created by those templates will not be counted towards this total.",
          "type": "integer",
          "format": "int64"
        },
        "podSpecPatch": {
          "description": "PodSpecPatch holds strategic merge patch to apply against the pod spec. Allows parameterization of container fields which are not strings (e.g. resource limits).",
          "type": "string"
        },
        "priority": {
          "description": "Priority to apply to workflow pods.",
          "type": "integer",
          "format": "int32"
        },
        "priorityClassName": {
          "description": "PriorityClassName to apply to workflow pods.",
          "type": "string"
        },
        "resource": {
          "description": "Resource template subtype which can run k8s resources",
          "$ref": "#/definitions/io.argoproj.workflow.v1alpha1.ResourceTemplate"
        },
        "resubmitPendingPods": {
          "description": "ResubmitPendingPods is a flag to enable resubmitting pods that remain Pending after initial submission",
          "type": "boolean"
        },
        "retryStrategy": {
          "description": "RetryStrategy describes how to retry a template when it fails",
          "$ref": "#/definitions/io.argoproj.workflow.v1alpha1.RetryStrategy"
        },
        "schedulerName": {
          "description": "If specified, the pod will be dispatched by specified scheduler. Or it will be dispatched by workflow scope scheduler if specified. If neither specified, the pod will be dispatched by default scheduler.",
          "type": "string"
        },
        "script": {
          "description": "Script runs a portion of code against an interpreter",
          "$ref": "#/definitions/io.argoproj.workflow.v1alpha1.ScriptTemplate"
        },
        "securityContext": {
          "description": "SecurityContext holds pod-level security attributes and common container settings. Optional: Defaults to empty.  See type description for default values of each field.",
          "$ref": "#/definitions/io.k8s.api.core.v1.PodSecurityContext"
        },
        "serviceAccountName": {
          "description": "ServiceAccountName to apply to workflow pods",
          "type": "string"
        },
        "sidecars": {
          "description": "Sidecars is a list of containers which run alongside the main container Sidecars are automatically killed when the main container completes",
          "type": "array",
          "items": {
            "$ref": "#/definitions/io.argoproj.workflow.v1alpha1.UserContainer"
          },
          "x-kubernetes-patch-merge-key": "name",
          "x-kubernetes-patch-strategy": "merge"
        },
        "steps": {
          "description": "Steps define a series of sequential/parallel workflow steps",
          "type": "array",
          "items": {
            "$ref": "#/definitions/io.argoproj.workflow.v1alpha1.ParallelSteps"
          }
        },
        "suspend": {
          "description": "Suspend template subtype which can suspend a workflow when reaching the step",
          "$ref": "#/definitions/io.argoproj.workflow.v1alpha1.SuspendTemplate"
        },
        "template": {
          "description": "Template is the name of the template which is used as the base of this template. DEPRECATED: This field is not used.",
          "type": "string"
        },
        "templateRef": {
          "description": "TemplateRef is the reference to the template resource which is used as the base of this template. DEPRECATED: This field is not used.",
          "$ref": "#/definitions/io.argoproj.workflow.v1alpha1.TemplateRef"
        },
        "tolerations": {
          "description": "Tolerations to apply to workflow pods.",
          "type": "array",
          "items": {
            "$ref": "#/definitions/io.k8s.api.core.v1.Toleration"
          },
          "x-kubernetes-patch-merge-key": "key",
          "x-kubernetes-patch-strategy": "merge"
        },
        "volumes": {
          "description": "Volumes is a list of volumes that can be mounted by containers in a template.",
          "type": "array",
          "items": {
            "$ref": "#/definitions/io.k8s.api.core.v1.Volume"
          },
          "x-kubernetes-patch-merge-key": "name",
          "x-kubernetes-patch-strategy": "merge"
        }
      }
    },
    "io.argoproj.workflow.v1alpha1.TemplateRef": {
      "description": "TemplateRef is a reference of template resource.",
      "type": "object",
      "properties": {
        "clusterScope": {
          "description": "ClusterScope indicates the referred template is cluster scoped (i.e. a ClusterWorkflowTemplate).",
          "type": "boolean"
        },
        "name": {
          "description": "Name is the resource name of the template.",
          "type": "string"
        },
        "runtimeResolution": {
          "description": "RuntimeResolution skips validation at creation time. By enabling this option, you can create the referred workflow template before the actual runtime.",
          "type": "boolean"
        },
        "template": {
          "description": "Template is the name of referred template in the resource.",
          "type": "string"
        }
      }
    },
    "io.argoproj.workflow.v1alpha1.UpdateCronWorkflowRequest": {
      "type": "object",
      "properties": {
        "cronWorkflow": {
          "$ref": "#/definitions/io.argoproj.workflow.v1alpha1.CronWorkflow"
        },
        "name": {
          "description": "DEPRECATED: This field is ignored.",
          "type": "string"
        },
        "namespace": {
          "type": "string"
        }
      }
    },
    "io.argoproj.workflow.v1alpha1.UserContainer": {
      "description": "UserContainer is a container specified by a user.",
      "type": "object",
      "required": [
        "name"
      ],
      "properties": {
        "args": {
          "description": "Arguments to the entrypoint. The docker image's CMD is used if this is not provided. Variable references $(VAR_NAME) are expanded using the container's environment. If a variable cannot be resolved, the reference in the input string will be unchanged. The $(VAR_NAME) syntax can be escaped with a double $$, ie: $$(VAR_NAME). Escaped references will never be expanded, regardless of whether the variable exists or not. Cannot be updated. More info: https://kubernetes.io/docs/tasks/inject-data-application/define-command-argument-container/#running-a-command-in-a-shell",
          "type": "array",
          "items": {
            "type": "string"
          }
        },
        "command": {
          "description": "Entrypoint array. Not executed within a shell. The docker image's ENTRYPOINT is used if this is not provided. Variable references $(VAR_NAME) are expanded using the container's environment. If a variable cannot be resolved, the reference in the input string will be unchanged. The $(VAR_NAME) syntax can be escaped with a double $$, ie: $$(VAR_NAME). Escaped references will never be expanded, regardless of whether the variable exists or not. Cannot be updated. More info: https://kubernetes.io/docs/tasks/inject-data-application/define-command-argument-container/#running-a-command-in-a-shell",
          "type": "array",
          "items": {
            "type": "string"
          }
        },
        "env": {
          "description": "List of environment variables to set in the container. Cannot be updated.",
          "type": "array",
          "items": {
            "$ref": "#/definitions/io.k8s.api.core.v1.EnvVar"
          },
          "x-kubernetes-patch-merge-key": "name",
          "x-kubernetes-patch-strategy": "merge"
        },
        "envFrom": {
          "description": "List of sources to populate environment variables in the container. The keys defined within a source must be a C_IDENTIFIER. All invalid keys will be reported as an event when the container is starting. When a key exists in multiple sources, the value associated with the last source will take precedence. Values defined by an Env with a duplicate key will take precedence. Cannot be updated.",
          "type": "array",
          "items": {
            "$ref": "#/definitions/io.k8s.api.core.v1.EnvFromSource"
          }
        },
        "image": {
          "description": "Docker image name. More info: https://kubernetes.io/docs/concepts/containers/images This field is optional to allow higher level config management to default or override container images in workload controllers like Deployments and StatefulSets.",
          "type": "string"
        },
        "imagePullPolicy": {
          "description": "Image pull policy. One of Always, Never, IfNotPresent. Defaults to Always if :latest tag is specified, or IfNotPresent otherwise. Cannot be updated. More info: https://kubernetes.io/docs/concepts/containers/images#updating-images",
          "type": "string"
        },
        "lifecycle": {
          "description": "Actions that the management system should take in response to container lifecycle events. Cannot be updated.",
          "$ref": "#/definitions/io.k8s.api.core.v1.Lifecycle"
        },
        "livenessProbe": {
          "description": "Periodic probe of container liveness. Container will be restarted if the probe fails. Cannot be updated. More info: https://kubernetes.io/docs/concepts/workloads/pods/pod-lifecycle#container-probes",
          "$ref": "#/definitions/io.k8s.api.core.v1.Probe"
        },
        "mirrorVolumeMounts": {
          "description": "MirrorVolumeMounts will mount the same volumes specified in the main container to the container (including artifacts), at the same mountPaths. This enables dind daemon to partially see the same filesystem as the main container in order to use features such as docker volume binding",
          "type": "boolean"
        },
        "name": {
          "description": "Name of the container specified as a DNS_LABEL. Each container in a pod must have a unique name (DNS_LABEL). Cannot be updated.",
          "type": "string"
        },
        "ports": {
          "description": "List of ports to expose from the container. Exposing a port here gives the system additional information about the network connections a container uses, but is primarily informational. Not specifying a port here DOES NOT prevent that port from being exposed. Any port which is listening on the default \"0.0.0.0\" address inside a container will be accessible from the network. Cannot be updated.",
          "type": "array",
          "items": {
            "$ref": "#/definitions/io.k8s.api.core.v1.ContainerPort"
          },
          "x-kubernetes-list-map-keys": [
            "containerPort",
            "protocol"
          ],
          "x-kubernetes-list-type": "map",
          "x-kubernetes-patch-merge-key": "containerPort",
          "x-kubernetes-patch-strategy": "merge"
        },
        "readinessProbe": {
          "description": "Periodic probe of container service readiness. Container will be removed from service endpoints if the probe fails. Cannot be updated. More info: https://kubernetes.io/docs/concepts/workloads/pods/pod-lifecycle#container-probes",
          "$ref": "#/definitions/io.k8s.api.core.v1.Probe"
        },
        "resources": {
          "description": "Compute Resources required by this container. Cannot be updated. More info: https://kubernetes.io/docs/concepts/configuration/manage-compute-resources-container/",
          "$ref": "#/definitions/io.k8s.api.core.v1.ResourceRequirements"
        },
        "securityContext": {
          "description": "Security options the pod should run with. More info: https://kubernetes.io/docs/concepts/policy/security-context/ More info: https://kubernetes.io/docs/tasks/configure-pod-container/security-context/",
          "$ref": "#/definitions/io.k8s.api.core.v1.SecurityContext"
        },
        "startupProbe": {
          "description": "StartupProbe indicates that the Pod has successfully initialized. If specified, no other probes are executed until this completes successfully. If this probe fails, the Pod will be restarted, just as if the livenessProbe failed. This can be used to provide different probe parameters at the beginning of a Pod's lifecycle, when it might take a long time to load data or warm a cache, than during steady-state operation. This cannot be updated. This is an alpha feature enabled by the StartupProbe feature flag. More info: https://kubernetes.io/docs/concepts/workloads/pods/pod-lifecycle#container-probes",
          "$ref": "#/definitions/io.k8s.api.core.v1.Probe"
        },
        "stdin": {
          "description": "Whether this container should allocate a buffer for stdin in the container runtime. If this is not set, reads from stdin in the container will always result in EOF. Default is false.",
          "type": "boolean"
        },
        "stdinOnce": {
          "description": "Whether the container runtime should close the stdin channel after it has been opened by a single attach. When stdin is true the stdin stream will remain open across multiple attach sessions. If stdinOnce is set to true, stdin is opened on container start, is empty until the first client attaches to stdin, and then remains open and accepts data until the client disconnects, at which time stdin is closed and remains closed until the container is restarted. If this flag is false, a container processes that reads from stdin will never receive an EOF. Default is false",
          "type": "boolean"
        },
        "terminationMessagePath": {
          "description": "Optional: Path at which the file to which the container's termination message will be written is mounted into the container's filesystem. Message written is intended to be brief final status, such as an assertion failure message. Will be truncated by the node if greater than 4096 bytes. The total message length across all containers will be limited to 12kb. Defaults to /dev/termination-log. Cannot be updated.",
          "type": "string"
        },
        "terminationMessagePolicy": {
          "description": "Indicate how the termination message should be populated. File will use the contents of terminationMessagePath to populate the container status message on both success and failure. FallbackToLogsOnError will use the last chunk of container log output if the termination message file is empty and the container exited with an error. The log output is limited to 2048 bytes or 80 lines, whichever is smaller. Defaults to File. Cannot be updated.",
          "type": "string"
        },
        "tty": {
          "description": "Whether this container should allocate a TTY for itself, also requires 'stdin' to be true. Default is false.",
          "type": "boolean"
        },
        "volumeDevices": {
          "description": "volumeDevices is the list of block devices to be used by the container. This is a beta feature.",
          "type": "array",
          "items": {
            "$ref": "#/definitions/io.k8s.api.core.v1.VolumeDevice"
          },
          "x-kubernetes-patch-merge-key": "devicePath",
          "x-kubernetes-patch-strategy": "merge"
        },
        "volumeMounts": {
          "description": "Pod volumes to mount into the container's filesystem. Cannot be updated.",
          "type": "array",
          "items": {
            "$ref": "#/definitions/io.k8s.api.core.v1.VolumeMount"
          },
          "x-kubernetes-patch-merge-key": "mountPath",
          "x-kubernetes-patch-strategy": "merge"
        },
        "workingDir": {
          "description": "Container's working directory. If not specified, the container runtime's default will be used, which might be configured in the container image. Cannot be updated.",
          "type": "string"
        }
      }
    },
    "io.argoproj.workflow.v1alpha1.ValueFrom": {
      "description": "ValueFrom describes a location in which to obtain the value to a parameter",
      "type": "object",
      "properties": {
        "default": {
          "description": "Default specifies a value to be used if retrieving the value from the specified source fails",
          "$ref": "#/definitions/io.k8s.apimachinery.pkg.util.intstr.IntOrString"
        },
        "jqFilter": {
          "description": "JQFilter expression against the resource object in resource templates",
          "type": "string"
        },
        "jsonPath": {
          "description": "JSONPath of a resource to retrieve an output parameter value from in resource templates",
          "type": "string"
        },
        "parameter": {
          "description": "Parameter reference to a step or dag task in which to retrieve an output parameter value from (e.g. '{{steps.mystep.outputs.myparam}}')",
          "type": "string"
        },
        "path": {
          "description": "Path in the container to retrieve an output parameter value from in container templates",
          "type": "string"
        }
      }
    },
    "io.argoproj.workflow.v1alpha1.Version": {
      "type": "object",
      "required": [
        "version",
        "buildDate",
        "gitCommit",
        "gitTag",
        "gitTreeState",
        "goVersion",
        "compiler",
        "platform"
      ],
      "properties": {
        "buildDate": {
          "type": "string"
        },
        "compiler": {
          "type": "string"
        },
        "gitCommit": {
          "type": "string"
        },
        "gitTag": {
          "type": "string"
        },
        "gitTreeState": {
          "type": "string"
        },
        "goVersion": {
          "type": "string"
        },
        "platform": {
          "type": "string"
        },
        "version": {
          "type": "string"
        }
      }
    },
    "io.argoproj.workflow.v1alpha1.Workflow": {
      "description": "Workflow is the definition of a workflow resource",
      "type": "object",
      "required": [
        "metadata",
        "spec"
      ],
      "properties": {
        "apiVersion": {
          "description": "APIVersion defines the versioned schema of this representation of an object. Servers should convert recognized schemas to the latest internal value, and may reject unrecognized values. More info: https://git.io.k8s.community/contributors/devel/sig-architecture/api-conventions.md#resources",
          "type": "string"
        },
        "kind": {
          "description": "Kind is a string value representing the REST resource this object represents. Servers may infer this from the endpoint the client submits requests to. Cannot be updated. In CamelCase. More info: https://git.io.k8s.community/contributors/devel/sig-architecture/api-conventions.md#types-kinds",
          "type": "string"
        },
        "metadata": {
          "$ref": "#/definitions/io.k8s.apimachinery.pkg.apis.meta.v1.ObjectMeta"
        },
        "spec": {
          "$ref": "#/definitions/io.argoproj.workflow.v1alpha1.WorkflowSpec"
        },
        "status": {
          "$ref": "#/definitions/io.argoproj.workflow.v1alpha1.WorkflowStatus"
        }
      }
    },
    "io.argoproj.workflow.v1alpha1.WorkflowCreateRequest": {
      "type": "object",
      "properties": {
        "createOptions": {
          "$ref": "#/definitions/io.k8s.apimachinery.pkg.apis.meta.v1.CreateOptions"
        },
        "instanceID": {
          "description": "This field is no longer used.",
          "type": "string"
        },
        "namespace": {
          "type": "string"
        },
        "serverDryRun": {
          "type": "boolean",
          "format": "boolean"
        },
        "workflow": {
          "$ref": "#/definitions/io.argoproj.workflow.v1alpha1.Workflow"
        }
      }
    },
    "io.argoproj.workflow.v1alpha1.WorkflowDeleteResponse": {
      "type": "object"
    },
    "io.argoproj.workflow.v1alpha1.WorkflowLintRequest": {
      "type": "object",
      "properties": {
        "namespace": {
          "type": "string"
        },
        "workflow": {
          "$ref": "#/definitions/io.argoproj.workflow.v1alpha1.Workflow"
        }
      }
    },
    "io.argoproj.workflow.v1alpha1.WorkflowList": {
      "description": "WorkflowList is list of Workflow resources",
      "type": "object",
      "required": [
        "metadata",
        "items"
      ],
      "properties": {
        "apiVersion": {
          "description": "APIVersion defines the versioned schema of this representation of an object. Servers should convert recognized schemas to the latest internal value, and may reject unrecognized values. More info: https://git.io.k8s.community/contributors/devel/sig-architecture/api-conventions.md#resources",
          "type": "string"
        },
        "items": {
          "type": "array",
          "items": {
            "$ref": "#/definitions/io.argoproj.workflow.v1alpha1.Workflow"
          }
        },
        "kind": {
          "description": "Kind is a string value representing the REST resource this object represents. Servers may infer this from the endpoint the client submits requests to. Cannot be updated. In CamelCase. More info: https://git.io.k8s.community/contributors/devel/sig-architecture/api-conventions.md#types-kinds",
          "type": "string"
        },
        "metadata": {
          "$ref": "#/definitions/io.k8s.apimachinery.pkg.apis.meta.v1.ListMeta"
        }
      }
    },
    "io.argoproj.workflow.v1alpha1.WorkflowResubmitRequest": {
      "type": "object",
      "properties": {
        "memoized": {
          "type": "boolean",
          "format": "boolean"
        },
        "name": {
          "type": "string"
        },
        "namespace": {
          "type": "string"
        }
      }
    },
    "io.argoproj.workflow.v1alpha1.WorkflowResumeRequest": {
      "type": "object",
      "properties": {
        "name": {
          "type": "string"
        },
        "namespace": {
          "type": "string"
        },
        "nodeFieldSelector": {
          "type": "string"
        }
      }
    },
    "io.argoproj.workflow.v1alpha1.WorkflowRetryRequest": {
      "type": "object",
      "properties": {
        "name": {
          "type": "string"
        },
        "namespace": {
          "type": "string"
        },
        "nodeFieldSelector": {
          "type": "string"
        },
        "restartSuccessful": {
          "type": "boolean",
          "format": "boolean"
        }
      }
    },
    "io.argoproj.workflow.v1alpha1.WorkflowSpec": {
      "description": "WorkflowSpec is the specification of a Workflow.",
      "type": "object",
      "properties": {
        "activeDeadlineSeconds": {
          "description": "Optional duration in seconds relative to the workflow start time which the workflow is allowed to run before the controller terminates the io.argoproj.workflow.v1alpha1. A value of zero is used to terminate a Running workflow",
          "type": "integer",
          "format": "int64"
        },
        "affinity": {
          "description": "Affinity sets the scheduling constraints for all pods in the io.argoproj.workflow.v1alpha1. Can be overridden by an affinity specified in the template",
          "$ref": "#/definitions/io.k8s.api.core.v1.Affinity"
        },
        "arguments": {
          "description": "Arguments contain the parameters and artifacts sent to the workflow entrypoint Parameters are referencable globally using the 'workflow' variable prefix. e.g. {{io.argoproj.workflow.v1alpha1.parameters.myparam}}",
          "$ref": "#/definitions/io.argoproj.workflow.v1alpha1.Arguments"
        },
        "artifactRepositoryRef": {
          "description": "ArtifactRepositoryRef specifies the configMap name and key containing the artifact repository config.",
          "$ref": "#/definitions/io.argoproj.workflow.v1alpha1.ArtifactRepositoryRef"
        },
        "automountServiceAccountToken": {
          "description": "AutomountServiceAccountToken indicates whether a service account token should be automatically mounted in pods. ServiceAccountName of ExecutorConfig must be specified if this value is false.",
          "type": "boolean"
        },
        "dnsConfig": {
          "description": "PodDNSConfig defines the DNS parameters of a pod in addition to those generated from DNSPolicy.",
          "$ref": "#/definitions/io.k8s.api.core.v1.PodDNSConfig"
        },
        "dnsPolicy": {
          "description": "Set DNS policy for the pod. Defaults to \"ClusterFirst\". Valid values are 'ClusterFirstWithHostNet', 'ClusterFirst', 'Default' or 'None'. DNS parameters given in DNSConfig will be merged with the policy selected with DNSPolicy. To have DNS options set along with hostNetwork, you have to specify DNS policy explicitly to 'ClusterFirstWithHostNet'.",
          "type": "string"
        },
        "entrypoint": {
          "description": "Entrypoint is a template reference to the starting point of the io.argoproj.workflow.v1alpha1.",
          "type": "string"
        },
        "executor": {
          "description": "Executor holds configurations of executor containers of the io.argoproj.workflow.v1alpha1.",
          "$ref": "#/definitions/io.argoproj.workflow.v1alpha1.ExecutorConfig"
        },
        "hostAliases": {
          "type": "array",
          "items": {
            "$ref": "#/definitions/io.k8s.api.core.v1.HostAlias"
          },
          "x-kubernetes-patch-merge-key": "ip",
          "x-kubernetes-patch-strategy": "merge"
        },
        "hostNetwork": {
          "description": "Host networking requested for this workflow pod. Default to false.",
          "type": "boolean"
        },
        "imagePullSecrets": {
          "description": "ImagePullSecrets is a list of references to secrets in the same namespace to use for pulling any images in pods that reference this ServiceAccount. ImagePullSecrets are distinct from Secrets because Secrets can be mounted in the pod, but ImagePullSecrets are only accessed by the kubelet. More info: https://kubernetes.io/docs/concepts/containers/images/#specifying-imagepullsecrets-on-a-pod",
          "type": "array",
          "items": {
            "$ref": "#/definitions/io.k8s.api.core.v1.LocalObjectReference"
          },
          "x-kubernetes-patch-merge-key": "name",
          "x-kubernetes-patch-strategy": "merge"
        },
        "metrics": {
          "description": "Metrics are a list of metrics emitted from this Workflow",
          "$ref": "#/definitions/io.argoproj.workflow.v1alpha1.Metrics"
        },
        "nodeSelector": {
          "description": "NodeSelector is a selector which will result in all pods of the workflow to be scheduled on the selected node(s). This is able to be overridden by a nodeSelector specified in the template.",
          "type": "object",
          "additionalProperties": {
            "type": "string"
          }
        },
        "onExit": {
          "description": "OnExit is a template reference which is invoked at the end of the workflow, irrespective of the success, failure, or error of the primary io.argoproj.workflow.v1alpha1.",
          "type": "string"
        },
        "parallelism": {
          "description": "Parallelism limits the max total parallel pods that can execute at the same time in a workflow",
          "type": "integer",
          "format": "int64"
        },
        "podDisruptionBudget": {
          "description": "PodDisruptionBudget holds the number of concurrent disruptions that you allow for Workflow's Pods. Controller will automatically add the selector with workflow name, if selector is empty. Optional: Defaults to empty.",
          "$ref": "#/definitions/io.k8s.api.policy.v1beta1.PodDisruptionBudgetSpec"
        },
        "podGC": {
          "description": "PodGC describes the strategy to use when to deleting completed pods",
          "$ref": "#/definitions/io.argoproj.workflow.v1alpha1.PodGC"
        },
        "podPriority": {
          "description": "Priority to apply to workflow pods.",
          "type": "integer",
          "format": "int32"
        },
        "podPriorityClassName": {
          "description": "PriorityClassName to apply to workflow pods.",
          "type": "string"
        },
        "podSpecPatch": {
          "description": "PodSpecPatch holds strategic merge patch to apply against the pod spec. Allows parameterization of container fields which are not strings (e.g. resource limits).",
          "type": "string"
        },
        "priority": {
          "description": "Priority is used if controller is configured to process limited number of workflows in parallel. Workflows with higher priority are processed first.",
          "type": "integer",
          "format": "int32"
        },
        "schedulerName": {
          "description": "Set scheduler name for all pods. Will be overridden if container/script template's scheduler name is set. Default scheduler will be used if neither specified.",
          "type": "string"
        },
        "securityContext": {
          "description": "SecurityContext holds pod-level security attributes and common container settings. Optional: Defaults to empty.  See type description for default values of each field.",
          "$ref": "#/definitions/io.k8s.api.core.v1.PodSecurityContext"
        },
        "serviceAccountName": {
          "description": "ServiceAccountName is the name of the ServiceAccount to run all pods of the workflow as.",
          "type": "string"
        },
        "shutdown": {
          "description": "Shutdown will shutdown the workflow according to its ShutdownStrategy",
          "type": "string"
        },
        "suspend": {
          "description": "Suspend will suspend the workflow and prevent execution of any future steps in the workflow",
          "type": "boolean"
        },
        "templates": {
          "description": "Templates is a list of workflow templates used in a workflow",
          "type": "array",
          "items": {
            "$ref": "#/definitions/io.argoproj.workflow.v1alpha1.Template"
          },
          "x-kubernetes-patch-merge-key": "name",
          "x-kubernetes-patch-strategy": "merge"
        },
        "tolerations": {
          "description": "Tolerations to apply to workflow pods.",
          "type": "array",
          "items": {
            "$ref": "#/definitions/io.k8s.api.core.v1.Toleration"
          },
          "x-kubernetes-patch-merge-key": "key",
          "x-kubernetes-patch-strategy": "merge"
        },
        "ttlSecondsAfterFinished": {
          "description": "TTLSecondsAfterFinished limits the lifetime of a Workflow that has finished execution (Succeeded, Failed, Error). If this field is set, once the Workflow finishes, it will be deleted after ttlSecondsAfterFinished expires. If this field is unset, ttlSecondsAfterFinished will not expire. If this field is set to zero, ttlSecondsAfterFinished expires immediately after the Workflow finishes. DEPRECATED: Use TTLStrategy.SecondsAfterCompletion instead.",
          "type": "integer",
          "format": "int32"
        },
        "ttlStrategy": {
          "description": "TTLStrategy limits the lifetime of a Workflow that has finished execution depending on if it Succeeded or Failed. If this struct is set, once the Workflow finishes, it will be deleted after the time to live expires. If this field is unset, the controller config map will hold the default values.",
          "$ref": "#/definitions/io.argoproj.workflow.v1alpha1.TTLStrategy"
        },
        "volumeClaimTemplates": {
          "description": "VolumeClaimTemplates is a list of claims that containers are allowed to reference. The Workflow controller will create the claims at the beginning of the workflow and delete the claims upon completion of the workflow",
          "type": "array",
          "items": {
            "$ref": "#/definitions/io.k8s.api.core.v1.PersistentVolumeClaim"
          },
          "x-kubernetes-patch-merge-key": "name",
          "x-kubernetes-patch-strategy": "merge"
        },
        "volumes": {
          "description": "Volumes is a list of volumes that can be mounted by containers in a io.argoproj.workflow.v1alpha1.",
          "type": "array",
          "items": {
            "$ref": "#/definitions/io.k8s.api.core.v1.Volume"
          },
          "x-kubernetes-patch-merge-key": "name",
          "x-kubernetes-patch-strategy": "merge"
        },
        "workflowTemplateRef": {
          "description": "WorkflowTemplateRef holds a reference to a WorkflowTemplate for execution",
          "$ref": "#/definitions/io.argoproj.workflow.v1alpha1.WorkflowTemplateRef"
        }
      }
    },
    "io.argoproj.workflow.v1alpha1.WorkflowStatus": {
      "description": "WorkflowStatus contains overall status information about a workflow",
      "type": "object",
      "properties": {
        "compressedNodes": {
          "description": "Compressed and base64 decoded Nodes map",
          "type": "string"
        },
        "conditions": {
          "description": "Conditions is a list of conditions the Workflow may have",
          "type": "array",
          "items": {
            "$ref": "#/definitions/io.argoproj.workflow.v1alpha1.Condition"
          }
        },
        "finishedAt": {
          "description": "Time at which this workflow completed",
          "$ref": "#/definitions/io.k8s.apimachinery.pkg.apis.meta.v1.Time"
        },
        "message": {
          "description": "A human readable message indicating details about why the workflow is in this condition.",
          "type": "string"
        },
        "nodes": {
          "description": "Nodes is a mapping between a node ID and the node's status.",
          "type": "object",
          "additionalProperties": {
            "$ref": "#/definitions/io.argoproj.workflow.v1alpha1.NodeStatus"
          }
        },
        "offloadNodeStatusVersion": {
          "description": "Whether on not node status has been offloaded to a database. If exists, then Nodes and CompressedNodes will be empty. This will actually be populated with a hash of the offloaded data.",
          "type": "string"
        },
        "outputs": {
          "description": "Outputs captures output values and artifact locations produced by the workflow via global outputs",
          "$ref": "#/definitions/io.argoproj.workflow.v1alpha1.Outputs"
        },
        "persistentVolumeClaims": {
          "description": "PersistentVolumeClaims tracks all PVCs that were created as part of the io.argoproj.workflow.v1alpha1. The contents of this list are drained at the end of the workflow.",
          "type": "array",
          "items": {
            "$ref": "#/definitions/io.k8s.api.core.v1.Volume"
          }
        },
        "phase": {
          "description": "Phase a simple, high-level summary of where the workflow is in its lifecycle.",
          "type": "string"
        },
        "resourcesDuration": {
          "description": "ResourcesDuration is the total for the workflow",
          "type": "object",
          "additionalProperties": {
            "type": "integer",
            "format": "int64"
          }
        },
        "startedAt": {
          "description": "Time at which this workflow started",
          "$ref": "#/definitions/io.k8s.apimachinery.pkg.apis.meta.v1.Time"
        },
        "storedTemplates": {
          "description": "StoredTemplates is a mapping between a template ref and the node's status.",
          "type": "object",
          "additionalProperties": {
            "$ref": "#/definitions/io.argoproj.workflow.v1alpha1.Template"
          }
        },
        "storedWorkflowTemplateSpec": {
          "description": "StoredWorkflowSpec stores the WorkflowTemplate spec for future execution.",
          "$ref": "#/definitions/io.argoproj.workflow.v1alpha1.WorkflowSpec"
        }
      }
    },
    "io.argoproj.workflow.v1alpha1.WorkflowStep": {
      "description": "WorkflowStep is a reference to a template to execute in a series of step",
      "type": "object",
      "properties": {
        "arguments": {
          "description": "Arguments hold arguments to the template",
          "$ref": "#/definitions/io.argoproj.workflow.v1alpha1.Arguments"
        },
        "continueOn": {
          "description": "ContinueOn makes argo to proceed with the following step even if this step fails. Errors and Failed states can be specified",
          "$ref": "#/definitions/io.argoproj.workflow.v1alpha1.ContinueOn"
        },
        "name": {
          "description": "Name of the step",
          "type": "string"
        },
        "onExit": {
          "description": "OnExit is a template reference which is invoked at the end of the template, irrespective of the success, failure, or error of the primary template.",
          "type": "string"
        },
        "template": {
          "description": "Template is the name of the template to execute as the step",
          "type": "string"
        },
        "templateRef": {
          "description": "TemplateRef is the reference to the template resource to execute as the step.",
          "$ref": "#/definitions/io.argoproj.workflow.v1alpha1.TemplateRef"
        },
        "when": {
          "description": "When is an expression in which the step should conditionally execute",
          "type": "string"
        },
        "withItems": {
          "description": "WithItems expands a step into multiple parallel steps from the items in the list",
          "type": "array",
          "items": {
            "$ref": "#/definitions/io.argoproj.workflow.v1alpha1.Item"
          }
        },
        "withParam": {
          "description": "WithParam expands a step into multiple parallel steps from the value in the parameter, which is expected to be a JSON list.",
          "type": "string"
        },
        "withSequence": {
          "description": "WithSequence expands a step into a numeric sequence",
          "$ref": "#/definitions/io.argoproj.workflow.v1alpha1.Sequence"
        }
      }
    },
    "io.argoproj.workflow.v1alpha1.WorkflowStopRequest": {
      "type": "object",
      "properties": {
        "message": {
          "type": "string"
        },
        "name": {
          "type": "string"
        },
        "namespace": {
          "type": "string"
        },
        "nodeFieldSelector": {
          "type": "string"
        }
      }
    },
    "io.argoproj.workflow.v1alpha1.WorkflowSubmitRequest": {
      "type": "object",
      "properties": {
        "namespace": {
          "type": "string"
        },
        "resourceKind": {
          "type": "string"
        },
        "resourceName": {
          "type": "string"
        },
        "submitOptions": {
          "$ref": "#/definitions/io.argoproj.workflow.v1alpha1.SubmitOpts"
        }
      }
    },
    "io.argoproj.workflow.v1alpha1.WorkflowSuspendRequest": {
      "type": "object",
      "properties": {
        "name": {
          "type": "string"
        },
        "namespace": {
          "type": "string"
        }
      }
    },
    "io.argoproj.workflow.v1alpha1.WorkflowTemplate": {
      "description": "WorkflowTemplate is the definition of a workflow template resource",
      "type": "object",
      "required": [
        "metadata",
        "spec"
      ],
      "properties": {
        "apiVersion": {
          "description": "APIVersion defines the versioned schema of this representation of an object. Servers should convert recognized schemas to the latest internal value, and may reject unrecognized values. More info: https://git.io.k8s.community/contributors/devel/sig-architecture/api-conventions.md#resources",
          "type": "string"
        },
        "kind": {
          "description": "Kind is a string value representing the REST resource this object represents. Servers may infer this from the endpoint the client submits requests to. Cannot be updated. In CamelCase. More info: https://git.io.k8s.community/contributors/devel/sig-architecture/api-conventions.md#types-kinds",
          "type": "string"
        },
        "metadata": {
          "$ref": "#/definitions/io.k8s.apimachinery.pkg.apis.meta.v1.ObjectMeta"
        },
        "spec": {
          "$ref": "#/definitions/io.argoproj.workflow.v1alpha1.WorkflowTemplateSpec"
        }
      }
    },
    "io.argoproj.workflow.v1alpha1.WorkflowTemplateCreateRequest": {
      "type": "object",
      "properties": {
        "createOptions": {
          "$ref": "#/definitions/io.k8s.apimachinery.pkg.apis.meta.v1.CreateOptions"
        },
        "namespace": {
          "type": "string"
        },
        "template": {
          "$ref": "#/definitions/io.argoproj.workflow.v1alpha1.WorkflowTemplate"
        }
      }
    },
    "io.argoproj.workflow.v1alpha1.WorkflowTemplateDeleteResponse": {
      "type": "object"
    },
    "io.argoproj.workflow.v1alpha1.WorkflowTemplateLintRequest": {
      "type": "object",
      "properties": {
        "createOptions": {
          "$ref": "#/definitions/io.k8s.apimachinery.pkg.apis.meta.v1.CreateOptions"
        },
        "namespace": {
          "type": "string"
        },
        "template": {
          "$ref": "#/definitions/io.argoproj.workflow.v1alpha1.WorkflowTemplate"
        }
      }
    },
    "io.argoproj.workflow.v1alpha1.WorkflowTemplateList": {
      "description": "WorkflowTemplateList is list of WorkflowTemplate resources",
      "type": "object",
      "required": [
        "metadata",
        "items"
      ],
      "properties": {
        "apiVersion": {
          "description": "APIVersion defines the versioned schema of this representation of an object. Servers should convert recognized schemas to the latest internal value, and may reject unrecognized values. More info: https://git.io.k8s.community/contributors/devel/sig-architecture/api-conventions.md#resources",
          "type": "string"
        },
        "items": {
          "type": "array",
          "items": {
            "$ref": "#/definitions/io.argoproj.workflow.v1alpha1.WorkflowTemplate"
          }
        },
        "kind": {
          "description": "Kind is a string value representing the REST resource this object represents. Servers may infer this from the endpoint the client submits requests to. Cannot be updated. In CamelCase. More info: https://git.io.k8s.community/contributors/devel/sig-architecture/api-conventions.md#types-kinds",
          "type": "string"
        },
        "metadata": {
          "$ref": "#/definitions/io.k8s.apimachinery.pkg.apis.meta.v1.ListMeta"
        }
      }
    },
    "io.argoproj.workflow.v1alpha1.WorkflowTemplateRef": {
      "description": "WorkflowTemplateRef is a reference to a WorkflowTemplate resource.",
      "type": "object",
      "properties": {
        "clusterScope": {
          "description": "ClusterScope indicates the referred template is cluster scoped (i.e. a ClusterWorkflowTemplate).",
          "type": "boolean"
        },
        "name": {
          "description": "Name is the resource name of the workflow template.",
          "type": "string"
        }
      }
    },
    "io.argoproj.workflow.v1alpha1.WorkflowTemplateSpec": {
      "description": "WorkflowTemplateSpec is a spec of WorkflowTemplate.",
      "type": "object",
      "properties": {
        "activeDeadlineSeconds": {
          "description": "Optional duration in seconds relative to the workflow start time which the workflow is allowed to run before the controller terminates the io.argoproj.workflow.v1alpha1. A value of zero is used to terminate a Running workflow",
          "type": "integer",
          "format": "int64"
        },
        "affinity": {
          "description": "Affinity sets the scheduling constraints for all pods in the io.argoproj.workflow.v1alpha1. Can be overridden by an affinity specified in the template",
          "$ref": "#/definitions/io.k8s.api.core.v1.Affinity"
        },
        "arguments": {
          "description": "Arguments contain the parameters and artifacts sent to the workflow entrypoint Parameters are referencable globally using the 'workflow' variable prefix. e.g. {{io.argoproj.workflow.v1alpha1.parameters.myparam}}",
          "$ref": "#/definitions/io.argoproj.workflow.v1alpha1.Arguments"
        },
        "artifactRepositoryRef": {
          "description": "ArtifactRepositoryRef specifies the configMap name and key containing the artifact repository config.",
          "$ref": "#/definitions/io.argoproj.workflow.v1alpha1.ArtifactRepositoryRef"
        },
        "automountServiceAccountToken": {
          "description": "AutomountServiceAccountToken indicates whether a service account token should be automatically mounted in pods. ServiceAccountName of ExecutorConfig must be specified if this value is false.",
          "type": "boolean"
        },
        "dnsConfig": {
          "description": "PodDNSConfig defines the DNS parameters of a pod in addition to those generated from DNSPolicy.",
          "$ref": "#/definitions/io.k8s.api.core.v1.PodDNSConfig"
        },
        "dnsPolicy": {
          "description": "Set DNS policy for the pod. Defaults to \"ClusterFirst\". Valid values are 'ClusterFirstWithHostNet', 'ClusterFirst', 'Default' or 'None'. DNS parameters given in DNSConfig will be merged with the policy selected with DNSPolicy. To have DNS options set along with hostNetwork, you have to specify DNS policy explicitly to 'ClusterFirstWithHostNet'.",
          "type": "string"
        },
        "entrypoint": {
          "description": "Entrypoint is a template reference to the starting point of the io.argoproj.workflow.v1alpha1.",
          "type": "string"
        },
        "executor": {
          "description": "Executor holds configurations of executor containers of the io.argoproj.workflow.v1alpha1.",
          "$ref": "#/definitions/io.argoproj.workflow.v1alpha1.ExecutorConfig"
        },
        "hostAliases": {
          "type": "array",
          "items": {
            "$ref": "#/definitions/io.k8s.api.core.v1.HostAlias"
          },
          "x-kubernetes-patch-merge-key": "ip",
          "x-kubernetes-patch-strategy": "merge"
        },
        "hostNetwork": {
          "description": "Host networking requested for this workflow pod. Default to false.",
          "type": "boolean"
        },
        "imagePullSecrets": {
          "description": "ImagePullSecrets is a list of references to secrets in the same namespace to use for pulling any images in pods that reference this ServiceAccount. ImagePullSecrets are distinct from Secrets because Secrets can be mounted in the pod, but ImagePullSecrets are only accessed by the kubelet. More info: https://kubernetes.io/docs/concepts/containers/images/#specifying-imagepullsecrets-on-a-pod",
          "type": "array",
          "items": {
            "$ref": "#/definitions/io.k8s.api.core.v1.LocalObjectReference"
          },
          "x-kubernetes-patch-merge-key": "name",
          "x-kubernetes-patch-strategy": "merge"
        },
        "metrics": {
          "description": "Metrics are a list of metrics emitted from this Workflow",
          "$ref": "#/definitions/io.argoproj.workflow.v1alpha1.Metrics"
        },
        "nodeSelector": {
          "description": "NodeSelector is a selector which will result in all pods of the workflow to be scheduled on the selected node(s). This is able to be overridden by a nodeSelector specified in the template.",
          "type": "object",
          "additionalProperties": {
            "type": "string"
          }
        },
        "onExit": {
          "description": "OnExit is a template reference which is invoked at the end of the workflow, irrespective of the success, failure, or error of the primary io.argoproj.workflow.v1alpha1.",
          "type": "string"
        },
        "parallelism": {
          "description": "Parallelism limits the max total parallel pods that can execute at the same time in a workflow",
          "type": "integer",
          "format": "int64"
        },
        "podDisruptionBudget": {
          "description": "PodDisruptionBudget holds the number of concurrent disruptions that you allow for Workflow's Pods. Controller will automatically add the selector with workflow name, if selector is empty. Optional: Defaults to empty.",
          "$ref": "#/definitions/io.k8s.api.policy.v1beta1.PodDisruptionBudgetSpec"
        },
        "podGC": {
          "description": "PodGC describes the strategy to use when to deleting completed pods",
          "$ref": "#/definitions/io.argoproj.workflow.v1alpha1.PodGC"
        },
        "podPriority": {
          "description": "Priority to apply to workflow pods.",
          "type": "integer",
          "format": "int32"
        },
        "podPriorityClassName": {
          "description": "PriorityClassName to apply to workflow pods.",
          "type": "string"
        },
        "podSpecPatch": {
          "description": "PodSpecPatch holds strategic merge patch to apply against the pod spec. Allows parameterization of container fields which are not strings (e.g. resource limits).",
          "type": "string"
        },
        "priority": {
          "description": "Priority is used if controller is configured to process limited number of workflows in parallel. Workflows with higher priority are processed first.",
          "type": "integer",
          "format": "int32"
        },
        "schedulerName": {
          "description": "Set scheduler name for all pods. Will be overridden if container/script template's scheduler name is set. Default scheduler will be used if neither specified.",
          "type": "string"
        },
        "securityContext": {
          "description": "SecurityContext holds pod-level security attributes and common container settings. Optional: Defaults to empty.  See type description for default values of each field.",
          "$ref": "#/definitions/io.k8s.api.core.v1.PodSecurityContext"
        },
        "serviceAccountName": {
          "description": "ServiceAccountName is the name of the ServiceAccount to run all pods of the workflow as.",
          "type": "string"
        },
        "shutdown": {
          "description": "Shutdown will shutdown the workflow according to its ShutdownStrategy",
          "type": "string"
        },
        "suspend": {
          "description": "Suspend will suspend the workflow and prevent execution of any future steps in the workflow",
          "type": "boolean"
        },
        "templates": {
          "description": "Templates is a list of workflow templates used in a workflow",
          "type": "array",
          "items": {
            "$ref": "#/definitions/io.argoproj.workflow.v1alpha1.Template"
          },
          "x-kubernetes-patch-merge-key": "name",
          "x-kubernetes-patch-strategy": "merge"
        },
        "tolerations": {
          "description": "Tolerations to apply to workflow pods.",
          "type": "array",
          "items": {
            "$ref": "#/definitions/io.k8s.api.core.v1.Toleration"
          },
          "x-kubernetes-patch-merge-key": "key",
          "x-kubernetes-patch-strategy": "merge"
        },
        "ttlSecondsAfterFinished": {
          "description": "TTLSecondsAfterFinished limits the lifetime of a Workflow that has finished execution (Succeeded, Failed, Error). If this field is set, once the Workflow finishes, it will be deleted after ttlSecondsAfterFinished expires. If this field is unset, ttlSecondsAfterFinished will not expire. If this field is set to zero, ttlSecondsAfterFinished expires immediately after the Workflow finishes. DEPRECATED: Use TTLStrategy.SecondsAfterCompletion instead.",
          "type": "integer",
          "format": "int32"
        },
        "ttlStrategy": {
          "description": "TTLStrategy limits the lifetime of a Workflow that has finished execution depending on if it Succeeded or Failed. If this struct is set, once the Workflow finishes, it will be deleted after the time to live expires. If this field is unset, the controller config map will hold the default values.",
          "$ref": "#/definitions/io.argoproj.workflow.v1alpha1.TTLStrategy"
        },
        "volumeClaimTemplates": {
          "description": "VolumeClaimTemplates is a list of claims that containers are allowed to reference. The Workflow controller will create the claims at the beginning of the workflow and delete the claims upon completion of the workflow",
          "type": "array",
          "items": {
            "$ref": "#/definitions/io.k8s.api.core.v1.PersistentVolumeClaim"
          },
          "x-kubernetes-patch-merge-key": "name",
          "x-kubernetes-patch-strategy": "merge"
        },
        "volumes": {
          "description": "Volumes is a list of volumes that can be mounted by containers in a io.argoproj.workflow.v1alpha1.",
          "type": "array",
          "items": {
            "$ref": "#/definitions/io.k8s.api.core.v1.Volume"
          },
          "x-kubernetes-patch-merge-key": "name",
          "x-kubernetes-patch-strategy": "merge"
        },
        "workflowTemplateRef": {
          "description": "WorkflowTemplateRef holds a reference to a WorkflowTemplate for execution",
          "$ref": "#/definitions/io.argoproj.workflow.v1alpha1.WorkflowTemplateRef"
        }
      }
    },
    "io.argoproj.workflow.v1alpha1.WorkflowTemplateUpdateRequest": {
      "type": "object",
      "properties": {
        "name": {
          "description": "DEPRECATED: This field is ignored.",
          "type": "string"
        },
        "namespace": {
          "type": "string"
        },
        "template": {
          "$ref": "#/definitions/io.argoproj.workflow.v1alpha1.WorkflowTemplate"
        }
      }
    },
    "io.argoproj.workflow.v1alpha1.WorkflowTerminateRequest": {
      "type": "object",
      "properties": {
        "name": {
          "type": "string"
        },
        "namespace": {
          "type": "string"
        }
      }
    },
    "io.argoproj.workflow.v1alpha1.WorkflowWatchEvent": {
      "type": "object",
      "properties": {
        "object": {
          "title": "the workflow",
          "$ref": "#/definitions/io.argoproj.workflow.v1alpha1.Workflow"
        },
        "type": {
          "type": "string",
          "title": "the type of change"
        }
      }
    },
    "io.k8s.api.core.v1.AWSElasticBlockStoreVolumeSource": {
      "description": "Represents a Persistent Disk resource in AWS.\n\nAn AWS EBS disk must exist before mounting to a container. The disk must also be in the same AWS zone as the kubelet. An AWS EBS disk can only be mounted as read/write once. AWS EBS volumes support ownership management and SELinux relabeling.",
      "type": "object",
      "required": [
        "volumeID"
      ],
      "properties": {
        "fsType": {
          "description": "Filesystem type of the volume that you want to mount. Tip: Ensure that the filesystem type is supported by the host operating system. Examples: \"ext4\", \"xfs\", \"ntfs\". Implicitly inferred to be \"ext4\" if unspecified. More info: https://kubernetes.io/docs/concepts/storage/volumes#awselasticblockstore",
          "type": "string"
        },
        "partition": {
          "description": "The partition in the volume that you want to mount. If omitted, the default is to mount by volume name. Examples: For volume /dev/sda1, you specify the partition as \"1\". Similarly, the volume partition for /dev/sda is \"0\" (or you can leave the property empty).",
          "type": "integer",
          "format": "int32"
        },
        "readOnly": {
          "description": "Specify \"true\" to force and set the ReadOnly property in VolumeMounts to \"true\". If omitted, the default is \"false\". More info: https://kubernetes.io/docs/concepts/storage/volumes#awselasticblockstore",
          "type": "boolean"
        },
        "volumeID": {
          "description": "Unique ID of the persistent disk resource in AWS (Amazon EBS volume). More info: https://kubernetes.io/docs/concepts/storage/volumes#awselasticblockstore",
          "type": "string"
        }
      }
    },
    "io.k8s.api.core.v1.Affinity": {
      "description": "Affinity is a group of affinity scheduling rules.",
      "type": "object",
      "properties": {
        "nodeAffinity": {
          "description": "Describes node affinity scheduling rules for the pod.",
          "$ref": "#/definitions/io.k8s.api.core.v1.NodeAffinity"
        },
        "podAffinity": {
          "description": "Describes pod affinity scheduling rules (e.g. co-locate this pod in the same node, zone, etc. as some other pod(s)).",
          "$ref": "#/definitions/io.k8s.api.core.v1.PodAffinity"
        },
        "podAntiAffinity": {
          "description": "Describes pod anti-affinity scheduling rules (e.g. avoid putting this pod in the same node, zone, etc. as some other pod(s)).",
          "$ref": "#/definitions/io.k8s.api.core.v1.PodAntiAffinity"
        }
      }
    },
    "io.k8s.api.core.v1.AzureDiskVolumeSource": {
      "description": "AzureDisk represents an Azure Data Disk mount on the host and bind mount to the pod.",
      "type": "object",
      "required": [
        "diskName",
        "diskURI"
      ],
      "properties": {
        "cachingMode": {
          "description": "Host Caching mode: None, Read Only, Read Write.",
          "type": "string"
        },
        "diskName": {
          "description": "The Name of the data disk in the blob storage",
          "type": "string"
        },
        "diskURI": {
          "description": "The URI the data disk in the blob storage",
          "type": "string"
        },
        "fsType": {
          "description": "Filesystem type to mount. Must be a filesystem type supported by the host operating system. Ex. \"ext4\", \"xfs\", \"ntfs\". Implicitly inferred to be \"ext4\" if unspecified.",
          "type": "string"
        },
        "kind": {
          "description": "Expected values Shared: multiple blob disks per storage account  Dedicated: single blob disk per storage account  Managed: azure managed data disk (only in managed availability set). defaults to shared",
          "type": "string"
        },
        "readOnly": {
          "description": "Defaults to false (read/write). ReadOnly here will force the ReadOnly setting in VolumeMounts.",
          "type": "boolean"
        }
      }
    },
    "io.k8s.api.core.v1.AzureFileVolumeSource": {
      "description": "AzureFile represents an Azure File Service mount on the host and bind mount to the pod.",
      "type": "object",
      "required": [
        "secretName",
        "shareName"
      ],
      "properties": {
        "readOnly": {
          "description": "Defaults to false (read/write). ReadOnly here will force the ReadOnly setting in VolumeMounts.",
          "type": "boolean"
        },
        "secretName": {
          "description": "the name of secret that contains Azure Storage Account Name and Key",
          "type": "string"
        },
        "shareName": {
          "description": "Share Name",
          "type": "string"
        }
      }
    },
    "io.k8s.api.core.v1.CSIVolumeSource": {
      "description": "Represents a source location of a volume to mount, managed by an external CSI driver",
      "type": "object",
      "required": [
        "driver"
      ],
      "properties": {
        "driver": {
          "description": "Driver is the name of the CSI driver that handles this volume. Consult with your admin for the correct name as registered in the cluster.",
          "type": "string"
        },
        "fsType": {
          "description": "Filesystem type to mount. Ex. \"ext4\", \"xfs\", \"ntfs\". If not provided, the empty value is passed to the associated CSI driver which will determine the default filesystem to apply.",
          "type": "string"
        },
        "nodePublishSecretRef": {
          "description": "NodePublishSecretRef is a reference to the secret object containing sensitive information to pass to the CSI driver to complete the CSI NodePublishVolume and NodeUnpublishVolume calls. This field is optional, and  may be empty if no secret is required. If the secret object contains more than one secret, all secret references are passed.",
          "$ref": "#/definitions/io.k8s.api.core.v1.LocalObjectReference"
        },
        "readOnly": {
          "description": "Specifies a read-only configuration for the volume. Defaults to false (read/write).",
          "type": "boolean"
        },
        "volumeAttributes": {
          "description": "VolumeAttributes stores driver-specific properties that are passed to the CSI driver. Consult your driver's documentation for supported values.",
          "type": "object",
          "additionalProperties": {
            "type": "string"
          }
        }
      }
    },
    "io.k8s.api.core.v1.Capabilities": {
      "description": "Adds and removes POSIX capabilities from running containers.",
      "type": "object",
      "properties": {
        "add": {
          "description": "Added capabilities",
          "type": "array",
          "items": {
            "type": "string"
          }
        },
        "drop": {
          "description": "Removed capabilities",
          "type": "array",
          "items": {
            "type": "string"
          }
        }
      }
    },
    "io.k8s.api.core.v1.CephFSVolumeSource": {
      "description": "Represents a Ceph Filesystem mount that lasts the lifetime of a pod Cephfs volumes do not support ownership management or SELinux relabeling.",
      "type": "object",
      "required": [
        "monitors"
      ],
      "properties": {
        "monitors": {
          "description": "Required: Monitors is a collection of Ceph monitors More info: https://releases.k8s.io/HEAD/examples/volumes/cephfs/README.md#how-to-use-it",
          "type": "array",
          "items": {
            "type": "string"
          }
        },
        "path": {
          "description": "Optional: Used as the mounted root, rather than the full Ceph tree, default is /",
          "type": "string"
        },
        "readOnly": {
          "description": "Optional: Defaults to false (read/write). ReadOnly here will force the ReadOnly setting in VolumeMounts. More info: https://releases.k8s.io/HEAD/examples/volumes/cephfs/README.md#how-to-use-it",
          "type": "boolean"
        },
        "secretFile": {
          "description": "Optional: SecretFile is the path to key ring for User, default is /etc/ceph/user.secret More info: https://releases.k8s.io/HEAD/examples/volumes/cephfs/README.md#how-to-use-it",
          "type": "string"
        },
        "secretRef": {
          "description": "Optional: SecretRef is reference to the authentication secret for User, default is empty. More info: https://releases.k8s.io/HEAD/examples/volumes/cephfs/README.md#how-to-use-it",
          "$ref": "#/definitions/io.k8s.api.core.v1.LocalObjectReference"
        },
        "user": {
          "description": "Optional: User is the rados user name, default is admin More info: https://releases.k8s.io/HEAD/examples/volumes/cephfs/README.md#how-to-use-it",
          "type": "string"
        }
      }
    },
    "io.k8s.api.core.v1.CinderVolumeSource": {
      "description": "Represents a cinder volume resource in Openstack. A Cinder volume must exist before mounting to a container. The volume must also be in the same region as the kubelet. Cinder volumes support ownership management and SELinux relabeling.",
      "type": "object",
      "required": [
        "volumeID"
      ],
      "properties": {
        "fsType": {
          "description": "Filesystem type to mount. Must be a filesystem type supported by the host operating system. Examples: \"ext4\", \"xfs\", \"ntfs\". Implicitly inferred to be \"ext4\" if unspecified. More info: https://releases.k8s.io/HEAD/examples/mysql-cinder-pd/README.md",
          "type": "string"
        },
        "readOnly": {
          "description": "Optional: Defaults to false (read/write). ReadOnly here will force the ReadOnly setting in VolumeMounts. More info: https://releases.k8s.io/HEAD/examples/mysql-cinder-pd/README.md",
          "type": "boolean"
        },
        "secretRef": {
          "description": "Optional: points to a secret object containing parameters used to connect to OpenStack.",
          "$ref": "#/definitions/io.k8s.api.core.v1.LocalObjectReference"
        },
        "volumeID": {
          "description": "volume id used to identify the volume in cinder More info: https://releases.k8s.io/HEAD/examples/mysql-cinder-pd/README.md",
          "type": "string"
        }
      }
    },
    "io.k8s.api.core.v1.ConfigMapEnvSource": {
      "description": "ConfigMapEnvSource selects a ConfigMap to populate the environment variables with.\n\nThe contents of the target ConfigMap's Data field will represent the key-value pairs as environment variables.",
      "type": "object",
      "properties": {
        "name": {
          "description": "Name of the referent. More info: https://kubernetes.io/docs/concepts/overview/working-with-objects/names/#names",
          "type": "string"
        },
        "optional": {
          "description": "Specify whether the ConfigMap must be defined",
          "type": "boolean"
        }
      }
    },
    "io.k8s.api.core.v1.ConfigMapKeySelector": {
      "description": "Selects a key from a ConfigMap.",
      "type": "object",
      "required": [
        "key"
      ],
      "properties": {
        "key": {
          "description": "The key to select.",
          "type": "string"
        },
        "name": {
          "description": "Name of the referent. More info: https://kubernetes.io/docs/concepts/overview/working-with-objects/names/#names",
          "type": "string"
        },
        "optional": {
          "description": "Specify whether the ConfigMap or its key must be defined",
          "type": "boolean"
        }
      }
    },
    "io.k8s.api.core.v1.ConfigMapProjection": {
      "description": "Adapts a ConfigMap into a projected volume.\n\nThe contents of the target ConfigMap's Data field will be presented in a projected volume as files using the keys in the Data field as the file names, unless the items element is populated with specific mappings of keys to paths. Note that this is identical to a configmap volume source without the default mode.",
      "type": "object",
      "properties": {
        "items": {
          "description": "If unspecified, each key-value pair in the Data field of the referenced ConfigMap will be projected into the volume as a file whose name is the key and content is the value. If specified, the listed keys will be projected into the specified paths, and unlisted keys will not be present. If a key is specified which is not present in the ConfigMap, the volume setup will error unless it is marked optional. Paths must be relative and may not contain the '..' path or start with '..'.",
          "type": "array",
          "items": {
            "$ref": "#/definitions/io.k8s.api.core.v1.KeyToPath"
          }
        },
        "name": {
          "description": "Name of the referent. More info: https://kubernetes.io/docs/concepts/overview/working-with-objects/names/#names",
          "type": "string"
        },
        "optional": {
          "description": "Specify whether the ConfigMap or its keys must be defined",
          "type": "boolean"
        }
      }
    },
    "io.k8s.api.core.v1.ConfigMapVolumeSource": {
      "description": "Adapts a ConfigMap into a volume.\n\nThe contents of the target ConfigMap's Data field will be presented in a volume as files using the keys in the Data field as the file names, unless the items element is populated with specific mappings of keys to paths. ConfigMap volumes support ownership management and SELinux relabeling.",
      "type": "object",
      "properties": {
        "defaultMode": {
          "description": "Optional: mode bits to use on created files by default. Must be a value between 0 and 0777. Defaults to 0644. Directories within the path are not affected by this setting. This might be in conflict with other options that affect the file mode, like fsGroup, and the result can be other mode bits set.",
          "type": "integer",
          "format": "int32"
        },
        "items": {
          "description": "If unspecified, each key-value pair in the Data field of the referenced ConfigMap will be projected into the volume as a file whose name is the key and content is the value. If specified, the listed keys will be projected into the specified paths, and unlisted keys will not be present. If a key is specified which is not present in the ConfigMap, the volume setup will error unless it is marked optional. Paths must be relative and may not contain the '..' path or start with '..'.",
          "type": "array",
          "items": {
            "$ref": "#/definitions/io.k8s.api.core.v1.KeyToPath"
          }
        },
        "name": {
          "description": "Name of the referent. More info: https://kubernetes.io/docs/concepts/overview/working-with-objects/names/#names",
          "type": "string"
        },
        "optional": {
          "description": "Specify whether the ConfigMap or its keys must be defined",
          "type": "boolean"
        }
      }
    },
    "io.k8s.api.core.v1.Container": {
      "description": "A single application container that you want to run within a pod.",
      "type": "object",
      "properties": {
        "args": {
          "description": "Arguments to the entrypoint. The docker image's CMD is used if this is not provided. Variable references $(VAR_NAME) are expanded using the container's environment. If a variable cannot be resolved, the reference in the input string will be unchanged. The $(VAR_NAME) syntax can be escaped with a double $$, ie: $$(VAR_NAME). Escaped references will never be expanded, regardless of whether the variable exists or not. Cannot be updated. More info: https://kubernetes.io/docs/tasks/inject-data-application/define-command-argument-container/#running-a-command-in-a-shell",
          "type": "array",
          "items": {
            "type": "string"
          }
        },
        "command": {
          "description": "Entrypoint array. Not executed within a shell. The docker image's ENTRYPOINT is used if this is not provided. Variable references $(VAR_NAME) are expanded using the container's environment. If a variable cannot be resolved, the reference in the input string will be unchanged. The $(VAR_NAME) syntax can be escaped with a double $$, ie: $$(VAR_NAME). Escaped references will never be expanded, regardless of whether the variable exists or not. Cannot be updated. More info: https://kubernetes.io/docs/tasks/inject-data-application/define-command-argument-container/#running-a-command-in-a-shell",
          "type": "array",
          "items": {
            "type": "string"
          }
        },
        "env": {
          "description": "List of environment variables to set in the container. Cannot be updated.",
          "type": "array",
          "items": {
            "$ref": "#/definitions/io.k8s.api.core.v1.EnvVar"
          },
          "x-kubernetes-patch-merge-key": "name",
          "x-kubernetes-patch-strategy": "merge"
        },
        "envFrom": {
          "description": "List of sources to populate environment variables in the container. The keys defined within a source must be a C_IDENTIFIER. All invalid keys will be reported as an event when the container is starting. When a key exists in multiple sources, the value associated with the last source will take precedence. Values defined by an Env with a duplicate key will take precedence. Cannot be updated.",
          "type": "array",
          "items": {
            "$ref": "#/definitions/io.k8s.api.core.v1.EnvFromSource"
          }
        },
        "image": {
          "description": "Docker image name. More info: https://kubernetes.io/docs/concepts/containers/images This field is optional to allow higher level config management to default or override container images in workload controllers like Deployments and StatefulSets.",
          "type": "string"
        },
        "imagePullPolicy": {
          "description": "Image pull policy. One of Always, Never, IfNotPresent. Defaults to Always if :latest tag is specified, or IfNotPresent otherwise. Cannot be updated. More info: https://kubernetes.io/docs/concepts/containers/images#updating-images",
          "type": "string"
        },
        "lifecycle": {
          "description": "Actions that the management system should take in response to container lifecycle events. Cannot be updated.",
          "$ref": "#/definitions/io.k8s.api.core.v1.Lifecycle"
        },
        "livenessProbe": {
          "description": "Periodic probe of container liveness. Container will be restarted if the probe fails. Cannot be updated. More info: https://kubernetes.io/docs/concepts/workloads/pods/pod-lifecycle#container-probes",
          "$ref": "#/definitions/io.k8s.api.core.v1.Probe"
        },
        "name": {
          "description": "Name of the container specified as a DNS_LABEL. Each container in a pod must have a unique name (DNS_LABEL). Cannot be updated.",
          "type": "string"
        },
        "ports": {
          "description": "List of ports to expose from the container. Exposing a port here gives the system additional information about the network connections a container uses, but is primarily informational. Not specifying a port here DOES NOT prevent that port from being exposed. Any port which is listening on the default \"0.0.0.0\" address inside a container will be accessible from the network. Cannot be updated.",
          "type": "array",
          "items": {
            "$ref": "#/definitions/io.k8s.api.core.v1.ContainerPort"
          },
          "x-kubernetes-list-map-keys": [
            "containerPort",
            "protocol"
          ],
          "x-kubernetes-list-type": "map",
          "x-kubernetes-patch-merge-key": "containerPort",
          "x-kubernetes-patch-strategy": "merge"
        },
        "readinessProbe": {
          "description": "Periodic probe of container service readiness. Container will be removed from service endpoints if the probe fails. Cannot be updated. More info: https://kubernetes.io/docs/concepts/workloads/pods/pod-lifecycle#container-probes",
          "$ref": "#/definitions/io.k8s.api.core.v1.Probe"
        },
        "resources": {
          "description": "Compute Resources required by this container. Cannot be updated. More info: https://kubernetes.io/docs/concepts/configuration/manage-compute-resources-container/",
          "$ref": "#/definitions/io.k8s.api.core.v1.ResourceRequirements"
        },
        "securityContext": {
          "description": "Security options the pod should run with. More info: https://kubernetes.io/docs/concepts/policy/security-context/ More info: https://kubernetes.io/docs/tasks/configure-pod-container/security-context/",
          "$ref": "#/definitions/io.k8s.api.core.v1.SecurityContext"
        },
        "stdin": {
          "description": "Whether this container should allocate a buffer for stdin in the container runtime. If this is not set, reads from stdin in the container will always result in EOF. Default is false.",
          "type": "boolean"
        },
        "stdinOnce": {
          "description": "Whether the container runtime should close the stdin channel after it has been opened by a single attach. When stdin is true the stdin stream will remain open across multiple attach sessions. If stdinOnce is set to true, stdin is opened on container start, is empty until the first client attaches to stdin, and then remains open and accepts data until the client disconnects, at which time stdin is closed and remains closed until the container is restarted. If this flag is false, a container processes that reads from stdin will never receive an EOF. Default is false",
          "type": "boolean"
        },
        "terminationMessagePath": {
          "description": "Optional: Path at which the file to which the container's termination message will be written is mounted into the container's filesystem. Message written is intended to be brief final status, such as an assertion failure message. Will be truncated by the node if greater than 4096 bytes. The total message length across all containers will be limited to 12kb. Defaults to /dev/termination-log. Cannot be updated.",
          "type": "string"
        },
        "terminationMessagePolicy": {
          "description": "Indicate how the termination message should be populated. File will use the contents of terminationMessagePath to populate the container status message on both success and failure. FallbackToLogsOnError will use the last chunk of container log output if the termination message file is empty and the container exited with an error. The log output is limited to 2048 bytes or 80 lines, whichever is smaller. Defaults to File. Cannot be updated.",
          "type": "string"
        },
        "tty": {
          "description": "Whether this container should allocate a TTY for itself, also requires 'stdin' to be true. Default is false.",
          "type": "boolean"
        },
        "volumeDevices": {
          "description": "volumeDevices is the list of block devices to be used by the container. This is a beta feature.",
          "type": "array",
          "items": {
            "$ref": "#/definitions/io.k8s.api.core.v1.VolumeDevice"
          },
          "x-kubernetes-patch-merge-key": "devicePath",
          "x-kubernetes-patch-strategy": "merge"
        },
        "volumeMounts": {
          "description": "Pod volumes to mount into the container's filesystem. Cannot be updated.",
          "type": "array",
          "items": {
            "$ref": "#/definitions/io.k8s.api.core.v1.VolumeMount"
          },
          "x-kubernetes-patch-merge-key": "mountPath",
          "x-kubernetes-patch-strategy": "merge"
        },
        "workingDir": {
          "description": "Container's working directory. If not specified, the container runtime's default will be used, which might be configured in the container image. Cannot be updated.",
          "type": "string"
        }
      }
    },
    "io.k8s.api.core.v1.ContainerPort": {
      "description": "ContainerPort represents a network port in a single container.",
      "type": "object",
      "required": [
        "containerPort"
      ],
      "properties": {
        "containerPort": {
          "description": "Number of port to expose on the pod's IP address. This must be a valid port number, 0 \u003c x \u003c 65536.",
          "type": "integer",
          "format": "int32"
        },
        "hostIP": {
          "description": "What host IP to bind the external port to.",
          "type": "string"
        },
        "hostPort": {
          "description": "Number of port to expose on the host. If specified, this must be a valid port number, 0 \u003c x \u003c 65536. If HostNetwork is specified, this must match ContainerPort. Most containers do not need this.",
          "type": "integer",
          "format": "int32"
        },
        "name": {
          "description": "If specified, this must be an IANA_SVC_NAME and unique within the pod. Each named port in a pod must have a unique name. Name for the port that can be referred to by services.",
          "type": "string"
        },
        "protocol": {
          "description": "Protocol for port. Must be UDP, TCP, or SCTP. Defaults to \"TCP\".",
          "type": "string"
        }
      }
    },
    "io.k8s.api.core.v1.DownwardAPIProjection": {
      "description": "Represents downward API info for projecting into a projected volume. Note that this is identical to a downwardAPI volume source without the default mode.",
      "type": "object",
      "properties": {
        "items": {
          "description": "Items is a list of DownwardAPIVolume file",
          "type": "array",
          "items": {
            "$ref": "#/definitions/io.k8s.api.core.v1.DownwardAPIVolumeFile"
          }
        }
      }
    },
    "io.k8s.api.core.v1.DownwardAPIVolumeFile": {
      "description": "DownwardAPIVolumeFile represents information to create the file containing the pod field",
      "type": "object",
      "required": [
        "path"
      ],
      "properties": {
        "fieldRef": {
          "description": "Required: Selects a field of the pod: only annotations, labels, name and namespace are supported.",
          "$ref": "#/definitions/io.k8s.api.core.v1.ObjectFieldSelector"
        },
        "mode": {
          "description": "Optional: mode bits to use on this file, must be a value between 0 and 0777. If not specified, the volume defaultMode will be used. This might be in conflict with other options that affect the file mode, like fsGroup, and the result can be other mode bits set.",
          "type": "integer",
          "format": "int32"
        },
        "path": {
          "description": "Required: Path is  the relative path name of the file to be created. Must not be absolute or contain the '..' path. Must be utf-8 encoded. The first item of the relative path must not start with '..'",
          "type": "string"
        },
        "resourceFieldRef": {
          "description": "Selects a resource of the container: only resources limits and requests (limits.cpu, limits.memory, requests.cpu and requests.memory) are currently supported.",
          "$ref": "#/definitions/io.k8s.api.core.v1.ResourceFieldSelector"
        }
      }
    },
    "io.k8s.api.core.v1.DownwardAPIVolumeSource": {
      "description": "DownwardAPIVolumeSource represents a volume containing downward API info. Downward API volumes support ownership management and SELinux relabeling.",
      "type": "object",
      "properties": {
        "defaultMode": {
          "description": "Optional: mode bits to use on created files by default. Must be a value between 0 and 0777. Defaults to 0644. Directories within the path are not affected by this setting. This might be in conflict with other options that affect the file mode, like fsGroup, and the result can be other mode bits set.",
          "type": "integer",
          "format": "int32"
        },
        "items": {
          "description": "Items is a list of downward API volume file",
          "type": "array",
          "items": {
            "$ref": "#/definitions/io.k8s.api.core.v1.DownwardAPIVolumeFile"
          }
        }
      }
    },
    "io.k8s.api.core.v1.EmptyDirVolumeSource": {
      "description": "Represents an empty directory for a pod. Empty directory volumes support ownership management and SELinux relabeling.",
      "type": "object",
      "properties": {
        "medium": {
          "description": "What type of storage medium should back this directory. The default is \"\" which means to use the node's default medium. Must be an empty string (default) or Memory. More info: https://kubernetes.io/docs/concepts/storage/volumes#emptydir",
          "type": "string"
        },
        "sizeLimit": {
          "description": "Total amount of local storage required for this EmptyDir volume. The size limit is also applicable for memory medium. The maximum usage on memory medium EmptyDir would be the minimum value between the SizeLimit specified here and the sum of memory limits of all containers in a pod. The default is nil which means that the limit is undefined. More info: http://kubernetes.io/docs/user-guide/volumes#emptydir",
          "$ref": "#/definitions/io.k8s.apimachinery.pkg.api.resource.Quantity"
        }
      }
    },
    "io.k8s.api.core.v1.EnvFromSource": {
      "description": "EnvFromSource represents the source of a set of ConfigMaps",
      "type": "object",
      "properties": {
        "configMapRef": {
          "description": "The ConfigMap to select from",
          "$ref": "#/definitions/io.k8s.api.core.v1.ConfigMapEnvSource"
        },
        "prefix": {
          "description": "An optional identifier to prepend to each key in the ConfigMap. Must be a C_IDENTIFIER.",
          "type": "string"
        },
        "secretRef": {
          "description": "The Secret to select from",
          "$ref": "#/definitions/io.k8s.api.core.v1.SecretEnvSource"
        }
      }
    },
    "io.k8s.api.core.v1.EnvVar": {
      "description": "EnvVar represents an environment variable present in a Container.",
      "type": "object",
      "required": [
        "name"
      ],
      "properties": {
        "name": {
          "description": "Name of the environment variable. Must be a C_IDENTIFIER.",
          "type": "string"
        },
        "value": {
          "description": "Variable references $(VAR_NAME) are expanded using the previous defined environment variables in the container and any service environment variables. If a variable cannot be resolved, the reference in the input string will be unchanged. The $(VAR_NAME) syntax can be escaped with a double $$, ie: $$(VAR_NAME). Escaped references will never be expanded, regardless of whether the variable exists or not. Defaults to \"\".",
          "type": "string"
        },
        "valueFrom": {
          "description": "Source for the environment variable's value. Cannot be used if value is not empty.",
          "$ref": "#/definitions/io.k8s.api.core.v1.EnvVarSource"
        }
      }
    },
    "io.k8s.api.core.v1.EnvVarSource": {
      "description": "EnvVarSource represents a source for the value of an EnvVar.",
      "type": "object",
      "properties": {
        "configMapKeyRef": {
          "description": "Selects a key of a ConfigMap.",
          "$ref": "#/definitions/io.k8s.api.core.v1.ConfigMapKeySelector"
        },
        "fieldRef": {
          "description": "Selects a field of the pod: supports metadata.name, metadata.namespace, metadata.labels, metadata.annotations, spec.nodeName, spec.serviceAccountName, status.hostIP, status.podIP.",
          "$ref": "#/definitions/io.k8s.api.core.v1.ObjectFieldSelector"
        },
        "resourceFieldRef": {
          "description": "Selects a resource of the container: only resources limits and requests (limits.cpu, limits.memory, limits.ephemeral-storage, requests.cpu, requests.memory and requests.ephemeral-storage) are currently supported.",
          "$ref": "#/definitions/io.k8s.api.core.v1.ResourceFieldSelector"
        },
        "secretKeyRef": {
          "description": "Selects a key of a secret in the pod's namespace",
          "$ref": "#/definitions/io.k8s.api.core.v1.SecretKeySelector"
        }
      }
    },
    "io.k8s.api.core.v1.ExecAction": {
      "description": "ExecAction describes a \"run in container\" action.",
      "type": "object",
      "properties": {
        "command": {
          "description": "Command is the command line to execute inside the container, the working directory for the command  is root ('/') in the container's filesystem. The command is simply exec'd, it is not run inside a shell, so traditional shell instructions ('|', etc) won't work. To use a shell, you need to explicitly call out to that shell. Exit status of 0 is treated as live/healthy and non-zero is unhealthy.",
          "type": "array",
          "items": {
            "type": "string"
          }
        }
      }
    },
    "io.k8s.api.core.v1.FCVolumeSource": {
      "description": "Represents a Fibre Channel volume. Fibre Channel volumes can only be mounted as read/write once. Fibre Channel volumes support ownership management and SELinux relabeling.",
      "type": "object",
      "properties": {
        "fsType": {
          "description": "Filesystem type to mount. Must be a filesystem type supported by the host operating system. Ex. \"ext4\", \"xfs\", \"ntfs\". Implicitly inferred to be \"ext4\" if unspecified.",
          "type": "string"
        },
        "lun": {
          "description": "Optional: FC target lun number",
          "type": "integer",
          "format": "int32"
        },
        "readOnly": {
          "description": "Optional: Defaults to false (read/write). ReadOnly here will force the ReadOnly setting in VolumeMounts.",
          "type": "boolean"
        },
        "targetWWNs": {
          "description": "Optional: FC target worldwide names (WWNs)",
          "type": "array",
          "items": {
            "type": "string"
          }
        },
        "wwids": {
          "description": "Optional: FC volume world wide identifiers (wwids) Either wwids or combination of targetWWNs and lun must be set, but not both simultaneously.",
          "type": "array",
          "items": {
            "type": "string"
          }
        }
      }
    },
    "io.k8s.api.core.v1.FlexVolumeSource": {
      "description": "FlexVolume represents a generic volume resource that is provisioned/attached using an exec based plugin.",
      "type": "object",
      "required": [
        "driver"
      ],
      "properties": {
        "driver": {
          "description": "Driver is the name of the driver to use for this volume.",
          "type": "string"
        },
        "fsType": {
          "description": "Filesystem type to mount. Must be a filesystem type supported by the host operating system. Ex. \"ext4\", \"xfs\", \"ntfs\". The default filesystem depends on FlexVolume script.",
          "type": "string"
        },
        "options": {
          "description": "Optional: Extra command options if any.",
          "type": "object",
          "additionalProperties": {
            "type": "string"
          }
        },
        "readOnly": {
          "description": "Optional: Defaults to false (read/write). ReadOnly here will force the ReadOnly setting in VolumeMounts.",
          "type": "boolean"
        },
        "secretRef": {
          "description": "Optional: SecretRef is reference to the secret object containing sensitive information to pass to the plugin scripts. This may be empty if no secret object is specified. If the secret object contains more than one secret, all secrets are passed to the plugin scripts.",
          "$ref": "#/definitions/io.k8s.api.core.v1.LocalObjectReference"
        }
      }
    },
    "io.k8s.api.core.v1.FlockerVolumeSource": {
      "description": "Represents a Flocker volume mounted by the Flocker agent. One and only one of datasetName and datasetUUID should be set. Flocker volumes do not support ownership management or SELinux relabeling.",
      "type": "object",
      "properties": {
        "datasetName": {
          "description": "Name of the dataset stored as metadata -\u003e name on the dataset for Flocker should be considered as deprecated",
          "type": "string"
        },
        "datasetUUID": {
          "description": "UUID of the dataset. This is unique identifier of a Flocker dataset",
          "type": "string"
        }
      }
    },
    "io.k8s.api.core.v1.GCEPersistentDiskVolumeSource": {
      "description": "Represents a Persistent Disk resource in Google Compute Engine.\n\nA GCE PD must exist before mounting to a container. The disk must also be in the same GCE project and zone as the kubelet. A GCE PD can only be mounted as read/write once or read-only many times. GCE PDs support ownership management and SELinux relabeling.",
      "type": "object",
      "required": [
        "pdName"
      ],
      "properties": {
        "fsType": {
          "description": "Filesystem type of the volume that you want to mount. Tip: Ensure that the filesystem type is supported by the host operating system. Examples: \"ext4\", \"xfs\", \"ntfs\". Implicitly inferred to be \"ext4\" if unspecified. More info: https://kubernetes.io/docs/concepts/storage/volumes#gcepersistentdisk",
          "type": "string"
        },
        "partition": {
          "description": "The partition in the volume that you want to mount. If omitted, the default is to mount by volume name. Examples: For volume /dev/sda1, you specify the partition as \"1\". Similarly, the volume partition for /dev/sda is \"0\" (or you can leave the property empty). More info: https://kubernetes.io/docs/concepts/storage/volumes#gcepersistentdisk",
          "type": "integer",
          "format": "int32"
        },
        "pdName": {
          "description": "Unique name of the PD resource in GCE. Used to identify the disk in GCE. More info: https://kubernetes.io/docs/concepts/storage/volumes#gcepersistentdisk",
          "type": "string"
        },
        "readOnly": {
          "description": "ReadOnly here will force the ReadOnly setting in VolumeMounts. Defaults to false. More info: https://kubernetes.io/docs/concepts/storage/volumes#gcepersistentdisk",
          "type": "boolean"
        }
      }
    },
    "io.k8s.api.core.v1.GitRepoVolumeSource": {
      "description": "Represents a volume that is populated with the contents of a git repository. Git repo volumes do not support ownership management. Git repo volumes support SELinux relabeling.\n\nDEPRECATED: GitRepo is deprecated. To provision a container with a git repo, mount an EmptyDir into an InitContainer that clones the repo using git, then mount the EmptyDir into the Pod's container.",
      "type": "object",
      "required": [
        "repository"
      ],
      "properties": {
        "directory": {
          "description": "Target directory name. Must not contain or start with '..'.  If '.' is supplied, the volume directory will be the git repository.  Otherwise, if specified, the volume will contain the git repository in the subdirectory with the given name.",
          "type": "string"
        },
        "repository": {
          "description": "Repository URL",
          "type": "string"
        },
        "revision": {
          "description": "Commit hash for the specified revision.",
          "type": "string"
        }
      }
    },
    "io.k8s.api.core.v1.GlusterfsVolumeSource": {
      "description": "Represents a Glusterfs mount that lasts the lifetime of a pod. Glusterfs volumes do not support ownership management or SELinux relabeling.",
      "type": "object",
      "required": [
        "endpoints",
        "path"
      ],
      "properties": {
        "endpoints": {
          "description": "EndpointsName is the endpoint name that details Glusterfs topology. More info: https://releases.k8s.io/HEAD/examples/volumes/glusterfs/README.md#create-a-pod",
          "type": "string"
        },
        "path": {
          "description": "Path is the Glusterfs volume path. More info: https://releases.k8s.io/HEAD/examples/volumes/glusterfs/README.md#create-a-pod",
          "type": "string"
        },
        "readOnly": {
          "description": "ReadOnly here will force the Glusterfs volume to be mounted with read-only permissions. Defaults to false. More info: https://releases.k8s.io/HEAD/examples/volumes/glusterfs/README.md#create-a-pod",
          "type": "boolean"
        }
      }
    },
    "io.k8s.api.core.v1.HTTPGetAction": {
      "description": "HTTPGetAction describes an action based on HTTP Get requests.",
      "type": "object",
      "required": [
        "port"
      ],
      "properties": {
        "host": {
          "description": "Host name to connect to, defaults to the pod IP. You probably want to set \"Host\" in httpHeaders instead.",
          "type": "string"
        },
        "httpHeaders": {
          "description": "Custom headers to set in the request. HTTP allows repeated headers.",
          "type": "array",
          "items": {
            "$ref": "#/definitions/io.k8s.api.core.v1.HTTPHeader"
          }
        },
        "path": {
          "description": "Path to access on the HTTP server.",
          "type": "string"
        },
        "port": {
          "description": "Name or number of the port to access on the container. Number must be in the range 1 to 65535. Name must be an IANA_SVC_NAME.",
          "$ref": "#/definitions/io.k8s.apimachinery.pkg.util.intstr.IntOrString"
        },
        "scheme": {
          "description": "Scheme to use for connecting to the host. Defaults to HTTP.",
          "type": "string"
        }
      }
    },
    "io.k8s.api.core.v1.HTTPHeader": {
      "description": "HTTPHeader describes a custom header to be used in HTTP probes",
      "type": "object",
      "required": [
        "name",
        "value"
      ],
      "properties": {
        "name": {
          "description": "The header field name",
          "type": "string"
        },
        "value": {
          "description": "The header field value",
          "type": "string"
        }
      }
    },
    "io.k8s.api.core.v1.Handler": {
      "description": "Handler defines a specific action that should be taken",
      "type": "object",
      "properties": {
        "exec": {
          "description": "One and only one of the following should be specified. Exec specifies the action to take.",
          "$ref": "#/definitions/io.k8s.api.core.v1.ExecAction"
        },
        "httpGet": {
          "description": "HTTPGet specifies the http request to perform.",
          "$ref": "#/definitions/io.k8s.api.core.v1.HTTPGetAction"
        },
        "tcpSocket": {
          "description": "TCPSocket specifies an action involving a TCP port. TCP hooks not yet supported",
          "$ref": "#/definitions/io.k8s.api.core.v1.TCPSocketAction"
        }
      }
    },
    "io.k8s.api.core.v1.HostAlias": {
      "description": "HostAlias holds the mapping between IP and hostnames that will be injected as an entry in the pod's hosts file.",
      "type": "object",
      "properties": {
        "hostnames": {
          "description": "Hostnames for the above IP address.",
          "type": "array",
          "items": {
            "type": "string"
          }
        },
        "ip": {
          "description": "IP address of the host file entry.",
          "type": "string"
        }
      }
    },
    "io.k8s.api.core.v1.HostPathVolumeSource": {
      "description": "Represents a host path mapped into a pod. Host path volumes do not support ownership management or SELinux relabeling.",
      "type": "object",
      "required": [
        "path"
      ],
      "properties": {
        "path": {
          "description": "Path of the directory on the host. If the path is a symlink, it will follow the link to the real path. More info: https://kubernetes.io/docs/concepts/storage/volumes#hostpath",
          "type": "string"
        },
        "type": {
          "description": "Type for HostPath Volume Defaults to \"\" More info: https://kubernetes.io/docs/concepts/storage/volumes#hostpath",
          "type": "string"
        }
      }
    },
    "io.k8s.api.core.v1.ISCSIVolumeSource": {
      "description": "Represents an ISCSI disk. ISCSI volumes can only be mounted as read/write once. ISCSI volumes support ownership management and SELinux relabeling.",
      "type": "object",
      "required": [
        "targetPortal",
        "iqn",
        "lun"
      ],
      "properties": {
        "chapAuthDiscovery": {
          "description": "whether support iSCSI Discovery CHAP authentication",
          "type": "boolean"
        },
        "chapAuthSession": {
          "description": "whether support iSCSI Session CHAP authentication",
          "type": "boolean"
        },
        "fsType": {
          "description": "Filesystem type of the volume that you want to mount. Tip: Ensure that the filesystem type is supported by the host operating system. Examples: \"ext4\", \"xfs\", \"ntfs\". Implicitly inferred to be \"ext4\" if unspecified. More info: https://kubernetes.io/docs/concepts/storage/volumes#iscsi",
          "type": "string"
        },
        "initiatorName": {
          "description": "Custom iSCSI Initiator Name. If initiatorName is specified with iscsiInterface simultaneously, new iSCSI interface \u003ctarget portal\u003e:\u003cvolume name\u003e will be created for the connection.",
          "type": "string"
        },
        "iqn": {
          "description": "Target iSCSI Qualified Name.",
          "type": "string"
        },
        "iscsiInterface": {
          "description": "iSCSI Interface Name that uses an iSCSI transport. Defaults to 'default' (tcp).",
          "type": "string"
        },
        "lun": {
          "description": "iSCSI Target Lun number.",
          "type": "integer",
          "format": "int32"
        },
        "portals": {
          "description": "iSCSI Target Portal List. The portal is either an IP or ip_addr:port if the port is other than default (typically TCP ports 860 and 3260).",
          "type": "array",
          "items": {
            "type": "string"
          }
        },
        "readOnly": {
          "description": "ReadOnly here will force the ReadOnly setting in VolumeMounts. Defaults to false.",
          "type": "boolean"
        },
        "secretRef": {
          "description": "CHAP Secret for iSCSI target and initiator authentication",
          "$ref": "#/definitions/io.k8s.api.core.v1.LocalObjectReference"
        },
        "targetPortal": {
          "description": "iSCSI Target Portal. The Portal is either an IP or ip_addr:port if the port is other than default (typically TCP ports 860 and 3260).",
          "type": "string"
        }
      }
    },
    "io.k8s.api.core.v1.KeyToPath": {
      "description": "Maps a string key to a path within a volume.",
      "type": "object",
      "required": [
        "key",
        "path"
      ],
      "properties": {
        "key": {
          "description": "The key to project.",
          "type": "string"
        },
        "mode": {
          "description": "Optional: mode bits to use on this file, must be a value between 0 and 0777. If not specified, the volume defaultMode will be used. This might be in conflict with other options that affect the file mode, like fsGroup, and the result can be other mode bits set.",
          "type": "integer",
          "format": "int32"
        },
        "path": {
          "description": "The relative path of the file to map the key to. May not be an absolute path. May not contain the path element '..'. May not start with the string '..'.",
          "type": "string"
        }
      }
    },
    "io.k8s.api.core.v1.Lifecycle": {
      "description": "Lifecycle describes actions that the management system should take in response to container lifecycle events. For the PostStart and PreStop lifecycle handlers, management of the container blocks until the action is complete, unless the container process fails, in which case the handler is aborted.",
      "type": "object",
      "properties": {
        "postStart": {
          "description": "PostStart is called immediately after a container is created. If the handler fails, the container is terminated and restarted according to its restart policy. Other management of the container blocks until the hook completes. More info: https://kubernetes.io/docs/concepts/containers/container-lifecycle-hooks/#container-hooks",
          "$ref": "#/definitions/io.k8s.api.core.v1.Handler"
        },
        "preStop": {
          "description": "PreStop is called immediately before a container is terminated due to an API request or management event such as liveness probe failure, preemption, resource contention, etc. The handler is not called if the container crashes or exits. The reason for termination is passed to the handler. The Pod's termination grace period countdown begins before the PreStop hooked is executed. Regardless of the outcome of the handler, the container will eventually terminate within the Pod's termination grace period. Other management of the container blocks until the hook completes or until the termination grace period is reached. More info: https://kubernetes.io/docs/concepts/containers/container-lifecycle-hooks/#container-hooks",
          "$ref": "#/definitions/io.k8s.api.core.v1.Handler"
        }
      }
    },
    "io.k8s.api.core.v1.LocalObjectReference": {
      "description": "LocalObjectReference contains enough information to let you locate the referenced object inside the same namespace.",
      "type": "object",
      "properties": {
        "name": {
          "description": "Name of the referent. More info: https://kubernetes.io/docs/concepts/overview/working-with-objects/names/#names",
          "type": "string"
        }
      }
    },
    "io.k8s.api.core.v1.NFSVolumeSource": {
      "description": "Represents an NFS mount that lasts the lifetime of a pod. NFS volumes do not support ownership management or SELinux relabeling.",
      "type": "object",
      "required": [
        "server",
        "path"
      ],
      "properties": {
        "path": {
          "description": "Path that is exported by the NFS server. More info: https://kubernetes.io/docs/concepts/storage/volumes#nfs",
          "type": "string"
        },
        "readOnly": {
          "description": "ReadOnly here will force the NFS export to be mounted with read-only permissions. Defaults to false. More info: https://kubernetes.io/docs/concepts/storage/volumes#nfs",
          "type": "boolean"
        },
        "server": {
          "description": "Server is the hostname or IP address of the NFS server. More info: https://kubernetes.io/docs/concepts/storage/volumes#nfs",
          "type": "string"
        }
      }
    },
    "io.k8s.api.core.v1.NodeAffinity": {
      "description": "Node affinity is a group of node affinity scheduling rules.",
      "type": "object",
      "properties": {
        "preferredDuringSchedulingIgnoredDuringExecution": {
          "description": "The scheduler will prefer to schedule pods to nodes that satisfy the affinity expressions specified by this field, but it may choose a node that violates one or more of the expressions. The node that is most preferred is the one with the greatest sum of weights, i.e. for each node that meets all of the scheduling requirements (resource request, requiredDuringScheduling affinity expressions, etc.), compute a sum by iterating through the elements of this field and adding \"weight\" to the sum if the node matches the corresponding matchExpressions; the node(s) with the highest sum are the most preferred.",
          "type": "array",
          "items": {
            "$ref": "#/definitions/io.k8s.api.core.v1.PreferredSchedulingTerm"
          }
        },
        "requiredDuringSchedulingIgnoredDuringExecution": {
          "description": "If the affinity requirements specified by this field are not met at scheduling time, the pod will not be scheduled onto the node. If the affinity requirements specified by this field cease to be met at some point during pod execution (e.g. due to an update), the system may or may not try to eventually evict the pod from its node.",
          "$ref": "#/definitions/io.k8s.api.core.v1.NodeSelector"
        }
      }
    },
    "io.k8s.api.core.v1.NodeSelector": {
      "description": "A node selector represents the union of the results of one or more label queries over a set of nodes; that is, it represents the OR of the selectors represented by the node selector terms.",
      "type": "object",
      "required": [
        "nodeSelectorTerms"
      ],
      "properties": {
        "nodeSelectorTerms": {
          "description": "Required. A list of node selector terms. The terms are ORed.",
          "type": "array",
          "items": {
            "$ref": "#/definitions/io.k8s.api.core.v1.NodeSelectorTerm"
          }
        }
      }
    },
    "io.k8s.api.core.v1.NodeSelectorRequirement": {
      "description": "A node selector requirement is a selector that contains values, a key, and an operator that relates the key and values.",
      "type": "object",
      "required": [
        "key",
        "operator"
      ],
      "properties": {
        "key": {
          "description": "The label key that the selector applies to.",
          "type": "string"
        },
        "operator": {
          "description": "Represents a key's relationship to a set of values. Valid operators are In, NotIn, Exists, DoesNotExist. Gt, and Lt.",
          "type": "string"
        },
        "values": {
          "description": "An array of string values. If the operator is In or NotIn, the values array must be non-empty. If the operator is Exists or DoesNotExist, the values array must be empty. If the operator is Gt or Lt, the values array must have a single element, which will be interpreted as an integer. This array is replaced during a strategic merge patch.",
          "type": "array",
          "items": {
            "type": "string"
          }
        }
      }
    },
    "io.k8s.api.core.v1.NodeSelectorTerm": {
      "description": "A null or empty node selector term matches no objects. The requirements of them are ANDed. The TopologySelectorTerm type implements a subset of the NodeSelectorTerm.",
      "type": "object",
      "properties": {
        "matchExpressions": {
          "description": "A list of node selector requirements by node's labels.",
          "type": "array",
          "items": {
            "$ref": "#/definitions/io.k8s.api.core.v1.NodeSelectorRequirement"
          }
        },
        "matchFields": {
          "description": "A list of node selector requirements by node's fields.",
          "type": "array",
          "items": {
            "$ref": "#/definitions/io.k8s.api.core.v1.NodeSelectorRequirement"
          }
        }
      }
    },
    "io.k8s.api.core.v1.ObjectFieldSelector": {
      "description": "ObjectFieldSelector selects an APIVersioned field of an object.",
      "type": "object",
      "required": [
        "fieldPath"
      ],
      "properties": {
        "apiVersion": {
          "description": "Version of the schema the FieldPath is written in terms of, defaults to \"v1\".",
          "type": "string"
        },
        "fieldPath": {
          "description": "Path of the field to select in the specified API version.",
          "type": "string"
        }
      }
    },
    "io.k8s.api.core.v1.ObjectReference": {
      "description": "ObjectReference contains enough information to let you inspect or modify the referred object.",
      "type": "object",
      "properties": {
        "apiVersion": {
          "description": "API version of the referent.",
          "type": "string"
        },
        "fieldPath": {
          "description": "If referring to a piece of an object instead of an entire object, this string should contain a valid JSON/Go field access statement, such as desiredState.manifest.containers[2]. For example, if the object reference is to a container within a pod, this would take on a value like: \"spec.containers{name}\" (where \"name\" refers to the name of the container that triggered the event) or if no container name is specified \"spec.containers[2]\" (container with index 2 in this pod). This syntax is chosen only to have some well-defined way of referencing a part of an object.",
          "type": "string"
        },
        "kind": {
          "description": "Kind of the referent. More info: https://git.k8s.io/community/contributors/devel/api-conventions.md#types-kinds",
          "type": "string"
        },
        "name": {
          "description": "Name of the referent. More info: https://kubernetes.io/docs/concepts/overview/working-with-objects/names/#names",
          "type": "string"
        },
        "namespace": {
          "description": "Namespace of the referent. More info: https://kubernetes.io/docs/concepts/overview/working-with-objects/namespaces/",
          "type": "string"
        },
        "resourceVersion": {
          "description": "Specific resourceVersion to which this reference is made, if any. More info: https://git.k8s.io/community/contributors/devel/api-conventions.md#concurrency-control-and-consistency",
          "type": "string"
        },
        "uid": {
          "description": "UID of the referent. More info: https://kubernetes.io/docs/concepts/overview/working-with-objects/names/#uids",
          "type": "string"
        }
      }
    },
    "io.k8s.api.core.v1.PersistentVolumeClaim": {
      "description": "PersistentVolumeClaim is a user's request for and claim to a persistent volume",
      "type": "object",
      "properties": {
        "apiVersion": {
          "description": "APIVersion defines the versioned schema of this representation of an object. Servers should convert recognized schemas to the latest internal value, and may reject unrecognized values. More info: https://git.k8s.io/community/contributors/devel/api-conventions.md#resources",
          "type": "string"
        },
        "kind": {
          "description": "Kind is a string value representing the REST resource this object represents. Servers may infer this from the endpoint the client submits requests to. Cannot be updated. In CamelCase. More info: https://git.k8s.io/community/contributors/devel/api-conventions.md#types-kinds",
          "type": "string"
        },
        "metadata": {
          "description": "Standard object's metadata. More info: https://git.k8s.io/community/contributors/devel/api-conventions.md#metadata",
          "$ref": "#/definitions/io.k8s.apimachinery.pkg.apis.meta.v1.ObjectMeta"
        },
        "spec": {
          "description": "Spec defines the desired characteristics of a volume requested by a pod author. More info: https://kubernetes.io/docs/concepts/storage/persistent-volumes#persistentvolumeclaims",
          "$ref": "#/definitions/io.k8s.api.core.v1.PersistentVolumeClaimSpec"
        },
        "status": {
          "description": "Status represents the current information/status of a persistent volume claim. Read-only. More info: https://kubernetes.io/docs/concepts/storage/persistent-volumes#persistentvolumeclaims",
          "$ref": "#/definitions/io.k8s.api.core.v1.PersistentVolumeClaimStatus"
        }
      },
      "x-kubernetes-group-version-kind": [
        {
          "group": "",
          "kind": "PersistentVolumeClaim",
          "version": "v1"
        }
      ]
    },
    "io.k8s.api.core.v1.PersistentVolumeClaimCondition": {
      "description": "PersistentVolumeClaimCondition contails details about state of pvc",
      "type": "object",
      "required": [
        "type",
        "status"
      ],
      "properties": {
        "lastProbeTime": {
          "description": "Last time we probed the condition.",
          "$ref": "#/definitions/io.k8s.apimachinery.pkg.apis.meta.v1.Time"
        },
        "lastTransitionTime": {
          "description": "Last time the condition transitioned from one status to another.",
          "$ref": "#/definitions/io.k8s.apimachinery.pkg.apis.meta.v1.Time"
        },
        "message": {
          "description": "Human-readable message indicating details about last transition.",
          "type": "string"
        },
        "reason": {
          "description": "Unique, this should be a short, machine understandable string that gives the reason for condition's last transition. If it reports \"ResizeStarted\" that means the underlying persistent volume is being resized.",
          "type": "string"
        },
        "status": {
          "type": "string"
        },
        "type": {
          "type": "string"
        }
      }
    },
    "io.k8s.api.core.v1.PersistentVolumeClaimSpec": {
      "description": "PersistentVolumeClaimSpec describes the common attributes of storage devices and allows a Source for provider-specific attributes",
      "type": "object",
      "properties": {
        "accessModes": {
          "description": "AccessModes contains the desired access modes the volume should have. More info: https://kubernetes.io/docs/concepts/storage/persistent-volumes#access-modes-1",
          "type": "array",
          "items": {
            "type": "string"
          }
        },
        "dataSource": {
          "description": "This field requires the VolumeSnapshotDataSource alpha feature gate to be enabled and currently VolumeSnapshot is the only supported data source. If the provisioner can support VolumeSnapshot data source, it will create a new volume and data will be restored to the volume at the same time. If the provisioner does not support VolumeSnapshot data source, volume will not be created and the failure will be reported as an event. In the future, we plan to support more data source types and the behavior of the provisioner may change.",
          "$ref": "#/definitions/io.k8s.api.core.v1.TypedLocalObjectReference"
        },
        "resources": {
          "description": "Resources represents the minimum resources the volume should have. More info: https://kubernetes.io/docs/concepts/storage/persistent-volumes#resources",
          "$ref": "#/definitions/io.k8s.api.core.v1.ResourceRequirements"
        },
        "selector": {
          "description": "A label query over volumes to consider for binding.",
          "$ref": "#/definitions/io.k8s.apimachinery.pkg.apis.meta.v1.LabelSelector"
        },
        "storageClassName": {
          "description": "Name of the StorageClass required by the claim. More info: https://kubernetes.io/docs/concepts/storage/persistent-volumes#class-1",
          "type": "string"
        },
        "volumeMode": {
          "description": "volumeMode defines what type of volume is required by the claim. Value of Filesystem is implied when not included in claim spec. This is a beta feature.",
          "type": "string"
        },
        "volumeName": {
          "description": "VolumeName is the binding reference to the PersistentVolume backing this claim.",
          "type": "string"
        }
      }
    },
    "io.k8s.api.core.v1.PersistentVolumeClaimStatus": {
      "description": "PersistentVolumeClaimStatus is the current status of a persistent volume claim.",
      "type": "object",
      "properties": {
        "accessModes": {
          "description": "AccessModes contains the actual access modes the volume backing the PVC has. More info: https://kubernetes.io/docs/concepts/storage/persistent-volumes#access-modes-1",
          "type": "array",
          "items": {
            "type": "string"
          }
        },
        "capacity": {
          "description": "Represents the actual resources of the underlying volume.",
          "type": "object",
          "additionalProperties": {
            "$ref": "#/definitions/io.k8s.apimachinery.pkg.api.resource.Quantity"
          }
        },
        "conditions": {
          "description": "Current Condition of persistent volume claim. If underlying persistent volume is being resized then the Condition will be set to 'ResizeStarted'.",
          "type": "array",
          "items": {
            "$ref": "#/definitions/io.k8s.api.core.v1.PersistentVolumeClaimCondition"
          },
          "x-kubernetes-patch-merge-key": "type",
          "x-kubernetes-patch-strategy": "merge"
        },
        "phase": {
          "description": "Phase represents the current phase of PersistentVolumeClaim.",
          "type": "string"
        }
      }
    },
    "io.k8s.api.core.v1.PersistentVolumeClaimVolumeSource": {
      "description": "PersistentVolumeClaimVolumeSource references the user's PVC in the same namespace. This volume finds the bound PV and mounts that volume for the pod. A PersistentVolumeClaimVolumeSource is, essentially, a wrapper around another type of volume that is owned by someone else (the system).",
      "type": "object",
      "required": [
        "claimName"
      ],
      "properties": {
        "claimName": {
          "description": "ClaimName is the name of a PersistentVolumeClaim in the same namespace as the pod using this volume. More info: https://kubernetes.io/docs/concepts/storage/persistent-volumes#persistentvolumeclaims",
          "type": "string"
        },
        "readOnly": {
          "description": "Will force the ReadOnly setting in VolumeMounts. Default false.",
          "type": "boolean"
        }
      }
    },
    "io.k8s.api.core.v1.PhotonPersistentDiskVolumeSource": {
      "description": "Represents a Photon Controller persistent disk resource.",
      "type": "object",
      "required": [
        "pdID"
      ],
      "properties": {
        "fsType": {
          "description": "Filesystem type to mount. Must be a filesystem type supported by the host operating system. Ex. \"ext4\", \"xfs\", \"ntfs\". Implicitly inferred to be \"ext4\" if unspecified.",
          "type": "string"
        },
        "pdID": {
          "description": "ID that identifies Photon Controller persistent disk",
          "type": "string"
        }
      }
    },
    "io.k8s.api.core.v1.PodAffinity": {
      "description": "Pod affinity is a group of inter pod affinity scheduling rules.",
      "type": "object",
      "properties": {
        "preferredDuringSchedulingIgnoredDuringExecution": {
          "description": "The scheduler will prefer to schedule pods to nodes that satisfy the affinity expressions specified by this field, but it may choose a node that violates one or more of the expressions. The node that is most preferred is the one with the greatest sum of weights, i.e. for each node that meets all of the scheduling requirements (resource request, requiredDuringScheduling affinity expressions, etc.), compute a sum by iterating through the elements of this field and adding \"weight\" to the sum if the node has pods which matches the corresponding podAffinityTerm; the node(s) with the highest sum are the most preferred.",
          "type": "array",
          "items": {
            "$ref": "#/definitions/io.k8s.api.core.v1.WeightedPodAffinityTerm"
          }
        },
        "requiredDuringSchedulingIgnoredDuringExecution": {
          "description": "If the affinity requirements specified by this field are not met at scheduling time, the pod will not be scheduled onto the node. If the affinity requirements specified by this field cease to be met at some point during pod execution (e.g. due to a pod label update), the system may or may not try to eventually evict the pod from its node. When there are multiple elements, the lists of nodes corresponding to each podAffinityTerm are intersected, i.e. all terms must be satisfied.",
          "type": "array",
          "items": {
            "$ref": "#/definitions/io.k8s.api.core.v1.PodAffinityTerm"
          }
        }
      }
    },
    "io.k8s.api.core.v1.PodAffinityTerm": {
      "description": "Defines a set of pods (namely those matching the labelSelector relative to the given namespace(s)) that this pod should be co-located (affinity) or not co-located (anti-affinity) with, where co-located is defined as running on a node whose value of the label with key \u003ctopologyKey\u003e matches that of any node on which a pod of the set of pods is running",
      "type": "object",
      "required": [
        "topologyKey"
      ],
      "properties": {
        "labelSelector": {
          "description": "A label query over a set of resources, in this case pods.",
          "$ref": "#/definitions/io.k8s.apimachinery.pkg.apis.meta.v1.LabelSelector"
        },
        "namespaces": {
          "description": "namespaces specifies which namespaces the labelSelector applies to (matches against); null or empty list means \"this pod's namespace\"",
          "type": "array",
          "items": {
            "type": "string"
          }
        },
        "topologyKey": {
          "description": "This pod should be co-located (affinity) or not co-located (anti-affinity) with the pods matching the labelSelector in the specified namespaces, where co-located is defined as running on a node whose value of the label with key topologyKey matches that of any node on which any of the selected pods is running. Empty topologyKey is not allowed.",
          "type": "string"
        }
      }
    },
    "io.k8s.api.core.v1.PodAntiAffinity": {
      "description": "Pod anti affinity is a group of inter pod anti affinity scheduling rules.",
      "type": "object",
      "properties": {
        "preferredDuringSchedulingIgnoredDuringExecution": {
          "description": "The scheduler will prefer to schedule pods to nodes that satisfy the anti-affinity expressions specified by this field, but it may choose a node that violates one or more of the expressions. The node that is most preferred is the one with the greatest sum of weights, i.e. for each node that meets all of the scheduling requirements (resource request, requiredDuringScheduling anti-affinity expressions, etc.), compute a sum by iterating through the elements of this field and adding \"weight\" to the sum if the node has pods which matches the corresponding podAffinityTerm; the node(s) with the highest sum are the most preferred.",
          "type": "array",
          "items": {
            "$ref": "#/definitions/io.k8s.api.core.v1.WeightedPodAffinityTerm"
          }
        },
        "requiredDuringSchedulingIgnoredDuringExecution": {
          "description": "If the anti-affinity requirements specified by this field are not met at scheduling time, the pod will not be scheduled onto the node. If the anti-affinity requirements specified by this field cease to be met at some point during pod execution (e.g. due to a pod label update), the system may or may not try to eventually evict the pod from its node. When there are multiple elements, the lists of nodes corresponding to each podAffinityTerm are intersected, i.e. all terms must be satisfied.",
          "type": "array",
          "items": {
            "$ref": "#/definitions/io.k8s.api.core.v1.PodAffinityTerm"
          }
        }
      }
    },
    "io.k8s.api.core.v1.PodDNSConfig": {
      "description": "PodDNSConfig defines the DNS parameters of a pod in addition to those generated from DNSPolicy.",
      "type": "object",
      "properties": {
        "nameservers": {
          "description": "A list of DNS name server IP addresses. This will be appended to the base nameservers generated from DNSPolicy. Duplicated nameservers will be removed.",
          "type": "array",
          "items": {
            "type": "string"
          }
        },
        "options": {
          "description": "A list of DNS resolver options. This will be merged with the base options generated from DNSPolicy. Duplicated entries will be removed. Resolution options given in Options will override those that appear in the base DNSPolicy.",
          "type": "array",
          "items": {
            "$ref": "#/definitions/io.k8s.api.core.v1.PodDNSConfigOption"
          }
        },
        "searches": {
          "description": "A list of DNS search domains for host-name lookup. This will be appended to the base search paths generated from DNSPolicy. Duplicated search paths will be removed.",
          "type": "array",
          "items": {
            "type": "string"
          }
        }
      }
    },
    "io.k8s.api.core.v1.PodDNSConfigOption": {
      "description": "PodDNSConfigOption defines DNS resolver options of a pod.",
      "type": "object",
      "properties": {
        "name": {
          "description": "Required.",
          "type": "string"
        },
        "value": {
          "type": "string"
        }
      }
    },
    "io.k8s.api.core.v1.PodSecurityContext": {
      "description": "PodSecurityContext holds pod-level security attributes and common container settings. Some fields are also present in container.securityContext.  Field values of container.securityContext take precedence over field values of PodSecurityContext.",
      "type": "object",
      "properties": {
        "fsGroup": {
          "description": "A special supplemental group that applies to all containers in a pod. Some volume types allow the Kubelet to change the ownership of that volume to be owned by the pod:\n\n1. The owning GID will be the FSGroup 2. The setgid bit is set (new files created in the volume will be owned by FSGroup) 3. The permission bits are OR'd with rw-rw----\n\nIf unset, the Kubelet will not modify the ownership and permissions of any volume.",
          "type": "integer",
          "format": "int64"
        },
        "runAsGroup": {
          "description": "The GID to run the entrypoint of the container process. Uses runtime default if unset. May also be set in SecurityContext.  If set in both SecurityContext and PodSecurityContext, the value specified in SecurityContext takes precedence for that container.",
          "type": "integer",
          "format": "int64"
        },
        "runAsNonRoot": {
          "description": "Indicates that the container must run as a non-root user. If true, the Kubelet will validate the image at runtime to ensure that it does not run as UID 0 (root) and fail to start the container if it does. If unset or false, no such validation will be performed. May also be set in SecurityContext.  If set in both SecurityContext and PodSecurityContext, the value specified in SecurityContext takes precedence.",
          "type": "boolean"
        },
        "runAsUser": {
          "description": "The UID to run the entrypoint of the container process. Defaults to user specified in image metadata if unspecified. May also be set in SecurityContext.  If set in both SecurityContext and PodSecurityContext, the value specified in SecurityContext takes precedence for that container.",
          "type": "integer",
          "format": "int64"
        },
        "seLinuxOptions": {
          "description": "The SELinux context to be applied to all containers. If unspecified, the container runtime will allocate a random SELinux context for each container.  May also be set in SecurityContext.  If set in both SecurityContext and PodSecurityContext, the value specified in SecurityContext takes precedence for that container.",
          "$ref": "#/definitions/io.k8s.api.core.v1.SELinuxOptions"
        },
        "supplementalGroups": {
          "description": "A list of groups applied to the first process run in each container, in addition to the container's primary GID.  If unspecified, no groups will be added to any container.",
          "type": "array",
          "items": {
            "type": "integer",
            "format": "int64"
          }
        },
        "sysctls": {
          "description": "Sysctls hold a list of namespaced sysctls used for the pod. Pods with unsupported sysctls (by the container runtime) might fail to launch.",
          "type": "array",
          "items": {
            "$ref": "#/definitions/io.k8s.api.core.v1.Sysctl"
          }
        },
        "windowsOptions": {
          "description": "Windows security options.",
          "$ref": "#/definitions/io.k8s.api.core.v1.WindowsSecurityContextOptions"
        }
      }
    },
    "io.k8s.api.core.v1.PortworxVolumeSource": {
      "description": "PortworxVolumeSource represents a Portworx volume resource.",
      "type": "object",
      "required": [
        "volumeID"
      ],
      "properties": {
        "fsType": {
          "description": "FSType represents the filesystem type to mount Must be a filesystem type supported by the host operating system. Ex. \"ext4\", \"xfs\". Implicitly inferred to be \"ext4\" if unspecified.",
          "type": "string"
        },
        "readOnly": {
          "description": "Defaults to false (read/write). ReadOnly here will force the ReadOnly setting in VolumeMounts.",
          "type": "boolean"
        },
        "volumeID": {
          "description": "VolumeID uniquely identifies a Portworx volume",
          "type": "string"
        }
      }
    },
    "io.k8s.api.core.v1.PreferredSchedulingTerm": {
      "description": "An empty preferred scheduling term matches all objects with implicit weight 0 (i.e. it's a no-op). A null preferred scheduling term matches no objects (i.e. is also a no-op).",
      "type": "object",
      "required": [
        "weight",
        "preference"
      ],
      "properties": {
        "preference": {
          "description": "A node selector term, associated with the corresponding weight.",
          "$ref": "#/definitions/io.k8s.api.core.v1.NodeSelectorTerm"
        },
        "weight": {
          "description": "Weight associated with matching the corresponding nodeSelectorTerm, in the range 1-100.",
          "type": "integer",
          "format": "int32"
        }
      }
    },
    "io.k8s.api.core.v1.Probe": {
      "description": "Probe describes a health check to be performed against a container to determine whether it is alive or ready to receive traffic.",
      "type": "object",
      "properties": {
        "exec": {
          "description": "One and only one of the following should be specified. Exec specifies the action to take.",
          "$ref": "#/definitions/io.k8s.api.core.v1.ExecAction"
        },
        "failureThreshold": {
          "description": "Minimum consecutive failures for the probe to be considered failed after having succeeded. Defaults to 3. Minimum value is 1.",
          "type": "integer",
          "format": "int32"
        },
        "httpGet": {
          "description": "HTTPGet specifies the http request to perform.",
          "$ref": "#/definitions/io.k8s.api.core.v1.HTTPGetAction"
        },
        "initialDelaySeconds": {
          "description": "Number of seconds after the container has started before liveness probes are initiated. More info: https://kubernetes.io/docs/concepts/workloads/pods/pod-lifecycle#container-probes",
          "type": "integer",
          "format": "int32"
        },
        "periodSeconds": {
          "description": "How often (in seconds) to perform the probe. Default to 10 seconds. Minimum value is 1.",
          "type": "integer",
          "format": "int32"
        },
        "successThreshold": {
          "description": "Minimum consecutive successes for the probe to be considered successful after having failed. Defaults to 1. Must be 1 for liveness. Minimum value is 1.",
          "type": "integer",
          "format": "int32"
        },
        "tcpSocket": {
          "description": "TCPSocket specifies an action involving a TCP port. TCP hooks not yet supported",
          "$ref": "#/definitions/io.k8s.api.core.v1.TCPSocketAction"
        },
        "timeoutSeconds": {
          "description": "Number of seconds after which the probe times out. Defaults to 1 second. Minimum value is 1. More info: https://kubernetes.io/docs/concepts/workloads/pods/pod-lifecycle#container-probes",
          "type": "integer",
          "format": "int32"
        }
      }
    },
    "io.k8s.api.core.v1.ProjectedVolumeSource": {
      "description": "Represents a projected volume source",
      "type": "object",
      "required": [
        "sources"
      ],
      "properties": {
        "defaultMode": {
          "description": "Mode bits to use on created files by default. Must be a value between 0 and 0777. Directories within the path are not affected by this setting. This might be in conflict with other options that affect the file mode, like fsGroup, and the result can be other mode bits set.",
          "type": "integer",
          "format": "int32"
        },
        "sources": {
          "description": "list of volume projections",
          "type": "array",
          "items": {
            "$ref": "#/definitions/io.k8s.api.core.v1.VolumeProjection"
          }
        }
      }
    },
    "io.k8s.api.core.v1.QuobyteVolumeSource": {
      "description": "Represents a Quobyte mount that lasts the lifetime of a pod. Quobyte volumes do not support ownership management or SELinux relabeling.",
      "type": "object",
      "required": [
        "registry",
        "volume"
      ],
      "properties": {
        "group": {
          "description": "Group to map volume access to Default is no group",
          "type": "string"
        },
        "readOnly": {
          "description": "ReadOnly here will force the Quobyte volume to be mounted with read-only permissions. Defaults to false.",
          "type": "boolean"
        },
        "registry": {
          "description": "Registry represents a single or multiple Quobyte Registry services specified as a string as host:port pair (multiple entries are separated with commas) which acts as the central registry for volumes",
          "type": "string"
        },
        "tenant": {
          "description": "Tenant owning the given Quobyte volume in the Backend Used with dynamically provisioned Quobyte volumes, value is set by the plugin",
          "type": "string"
        },
        "user": {
          "description": "User to map volume access to Defaults to serivceaccount user",
          "type": "string"
        },
        "volume": {
          "description": "Volume is a string that references an already created Quobyte volume by name.",
          "type": "string"
        }
      }
    },
    "io.k8s.api.core.v1.RBDVolumeSource": {
      "description": "Represents a Rados Block Device mount that lasts the lifetime of a pod. RBD volumes support ownership management and SELinux relabeling.",
      "type": "object",
      "required": [
        "monitors",
        "image"
      ],
      "properties": {
        "fsType": {
          "description": "Filesystem type of the volume that you want to mount. Tip: Ensure that the filesystem type is supported by the host operating system. Examples: \"ext4\", \"xfs\", \"ntfs\". Implicitly inferred to be \"ext4\" if unspecified. More info: https://kubernetes.io/docs/concepts/storage/volumes#rbd",
          "type": "string"
        },
        "image": {
          "description": "The rados image name. More info: https://releases.k8s.io/HEAD/examples/volumes/rbd/README.md#how-to-use-it",
          "type": "string"
        },
        "keyring": {
          "description": "Keyring is the path to key ring for RBDUser. Default is /etc/ceph/keyring. More info: https://releases.k8s.io/HEAD/examples/volumes/rbd/README.md#how-to-use-it",
          "type": "string"
        },
        "monitors": {
          "description": "A collection of Ceph monitors. More info: https://releases.k8s.io/HEAD/examples/volumes/rbd/README.md#how-to-use-it",
          "type": "array",
          "items": {
            "type": "string"
          }
        },
        "pool": {
          "description": "The rados pool name. Default is rbd. More info: https://releases.k8s.io/HEAD/examples/volumes/rbd/README.md#how-to-use-it",
          "type": "string"
        },
        "readOnly": {
          "description": "ReadOnly here will force the ReadOnly setting in VolumeMounts. Defaults to false. More info: https://releases.k8s.io/HEAD/examples/volumes/rbd/README.md#how-to-use-it",
          "type": "boolean"
        },
        "secretRef": {
          "description": "SecretRef is name of the authentication secret for RBDUser. If provided overrides keyring. Default is nil. More info: https://releases.k8s.io/HEAD/examples/volumes/rbd/README.md#how-to-use-it",
          "$ref": "#/definitions/io.k8s.api.core.v1.LocalObjectReference"
        },
        "user": {
          "description": "The rados user name. Default is admin. More info: https://releases.k8s.io/HEAD/examples/volumes/rbd/README.md#how-to-use-it",
          "type": "string"
        }
      }
    },
    "io.k8s.api.core.v1.ResourceFieldSelector": {
      "description": "ResourceFieldSelector represents container resources (cpu, memory) and their output format",
      "type": "object",
      "required": [
        "resource"
      ],
      "properties": {
        "containerName": {
          "description": "Container name: required for volumes, optional for env vars",
          "type": "string"
        },
        "divisor": {
          "description": "Specifies the output format of the exposed resources, defaults to \"1\"",
          "$ref": "#/definitions/io.k8s.apimachinery.pkg.api.resource.Quantity"
        },
        "resource": {
          "description": "Required: resource to select",
          "type": "string"
        }
      }
    },
    "io.k8s.api.core.v1.ResourceRequirements": {
      "description": "ResourceRequirements describes the compute resource requirements.",
      "type": "object",
      "properties": {
        "limits": {
          "description": "Limits describes the maximum amount of compute resources allowed. More info: https://kubernetes.io/docs/concepts/configuration/manage-compute-resources-container/",
          "type": "object",
          "additionalProperties": {
            "$ref": "#/definitions/io.k8s.apimachinery.pkg.api.resource.Quantity"
          }
        },
        "requests": {
          "description": "Requests describes the minimum amount of compute resources required. If Requests is omitted for a container, it defaults to Limits if that is explicitly specified, otherwise to an implementation-defined value. More info: https://kubernetes.io/docs/concepts/configuration/manage-compute-resources-container/",
          "type": "object",
          "additionalProperties": {
            "$ref": "#/definitions/io.k8s.apimachinery.pkg.api.resource.Quantity"
          }
        }
      }
    },
    "io.k8s.api.core.v1.SELinuxOptions": {
      "description": "SELinuxOptions are the labels to be applied to the container",
      "type": "object",
      "properties": {
        "level": {
          "description": "Level is SELinux level label that applies to the container.",
          "type": "string"
        },
        "role": {
          "description": "Role is a SELinux role label that applies to the container.",
          "type": "string"
        },
        "type": {
          "description": "Type is a SELinux type label that applies to the container.",
          "type": "string"
        },
        "user": {
          "description": "User is a SELinux user label that applies to the container.",
          "type": "string"
        }
      }
    },
    "io.k8s.api.core.v1.ScaleIOVolumeSource": {
      "description": "ScaleIOVolumeSource represents a persistent ScaleIO volume",
      "type": "object",
      "required": [
        "gateway",
        "system",
        "secretRef"
      ],
      "properties": {
        "fsType": {
          "description": "Filesystem type to mount. Must be a filesystem type supported by the host operating system. Ex. \"ext4\", \"xfs\", \"ntfs\". Default is \"xfs\".",
          "type": "string"
        },
        "gateway": {
          "description": "The host address of the ScaleIO API Gateway.",
          "type": "string"
        },
        "protectionDomain": {
          "description": "The name of the ScaleIO Protection Domain for the configured storage.",
          "type": "string"
        },
        "readOnly": {
          "description": "Defaults to false (read/write). ReadOnly here will force the ReadOnly setting in VolumeMounts.",
          "type": "boolean"
        },
        "secretRef": {
          "description": "SecretRef references to the secret for ScaleIO user and other sensitive information. If this is not provided, Login operation will fail.",
          "$ref": "#/definitions/io.k8s.api.core.v1.LocalObjectReference"
        },
        "sslEnabled": {
          "description": "Flag to enable/disable SSL communication with Gateway, default false",
          "type": "boolean"
        },
        "storageMode": {
          "description": "Indicates whether the storage for a volume should be ThickProvisioned or ThinProvisioned. Default is ThinProvisioned.",
          "type": "string"
        },
        "storagePool": {
          "description": "The ScaleIO Storage Pool associated with the protection domain.",
          "type": "string"
        },
        "system": {
          "description": "The name of the storage system as configured in ScaleIO.",
          "type": "string"
        },
        "volumeName": {
          "description": "The name of a volume already created in the ScaleIO system that is associated with this volume source.",
          "type": "string"
        }
      }
    },
    "io.k8s.api.core.v1.SecretEnvSource": {
      "description": "SecretEnvSource selects a Secret to populate the environment variables with.\n\nThe contents of the target Secret's Data field will represent the key-value pairs as environment variables.",
      "type": "object",
      "properties": {
        "name": {
          "description": "Name of the referent. More info: https://kubernetes.io/docs/concepts/overview/working-with-objects/names/#names",
          "type": "string"
        },
        "optional": {
          "description": "Specify whether the Secret must be defined",
          "type": "boolean"
        }
      }
    },
    "io.k8s.api.core.v1.SecretKeySelector": {
      "description": "SecretKeySelector selects a key of a Secret.",
      "type": "object",
      "required": [
        "key"
      ],
      "properties": {
        "key": {
          "description": "The key of the secret to select from.  Must be a valid secret key.",
          "type": "string"
        },
        "name": {
          "description": "Name of the referent. More info: https://kubernetes.io/docs/concepts/overview/working-with-objects/names/#names",
          "type": "string"
        },
        "optional": {
          "description": "Specify whether the Secret or its key must be defined",
          "type": "boolean"
        }
      }
    },
    "io.k8s.api.core.v1.SecretProjection": {
      "description": "Adapts a secret into a projected volume.\n\nThe contents of the target Secret's Data field will be presented in a projected volume as files using the keys in the Data field as the file names. Note that this is identical to a secret volume source without the default mode.",
      "type": "object",
      "properties": {
        "items": {
          "description": "If unspecified, each key-value pair in the Data field of the referenced Secret will be projected into the volume as a file whose name is the key and content is the value. If specified, the listed keys will be projected into the specified paths, and unlisted keys will not be present. If a key is specified which is not present in the Secret, the volume setup will error unless it is marked optional. Paths must be relative and may not contain the '..' path or start with '..'.",
          "type": "array",
          "items": {
            "$ref": "#/definitions/io.k8s.api.core.v1.KeyToPath"
          }
        },
        "name": {
          "description": "Name of the referent. More info: https://kubernetes.io/docs/concepts/overview/working-with-objects/names/#names",
          "type": "string"
        },
        "optional": {
          "description": "Specify whether the Secret or its key must be defined",
          "type": "boolean"
        }
      }
    },
    "io.k8s.api.core.v1.SecretVolumeSource": {
      "description": "Adapts a Secret into a volume.\n\nThe contents of the target Secret's Data field will be presented in a volume as files using the keys in the Data field as the file names. Secret volumes support ownership management and SELinux relabeling.",
      "type": "object",
      "properties": {
        "defaultMode": {
          "description": "Optional: mode bits to use on created files by default. Must be a value between 0 and 0777. Defaults to 0644. Directories within the path are not affected by this setting. This might be in conflict with other options that affect the file mode, like fsGroup, and the result can be other mode bits set.",
          "type": "integer",
          "format": "int32"
        },
        "items": {
          "description": "If unspecified, each key-value pair in the Data field of the referenced Secret will be projected into the volume as a file whose name is the key and content is the value. If specified, the listed keys will be projected into the specified paths, and unlisted keys will not be present. If a key is specified which is not present in the Secret, the volume setup will error unless it is marked optional. Paths must be relative and may not contain the '..' path or start with '..'.",
          "type": "array",
          "items": {
            "$ref": "#/definitions/io.k8s.api.core.v1.KeyToPath"
          }
        },
        "optional": {
          "description": "Specify whether the Secret or its keys must be defined",
          "type": "boolean"
        },
        "secretName": {
          "description": "Name of the secret in the pod's namespace to use. More info: https://kubernetes.io/docs/concepts/storage/volumes#secret",
          "type": "string"
        }
      }
    },
    "io.k8s.api.core.v1.SecurityContext": {
      "description": "SecurityContext holds security configuration that will be applied to a container. Some fields are present in both SecurityContext and PodSecurityContext.  When both are set, the values in SecurityContext take precedence.",
      "type": "object",
      "properties": {
        "allowPrivilegeEscalation": {
          "description": "AllowPrivilegeEscalation controls whether a process can gain more privileges than its parent process. This bool directly controls if the no_new_privs flag will be set on the container process. AllowPrivilegeEscalation is true always when the container is: 1) run as Privileged 2) has CAP_SYS_ADMIN",
          "type": "boolean"
        },
        "capabilities": {
          "description": "The capabilities to add/drop when running containers. Defaults to the default set of capabilities granted by the container runtime.",
          "$ref": "#/definitions/io.k8s.api.core.v1.Capabilities"
        },
        "privileged": {
          "description": "Run container in privileged mode. Processes in privileged containers are essentially equivalent to root on the host. Defaults to false.",
          "type": "boolean"
        },
        "procMount": {
          "description": "procMount denotes the type of proc mount to use for the containers. The default is DefaultProcMount which uses the container runtime defaults for readonly paths and masked paths. This requires the ProcMountType feature flag to be enabled.",
          "type": "string"
        },
        "readOnlyRootFilesystem": {
          "description": "Whether this container has a read-only root filesystem. Default is false.",
          "type": "boolean"
        },
        "runAsGroup": {
          "description": "The GID to run the entrypoint of the container process. Uses runtime default if unset. May also be set in PodSecurityContext.  If set in both SecurityContext and PodSecurityContext, the value specified in SecurityContext takes precedence.",
          "type": "integer",
          "format": "int64"
        },
        "runAsNonRoot": {
          "description": "Indicates that the container must run as a non-root user. If true, the Kubelet will validate the image at runtime to ensure that it does not run as UID 0 (root) and fail to start the container if it does. If unset or false, no such validation will be performed. May also be set in PodSecurityContext.  If set in both SecurityContext and PodSecurityContext, the value specified in SecurityContext takes precedence.",
          "type": "boolean"
        },
        "runAsUser": {
          "description": "The UID to run the entrypoint of the container process. Defaults to user specified in image metadata if unspecified. May also be set in PodSecurityContext.  If set in both SecurityContext and PodSecurityContext, the value specified in SecurityContext takes precedence.",
          "type": "integer",
          "format": "int64"
        },
        "seLinuxOptions": {
          "description": "The SELinux context to be applied to the container. If unspecified, the container runtime will allocate a random SELinux context for each container.  May also be set in PodSecurityContext.  If set in both SecurityContext and PodSecurityContext, the value specified in SecurityContext takes precedence.",
          "$ref": "#/definitions/io.k8s.api.core.v1.SELinuxOptions"
        },
        "windowsOptions": {
          "description": "Windows security options.",
          "$ref": "#/definitions/io.k8s.api.core.v1.WindowsSecurityContextOptions"
        }
      }
    },
    "io.k8s.api.core.v1.ServiceAccountTokenProjection": {
      "description": "ServiceAccountTokenProjection represents a projected service account token volume. This projection can be used to insert a service account token into the pods runtime filesystem for use against APIs (Kubernetes API Server or otherwise).",
      "type": "object",
      "required": [
        "path"
      ],
      "properties": {
        "audience": {
          "description": "Audience is the intended audience of the token. A recipient of a token must identify itself with an identifier specified in the audience of the token, and otherwise should reject the token. The audience defaults to the identifier of the apiserver.",
          "type": "string"
        },
        "expirationSeconds": {
          "description": "ExpirationSeconds is the requested duration of validity of the service account token. As the token approaches expiration, the kubelet volume plugin will proactively rotate the service account token. The kubelet will start trying to rotate the token if the token is older than 80 percent of its time to live or if the token is older than 24 hours.Defaults to 1 hour and must be at least 10 minutes.",
          "type": "integer",
          "format": "int64"
        },
        "path": {
          "description": "Path is the path relative to the mount point of the file to project the token into.",
          "type": "string"
        }
      }
    },
    "io.k8s.api.core.v1.StorageOSVolumeSource": {
      "description": "Represents a StorageOS persistent volume resource.",
      "type": "object",
      "properties": {
        "fsType": {
          "description": "Filesystem type to mount. Must be a filesystem type supported by the host operating system. Ex. \"ext4\", \"xfs\", \"ntfs\". Implicitly inferred to be \"ext4\" if unspecified.",
          "type": "string"
        },
        "readOnly": {
          "description": "Defaults to false (read/write). ReadOnly here will force the ReadOnly setting in VolumeMounts.",
          "type": "boolean"
        },
        "secretRef": {
          "description": "SecretRef specifies the secret to use for obtaining the StorageOS API credentials.  If not specified, default values will be attempted.",
          "$ref": "#/definitions/io.k8s.api.core.v1.LocalObjectReference"
        },
        "volumeName": {
          "description": "VolumeName is the human-readable name of the StorageOS volume.  Volume names are only unique within a namespace.",
          "type": "string"
        },
        "volumeNamespace": {
          "description": "VolumeNamespace specifies the scope of the volume within StorageOS.  If no namespace is specified then the Pod's namespace will be used.  This allows the Kubernetes name scoping to be mirrored within StorageOS for tighter integration. Set VolumeName to any name to override the default behaviour. Set to \"default\" if you are not using namespaces within StorageOS. Namespaces that do not pre-exist within StorageOS will be created.",
          "type": "string"
        }
      }
    },
    "io.k8s.api.core.v1.Sysctl": {
      "description": "Sysctl defines a kernel parameter to be set",
      "type": "object",
      "required": [
        "name",
        "value"
      ],
      "properties": {
        "name": {
          "description": "Name of a property to set",
          "type": "string"
        },
        "value": {
          "description": "Value of a property to set",
          "type": "string"
        }
      }
    },
    "io.k8s.api.core.v1.TCPSocketAction": {
      "description": "TCPSocketAction describes an action based on opening a socket",
      "type": "object",
      "required": [
        "port"
      ],
      "properties": {
        "host": {
          "description": "Optional: Host name to connect to, defaults to the pod IP.",
          "type": "string"
        },
        "port": {
          "description": "Number or name of the port to access on the container. Number must be in the range 1 to 65535. Name must be an IANA_SVC_NAME.",
          "$ref": "#/definitions/io.k8s.apimachinery.pkg.util.intstr.IntOrString"
        }
      }
    },
    "io.k8s.api.core.v1.Toleration": {
      "description": "The pod this Toleration is attached to tolerates any taint that matches the triple \u003ckey,value,effect\u003e using the matching operator \u003coperator\u003e.",
      "type": "object",
      "properties": {
        "effect": {
          "description": "Effect indicates the taint effect to match. Empty means match all taint effects. When specified, allowed values are NoSchedule, PreferNoSchedule and NoExecute.",
          "type": "string"
        },
        "key": {
          "description": "Key is the taint key that the toleration applies to. Empty means match all taint keys. If the key is empty, operator must be Exists; this combination means to match all values and all keys.",
          "type": "string"
        },
        "operator": {
          "description": "Operator represents a key's relationship to the value. Valid operators are Exists and Equal. Defaults to Equal. Exists is equivalent to wildcard for value, so that a pod can tolerate all taints of a particular category.",
          "type": "string"
        },
        "tolerationSeconds": {
          "description": "TolerationSeconds represents the period of time the toleration (which must be of effect NoExecute, otherwise this field is ignored) tolerates the taint. By default, it is not set, which means tolerate the taint forever (do not evict). Zero and negative values will be treated as 0 (evict immediately) by the system.",
          "type": "integer",
          "format": "int64"
        },
        "value": {
          "description": "Value is the taint value the toleration matches to. If the operator is Exists, the value should be empty, otherwise just a regular string.",
          "type": "string"
        }
      }
    },
    "io.k8s.api.core.v1.TypedLocalObjectReference": {
      "description": "TypedLocalObjectReference contains enough information to let you locate the typed referenced object inside the same namespace.",
      "type": "object",
      "required": [
        "kind",
        "name"
      ],
      "properties": {
        "apiGroup": {
          "description": "APIGroup is the group for the resource being referenced. If APIGroup is not specified, the specified Kind must be in the core API group. For any other third-party types, APIGroup is required.",
          "type": "string"
        },
        "kind": {
          "description": "Kind is the type of resource being referenced",
          "type": "string"
        },
        "name": {
          "description": "Name is the name of resource being referenced",
          "type": "string"
        }
      }
    },
    "io.k8s.api.core.v1.Volume": {
      "description": "Volume represents a named volume in a pod that may be accessed by any container in the pod.",
      "type": "object",
      "required": [
        "name"
      ],
      "properties": {
        "awsElasticBlockStore": {
          "description": "AWSElasticBlockStore represents an AWS Disk resource that is attached to a kubelet's host machine and then exposed to the pod. More info: https://kubernetes.io/docs/concepts/storage/volumes#awselasticblockstore",
          "$ref": "#/definitions/io.k8s.api.core.v1.AWSElasticBlockStoreVolumeSource"
        },
        "azureDisk": {
          "description": "AzureDisk represents an Azure Data Disk mount on the host and bind mount to the pod.",
          "$ref": "#/definitions/io.k8s.api.core.v1.AzureDiskVolumeSource"
        },
        "azureFile": {
          "description": "AzureFile represents an Azure File Service mount on the host and bind mount to the pod.",
          "$ref": "#/definitions/io.k8s.api.core.v1.AzureFileVolumeSource"
        },
        "cephfs": {
          "description": "CephFS represents a Ceph FS mount on the host that shares a pod's lifetime",
          "$ref": "#/definitions/io.k8s.api.core.v1.CephFSVolumeSource"
        },
        "cinder": {
          "description": "Cinder represents a cinder volume attached and mounted on kubelets host machine More info: https://releases.k8s.io/HEAD/examples/mysql-cinder-pd/README.md",
          "$ref": "#/definitions/io.k8s.api.core.v1.CinderVolumeSource"
        },
        "configMap": {
          "description": "ConfigMap represents a configMap that should populate this volume",
          "$ref": "#/definitions/io.k8s.api.core.v1.ConfigMapVolumeSource"
        },
        "csi": {
          "description": "CSI (Container Storage Interface) represents storage that is handled by an external CSI driver (Alpha feature).",
          "$ref": "#/definitions/io.k8s.api.core.v1.CSIVolumeSource"
        },
        "downwardAPI": {
          "description": "DownwardAPI represents downward API about the pod that should populate this volume",
          "$ref": "#/definitions/io.k8s.api.core.v1.DownwardAPIVolumeSource"
        },
        "emptyDir": {
          "description": "EmptyDir represents a temporary directory that shares a pod's lifetime. More info: https://kubernetes.io/docs/concepts/storage/volumes#emptydir",
          "$ref": "#/definitions/io.k8s.api.core.v1.EmptyDirVolumeSource"
        },
        "fc": {
          "description": "FC represents a Fibre Channel resource that is attached to a kubelet's host machine and then exposed to the pod.",
          "$ref": "#/definitions/io.k8s.api.core.v1.FCVolumeSource"
        },
        "flexVolume": {
          "description": "FlexVolume represents a generic volume resource that is provisioned/attached using an exec based plugin.",
          "$ref": "#/definitions/io.k8s.api.core.v1.FlexVolumeSource"
        },
        "flocker": {
          "description": "Flocker represents a Flocker volume attached to a kubelet's host machine. This depends on the Flocker control service being running",
          "$ref": "#/definitions/io.k8s.api.core.v1.FlockerVolumeSource"
        },
        "gcePersistentDisk": {
          "description": "GCEPersistentDisk represents a GCE Disk resource that is attached to a kubelet's host machine and then exposed to the pod. More info: https://kubernetes.io/docs/concepts/storage/volumes#gcepersistentdisk",
          "$ref": "#/definitions/io.k8s.api.core.v1.GCEPersistentDiskVolumeSource"
        },
        "gitRepo": {
          "description": "GitRepo represents a git repository at a particular revision. DEPRECATED: GitRepo is deprecated. To provision a container with a git repo, mount an EmptyDir into an InitContainer that clones the repo using git, then mount the EmptyDir into the Pod's container.",
          "$ref": "#/definitions/io.k8s.api.core.v1.GitRepoVolumeSource"
        },
        "glusterfs": {
          "description": "Glusterfs represents a Glusterfs mount on the host that shares a pod's lifetime. More info: https://releases.k8s.io/HEAD/examples/volumes/glusterfs/README.md",
          "$ref": "#/definitions/io.k8s.api.core.v1.GlusterfsVolumeSource"
        },
        "hostPath": {
          "description": "HostPath represents a pre-existing file or directory on the host machine that is directly exposed to the container. This is generally used for system agents or other privileged things that are allowed to see the host machine. Most containers will NOT need this. More info: https://kubernetes.io/docs/concepts/storage/volumes#hostpath",
          "$ref": "#/definitions/io.k8s.api.core.v1.HostPathVolumeSource"
        },
        "iscsi": {
          "description": "ISCSI represents an ISCSI Disk resource that is attached to a kubelet's host machine and then exposed to the pod. More info: https://releases.k8s.io/HEAD/examples/volumes/iscsi/README.md",
          "$ref": "#/definitions/io.k8s.api.core.v1.ISCSIVolumeSource"
        },
        "name": {
          "description": "Volume's name. Must be a DNS_LABEL and unique within the pod. More info: https://kubernetes.io/docs/concepts/overview/working-with-objects/names/#names",
          "type": "string"
        },
        "nfs": {
          "description": "NFS represents an NFS mount on the host that shares a pod's lifetime More info: https://kubernetes.io/docs/concepts/storage/volumes#nfs",
          "$ref": "#/definitions/io.k8s.api.core.v1.NFSVolumeSource"
        },
        "persistentVolumeClaim": {
          "description": "PersistentVolumeClaimVolumeSource represents a reference to a PersistentVolumeClaim in the same namespace. More info: https://kubernetes.io/docs/concepts/storage/persistent-volumes#persistentvolumeclaims",
          "$ref": "#/definitions/io.k8s.api.core.v1.PersistentVolumeClaimVolumeSource"
        },
        "photonPersistentDisk": {
          "description": "PhotonPersistentDisk represents a PhotonController persistent disk attached and mounted on kubelets host machine",
          "$ref": "#/definitions/io.k8s.api.core.v1.PhotonPersistentDiskVolumeSource"
        },
        "portworxVolume": {
          "description": "PortworxVolume represents a portworx volume attached and mounted on kubelets host machine",
          "$ref": "#/definitions/io.k8s.api.core.v1.PortworxVolumeSource"
        },
        "projected": {
          "description": "Items for all in one resources secrets, configmaps, and downward API",
          "$ref": "#/definitions/io.k8s.api.core.v1.ProjectedVolumeSource"
        },
        "quobyte": {
          "description": "Quobyte represents a Quobyte mount on the host that shares a pod's lifetime",
          "$ref": "#/definitions/io.k8s.api.core.v1.QuobyteVolumeSource"
        },
        "rbd": {
          "description": "RBD represents a Rados Block Device mount on the host that shares a pod's lifetime. More info: https://releases.k8s.io/HEAD/examples/volumes/rbd/README.md",
          "$ref": "#/definitions/io.k8s.api.core.v1.RBDVolumeSource"
        },
        "scaleIO": {
          "description": "ScaleIO represents a ScaleIO persistent volume attached and mounted on Kubernetes nodes.",
          "$ref": "#/definitions/io.k8s.api.core.v1.ScaleIOVolumeSource"
        },
        "secret": {
          "description": "Secret represents a secret that should populate this volume. More info: https://kubernetes.io/docs/concepts/storage/volumes#secret",
          "$ref": "#/definitions/io.k8s.api.core.v1.SecretVolumeSource"
        },
        "storageos": {
          "description": "StorageOS represents a StorageOS volume attached and mounted on Kubernetes nodes.",
          "$ref": "#/definitions/io.k8s.api.core.v1.StorageOSVolumeSource"
        },
        "vsphereVolume": {
          "description": "VsphereVolume represents a vSphere volume attached and mounted on kubelets host machine",
          "$ref": "#/definitions/io.k8s.api.core.v1.VsphereVirtualDiskVolumeSource"
        }
      }
    },
    "io.k8s.api.core.v1.VolumeDevice": {
      "description": "volumeDevice describes a mapping of a raw block device within a container.",
      "type": "object",
      "required": [
        "name",
        "devicePath"
      ],
      "properties": {
        "devicePath": {
          "description": "devicePath is the path inside of the container that the device will be mapped to.",
          "type": "string"
        },
        "name": {
          "description": "name must match the name of a persistentVolumeClaim in the pod",
          "type": "string"
        }
      }
    },
    "io.k8s.api.core.v1.VolumeMount": {
      "description": "VolumeMount describes a mounting of a Volume within a container.",
      "type": "object",
      "required": [
        "name",
        "mountPath"
      ],
      "properties": {
        "mountPath": {
          "description": "Path within the container at which the volume should be mounted.  Must not contain ':'.",
          "type": "string"
        },
        "mountPropagation": {
          "description": "mountPropagation determines how mounts are propagated from the host to container and the other way around. When not set, MountPropagationNone is used. This field is beta in 1.10.",
          "type": "string"
        },
        "name": {
          "description": "This must match the Name of a Volume.",
          "type": "string"
        },
        "readOnly": {
          "description": "Mounted read-only if true, read-write otherwise (false or unspecified). Defaults to false.",
          "type": "boolean"
        },
        "subPath": {
          "description": "Path within the volume from which the container's volume should be mounted. Defaults to \"\" (volume's root).",
          "type": "string"
        },
        "subPathExpr": {
          "description": "Expanded path within the volume from which the container's volume should be mounted. Behaves similarly to SubPath but environment variable references $(VAR_NAME) are expanded using the container's environment. Defaults to \"\" (volume's root). SubPathExpr and SubPath are mutually exclusive. This field is beta in 1.15.",
          "type": "string"
        }
      }
    },
    "io.k8s.api.core.v1.VolumeProjection": {
      "description": "Projection that may be projected along with other supported volume types",
      "type": "object",
      "properties": {
        "configMap": {
          "description": "information about the configMap data to project",
          "$ref": "#/definitions/io.k8s.api.core.v1.ConfigMapProjection"
        },
        "downwardAPI": {
          "description": "information about the downwardAPI data to project",
          "$ref": "#/definitions/io.k8s.api.core.v1.DownwardAPIProjection"
        },
        "secret": {
          "description": "information about the secret data to project",
          "$ref": "#/definitions/io.k8s.api.core.v1.SecretProjection"
        },
        "serviceAccountToken": {
          "description": "information about the serviceAccountToken data to project",
          "$ref": "#/definitions/io.k8s.api.core.v1.ServiceAccountTokenProjection"
        }
      }
    },
    "io.k8s.api.core.v1.VsphereVirtualDiskVolumeSource": {
      "description": "Represents a vSphere volume resource.",
      "type": "object",
      "required": [
        "volumePath"
      ],
      "properties": {
        "fsType": {
          "description": "Filesystem type to mount. Must be a filesystem type supported by the host operating system. Ex. \"ext4\", \"xfs\", \"ntfs\". Implicitly inferred to be \"ext4\" if unspecified.",
          "type": "string"
        },
        "storagePolicyID": {
          "description": "Storage Policy Based Management (SPBM) profile ID associated with the StoragePolicyName.",
          "type": "string"
        },
        "storagePolicyName": {
          "description": "Storage Policy Based Management (SPBM) profile name.",
          "type": "string"
        },
        "volumePath": {
          "description": "Path that identifies vSphere volume vmdk",
          "type": "string"
        }
      }
    },
    "io.k8s.api.core.v1.WeightedPodAffinityTerm": {
      "description": "The weights of all of the matched WeightedPodAffinityTerm fields are added per-node to find the most preferred node(s)",
      "type": "object",
      "required": [
        "weight",
        "podAffinityTerm"
      ],
      "properties": {
        "podAffinityTerm": {
          "description": "Required. A pod affinity term, associated with the corresponding weight.",
          "$ref": "#/definitions/io.k8s.api.core.v1.PodAffinityTerm"
        },
        "weight": {
          "description": "weight associated with matching the corresponding podAffinityTerm, in the range 1-100.",
          "type": "integer",
          "format": "int32"
        }
      }
    },
    "io.k8s.api.core.v1.WindowsSecurityContextOptions": {
      "description": "WindowsSecurityContextOptions contain Windows-specific options and credentials.",
      "type": "object",
      "properties": {
        "gmsaCredentialSpec": {
          "description": "GMSACredentialSpec is where the GMSA admission webhook (https://github.com/kubernetes-sigs/windows-gmsa) inlines the contents of the GMSA credential spec named by the GMSACredentialSpecName field. This field is alpha-level and is only honored by servers that enable the WindowsGMSA feature flag.",
          "type": "string"
        },
        "gmsaCredentialSpecName": {
          "description": "GMSACredentialSpecName is the name of the GMSA credential spec to use. This field is alpha-level and is only honored by servers that enable the WindowsGMSA feature flag.",
          "type": "string"
        }
      }
    },
    "io.k8s.api.policy.v1beta1.PodDisruptionBudgetSpec": {
      "description": "PodDisruptionBudgetSpec is a description of a PodDisruptionBudget.",
      "type": "object",
      "properties": {
        "maxUnavailable": {
          "description": "An eviction is allowed if at most \"maxUnavailable\" pods selected by \"selector\" are unavailable after the eviction, i.e. even in absence of the evicted pod. For example, one can prevent all voluntary evictions by specifying 0. This is a mutually exclusive setting with \"minAvailable\".",
          "$ref": "#/definitions/io.k8s.apimachinery.pkg.util.intstr.IntOrString"
        },
        "minAvailable": {
          "description": "An eviction is allowed if at least \"minAvailable\" pods selected by \"selector\" will still be available after the eviction, i.e. even in the absence of the evicted pod.  So for example you can prevent all voluntary evictions by specifying \"100%\".",
          "$ref": "#/definitions/io.k8s.apimachinery.pkg.util.intstr.IntOrString"
        },
        "selector": {
          "description": "Label query over pods whose evictions are managed by the disruption budget.",
          "$ref": "#/definitions/io.k8s.apimachinery.pkg.apis.meta.v1.LabelSelector"
        }
      }
    },
    "io.k8s.apimachinery.pkg.api.resource.Quantity": {
      "description": "Quantity is a fixed-point representation of a number. It provides convenient marshaling/unmarshaling in JSON and YAML, in addition to String() and Int64() accessors.\n\nThe serialization format is:\n\n\u003cquantity\u003e        ::= \u003csignedNumber\u003e\u003csuffix\u003e\n  (Note that \u003csuffix\u003e may be empty, from the \"\" case in \u003cdecimalSI\u003e.)\n\u003cdigit\u003e           ::= 0 | 1 | ... | 9 \u003cdigits\u003e          ::= \u003cdigit\u003e | \u003cdigit\u003e\u003cdigits\u003e \u003cnumber\u003e          ::= \u003cdigits\u003e | \u003cdigits\u003e.\u003cdigits\u003e | \u003cdigits\u003e. | .\u003cdigits\u003e \u003csign\u003e            ::= \"+\" | \"-\" \u003csignedNumber\u003e    ::= \u003cnumber\u003e | \u003csign\u003e\u003cnumber\u003e \u003csuffix\u003e          ::= \u003cbinarySI\u003e | \u003cdecimalExponent\u003e | \u003cdecimalSI\u003e \u003cbinarySI\u003e        ::= Ki | Mi | Gi | Ti | Pi | Ei\n  (International System of units; See: http://physics.nist.gov/cuu/Units/binary.html)\n\u003cdecimalSI\u003e       ::= m | \"\" | k | M | G | T | P | E\n  (Note that 1024 = 1Ki but 1000 = 1k; I didn't choose the capitalization.)\n\u003cdecimalExponent\u003e ::= \"e\" \u003csignedNumber\u003e | \"E\" \u003csignedNumber\u003e\n\nNo matter which of the three exponent forms is used, no quantity may represent a number greater than 2^63-1 in magnitude, nor may it have more than 3 decimal places. Numbers larger or more precise will be capped or rounded up. (E.g.: 0.1m will rounded up to 1m.) This may be extended in the future if we require larger or smaller quantities.\n\nWhen a Quantity is parsed from a string, it will remember the type of suffix it had, and will use the same type again when it is serialized.\n\nBefore serializing, Quantity will be put in \"canonical form\". This means that Exponent/suffix will be adjusted up or down (with a corresponding increase or decrease in Mantissa) such that:\n  a. No precision is lost\n  b. No fractional digits will be emitted\n  c. The exponent (or suffix) is as large as possible.\nThe sign will be omitted unless the number is negative.\n\nExamples:\n  1.5 will be serialized as \"1500m\"\n  1.5Gi will be serialized as \"1536Mi\"\n\nNote that the quantity will NEVER be internally represented by a floating point number. That is the whole point of this exercise.\n\nNon-canonical values will still parse as long as they are well formed, but will be re-emitted in their canonical form. (So always use canonical form, or don't diff.)\n\nThis format is intended to make it difficult to use these numbers without writing some sort of special handling code in the hopes that that will cause implementors to also use a fixed point implementation.",
      "type": "string"
    },
    "io.k8s.apimachinery.pkg.apis.meta.v1.CreateOptions": {
      "description": "CreateOptions may be provided when creating an API object.",
      "type": "object",
      "properties": {
        "dryRun": {
          "type": "array",
          "title": "When present, indicates that modifications should not be\npersisted. An invalid or unrecognized dryRun directive will\nresult in an error response and no further processing of the\nrequest. Valid values are:\n- All: all dry run stages will be processed\n+optional",
          "items": {
            "type": "string"
          }
        },
        "fieldManager": {
          "type": "string",
          "title": "fieldManager is a name associated with the actor or entity\nthat is making these changes. The value must be less than or\n128 characters long, and only contain printable characters,\nas defined by https://golang.org/pkg/unicode/#IsPrint.\n+optional"
        }
      }
    },
    "io.k8s.apimachinery.pkg.apis.meta.v1.Fields": {
      "description": "Fields stores a set of fields in a data structure like a Trie. To understand how this is used, see: https://github.com/kubernetes-sigs/structured-merge-diff",
      "type": "object"
    },
    "io.k8s.apimachinery.pkg.apis.meta.v1.Initializer": {
      "description": "Initializer is information about an initializer that has not yet completed.",
      "type": "object",
      "required": [
        "name"
      ],
      "properties": {
        "name": {
          "description": "name of the process that is responsible for initializing this object.",
          "type": "string"
        }
      }
    },
    "io.k8s.apimachinery.pkg.apis.meta.v1.Initializers": {
      "description": "Initializers tracks the progress of initialization.",
      "type": "object",
      "required": [
        "pending"
      ],
      "properties": {
        "pending": {
          "description": "Pending is a list of initializers that must execute in order before this object is visible. When the last pending initializer is removed, and no failing result is set, the initializers struct will be set to nil and the object is considered as initialized and visible to all clients.",
          "type": "array",
          "items": {
            "$ref": "#/definitions/io.k8s.apimachinery.pkg.apis.meta.v1.Initializer"
          },
          "x-kubernetes-patch-merge-key": "name",
          "x-kubernetes-patch-strategy": "merge"
        },
        "result": {
          "description": "If result is set with the Failure field, the object will be persisted to storage and then deleted, ensuring that other clients can observe the deletion.",
          "$ref": "#/definitions/io.k8s.apimachinery.pkg.apis.meta.v1.Status"
        }
      }
    },
    "io.k8s.apimachinery.pkg.apis.meta.v1.LabelSelector": {
      "description": "A label selector is a label query over a set of resources. The result of matchLabels and matchExpressions are ANDed. An empty label selector matches all objects. A null label selector matches no objects.",
      "type": "object",
      "properties": {
        "matchExpressions": {
          "description": "matchExpressions is a list of label selector requirements. The requirements are ANDed.",
          "type": "array",
          "items": {
            "$ref": "#/definitions/io.k8s.apimachinery.pkg.apis.meta.v1.LabelSelectorRequirement"
          }
        },
        "matchLabels": {
          "description": "matchLabels is a map of {key,value} pairs. A single {key,value} in the matchLabels map is equivalent to an element of matchExpressions, whose key field is \"key\", the operator is \"In\", and the values array contains only \"value\". The requirements are ANDed.",
          "type": "object",
          "additionalProperties": {
            "type": "string"
          }
        }
      }
    },
    "io.k8s.apimachinery.pkg.apis.meta.v1.LabelSelectorRequirement": {
      "description": "A label selector requirement is a selector that contains values, a key, and an operator that relates the key and values.",
      "type": "object",
      "required": [
        "key",
        "operator"
      ],
      "properties": {
        "key": {
          "description": "key is the label key that the selector applies to.",
          "type": "string",
          "x-kubernetes-patch-merge-key": "key",
          "x-kubernetes-patch-strategy": "merge"
        },
        "operator": {
          "description": "operator represents a key's relationship to a set of values. Valid operators are In, NotIn, Exists and DoesNotExist.",
          "type": "string"
        },
        "values": {
          "description": "values is an array of string values. If the operator is In or NotIn, the values array must be non-empty. If the operator is Exists or DoesNotExist, the values array must be empty. This array is replaced during a strategic merge patch.",
          "type": "array",
          "items": {
            "type": "string"
          }
        }
      }
    },
    "io.k8s.apimachinery.pkg.apis.meta.v1.ListMeta": {
      "description": "ListMeta describes metadata that synthetic resources must have, including lists and various status objects. A resource may have only one of {ObjectMeta, ListMeta}.",
      "type": "object",
      "properties": {
        "continue": {
          "description": "continue may be set if the user set a limit on the number of items returned, and indicates that the server has more data available. The value is opaque and may be used to issue another request to the endpoint that served this list to retrieve the next set of available objects. Continuing a consistent list may not be possible if the server configuration has changed or more than a few minutes have passed. The resourceVersion field returned when using this continue value will be identical to the value in the first response, unless you have received this token from an error message.",
          "type": "string"
        },
        "remainingItemCount": {
          "description": "remainingItemCount is the number of subsequent items in the list which are not included in this list response. If the list request contained label or field selectors, then the number of remaining items is unknown and the field will be left unset and omitted during serialization. If the list is complete (either because it is not chunking or because this is the last chunk), then there are no more remaining items and this field will be left unset and omitted during serialization. Servers older than v1.15 do not set this field. The intended use of the remainingItemCount is *estimating* the size of a collection. Clients should not rely on the remainingItemCount to be set or to be exact.\n\nThis field is alpha and can be changed or removed without notice.",
          "type": "integer",
          "format": "int64"
        },
        "resourceVersion": {
          "description": "String that identifies the server's internal version of this object that can be used by clients to determine when objects have changed. Value must be treated as opaque by clients and passed unmodified back to the server. Populated by the system. Read-only. More info: https://git.k8s.io/community/contributors/devel/api-conventions.md#concurrency-control-and-consistency",
          "type": "string"
        },
        "selfLink": {
          "description": "selfLink is a URL representing this object. Populated by the system. Read-only.",
          "type": "string"
        }
      }
    },
    "io.k8s.apimachinery.pkg.apis.meta.v1.ManagedFieldsEntry": {
      "description": "ManagedFieldsEntry is a workflow-id, a FieldSet and the group version of the resource that the fieldset applies to.",
      "type": "object",
      "properties": {
        "apiVersion": {
          "description": "APIVersion defines the version of this resource that this field set applies to. The format is \"group/version\" just like the top-level APIVersion field. It is necessary to track the version of a field set because it cannot be automatically converted.",
          "type": "string"
        },
        "fields": {
          "description": "Fields identifies a set of fields.",
          "$ref": "#/definitions/io.k8s.apimachinery.pkg.apis.meta.v1.Fields"
        },
        "manager": {
          "description": "Manager is an identifier of the workflow managing these fields.",
          "type": "string"
        },
        "operation": {
          "description": "Operation is the type of operation which lead to this ManagedFieldsEntry being created. The only valid values for this field are 'Apply' and 'Update'.",
          "type": "string"
        },
        "time": {
          "description": "Time is timestamp of when these fields were set. It should always be empty if Operation is 'Apply'",
          "$ref": "#/definitions/io.k8s.apimachinery.pkg.apis.meta.v1.Time"
        }
      }
    },
    "io.k8s.apimachinery.pkg.apis.meta.v1.ObjectMeta": {
      "description": "ObjectMeta is metadata that all persisted resources must have, which includes all objects users must create.",
      "type": "object",
      "properties": {
        "annotations": {
          "description": "Annotations is an unstructured key value map stored with a resource that may be set by external tools to store and retrieve arbitrary metadata. They are not queryable and should be preserved when modifying objects. More info: http://kubernetes.io/docs/user-guide/annotations",
          "type": "object",
          "additionalProperties": {
            "type": "string"
          }
        },
        "clusterName": {
          "description": "The name of the cluster which the object belongs to. This is used to distinguish resources with same name and namespace in different clusters. This field is not set anywhere right now and apiserver is going to ignore it if set in create or update request.",
          "type": "string"
        },
        "creationTimestamp": {
          "description": "CreationTimestamp is a timestamp representing the server time when this object was created. It is not guaranteed to be set in happens-before order across separate operations. Clients may not set this value. It is represented in RFC3339 form and is in UTC.\n\nPopulated by the system. Read-only. Null for lists. More info: https://git.k8s.io/community/contributors/devel/api-conventions.md#metadata",
          "$ref": "#/definitions/io.k8s.apimachinery.pkg.apis.meta.v1.Time"
        },
        "deletionGracePeriodSeconds": {
          "description": "Number of seconds allowed for this object to gracefully terminate before it will be removed from the system. Only set when deletionTimestamp is also set. May only be shortened. Read-only.",
          "type": "integer",
          "format": "int64"
        },
        "deletionTimestamp": {
          "description": "DeletionTimestamp is RFC 3339 date and time at which this resource will be deleted. This field is set by the server when a graceful deletion is requested by the user, and is not directly settable by a client. The resource is expected to be deleted (no longer visible from resource lists, and not reachable by name) after the time in this field, once the finalizers list is empty. As long as the finalizers list contains items, deletion is blocked. Once the deletionTimestamp is set, this value may not be unset or be set further into the future, although it may be shortened or the resource may be deleted prior to this time. For example, a user may request that a pod is deleted in 30 seconds. The Kubelet will react by sending a graceful termination signal to the containers in the pod. After that 30 seconds, the Kubelet will send a hard termination signal (SIGKILL) to the container and after cleanup, remove the pod from the API. In the presence of network partitions, this object may still exist after this timestamp, until an administrator or automated process can determine the resource is fully terminated. If not set, graceful deletion of the object has not been requested.\n\nPopulated by the system when a graceful deletion is requested. Read-only. More info: https://git.k8s.io/community/contributors/devel/api-conventions.md#metadata",
          "$ref": "#/definitions/io.k8s.apimachinery.pkg.apis.meta.v1.Time"
        },
        "finalizers": {
          "description": "Must be empty before the object is deleted from the registry. Each entry is an identifier for the responsible component that will remove the entry from the list. If the deletionTimestamp of the object is non-nil, entries in this list can only be removed.",
          "type": "array",
          "items": {
            "type": "string"
          },
          "x-kubernetes-patch-strategy": "merge"
        },
        "generateName": {
          "description": "GenerateName is an optional prefix, used by the server, to generate a unique name ONLY IF the Name field has not been provided. If this field is used, the name returned to the client will be different than the name passed. This value will also be combined with a unique suffix. The provided value has the same validation rules as the Name field, and may be truncated by the length of the suffix required to make the value unique on the server.\n\nIf this field is specified and the generated name exists, the server will NOT return a 409 - instead, it will either return 201 Created or 500 with Reason ServerTimeout indicating a unique name could not be found in the time allotted, and the client should retry (optionally after the time indicated in the Retry-After header).\n\nApplied only if Name is not specified. More info: https://git.k8s.io/community/contributors/devel/api-conventions.md#idempotency",
          "type": "string"
        },
        "generation": {
          "description": "A sequence number representing a specific generation of the desired state. Populated by the system. Read-only.",
          "type": "integer",
          "format": "int64"
        },
        "initializers": {
          "description": "An initializer is a controller which enforces some system invariant at object creation time. This field is a list of initializers that have not yet acted on this object. If nil or empty, this object has been completely initialized. Otherwise, the object is considered uninitialized and is hidden (in list/watch and get calls) from clients that haven't explicitly asked to observe uninitialized objects.\n\nWhen an object is created, the system will populate this list with the current set of initializers. Only privileged users may set or modify this list. Once it is empty, it may not be modified further by any user.\n\nDEPRECATED - initializers are an alpha field and will be removed in v1.15.",
          "$ref": "#/definitions/io.k8s.apimachinery.pkg.apis.meta.v1.Initializers"
        },
        "labels": {
          "description": "Map of string keys and values that can be used to organize and categorize (scope and select) objects. May match selectors of replication controllers and services. More info: http://kubernetes.io/docs/user-guide/labels",
          "type": "object",
          "additionalProperties": {
            "type": "string"
          }
        },
        "managedFields": {
          "description": "ManagedFields maps workflow-id and version to the set of fields that are managed by that workflow. This is mostly for internal housekeeping, and users typically shouldn't need to set or understand this field. A workflow can be the user's name, a controller's name, or the name of a specific apply path like \"ci-cd\". The set of fields is always in the version that the workflow used when modifying the object.\n\nThis field is alpha and can be changed or removed without notice.",
          "type": "array",
          "items": {
            "$ref": "#/definitions/io.k8s.apimachinery.pkg.apis.meta.v1.ManagedFieldsEntry"
          }
        },
        "name": {
          "description": "Name must be unique within a namespace. Is required when creating resources, although some resources may allow a client to request the generation of an appropriate name automatically. Name is primarily intended for creation idempotence and configuration definition. Cannot be updated. More info: http://kubernetes.io/docs/user-guide/identifiers#names",
          "type": "string"
        },
        "namespace": {
          "description": "Namespace defines the space within each name must be unique. An empty namespace is equivalent to the \"default\" namespace, but \"default\" is the canonical representation. Not all objects are required to be scoped to a namespace - the value of this field for those objects will be empty.\n\nMust be a DNS_LABEL. Cannot be updated. More info: http://kubernetes.io/docs/user-guide/namespaces",
          "type": "string"
        },
        "ownerReferences": {
          "description": "List of objects depended by this object. If ALL objects in the list have been deleted, this object will be garbage collected. If this object is managed by a controller, then an entry in this list will point to this controller, with the controller field set to true. There cannot be more than one managing controller.",
          "type": "array",
          "items": {
            "$ref": "#/definitions/io.k8s.apimachinery.pkg.apis.meta.v1.OwnerReference"
          },
          "x-kubernetes-patch-merge-key": "uid",
          "x-kubernetes-patch-strategy": "merge"
        },
        "resourceVersion": {
          "description": "An opaque value that represents the internal version of this object that can be used by clients to determine when objects have changed. May be used for optimistic concurrency, change detection, and the watch operation on a resource or set of resources. Clients must treat these values as opaque and passed unmodified back to the server. They may only be valid for a particular resource or set of resources.\n\nPopulated by the system. Read-only. Value must be treated as opaque by clients and . More info: https://git.k8s.io/community/contributors/devel/api-conventions.md#concurrency-control-and-consistency",
          "type": "string"
        },
        "selfLink": {
          "description": "SelfLink is a URL representing this object. Populated by the system. Read-only.",
          "type": "string"
        },
        "uid": {
          "description": "UID is the unique in time and space value for this object. It is typically generated by the server on successful creation of a resource and is not allowed to change on PUT operations.\n\nPopulated by the system. Read-only. More info: http://kubernetes.io/docs/user-guide/identifiers#uids",
          "type": "string"
        }
      }
    },
    "io.k8s.apimachinery.pkg.apis.meta.v1.OwnerReference": {
      "description": "OwnerReference contains enough information to let you identify an owning object. An owning object must be in the same namespace as the dependent, or be cluster-scoped, so there is no namespace field.",
      "type": "object",
      "required": [
        "apiVersion",
        "kind",
        "name",
        "uid"
      ],
      "properties": {
        "apiVersion": {
          "description": "API version of the referent.",
          "type": "string"
        },
        "blockOwnerDeletion": {
          "description": "If true, AND if the owner has the \"foregroundDeletion\" finalizer, then the owner cannot be deleted from the key-value store until this reference is removed. Defaults to false. To set this field, a user needs \"delete\" permission of the owner, otherwise 422 (Unprocessable Entity) will be returned.",
          "type": "boolean"
        },
        "controller": {
          "description": "If true, this reference points to the managing controller.",
          "type": "boolean"
        },
        "kind": {
          "description": "Kind of the referent. More info: https://git.k8s.io/community/contributors/devel/api-conventions.md#types-kinds",
          "type": "string"
        },
        "name": {
          "description": "Name of the referent. More info: http://kubernetes.io/docs/user-guide/identifiers#names",
          "type": "string"
        },
        "uid": {
          "description": "UID of the referent. More info: http://kubernetes.io/docs/user-guide/identifiers#uids",
          "type": "string"
        }
      }
    },
    "io.k8s.apimachinery.pkg.apis.meta.v1.Status": {
      "description": "Status is a return value for calls that don't return other objects.",
      "type": "object",
      "properties": {
        "apiVersion": {
          "description": "APIVersion defines the versioned schema of this representation of an object. Servers should convert recognized schemas to the latest internal value, and may reject unrecognized values. More info: https://git.k8s.io/community/contributors/devel/api-conventions.md#resources",
          "type": "string"
        },
        "code": {
          "description": "Suggested HTTP return code for this status, 0 if not set.",
          "type": "integer",
          "format": "int32"
        },
        "details": {
          "description": "Extended data associated with the reason.  Each reason may define its own extended details. This field is optional and the data returned is not guaranteed to conform to any schema except that defined by the reason type.",
          "$ref": "#/definitions/io.k8s.apimachinery.pkg.apis.meta.v1.StatusDetails"
        },
        "kind": {
          "description": "Kind is a string value representing the REST resource this object represents. Servers may infer this from the endpoint the client submits requests to. Cannot be updated. In CamelCase. More info: https://git.k8s.io/community/contributors/devel/api-conventions.md#types-kinds",
          "type": "string"
        },
        "message": {
          "description": "A human-readable description of the status of this operation.",
          "type": "string"
        },
        "metadata": {
          "description": "Standard list metadata. More info: https://git.k8s.io/community/contributors/devel/api-conventions.md#types-kinds",
          "$ref": "#/definitions/io.k8s.apimachinery.pkg.apis.meta.v1.ListMeta"
        },
        "reason": {
          "description": "A machine-readable description of why this operation is in the \"Failure\" status. If this value is empty there is no information available. A Reason clarifies an HTTP status code but does not override it.",
          "type": "string"
        },
        "status": {
          "description": "Status of the operation. One of: \"Success\" or \"Failure\". More info: https://git.k8s.io/community/contributors/devel/api-conventions.md#spec-and-status",
          "type": "string"
        }
      },
      "x-kubernetes-group-version-kind": [
        {
          "group": "",
          "kind": "Status",
          "version": "v1"
        }
      ]
    },
    "io.k8s.apimachinery.pkg.apis.meta.v1.StatusCause": {
      "description": "StatusCause provides more information about an api.Status failure, including cases when multiple errors are encountered.",
      "type": "object",
      "properties": {
        "field": {
          "description": "The field of the resource that has caused this error, as named by its JSON serialization. May include dot and postfix notation for nested attributes. Arrays are zero-indexed.  Fields may appear more than once in an array of causes due to fields having multiple errors. Optional.\n\nExamples:\n  \"name\" - the field \"name\" on the current resource\n  \"items[0].name\" - the field \"name\" on the first array entry in \"items\"",
          "type": "string"
        },
        "message": {
          "description": "A human-readable description of the cause of the error.  This field may be presented as-is to a reader.",
          "type": "string"
        },
        "reason": {
          "description": "A machine-readable description of the cause of the error. If this value is empty there is no information available.",
          "type": "string"
        }
      }
    },
    "io.k8s.apimachinery.pkg.apis.meta.v1.StatusDetails": {
      "description": "StatusDetails is a set of additional properties that MAY be set by the server to provide additional information about a response. The Reason field of a Status object defines what attributes will be set. Clients must ignore fields that do not match the defined type of each attribute, and should assume that any attribute may be empty, invalid, or under defined.",
      "type": "object",
      "properties": {
        "causes": {
          "description": "The Causes array includes more details associated with the StatusReason failure. Not all StatusReasons may provide detailed causes.",
          "type": "array",
          "items": {
            "$ref": "#/definitions/io.k8s.apimachinery.pkg.apis.meta.v1.StatusCause"
          }
        },
        "group": {
          "description": "The group attribute of the resource associated with the status StatusReason.",
          "type": "string"
        },
        "kind": {
          "description": "The kind attribute of the resource associated with the status StatusReason. On some operations may differ from the requested resource Kind. More info: https://git.k8s.io/community/contributors/devel/api-conventions.md#types-kinds",
          "type": "string"
        },
        "name": {
          "description": "The name attribute of the resource associated with the status StatusReason (when there is a single name which can be described).",
          "type": "string"
        },
        "retryAfterSeconds": {
          "description": "If specified, the time in seconds before the operation should be retried. Some errors may indicate the client must take an alternate action - for those errors this field may indicate how long to wait before taking the alternate action.",
          "type": "integer",
          "format": "int32"
        },
        "uid": {
          "description": "UID of the resource. (when there is a single resource which can be described). More info: http://kubernetes.io/docs/user-guide/identifiers#uids",
          "type": "string"
        }
      }
    },
    "io.k8s.apimachinery.pkg.apis.meta.v1.Time": {
      "description": "Time is a wrapper around time.Time which supports correct marshaling to YAML and JSON.  Wrappers are provided for many of the factory methods that the time package offers.",
      "type": "string",
      "format": "date-time"
    },
    "io.k8s.apimachinery.pkg.util.intstr.IntOrString": {
      "description": "IntOrString is a type that can hold an int32 or a string.  When used in JSON or YAML marshalling and unmarshalling, it produces or consumes the inner type.  This allows you to have, for example, a JSON field that can accept a name or number.",
      "type": "string",
      "format": "int-or-string"
    }
  },
  "securityDefinitions": {
    "BearerToken": {
      "description": "Bearer Token authentication",
      "type": "apiKey",
      "name": "authorization",
      "in": "header"
    },
    "HTTPBasic": {
      "description": "HTTP Basic authentication",
      "type": "basic"
    }
  }
}<|MERGE_RESOLUTION|>--- conflicted
+++ resolved
@@ -1718,10 +1718,6 @@
         }
       }
     },
-    "io.argoproj.workflow.v1alpha1.Amount": {
-      "description": "Amount represent a numeric amount.",
-      "type": "number"
-    },
     "io.argoproj.workflow.v1alpha1.ArchiveStrategy": {
       "description": "ArchiveStrategy describes how to archive files/directory when saving artifacts",
       "type": "object",
@@ -1932,7 +1928,6 @@
       "description": "ClusterWorkflowTemplate is the definition of a workflow template resource in cluster scope",
       "type": "object",
       "required": [
-        "metadata",
         "spec"
       ],
       "properties": {
@@ -2076,8 +2071,8 @@
       "description": "CronWorkflow is the definition of a scheduled workflow resource",
       "type": "object",
       "required": [
-        "metadata",
-        "spec"
+        "spec",
+        "status"
       ],
       "properties": {
         "apiVersion": {
@@ -2465,7 +2460,8 @@
           "description": "Buckets is a list of bucket divisors for the histogram",
           "type": "array",
           "items": {
-            "$ref": "#/definitions/io.argoproj.workflow.v1alpha1.Amount"
+            "type": "number",
+            "format": "double"
           }
         },
         "value": {
@@ -2514,18 +2510,8 @@
     },
     "io.argoproj.workflow.v1alpha1.Item": {
       "description": "Item expands a single workflow step into multiple parallel steps The value of Item can be a map, string, bool, or number",
-<<<<<<< HEAD
-      "type": [
-        "string",
-        "number",
-        "boolean",
-        "array",
-        "object"
-      ]
-=======
       "type": "object",
       "format": "item"
->>>>>>> 2b4b7340
     },
     "io.argoproj.workflow.v1alpha1.Link": {
       "description": "A link to another app.",
@@ -2630,6 +2616,7 @@
       "required": [
         "id",
         "name",
+        "displayName",
         "type"
       ],
       "properties": {
@@ -2816,8 +2803,8 @@
       ],
       "properties": {
         "default": {
-          "description": "Default is the default value to use for an input parameter if a value was not supplied",
-          "$ref": "#/definitions/io.k8s.apimachinery.pkg.util.intstr.IntOrString"
+          "description": "Default is the default value to use for an input parameter if a value was not supplied DEPRECATED: This field is not used",
+          "type": "string"
         },
         "globalName": {
           "description": "GlobalName exports an output parameter to the global scope, making it available as '{{io.argoproj.workflow.v1alpha1.outputs.parameters.XXXX}} and in workflow.status.outputs.parameters",
@@ -2829,7 +2816,7 @@
         },
         "value": {
           "description": "Value is the literal value to use for the parameter. If specified in the context of an input parameter, the value takes precedence over any passed values",
-          "$ref": "#/definitions/io.k8s.apimachinery.pkg.util.intstr.IntOrString"
+          "type": "string"
         },
         "valueFrom": {
           "description": "ValueFrom is the source for the output parameter's value",
@@ -2852,7 +2839,12 @@
       "type": "object",
       "required": [
         "name",
-        "help"
+        "labels",
+        "help",
+        "when",
+        "gauge",
+        "histogram",
+        "counter"
       ],
       "properties": {
         "counter": {
@@ -2905,7 +2897,8 @@
       "description": "ResourceTemplate is a template subtype to manipulate kubernetes resources",
       "type": "object",
       "required": [
-        "action"
+        "action",
+        "manifest"
       ],
       "properties": {
         "action": {
@@ -3013,6 +3006,7 @@
       "description": "ScriptTemplate is a template subtype to enable scripting through code steps",
       "type": "object",
       "required": [
+        "name",
         "source"
       ],
       "properties": {
@@ -3618,7 +3612,7 @@
       "properties": {
         "default": {
           "description": "Default specifies a value to be used if retrieving the value from the specified source fails",
-          "$ref": "#/definitions/io.k8s.apimachinery.pkg.util.intstr.IntOrString"
+          "type": "string"
         },
         "jqFilter": {
           "description": "JQFilter expression against the resource object in resource templates",
@@ -3682,7 +3676,8 @@
       "type": "object",
       "required": [
         "metadata",
-        "spec"
+        "spec",
+        "status"
       ],
       "properties": {
         "apiVersion": {
@@ -3817,6 +3812,9 @@
     "io.argoproj.workflow.v1alpha1.WorkflowSpec": {
       "description": "WorkflowSpec is the specification of a Workflow.",
       "type": "object",
+      "required": [
+        "templates"
+      ],
       "properties": {
         "activeDeadlineSeconds": {
           "description": "Optional duration in seconds relative to the workflow start time which the workflow is allowed to run before the controller terminates the io.argoproj.workflow.v1alpha1. A value of zero is used to terminate a Running workflow",
@@ -4165,7 +4163,6 @@
       "description": "WorkflowTemplate is the definition of a workflow template resource",
       "type": "object",
       "required": [
-        "metadata",
         "spec"
       ],
       "properties": {
@@ -4260,6 +4257,9 @@
     "io.argoproj.workflow.v1alpha1.WorkflowTemplateSpec": {
       "description": "WorkflowTemplateSpec is a spec of WorkflowTemplate.",
       "type": "object",
+      "required": [
+        "templates"
+      ],
       "properties": {
         "activeDeadlineSeconds": {
           "description": "Optional duration in seconds relative to the workflow start time which the workflow is allowed to run before the controller terminates the io.argoproj.workflow.v1alpha1. A value of zero is used to terminate a Running workflow",
@@ -4773,6 +4773,9 @@
     "io.k8s.api.core.v1.Container": {
       "description": "A single application container that you want to run within a pod.",
       "type": "object",
+      "required": [
+        "name"
+      ],
       "properties": {
         "args": {
           "description": "Arguments to the entrypoint. The docker image's CMD is used if this is not provided. Variable references $(VAR_NAME) are expanded using the container's environment. If a variable cannot be resolved, the reference in the input string will be unchanged. The $(VAR_NAME) syntax can be escaped with a double $$, ie: $$(VAR_NAME). Escaped references will never be expanded, regardless of whether the variable exists or not. Cannot be updated. More info: https://kubernetes.io/docs/tasks/inject-data-application/define-command-argument-container/#running-a-command-in-a-shell",

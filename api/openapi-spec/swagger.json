{
  "consumes": [
    "application/json"
  ],
  "produces": [
    "application/json"
  ],
  "schemes": [
    "http"
  ],
  "swagger": "2.0",
  "info": {
    "description": "Workflow Service API performs CRUD actions against application resources",
    "title": "Argo",
    "version": "latest"
  },
  "host": "localhost:2746",
  "paths": {
    "/api/v1/archived-workflows": {
      "get": {
        "tags": [
          "ArchivedWorkflowService"
        ],
        "operationId": "ListArchivedWorkflows",
        "parameters": [
          {
            "type": "string",
            "description": "A selector to restrict the list of returned objects by their labels.\nDefaults to everything.\n+optional.",
            "name": "listOptions.labelSelector",
            "in": "query"
          },
          {
            "type": "string",
            "description": "A selector to restrict the list of returned objects by their fields.\nDefaults to everything.\n+optional.",
            "name": "listOptions.fieldSelector",
            "in": "query"
          },
          {
            "type": "boolean",
            "format": "boolean",
            "description": "Watch for changes to the described resources and return them as a stream of\nadd, update, and remove notifications. Specify resourceVersion.\n+optional.",
            "name": "listOptions.watch",
            "in": "query"
          },
          {
            "type": "boolean",
            "format": "boolean",
            "description": "allowWatchBookmarks requests watch events with type \"BOOKMARK\".\nServers that do not implement bookmarks may ignore this flag and\nbookmarks are sent at the server's discretion. Clients should not\nassume bookmarks are returned at any specific interval, nor may they\nassume the server will send any BOOKMARK event during a session.\nIf this is not a watch, this field is ignored.\nIf the feature gate WatchBookmarks is not enabled in apiserver,\nthis field is ignored.\n\nThis field is beta.\n\n+optional",
            "name": "listOptions.allowWatchBookmarks",
            "in": "query"
          },
          {
            "type": "string",
            "description": "When specified with a watch call, shows changes that occur after that particular version of a resource.\nDefaults to changes from the beginning of history.\nWhen specified for list:\n- if unset, then the result is returned from remote storage based on quorum-read flag;\n- if it's 0, then we simply return what we currently have in cache, no guarantee;\n- if set to non zero, then the result is at least as fresh as given rv.\n+optional.",
            "name": "listOptions.resourceVersion",
            "in": "query"
          },
          {
            "type": "string",
            "format": "int64",
            "description": "Timeout for the list/watch call.\nThis limits the duration of the call, regardless of any activity or inactivity.\n+optional.",
            "name": "listOptions.timeoutSeconds",
            "in": "query"
          },
          {
            "type": "string",
            "format": "int64",
            "description": "limit is a maximum number of responses to return for a list call. If more items exist, the\nserver will set the `continue` field on the list metadata to a value that can be used with the\nsame initial query to retrieve the next set of results. Setting a limit may return fewer than\nthe requested amount of items (up to zero items) in the event all requested objects are\nfiltered out and clients should only use the presence of the continue field to determine whether\nmore results are available. Servers may choose not to support the limit argument and will return\nall of the available results. If limit is specified and the continue field is empty, clients may\nassume that no more results are available. This field is not supported if watch is true.\n\nThe server guarantees that the objects returned when using continue will be identical to issuing\na single list call without a limit - that is, no objects created, modified, or deleted after the\nfirst request is issued will be included in any subsequent continued requests. This is sometimes\nreferred to as a consistent snapshot, and ensures that a client that is using limit to receive\nsmaller chunks of a very large result can ensure they see all possible objects. If objects are\nupdated during a chunked list the version of the object that was present at the time the first list\nresult was calculated is returned.",
            "name": "listOptions.limit",
            "in": "query"
          },
          {
            "type": "string",
            "description": "The continue option should be set when retrieving more results from the server. Since this value is\nserver defined, clients may only use the continue value from a previous query result with identical\nquery parameters (except for the value of continue) and the server may reject a continue value it\ndoes not recognize. If the specified continue value is no longer valid whether due to expiration\n(generally five to fifteen minutes) or a configuration change on the server, the server will\nrespond with a 410 ResourceExpired error together with a continue token. If the client needs a\nconsistent list, it must restart their list without the continue field. Otherwise, the client may\nsend another list request with the token received with the 410 error, the server will respond with\na list starting from the next key, but from the latest snapshot, which is inconsistent from the\nprevious list results - objects that are created, modified, or deleted after the first list request\nwill be included in the response, as long as their keys are after the \"next key\".\n\nThis field is not supported when watch is true. Clients may start a watch from the last\nresourceVersion value returned by the server and not miss any modifications.",
            "name": "listOptions.continue",
            "in": "query"
          }
        ],
        "responses": {
          "200": {
            "description": "A successful response.",
            "schema": {
              "$ref": "#/definitions/io.argoproj.workflow.v1alpha1.WorkflowList"
            }
          }
        }
      }
    },
    "/api/v1/archived-workflows/{uid}": {
      "get": {
        "tags": [
          "ArchivedWorkflowService"
        ],
        "operationId": "GetArchivedWorkflow",
        "parameters": [
          {
            "type": "string",
            "name": "uid",
            "in": "path",
            "required": true
          }
        ],
        "responses": {
          "200": {
            "description": "A successful response.",
            "schema": {
              "$ref": "#/definitions/io.argoproj.workflow.v1alpha1.Workflow"
            }
          }
        }
      },
      "delete": {
        "tags": [
          "ArchivedWorkflowService"
        ],
        "operationId": "DeleteArchivedWorkflow",
        "parameters": [
          {
            "type": "string",
            "name": "uid",
            "in": "path",
            "required": true
          }
        ],
        "responses": {
          "200": {
            "description": "A successful response.",
            "schema": {
              "$ref": "#/definitions/io.argoproj.workflow.v1alpha1.ArchivedWorkflowDeletedResponse"
            }
          }
        }
      }
    },
    "/api/v1/cron-workflows/{namespace}": {
      "get": {
        "tags": [
          "CronWorkflowService"
        ],
        "operationId": "ListCronWorkflows",
        "parameters": [
          {
            "type": "string",
            "name": "namespace",
            "in": "path",
            "required": true
          },
          {
            "type": "string",
            "description": "A selector to restrict the list of returned objects by their labels.\nDefaults to everything.\n+optional.",
            "name": "listOptions.labelSelector",
            "in": "query"
          },
          {
            "type": "string",
            "description": "A selector to restrict the list of returned objects by their fields.\nDefaults to everything.\n+optional.",
            "name": "listOptions.fieldSelector",
            "in": "query"
          },
          {
            "type": "boolean",
            "format": "boolean",
            "description": "Watch for changes to the described resources and return them as a stream of\nadd, update, and remove notifications. Specify resourceVersion.\n+optional.",
            "name": "listOptions.watch",
            "in": "query"
          },
          {
            "type": "boolean",
            "format": "boolean",
            "description": "allowWatchBookmarks requests watch events with type \"BOOKMARK\".\nServers that do not implement bookmarks may ignore this flag and\nbookmarks are sent at the server's discretion. Clients should not\nassume bookmarks are returned at any specific interval, nor may they\nassume the server will send any BOOKMARK event during a session.\nIf this is not a watch, this field is ignored.\nIf the feature gate WatchBookmarks is not enabled in apiserver,\nthis field is ignored.\n\nThis field is beta.\n\n+optional",
            "name": "listOptions.allowWatchBookmarks",
            "in": "query"
          },
          {
            "type": "string",
            "description": "When specified with a watch call, shows changes that occur after that particular version of a resource.\nDefaults to changes from the beginning of history.\nWhen specified for list:\n- if unset, then the result is returned from remote storage based on quorum-read flag;\n- if it's 0, then we simply return what we currently have in cache, no guarantee;\n- if set to non zero, then the result is at least as fresh as given rv.\n+optional.",
            "name": "listOptions.resourceVersion",
            "in": "query"
          },
          {
            "type": "string",
            "format": "int64",
            "description": "Timeout for the list/watch call.\nThis limits the duration of the call, regardless of any activity or inactivity.\n+optional.",
            "name": "listOptions.timeoutSeconds",
            "in": "query"
          },
          {
            "type": "string",
            "format": "int64",
            "description": "limit is a maximum number of responses to return for a list call. If more items exist, the\nserver will set the `continue` field on the list metadata to a value that can be used with the\nsame initial query to retrieve the next set of results. Setting a limit may return fewer than\nthe requested amount of items (up to zero items) in the event all requested objects are\nfiltered out and clients should only use the presence of the continue field to determine whether\nmore results are available. Servers may choose not to support the limit argument and will return\nall of the available results. If limit is specified and the continue field is empty, clients may\nassume that no more results are available. This field is not supported if watch is true.\n\nThe server guarantees that the objects returned when using continue will be identical to issuing\na single list call without a limit - that is, no objects created, modified, or deleted after the\nfirst request is issued will be included in any subsequent continued requests. This is sometimes\nreferred to as a consistent snapshot, and ensures that a client that is using limit to receive\nsmaller chunks of a very large result can ensure they see all possible objects. If objects are\nupdated during a chunked list the version of the object that was present at the time the first list\nresult was calculated is returned.",
            "name": "listOptions.limit",
            "in": "query"
          },
          {
            "type": "string",
            "description": "The continue option should be set when retrieving more results from the server. Since this value is\nserver defined, clients may only use the continue value from a previous query result with identical\nquery parameters (except for the value of continue) and the server may reject a continue value it\ndoes not recognize. If the specified continue value is no longer valid whether due to expiration\n(generally five to fifteen minutes) or a configuration change on the server, the server will\nrespond with a 410 ResourceExpired error together with a continue token. If the client needs a\nconsistent list, it must restart their list without the continue field. Otherwise, the client may\nsend another list request with the token received with the 410 error, the server will respond with\na list starting from the next key, but from the latest snapshot, which is inconsistent from the\nprevious list results - objects that are created, modified, or deleted after the first list request\nwill be included in the response, as long as their keys are after the \"next key\".\n\nThis field is not supported when watch is true. Clients may start a watch from the last\nresourceVersion value returned by the server and not miss any modifications.",
            "name": "listOptions.continue",
            "in": "query"
          }
        ],
        "responses": {
          "200": {
            "description": "A successful response.",
            "schema": {
              "$ref": "#/definitions/io.argoproj.workflow.v1alpha1.CronWorkflowList"
            }
          }
        }
      },
      "post": {
        "tags": [
          "CronWorkflowService"
        ],
        "operationId": "CreateCronWorkflow",
        "parameters": [
          {
            "type": "string",
            "name": "namespace",
            "in": "path",
            "required": true
          },
          {
            "name": "body",
            "in": "body",
            "required": true,
            "schema": {
              "$ref": "#/definitions/cronio.argoproj.workflow.v1alpha1.CreateCronWorkflowRequest"
            }
          }
        ],
        "responses": {
          "200": {
            "description": "A successful response.",
            "schema": {
              "$ref": "#/definitions/io.argoproj.workflow.v1alpha1.CronWorkflow"
            }
          }
        }
      }
    },
    "/api/v1/cron-workflows/{namespace}/lint": {
      "post": {
        "tags": [
          "CronWorkflowService"
        ],
        "operationId": "LintCronWorkflow",
        "parameters": [
          {
            "type": "string",
            "name": "namespace",
            "in": "path",
            "required": true
          },
          {
            "name": "body",
            "in": "body",
            "required": true,
            "schema": {
              "$ref": "#/definitions/cronio.argoproj.workflow.v1alpha1.LintCronWorkflowRequest"
            }
          }
        ],
        "responses": {
          "200": {
            "description": "A successful response.",
            "schema": {
              "$ref": "#/definitions/io.argoproj.workflow.v1alpha1.CronWorkflow"
            }
          }
        }
      }
    },
    "/api/v1/cron-workflows/{namespace}/{name}": {
      "get": {
        "tags": [
          "CronWorkflowService"
        ],
        "operationId": "GetCronWorkflow",
        "parameters": [
          {
            "type": "string",
            "name": "namespace",
            "in": "path",
            "required": true
          },
          {
            "type": "string",
            "name": "name",
            "in": "path",
            "required": true
          },
          {
            "type": "string",
            "description": "When specified:\n- if unset, then the result is returned from remote storage based on quorum-read flag;\n- if it's 0, then we simply return what we currently have in cache, no guarantee;\n- if set to non zero, then the result is at least as fresh as given rv.",
            "name": "getOptions.resourceVersion",
            "in": "query"
          }
        ],
        "responses": {
          "200": {
            "description": "A successful response.",
            "schema": {
              "$ref": "#/definitions/io.argoproj.workflow.v1alpha1.CronWorkflow"
            }
          }
        }
      },
      "put": {
        "tags": [
          "CronWorkflowService"
        ],
        "operationId": "UpdateCronWorkflow",
        "parameters": [
          {
            "type": "string",
            "name": "namespace",
            "in": "path",
            "required": true
          },
          {
            "type": "string",
            "name": "name",
            "in": "path",
            "required": true
          },
          {
            "name": "body",
            "in": "body",
            "required": true,
            "schema": {
              "$ref": "#/definitions/cronio.argoproj.workflow.v1alpha1.UpdateCronWorkflowRequest"
            }
          }
        ],
        "responses": {
          "200": {
            "description": "A successful response.",
            "schema": {
              "$ref": "#/definitions/io.argoproj.workflow.v1alpha1.CronWorkflow"
            }
          }
        }
      },
      "delete": {
        "tags": [
          "CronWorkflowService"
        ],
        "operationId": "DeleteCronWorkflow",
        "parameters": [
          {
            "type": "string",
            "name": "namespace",
            "in": "path",
            "required": true
          },
          {
            "type": "string",
            "name": "name",
            "in": "path",
            "required": true
          },
          {
            "type": "string",
            "format": "int64",
            "description": "The duration in seconds before the object should be deleted. Value must be non-negative integer.\nThe value zero indicates delete immediately. If this value is nil, the default grace period for the\nspecified type will be used.\nDefaults to a per object value if not specified. zero means delete immediately.\n+optional.",
            "name": "deleteOptions.gracePeriodSeconds",
            "in": "query"
          },
          {
            "type": "string",
            "description": "Specifies the target UID.\n+optional.",
            "name": "deleteOptions.preconditions.uid",
            "in": "query"
          },
          {
            "type": "string",
            "description": "Specifies the target ResourceVersion\n+optional.",
            "name": "deleteOptions.preconditions.resourceVersion",
            "in": "query"
          },
          {
            "type": "boolean",
            "format": "boolean",
            "description": "Deprecated: please use the PropagationPolicy, this field will be deprecated in 1.7.\nShould the dependent objects be orphaned. If true/false, the \"orphan\"\nfinalizer will be added to/removed from the object's finalizers list.\nEither this field or PropagationPolicy may be set, but not both.\n+optional.",
            "name": "deleteOptions.orphanDependents",
            "in": "query"
          },
          {
            "type": "string",
            "description": "Whether and how garbage collection will be performed.\nEither this field or OrphanDependents may be set, but not both.\nThe default policy is decided by the existing finalizer set in the\nmetadata.finalizers and the resource-specific default policy.\nAcceptable values are: 'Orphan' - orphan the dependents; 'Background' -\nallow the garbage collector to delete the dependents in the background;\n'Foreground' - a cascading policy that deletes all dependents in the\nforeground.\n+optional.",
            "name": "deleteOptions.propagationPolicy",
            "in": "query"
          },
          {
            "type": "array",
            "items": {
              "type": "string"
            },
            "collectionFormat": "multi",
            "description": "When present, indicates that modifications should not be\npersisted. An invalid or unrecognized dryRun directive will\nresult in an error response and no further processing of the\nrequest. Valid values are:\n- All: all dry run stages will be processed\n+optional.",
            "name": "deleteOptions.dryRun",
            "in": "query"
          }
        ],
        "responses": {
          "200": {
            "description": "A successful response.",
            "schema": {
              "$ref": "#/definitions/cronio.argoproj.workflow.v1alpha1.CronWorkflowDeletedResponse"
            }
          }
        }
      }
    },
    "/api/v1/info": {
      "get": {
        "tags": [
          "InfoService"
        ],
        "operationId": "GetInfo",
        "responses": {
          "200": {
            "description": "A successful response.",
            "schema": {
              "$ref": "#/definitions/io.argoproj.workflow.v1alpha1.InfoResponse"
            }
          }
        }
      }
    },
    "/api/v1/workflow-events/{namespace}": {
      "get": {
        "tags": [
          "WorkflowService"
        ],
        "operationId": "WatchWorkflows",
        "parameters": [
          {
            "type": "string",
            "name": "namespace",
            "in": "path",
            "required": true
          },
          {
            "type": "string",
            "description": "A selector to restrict the list of returned objects by their labels.\nDefaults to everything.\n+optional.",
            "name": "listOptions.labelSelector",
            "in": "query"
          },
          {
            "type": "string",
            "description": "A selector to restrict the list of returned objects by their fields.\nDefaults to everything.\n+optional.",
            "name": "listOptions.fieldSelector",
            "in": "query"
          },
          {
            "type": "boolean",
            "format": "boolean",
            "description": "Watch for changes to the described resources and return them as a stream of\nadd, update, and remove notifications. Specify resourceVersion.\n+optional.",
            "name": "listOptions.watch",
            "in": "query"
          },
          {
            "type": "boolean",
            "format": "boolean",
            "description": "allowWatchBookmarks requests watch events with type \"BOOKMARK\".\nServers that do not implement bookmarks may ignore this flag and\nbookmarks are sent at the server's discretion. Clients should not\nassume bookmarks are returned at any specific interval, nor may they\nassume the server will send any BOOKMARK event during a session.\nIf this is not a watch, this field is ignored.\nIf the feature gate WatchBookmarks is not enabled in apiserver,\nthis field is ignored.\n\nThis field is beta.\n\n+optional",
            "name": "listOptions.allowWatchBookmarks",
            "in": "query"
          },
          {
            "type": "string",
            "description": "When specified with a watch call, shows changes that occur after that particular version of a resource.\nDefaults to changes from the beginning of history.\nWhen specified for list:\n- if unset, then the result is returned from remote storage based on quorum-read flag;\n- if it's 0, then we simply return what we currently have in cache, no guarantee;\n- if set to non zero, then the result is at least as fresh as given rv.\n+optional.",
            "name": "listOptions.resourceVersion",
            "in": "query"
          },
          {
            "type": "string",
            "format": "int64",
            "description": "Timeout for the list/watch call.\nThis limits the duration of the call, regardless of any activity or inactivity.\n+optional.",
            "name": "listOptions.timeoutSeconds",
            "in": "query"
          },
          {
            "type": "string",
            "format": "int64",
            "description": "limit is a maximum number of responses to return for a list call. If more items exist, the\nserver will set the `continue` field on the list metadata to a value that can be used with the\nsame initial query to retrieve the next set of results. Setting a limit may return fewer than\nthe requested amount of items (up to zero items) in the event all requested objects are\nfiltered out and clients should only use the presence of the continue field to determine whether\nmore results are available. Servers may choose not to support the limit argument and will return\nall of the available results. If limit is specified and the continue field is empty, clients may\nassume that no more results are available. This field is not supported if watch is true.\n\nThe server guarantees that the objects returned when using continue will be identical to issuing\na single list call without a limit - that is, no objects created, modified, or deleted after the\nfirst request is issued will be included in any subsequent continued requests. This is sometimes\nreferred to as a consistent snapshot, and ensures that a client that is using limit to receive\nsmaller chunks of a very large result can ensure they see all possible objects. If objects are\nupdated during a chunked list the version of the object that was present at the time the first list\nresult was calculated is returned.",
            "name": "listOptions.limit",
            "in": "query"
          },
          {
            "type": "string",
            "description": "The continue option should be set when retrieving more results from the server. Since this value is\nserver defined, clients may only use the continue value from a previous query result with identical\nquery parameters (except for the value of continue) and the server may reject a continue value it\ndoes not recognize. If the specified continue value is no longer valid whether due to expiration\n(generally five to fifteen minutes) or a configuration change on the server, the server will\nrespond with a 410 ResourceExpired error together with a continue token. If the client needs a\nconsistent list, it must restart their list without the continue field. Otherwise, the client may\nsend another list request with the token received with the 410 error, the server will respond with\na list starting from the next key, but from the latest snapshot, which is inconsistent from the\nprevious list results - objects that are created, modified, or deleted after the first list request\nwill be included in the response, as long as their keys are after the \"next key\".\n\nThis field is not supported when watch is true. Clients may start a watch from the last\nresourceVersion value returned by the server and not miss any modifications.",
            "name": "listOptions.continue",
            "in": "query"
          }
        ],
        "responses": {
          "200": {
            "description": "A successful response.(streaming responses)",
            "schema": {
              "$ref": "#/x-stream-definitions/io.argoproj.workflow.v1alpha1.WorkflowWatchEvent"
            }
          }
        }
      }
    },
    "/api/v1/workflow-templates/{namespace}": {
      "get": {
        "tags": [
          "WorkflowTemplateService"
        ],
        "operationId": "ListWorkflowTemplates",
        "parameters": [
          {
            "type": "string",
            "name": "namespace",
            "in": "path",
            "required": true
          },
          {
            "type": "string",
            "description": "A selector to restrict the list of returned objects by their labels.\nDefaults to everything.\n+optional.",
            "name": "listOptions.labelSelector",
            "in": "query"
          },
          {
            "type": "string",
            "description": "A selector to restrict the list of returned objects by their fields.\nDefaults to everything.\n+optional.",
            "name": "listOptions.fieldSelector",
            "in": "query"
          },
          {
            "type": "boolean",
            "format": "boolean",
            "description": "Watch for changes to the described resources and return them as a stream of\nadd, update, and remove notifications. Specify resourceVersion.\n+optional.",
            "name": "listOptions.watch",
            "in": "query"
          },
          {
            "type": "boolean",
            "format": "boolean",
            "description": "allowWatchBookmarks requests watch events with type \"BOOKMARK\".\nServers that do not implement bookmarks may ignore this flag and\nbookmarks are sent at the server's discretion. Clients should not\nassume bookmarks are returned at any specific interval, nor may they\nassume the server will send any BOOKMARK event during a session.\nIf this is not a watch, this field is ignored.\nIf the feature gate WatchBookmarks is not enabled in apiserver,\nthis field is ignored.\n\nThis field is beta.\n\n+optional",
            "name": "listOptions.allowWatchBookmarks",
            "in": "query"
          },
          {
            "type": "string",
            "description": "When specified with a watch call, shows changes that occur after that particular version of a resource.\nDefaults to changes from the beginning of history.\nWhen specified for list:\n- if unset, then the result is returned from remote storage based on quorum-read flag;\n- if it's 0, then we simply return what we currently have in cache, no guarantee;\n- if set to non zero, then the result is at least as fresh as given rv.\n+optional.",
            "name": "listOptions.resourceVersion",
            "in": "query"
          },
          {
            "type": "string",
            "format": "int64",
            "description": "Timeout for the list/watch call.\nThis limits the duration of the call, regardless of any activity or inactivity.\n+optional.",
            "name": "listOptions.timeoutSeconds",
            "in": "query"
          },
          {
            "type": "string",
            "format": "int64",
            "description": "limit is a maximum number of responses to return for a list call. If more items exist, the\nserver will set the `continue` field on the list metadata to a value that can be used with the\nsame initial query to retrieve the next set of results. Setting a limit may return fewer than\nthe requested amount of items (up to zero items) in the event all requested objects are\nfiltered out and clients should only use the presence of the continue field to determine whether\nmore results are available. Servers may choose not to support the limit argument and will return\nall of the available results. If limit is specified and the continue field is empty, clients may\nassume that no more results are available. This field is not supported if watch is true.\n\nThe server guarantees that the objects returned when using continue will be identical to issuing\na single list call without a limit - that is, no objects created, modified, or deleted after the\nfirst request is issued will be included in any subsequent continued requests. This is sometimes\nreferred to as a consistent snapshot, and ensures that a client that is using limit to receive\nsmaller chunks of a very large result can ensure they see all possible objects. If objects are\nupdated during a chunked list the version of the object that was present at the time the first list\nresult was calculated is returned.",
            "name": "listOptions.limit",
            "in": "query"
          },
          {
            "type": "string",
            "description": "The continue option should be set when retrieving more results from the server. Since this value is\nserver defined, clients may only use the continue value from a previous query result with identical\nquery parameters (except for the value of continue) and the server may reject a continue value it\ndoes not recognize. If the specified continue value is no longer valid whether due to expiration\n(generally five to fifteen minutes) or a configuration change on the server, the server will\nrespond with a 410 ResourceExpired error together with a continue token. If the client needs a\nconsistent list, it must restart their list without the continue field. Otherwise, the client may\nsend another list request with the token received with the 410 error, the server will respond with\na list starting from the next key, but from the latest snapshot, which is inconsistent from the\nprevious list results - objects that are created, modified, or deleted after the first list request\nwill be included in the response, as long as their keys are after the \"next key\".\n\nThis field is not supported when watch is true. Clients may start a watch from the last\nresourceVersion value returned by the server and not miss any modifications.",
            "name": "listOptions.continue",
            "in": "query"
          }
        ],
        "responses": {
          "200": {
            "description": "A successful response.",
            "schema": {
              "$ref": "#/definitions/io.argoproj.workflow.v1alpha1.WorkflowTemplateList"
            }
          }
        }
      },
      "post": {
        "tags": [
          "WorkflowTemplateService"
        ],
        "operationId": "CreateWorkflowTemplate",
        "parameters": [
          {
            "type": "string",
            "name": "namespace",
            "in": "path",
            "required": true
          },
          {
            "name": "body",
            "in": "body",
            "required": true,
            "schema": {
              "$ref": "#/definitions/io.argoproj.workflow.v1alpha1.WorkflowTemplateCreateRequest"
            }
          }
        ],
        "responses": {
          "200": {
            "description": "A successful response.",
            "schema": {
              "$ref": "#/definitions/io.argoproj.workflow.v1alpha1.WorkflowTemplate"
            }
          }
        }
      }
    },
    "/api/v1/workflow-templates/{namespace}/lint": {
      "post": {
        "tags": [
          "WorkflowTemplateService"
        ],
        "operationId": "LintWorkflowTemplate",
        "parameters": [
          {
            "type": "string",
            "name": "namespace",
            "in": "path",
            "required": true
          },
          {
            "name": "body",
            "in": "body",
            "required": true,
            "schema": {
              "$ref": "#/definitions/io.argoproj.workflow.v1alpha1.WorkflowTemplateLintRequest"
            }
          }
        ],
        "responses": {
          "200": {
            "description": "A successful response.",
            "schema": {
              "$ref": "#/definitions/io.argoproj.workflow.v1alpha1.WorkflowTemplate"
            }
          }
        }
      }
    },
    "/api/v1/workflow-templates/{namespace}/{name}": {
      "get": {
        "tags": [
          "WorkflowTemplateService"
        ],
        "operationId": "GetWorkflowTemplate",
        "parameters": [
          {
            "type": "string",
            "name": "namespace",
            "in": "path",
            "required": true
          },
          {
            "type": "string",
            "name": "name",
            "in": "path",
            "required": true
          },
          {
            "type": "string",
            "description": "When specified:\n- if unset, then the result is returned from remote storage based on quorum-read flag;\n- if it's 0, then we simply return what we currently have in cache, no guarantee;\n- if set to non zero, then the result is at least as fresh as given rv.",
            "name": "getOptions.resourceVersion",
            "in": "query"
          }
        ],
        "responses": {
          "200": {
            "description": "A successful response.",
            "schema": {
              "$ref": "#/definitions/io.argoproj.workflow.v1alpha1.WorkflowTemplate"
            }
          }
        }
      },
      "put": {
        "tags": [
          "WorkflowTemplateService"
        ],
        "operationId": "UpdateWorkflowTemplate",
        "parameters": [
          {
            "type": "string",
            "name": "namespace",
            "in": "path",
            "required": true
          },
          {
            "type": "string",
            "name": "name",
            "in": "path",
            "required": true
          },
          {
            "name": "body",
            "in": "body",
            "required": true,
            "schema": {
              "$ref": "#/definitions/io.argoproj.workflow.v1alpha1.WorkflowTemplateUpdateRequest"
            }
          }
        ],
        "responses": {
          "200": {
            "description": "A successful response.",
            "schema": {
              "$ref": "#/definitions/io.argoproj.workflow.v1alpha1.WorkflowTemplate"
            }
          }
        }
      },
      "delete": {
        "tags": [
          "WorkflowTemplateService"
        ],
        "operationId": "DeleteWorkflowTemplate",
        "parameters": [
          {
            "type": "string",
            "name": "namespace",
            "in": "path",
            "required": true
          },
          {
            "type": "string",
            "name": "name",
            "in": "path",
            "required": true
          },
          {
            "type": "string",
            "format": "int64",
            "description": "The duration in seconds before the object should be deleted. Value must be non-negative integer.\nThe value zero indicates delete immediately. If this value is nil, the default grace period for the\nspecified type will be used.\nDefaults to a per object value if not specified. zero means delete immediately.\n+optional.",
            "name": "deleteOptions.gracePeriodSeconds",
            "in": "query"
          },
          {
            "type": "string",
            "description": "Specifies the target UID.\n+optional.",
            "name": "deleteOptions.preconditions.uid",
            "in": "query"
          },
          {
            "type": "string",
            "description": "Specifies the target ResourceVersion\n+optional.",
            "name": "deleteOptions.preconditions.resourceVersion",
            "in": "query"
          },
          {
            "type": "boolean",
            "format": "boolean",
            "description": "Deprecated: please use the PropagationPolicy, this field will be deprecated in 1.7.\nShould the dependent objects be orphaned. If true/false, the \"orphan\"\nfinalizer will be added to/removed from the object's finalizers list.\nEither this field or PropagationPolicy may be set, but not both.\n+optional.",
            "name": "deleteOptions.orphanDependents",
            "in": "query"
          },
          {
            "type": "string",
            "description": "Whether and how garbage collection will be performed.\nEither this field or OrphanDependents may be set, but not both.\nThe default policy is decided by the existing finalizer set in the\nmetadata.finalizers and the resource-specific default policy.\nAcceptable values are: 'Orphan' - orphan the dependents; 'Background' -\nallow the garbage collector to delete the dependents in the background;\n'Foreground' - a cascading policy that deletes all dependents in the\nforeground.\n+optional.",
            "name": "deleteOptions.propagationPolicy",
            "in": "query"
          },
          {
            "type": "array",
            "items": {
              "type": "string"
            },
            "collectionFormat": "multi",
            "description": "When present, indicates that modifications should not be\npersisted. An invalid or unrecognized dryRun directive will\nresult in an error response and no further processing of the\nrequest. Valid values are:\n- All: all dry run stages will be processed\n+optional.",
            "name": "deleteOptions.dryRun",
            "in": "query"
          }
        ],
        "responses": {
          "200": {
            "description": "A successful response.",
            "schema": {
              "$ref": "#/definitions/io.argoproj.workflow.v1alpha1.WorkflowTemplateDeleteResponse"
            }
          }
        }
      }
    },
    "/api/v1/workflows/{namespace}": {
      "get": {
        "tags": [
          "WorkflowService"
        ],
        "operationId": "ListWorkflows",
        "parameters": [
          {
            "type": "string",
            "name": "namespace",
            "in": "path",
            "required": true
          },
          {
            "type": "string",
            "description": "A selector to restrict the list of returned objects by their labels.\nDefaults to everything.\n+optional.",
            "name": "listOptions.labelSelector",
            "in": "query"
          },
          {
            "type": "string",
            "description": "A selector to restrict the list of returned objects by their fields.\nDefaults to everything.\n+optional.",
            "name": "listOptions.fieldSelector",
            "in": "query"
          },
          {
            "type": "boolean",
            "format": "boolean",
            "description": "Watch for changes to the described resources and return them as a stream of\nadd, update, and remove notifications. Specify resourceVersion.\n+optional.",
            "name": "listOptions.watch",
            "in": "query"
          },
          {
            "type": "boolean",
            "format": "boolean",
            "description": "allowWatchBookmarks requests watch events with type \"BOOKMARK\".\nServers that do not implement bookmarks may ignore this flag and\nbookmarks are sent at the server's discretion. Clients should not\nassume bookmarks are returned at any specific interval, nor may they\nassume the server will send any BOOKMARK event during a session.\nIf this is not a watch, this field is ignored.\nIf the feature gate WatchBookmarks is not enabled in apiserver,\nthis field is ignored.\n\nThis field is beta.\n\n+optional",
            "name": "listOptions.allowWatchBookmarks",
            "in": "query"
          },
          {
            "type": "string",
            "description": "When specified with a watch call, shows changes that occur after that particular version of a resource.\nDefaults to changes from the beginning of history.\nWhen specified for list:\n- if unset, then the result is returned from remote storage based on quorum-read flag;\n- if it's 0, then we simply return what we currently have in cache, no guarantee;\n- if set to non zero, then the result is at least as fresh as given rv.\n+optional.",
            "name": "listOptions.resourceVersion",
            "in": "query"
          },
          {
            "type": "string",
            "format": "int64",
            "description": "Timeout for the list/watch call.\nThis limits the duration of the call, regardless of any activity or inactivity.\n+optional.",
            "name": "listOptions.timeoutSeconds",
            "in": "query"
          },
          {
            "type": "string",
            "format": "int64",
            "description": "limit is a maximum number of responses to return for a list call. If more items exist, the\nserver will set the `continue` field on the list metadata to a value that can be used with the\nsame initial query to retrieve the next set of results. Setting a limit may return fewer than\nthe requested amount of items (up to zero items) in the event all requested objects are\nfiltered out and clients should only use the presence of the continue field to determine whether\nmore results are available. Servers may choose not to support the limit argument and will return\nall of the available results. If limit is specified and the continue field is empty, clients may\nassume that no more results are available. This field is not supported if watch is true.\n\nThe server guarantees that the objects returned when using continue will be identical to issuing\na single list call without a limit - that is, no objects created, modified, or deleted after the\nfirst request is issued will be included in any subsequent continued requests. This is sometimes\nreferred to as a consistent snapshot, and ensures that a client that is using limit to receive\nsmaller chunks of a very large result can ensure they see all possible objects. If objects are\nupdated during a chunked list the version of the object that was present at the time the first list\nresult was calculated is returned.",
            "name": "listOptions.limit",
            "in": "query"
          },
          {
            "type": "string",
            "description": "The continue option should be set when retrieving more results from the server. Since this value is\nserver defined, clients may only use the continue value from a previous query result with identical\nquery parameters (except for the value of continue) and the server may reject a continue value it\ndoes not recognize. If the specified continue value is no longer valid whether due to expiration\n(generally five to fifteen minutes) or a configuration change on the server, the server will\nrespond with a 410 ResourceExpired error together with a continue token. If the client needs a\nconsistent list, it must restart their list without the continue field. Otherwise, the client may\nsend another list request with the token received with the 410 error, the server will respond with\na list starting from the next key, but from the latest snapshot, which is inconsistent from the\nprevious list results - objects that are created, modified, or deleted after the first list request\nwill be included in the response, as long as their keys are after the \"next key\".\n\nThis field is not supported when watch is true. Clients may start a watch from the last\nresourceVersion value returned by the server and not miss any modifications.",
            "name": "listOptions.continue",
            "in": "query"
          }
        ],
        "responses": {
          "200": {
            "description": "A successful response.",
            "schema": {
              "$ref": "#/definitions/io.argoproj.workflow.v1alpha1.WorkflowList"
            }
          }
        }
      },
      "post": {
        "tags": [
          "WorkflowService"
        ],
        "operationId": "CreateWorkflow",
        "parameters": [
          {
            "type": "string",
            "name": "namespace",
            "in": "path",
            "required": true
          },
          {
            "name": "body",
            "in": "body",
            "required": true,
            "schema": {
              "$ref": "#/definitions/io.argoproj.workflow.v1alpha1.WorkflowCreateRequest"
            }
          }
        ],
        "responses": {
          "200": {
            "description": "A successful response.",
            "schema": {
              "$ref": "#/definitions/io.argoproj.workflow.v1alpha1.Workflow"
            }
          }
        }
      }
    },
    "/api/v1/workflows/{namespace}/lint": {
      "post": {
        "tags": [
          "WorkflowService"
        ],
        "operationId": "LintWorkflow",
        "parameters": [
          {
            "type": "string",
            "name": "namespace",
            "in": "path",
            "required": true
          },
          {
            "name": "body",
            "in": "body",
            "required": true,
            "schema": {
              "$ref": "#/definitions/io.argoproj.workflow.v1alpha1.WorkflowLintRequest"
            }
          }
        ],
        "responses": {
          "200": {
            "description": "A successful response.",
            "schema": {
              "$ref": "#/definitions/io.argoproj.workflow.v1alpha1.Workflow"
            }
          }
        }
      }
    },
    "/api/v1/workflows/{namespace}/{name}": {
      "get": {
        "tags": [
          "WorkflowService"
        ],
        "operationId": "GetWorkflow",
        "parameters": [
          {
            "type": "string",
            "name": "namespace",
            "in": "path",
            "required": true
          },
          {
            "type": "string",
            "name": "name",
            "in": "path",
            "required": true
          },
          {
            "type": "string",
            "description": "When specified:\n- if unset, then the result is returned from remote storage based on quorum-read flag;\n- if it's 0, then we simply return what we currently have in cache, no guarantee;\n- if set to non zero, then the result is at least as fresh as given rv.",
            "name": "getOptions.resourceVersion",
            "in": "query"
          }
        ],
        "responses": {
          "200": {
            "description": "A successful response.",
            "schema": {
              "$ref": "#/definitions/io.argoproj.workflow.v1alpha1.Workflow"
            }
          }
        }
      },
      "delete": {
        "tags": [
          "WorkflowService"
        ],
        "operationId": "DeleteWorkflow",
        "parameters": [
          {
            "type": "string",
            "name": "namespace",
            "in": "path",
            "required": true
          },
          {
            "type": "string",
            "name": "name",
            "in": "path",
            "required": true
          },
          {
            "type": "string",
            "format": "int64",
            "description": "The duration in seconds before the object should be deleted. Value must be non-negative integer.\nThe value zero indicates delete immediately. If this value is nil, the default grace period for the\nspecified type will be used.\nDefaults to a per object value if not specified. zero means delete immediately.\n+optional.",
            "name": "deleteOptions.gracePeriodSeconds",
            "in": "query"
          },
          {
            "type": "string",
            "description": "Specifies the target UID.\n+optional.",
            "name": "deleteOptions.preconditions.uid",
            "in": "query"
          },
          {
            "type": "string",
            "description": "Specifies the target ResourceVersion\n+optional.",
            "name": "deleteOptions.preconditions.resourceVersion",
            "in": "query"
          },
          {
            "type": "boolean",
            "format": "boolean",
            "description": "Deprecated: please use the PropagationPolicy, this field will be deprecated in 1.7.\nShould the dependent objects be orphaned. If true/false, the \"orphan\"\nfinalizer will be added to/removed from the object's finalizers list.\nEither this field or PropagationPolicy may be set, but not both.\n+optional.",
            "name": "deleteOptions.orphanDependents",
            "in": "query"
          },
          {
            "type": "string",
            "description": "Whether and how garbage collection will be performed.\nEither this field or OrphanDependents may be set, but not both.\nThe default policy is decided by the existing finalizer set in the\nmetadata.finalizers and the resource-specific default policy.\nAcceptable values are: 'Orphan' - orphan the dependents; 'Background' -\nallow the garbage collector to delete the dependents in the background;\n'Foreground' - a cascading policy that deletes all dependents in the\nforeground.\n+optional.",
            "name": "deleteOptions.propagationPolicy",
            "in": "query"
          },
          {
            "type": "array",
            "items": {
              "type": "string"
            },
            "collectionFormat": "multi",
            "description": "When present, indicates that modifications should not be\npersisted. An invalid or unrecognized dryRun directive will\nresult in an error response and no further processing of the\nrequest. Valid values are:\n- All: all dry run stages will be processed\n+optional.",
            "name": "deleteOptions.dryRun",
            "in": "query"
          }
        ],
        "responses": {
          "200": {
            "description": "A successful response.",
            "schema": {
              "$ref": "#/definitions/io.argoproj.workflow.v1alpha1.WorkflowDeleteResponse"
            }
          }
        }
      }
    },
    "/api/v1/workflows/{namespace}/{name}/resubmit": {
      "put": {
        "tags": [
          "WorkflowService"
        ],
        "operationId": "ResubmitWorkflow",
        "parameters": [
          {
            "type": "string",
            "name": "namespace",
            "in": "path",
            "required": true
          },
          {
            "type": "string",
            "name": "name",
            "in": "path",
            "required": true
          },
          {
            "name": "body",
            "in": "body",
            "required": true,
            "schema": {
              "$ref": "#/definitions/io.argoproj.workflow.v1alpha1.WorkflowResubmitRequest"
            }
          }
        ],
        "responses": {
          "200": {
            "description": "A successful response.",
            "schema": {
              "$ref": "#/definitions/io.argoproj.workflow.v1alpha1.Workflow"
            }
          }
        }
      }
    },
    "/api/v1/workflows/{namespace}/{name}/resume": {
      "put": {
        "tags": [
          "WorkflowService"
        ],
        "operationId": "ResumeWorkflow",
        "parameters": [
          {
            "type": "string",
            "name": "namespace",
            "in": "path",
            "required": true
          },
          {
            "type": "string",
            "name": "name",
            "in": "path",
            "required": true
          },
          {
            "name": "body",
            "in": "body",
            "required": true,
            "schema": {
              "$ref": "#/definitions/io.argoproj.workflow.v1alpha1.WorkflowResumeRequest"
            }
          }
        ],
        "responses": {
          "200": {
            "description": "A successful response.",
            "schema": {
              "$ref": "#/definitions/io.argoproj.workflow.v1alpha1.Workflow"
            }
          }
        }
      }
    },
    "/api/v1/workflows/{namespace}/{name}/retry": {
      "put": {
        "tags": [
          "WorkflowService"
        ],
        "operationId": "RetryWorkflow",
        "parameters": [
          {
            "type": "string",
            "name": "namespace",
            "in": "path",
            "required": true
          },
          {
            "type": "string",
            "name": "name",
            "in": "path",
            "required": true
          },
          {
            "name": "body",
            "in": "body",
            "required": true,
            "schema": {
              "$ref": "#/definitions/io.argoproj.workflow.v1alpha1.WorkflowRetryRequest"
            }
          }
        ],
        "responses": {
          "200": {
            "description": "A successful response.",
            "schema": {
              "$ref": "#/definitions/io.argoproj.workflow.v1alpha1.Workflow"
            }
          }
        }
      }
    },
    "/api/v1/workflows/{namespace}/{name}/suspend": {
      "put": {
        "tags": [
          "WorkflowService"
        ],
        "operationId": "SuspendWorkflow",
        "parameters": [
          {
            "type": "string",
            "name": "namespace",
            "in": "path",
            "required": true
          },
          {
            "type": "string",
            "name": "name",
            "in": "path",
            "required": true
          },
          {
            "name": "body",
            "in": "body",
            "required": true,
            "schema": {
              "$ref": "#/definitions/io.argoproj.workflow.v1alpha1.WorkflowSuspendRequest"
            }
          }
        ],
        "responses": {
          "200": {
            "description": "A successful response.",
            "schema": {
              "$ref": "#/definitions/io.argoproj.workflow.v1alpha1.Workflow"
            }
          }
        }
      }
    },
    "/api/v1/workflows/{namespace}/{name}/terminate": {
      "put": {
        "tags": [
          "WorkflowService"
        ],
        "operationId": "TerminateWorkflow",
        "parameters": [
          {
            "type": "string",
            "name": "namespace",
            "in": "path",
            "required": true
          },
          {
            "type": "string",
            "name": "name",
            "in": "path",
            "required": true
          },
          {
            "name": "body",
            "in": "body",
            "required": true,
            "schema": {
              "$ref": "#/definitions/io.argoproj.workflow.v1alpha1.WorkflowTerminateRequest"
            }
          }
        ],
        "responses": {
          "200": {
            "description": "A successful response.",
            "schema": {
              "$ref": "#/definitions/io.argoproj.workflow.v1alpha1.Workflow"
            }
          }
        }
      }
    },
    "/api/v1/workflows/{namespace}/{name}/{podName}/log": {
      "get": {
        "tags": [
          "WorkflowService"
        ],
        "operationId": "PodLogs",
        "parameters": [
          {
            "type": "string",
            "name": "namespace",
            "in": "path",
            "required": true
          },
          {
            "type": "string",
            "name": "name",
            "in": "path",
            "required": true
          },
          {
            "type": "string",
            "name": "podName",
            "in": "path",
            "required": true
          },
          {
            "type": "string",
            "description": "The container for which to stream logs. Defaults to only container if there is one container in the pod.\n+optional.",
            "name": "logOptions.container",
            "in": "query"
          },
          {
            "type": "boolean",
            "format": "boolean",
            "description": "Follow the log stream of the pod. Defaults to false.\n+optional.",
            "name": "logOptions.follow",
            "in": "query"
          },
          {
            "type": "boolean",
            "format": "boolean",
            "description": "Return previous terminated container logs. Defaults to false.\n+optional.",
            "name": "logOptions.previous",
            "in": "query"
          },
          {
            "type": "string",
            "format": "int64",
            "description": "A relative time in seconds before the current time from which to show logs. If this value\nprecedes the time a pod was started, only logs since the pod start will be returned.\nIf this value is in the future, no logs will be returned.\nOnly one of sinceSeconds or sinceTime may be specified.\n+optional.",
            "name": "logOptions.sinceSeconds",
            "in": "query"
          },
          {
            "type": "string",
            "format": "int64",
            "description": "Represents seconds of UTC time since Unix epoch\n1970-01-01T00:00:00Z. Must be from 0001-01-01T00:00:00Z to\n9999-12-31T23:59:59Z inclusive.",
            "name": "logOptions.sinceTime.seconds",
            "in": "query"
          },
          {
            "type": "integer",
            "format": "int32",
            "description": "Non-negative fractions of a second at nanosecond resolution. Negative\nsecond values with fractions must still have non-negative nanos values\nthat count forward in time. Must be from 0 to 999,999,999\ninclusive. This field may be limited in precision depending on context.",
            "name": "logOptions.sinceTime.nanos",
            "in": "query"
          },
          {
            "type": "boolean",
            "format": "boolean",
            "description": "If true, add an RFC3339 or RFC3339Nano timestamp at the beginning of every line\nof log output. Defaults to false.\n+optional.",
            "name": "logOptions.timestamps",
            "in": "query"
          },
          {
            "type": "string",
            "format": "int64",
            "description": "If set, the number of lines from the end of the logs to show. If not specified,\nlogs are shown from the creation of the container or sinceSeconds or sinceTime\n+optional.",
            "name": "logOptions.tailLines",
            "in": "query"
          },
          {
            "type": "string",
            "format": "int64",
            "description": "If set, the number of bytes to read from the server before terminating the\nlog output. This may not display a complete final line of logging, and may return\nslightly more or slightly less than the specified limit.\n+optional.",
            "name": "logOptions.limitBytes",
            "in": "query"
          }
        ],
        "responses": {
          "200": {
            "description": "A successful response.(streaming responses)",
            "schema": {
              "$ref": "#/x-stream-definitions/io.argoproj.workflow.v1alpha1.LogEntry"
            }
          }
        }
      }
    }
  },
  "definitions": {
    "cronio.argoproj.workflow.v1alpha1.CreateCronWorkflowRequest": {
      "type": "object",
      "properties": {
        "createOptions": {
          "$ref": "#/definitions/io.k8s.api.core.v1.CreateOptions"
        },
        "cronWorkflow": {
          "$ref": "#/definitions/io.argoproj.workflow.v1alpha1.CronWorkflow"
        },
        "namespace": {
          "type": "string"
        }
      }
    },
    "cronio.argoproj.workflow.v1alpha1.CronWorkflowDeletedResponse": {
      "type": "object"
    },
    "cronio.argoproj.workflow.v1alpha1.LintCronWorkflowRequest": {
      "type": "object",
      "properties": {
        "cronWorkflow": {
          "$ref": "#/definitions/io.argoproj.workflow.v1alpha1.CronWorkflow"
        },
        "namespace": {
          "type": "string"
        }
      }
    },
    "cronio.argoproj.workflow.v1alpha1.UpdateCronWorkflowRequest": {
      "type": "object",
      "properties": {
        "cronWorkflow": {
          "$ref": "#/definitions/io.argoproj.workflow.v1alpha1.CronWorkflow"
        },
        "name": {
          "type": "string"
        },
        "namespace": {
          "type": "string"
        }
      }
    },
    "io.argoproj.workflow.v1alpha1.ArchiveStrategy": {
      "type": "object",
      "title": "ArchiveStrategy describes how to archive files/directory when saving artifacts",
      "properties": {
        "none": {
          "$ref": "#/definitions/io.argoproj.workflow.v1alpha1.NoneStrategy"
        },
        "tar": {
          "$ref": "#/definitions/io.argoproj.workflow.v1alpha1.TarStrategy"
        }
      }
    },
    "io.argoproj.workflow.v1alpha1.Arguments": {
      "type": "object",
      "title": "Arguments to a template",
      "properties": {
        "artifacts": {
          "type": "array",
          "title": "Artifacts is the list of artifacts to pass to the template or workflow\n+patchStrategy=merge\n+patchMergeKey=name",
          "items": {
            "$ref": "#/definitions/io.argoproj.workflow.v1alpha1.Artifact"
          }
        },
        "parameters": {
          "type": "array",
          "title": "Parameters is the list of parameters to pass to the template or workflow\n+patchStrategy=merge\n+patchMergeKey=name",
          "items": {
            "$ref": "#/definitions/io.argoproj.workflow.v1alpha1.Parameter"
          }
        }
      }
    },
    "io.argoproj.workflow.v1alpha1.Artifact": {
      "type": "object",
      "title": "Artifact indicates an artifact to place at a specified path",
      "properties": {
        "archive": {
          "description": "Archive controls how the artifact will be saved to the artifact repository.",
          "$ref": "#/definitions/io.argoproj.workflow.v1alpha1.ArchiveStrategy"
        },
        "artifactLocation": {
          "title": "ArtifactLocation contains the location of the artifact",
          "$ref": "#/definitions/io.argoproj.workflow.v1alpha1.ArtifactLocation"
        },
        "from": {
          "type": "string",
          "title": "From allows an artifact to reference an artifact from a previous step"
        },
        "globalName": {
          "type": "string",
          "title": "GlobalName exports an output artifact to the global scope, making it available as\n'{{io.argoproj.workflow.v1alpha1.outputs.artifacts.XXXX}} and in workflow.status.outputs.artifacts"
        },
        "mode": {
          "description": "mode bits to use on this file, must be a value between 0 and 0777\nset when loading input artifacts.",
          "type": "integer",
          "format": "int32"
        },
        "name": {
          "description": "name of the artifact. must be unique within a template's inputs/outputs.",
          "type": "string"
        },
        "optional": {
          "type": "boolean",
          "format": "boolean",
          "title": "Make Artifacts optional, if Artifacts doesn't generate or exist"
        },
        "path": {
          "type": "string",
          "title": "Path is the container path to the artifact"
        }
      }
    },
    "io.argoproj.workflow.v1alpha1.ArtifactLocation": {
      "description": "ArtifactLocation describes a location for a single or multiple artifacts.\nIt is used as single artifact in the context of inputs/outputs (e.g. outputs.artifacts.artname).\nIt is also used to describe the location of multiple artifacts such as the archive location\nof a single workflow step, which the executor will use as a default location to store its files.",
      "type": "object",
      "properties": {
        "archiveLogs": {
          "type": "boolean",
          "format": "boolean",
          "title": "ArchiveLogs indicates if the container logs should be archived"
        },
        "artifactory": {
          "title": "Artifactory contains artifactory artifact location details",
          "$ref": "#/definitions/io.argoproj.workflow.v1alpha1.ArtifactoryArtifact"
        },
        "git": {
          "title": "Git contains git artifact location details",
          "$ref": "#/definitions/io.argoproj.workflow.v1alpha1.GitArtifact"
        },
        "hdfs": {
          "title": "HDFS contains HDFS artifact location details",
          "$ref": "#/definitions/io.argoproj.workflow.v1alpha1.HDFSArtifact"
        },
        "http": {
          "title": "HTTP contains HTTP artifact location details",
          "$ref": "#/definitions/io.argoproj.workflow.v1alpha1.HTTPArtifact"
        },
        "raw": {
          "title": "Raw contains raw artifact location details",
          "$ref": "#/definitions/io.argoproj.workflow.v1alpha1.RawArtifact"
        },
        "s3": {
          "title": "S3 contains S3 artifact location details",
          "$ref": "#/definitions/io.argoproj.workflow.v1alpha1.S3Artifact"
        }
      }
    },
    "io.argoproj.workflow.v1alpha1.ArtifactRepositoryRef": {
      "type": "object",
      "properties": {
        "configMap": {
          "type": "string"
        },
        "key": {
          "type": "string"
        }
      }
    },
    "io.argoproj.workflow.v1alpha1.ArtifactoryArtifact": {
      "type": "object",
      "title": "ArtifactoryArtifact is the location of an artifactory artifact",
      "properties": {
        "artifactoryAuth": {
          "$ref": "#/definitions/io.argoproj.workflow.v1alpha1.ArtifactoryAuth"
        },
        "url": {
          "type": "string",
          "title": "URL of the artifact"
        }
      }
    },
    "io.argoproj.workflow.v1alpha1.ArtifactoryAuth": {
      "type": "object",
      "title": "ArtifactoryAuth describes the secret selectors required for authenticating to artifactory",
      "properties": {
        "passwordSecret": {
          "title": "PasswordSecret is the secret selector to the repository password",
          "$ref": "#/definitions/io.k8s.api.core.v1.SecretKeySelector"
        },
        "usernameSecret": {
          "title": "UsernameSecret is the secret selector to the repository username",
          "$ref": "#/definitions/io.k8s.api.core.v1.SecretKeySelector"
        }
      }
    },
    "io.argoproj.workflow.v1alpha1.Backoff": {
      "type": "object",
      "properties": {
        "duration": {
          "type": "string"
        },
        "factor": {
          "type": "integer",
          "format": "int32"
        },
        "maxDuration": {
          "type": "string"
        }
      }
    },
    "io.argoproj.workflow.v1alpha1.ContinueOn": {
      "description": "ContinueOn defines if a workflow should continue even if a task or step fails/errors.\nIt can be specified if the workflow should continue when the pod errors, fails or both.",
      "type": "object",
      "properties": {
        "error": {
          "type": "boolean",
          "format": "boolean",
          "title": "+optional"
        },
        "failed": {
          "type": "boolean",
          "format": "boolean",
          "title": "+optional"
        }
      }
    },
    "io.argoproj.workflow.v1alpha1.CronWorkflow": {
      "type": "object",
      "title": "CronWorkflow is the definition of a scheduled workflow resource\n+genclient\n+genclient:noStatus\n+k8s:deepcopy-gen:interfaces=k8s.io/apimachinery/pkg/runtime.Object",
      "properties": {
        "metadata": {
          "$ref": "#/definitions/io.k8s.api.core.v1.ObjectMeta"
        },
        "spec": {
          "$ref": "#/definitions/io.argoproj.workflow.v1alpha1.CronWorkflowSpec"
        },
        "status": {
          "$ref": "#/definitions/io.argoproj.workflow.v1alpha1.CronWorkflowStatus"
        }
      }
    },
    "io.argoproj.workflow.v1alpha1.CronWorkflowList": {
      "type": "object",
      "title": "CronWorkflowList is list of CronWorkflow resources\n+k8s:deepcopy-gen:interfaces=k8s.io/apimachinery/pkg/runtime.Object",
      "properties": {
        "items": {
          "type": "array",
          "items": {
            "$ref": "#/definitions/io.argoproj.workflow.v1alpha1.CronWorkflow"
          }
        },
        "metadata": {
          "$ref": "#/definitions/io.k8s.api.core.v1.ListMeta"
        }
      }
    },
    "io.argoproj.workflow.v1alpha1.CronWorkflowSpec": {
      "type": "object",
      "properties": {
        "concurrencyPolicy": {
          "type": "string",
          "title": "ConcurrencyPolicy is the K8s-style concurrency policy that will be used"
        },
        "failedJobsHistoryLimit": {
          "type": "integer",
          "format": "int32",
          "title": "FailedJobsHistoryLimit is the number of successful jobs to be kept at a time"
        },
        "schedule": {
          "type": "string",
          "title": "Schedule is a schedule to run the Workflow in Cron format"
        },
        "startingDeadlineSeconds": {
          "description": "StartingDeadlineSeconds is the K8s-style deadline that will limit the time a CronWorkflow will be run after its\noriginal scheduled time if it is missed.",
          "type": "string",
          "format": "int64"
        },
        "successfulJobsHistoryLimit": {
          "type": "integer",
          "format": "int32",
          "title": "SuccessfulJobsHistoryLimit is the number of successful jobs to be kept at a time"
        },
        "suspend": {
          "type": "boolean",
          "format": "boolean",
          "title": "Suspend is a flag that will stop new CronWorkflows from running if set to true"
        },
        "timezone": {
          "description": "Timezone is the timezone against which the cron schedule will be calculated, e.g. \"Asia/Tokyo\". Default is machine's local time.",
          "type": "string"
        },
        "workflowSpec": {
          "title": "WorkflowSpec is the spec of the workflow to be run",
          "$ref": "#/definitions/io.argoproj.workflow.v1alpha1.WorkflowSpec"
        }
      }
    },
    "io.argoproj.workflow.v1alpha1.CronWorkflowStatus": {
      "type": "object",
      "properties": {
        "active": {
          "type": "array",
          "title": "Active is a list of active workflows stemming from this CronWorkflow",
          "items": {
            "$ref": "#/definitions/io.k8s.api.core.v1.ObjectReference"
          }
        },
        "lastScheduledTime": {
          "title": "LastScheduleTime is the last time the CronWorkflow was scheduled",
          "$ref": "#/definitions/io.k8s.api.core.v1.Time"
        }
      }
    },
    "io.argoproj.workflow.v1alpha1.DAGTask": {
      "type": "object",
      "title": "DAGTask represents a node in the graph during DAG execution",
      "properties": {
        "arguments": {
          "title": "Arguments are the parameter and artifact arguments to the template",
          "$ref": "#/definitions/io.argoproj.workflow.v1alpha1.Arguments"
        },
        "continueOn": {
          "title": "ContinueOn makes argo to proceed with the following step even if this step fails.\nErrors and Failed states can be specified",
          "$ref": "#/definitions/io.argoproj.workflow.v1alpha1.ContinueOn"
        },
        "dependencies": {
          "type": "array",
          "title": "Dependencies are name of other targets which this depends on",
          "items": {
            "type": "string"
          }
        },
        "name": {
          "type": "string",
          "title": "Name is the name of the target"
        },
        "onExit": {
          "description": "OnExit is a template reference which is invoked at the end of the\ntemplate, irrespective of the success, failure, or error of the\nprimary template.",
          "type": "string"
        },
        "template": {
          "type": "string",
          "title": "Name of template to execute"
        },
        "templateRef": {
          "description": "TemplateRef is the reference to the template resource to execute.",
          "$ref": "#/definitions/io.argoproj.workflow.v1alpha1.TemplateRef"
        },
        "when": {
          "type": "string",
          "title": "When is an expression in which the task should conditionally execute"
        },
        "withItems": {
          "type": "array",
          "title": "WithItems expands a task into multiple parallel tasks from the items in the list",
          "items": {
            "$ref": "#/definitions/io.argoproj.workflow.v1alpha1.Item"
          }
        },
        "withParam": {
          "description": "WithParam expands a task into multiple parallel tasks from the value in the parameter,\nwhich is expected to be a JSON list.",
          "type": "string"
        },
        "withSequence": {
          "title": "WithSequence expands a task into a numeric sequence",
          "$ref": "#/definitions/io.argoproj.workflow.v1alpha1.Sequence"
        }
      }
    },
    "io.argoproj.workflow.v1alpha1.DAGTemplate": {
      "type": "object",
      "title": "DAGTemplate is a template subtype for directed acyclic graph templates",
      "properties": {
        "failFast": {
          "type": "boolean",
          "format": "boolean",
          "title": "This flag is for DAG logic. The DAG logic has a built-in \"fail fast\" feature to stop scheduling new steps,\nas soon as it detects that one of the DAG nodes is failed. Then it waits until all DAG nodes are completed\nbefore failing the DAG itself.\nThe FailFast flag default is true,  if set to false, it will allow a DAG to run all branches of the DAG to\ncompletion (either success or failure), regardless of the failed outcomes of branches in the DAG.\nMore info and example about this feature at https://github.com/argoproj/argo/issues/1442"
        },
        "target": {
          "type": "string",
          "title": "Target are one or more names of targets to execute in a DAG"
        },
        "tasks": {
          "type": "array",
          "title": "Tasks are a list of DAG tasks\n+patchStrategy=merge\n+patchMergeKey=name",
          "items": {
            "$ref": "#/definitions/io.argoproj.workflow.v1alpha1.DAGTask"
          }
        }
      }
    },
    "io.argoproj.workflow.v1alpha1.ExecutorConfig": {
      "description": "ExecutorConfig holds configurations of an executor container.",
      "type": "object",
      "properties": {
        "serviceAccountName": {
          "description": "ServiceAccountName specifies the service account name of the executor container.",
          "type": "string"
        }
      }
    },
    "io.argoproj.workflow.v1alpha1.GitArtifact": {
      "type": "object",
      "title": "GitArtifact is the location of an git artifact",
      "properties": {
        "depth": {
          "type": "string",
          "format": "uint64",
          "title": "Depth specifies clones/fetches should be shallow and include the given\nnumber of commits from the branch tip"
        },
        "fetch": {
          "type": "array",
          "title": "Fetch specifies a number of refs that should be fetched before checkout",
          "items": {
            "type": "string"
          }
        },
        "insecureIgnoreHostKey": {
          "type": "boolean",
          "format": "boolean",
          "title": "InsecureIgnoreHostKey disables SSH strict host key checking during git clone"
        },
        "passwordSecret": {
          "title": "PasswordSecret is the secret selector to the repository password",
          "$ref": "#/definitions/io.k8s.api.core.v1.SecretKeySelector"
        },
        "repo": {
          "type": "string",
          "title": "Repo is the git repository"
        },
        "revision": {
          "type": "string",
          "title": "Revision is the git commit, tag, branch to checkout"
        },
        "sshPrivateKeySecret": {
          "title": "SSHPrivateKeySecret is the secret selector to the repository ssh private key",
          "$ref": "#/definitions/io.k8s.api.core.v1.SecretKeySelector"
        },
        "usernameSecret": {
          "title": "UsernameSecret is the secret selector to the repository username",
          "$ref": "#/definitions/io.k8s.api.core.v1.SecretKeySelector"
        }
      }
    },
    "io.argoproj.workflow.v1alpha1.HDFSArtifact": {
      "type": "object",
      "title": "HDFSArtifact is the location of an HDFS artifact",
      "properties": {
        "force": {
          "type": "boolean",
          "format": "boolean",
          "title": "Force copies a file forcibly even if it exists (default: false)"
        },
        "hDFSConfig": {
          "$ref": "#/definitions/io.argoproj.workflow.v1alpha1.HDFSConfig"
        },
        "path": {
          "type": "string",
          "title": "Path is a file path in HDFS"
        }
      }
    },
    "io.argoproj.workflow.v1alpha1.HDFSConfig": {
      "type": "object",
      "title": "HDFSConfig is configurations for HDFS",
      "properties": {
        "addresses": {
          "type": "array",
          "title": "Addresses is accessible addresses of HDFS name nodes",
          "items": {
            "type": "string"
          }
        },
        "hDFSKrbConfig": {
          "$ref": "#/definitions/io.argoproj.workflow.v1alpha1.HDFSKrbConfig"
        },
        "hdfsUser": {
          "description": "HDFSUser is the user to access HDFS file system.\nIt is ignored if either ccache or keytab is used.",
          "type": "string"
        }
      }
    },
    "io.argoproj.workflow.v1alpha1.HDFSKrbConfig": {
      "type": "object",
      "title": "HDFSKrbConfig is auth configurations for Kerberos",
      "properties": {
        "krbCCacheSecret": {
          "description": "KrbCCacheSecret is the secret selector for Kerberos ccache\nEither ccache or keytab can be set to use Kerberos.",
          "$ref": "#/definitions/io.k8s.api.core.v1.SecretKeySelector"
        },
        "krbConfigConfigMap": {
          "description": "KrbConfig is the configmap selector for Kerberos config as string\nIt must be set if either ccache or keytab is used.",
          "$ref": "#/definitions/io.k8s.api.core.v1.ConfigMapKeySelector"
        },
        "krbKeytabSecret": {
          "description": "KrbKeytabSecret is the secret selector for Kerberos keytab\nEither ccache or keytab can be set to use Kerberos.",
          "$ref": "#/definitions/io.k8s.api.core.v1.SecretKeySelector"
        },
        "krbRealm": {
          "description": "KrbRealm is the Kerberos realm used with Kerberos keytab\nIt must be set if keytab is used.",
          "type": "string"
        },
        "krbServicePrincipalName": {
          "description": "KrbServicePrincipalName is the principal name of Kerberos service\nIt must be set if either ccache or keytab is used.",
          "type": "string"
        },
        "krbUsername": {
          "description": "KrbUsername is the Kerberos username used with Kerberos keytab\nIt must be set if keytab is used.",
          "type": "string"
        }
      }
    },
    "io.argoproj.workflow.v1alpha1.HTTPArtifact": {
      "type": "object",
      "title": "HTTPArtifact allows an file served on HTTP to be placed as an input artifact in a container",
      "properties": {
        "url": {
          "type": "string",
          "title": "URL of the artifact"
        }
      }
    },
    "io.argoproj.workflow.v1alpha1.Inputs": {
      "type": "object",
      "title": "Inputs are the mechanism for passing parameters, artifacts, volumes from one template to another",
      "properties": {
        "artifacts": {
          "type": "array",
          "title": "Artifact are a list of artifacts passed as inputs\n+patchStrategy=merge\n+patchMergeKey=name",
          "items": {
            "$ref": "#/definitions/io.argoproj.workflow.v1alpha1.Artifact"
          }
        },
        "parameters": {
          "type": "array",
          "title": "Parameters are a list of parameters passed as inputs\n+patchStrategy=merge\n+patchMergeKey=name",
          "items": {
            "$ref": "#/definitions/io.argoproj.workflow.v1alpha1.Parameter"
          }
        }
      }
    },
    "io.argoproj.workflow.v1alpha1.Item": {
      "description": "+protobuf=true\n+protobuf.options.(gogoproto.goproto_stringer)=false\n+k8s:openapi-gen=true",
      "type": "object",
      "title": "Item expands a single workflow step into multiple parallel steps\nThe value of Item can be a map, string, bool, or number",
      "properties": {
        "boolVal": {
          "type": "boolean",
          "format": "boolean"
        },
        "listVal": {
          "type": "array",
          "items": {
            "$ref": "#/definitions/io.argoproj.workflow.v1alpha1.ItemValue"
          }
        },
        "mapVal": {
          "type": "object",
          "additionalProperties": {
            "$ref": "#/definitions/io.argoproj.workflow.v1alpha1.ItemValue"
          }
        },
        "numVal": {
          "type": "string"
        },
        "strVal": {
          "type": "string"
        },
        "type": {
          "type": "string",
          "format": "int64"
        }
      }
    },
    "io.argoproj.workflow.v1alpha1.ItemValue": {
      "type": "object",
      "title": "+protobuf=true\n+protobuf.options.(gogoproto.goproto_stringer)=false\n+k8s:openapi-gen=true",
      "properties": {
        "boolVal": {
          "type": "boolean",
          "format": "boolean"
        },
        "listVal": {
          "type": "array",
          "items": {
            "type": "string",
            "format": "byte"
          }
        },
        "mapVal": {
          "type": "object",
          "additionalProperties": {
            "type": "string"
          }
        },
        "numVal": {
          "type": "string"
        },
        "strVal": {
          "type": "string"
        },
        "type": {
          "type": "string",
          "format": "int64"
        }
      }
    },
    "io.argoproj.workflow.v1alpha1.Metadata": {
      "type": "object",
      "title": "Pod metdata",
      "properties": {
        "annotations": {
          "type": "object",
          "additionalProperties": {
            "type": "string"
          }
        },
        "labels": {
          "type": "object",
          "additionalProperties": {
            "type": "string"
          }
        }
      }
    },
    "io.argoproj.workflow.v1alpha1.NodeStatus": {
      "type": "object",
      "title": "NodeStatus contains status information about an individual node in the workflow",
      "properties": {
        "boundaryID": {
          "type": "string",
          "title": "BoundaryID indicates the node ID of the associated template root node in which this node belongs to"
        },
        "children": {
          "type": "array",
          "title": "Children is a list of child node IDs",
          "items": {
            "type": "string"
          }
        },
        "daemoned": {
          "type": "boolean",
          "format": "boolean",
          "title": "Daemoned tracks whether or not this node was daemoned and need to be terminated"
        },
        "displayName": {
          "type": "string",
          "title": "DisplayName is a human readable representation of the node. Unique within a template boundary"
        },
        "finishedAt": {
          "title": "Time at which this node completed",
          "$ref": "#/definitions/io.k8s.api.core.v1.Time"
        },
        "id": {
          "type": "string",
          "title": "ID is a unique identifier of a node within the worklow\nIt is implemented as a hash of the node name, which makes the ID deterministic"
        },
        "inputs": {
          "title": "Inputs captures input parameter values and artifact locations supplied to this template invocation",
          "$ref": "#/definitions/io.argoproj.workflow.v1alpha1.Inputs"
        },
        "message": {
          "description": "A human readable message indicating details about why the node is in this condition.",
          "type": "string"
        },
        "name": {
          "type": "string",
          "title": "Name is unique name in the node tree used to generate the node ID"
        },
        "outboundNodes": {
          "description": "OutboundNodes tracks the node IDs which are considered \"outbound\" nodes to a template invocation.\nFor every invocation of a template, there are nodes which we considered as \"outbound\". Essentially,\nthese are last nodes in the execution sequence to run, before the template is considered completed.\nThese nodes are then connected as parents to a following step.\n\nIn the case of single pod steps (i.e. container, script, resource templates), this list will be nil\nsince the pod itself is already considered the \"outbound\" node.\nIn the case of DAGs, outbound nodes are the \"target\" tasks (tasks with no children).\nIn the case of steps, outbound nodes are all the containers involved in the last step group.\nNOTE: since templates are composable, the list of outbound nodes are carried upwards when\na DAG/steps template invokes another DAG/steps template. In other words, the outbound nodes of\na template, will be a superset of the outbound nodes of its last children.",
          "type": "array",
          "items": {
            "type": "string"
          }
        },
        "outputs": {
          "title": "Outputs captures output parameter values and artifact locations produced by this template invocation",
          "$ref": "#/definitions/io.argoproj.workflow.v1alpha1.Outputs"
        },
        "phase": {
          "description": "Phase a simple, high-level summary of where the node is in its lifecycle.\nCan be used as a state machine.",
          "type": "string"
        },
        "podIP": {
          "type": "string",
          "title": "PodIP captures the IP of the pod for daemoned steps"
        },
        "startedAt": {
          "title": "Time at which this node started",
          "$ref": "#/definitions/io.k8s.api.core.v1.Time"
        },
        "storedTemplateID": {
          "description": "StoredTemplateID is the ID of stored template.\nDEPRECATED: This value is not used anymore.",
          "type": "string"
        },
        "templateName": {
          "type": "string",
          "title": "TemplateName is the template name which this node corresponds to.\nNot applicable to virtual nodes (e.g. Retry, StepGroup)"
        },
        "templateRef": {
          "title": "TemplateRef is the reference to the template resource which this node corresponds to.\nNot applicable to virtual nodes (e.g. Retry, StepGroup)",
          "$ref": "#/definitions/io.argoproj.workflow.v1alpha1.TemplateRef"
        },
        "templateScope": {
          "description": "TemplateScope is the template scope in which the template of this node was retrieved.",
          "type": "string"
        },
        "type": {
          "type": "string",
          "title": "Type indicates type of node"
        },
        "workflowTemplateName": {
          "description": "WorkflowTemplateName is the WorkflowTemplate resource name on which the resolved template of this node is retrieved.\nDEPRECATED: This value is not used anymore.",
          "type": "string"
        }
      }
    },
    "io.argoproj.workflow.v1alpha1.NoneStrategy": {
      "description": "NoneStrategy indicates to skip tar process and upload the files or directory tree as independent\nfiles. Note that if the artifact is a directory, the artifact driver must support the ability to\nsave/load the directory appropriately.",
      "type": "object"
    },
    "io.argoproj.workflow.v1alpha1.Outputs": {
      "type": "object",
      "title": "Outputs hold parameters, artifacts, and results from a step",
      "properties": {
        "artifacts": {
          "type": "array",
          "title": "Artifacts holds the list of output artifacts produced by a step\n+patchStrategy=merge\n+patchMergeKey=name",
          "items": {
            "$ref": "#/definitions/io.argoproj.workflow.v1alpha1.Artifact"
          }
        },
        "parameters": {
          "type": "array",
          "title": "Parameters holds the list of output parameters produced by a step\n+patchStrategy=merge\n+patchMergeKey=name",
          "items": {
            "$ref": "#/definitions/io.argoproj.workflow.v1alpha1.Parameter"
          }
        },
        "result": {
          "type": "string",
          "title": "Result holds the result (stdout) of a script template"
        }
      }
    },
    "io.argoproj.workflow.v1alpha1.ParallelSteps": {
      "type": "object",
      "properties": {
        "steps": {
          "type": "array",
          "items": {
            "$ref": "#/definitions/io.argoproj.workflow.v1alpha1.WorkflowStep"
          }
        }
      }
    },
    "io.argoproj.workflow.v1alpha1.Parameter": {
      "type": "object",
      "title": "Parameter indicate a passed string parameter to a service template with an optional default value",
      "properties": {
        "default": {
          "type": "string",
          "title": "Default is the default value to use for an input parameter if a value was not supplied"
        },
        "globalName": {
          "type": "string",
          "title": "GlobalName exports an output parameter to the global scope, making it available as\n'{{io.argoproj.workflow.v1alpha1.outputs.parameters.XXXX}} and in workflow.status.outputs.parameters"
        },
        "name": {
          "type": "string",
          "title": "Name is the parameter name"
        },
        "value": {
          "type": "string",
          "title": "Value is the literal value to use for the parameter.\nIf specified in the context of an input parameter, the value takes precedence over any passed values"
        },
        "valueFrom": {
          "title": "ValueFrom is the source for the output parameter's value",
          "$ref": "#/definitions/io.argoproj.workflow.v1alpha1.ValueFrom"
        }
      }
    },
    "io.argoproj.workflow.v1alpha1.PodGC": {
      "type": "object",
      "title": "PodGC describes how to delete completed pods as they complete",
      "properties": {
        "strategy": {
          "type": "string"
        }
      }
    },
    "io.argoproj.workflow.v1alpha1.RawArtifact": {
      "type": "object",
      "title": "RawArtifact allows raw string content to be placed as an artifact in a container",
      "properties": {
        "data": {
          "type": "string",
          "title": "Data is the string contents of the artifact"
        }
      }
    },
    "io.argoproj.workflow.v1alpha1.ResourceTemplate": {
      "type": "object",
      "title": "ResourceTemplate is a template subtype to manipulate kubernetes resources",
      "properties": {
        "action": {
          "type": "string",
          "title": "Action is the action to perform to the resource.\nMust be one of: get, create, apply, delete, replace, patch"
        },
        "failureCondition": {
          "type": "string",
          "title": "FailureCondition is a label selector expression which describes the conditions\nof the k8s resource in which the step was considered failed"
        },
        "manifest": {
          "type": "string",
          "title": "Manifest contains the kubernetes manifest"
        },
        "mergeStrategy": {
          "type": "string",
          "title": "MergeStrategy is the strategy used to merge a patch. It defaults to \"strategic\"\nMust be one of: strategic, merge, json"
        },
        "setOwnerReference": {
          "description": "SetOwnerReference sets the reference to the workflow on the OwnerReference of generated resource.",
          "type": "boolean",
          "format": "boolean"
        },
        "successCondition": {
          "type": "string",
          "title": "SuccessCondition is a label selector expression which describes the conditions\nof the k8s resource in which it is acceptable to proceed to the following step"
        }
      }
    },
    "io.argoproj.workflow.v1alpha1.RetryStrategy": {
      "type": "object",
      "title": "RetryStrategy provides controls on how to retry a workflow step",
      "properties": {
        "backoff": {
          "title": "Backoff is a backoff strategy",
          "$ref": "#/definitions/io.argoproj.workflow.v1alpha1.Backoff"
        },
        "limit": {
          "type": "integer",
          "format": "int32",
          "title": "Limit is the maximum number of attempts when retrying a container"
        },
        "retryPolicy": {
          "type": "string",
          "title": "RetryPolicy is a policy of NodePhase statuses that will be retried"
        }
      }
    },
    "io.argoproj.workflow.v1alpha1.S3Artifact": {
      "type": "object",
      "title": "S3Artifact is the location of an S3 artifact",
      "properties": {
        "key": {
          "type": "string",
          "title": "Key is the key in the bucket where the artifact resides"
        },
        "s3Bucket": {
          "$ref": "#/definitions/io.argoproj.workflow.v1alpha1.S3Bucket"
        }
      }
    },
    "io.argoproj.workflow.v1alpha1.S3Bucket": {
      "type": "object",
      "title": "S3Bucket contains the access information required for interfacing with an S3 bucket",
      "properties": {
        "accessKeySecret": {
          "title": "AccessKeySecret is the secret selector to the bucket's access key",
          "$ref": "#/definitions/io.k8s.api.core.v1.SecretKeySelector"
        },
        "bucket": {
          "type": "string",
          "title": "Bucket is the name of the bucket"
        },
        "endpoint": {
          "type": "string",
          "title": "Endpoint is the hostname of the bucket endpoint"
        },
        "insecure": {
          "type": "boolean",
          "format": "boolean",
          "title": "Insecure will connect to the service with TLS"
        },
        "region": {
          "type": "string",
          "title": "Region contains the optional bucket region"
        },
        "roleARN": {
          "description": "RoleARN is the Amazon Resource Name (ARN) of the role to assume.",
          "type": "string"
        },
        "secretKeySecret": {
          "title": "SecretKeySecret is the secret selector to the bucket's secret key",
          "$ref": "#/definitions/io.k8s.api.core.v1.SecretKeySelector"
        }
      }
    },
    "io.argoproj.workflow.v1alpha1.ScriptTemplate": {
      "type": "object",
      "title": "ScriptTemplate is a template subtype to enable scripting through code steps",
      "properties": {
        "container": {
          "$ref": "#/definitions/io.k8s.api.core.v1.Container"
        },
        "source": {
          "type": "string",
          "title": "Source contains the source code of the script to execute"
        }
      }
    },
    "io.argoproj.workflow.v1alpha1.Sequence": {
      "type": "object",
      "title": "Sequence expands a workflow step into numeric range",
      "properties": {
        "count": {
          "type": "string",
          "title": "Count is number of elements in the sequence (default: 0). Not to be used with end"
        },
        "end": {
          "type": "string",
          "title": "Number at which to end the sequence (default: 0). Not to be used with Count"
        },
        "format": {
          "type": "string",
          "title": "Format is a printf format string to format the value in the sequence"
        },
        "start": {
          "type": "string",
          "title": "Number at which to start the sequence (default: 0)"
        }
      }
    },
    "io.argoproj.workflow.v1alpha1.SuspendTemplate": {
      "type": "object",
      "title": "SuspendTemplate is a template subtype to suspend a workflow at a predetermined point in time",
      "properties": {
        "duration": {
          "type": "string",
          "title": "Duration is the seconds to wait before automatically resuming a template"
        }
      }
    },
    "io.argoproj.workflow.v1alpha1.TTLStrategy": {
      "type": "object",
      "title": "TTLStrategy is the strategy for the time to live depending on if the workflow succeded or failed",
      "properties": {
        "secondsAfterCompletion": {
          "type": "integer",
          "format": "int32"
        },
        "secondsAfterFailure": {
          "type": "integer",
          "format": "int32"
        },
        "secondsAfterSuccess": {
          "type": "integer",
          "format": "int32"
        }
      }
    },
    "io.argoproj.workflow.v1alpha1.TarStrategy": {
      "type": "object",
      "title": "TarStrategy will tar and gzip the file or directory when saving"
    },
    "io.argoproj.workflow.v1alpha1.Template": {
      "type": "object",
      "title": "Template is a reusable and composable unit of execution in a workflow",
      "properties": {
        "activeDeadlineSeconds": {
          "description": "Optional duration in seconds relative to the StartTime that the pod may be active on a node\nbefore the system actively tries to terminate the pod; value must be positive integer\nThis field is only applicable to container and script templates.",
          "type": "string",
          "format": "int64"
        },
        "affinity": {
          "title": "Affinity sets the pod's scheduling constraints\nOverrides the affinity set at the workflow level (if any)",
          "$ref": "#/definitions/io.k8s.api.core.v1.Affinity"
        },
        "archiveLocation": {
          "description": "Location in which all files related to the step will be stored (logs, artifacts, etc...).\nCan be overridden by individual items in Outputs. If omitted, will use the default\nartifact repository location configured in the controller, appended with the\n\u003cworkflowname\u003e/\u003cnodename\u003e in the key.",
          "$ref": "#/definitions/io.argoproj.workflow.v1alpha1.ArtifactLocation"
        },
        "automountServiceAccountToken": {
          "description": "AutomountServiceAccountToken indicates whether a service account token should be automatically mounted in pods.\nServiceAccountName of ExecutorConfig must be specified if this value is false.",
          "type": "boolean",
          "format": "boolean"
        },
        "container": {
          "title": "Container is the main container image to run in the pod",
          "$ref": "#/definitions/io.k8s.api.core.v1.Container"
        },
        "daemon": {
          "type": "boolean",
          "format": "boolean",
          "title": "Deamon will allow a workflow to proceed to the next step so long as the container reaches readiness"
        },
        "dag": {
          "title": "DAG template subtype which runs a DAG",
          "$ref": "#/definitions/io.argoproj.workflow.v1alpha1.DAGTemplate"
        },
        "executor": {
          "description": "Executor holds configurations of the executor container.",
          "$ref": "#/definitions/io.argoproj.workflow.v1alpha1.ExecutorConfig"
        },
        "hostAliases": {
          "type": "array",
          "title": "HostAliases is an optional list of hosts and IPs that will be injected into the pod spec\n+patchStrategy=merge\n+patchMergeKey=ip",
          "items": {
            "$ref": "#/definitions/io.k8s.api.core.v1.HostAlias"
          }
        },
        "initContainers": {
          "type": "array",
          "title": "InitContainers is a list of containers which run before the main container.\n+patchStrategy=merge\n+patchMergeKey=name",
          "items": {
            "$ref": "#/definitions/io.argoproj.workflow.v1alpha1.UserContainer"
          }
        },
        "inputs": {
          "title": "Inputs describe what inputs parameters and artifacts are supplied to this template",
          "$ref": "#/definitions/io.argoproj.workflow.v1alpha1.Inputs"
        },
        "metadata": {
          "title": "Metdata sets the pods's metadata, i.e. annotations and labels",
          "$ref": "#/definitions/io.argoproj.workflow.v1alpha1.Metadata"
        },
        "name": {
          "type": "string",
          "title": "Name is the name of the template"
        },
        "nodeSelector": {
          "description": "NodeSelector is a selector to schedule this step of the workflow to be\nrun on the selected node(s). Overrides the selector set at the workflow level.",
          "type": "object",
          "additionalProperties": {
            "type": "string"
          }
        },
        "outputs": {
          "title": "Outputs describe the parameters and artifacts that this template produces",
          "$ref": "#/definitions/io.argoproj.workflow.v1alpha1.Outputs"
        },
        "parallelism": {
          "description": "Parallelism limits the max total parallel pods that can execute at the same time within the\nboundaries of this template invocation. If additional steps/dag templates are invoked, the\npods created by those templates will not be counted towards this total.",
          "type": "string",
          "format": "int64"
        },
        "podSpecPatch": {
          "description": "PodSpecPatch holds strategic merge patch to apply against the pod spec. Allows parameterization of\ncontainer fields which are not strings (e.g. resource limits).",
          "type": "string"
        },
        "priority": {
          "description": "Priority to apply to workflow pods.",
          "type": "integer",
          "format": "int32"
        },
        "priorityClassName": {
          "description": "PriorityClassName to apply to workflow pods.",
          "type": "string"
        },
        "resource": {
          "title": "Resource template subtype which can run k8s resources",
          "$ref": "#/definitions/io.argoproj.workflow.v1alpha1.ResourceTemplate"
        },
        "retryStrategy": {
          "title": "RetryStrategy describes how to retry a template when it fails",
          "$ref": "#/definitions/io.argoproj.workflow.v1alpha1.RetryStrategy"
        },
        "schedulerName": {
          "type": "string",
          "title": "If specified, the pod will be dispatched by specified scheduler.\nOr it will be dispatched by workflow scope scheduler if specified.\nIf neither specified, the pod will be dispatched by default scheduler.\n+optional"
        },
        "script": {
          "title": "Script runs a portion of code against an interpreter",
          "$ref": "#/definitions/io.argoproj.workflow.v1alpha1.ScriptTemplate"
        },
        "securityContext": {
          "title": "SecurityContext holds pod-level security attributes and common container settings.\nOptional: Defaults to empty.  See type description for default values of each field.\n+optional",
          "$ref": "#/definitions/io.k8s.api.core.v1.PodSecurityContext"
        },
        "serviceAccountName": {
          "type": "string",
          "title": "ServiceAccountName to apply to workflow pods"
        },
        "sidecars": {
          "type": "array",
          "title": "Sidecars is a list of containers which run alongside the main container\nSidecars are automatically killed when the main container completes\n+patchStrategy=merge\n+patchMergeKey=name",
          "items": {
            "$ref": "#/definitions/io.argoproj.workflow.v1alpha1.UserContainer"
          }
        },
        "steps": {
          "type": "array",
          "title": "Steps define a series of sequential/parallel workflow steps",
          "items": {
            "$ref": "#/definitions/io.argoproj.workflow.v1alpha1.ParallelSteps"
          }
        },
        "suspend": {
          "title": "Suspend template subtype which can suspend a workflow when reaching the step",
          "$ref": "#/definitions/io.argoproj.workflow.v1alpha1.SuspendTemplate"
        },
        "template": {
          "description": "Template is the name of the template which is used as the base of this template.",
          "type": "string"
        },
        "templateRef": {
          "description": "TemplateRef is the reference to the template resource which is used as the base of this template.",
          "$ref": "#/definitions/io.argoproj.workflow.v1alpha1.TemplateRef"
        },
        "tolerations": {
          "type": "array",
          "title": "Tolerations to apply to workflow pods.\n+patchStrategy=merge\n+patchMergeKey=key",
          "items": {
            "$ref": "#/definitions/io.k8s.api.core.v1.Toleration"
          }
        },
        "volumes": {
          "type": "array",
          "title": "Volumes is a list of volumes that can be mounted by containers in a template.\n+patchStrategy=merge\n+patchMergeKey=name",
          "items": {
            "$ref": "#/definitions/io.k8s.api.core.v1.Volume"
          }
        }
      }
    },
    "io.argoproj.workflow.v1alpha1.TemplateRef": {
      "description": "TemplateRef is a reference of template resource.",
      "type": "object",
      "properties": {
        "name": {
          "description": "Name is the resource name of the template.",
          "type": "string"
        },
        "runtimeResolution": {
          "description": "RuntimeResolution skips validation at creation time.\nBy enabling this option, you can create the referred workflow template before the actual runtime.",
          "type": "boolean",
          "format": "boolean"
        },
        "template": {
          "description": "Template is the name of referred template in the resource.",
          "type": "string"
        }
      }
    },
    "io.argoproj.workflow.v1alpha1.UserContainer": {
      "description": "UserContainer is a container specified by a user.",
      "type": "object",
      "properties": {
        "container": {
          "$ref": "#/definitions/io.k8s.api.core.v1.Container"
        },
        "mirrorVolumeMounts": {
          "type": "boolean",
          "format": "boolean",
          "title": "MirrorVolumeMounts will mount the same volumes specified in the main container\nto the container (including artifacts), at the same mountPaths. This enables\ndind daemon to partially see the same filesystem as the main container in\norder to use features such as docker volume binding"
        }
      }
    },
    "io.argoproj.workflow.v1alpha1.ValueFrom": {
      "type": "object",
      "title": "ValueFrom describes a location in which to obtain the value to a parameter",
      "properties": {
        "jqFilter": {
          "type": "string",
          "title": "JQFilter expression against the resource object in resource templates"
        },
        "jsonPath": {
          "type": "string",
          "title": "JSONPath of a resource to retrieve an output parameter value from in resource templates"
        },
        "parameter": {
          "type": "string",
          "title": "Parameter reference to a step or dag task in which to retrieve an output parameter value from\n(e.g. '{{steps.mystep.outputs.myparam}}')"
        },
        "path": {
          "type": "string",
          "title": "Path in the container to retrieve an output parameter value from in container templates"
        }
      }
    },
    "io.argoproj.workflow.v1alpha1.Workflow": {
      "type": "object",
      "title": "Workflow is the definition of a workflow resource\n+genclient\n+genclient:noStatus\n+k8s:deepcopy-gen:interfaces=k8s.io/apimachinery/pkg/runtime.Object",
      "properties": {
        "metadata": {
          "$ref": "#/definitions/io.k8s.api.core.v1.ObjectMeta"
        },
        "spec": {
          "$ref": "#/definitions/io.argoproj.workflow.v1alpha1.WorkflowSpec"
        },
        "status": {
          "$ref": "#/definitions/io.argoproj.workflow.v1alpha1.WorkflowStatus"
        }
      }
    },
    "io.argoproj.workflow.v1alpha1.WorkflowList": {
      "type": "object",
      "title": "WorkflowList is list of Workflow resources\n+k8s:deepcopy-gen:interfaces=k8s.io/apimachinery/pkg/runtime.Object",
      "properties": {
        "items": {
          "type": "array",
          "items": {
            "$ref": "#/definitions/io.argoproj.workflow.v1alpha1.Workflow"
          }
        },
        "metadata": {
          "$ref": "#/definitions/io.k8s.api.core.v1.ListMeta"
        }
      }
    },
    "io.argoproj.workflow.v1alpha1.WorkflowSpec": {
      "description": "WorkflowSpec is the specification of a Workflow.",
      "type": "object",
      "properties": {
        "activeDeadlineSeconds": {
          "type": "string",
          "format": "int64",
          "title": "Optional duration in seconds relative to the workflow start time which the workflow is\nallowed to run before the controller terminates the io.argoproj.workflow.v1alpha1. A value of zero is used to\nterminate a Running workflow"
        },
        "affinity": {
          "title": "Affinity sets the scheduling constraints for all pods in the io.argoproj.workflow.v1alpha1.\nCan be overridden by an affinity specified in the template",
          "$ref": "#/definitions/io.k8s.api.core.v1.Affinity"
        },
        "arguments": {
          "title": "Arguments contain the parameters and artifacts sent to the workflow entrypoint\nParameters are referencable globally using the 'workflow' variable prefix.\ne.g. {{io.argoproj.workflow.v1alpha1.parameters.myparam}}",
          "$ref": "#/definitions/io.argoproj.workflow.v1alpha1.Arguments"
        },
        "artifactRepositoryRef": {
          "description": "ArtifactRepositoryRef specifies the configMap name and key containing the artifact repository config.",
          "$ref": "#/definitions/io.argoproj.workflow.v1alpha1.ArtifactRepositoryRef"
        },
        "automountServiceAccountToken": {
          "description": "AutomountServiceAccountToken indicates whether a service account token should be automatically mounted in pods.\nServiceAccountName of ExecutorConfig must be specified if this value is false.",
          "type": "boolean",
          "format": "boolean"
        },
        "dnsConfig": {
          "description": "PodDNSConfig defines the DNS parameters of a pod in addition to\nthose generated from DNSPolicy.",
          "$ref": "#/definitions/io.k8s.api.core.v1.PodDNSConfig"
        },
        "dnsPolicy": {
          "description": "Set DNS policy for the pod.\nDefaults to \"ClusterFirst\".\nValid values are 'ClusterFirstWithHostNet', 'ClusterFirst', 'Default' or 'None'.\nDNS parameters given in DNSConfig will be merged with the policy selected with DNSPolicy.\nTo have DNS options set along with hostNetwork, you have to specify DNS policy\nexplicitly to 'ClusterFirstWithHostNet'.",
          "type": "string"
        },
        "entrypoint": {
          "type": "string",
          "title": "Entrypoint is a template reference to the starting point of the workflow"
        },
        "executor": {
          "description": "Executor holds configurations of executor containers of the io.argoproj.workflow.v1alpha1.",
          "$ref": "#/definitions/io.argoproj.workflow.v1alpha1.ExecutorConfig"
        },
        "hostAliases": {
          "type": "array",
          "title": "+patchStrategy=merge\n+patchMergeKey=ip",
          "items": {
            "$ref": "#/definitions/io.k8s.api.core.v1.HostAlias"
          }
        },
        "hostNetwork": {
          "description": "Host networking requested for this workflow pod. Default to false.",
          "type": "boolean",
          "format": "boolean"
        },
        "imagePullSecrets": {
          "type": "array",
          "title": "ImagePullSecrets is a list of references to secrets in the same namespace to use for pulling any images\nin pods that reference this ServiceAccount. ImagePullSecrets are distinct from Secrets because Secrets\ncan be mounted in the pod, but ImagePullSecrets are only accessed by the kubelet.\nMore info: https://kubernetes.io/docs/concepts/containers/images/#specifying-imagepullsecrets-on-a-pod\n+patchStrategy=merge\n+patchMergeKey=name",
          "items": {
            "$ref": "#/definitions/io.k8s.api.core.v1.LocalObjectReference"
          }
        },
        "nodeSelector": {
          "description": "NodeSelector is a selector which will result in all pods of the workflow\nto be scheduled on the selected node(s). This is able to be overridden by\na nodeSelector specified in the template.",
          "type": "object",
          "additionalProperties": {
            "type": "string"
          }
        },
        "onExit": {
          "description": "OnExit is a template reference which is invoked at the end of the\nworkflow, irrespective of the success, failure, or error of the\nprimary io.argoproj.workflow.v1alpha1.",
          "type": "string"
        },
        "parallelism": {
          "type": "string",
          "format": "int64",
          "title": "Parallelism limits the max total parallel pods that can execute at the same time in a workflow"
        },
        "podGC": {
          "title": "PodGC describes the strategy to use when to deleting completed pods",
          "$ref": "#/definitions/io.argoproj.workflow.v1alpha1.PodGC"
        },
        "podPriority": {
          "description": "Priority to apply to workflow pods.",
          "type": "integer",
          "format": "int32"
        },
        "podPriorityClassName": {
          "description": "PriorityClassName to apply to workflow pods.",
          "type": "string"
        },
        "podSpecPatch": {
          "description": "PodSpecPatch holds strategic merge patch to apply against the pod spec. Allows parameterization of\ncontainer fields which are not strings (e.g. resource limits).",
          "type": "string"
        },
        "priority": {
          "description": "Priority is used if controller is configured to process limited number of workflows in parallel. Workflows with higher priority are processed first.",
          "type": "integer",
          "format": "int32"
        },
        "schedulerName": {
          "type": "string",
          "title": "Set scheduler name for all pods.\nWill be overridden if container/script template's scheduler name is set.\nDefault scheduler will be used if neither specified.\n+optional"
        },
        "securityContext": {
          "title": "SecurityContext holds pod-level security attributes and common container settings.\nOptional: Defaults to empty.  See type description for default values of each field.\n+optional",
          "$ref": "#/definitions/io.k8s.api.core.v1.PodSecurityContext"
        },
        "serviceAccountName": {
          "description": "ServiceAccountName is the name of the ServiceAccount to run all pods of the workflow as.",
          "type": "string"
        },
        "suspend": {
          "type": "boolean",
          "format": "boolean",
          "title": "Suspend will suspend the workflow and prevent execution of any future steps in the workflow"
        },
        "templates": {
          "type": "array",
          "title": "Templates is a list of workflow templates used in a workflow\n+patchStrategy=merge\n+patchMergeKey=name",
          "items": {
            "$ref": "#/definitions/io.argoproj.workflow.v1alpha1.Template"
          }
        },
        "tolerations": {
          "type": "array",
          "title": "Tolerations to apply to workflow pods.\n+patchStrategy=merge\n+patchMergeKey=key",
          "items": {
            "$ref": "#/definitions/io.k8s.api.core.v1.Toleration"
          }
        },
        "ttlSecondsAfterFinished": {
          "description": "TTLSecondsAfterFinished limits the lifetime of a Workflow that has finished execution\n(Succeeded, Failed, Error). If this field is set, once the Workflow finishes, it will be\ndeleted after ttlSecondsAfterFinished expires. If this field is unset,\nttlSecondsAfterFinished will not expire. If this field is set to zero,\nttlSecondsAfterFinished expires immediately after the Workflow finishes.\nDEPRECATED: Use TTLStrategy.SecondsAfterCompletion instead.",
          "type": "integer",
          "format": "int32"
        },
        "ttlStrategy": {
          "title": "TTLStrategy limits the lifetime of a Workflow that has finished execution depending on if it\nSucceeded or Failed. If this struct is set, once the Workflow finishes, it will be\ndeleted after the time to live expires. If this field is unset,\nthe controller config map will hold the default values\nUpdate",
          "$ref": "#/definitions/io.argoproj.workflow.v1alpha1.TTLStrategy"
        },
        "volumeClaimTemplates": {
          "type": "array",
          "title": "VolumeClaimTemplates is a list of claims that containers are allowed to reference.\nThe Workflow controller will create the claims at the beginning of the workflow\nand delete the claims upon completion of the workflow\n+patchStrategy=merge\n+patchMergeKey=name",
          "items": {
            "$ref": "#/definitions/io.k8s.api.core.v1.PersistentVolumeClaim"
          }
        },
        "volumes": {
          "type": "array",
          "title": "Volumes is a list of volumes that can be mounted by containers in a io.argoproj.workflow.v1alpha1.\n+patchStrategy=merge\n+patchMergeKey=name",
          "items": {
            "$ref": "#/definitions/io.k8s.api.core.v1.Volume"
          }
        }
      }
    },
    "io.argoproj.workflow.v1alpha1.WorkflowStatus": {
      "type": "object",
      "title": "WorkflowStatus contains overall status information about a workflow",
      "properties": {
        "compressedNodes": {
          "type": "string",
          "title": "Compressed and base64 decoded Nodes map"
        },
        "finishedAt": {
          "title": "Time at which this workflow completed",
          "$ref": "#/definitions/io.k8s.api.core.v1.Time"
        },
        "message": {
          "description": "A human readable message indicating details about why the workflow is in this condition.",
          "type": "string"
        },
        "nodes": {
          "description": "Nodes is a mapping between a node ID and the node's status.",
          "type": "object",
          "additionalProperties": {
            "$ref": "#/definitions/io.argoproj.workflow.v1alpha1.NodeStatus"
          }
        },
        "offloadNodeStatusVersion": {
          "description": "Whether on not node status has been offloaded to a database. If exists, then Nodes and CompressedNodes will be empty.\nThis will actually be populated with a hash of the offloaded data.",
          "type": "string"
        },
        "outputs": {
          "title": "Outputs captures output values and artifact locations produced by the workflow via global outputs",
          "$ref": "#/definitions/io.argoproj.workflow.v1alpha1.Outputs"
        },
        "persistentVolumeClaims": {
          "description": "PersistentVolumeClaims tracks all PVCs that were created as part of the io.argoproj.workflow.v1alpha1.\nThe contents of this list are drained at the end of the workflow.",
          "type": "array",
          "items": {
            "$ref": "#/definitions/io.k8s.api.core.v1.Volume"
          }
        },
        "phase": {
          "description": "Phase a simple, high-level summary of where the workflow is in its lifecycle.",
          "type": "string"
        },
        "startedAt": {
          "title": "Time at which this workflow started",
          "$ref": "#/definitions/io.k8s.api.core.v1.Time"
        },
        "storedTemplates": {
          "description": "StoredTemplates is a mapping between a template ref and the node's status.",
          "type": "object",
          "additionalProperties": {
            "$ref": "#/definitions/io.argoproj.workflow.v1alpha1.Template"
          }
        }
      }
    },
    "io.argoproj.workflow.v1alpha1.WorkflowStep": {
      "type": "object",
      "title": "WorkflowStep is a reference to a template to execute in a series of step",
      "properties": {
        "arguments": {
          "title": "Arguments hold arguments to the template",
          "$ref": "#/definitions/io.argoproj.workflow.v1alpha1.Arguments"
        },
        "continueOn": {
          "title": "ContinueOn makes argo to proceed with the following step even if this step fails.\nErrors and Failed states can be specified",
          "$ref": "#/definitions/io.argoproj.workflow.v1alpha1.ContinueOn"
        },
        "name": {
          "type": "string",
          "title": "Name of the step"
        },
        "onExit": {
          "description": "OnExit is a template reference which is invoked at the end of the\ntemplate, irrespective of the success, failure, or error of the\nprimary template.",
          "type": "string"
        },
        "template": {
          "type": "string",
          "title": "Template is the name of the template to execute as the step"
        },
        "templateRef": {
          "description": "TemplateRef is the reference to the template resource to execute as the step.",
          "$ref": "#/definitions/io.argoproj.workflow.v1alpha1.TemplateRef"
        },
        "when": {
          "type": "string",
          "title": "When is an expression in which the step should conditionally execute"
        },
        "withItems": {
          "type": "array",
          "title": "WithItems expands a step into multiple parallel steps from the items in the list",
          "items": {
            "$ref": "#/definitions/io.argoproj.workflow.v1alpha1.Item"
          }
        },
        "withParam": {
          "description": "WithParam expands a step into multiple parallel steps from the value in the parameter,\nwhich is expected to be a JSON list.",
          "type": "string"
        },
        "withSequence": {
          "title": "WithSequence expands a step into a numeric sequence",
          "$ref": "#/definitions/io.argoproj.workflow.v1alpha1.Sequence"
        }
      }
    },
    "io.argoproj.workflow.v1alpha1.WorkflowTemplate": {
      "type": "object",
      "title": "WorkflowTemplate is the definition of a workflow template resource\n+genclient\n+genclient:noStatus\n+k8s:deepcopy-gen:interfaces=k8s.io/apimachinery/pkg/runtime.Object",
      "properties": {
        "metadata": {
          "$ref": "#/definitions/io.k8s.api.core.v1.ObjectMeta"
        },
        "spec": {
          "$ref": "#/definitions/io.argoproj.workflow.v1alpha1.WorkflowTemplateSpec"
        }
      }
    },
    "io.argoproj.workflow.v1alpha1.WorkflowTemplateList": {
      "type": "object",
      "title": "WorkflowTemplateList is list of WorkflowTemplate resources\n+k8s:deepcopy-gen:interfaces=k8s.io/apimachinery/pkg/runtime.Object",
      "properties": {
        "items": {
          "type": "array",
          "items": {
            "$ref": "#/definitions/io.argoproj.workflow.v1alpha1.WorkflowTemplate"
          }
        },
        "metadata": {
          "$ref": "#/definitions/io.k8s.api.core.v1.ListMeta"
        }
      }
    },
    "io.argoproj.workflow.v1alpha1.WorkflowTemplateSpec": {
      "description": "WorkflowTemplateSpec is a spec of WorkflowTemplate.",
      "type": "object",
      "properties": {
        "arguments": {
          "description": "Arguments hold arguments to the template.",
          "$ref": "#/definitions/io.argoproj.workflow.v1alpha1.Arguments"
        },
        "templates": {
          "description": "Templates is a list of workflow templates.",
          "type": "array",
          "items": {
            "$ref": "#/definitions/io.argoproj.workflow.v1alpha1.Template"
          }
        }
      }
    },
    "google.protobuf.Any": {
      "type": "object",
      "properties": {
        "type_url": {
          "type": "string"
        },
        "value": {
          "type": "string",
          "format": "byte"
        }
      }
    },
    "grpc.gateway.runtime.StreamError": {
      "type": "object",
      "properties": {
        "details": {
          "type": "array",
          "items": {
            "$ref": "#/definitions/google.protobuf.Any"
          }
        },
        "grpc_code": {
          "type": "integer",
          "format": "int32"
        },
        "http_code": {
          "type": "integer",
          "format": "int32"
        },
        "http_status": {
          "type": "string"
        },
        "message": {
          "type": "string"
        }
      }
    },
    "io.argoproj.workflow.v1alpha1.InfoResponse": {
      "type": "object",
      "properties": {
        "managedNamespace": {
          "type": "string"
        }
      }
    },
    "io.k8s.api.core.v1.Object": {
      "title": "This is a hack do deal with this problem: https://github.com/kubernetes/kube-openapi/issues/174"
    },
    "io.k8s.api.core.v1.AWSElasticBlockStoreVolumeSource": {
      "description": "Represents a Persistent Disk resource in AWS.\n\nAn AWS EBS disk must exist before mounting to a container. The disk\nmust also be in the same AWS zone as the kubelet. An AWS EBS disk\ncan only be mounted as read/write once. AWS EBS volumes support\nownership management and SELinux relabeling.",
      "type": "object",
      "properties": {
        "fsType": {
          "type": "string",
          "title": "Filesystem type of the volume that you want to mount.\nTip: Ensure that the filesystem type is supported by the host operating system.\nExamples: \"ext4\", \"xfs\", \"ntfs\". Implicitly inferred to be \"ext4\" if unspecified.\nMore info: https://kubernetes.io/docs/concepts/storage/volumes#awselasticblockstore\nTODO: how do we prevent errors in the filesystem from compromising the machine\n+optional"
        },
        "partition": {
          "type": "integer",
          "format": "int32",
          "title": "The partition in the volume that you want to mount.\nIf omitted, the default is to mount by volume name.\nExamples: For volume /dev/sda1, you specify the partition as \"1\".\nSimilarly, the volume partition for /dev/sda is \"0\" (or you can leave the property empty).\n+optional"
        },
        "readOnly": {
          "type": "boolean",
          "format": "boolean",
          "title": "Specify \"true\" to force and set the ReadOnly property in VolumeMounts to \"true\".\nIf omitted, the default is \"false\".\nMore info: https://kubernetes.io/docs/concepts/storage/volumes#awselasticblockstore\n+optional"
        },
        "volumeID": {
          "type": "string",
          "title": "Unique ID of the persistent disk resource in AWS (Amazon EBS volume).\nMore info: https://kubernetes.io/docs/concepts/storage/volumes#awselasticblockstore"
        }
      }
    },
    "io.k8s.api.core.v1.Affinity": {
      "description": "Affinity is a group of affinity scheduling rules.",
      "type": "object",
      "properties": {
        "nodeAffinity": {
          "title": "Describes node affinity scheduling rules for the pod.\n+optional",
          "$ref": "#/definitions/io.k8s.api.core.v1.NodeAffinity"
        },
        "podAffinity": {
          "title": "Describes pod affinity scheduling rules (e.g. co-locate this pod in the same node, zone, etc. as some other pod(s)).\n+optional",
          "$ref": "#/definitions/io.k8s.api.core.v1.PodAffinity"
        },
        "podAntiAffinity": {
          "title": "Describes pod anti-affinity scheduling rules (e.g. avoid putting this pod in the same node, zone, etc. as some other pod(s)).\n+optional",
          "$ref": "#/definitions/io.k8s.api.core.v1.PodAntiAffinity"
        }
      }
    },
    "io.k8s.api.core.v1.AzureDiskVolumeSource": {
      "description": "AzureDisk represents an Azure Data Disk mount on the host and bind mount to the pod.",
      "type": "object",
      "properties": {
        "cachingMode": {
          "type": "string",
          "title": "Host Caching mode: None, Read Only, Read Write.\n+optional"
        },
        "diskName": {
          "type": "string",
          "title": "The Name of the data disk in the blob storage"
        },
        "diskURI": {
          "type": "string",
          "title": "The URI the data disk in the blob storage"
        },
        "fsType": {
          "type": "string",
          "title": "Filesystem type to mount.\nMust be a filesystem type supported by the host operating system.\nEx. \"ext4\", \"xfs\", \"ntfs\". Implicitly inferred to be \"ext4\" if unspecified.\n+optional"
        },
        "kind": {
          "type": "string",
          "title": "Expected values Shared: multiple blob disks per storage account  Dedicated: single blob disk per storage account  Managed: azure managed data disk (only in managed availability set). defaults to shared"
        },
        "readOnly": {
          "type": "boolean",
          "format": "boolean",
          "title": "Defaults to false (read/write). ReadOnly here will force\nthe ReadOnly setting in VolumeMounts.\n+optional"
        }
      }
    },
    "io.k8s.api.core.v1.AzureFileVolumeSource": {
      "description": "AzureFile represents an Azure File Service mount on the host and bind mount to the pod.",
      "type": "object",
      "properties": {
        "readOnly": {
          "type": "boolean",
          "format": "boolean",
          "title": "Defaults to false (read/write). ReadOnly here will force\nthe ReadOnly setting in VolumeMounts.\n+optional"
        },
        "secretName": {
          "type": "string",
          "title": "the name of secret that contains Azure Storage Account Name and Key"
        },
        "shareName": {
          "type": "string",
          "title": "Share Name"
        }
      }
    },
    "io.k8s.api.core.v1.CSIVolumeSource": {
      "type": "object",
      "title": "Represents a source location of a volume to mount, managed by an external CSI driver",
      "properties": {
        "driver": {
          "description": "Driver is the name of the CSI driver that handles this volume.\nConsult with your admin for the correct name as registered in the cluster.",
          "type": "string"
        },
        "fsType": {
          "type": "string",
          "title": "Filesystem type to mount. Ex. \"ext4\", \"xfs\", \"ntfs\".\nIf not provided, the empty value is passed to the associated CSI driver\nwhich will determine the default filesystem to apply.\n+optional"
        },
        "nodePublishSecretRef": {
          "title": "NodePublishSecretRef is a reference to the secret object containing\nsensitive information to pass to the CSI driver to complete the CSI\nNodePublishVolume and NodeUnpublishVolume calls.\nThis field is optional, and  may be empty if no secret is required. If the\nsecret object contains more than one secret, all secret references are passed.\n+optional",
          "$ref": "#/definitions/io.k8s.api.core.v1.LocalObjectReference"
        },
        "readOnly": {
          "type": "boolean",
          "format": "boolean",
          "title": "Specifies a read-only configuration for the volume.\nDefaults to false (read/write).\n+optional"
        },
        "volumeAttributes": {
          "type": "object",
          "title": "VolumeAttributes stores driver-specific properties that are passed to the CSI\ndriver. Consult your driver's documentation for supported values.\n+optional",
          "additionalProperties": {
            "type": "string"
          }
        }
      }
    },
    "io.k8s.api.core.v1.Capabilities": {
      "description": "Adds and removes POSIX capabilities from running containers.",
      "type": "object",
      "properties": {
        "add": {
          "type": "array",
          "title": "Added capabilities\n+optional",
          "items": {
            "type": "string"
          }
        },
        "drop": {
          "type": "array",
          "title": "Removed capabilities\n+optional",
          "items": {
            "type": "string"
          }
        }
      }
    },
    "io.k8s.api.core.v1.CephFSVolumeSource": {
      "description": "Represents a Ceph Filesystem mount that lasts the lifetime of a pod\nCephfs volumes do not support ownership management or SELinux relabeling.",
      "type": "object",
      "properties": {
        "monitors": {
          "type": "array",
          "title": "Required: Monitors is a collection of Ceph monitors\nMore info: https://examples.k8s.io/volumes/cephfs/README.md#how-to-use-it",
          "items": {
            "type": "string"
          }
        },
        "path": {
          "type": "string",
          "title": "Optional: Used as the mounted root, rather than the full Ceph tree, default is /\n+optional"
        },
        "readOnly": {
          "type": "boolean",
          "format": "boolean",
          "title": "Optional: Defaults to false (read/write). ReadOnly here will force\nthe ReadOnly setting in VolumeMounts.\nMore info: https://examples.k8s.io/volumes/cephfs/README.md#how-to-use-it\n+optional"
        },
        "secretFile": {
          "type": "string",
          "title": "Optional: SecretFile is the path to key ring for User, default is /etc/ceph/user.secret\nMore info: https://examples.k8s.io/volumes/cephfs/README.md#how-to-use-it\n+optional"
        },
        "secretRef": {
          "title": "Optional: SecretRef is reference to the authentication secret for User, default is empty.\nMore info: https://examples.k8s.io/volumes/cephfs/README.md#how-to-use-it\n+optional",
          "$ref": "#/definitions/io.k8s.api.core.v1.LocalObjectReference"
        },
        "user": {
          "type": "string",
          "title": "Optional: User is the rados user name, default is admin\nMore info: https://examples.k8s.io/volumes/cephfs/README.md#how-to-use-it\n+optional"
        }
      }
    },
    "io.k8s.api.core.v1.CinderVolumeSource": {
      "description": "Represents a cinder volume resource in Openstack.\nA Cinder volume must exist before mounting to a container.\nThe volume must also be in the same region as the kubelet.\nCinder volumes support ownership management and SELinux relabeling.",
      "type": "object",
      "properties": {
        "fsType": {
          "type": "string",
          "title": "Filesystem type to mount.\nMust be a filesystem type supported by the host operating system.\nExamples: \"ext4\", \"xfs\", \"ntfs\". Implicitly inferred to be \"ext4\" if unspecified.\nMore info: https://examples.k8s.io/mysql-cinder-pd/README.md\n+optional"
        },
        "readOnly": {
          "type": "boolean",
          "format": "boolean",
          "title": "Optional: Defaults to false (read/write). ReadOnly here will force\nthe ReadOnly setting in VolumeMounts.\nMore info: https://examples.k8s.io/mysql-cinder-pd/README.md\n+optional"
        },
        "secretRef": {
          "title": "Optional: points to a secret object containing parameters used to connect\nto OpenStack.\n+optional",
          "$ref": "#/definitions/io.k8s.api.core.v1.LocalObjectReference"
        },
        "volumeID": {
          "type": "string",
          "title": "volume id used to identify the volume in cinder.\nMore info: https://examples.k8s.io/mysql-cinder-pd/README.md"
        }
      }
    },
    "io.k8s.api.core.v1.ConfigMapEnvSource": {
      "description": "ConfigMapEnvSource selects a ConfigMap to populate the environment\nvariables with.\n\nThe contents of the target ConfigMap's Data field will represent the\nkey-value pairs as environment variables.",
      "type": "object",
      "properties": {
        "localObjectReference": {
          "description": "The ConfigMap to select from.",
          "$ref": "#/definitions/io.k8s.api.core.v1.LocalObjectReference"
        },
        "optional": {
          "type": "boolean",
          "format": "boolean",
          "title": "Specify whether the ConfigMap must be defined\n+optional"
        }
      }
    },
    "io.k8s.api.core.v1.ConfigMapKeySelector": {
      "description": "Selects a key from a ConfigMap.",
      "type": "object",
      "properties": {
        "key": {
          "description": "The key to select.",
          "type": "string"
        },
        "localObjectReference": {
          "description": "The ConfigMap to select from.",
          "$ref": "#/definitions/io.k8s.api.core.v1.LocalObjectReference"
        },
        "optional": {
          "type": "boolean",
          "format": "boolean",
          "title": "Specify whether the ConfigMap or its key must be defined\n+optional"
        }
      }
    },
    "io.k8s.api.core.v1.ConfigMapProjection": {
      "description": "Adapts a ConfigMap into a projected volume.\n\nThe contents of the target ConfigMap's Data field will be presented in a\nprojected volume as files using the keys in the Data field as the file names,\nunless the items element is populated with specific mappings of keys to paths.\nNote that this is identical to a configmap volume source without the default\nmode.",
      "type": "object",
      "properties": {
        "items": {
          "type": "array",
          "title": "If unspecified, each key-value pair in the Data field of the referenced\nConfigMap will be projected into the volume as a file whose name is the\nkey and content is the value. If specified, the listed keys will be\nprojected into the specified paths, and unlisted keys will not be\npresent. If a key is specified which is not present in the ConfigMap,\nthe volume setup will error unless it is marked optional. Paths must be\nrelative and may not contain the '..' path or start with '..'.\n+optional",
          "items": {
            "$ref": "#/definitions/io.k8s.api.core.v1.KeyToPath"
          }
        },
        "localObjectReference": {
          "$ref": "#/definitions/io.k8s.api.core.v1.LocalObjectReference"
        },
        "optional": {
          "type": "boolean",
          "format": "boolean",
          "title": "Specify whether the ConfigMap or its keys must be defined\n+optional"
        }
      }
    },
    "io.k8s.api.core.v1.ConfigMapVolumeSource": {
      "description": "Adapts a ConfigMap into a volume.\n\nThe contents of the target ConfigMap's Data field will be presented in a\nvolume as files using the keys in the Data field as the file names, unless\nthe items element is populated with specific mappings of keys to paths.\nConfigMap volumes support ownership management and SELinux relabeling.",
      "type": "object",
      "properties": {
        "defaultMode": {
          "type": "integer",
          "format": "int32",
          "title": "Optional: mode bits to use on created files by default. Must be a\nvalue between 0 and 0777. Defaults to 0644.\nDirectories within the path are not affected by this setting.\nThis might be in conflict with other options that affect the file\nmode, like fsGroup, and the result can be other mode bits set.\n+optional"
        },
        "items": {
          "type": "array",
          "title": "If unspecified, each key-value pair in the Data field of the referenced\nConfigMap will be projected into the volume as a file whose name is the\nkey and content is the value. If specified, the listed keys will be\nprojected into the specified paths, and unlisted keys will not be\npresent. If a key is specified which is not present in the ConfigMap,\nthe volume setup will error unless it is marked optional. Paths must be\nrelative and may not contain the '..' path or start with '..'.\n+optional",
          "items": {
            "$ref": "#/definitions/io.k8s.api.core.v1.KeyToPath"
          }
        },
        "localObjectReference": {
          "$ref": "#/definitions/io.k8s.api.core.v1.LocalObjectReference"
        },
        "optional": {
          "type": "boolean",
          "format": "boolean",
          "title": "Specify whether the ConfigMap or its keys must be defined\n+optional"
        }
      }
    },
    "io.k8s.api.core.v1.Container": {
      "description": "A single application container that you want to run within a pod.",
      "type": "object",
      "properties": {
        "args": {
          "type": "array",
          "title": "Arguments to the entrypoint.\nThe docker image's CMD is used if this is not provided.\nVariable references $(VAR_NAME) are expanded using the container's environment. If a variable\ncannot be resolved, the reference in the input string will be unchanged. The $(VAR_NAME) syntax\ncan be escaped with a double $$, ie: $$(VAR_NAME). Escaped references will never be expanded,\nregardless of whether the variable exists or not.\nCannot be updated.\nMore info: https://kubernetes.io/docs/tasks/inject-data-application/define-command-argument-container/#running-a-command-in-a-shell\n+optional",
          "items": {
            "type": "string"
          }
        },
        "command": {
          "type": "array",
          "title": "Entrypoint array. Not executed within a shell.\nThe docker image's ENTRYPOINT is used if this is not provided.\nVariable references $(VAR_NAME) are expanded using the container's environment. If a variable\ncannot be resolved, the reference in the input string will be unchanged. The $(VAR_NAME) syntax\ncan be escaped with a double $$, ie: $$(VAR_NAME). Escaped references will never be expanded,\nregardless of whether the variable exists or not.\nCannot be updated.\nMore info: https://kubernetes.io/docs/tasks/inject-data-application/define-command-argument-container/#running-a-command-in-a-shell\n+optional",
          "items": {
            "type": "string"
          }
        },
        "env": {
          "type": "array",
          "title": "List of environment variables to set in the container.\nCannot be updated.\n+optional\n+patchMergeKey=name\n+patchStrategy=merge",
          "items": {
            "$ref": "#/definitions/io.k8s.api.core.v1.EnvVar"
          }
        },
        "envFrom": {
          "type": "array",
          "title": "List of sources to populate environment variables in the container.\nThe keys defined within a source must be a C_IDENTIFIER. All invalid keys\nwill be reported as an event when the container is starting. When a key exists in multiple\nsources, the value associated with the last source will take precedence.\nValues defined by an Env with a duplicate key will take precedence.\nCannot be updated.\n+optional",
          "items": {
            "$ref": "#/definitions/io.k8s.api.core.v1.EnvFromSource"
          }
        },
        "image": {
          "type": "string",
          "title": "Docker image name.\nMore info: https://kubernetes.io/docs/concepts/containers/images\nThis field is optional to allow higher level config management to default or override\ncontainer images in workload controllers like Deployments and StatefulSets.\n+optional"
        },
        "imagePullPolicy": {
          "type": "string",
          "title": "Image pull policy.\nOne of Always, Never, IfNotPresent.\nDefaults to Always if :latest tag is specified, or IfNotPresent otherwise.\nCannot be updated.\nMore info: https://kubernetes.io/docs/concepts/containers/images#updating-images\n+optional"
        },
        "lifecycle": {
          "title": "Actions that the management system should take in response to container lifecycle events.\nCannot be updated.\n+optional",
          "$ref": "#/definitions/io.k8s.api.core.v1.Lifecycle"
        },
        "livenessProbe": {
          "title": "Periodic probe of container liveness.\nContainer will be restarted if the probe fails.\nCannot be updated.\nMore info: https://kubernetes.io/docs/concepts/workloads/pods/pod-lifecycle#container-probes\n+optional",
          "$ref": "#/definitions/io.k8s.api.core.v1.Probe"
        },
        "name": {
          "description": "Name of the container specified as a DNS_LABEL.\nEach container in a pod must have a unique name (DNS_LABEL).\nCannot be updated.",
          "type": "string"
        },
        "ports": {
          "type": "array",
          "title": "List of ports to expose from the container. Exposing a port here gives\nthe system additional information about the network connections a\ncontainer uses, but is primarily informational. Not specifying a port here\nDOES NOT prevent that port from being exposed. Any port which is\nlistening on the default \"0.0.0.0\" address inside a container will be\naccessible from the network.\nCannot be updated.\n+optional\n+patchMergeKey=containerPort\n+patchStrategy=merge\n+listType=map\n+listMapKey=containerPort\n+listMapKey=protocol",
          "items": {
            "$ref": "#/definitions/io.k8s.api.core.v1.ContainerPort"
          }
        },
        "readinessProbe": {
          "title": "Periodic probe of container service readiness.\nContainer will be removed from service endpoints if the probe fails.\nCannot be updated.\nMore info: https://kubernetes.io/docs/concepts/workloads/pods/pod-lifecycle#container-probes\n+optional",
          "$ref": "#/definitions/io.k8s.api.core.v1.Probe"
        },
        "resources": {
          "title": "Compute Resources required by this container.\nCannot be updated.\nMore info: https://kubernetes.io/docs/concepts/configuration/manage-compute-resources-container/\n+optional",
          "$ref": "#/definitions/io.k8s.api.core.v1.ResourceRequirements"
        },
        "securityContext": {
          "title": "Security options the pod should run with.\nMore info: https://kubernetes.io/docs/concepts/policy/security-context/\nMore info: https://kubernetes.io/docs/tasks/configure-pod-container/security-context/\n+optional",
          "$ref": "#/definitions/io.k8s.api.core.v1.SecurityContext"
        },
        "startupProbe": {
          "title": "StartupProbe indicates that the Pod has successfully initialized.\nIf specified, no other probes are executed until this completes successfully.\nIf this probe fails, the Pod will be restarted, just as if the livenessProbe failed.\nThis can be used to provide different probe parameters at the beginning of a Pod's lifecycle,\nwhen it might take a long time to load data or warm a cache, than during steady-state operation.\nThis cannot be updated.\nThis is an alpha feature enabled by the StartupProbe feature flag.\nMore info: https://kubernetes.io/docs/concepts/workloads/pods/pod-lifecycle#container-probes\n+optional",
          "$ref": "#/definitions/io.k8s.api.core.v1.Probe"
        },
        "stdin": {
          "type": "boolean",
          "format": "boolean",
          "title": "Whether this container should allocate a buffer for stdin in the container runtime. If this\nis not set, reads from stdin in the container will always result in EOF.\nDefault is false.\n+optional"
        },
        "stdinOnce": {
          "type": "boolean",
          "format": "boolean",
          "title": "Whether the container runtime should close the stdin channel after it has been opened by\na single attach. When stdin is true the stdin stream will remain open across multiple attach\nsessions. If stdinOnce is set to true, stdin is opened on container start, is empty until the\nfirst client attaches to stdin, and then remains open and accepts data until the client disconnects,\nat which time stdin is closed and remains closed until the container is restarted. If this\nflag is false, a container processes that reads from stdin will never receive an EOF.\nDefault is false\n+optional"
        },
        "terminationMessagePath": {
          "type": "string",
          "title": "Optional: Path at which the file to which the container's termination message\nwill be written is mounted into the container's filesystem.\nMessage written is intended to be brief final status, such as an assertion failure message.\nWill be truncated by the node if greater than 4096 bytes. The total message length across\nall containers will be limited to 12kb.\nDefaults to /dev/termination-log.\nCannot be updated.\n+optional"
        },
        "terminationMessagePolicy": {
          "type": "string",
          "title": "Indicate how the termination message should be populated. File will use the contents of\nterminationMessagePath to populate the container status message on both success and failure.\nFallbackToLogsOnError will use the last chunk of container log output if the termination\nmessage file is empty and the container exited with an error.\nThe log output is limited to 2048 bytes or 80 lines, whichever is smaller.\nDefaults to File.\nCannot be updated.\n+optional"
        },
        "tty": {
          "type": "boolean",
          "format": "boolean",
          "title": "Whether this container should allocate a TTY for itself, also requires 'stdin' to be true.\nDefault is false.\n+optional"
        },
        "volumeDevices": {
          "type": "array",
          "title": "volumeDevices is the list of block devices to be used by the container.\nThis is a beta feature.\n+patchMergeKey=devicePath\n+patchStrategy=merge\n+optional",
          "items": {
            "$ref": "#/definitions/io.k8s.api.core.v1.VolumeDevice"
          }
        },
        "volumeMounts": {
          "type": "array",
          "title": "Pod volumes to mount into the container's filesystem.\nCannot be updated.\n+optional\n+patchMergeKey=mountPath\n+patchStrategy=merge",
          "items": {
            "$ref": "#/definitions/io.k8s.api.core.v1.VolumeMount"
          }
        },
        "workingDir": {
          "type": "string",
          "title": "Container's working directory.\nIf not specified, the container runtime's default will be used, which\nmight be configured in the container image.\nCannot be updated.\n+optional"
        }
      }
    },
    "io.k8s.api.core.v1.ContainerPort": {
      "description": "ContainerPort represents a network port in a single container.",
      "type": "object",
      "properties": {
        "containerPort": {
          "description": "Number of port to expose on the pod's IP address.\nThis must be a valid port number, 0 \u003c x \u003c 65536.",
          "type": "integer",
          "format": "int32"
        },
        "hostIP": {
          "type": "string",
          "title": "What host IP to bind the external port to.\n+optional"
        },
        "hostPort": {
          "type": "integer",
          "format": "int32",
          "title": "Number of port to expose on the host.\nIf specified, this must be a valid port number, 0 \u003c x \u003c 65536.\nIf HostNetwork is specified, this must match ContainerPort.\nMost containers do not need this.\n+optional"
        },
        "name": {
          "type": "string",
          "title": "If specified, this must be an IANA_SVC_NAME and unique within the pod. Each\nnamed port in a pod must have a unique name. Name for the port that can be\nreferred to by services.\n+optional"
        },
        "protocol": {
          "type": "string",
          "title": "Protocol for port. Must be UDP, TCP, or SCTP.\nDefaults to \"TCP\".\n+optional"
        }
      }
    },
    "io.k8s.api.core.v1.DownwardAPIProjection": {
      "description": "Represents downward API info for projecting into a projected volume.\nNote that this is identical to a downwardAPI volume source without the default\nmode.",
      "type": "object",
      "properties": {
        "items": {
          "type": "array",
          "title": "Items is a list of DownwardAPIVolume file\n+optional",
          "items": {
            "$ref": "#/definitions/io.k8s.api.core.v1.DownwardAPIVolumeFile"
          }
        }
      }
    },
    "io.k8s.api.core.v1.DownwardAPIVolumeFile": {
      "type": "object",
      "title": "DownwardAPIVolumeFile represents information to create the file containing the pod field",
      "properties": {
        "fieldRef": {
          "title": "Required: Selects a field of the pod: only annotations, labels, name and namespace are supported.\n+optional",
          "$ref": "#/definitions/io.k8s.api.core.v1.ObjectFieldSelector"
        },
        "mode": {
          "type": "integer",
          "format": "int32",
          "title": "Optional: mode bits to use on this file, must be a value between 0\nand 0777. If not specified, the volume defaultMode will be used.\nThis might be in conflict with other options that affect the file\nmode, like fsGroup, and the result can be other mode bits set.\n+optional"
        },
        "path": {
          "type": "string",
          "title": "Required: Path is  the relative path name of the file to be created. Must not be absolute or contain the '..' path. Must be utf-8 encoded. The first item of the relative path must not start with '..'"
        },
        "resourceFieldRef": {
          "title": "Selects a resource of the container: only resources limits and requests\n(limits.cpu, limits.memory, requests.cpu and requests.memory) are currently supported.\n+optional",
          "$ref": "#/definitions/io.k8s.api.core.v1.ResourceFieldSelector"
        }
      }
    },
    "io.k8s.api.core.v1.DownwardAPIVolumeSource": {
      "description": "DownwardAPIVolumeSource represents a volume containing downward API io.argoproj.workflow.v1alpha1.\nDownward API volumes support ownership management and SELinux relabeling.",
      "type": "object",
      "properties": {
        "defaultMode": {
          "type": "integer",
          "format": "int32",
          "title": "Optional: mode bits to use on created files by default. Must be a\nvalue between 0 and 0777. Defaults to 0644.\nDirectories within the path are not affected by this setting.\nThis might be in conflict with other options that affect the file\nmode, like fsGroup, and the result can be other mode bits set.\n+optional"
        },
        "items": {
          "type": "array",
          "title": "Items is a list of downward API volume file\n+optional",
          "items": {
            "$ref": "#/definitions/io.k8s.api.core.v1.DownwardAPIVolumeFile"
          }
        }
      }
    },
    "io.k8s.api.core.v1.EmptyDirVolumeSource": {
      "description": "Represents an empty directory for a pod.\nEmpty directory volumes support ownership management and SELinux relabeling.",
      "type": "object",
      "properties": {
        "medium": {
          "type": "string",
          "title": "What type of storage medium should back this directory.\nThe default is \"\" which means to use the node's default medium.\nMust be an empty string (default) or Memory.\nMore info: https://kubernetes.io/docs/concepts/storage/volumes#emptydir\n+optional"
        },
        "sizeLimit": {
          "title": "Total amount of local storage required for this EmptyDir volume.\nThe size limit is also applicable for memory medium.\nThe maximum usage on memory medium EmptyDir would be the minimum value between\nthe SizeLimit specified here and the sum of memory limits of all containers in a pod.\nThe default is nil which means that the limit is undefined.\nMore info: http://kubernetes.io/docs/user-guide/volumes#emptydir\n+optional",
          "$ref": "#/definitions/io.k8s.api.core.v1.Quantity"
        }
      }
    },
    "io.k8s.api.core.v1.EnvFromSource": {
      "type": "object",
      "title": "EnvFromSource represents the source of a set of ConfigMaps",
      "properties": {
        "configMapRef": {
          "title": "The ConfigMap to select from\n+optional",
          "$ref": "#/definitions/io.k8s.api.core.v1.ConfigMapEnvSource"
        },
        "prefix": {
          "type": "string",
          "title": "An optional identifier to prepend to each key in the ConfigMap. Must be a C_IDENTIFIER.\n+optional"
        },
        "secretRef": {
          "title": "The Secret to select from\n+optional",
          "$ref": "#/definitions/io.k8s.api.core.v1.SecretEnvSource"
        }
      }
    },
    "io.k8s.api.core.v1.EnvVar": {
      "description": "EnvVar represents an environment variable present in a Container.",
      "type": "object",
      "properties": {
        "name": {
          "description": "Name of the environment variable. Must be a C_IDENTIFIER.",
          "type": "string"
        },
        "value": {
          "type": "string",
          "title": "Variable references $(VAR_NAME) are expanded\nusing the previous defined environment variables in the container and\nany service environment variables. If a variable cannot be resolved,\nthe reference in the input string will be unchanged. The $(VAR_NAME)\nsyntax can be escaped with a double $$, ie: $$(VAR_NAME). Escaped\nreferences will never be expanded, regardless of whether the variable\nexists or not.\nDefaults to \"\".\n+optional"
        },
        "valueFrom": {
          "title": "Source for the environment variable's value. Cannot be used if value is not empty.\n+optional",
          "$ref": "#/definitions/io.k8s.api.core.v1.EnvVarSource"
        }
      }
    },
    "io.k8s.api.core.v1.EnvVarSource": {
      "description": "EnvVarSource represents a source for the value of an EnvVar.",
      "type": "object",
      "properties": {
        "configMapKeyRef": {
          "title": "Selects a key of a ConfigMap.\n+optional",
          "$ref": "#/definitions/io.k8s.api.core.v1.ConfigMapKeySelector"
        },
        "fieldRef": {
          "title": "Selects a field of the pod: supports metadata.name, metadata.namespace, metadata.labels, metadata.annotations,\nspec.nodeName, spec.serviceAccountName, status.hostIP, status.podIP.\n+optional",
          "$ref": "#/definitions/io.k8s.api.core.v1.ObjectFieldSelector"
        },
        "resourceFieldRef": {
          "title": "Selects a resource of the container: only resources limits and requests\n(limits.cpu, limits.memory, limits.ephemeral-storage, requests.cpu, requests.memory and requests.ephemeral-storage) are currently supported.\n+optional",
          "$ref": "#/definitions/io.k8s.api.core.v1.ResourceFieldSelector"
        },
        "secretKeyRef": {
          "title": "Selects a key of a secret in the pod's namespace\n+optional",
          "$ref": "#/definitions/io.k8s.api.core.v1.SecretKeySelector"
        }
      }
    },
    "io.k8s.api.core.v1.ExecAction": {
      "description": "ExecAction describes a \"run in container\" action.",
      "type": "object",
      "properties": {
        "command": {
          "type": "array",
          "title": "Command is the command line to execute inside the container, the working directory for the\ncommand  is root ('/') in the container's filesystem. The command is simply exec'd, it is\nnot run inside a shell, so traditional shell instructions ('|', etc) won't work. To use\na shell, you need to explicitly call out to that shell.\nExit status of 0 is treated as live/healthy and non-zero is unhealthy.\n+optional",
          "items": {
            "type": "string"
          }
        }
      }
    },
    "io.k8s.api.core.v1.FCVolumeSource": {
      "description": "Represents a Fibre Channel volume.\nFibre Channel volumes can only be mounted as read/write once.\nFibre Channel volumes support ownership management and SELinux relabeling.",
      "type": "object",
      "properties": {
        "fsType": {
          "type": "string",
          "title": "Filesystem type to mount.\nMust be a filesystem type supported by the host operating system.\nEx. \"ext4\", \"xfs\", \"ntfs\". Implicitly inferred to be \"ext4\" if unspecified.\nTODO: how do we prevent errors in the filesystem from compromising the machine\n+optional"
        },
        "lun": {
          "type": "integer",
          "format": "int32",
          "title": "Optional: FC target lun number\n+optional"
        },
        "readOnly": {
          "type": "boolean",
          "format": "boolean",
          "title": "Optional: Defaults to false (read/write). ReadOnly here will force\nthe ReadOnly setting in VolumeMounts.\n+optional"
        },
        "targetWWNs": {
          "type": "array",
          "title": "Optional: FC target worldwide names (WWNs)\n+optional",
          "items": {
            "type": "string"
          }
        },
        "wwids": {
          "type": "array",
          "title": "Optional: FC volume world wide identifiers (wwids)\nEither wwids or combination of targetWWNs and lun must be set, but not both simultaneously.\n+optional",
          "items": {
            "type": "string"
          }
        }
      }
    },
    "io.k8s.api.core.v1.FlexVolumeSource": {
      "description": "FlexVolume represents a generic volume resource that is\nprovisioned/attached using an exec based plugin.",
      "type": "object",
      "properties": {
        "driver": {
          "description": "Driver is the name of the driver to use for this volume.",
          "type": "string"
        },
        "fsType": {
          "type": "string",
          "title": "Filesystem type to mount.\nMust be a filesystem type supported by the host operating system.\nEx. \"ext4\", \"xfs\", \"ntfs\". The default filesystem depends on FlexVolume script.\n+optional"
        },
        "options": {
          "type": "object",
          "title": "Optional: Extra command options if any.\n+optional",
          "additionalProperties": {
            "type": "string"
          }
        },
        "readOnly": {
          "type": "boolean",
          "format": "boolean",
          "title": "Optional: Defaults to false (read/write). ReadOnly here will force\nthe ReadOnly setting in VolumeMounts.\n+optional"
        },
        "secretRef": {
          "title": "Optional: SecretRef is reference to the secret object containing\nsensitive information to pass to the plugin scripts. This may be\nempty if no secret object is specified. If the secret object\ncontains more than one secret, all secrets are passed to the plugin\nscripts.\n+optional",
          "$ref": "#/definitions/io.k8s.api.core.v1.LocalObjectReference"
        }
      }
    },
    "io.k8s.api.core.v1.FlockerVolumeSource": {
      "description": "Represents a Flocker volume mounted by the Flocker agent.\nOne and only one of datasetName and datasetUUID should be set.\nFlocker volumes do not support ownership management or SELinux relabeling.",
      "type": "object",
      "properties": {
        "datasetName": {
          "type": "string",
          "title": "Name of the dataset stored as metadata -\u003e name on the dataset for Flocker\nshould be considered as deprecated\n+optional"
        },
        "datasetUUID": {
          "type": "string",
          "title": "UUID of the dataset. This is unique identifier of a Flocker dataset\n+optional"
        }
      }
    },
    "io.k8s.api.core.v1.GCEPersistentDiskVolumeSource": {
      "description": "Represents a Persistent Disk resource in Google Compute Engine.\n\nA GCE PD must exist before mounting to a container. The disk must\nalso be in the same GCE project and zone as the kubelet. A GCE PD\ncan only be mounted as read/write once or read-only many times. GCE\nPDs support ownership management and SELinux relabeling.",
      "type": "object",
      "properties": {
        "fsType": {
          "type": "string",
          "title": "Filesystem type of the volume that you want to mount.\nTip: Ensure that the filesystem type is supported by the host operating system.\nExamples: \"ext4\", \"xfs\", \"ntfs\". Implicitly inferred to be \"ext4\" if unspecified.\nMore info: https://kubernetes.io/docs/concepts/storage/volumes#gcepersistentdisk\nTODO: how do we prevent errors in the filesystem from compromising the machine\n+optional"
        },
        "partition": {
          "type": "integer",
          "format": "int32",
          "title": "The partition in the volume that you want to mount.\nIf omitted, the default is to mount by volume name.\nExamples: For volume /dev/sda1, you specify the partition as \"1\".\nSimilarly, the volume partition for /dev/sda is \"0\" (or you can leave the property empty).\nMore info: https://kubernetes.io/docs/concepts/storage/volumes#gcepersistentdisk\n+optional"
        },
        "pdName": {
          "type": "string",
          "title": "Unique name of the PD resource in GCE. Used to identify the disk in GCE.\nMore info: https://kubernetes.io/docs/concepts/storage/volumes#gcepersistentdisk"
        },
        "readOnly": {
          "type": "boolean",
          "format": "boolean",
          "title": "ReadOnly here will force the ReadOnly setting in VolumeMounts.\nDefaults to false.\nMore info: https://kubernetes.io/docs/concepts/storage/volumes#gcepersistentdisk\n+optional"
        }
      }
    },
    "io.k8s.api.core.v1.GitRepoVolumeSource": {
      "description": "Represents a volume that is populated with the contents of a git repository.\nGit repo volumes do not support ownership management.\nGit repo volumes support SELinux relabeling.\n\nDEPRECATED: GitRepo is deprecated. To provision a container with a git repo, mount an\nEmptyDir into an InitContainer that clones the repo using git, then mount the EmptyDir\ninto the Pod's container.",
      "type": "object",
      "properties": {
        "directory": {
          "type": "string",
          "title": "Target directory name.\nMust not contain or start with '..'.  If '.' is supplied, the volume directory will be the\ngit repository.  Otherwise, if specified, the volume will contain the git repository in\nthe subdirectory with the given name.\n+optional"
        },
        "repository": {
          "type": "string",
          "title": "Repository URL"
        },
        "revision": {
          "type": "string",
          "title": "Commit hash for the specified revision.\n+optional"
        }
      }
    },
    "io.k8s.api.core.v1.GlusterfsVolumeSource": {
      "description": "Represents a Glusterfs mount that lasts the lifetime of a pod.\nGlusterfs volumes do not support ownership management or SELinux relabeling.",
      "type": "object",
      "properties": {
        "endpoints": {
          "type": "string",
          "title": "EndpointsName is the endpoint name that details Glusterfs topology.\nMore info: https://examples.k8s.io/volumes/glusterfs/README.md#create-a-pod"
        },
        "path": {
          "type": "string",
          "title": "Path is the Glusterfs volume path.\nMore info: https://examples.k8s.io/volumes/glusterfs/README.md#create-a-pod"
        },
        "readOnly": {
          "type": "boolean",
          "format": "boolean",
          "title": "ReadOnly here will force the Glusterfs volume to be mounted with read-only permissions.\nDefaults to false.\nMore info: https://examples.k8s.io/volumes/glusterfs/README.md#create-a-pod\n+optional"
        }
      }
    },
    "io.k8s.api.core.v1.HTTPGetAction": {
      "description": "HTTPGetAction describes an action based on HTTP Get requests.",
      "type": "object",
      "properties": {
        "host": {
          "type": "string",
          "title": "Host name to connect to, defaults to the pod IP. You probably want to set\n\"Host\" in httpHeaders instead.\n+optional"
        },
        "httpHeaders": {
          "type": "array",
          "title": "Custom headers to set in the request. HTTP allows repeated headers.\n+optional",
          "items": {
            "$ref": "#/definitions/io.k8s.api.core.v1.HTTPHeader"
          }
        },
        "path": {
          "type": "string",
          "title": "Path to access on the HTTP server.\n+optional"
        },
        "port": {
          "description": "Name or number of the port to access on the container.\nNumber must be in the range 1 to 65535.\nName must be an IANA_SVC_NAME.",
          "$ref": "#/definitions/io.k8s.api.core.v1.IntOrString"
        },
        "scheme": {
          "type": "string",
          "title": "Scheme to use for connecting to the host.\nDefaults to HTTP.\n+optional"
        }
      }
    },
    "io.k8s.api.core.v1.HTTPHeader": {
      "type": "object",
      "title": "HTTPHeader describes a custom header to be used in HTTP probes",
      "properties": {
        "name": {
          "type": "string",
          "title": "The header field name"
        },
        "value": {
          "type": "string",
          "title": "The header field value"
        }
      }
    },
    "io.k8s.api.core.v1.Handler": {
      "description": "Handler defines a specific action that should be taken\nTODO: pass structured data to these actions, and document that data here.",
      "type": "object",
      "properties": {
        "exec": {
          "title": "One and only one of the following should be specified.\nExec specifies the action to take.\n+optional",
          "$ref": "#/definitions/io.k8s.api.core.v1.ExecAction"
        },
        "httpGet": {
          "title": "HTTPGet specifies the http request to perform.\n+optional",
          "$ref": "#/definitions/io.k8s.api.core.v1.HTTPGetAction"
        },
        "tcpSocket": {
          "title": "TCPSocket specifies an action involving a TCP port.\nTCP hooks not yet supported\nTODO: implement a realistic TCP lifecycle hook\n+optional",
          "$ref": "#/definitions/io.k8s.api.core.v1.TCPSocketAction"
        }
      }
    },
    "io.k8s.api.core.v1.HostAlias": {
      "description": "HostAlias holds the mapping between IP and hostnames that will be injected as an entry in the\npod's hosts file.",
      "type": "object",
      "properties": {
        "hostnames": {
          "description": "Hostnames for the above IP address.",
          "type": "array",
          "items": {
            "type": "string"
          }
        },
        "ip": {
          "description": "IP address of the host file entry.",
          "type": "string"
        }
      }
    },
    "io.k8s.api.core.v1.HostPathVolumeSource": {
      "description": "Represents a host path mapped into a pod.\nHost path volumes do not support ownership management or SELinux relabeling.",
      "type": "object",
      "properties": {
        "path": {
          "type": "string",
          "title": "Path of the directory on the host.\nIf the path is a symlink, it will follow the link to the real path.\nMore info: https://kubernetes.io/docs/concepts/storage/volumes#hostpath"
        },
        "type": {
          "type": "string",
          "title": "Type for HostPath Volume\nDefaults to \"\"\nMore info: https://kubernetes.io/docs/concepts/storage/volumes#hostpath\n+optional"
        }
      }
    },
    "io.k8s.api.core.v1.ISCSIVolumeSource": {
      "description": "Represents an ISCSI disk.\nISCSI volumes can only be mounted as read/write once.\nISCSI volumes support ownership management and SELinux relabeling.",
      "type": "object",
      "properties": {
        "chapAuthDiscovery": {
          "type": "boolean",
          "format": "boolean",
          "title": "whether support iSCSI Discovery CHAP authentication\n+optional"
        },
        "chapAuthSession": {
          "type": "boolean",
          "format": "boolean",
          "title": "whether support iSCSI Session CHAP authentication\n+optional"
        },
        "fsType": {
          "type": "string",
          "title": "Filesystem type of the volume that you want to mount.\nTip: Ensure that the filesystem type is supported by the host operating system.\nExamples: \"ext4\", \"xfs\", \"ntfs\". Implicitly inferred to be \"ext4\" if unspecified.\nMore info: https://kubernetes.io/docs/concepts/storage/volumes#iscsi\nTODO: how do we prevent errors in the filesystem from compromising the machine\n+optional"
        },
        "initiatorName": {
          "type": "string",
          "title": "Custom iSCSI Initiator Name.\nIf initiatorName is specified with iscsiInterface simultaneously, new iSCSI interface\n\u003ctarget portal\u003e:\u003cvolume name\u003e will be created for the connection.\n+optional"
        },
        "iqn": {
          "description": "Target iSCSI Qualified Name.",
          "type": "string"
        },
        "iscsiInterface": {
          "type": "string",
          "title": "iSCSI Interface Name that uses an iSCSI transport.\nDefaults to 'default' (tcp).\n+optional"
        },
        "lun": {
          "description": "iSCSI Target Lun number.",
          "type": "integer",
          "format": "int32"
        },
        "portals": {
          "type": "array",
          "title": "iSCSI Target Portal List. The portal is either an IP or ip_addr:port if the port\nis other than default (typically TCP ports 860 and 3260).\n+optional",
          "items": {
            "type": "string"
          }
        },
        "readOnly": {
          "type": "boolean",
          "format": "boolean",
          "title": "ReadOnly here will force the ReadOnly setting in VolumeMounts.\nDefaults to false.\n+optional"
        },
        "secretRef": {
          "title": "CHAP Secret for iSCSI target and initiator authentication\n+optional",
          "$ref": "#/definitions/io.k8s.api.core.v1.LocalObjectReference"
        },
        "targetPortal": {
          "description": "iSCSI Target Portal. The Portal is either an IP or ip_addr:port if the port\nis other than default (typically TCP ports 860 and 3260).",
          "type": "string"
        }
      }
    },
    "io.k8s.api.core.v1.KeyToPath": {
      "description": "Maps a string key to a path within a volume.",
      "type": "object",
      "properties": {
        "key": {
          "description": "The key to project.",
          "type": "string"
        },
        "mode": {
          "type": "integer",
          "format": "int32",
          "title": "Optional: mode bits to use on this file, must be a value between 0\nand 0777. If not specified, the volume defaultMode will be used.\nThis might be in conflict with other options that affect the file\nmode, like fsGroup, and the result can be other mode bits set.\n+optional"
        },
        "path": {
          "description": "The relative path of the file to map the key to.\nMay not be an absolute path.\nMay not contain the path element '..'.\nMay not start with the string '..'.",
          "type": "string"
        }
      }
    },
    "io.k8s.api.core.v1.Lifecycle": {
      "description": "Lifecycle describes actions that the management system should take in response to container lifecycle\nevents. For the PostStart and PreStop lifecycle handlers, management of the container blocks\nuntil the action is complete, unless the container process fails, in which case the handler is aborted.",
      "type": "object",
      "properties": {
        "postStart": {
          "title": "PostStart is called immediately after a container is created. If the handler fails,\nthe container is terminated and restarted according to its restart policy.\nOther management of the container blocks until the hook completes.\nMore info: https://kubernetes.io/docs/concepts/containers/container-lifecycle-hooks/#container-hooks\n+optional",
          "$ref": "#/definitions/io.k8s.api.core.v1.Handler"
        },
        "preStop": {
          "title": "PreStop is called immediately before a container is terminated due to an\nAPI request or management event such as liveness/startup probe failure,\npreemption, resource contention, etc. The handler is not called if the\ncontainer crashes or exits. The reason for termination is passed to the\nhandler. The Pod's termination grace period countdown begins before the\nPreStop hooked is executed. Regardless of the outcome of the handler, the\ncontainer will eventually terminate within the Pod's termination grace\nperiod. Other management of the container blocks until the hook completes\nor until the termination grace period is reached.\nMore info: https://kubernetes.io/docs/concepts/containers/container-lifecycle-hooks/#container-hooks\n+optional",
          "$ref": "#/definitions/io.k8s.api.core.v1.Handler"
        }
      }
    },
    "io.k8s.api.core.v1.LocalObjectReference": {
      "description": "LocalObjectReference contains enough information to let you locate the\nreferenced object inside the same namespace.",
      "type": "object",
      "properties": {
        "name": {
          "type": "string",
          "title": "Name of the referent.\nMore info: https://kubernetes.io/docs/concepts/overview/working-with-objects/names/#names\nTODO: Add other useful fields. apiVersion, kind, uid?\n+optional"
        }
      }
    },
    "io.k8s.api.core.v1.NFSVolumeSource": {
      "description": "Represents an NFS mount that lasts the lifetime of a pod.\nNFS volumes do not support ownership management or SELinux relabeling.",
      "type": "object",
      "properties": {
        "path": {
          "type": "string",
          "title": "Path that is exported by the NFS server.\nMore info: https://kubernetes.io/docs/concepts/storage/volumes#nfs"
        },
        "readOnly": {
          "type": "boolean",
          "format": "boolean",
          "title": "ReadOnly here will force\nthe NFS export to be mounted with read-only permissions.\nDefaults to false.\nMore info: https://kubernetes.io/docs/concepts/storage/volumes#nfs\n+optional"
        },
        "server": {
          "type": "string",
          "title": "Server is the hostname or IP address of the NFS server.\nMore info: https://kubernetes.io/docs/concepts/storage/volumes#nfs"
        }
      }
    },
    "io.k8s.api.core.v1.NodeAffinity": {
      "description": "Node affinity is a group of node affinity scheduling rules.",
      "type": "object",
      "properties": {
        "preferredDuringSchedulingIgnoredDuringExecution": {
          "type": "array",
          "title": "The scheduler will prefer to schedule pods to nodes that satisfy\nthe affinity expressions specified by this field, but it may choose\na node that violates one or more of the expressions. The node that is\nmost preferred is the one with the greatest sum of weights, i.e.\nfor each node that meets all of the scheduling requirements (resource\nrequest, requiredDuringScheduling affinity expressions, etc.),\ncompute a sum by iterating through the elements of this field and adding\n\"weight\" to the sum if the node matches the corresponding matchExpressions; the\nnode(s) with the highest sum are the most preferred.\n+optional",
          "items": {
            "$ref": "#/definitions/io.k8s.api.core.v1.PreferredSchedulingTerm"
          }
        },
        "requiredDuringSchedulingIgnoredDuringExecution": {
          "title": "If the affinity requirements specified by this field are not met at\nscheduling time, the pod will not be scheduled onto the node.\nIf the affinity requirements specified by this field cease to be met\nat some point during pod execution (e.g. due to an update), the system\nmay or may not try to eventually evict the pod from its node.\n+optional",
          "$ref": "#/definitions/io.k8s.api.core.v1.NodeSelector"
        }
      }
    },
    "io.k8s.api.core.v1.NodeSelector": {
      "description": "A node selector represents the union of the results of one or more label queries\nover a set of nodes; that is, it represents the OR of the selectors represented\nby the node selector terms.",
      "type": "object",
      "properties": {
        "nodeSelectorTerms": {
          "description": "Required. A list of node selector terms. The terms are ORed.",
          "type": "array",
          "items": {
            "$ref": "#/definitions/io.k8s.api.core.v1.NodeSelectorTerm"
          }
        }
      }
    },
    "io.k8s.api.core.v1.NodeSelectorRequirement": {
      "description": "A node selector requirement is a selector that contains values, a key, and an operator\nthat relates the key and values.",
      "type": "object",
      "properties": {
        "key": {
          "description": "The label key that the selector applies to.",
          "type": "string"
        },
        "operator": {
          "description": "Represents a key's relationship to a set of values.\nValid operators are In, NotIn, Exists, DoesNotExist. Gt, and Lt.",
          "type": "string"
        },
        "values": {
          "type": "array",
          "title": "An array of string values. If the operator is In or NotIn,\nthe values array must be non-empty. If the operator is Exists or DoesNotExist,\nthe values array must be empty. If the operator is Gt or Lt, the values\narray must have a single element, which will be interpreted as an integer.\nThis array is replaced during a strategic merge patch.\n+optional",
          "items": {
            "type": "string"
          }
        }
      }
    },
    "io.k8s.api.core.v1.NodeSelectorTerm": {
      "description": "A null or empty node selector term matches no objects. The requirements of\nthem are ANDed.\nThe TopologySelectorTerm type implements a subset of the NodeSelectorTerm.",
      "type": "object",
      "properties": {
        "matchExpressions": {
          "type": "array",
          "title": "A list of node selector requirements by node's labels.\n+optional",
          "items": {
            "$ref": "#/definitions/io.k8s.api.core.v1.NodeSelectorRequirement"
          }
        },
        "matchFields": {
          "type": "array",
          "title": "A list of node selector requirements by node's fields.\n+optional",
          "items": {
            "$ref": "#/definitions/io.k8s.api.core.v1.NodeSelectorRequirement"
          }
        }
      }
    },
    "io.k8s.api.core.v1.ObjectFieldSelector": {
      "description": "ObjectFieldSelector selects an APIVersioned field of an object.",
      "type": "object",
      "properties": {
        "apiVersion": {
          "type": "string",
          "title": "Version of the schema the FieldPath is written in terms of, defaults to \"v1\".\n+optional"
        },
        "fieldPath": {
          "description": "Path of the field to select in the specified API version.",
          "type": "string"
        }
      }
    },
    "io.k8s.api.core.v1.ObjectReference": {
      "type": "object",
      "title": "ObjectReference contains enough information to let you inspect or modify the referred object.\n+k8s:deepcopy-gen:interfaces=k8s.io/apimachinery/pkg/runtime.Object",
      "properties": {
        "apiVersion": {
          "type": "string",
          "title": "API version of the referent.\n+optional"
        },
        "fieldPath": {
          "type": "string",
          "title": "If referring to a piece of an object instead of an entire object, this string\nshould contain a valid JSON/Go field access statement, such as desiredState.manifest.containers[2].\nFor example, if the object reference is to a container within a pod, this would take on a value like:\n\"spec.containers{name}\" (where \"name\" refers to the name of the container that triggered\nthe event) or if no container name is specified \"spec.containers[2]\" (container with\nindex 2 in this pod). This syntax is chosen only to have some well-defined way of\nreferencing a part of an object.\nTODO: this design is not final and this field is subject to change in the future.\n+optional"
        },
        "kind": {
          "type": "string",
          "title": "Kind of the referent.\nMore info: https://git.k8s.io/community/contributors/devel/sig-architecture/api-conventions.md#types-kinds\n+optional"
        },
        "name": {
          "type": "string",
          "title": "Name of the referent.\nMore info: https://kubernetes.io/docs/concepts/overview/working-with-objects/names/#names\n+optional"
        },
        "namespace": {
          "type": "string",
          "title": "Namespace of the referent.\nMore info: https://kubernetes.io/docs/concepts/overview/working-with-objects/namespaces/\n+optional"
        },
        "resourceVersion": {
          "type": "string",
          "title": "Specific resourceVersion to which this reference is made, if any.\nMore info: https://git.k8s.io/community/contributors/devel/sig-architecture/api-conventions.md#concurrency-control-and-consistency\n+optional"
        },
        "uid": {
          "type": "string",
          "title": "UID of the referent.\nMore info: https://kubernetes.io/docs/concepts/overview/working-with-objects/names/#uids\n+optional"
        }
      }
    },
    "io.k8s.api.core.v1.PersistentVolumeClaim": {
      "type": "object",
      "title": "PersistentVolumeClaim is a user's request for and claim to a persistent volume",
      "properties": {
        "metadata": {
          "title": "Standard object's metadata.\nMore info: https://git.k8s.io/community/contributors/devel/sig-architecture/api-conventions.md#metadata\n+optional",
          "$ref": "#/definitions/io.k8s.api.core.v1.ObjectMeta"
        },
        "spec": {
          "title": "Spec defines the desired characteristics of a volume requested by a pod author.\nMore info: https://kubernetes.io/docs/concepts/storage/persistent-volumes#persistentvolumeclaims\n+optional",
          "$ref": "#/definitions/io.k8s.api.core.v1.PersistentVolumeClaimSpec"
        },
        "status": {
          "title": "Status represents the current information/status of a persistent volume claim.\nRead-only.\nMore info: https://kubernetes.io/docs/concepts/storage/persistent-volumes#persistentvolumeclaims\n+optional",
          "$ref": "#/definitions/io.k8s.api.core.v1.PersistentVolumeClaimStatus"
        }
      }
    },
    "io.k8s.api.core.v1.PersistentVolumeClaimCondition": {
      "type": "object",
      "title": "PersistentVolumeClaimCondition contails details about state of pvc",
      "properties": {
        "lastProbeTime": {
          "title": "Last time we probed the condition.\n+optional",
          "$ref": "#/definitions/io.k8s.api.core.v1.Time"
        },
        "lastTransitionTime": {
          "title": "Last time the condition transitioned from one status to another.\n+optional",
          "$ref": "#/definitions/io.k8s.api.core.v1.Time"
        },
        "message": {
          "type": "string",
          "title": "Human-readable message indicating details about last transition.\n+optional"
        },
        "reason": {
          "type": "string",
          "title": "Unique, this should be a short, machine understandable string that gives the reason\nfor condition's last transition. If it reports \"ResizeStarted\" that means the underlying\npersistent volume is being resized.\n+optional"
        },
        "status": {
          "type": "string"
        },
        "type": {
          "type": "string"
        }
      }
    },
    "io.k8s.api.core.v1.PersistentVolumeClaimSpec": {
      "type": "object",
      "title": "PersistentVolumeClaimSpec describes the common attributes of storage devices\nand allows a Source for provider-specific attributes",
      "properties": {
        "accessModes": {
          "type": "array",
          "title": "AccessModes contains the desired access modes the volume should have.\nMore info: https://kubernetes.io/docs/concepts/storage/persistent-volumes#access-modes-1\n+optional",
          "items": {
            "type": "string"
          }
        },
        "dataSource": {
          "title": "This field requires the VolumeSnapshotDataSource alpha feature gate to be\nenabled and currently VolumeSnapshot is the only supported data source.\nIf the provisioner can support VolumeSnapshot data source, it will create\na new volume and data will be restored to the volume at the same time.\nIf the provisioner does not support VolumeSnapshot data source, volume will\nnot be created and the failure will be reported as an event.\nIn the future, we plan to support more data source types and the behavior\nof the provisioner may change.\n+optional",
          "$ref": "#/definitions/io.k8s.api.core.v1.TypedLocalObjectReference"
        },
        "resources": {
          "title": "Resources represents the minimum resources the volume should have.\nMore info: https://kubernetes.io/docs/concepts/storage/persistent-volumes#resources\n+optional",
          "$ref": "#/definitions/io.k8s.api.core.v1.ResourceRequirements"
        },
        "selector": {
          "title": "A label query over volumes to consider for binding.\n+optional",
          "$ref": "#/definitions/io.k8s.api.core.v1.LabelSelector"
        },
        "storageClassName": {
          "type": "string",
          "title": "Name of the StorageClass required by the claim.\nMore info: https://kubernetes.io/docs/concepts/storage/persistent-volumes#class-1\n+optional"
        },
        "volumeMode": {
          "type": "string",
          "title": "volumeMode defines what type of volume is required by the claim.\nValue of Filesystem is implied when not included in claim spec.\nThis is a beta feature.\n+optional"
        },
        "volumeName": {
          "type": "string",
          "title": "VolumeName is the binding reference to the PersistentVolume backing this claim.\n+optional"
        }
      }
    },
    "io.k8s.api.core.v1.PersistentVolumeClaimStatus": {
      "description": "PersistentVolumeClaimStatus is the current status of a persistent volume claim.",
      "type": "object",
      "properties": {
        "accessModes": {
          "type": "array",
          "title": "AccessModes contains the actual access modes the volume backing the PVC has.\nMore info: https://kubernetes.io/docs/concepts/storage/persistent-volumes#access-modes-1\n+optional",
          "items": {
            "type": "string"
          }
        },
        "capacity": {
          "type": "object",
          "title": "Represents the actual resources of the underlying volume.\n+optional",
          "additionalProperties": {
            "$ref": "#/definitions/io.k8s.api.core.v1.Quantity"
          }
        },
        "conditions": {
          "type": "array",
          "title": "Current Condition of persistent volume claim. If underlying persistent volume is being\nresized then the Condition will be set to 'ResizeStarted'.\n+optional\n+patchMergeKey=type\n+patchStrategy=merge",
          "items": {
            "$ref": "#/definitions/io.k8s.api.core.v1.PersistentVolumeClaimCondition"
          }
        },
        "phase": {
          "type": "string",
          "title": "Phase represents the current phase of PersistentVolumeClaim.\n+optional"
        }
      }
    },
    "io.k8s.api.core.v1.PersistentVolumeClaimVolumeSource": {
      "description": "PersistentVolumeClaimVolumeSource references the user's PVC in the same namespace.\nThis volume finds the bound PV and mounts that volume for the pod. A\nPersistentVolumeClaimVolumeSource is, essentially, a wrapper around another\ntype of volume that is owned by someone else (the system).",
      "type": "object",
      "properties": {
        "claimName": {
          "type": "string",
          "title": "ClaimName is the name of a PersistentVolumeClaim in the same namespace as the pod using this volume.\nMore info: https://kubernetes.io/docs/concepts/storage/persistent-volumes#persistentvolumeclaims"
        },
        "readOnly": {
          "type": "boolean",
          "format": "boolean",
          "title": "Will force the ReadOnly setting in VolumeMounts.\nDefault false.\n+optional"
        }
      }
    },
    "io.k8s.api.core.v1.PhotonPersistentDiskVolumeSource": {
      "description": "Represents a Photon Controller persistent disk resource.",
      "type": "object",
      "properties": {
        "fsType": {
          "description": "Filesystem type to mount.\nMust be a filesystem type supported by the host operating system.\nEx. \"ext4\", \"xfs\", \"ntfs\". Implicitly inferred to be \"ext4\" if unspecified.",
          "type": "string"
        },
        "pdID": {
          "type": "string",
          "title": "ID that identifies Photon Controller persistent disk"
        }
      }
    },
    "io.k8s.api.core.v1.PodAffinity": {
      "description": "Pod affinity is a group of inter pod affinity scheduling rules.",
      "type": "object",
      "properties": {
        "preferredDuringSchedulingIgnoredDuringExecution": {
          "type": "array",
          "title": "The scheduler will prefer to schedule pods to nodes that satisfy\nthe affinity expressions specified by this field, but it may choose\na node that violates one or more of the expressions. The node that is\nmost preferred is the one with the greatest sum of weights, i.e.\nfor each node that meets all of the scheduling requirements (resource\nrequest, requiredDuringScheduling affinity expressions, etc.),\ncompute a sum by iterating through the elements of this field and adding\n\"weight\" to the sum if the node has pods which matches the corresponding podAffinityTerm; the\nnode(s) with the highest sum are the most preferred.\n+optional",
          "items": {
            "$ref": "#/definitions/io.k8s.api.core.v1.WeightedPodAffinityTerm"
          }
        },
        "requiredDuringSchedulingIgnoredDuringExecution": {
          "type": "array",
          "title": "If the affinity requirements specified by this field are not met at\nscheduling time, the pod will not be scheduled onto the node.\nIf the affinity requirements specified by this field cease to be met\nat some point during pod execution (e.g. due to a pod label update), the\nsystem may or may not try to eventually evict the pod from its node.\nWhen there are multiple elements, the lists of nodes corresponding to each\npodAffinityTerm are intersected, i.e. all terms must be satisfied.\n+optional",
          "items": {
            "$ref": "#/definitions/io.k8s.api.core.v1.PodAffinityTerm"
          }
        }
      }
    },
    "io.k8s.api.core.v1.PodAffinityTerm": {
      "type": "object",
      "title": "Defines a set of pods (namely those matching the labelSelector\nrelative to the given namespace(s)) that this pod should be\nco-located (affinity) or not co-located (anti-affinity) with,\nwhere co-located is defined as running on a node whose value of\nthe label with key \u003ctopologyKey\u003e matches that of any node on which\na pod of the set of pods is running",
      "properties": {
        "labelSelector": {
          "title": "A label query over a set of resources, in this case pods.\n+optional",
          "$ref": "#/definitions/io.k8s.api.core.v1.LabelSelector"
        },
        "namespaces": {
          "type": "array",
          "title": "namespaces specifies which namespaces the labelSelector applies to (matches against);\nnull or empty list means \"this pod's namespace\"\n+optional",
          "items": {
            "type": "string"
          }
        },
        "topologyKey": {
          "description": "This pod should be co-located (affinity) or not co-located (anti-affinity) with the pods matching\nthe labelSelector in the specified namespaces, where co-located is defined as running on a node\nwhose value of the label with key topologyKey matches that of any node on which any of the\nselected pods is running.\nEmpty topologyKey is not allowed.",
          "type": "string"
        }
      }
    },
    "io.k8s.api.core.v1.PodAntiAffinity": {
      "description": "Pod anti affinity is a group of inter pod anti affinity scheduling rules.",
      "type": "object",
      "properties": {
        "preferredDuringSchedulingIgnoredDuringExecution": {
          "type": "array",
          "title": "The scheduler will prefer to schedule pods to nodes that satisfy\nthe anti-affinity expressions specified by this field, but it may choose\na node that violates one or more of the expressions. The node that is\nmost preferred is the one with the greatest sum of weights, i.e.\nfor each node that meets all of the scheduling requirements (resource\nrequest, requiredDuringScheduling anti-affinity expressions, etc.),\ncompute a sum by iterating through the elements of this field and adding\n\"weight\" to the sum if the node has pods which matches the corresponding podAffinityTerm; the\nnode(s) with the highest sum are the most preferred.\n+optional",
          "items": {
            "$ref": "#/definitions/io.k8s.api.core.v1.WeightedPodAffinityTerm"
          }
        },
        "requiredDuringSchedulingIgnoredDuringExecution": {
          "type": "array",
          "title": "If the anti-affinity requirements specified by this field are not met at\nscheduling time, the pod will not be scheduled onto the node.\nIf the anti-affinity requirements specified by this field cease to be met\nat some point during pod execution (e.g. due to a pod label update), the\nsystem may or may not try to eventually evict the pod from its node.\nWhen there are multiple elements, the lists of nodes corresponding to each\npodAffinityTerm are intersected, i.e. all terms must be satisfied.\n+optional",
          "items": {
            "$ref": "#/definitions/io.k8s.api.core.v1.PodAffinityTerm"
          }
        }
      }
    },
    "io.k8s.api.core.v1.PodDNSConfig": {
      "description": "PodDNSConfig defines the DNS parameters of a pod in addition to\nthose generated from DNSPolicy.",
      "type": "object",
      "properties": {
        "nameservers": {
          "type": "array",
          "title": "A list of DNS name server IP addresses.\nThis will be appended to the base nameservers generated from DNSPolicy.\nDuplicated nameservers will be removed.\n+optional",
          "items": {
            "type": "string"
          }
        },
        "options": {
          "type": "array",
          "title": "A list of DNS resolver options.\nThis will be merged with the base options generated from DNSPolicy.\nDuplicated entries will be removed. Resolution options given in Options\nwill override those that appear in the base DNSPolicy.\n+optional",
          "items": {
            "$ref": "#/definitions/io.k8s.api.core.v1.PodDNSConfigOption"
          }
        },
        "searches": {
          "type": "array",
          "title": "A list of DNS search domains for host-name lookup.\nThis will be appended to the base search paths generated from DNSPolicy.\nDuplicated search paths will be removed.\n+optional",
          "items": {
            "type": "string"
          }
        }
      }
    },
    "io.k8s.api.core.v1.PodDNSConfigOption": {
      "description": "PodDNSConfigOption defines DNS resolver options of a pod.",
      "type": "object",
      "properties": {
        "name": {
          "description": "Required.",
          "type": "string"
        },
        "value": {
          "type": "string",
          "title": "+optional"
        }
      }
    },
    "io.k8s.api.core.v1.PodLogOptions": {
      "description": "PodLogOptions is the query options for a Pod's logs REST call.",
      "type": "object",
      "properties": {
        "container": {
          "type": "string",
          "title": "The container for which to stream logs. Defaults to only container if there is one container in the pod.\n+optional"
        },
        "follow": {
          "type": "boolean",
          "format": "boolean",
          "title": "Follow the log stream of the pod. Defaults to false.\n+optional"
        },
        "limitBytes": {
          "type": "string",
          "format": "int64",
          "title": "If set, the number of bytes to read from the server before terminating the\nlog output. This may not display a complete final line of logging, and may return\nslightly more or slightly less than the specified limit.\n+optional"
        },
        "previous": {
          "type": "boolean",
          "format": "boolean",
          "title": "Return previous terminated container logs. Defaults to false.\n+optional"
        },
        "sinceSeconds": {
          "type": "string",
          "format": "int64",
          "title": "A relative time in seconds before the current time from which to show logs. If this value\nprecedes the time a pod was started, only logs since the pod start will be returned.\nIf this value is in the future, no logs will be returned.\nOnly one of sinceSeconds or sinceTime may be specified.\n+optional"
        },
        "sinceTime": {
          "title": "An RFC3339 timestamp from which to show logs. If this value\nprecedes the time a pod was started, only logs since the pod start will be returned.\nIf this value is in the future, no logs will be returned.\nOnly one of sinceSeconds or sinceTime may be specified.\n+optional",
          "$ref": "#/definitions/io.k8s.api.core.v1.Time"
        },
        "tailLines": {
          "type": "string",
          "format": "int64",
          "title": "If set, the number of lines from the end of the logs to show. If not specified,\nlogs are shown from the creation of the container or sinceSeconds or sinceTime\n+optional"
        },
        "timestamps": {
          "type": "boolean",
          "format": "boolean",
          "title": "If true, add an RFC3339 or RFC3339Nano timestamp at the beginning of every line\nof log output. Defaults to false.\n+optional"
        }
      }
    },
    "io.k8s.api.core.v1.PodSecurityContext": {
      "description": "PodSecurityContext holds pod-level security attributes and common container settings.\nSome fields are also present in container.securityContext.  Field values of\ncontainer.securityContext take precedence over field values of PodSecurityContext.",
      "type": "object",
      "properties": {
        "fsGroup": {
          "description": "1. The owning GID will be the FSGroup\n2. The setgid bit is set (new files created in the volume will be owned by FSGroup)\n3. The permission bits are OR'd with rw-rw----\n\nIf unset, the Kubelet will not modify the ownership and permissions of any volume.\n+optional",
          "type": "string",
          "format": "int64",
          "title": "A special supplemental group that applies to all containers in a pod.\nSome volume types allow the Kubelet to change the ownership of that volume\nto be owned by the pod:"
        },
        "runAsGroup": {
          "type": "string",
          "format": "int64",
          "title": "The GID to run the entrypoint of the container process.\nUses runtime default if unset.\nMay also be set in SecurityContext.  If set in both SecurityContext and\nPodSecurityContext, the value specified in SecurityContext takes precedence\nfor that container.\n+optional"
        },
        "runAsNonRoot": {
          "type": "boolean",
          "format": "boolean",
          "title": "Indicates that the container must run as a non-root user.\nIf true, the Kubelet will validate the image at runtime to ensure that it\ndoes not run as UID 0 (root) and fail to start the container if it does.\nIf unset or false, no such validation will be performed.\nMay also be set in SecurityContext.  If set in both SecurityContext and\nPodSecurityContext, the value specified in SecurityContext takes precedence.\n+optional"
        },
        "runAsUser": {
          "type": "string",
          "format": "int64",
          "title": "The UID to run the entrypoint of the container process.\nDefaults to user specified in image metadata if unspecified.\nMay also be set in SecurityContext.  If set in both SecurityContext and\nPodSecurityContext, the value specified in SecurityContext takes precedence\nfor that container.\n+optional"
        },
        "seLinuxOptions": {
          "title": "The SELinux context to be applied to all containers.\nIf unspecified, the container runtime will allocate a random SELinux context for each\ncontainer.  May also be set in SecurityContext.  If set in\nboth SecurityContext and PodSecurityContext, the value specified in SecurityContext\ntakes precedence for that container.\n+optional",
          "$ref": "#/definitions/io.k8s.api.core.v1.SELinuxOptions"
        },
        "supplementalGroups": {
          "type": "array",
          "title": "A list of groups applied to the first process run in each container, in addition\nto the container's primary GID.  If unspecified, no groups will be added to\nany container.\n+optional",
          "items": {
            "type": "string",
            "format": "int64"
          }
        },
        "sysctls": {
          "type": "array",
          "title": "Sysctls hold a list of namespaced sysctls used for the pod. Pods with unsupported\nsysctls (by the container runtime) might fail to launch.\n+optional",
          "items": {
            "$ref": "#/definitions/io.k8s.api.core.v1.Sysctl"
          }
        },
        "windowsOptions": {
          "title": "The Windows specific settings applied to all containers.\nIf unspecified, the options within a container's SecurityContext will be used.\nIf set in both SecurityContext and PodSecurityContext, the value specified in SecurityContext takes precedence.\n+optional",
          "$ref": "#/definitions/io.k8s.api.core.v1.WindowsSecurityContextOptions"
        }
      }
    },
    "io.k8s.api.core.v1.PortworxVolumeSource": {
      "description": "PortworxVolumeSource represents a Portworx volume resource.",
      "type": "object",
      "properties": {
        "fsType": {
          "description": "FSType represents the filesystem type to mount\nMust be a filesystem type supported by the host operating system.\nEx. \"ext4\", \"xfs\". Implicitly inferred to be \"ext4\" if unspecified.",
          "type": "string"
        },
        "readOnly": {
          "type": "boolean",
          "format": "boolean",
          "title": "Defaults to false (read/write). ReadOnly here will force\nthe ReadOnly setting in VolumeMounts.\n+optional"
        },
        "volumeID": {
          "type": "string",
          "title": "VolumeID uniquely identifies a Portworx volume"
        }
      }
    },
    "io.k8s.api.core.v1.PreferredSchedulingTerm": {
      "description": "An empty preferred scheduling term matches all objects with implicit weight 0\n(i.e. it's a no-op). A null preferred scheduling term matches no objects (i.e. is also a no-op).",
      "type": "object",
      "properties": {
        "preference": {
          "description": "A node selector term, associated with the corresponding weight.",
          "$ref": "#/definitions/io.k8s.api.core.v1.NodeSelectorTerm"
        },
        "weight": {
          "description": "Weight associated with matching the corresponding nodeSelectorTerm, in the range 1-100.",
          "type": "integer",
          "format": "int32"
        }
      }
    },
    "io.k8s.api.core.v1.Probe": {
      "description": "Probe describes a health check to be performed against a container to determine whether it is\nalive or ready to receive traffic.",
      "type": "object",
      "properties": {
        "failureThreshold": {
          "type": "integer",
          "format": "int32",
          "title": "Minimum consecutive failures for the probe to be considered failed after having succeeded.\nDefaults to 3. Minimum value is 1.\n+optional"
        },
        "handler": {
          "title": "The action taken to determine the health of a container",
          "$ref": "#/definitions/io.k8s.api.core.v1.Handler"
        },
        "initialDelaySeconds": {
          "type": "integer",
          "format": "int32",
          "title": "Number of seconds after the container has started before liveness probes are initiated.\nMore info: https://kubernetes.io/docs/concepts/workloads/pods/pod-lifecycle#container-probes\n+optional"
        },
        "periodSeconds": {
          "type": "integer",
          "format": "int32",
          "title": "How often (in seconds) to perform the probe.\nDefault to 10 seconds. Minimum value is 1.\n+optional"
        },
        "successThreshold": {
          "type": "integer",
          "format": "int32",
          "title": "Minimum consecutive successes for the probe to be considered successful after having failed.\nDefaults to 1. Must be 1 for liveness and startup. Minimum value is 1.\n+optional"
        },
        "timeoutSeconds": {
          "type": "integer",
          "format": "int32",
          "title": "Number of seconds after which the probe times out.\nDefaults to 1 second. Minimum value is 1.\nMore info: https://kubernetes.io/docs/concepts/workloads/pods/pod-lifecycle#container-probes\n+optional"
        }
      }
    },
    "io.k8s.api.core.v1.ProjectedVolumeSource": {
      "type": "object",
      "title": "Represents a projected volume source",
      "properties": {
        "defaultMode": {
          "type": "integer",
          "format": "int32",
          "title": "Mode bits to use on created files by default. Must be a value between\n0 and 0777.\nDirectories within the path are not affected by this setting.\nThis might be in conflict with other options that affect the file\nmode, like fsGroup, and the result can be other mode bits set.\n+optional"
        },
        "sources": {
          "type": "array",
          "title": "list of volume projections",
          "items": {
            "$ref": "#/definitions/io.k8s.api.core.v1.VolumeProjection"
          }
        }
      }
    },
    "io.k8s.api.core.v1.QuobyteVolumeSource": {
      "description": "Represents a Quobyte mount that lasts the lifetime of a pod.\nQuobyte volumes do not support ownership management or SELinux relabeling.",
      "type": "object",
      "properties": {
        "group": {
          "type": "string",
          "title": "Group to map volume access to\nDefault is no group\n+optional"
        },
        "readOnly": {
          "type": "boolean",
          "format": "boolean",
          "title": "ReadOnly here will force the Quobyte volume to be mounted with read-only permissions.\nDefaults to false.\n+optional"
        },
        "registry": {
          "type": "string",
          "title": "Registry represents a single or multiple Quobyte Registry services\nspecified as a string as host:port pair (multiple entries are separated with commas)\nwhich acts as the central registry for volumes"
        },
        "tenant": {
          "type": "string",
          "title": "Tenant owning the given Quobyte volume in the Backend\nUsed with dynamically provisioned Quobyte volumes, value is set by the plugin\n+optional"
        },
        "user": {
          "type": "string",
          "title": "User to map volume access to\nDefaults to serivceaccount user\n+optional"
        },
        "volume": {
          "description": "Volume is a string that references an already created Quobyte volume by name.",
          "type": "string"
        }
      }
    },
    "io.k8s.api.core.v1.RBDVolumeSource": {
      "description": "Represents a Rados Block Device mount that lasts the lifetime of a pod.\nRBD volumes support ownership management and SELinux relabeling.",
      "type": "object",
      "properties": {
        "fsType": {
          "type": "string",
          "title": "Filesystem type of the volume that you want to mount.\nTip: Ensure that the filesystem type is supported by the host operating system.\nExamples: \"ext4\", \"xfs\", \"ntfs\". Implicitly inferred to be \"ext4\" if unspecified.\nMore info: https://kubernetes.io/docs/concepts/storage/volumes#rbd\nTODO: how do we prevent errors in the filesystem from compromising the machine\n+optional"
        },
        "image": {
          "type": "string",
          "title": "The rados image name.\nMore info: https://examples.k8s.io/volumes/rbd/README.md#how-to-use-it"
        },
        "keyring": {
          "type": "string",
          "title": "Keyring is the path to key ring for RBDUser.\nDefault is /etc/ceph/keyring.\nMore info: https://examples.k8s.io/volumes/rbd/README.md#how-to-use-it\n+optional"
        },
        "monitors": {
          "type": "array",
          "title": "A collection of Ceph monitors.\nMore info: https://examples.k8s.io/volumes/rbd/README.md#how-to-use-it",
          "items": {
            "type": "string"
          }
        },
        "pool": {
          "type": "string",
          "title": "The rados pool name.\nDefault is rbd.\nMore info: https://examples.k8s.io/volumes/rbd/README.md#how-to-use-it\n+optional"
        },
        "readOnly": {
          "type": "boolean",
          "format": "boolean",
          "title": "ReadOnly here will force the ReadOnly setting in VolumeMounts.\nDefaults to false.\nMore info: https://examples.k8s.io/volumes/rbd/README.md#how-to-use-it\n+optional"
        },
        "secretRef": {
          "title": "SecretRef is name of the authentication secret for RBDUser. If provided\noverrides keyring.\nDefault is nil.\nMore info: https://examples.k8s.io/volumes/rbd/README.md#how-to-use-it\n+optional",
          "$ref": "#/definitions/io.k8s.api.core.v1.LocalObjectReference"
        },
        "user": {
          "type": "string",
          "title": "The rados user name.\nDefault is admin.\nMore info: https://examples.k8s.io/volumes/rbd/README.md#how-to-use-it\n+optional"
        }
      }
    },
    "io.k8s.api.core.v1.ResourceFieldSelector": {
      "type": "object",
      "title": "ResourceFieldSelector represents container resources (cpu, memory) and their output format",
      "properties": {
        "containerName": {
          "type": "string",
          "title": "Container name: required for volumes, optional for env vars\n+optional"
        },
        "divisor": {
          "title": "Specifies the output format of the exposed resources, defaults to \"1\"\n+optional",
          "$ref": "#/definitions/io.k8s.api.core.v1.Quantity"
        },
        "resource": {
          "type": "string",
          "title": "Required: resource to select"
        }
      }
    },
    "io.k8s.api.core.v1.ResourceRequirements": {
      "description": "ResourceRequirements describes the compute resource requirements.",
      "type": "object",
      "properties": {
        "limits": {
          "type": "object",
          "title": "Limits describes the maximum amount of compute resources allowed.\nMore info: https://kubernetes.io/docs/concepts/configuration/manage-compute-resources-container/\n+optional",
          "additionalProperties": {
            "$ref": "#/definitions/io.k8s.api.core.v1.Quantity"
          }
        },
        "requests": {
          "type": "object",
          "title": "Requests describes the minimum amount of compute resources required.\nIf Requests is omitted for a container, it defaults to Limits if that is explicitly specified,\notherwise to an implementation-defined value.\nMore info: https://kubernetes.io/docs/concepts/configuration/manage-compute-resources-container/\n+optional",
          "additionalProperties": {
            "$ref": "#/definitions/io.k8s.api.core.v1.Quantity"
          }
        }
      }
    },
    "io.k8s.api.core.v1.SELinuxOptions": {
      "type": "object",
      "title": "SELinuxOptions are the labels to be applied to the container",
      "properties": {
        "level": {
          "type": "string",
          "title": "Level is SELinux level label that applies to the container.\n+optional"
        },
        "role": {
          "type": "string",
          "title": "Role is a SELinux role label that applies to the container.\n+optional"
        },
        "type": {
          "type": "string",
          "title": "Type is a SELinux type label that applies to the container.\n+optional"
        },
        "user": {
          "type": "string",
          "title": "User is a SELinux user label that applies to the container.\n+optional"
        }
      }
    },
    "io.k8s.api.core.v1.ScaleIOVolumeSource": {
      "type": "object",
      "title": "ScaleIOVolumeSource represents a persistent ScaleIO volume",
      "properties": {
        "fsType": {
          "type": "string",
          "title": "Filesystem type to mount.\nMust be a filesystem type supported by the host operating system.\nEx. \"ext4\", \"xfs\", \"ntfs\".\nDefault is \"xfs\".\n+optional"
        },
        "gateway": {
          "description": "The host address of the ScaleIO API Gateway.",
          "type": "string"
        },
        "protectionDomain": {
          "type": "string",
          "title": "The name of the ScaleIO Protection Domain for the configured storage.\n+optional"
        },
        "readOnly": {
          "type": "boolean",
          "format": "boolean",
          "title": "Defaults to false (read/write). ReadOnly here will force\nthe ReadOnly setting in VolumeMounts.\n+optional"
        },
        "secretRef": {
          "description": "SecretRef references to the secret for ScaleIO user and other\nsensitive information. If this is not provided, Login operation will fail.",
          "$ref": "#/definitions/io.k8s.api.core.v1.LocalObjectReference"
        },
        "sslEnabled": {
          "type": "boolean",
          "format": "boolean",
          "title": "Flag to enable/disable SSL communication with Gateway, default false\n+optional"
        },
        "storageMode": {
          "type": "string",
          "title": "Indicates whether the storage for a volume should be ThickProvisioned or ThinProvisioned.\nDefault is ThinProvisioned.\n+optional"
        },
        "storagePool": {
          "type": "string",
          "title": "The ScaleIO Storage Pool associated with the protection domain.\n+optional"
        },
        "system": {
          "description": "The name of the storage system as configured in ScaleIO.",
          "type": "string"
        },
        "volumeName": {
          "description": "The name of a volume already created in the ScaleIO system\nthat is associated with this volume source.",
          "type": "string"
        }
      }
    },
    "io.k8s.api.core.v1.SecretEnvSource": {
      "description": "SecretEnvSource selects a Secret to populate the environment\nvariables with.\n\nThe contents of the target Secret's Data field will represent the\nkey-value pairs as environment variables.",
      "type": "object",
      "properties": {
        "localObjectReference": {
          "description": "The Secret to select from.",
          "$ref": "#/definitions/io.k8s.api.core.v1.LocalObjectReference"
        },
        "optional": {
          "type": "boolean",
          "format": "boolean",
          "title": "Specify whether the Secret must be defined\n+optional"
        }
      }
    },
    "io.k8s.api.core.v1.SecretKeySelector": {
      "description": "SecretKeySelector selects a key of a Secret.",
      "type": "object",
      "properties": {
        "key": {
          "description": "The key of the secret to select from.  Must be a valid secret key.",
          "type": "string"
        },
        "localObjectReference": {
          "description": "The name of the secret in the pod's namespace to select from.",
          "$ref": "#/definitions/io.k8s.api.core.v1.LocalObjectReference"
        },
        "optional": {
          "type": "boolean",
          "format": "boolean",
          "title": "Specify whether the Secret or its key must be defined\n+optional"
        }
      }
    },
    "io.k8s.api.core.v1.SecretProjection": {
      "description": "Adapts a secret into a projected volume.\n\nThe contents of the target Secret's Data field will be presented in a\nprojected volume as files using the keys in the Data field as the file names.\nNote that this is identical to a secret volume source without the default\nmode.",
      "type": "object",
      "properties": {
        "items": {
          "type": "array",
          "title": "If unspecified, each key-value pair in the Data field of the referenced\nSecret will be projected into the volume as a file whose name is the\nkey and content is the value. If specified, the listed keys will be\nprojected into the specified paths, and unlisted keys will not be\npresent. If a key is specified which is not present in the Secret,\nthe volume setup will error unless it is marked optional. Paths must be\nrelative and may not contain the '..' path or start with '..'.\n+optional",
          "items": {
            "$ref": "#/definitions/io.k8s.api.core.v1.KeyToPath"
          }
        },
        "localObjectReference": {
          "$ref": "#/definitions/io.k8s.api.core.v1.LocalObjectReference"
        },
        "optional": {
          "type": "boolean",
          "format": "boolean",
          "title": "Specify whether the Secret or its key must be defined\n+optional"
        }
      }
    },
    "io.k8s.api.core.v1.SecretVolumeSource": {
      "description": "Adapts a Secret into a volume.\n\nThe contents of the target Secret's Data field will be presented in a volume\nas files using the keys in the Data field as the file names.\nSecret volumes support ownership management and SELinux relabeling.",
      "type": "object",
      "properties": {
        "defaultMode": {
          "type": "integer",
          "format": "int32",
          "title": "Optional: mode bits to use on created files by default. Must be a\nvalue between 0 and 0777. Defaults to 0644.\nDirectories within the path are not affected by this setting.\nThis might be in conflict with other options that affect the file\nmode, like fsGroup, and the result can be other mode bits set.\n+optional"
        },
        "items": {
          "type": "array",
          "title": "If unspecified, each key-value pair in the Data field of the referenced\nSecret will be projected into the volume as a file whose name is the\nkey and content is the value. If specified, the listed keys will be\nprojected into the specified paths, and unlisted keys will not be\npresent. If a key is specified which is not present in the Secret,\nthe volume setup will error unless it is marked optional. Paths must be\nrelative and may not contain the '..' path or start with '..'.\n+optional",
          "items": {
            "$ref": "#/definitions/io.k8s.api.core.v1.KeyToPath"
          }
        },
        "optional": {
          "type": "boolean",
          "format": "boolean",
          "title": "Specify whether the Secret or its keys must be defined\n+optional"
        },
        "secretName": {
          "type": "string",
          "title": "Name of the secret in the pod's namespace to use.\nMore info: https://kubernetes.io/docs/concepts/storage/volumes#secret\n+optional"
        }
      }
    },
    "io.k8s.api.core.v1.SecurityContext": {
      "description": "SecurityContext holds security configuration that will be applied to a container.\nSome fields are present in both SecurityContext and PodSecurityContext.  When both\nare set, the values in SecurityContext take precedence.",
      "type": "object",
      "properties": {
        "allowPrivilegeEscalation": {
          "type": "boolean",
          "format": "boolean",
          "title": "AllowPrivilegeEscalation controls whether a process can gain more\nprivileges than its parent process. This bool directly controls if\nthe no_new_privs flag will be set on the container process.\nAllowPrivilegeEscalation is true always when the container is:\n1) run as Privileged\n2) has CAP_SYS_ADMIN\n+optional"
        },
        "capabilities": {
          "title": "The capabilities to add/drop when running containers.\nDefaults to the default set of capabilities granted by the container runtime.\n+optional",
          "$ref": "#/definitions/io.k8s.api.core.v1.Capabilities"
        },
        "privileged": {
          "type": "boolean",
          "format": "boolean",
          "title": "Run container in privileged mode.\nProcesses in privileged containers are essentially equivalent to root on the host.\nDefaults to false.\n+optional"
        },
        "procMount": {
          "type": "string",
          "title": "procMount denotes the type of proc mount to use for the containers.\nThe default is DefaultProcMount which uses the container runtime defaults for\nreadonly paths and masked paths.\nThis requires the ProcMountType feature flag to be enabled.\n+optional"
        },
        "readOnlyRootFilesystem": {
          "type": "boolean",
          "format": "boolean",
          "title": "Whether this container has a read-only root filesystem.\nDefault is false.\n+optional"
        },
        "runAsGroup": {
          "type": "string",
          "format": "int64",
          "title": "The GID to run the entrypoint of the container process.\nUses runtime default if unset.\nMay also be set in PodSecurityContext.  If set in both SecurityContext and\nPodSecurityContext, the value specified in SecurityContext takes precedence.\n+optional"
        },
        "runAsNonRoot": {
          "type": "boolean",
          "format": "boolean",
          "title": "Indicates that the container must run as a non-root user.\nIf true, the Kubelet will validate the image at runtime to ensure that it\ndoes not run as UID 0 (root) and fail to start the container if it does.\nIf unset or false, no such validation will be performed.\nMay also be set in PodSecurityContext.  If set in both SecurityContext and\nPodSecurityContext, the value specified in SecurityContext takes precedence.\n+optional"
        },
        "runAsUser": {
          "type": "string",
          "format": "int64",
          "title": "The UID to run the entrypoint of the container process.\nDefaults to user specified in image metadata if unspecified.\nMay also be set in PodSecurityContext.  If set in both SecurityContext and\nPodSecurityContext, the value specified in SecurityContext takes precedence.\n+optional"
        },
        "seLinuxOptions": {
          "title": "The SELinux context to be applied to the container.\nIf unspecified, the container runtime will allocate a random SELinux context for each\ncontainer.  May also be set in PodSecurityContext.  If set in both SecurityContext and\nPodSecurityContext, the value specified in SecurityContext takes precedence.\n+optional",
          "$ref": "#/definitions/io.k8s.api.core.v1.SELinuxOptions"
        },
        "windowsOptions": {
          "title": "The Windows specific settings applied to all containers.\nIf unspecified, the options from the PodSecurityContext will be used.\nIf set in both SecurityContext and PodSecurityContext, the value specified in SecurityContext takes precedence.\n+optional",
          "$ref": "#/definitions/io.k8s.api.core.v1.WindowsSecurityContextOptions"
        }
      }
    },
    "io.k8s.api.core.v1.ServiceAccountTokenProjection": {
      "description": "ServiceAccountTokenProjection represents a projected service account token\nvolume. This projection can be used to insert a service account token into\nthe pods runtime filesystem for use against APIs (Kubernetes API Server or\notherwise).",
      "type": "object",
      "properties": {
        "audience": {
          "type": "string",
          "title": "Audience is the intended audience of the token. A recipient of a token\nmust identify itself with an identifier specified in the audience of the\ntoken, and otherwise should reject the token. The audience defaults to the\nidentifier of the apiserver.\n+optional"
        },
        "expirationSeconds": {
          "type": "string",
          "format": "int64",
          "title": "ExpirationSeconds is the requested duration of validity of the service\naccount token. As the token approaches expiration, the kubelet volume\nplugin will proactively rotate the service account token. The kubelet will\nstart trying to rotate the token if the token is older than 80 percent of\nits time to live or if the token is older than 24 hours.Defaults to 1 hour\nand must be at least 10 minutes.\n+optional"
        },
        "path": {
          "description": "Path is the path relative to the mount point of the file to project the\ntoken into.",
          "type": "string"
        }
      }
    },
    "io.k8s.api.core.v1.StorageOSVolumeSource": {
      "description": "Represents a StorageOS persistent volume resource.",
      "type": "object",
      "properties": {
        "fsType": {
          "type": "string",
          "title": "Filesystem type to mount.\nMust be a filesystem type supported by the host operating system.\nEx. \"ext4\", \"xfs\", \"ntfs\". Implicitly inferred to be \"ext4\" if unspecified.\n+optional"
        },
        "readOnly": {
          "type": "boolean",
          "format": "boolean",
          "title": "Defaults to false (read/write). ReadOnly here will force\nthe ReadOnly setting in VolumeMounts.\n+optional"
        },
        "secretRef": {
          "title": "SecretRef specifies the secret to use for obtaining the StorageOS API\ncredentials.  If not specified, default values will be attempted.\n+optional",
          "$ref": "#/definitions/io.k8s.api.core.v1.LocalObjectReference"
        },
        "volumeName": {
          "description": "VolumeName is the human-readable name of the StorageOS volume.  Volume\nnames are only unique within a namespace.",
          "type": "string"
        },
        "volumeNamespace": {
          "type": "string",
          "title": "VolumeNamespace specifies the scope of the volume within StorageOS.  If no\nnamespace is specified then the Pod's namespace will be used.  This allows the\nKubernetes name scoping to be mirrored within StorageOS for tighter integration.\nSet VolumeName to any name to override the default behaviour.\nSet to \"default\" if you are not using namespaces within StorageOS.\nNamespaces that do not pre-exist within StorageOS will be created.\n+optional"
        }
      }
    },
    "io.k8s.api.core.v1.Sysctl": {
      "type": "object",
      "title": "Sysctl defines a kernel parameter to be set",
      "properties": {
        "name": {
          "type": "string",
          "title": "Name of a property to set"
        },
        "value": {
          "type": "string",
          "title": "Value of a property to set"
        }
      }
    },
    "io.k8s.api.core.v1.TCPSocketAction": {
      "type": "object",
      "title": "TCPSocketAction describes an action based on opening a socket",
      "properties": {
        "host": {
          "type": "string",
          "title": "Optional: Host name to connect to, defaults to the pod IP.\n+optional"
        },
        "port": {
          "description": "Number or name of the port to access on the container.\nNumber must be in the range 1 to 65535.\nName must be an IANA_SVC_NAME.",
          "$ref": "#/definitions/io.k8s.api.core.v1.IntOrString"
        }
      }
    },
    "io.k8s.api.core.v1.Toleration": {
      "description": "The pod this Toleration is attached to tolerates any taint that matches\nthe triple \u003ckey,value,effect\u003e using the matching operator \u003coperator\u003e.",
      "type": "object",
      "properties": {
        "effect": {
          "type": "string",
          "title": "Effect indicates the taint effect to match. Empty means match all taint effects.\nWhen specified, allowed values are NoSchedule, PreferNoSchedule and NoExecute.\n+optional"
        },
        "key": {
          "type": "string",
          "title": "Key is the taint key that the toleration applies to. Empty means match all taint keys.\nIf the key is empty, operator must be Exists; this combination means to match all values and all keys.\n+optional"
        },
        "operator": {
          "type": "string",
          "title": "Operator represents a key's relationship to the value.\nValid operators are Exists and Equal. Defaults to Equal.\nExists is equivalent to wildcard for value, so that a pod can\ntolerate all taints of a particular category.\n+optional"
        },
        "tolerationSeconds": {
          "type": "string",
          "format": "int64",
          "title": "TolerationSeconds represents the period of time the toleration (which must be\nof effect NoExecute, otherwise this field is ignored) tolerates the taint. By default,\nit is not set, which means tolerate the taint forever (do not evict). Zero and\nnegative values will be treated as 0 (evict immediately) by the system.\n+optional"
        },
        "value": {
          "type": "string",
          "title": "Value is the taint value the toleration matches to.\nIf the operator is Exists, the value should be empty, otherwise just a regular string.\n+optional"
        }
      }
    },
    "io.k8s.api.core.v1.TypedLocalObjectReference": {
      "description": "TypedLocalObjectReference contains enough information to let you locate the\ntyped referenced object inside the same namespace.",
      "type": "object",
      "properties": {
        "apiGroup": {
          "type": "string",
          "title": "APIGroup is the group for the resource being referenced.\nIf APIGroup is not specified, the specified Kind must be in the core API group.\nFor any other third-party types, APIGroup is required.\n+optional"
        },
        "kind": {
          "type": "string",
          "title": "Kind is the type of resource being referenced"
        },
        "name": {
          "type": "string",
          "title": "Name is the name of resource being referenced"
        }
      }
    },
    "io.k8s.api.core.v1.Volume": {
      "description": "Volume represents a named volume in a pod that may be accessed by any container in the pod.",
      "type": "object",
      "properties": {
        "name": {
          "type": "string",
          "title": "Volume's name.\nMust be a DNS_LABEL and unique within the pod.\nMore info: https://kubernetes.io/docs/concepts/overview/working-with-objects/names/#names"
        },
        "volumeSource": {
          "description": "VolumeSource represents the location and type of the mounted volume.\nIf not specified, the Volume is implied to be an EmptyDir.\nThis implied behavior is deprecated and will be removed in a future version.",
          "$ref": "#/definitions/io.k8s.api.core.v1.VolumeSource"
        }
      }
    },
    "io.k8s.api.core.v1.VolumeDevice": {
      "description": "volumeDevice describes a mapping of a raw block device within a container.",
      "type": "object",
      "properties": {
        "devicePath": {
          "description": "devicePath is the path inside of the container that the device will be mapped to.",
          "type": "string"
        },
        "name": {
          "type": "string",
          "title": "name must match the name of a persistentVolumeClaim in the pod"
        }
      }
    },
    "io.k8s.api.core.v1.VolumeMount": {
      "description": "VolumeMount describes a mounting of a Volume within a container.",
      "type": "object",
      "properties": {
        "mountPath": {
          "description": "Path within the container at which the volume should be mounted.  Must\nnot contain ':'.",
          "type": "string"
        },
        "mountPropagation": {
          "type": "string",
          "title": "mountPropagation determines how mounts are propagated from the host\nto container and the other way around.\nWhen not set, MountPropagationNone is used.\nThis field is beta in 1.10.\n+optional"
        },
        "name": {
          "description": "This must match the Name of a Volume.",
          "type": "string"
        },
        "readOnly": {
          "type": "boolean",
          "format": "boolean",
          "title": "Mounted read-only if true, read-write otherwise (false or unspecified).\nDefaults to false.\n+optional"
        },
        "subPath": {
          "type": "string",
          "title": "Path within the volume from which the container's volume should be mounted.\nDefaults to \"\" (volume's root).\n+optional"
        },
        "subPathExpr": {
          "type": "string",
          "title": "Expanded path within the volume from which the container's volume should be mounted.\nBehaves similarly to SubPath but environment variable references $(VAR_NAME) are expanded using the container's environment.\nDefaults to \"\" (volume's root).\nSubPathExpr and SubPath are mutually exclusive.\nThis field is beta in 1.15.\n+optional"
        }
      }
    },
    "io.k8s.api.core.v1.VolumeProjection": {
      "type": "object",
      "title": "Projection that may be projected along with other supported volume types",
      "properties": {
        "configMap": {
          "title": "information about the configMap data to project\n+optional",
          "$ref": "#/definitions/io.k8s.api.core.v1.ConfigMapProjection"
        },
        "downwardAPI": {
          "title": "information about the downwardAPI data to project\n+optional",
          "$ref": "#/definitions/io.k8s.api.core.v1.DownwardAPIProjection"
        },
        "secret": {
          "title": "information about the secret data to project\n+optional",
          "$ref": "#/definitions/io.k8s.api.core.v1.SecretProjection"
        },
        "serviceAccountToken": {
          "title": "information about the serviceAccountToken data to project\n+optional",
          "$ref": "#/definitions/io.k8s.api.core.v1.ServiceAccountTokenProjection"
        }
      }
    },
    "io.k8s.api.core.v1.VolumeSource": {
      "description": "Represents the source of a volume to mount.\nOnly one of its members may be specified.",
      "type": "object",
      "properties": {
        "awsElasticBlockStore": {
          "title": "AWSElasticBlockStore represents an AWS Disk resource that is attached to a\nkubelet's host machine and then exposed to the pod.\nMore info: https://kubernetes.io/docs/concepts/storage/volumes#awselasticblockstore\n+optional",
          "$ref": "#/definitions/io.k8s.api.core.v1.AWSElasticBlockStoreVolumeSource"
        },
        "azureDisk": {
          "title": "AzureDisk represents an Azure Data Disk mount on the host and bind mount to the pod.\n+optional",
          "$ref": "#/definitions/io.k8s.api.core.v1.AzureDiskVolumeSource"
        },
        "azureFile": {
          "title": "AzureFile represents an Azure File Service mount on the host and bind mount to the pod.\n+optional",
          "$ref": "#/definitions/io.k8s.api.core.v1.AzureFileVolumeSource"
        },
        "cephfs": {
          "title": "CephFS represents a Ceph FS mount on the host that shares a pod's lifetime\n+optional",
          "$ref": "#/definitions/io.k8s.api.core.v1.CephFSVolumeSource"
        },
        "cinder": {
          "title": "Cinder represents a cinder volume attached and mounted on kubelets host machine.\nMore info: https://examples.k8s.io/mysql-cinder-pd/README.md\n+optional",
          "$ref": "#/definitions/io.k8s.api.core.v1.CinderVolumeSource"
        },
        "configMap": {
          "title": "ConfigMap represents a configMap that should populate this volume\n+optional",
          "$ref": "#/definitions/io.k8s.api.core.v1.ConfigMapVolumeSource"
        },
        "csi": {
          "title": "CSI (Container Storage Interface) represents storage that is handled by an external CSI driver (Alpha feature).\n+optional",
          "$ref": "#/definitions/io.k8s.api.core.v1.CSIVolumeSource"
        },
        "downwardAPI": {
          "title": "DownwardAPI represents downward API about the pod that should populate this volume\n+optional",
          "$ref": "#/definitions/io.k8s.api.core.v1.DownwardAPIVolumeSource"
        },
        "emptyDir": {
          "title": "EmptyDir represents a temporary directory that shares a pod's lifetime.\nMore info: https://kubernetes.io/docs/concepts/storage/volumes#emptydir\n+optional",
          "$ref": "#/definitions/io.k8s.api.core.v1.EmptyDirVolumeSource"
        },
        "fc": {
          "title": "FC represents a Fibre Channel resource that is attached to a kubelet's host machine and then exposed to the pod.\n+optional",
          "$ref": "#/definitions/io.k8s.api.core.v1.FCVolumeSource"
        },
        "flexVolume": {
          "title": "FlexVolume represents a generic volume resource that is\nprovisioned/attached using an exec based plugin.\n+optional",
          "$ref": "#/definitions/io.k8s.api.core.v1.FlexVolumeSource"
        },
        "flocker": {
          "title": "Flocker represents a Flocker volume attached to a kubelet's host machine. This depends on the Flocker control service being running\n+optional",
          "$ref": "#/definitions/io.k8s.api.core.v1.FlockerVolumeSource"
        },
        "gcePersistentDisk": {
          "title": "GCEPersistentDisk represents a GCE Disk resource that is attached to a\nkubelet's host machine and then exposed to the pod.\nMore info: https://kubernetes.io/docs/concepts/storage/volumes#gcepersistentdisk\n+optional",
          "$ref": "#/definitions/io.k8s.api.core.v1.GCEPersistentDiskVolumeSource"
        },
        "gitRepo": {
          "title": "GitRepo represents a git repository at a particular revision.\nDEPRECATED: GitRepo is deprecated. To provision a container with a git repo, mount an\nEmptyDir into an InitContainer that clones the repo using git, then mount the EmptyDir\ninto the Pod's container.\n+optional",
          "$ref": "#/definitions/io.k8s.api.core.v1.GitRepoVolumeSource"
        },
        "glusterfs": {
          "title": "Glusterfs represents a Glusterfs mount on the host that shares a pod's lifetime.\nMore info: https://examples.k8s.io/volumes/glusterfs/README.md\n+optional",
          "$ref": "#/definitions/io.k8s.api.core.v1.GlusterfsVolumeSource"
        },
        "hostPath": {
          "title": "HostPath represents a pre-existing file or directory on the host\nmachine that is directly exposed to the container. This is generally\nused for system agents or other privileged things that are allowed\nto see the host machine. Most containers will NOT need this.\nMore info: https://kubernetes.io/docs/concepts/storage/volumes#hostpath\n---\nTODO(jonesdl) We need to restrict who can use host directory mounts and who can/can not\nmount host directories as read/write.\n+optional",
          "$ref": "#/definitions/io.k8s.api.core.v1.HostPathVolumeSource"
        },
        "iscsi": {
          "title": "ISCSI represents an ISCSI Disk resource that is attached to a\nkubelet's host machine and then exposed to the pod.\nMore info: https://examples.k8s.io/volumes/iscsi/README.md\n+optional",
          "$ref": "#/definitions/io.k8s.api.core.v1.ISCSIVolumeSource"
        },
        "nfs": {
          "title": "NFS represents an NFS mount on the host that shares a pod's lifetime\nMore info: https://kubernetes.io/docs/concepts/storage/volumes#nfs\n+optional",
          "$ref": "#/definitions/io.k8s.api.core.v1.NFSVolumeSource"
        },
        "persistentVolumeClaim": {
          "title": "PersistentVolumeClaimVolumeSource represents a reference to a\nPersistentVolumeClaim in the same namespace.\nMore info: https://kubernetes.io/docs/concepts/storage/persistent-volumes#persistentvolumeclaims\n+optional",
          "$ref": "#/definitions/io.k8s.api.core.v1.PersistentVolumeClaimVolumeSource"
        },
        "photonPersistentDisk": {
          "title": "PhotonPersistentDisk represents a PhotonController persistent disk attached and mounted on kubelets host machine",
          "$ref": "#/definitions/io.k8s.api.core.v1.PhotonPersistentDiskVolumeSource"
        },
        "portworxVolume": {
          "title": "PortworxVolume represents a portworx volume attached and mounted on kubelets host machine\n+optional",
          "$ref": "#/definitions/io.k8s.api.core.v1.PortworxVolumeSource"
        },
        "projected": {
          "title": "Items for all in one resources secrets, configmaps, and downward API",
          "$ref": "#/definitions/io.k8s.api.core.v1.ProjectedVolumeSource"
        },
        "quobyte": {
          "title": "Quobyte represents a Quobyte mount on the host that shares a pod's lifetime\n+optional",
          "$ref": "#/definitions/io.k8s.api.core.v1.QuobyteVolumeSource"
        },
        "rbd": {
          "title": "RBD represents a Rados Block Device mount on the host that shares a pod's lifetime.\nMore info: https://examples.k8s.io/volumes/rbd/README.md\n+optional",
          "$ref": "#/definitions/io.k8s.api.core.v1.RBDVolumeSource"
        },
        "scaleIO": {
          "title": "ScaleIO represents a ScaleIO persistent volume attached and mounted on Kubernetes nodes.\n+optional",
          "$ref": "#/definitions/io.k8s.api.core.v1.ScaleIOVolumeSource"
        },
        "secret": {
          "title": "Secret represents a secret that should populate this volume.\nMore info: https://kubernetes.io/docs/concepts/storage/volumes#secret\n+optional",
          "$ref": "#/definitions/io.k8s.api.core.v1.SecretVolumeSource"
        },
        "storageos": {
          "title": "StorageOS represents a StorageOS volume attached and mounted on Kubernetes nodes.\n+optional",
          "$ref": "#/definitions/io.k8s.api.core.v1.StorageOSVolumeSource"
        },
        "vsphereVolume": {
          "title": "VsphereVolume represents a vSphere volume attached and mounted on kubelets host machine\n+optional",
          "$ref": "#/definitions/io.k8s.api.core.v1.VsphereVirtualDiskVolumeSource"
        }
      }
    },
    "io.k8s.api.core.v1.VsphereVirtualDiskVolumeSource": {
      "description": "Represents a vSphere volume resource.",
      "type": "object",
      "properties": {
        "fsType": {
          "type": "string",
          "title": "Filesystem type to mount.\nMust be a filesystem type supported by the host operating system.\nEx. \"ext4\", \"xfs\", \"ntfs\". Implicitly inferred to be \"ext4\" if unspecified.\n+optional"
        },
        "storagePolicyID": {
          "type": "string",
          "title": "Storage Policy Based Management (SPBM) profile ID associated with the StoragePolicyName.\n+optional"
        },
        "storagePolicyName": {
          "type": "string",
          "title": "Storage Policy Based Management (SPBM) profile name.\n+optional"
        },
        "volumePath": {
          "type": "string",
          "title": "Path that identifies vSphere volume vmdk"
        }
      }
    },
    "io.k8s.api.core.v1.WeightedPodAffinityTerm": {
      "type": "object",
      "title": "The weights of all of the matched WeightedPodAffinityTerm fields are added per-node to find the most preferred node(s)",
      "properties": {
        "podAffinityTerm": {
          "description": "Required. A pod affinity term, associated with the corresponding weight.",
          "$ref": "#/definitions/io.k8s.api.core.v1.PodAffinityTerm"
        },
        "weight": {
          "description": "weight associated with matching the corresponding podAffinityTerm,\nin the range 1-100.",
          "type": "integer",
          "format": "int32"
        }
      }
    },
    "io.k8s.api.core.v1.WindowsSecurityContextOptions": {
      "description": "WindowsSecurityContextOptions contain Windows-specific options and credentials.",
      "type": "object",
      "properties": {
        "gmsaCredentialSpec": {
          "type": "string",
          "title": "GMSACredentialSpec is where the GMSA admission webhook\n(https://github.com/kubernetes-sigs/windows-gmsa) inlines the contents of the\nGMSA credential spec named by the GMSACredentialSpecName field.\nThis field is alpha-level and is only honored by servers that enable the WindowsGMSA feature flag.\n+optional"
        },
        "gmsaCredentialSpecName": {
          "type": "string",
          "title": "GMSACredentialSpecName is the name of the GMSA credential spec to use.\nThis field is alpha-level and is only honored by servers that enable the WindowsGMSA feature flag.\n+optional"
        },
        "runAsUserName": {
          "type": "string",
          "title": "The UserName in Windows to run the entrypoint of the container process.\nDefaults to the user specified in image metadata if unspecified.\nMay also be set in PodSecurityContext. If set in both SecurityContext and\nPodSecurityContext, the value specified in SecurityContext takes precedence.\nThis field is alpha-level and it is only honored by servers that enable the WindowsRunAsUserName feature flag.\n+optional"
        }
      }
    },
    "io.k8s.api.core.v1.Quantity": {
      "description": "Quantity is a fixed-point representation of a number.\nIt provides convenient marshaling/unmarshaling in JSON and YAML,\nin addition to String() and AsInt64() accessors.\n\nThe serialization format is:\n\n\u003cquantity\u003e        ::= \u003csignedNumber\u003e\u003csuffix\u003e\n  (Note that \u003csuffix\u003e may be empty, from the \"\" case in \u003cdecimalSI\u003e.)\n\u003cdigit\u003e           ::= 0 | 1 | ... | 9\n\u003cdigits\u003e          ::= \u003cdigit\u003e | \u003cdigit\u003e\u003cdigits\u003e\n\u003cnumber\u003e          ::= \u003cdigits\u003e | \u003cdigits\u003e.\u003cdigits\u003e | \u003cdigits\u003e. | .\u003cdigits\u003e\n\u003csign\u003e            ::= \"+\" | \"-\"\n\u003csignedNumber\u003e    ::= \u003cnumber\u003e | \u003csign\u003e\u003cnumber\u003e\n\u003csuffix\u003e          ::= \u003cbinarySI\u003e | \u003cdecimalExponent\u003e | \u003cdecimalSI\u003e\n\u003cbinarySI\u003e        ::= Ki | Mi | Gi | Ti | Pi | Ei\n  (International System of units; See: http://physics.nist.gov/cuu/Units/binary.html)\n\u003cdecimalSI\u003e       ::= m | \"\" | k | M | G | T | P | E\n  (Note that 1024 = 1Ki but 1000 = 1k; I didn't choose the capitalization.)\n\u003cdecimalExponent\u003e ::= \"e\" \u003csignedNumber\u003e | \"E\" \u003csignedNumber\u003e\n\nNo matter which of the three exponent forms is used, no quantity may represent\na number greater than 2^63-1 in magnitude, nor may it have more than 3 decimal\nplaces. Numbers larger or more precise will be capped or rounded up.\n(E.g.: 0.1m will rounded up to 1m.)\nThis may be extended in the future if we require larger or smaller quantities.\n\nWhen a Quantity is parsed from a string, it will remember the type of suffix\nit had, and will use the same type again when it is serialized.\n\nBefore serializing, Quantity will be put in \"canonical form\".\nThis means that Exponent/suffix will be adjusted up or down (with a\ncorresponding increase or decrease in Mantissa) such that:\n  a. No precision is lost\n  b. No fractional digits will be emitted\n  c. The exponent (or suffix) is as large as possible.\nThe sign will be omitted unless the number is negative.\n\nExamples:\n  1.5 will be serialized as \"1500m\"\n  1.5Gi will be serialized as \"1536Mi\"\n\nNote that the quantity will NEVER be internally represented by a\nfloating point number. That is the whole point of this exercise.\n\nNon-canonical values will still parse as long as they are well formed,\nbut will be re-emitted in their canonical form. (So always use canonical\nform, or don't diff.)\n\nThis format is intended to make it difficult to use these numbers without\nwriting some sort of special handling code in the hopes that that will\ncause implementors to also use a fixed point implementation.\n\n+protobuf=true\n+protobuf.embed=string\n+protobuf.options.marshal=false\n+protobuf.options.(gogoproto.goproto_stringer)=false\n+k8s:deepcopy-gen=true\n+k8s:openapi-gen=true",
      "type": "object",
      "properties": {
        "string": {
          "type": "string"
        }
      }
    },
    "io.k8s.api.core.v1.CreateOptions": {
      "description": "CreateOptions may be provided when creating an API object.",
      "type": "object",
      "properties": {
        "dryRun": {
          "type": "array",
          "title": "When present, indicates that modifications should not be\npersisted. An invalid or unrecognized dryRun directive will\nresult in an error response and no further processing of the\nrequest. Valid values are:\n- All: all dry run stages will be processed\n+optional",
          "items": {
            "type": "string"
          }
        },
        "fieldManager": {
          "type": "string",
          "title": "fieldManager is a name associated with the actor or entity\nthat is making these changes. The value must be less than or\n128 characters long, and only contain printable characters,\nas defined by https://golang.org/pkg/unicode/#IsPrint.\n+optional"
        }
      }
    },
    "io.k8s.api.core.v1.DeleteOptions": {
      "description": "DeleteOptions may be provided when deleting an API object.",
      "type": "object",
      "properties": {
        "dryRun": {
          "type": "array",
          "title": "When present, indicates that modifications should not be\npersisted. An invalid or unrecognized dryRun directive will\nresult in an error response and no further processing of the\nrequest. Valid values are:\n- All: all dry run stages will be processed\n+optional",
          "items": {
            "type": "string"
          }
        },
        "gracePeriodSeconds": {
          "type": "string",
          "format": "int64",
          "title": "The duration in seconds before the object should be deleted. Value must be non-negative integer.\nThe value zero indicates delete immediately. If this value is nil, the default grace period for the\nspecified type will be used.\nDefaults to a per object value if not specified. zero means delete immediately.\n+optional"
        },
        "orphanDependents": {
          "type": "boolean",
          "format": "boolean",
          "title": "Deprecated: please use the PropagationPolicy, this field will be deprecated in 1.7.\nShould the dependent objects be orphaned. If true/false, the \"orphan\"\nfinalizer will be added to/removed from the object's finalizers list.\nEither this field or PropagationPolicy may be set, but not both.\n+optional"
        },
        "preconditions": {
          "title": "Must be fulfilled before a deletion is carried out. If not possible, a 409 Conflict status will be\nreturned.\n+optional",
          "$ref": "#/definitions/io.k8s.api.core.v1.Preconditions"
        },
        "propagationPolicy": {
          "type": "string",
          "title": "Whether and how garbage collection will be performed.\nEither this field or OrphanDependents may be set, but not both.\nThe default policy is decided by the existing finalizer set in the\nmetadata.finalizers and the resource-specific default policy.\nAcceptable values are: 'Orphan' - orphan the dependents; 'Background' -\nallow the garbage collector to delete the dependents in the background;\n'Foreground' - a cascading policy that deletes all dependents in the\nforeground.\n+optional"
        }
      }
    },
    "io.k8s.api.core.v1.FieldsV1": {
      "description": "FieldsV1 stores a set of fields in a data structure like a Trie, in JSON format.\n\nEach key is either a '.' representing the field itself, and will always map to an empty set,\nor a string representing a sub-field or item. The string will follow one of these four formats:\n'f:\u003cname\u003e', where \u003cname\u003e is the name of a field in a struct, or key in a map\n'v:\u003cvalue\u003e', where \u003cvalue\u003e is the exact json formatted value of a list item\n'i:\u003cindex\u003e', where \u003cindex\u003e is position of a item in a list\n'k:\u003ckeys\u003e', where \u003ckeys\u003e is a map of  a list item's key fields to their unique values\nIf a key maps to an empty Fields value, the field that key represents is part of the set.\n\nThe exact format is defined in sigs.k8s.io/structured-merge-diff",
      "type": "object",
      "properties": {
        "Raw": {
          "description": "Raw is the underlying serialization of this object.",
          "type": "string",
          "format": "byte"
        }
      }
    },
    "io.k8s.api.core.v1.GetOptions": {
      "description": "GetOptions is the standard query options to the standard REST get call.",
      "type": "object",
      "properties": {
        "resourceVersion": {
          "description": "When specified:\n- if unset, then the result is returned from remote storage based on quorum-read flag;\n- if it's 0, then we simply return what we currently have in cache, no guarantee;\n- if set to non zero, then the result is at least as fresh as given rv.",
          "type": "string"
        }
      }
    },
    "io.k8s.api.core.v1.LabelSelector": {
      "description": "A label selector is a label query over a set of resources. The result of matchLabels and\nmatchExpressions are ANDed. An empty label selector matches all objects. A null\nlabel selector matches no objects.",
      "type": "object",
      "properties": {
        "matchExpressions": {
          "type": "array",
          "title": "matchExpressions is a list of label selector requirements. The requirements are ANDed.\n+optional",
          "items": {
            "$ref": "#/definitions/io.k8s.api.core.v1.LabelSelectorRequirement"
          }
        },
        "matchLabels": {
          "type": "object",
          "title": "matchLabels is a map of {key,value} pairs. A single {key,value} in the matchLabels\nmap is equivalent to an element of matchExpressions, whose key field is \"key\", the\noperator is \"In\", and the values array contains only \"value\". The requirements are ANDed.\n+optional",
          "additionalProperties": {
            "type": "string"
          }
        }
      }
    },
    "io.k8s.api.core.v1.LabelSelectorRequirement": {
      "description": "A label selector requirement is a selector that contains values, a key, and an operator that\nrelates the key and values.",
      "type": "object",
      "properties": {
        "key": {
          "type": "string",
          "title": "key is the label key that the selector applies to.\n+patchMergeKey=key\n+patchStrategy=merge"
        },
        "operator": {
          "description": "operator represents a key's relationship to a set of values.\nValid operators are In, NotIn, Exists and DoesNotExist.",
          "type": "string"
        },
        "values": {
          "type": "array",
          "title": "values is an array of string values. If the operator is In or NotIn,\nthe values array must be non-empty. If the operator is Exists or DoesNotExist,\nthe values array must be empty. This array is replaced during a strategic\nmerge patch.\n+optional",
          "items": {
            "type": "string"
          }
        }
      }
    },
    "io.k8s.api.core.v1.ListMeta": {
      "description": "ListMeta describes metadata that synthetic resources must have, including lists and\nvarious status objects. A resource may have only one of {ObjectMeta, ListMeta}.",
      "type": "object",
      "properties": {
        "continue": {
          "description": "continue may be set if the user set a limit on the number of items returned, and indicates that\nthe server has more data available. The value is opaque and may be used to issue another request\nto the endpoint that served this list to retrieve the next set of available objects. Continuing a\nconsistent list may not be possible if the server configuration has changed or more than a few\nminutes have passed. The resourceVersion field returned when using this continue value will be\nidentical to the value in the first response, unless you have received this token from an error\nmessage.",
          "type": "string"
        },
        "remainingItemCount": {
          "type": "string",
          "format": "int64",
          "title": "remainingItemCount is the number of subsequent items in the list which are not included in this\nlist response. If the list request contained label or field selectors, then the number of\nremaining items is unknown and the field will be left unset and omitted during serialization.\nIf the list is complete (either because it is not chunking or because this is the last chunk),\nthen there are no more remaining items and this field will be left unset and omitted during\nserialization.\nServers older than v1.15 do not set this field.\nThe intended use of the remainingItemCount is *estimating* the size of a collection. Clients\nshould not rely on the remainingItemCount to be set or to be exact.\n+optional"
        },
        "resourceVersion": {
          "type": "string",
          "title": "String that identifies the server's internal version of this object that\ncan be used by clients to determine when objects have changed.\nValue must be treated as opaque by clients and passed unmodified back to the server.\nPopulated by the system.\nRead-only.\nMore info: https://git.k8s.io/community/contributors/devel/sig-architecture/api-conventions.md#concurrency-control-and-consistency\n+optional"
        },
        "selfLink": {
          "description": "selfLink is a URL representing this object.\nPopulated by the system.\nRead-only.\n\nDEPRECATED\nKubernetes will stop propagating this field in 1.20 release and the field is planned\nto be removed in 1.21 release.\n+optional",
          "type": "string"
        }
      }
    },
    "io.k8s.api.core.v1.ListOptions": {
      "description": "ListOptions is the query options to a standard REST list call.",
      "type": "object",
      "properties": {
        "allowWatchBookmarks": {
          "description": "allowWatchBookmarks requests watch events with type \"BOOKMARK\".\nServers that do not implement bookmarks may ignore this flag and\nbookmarks are sent at the server's discretion. Clients should not\nassume bookmarks are returned at any specific interval, nor may they\nassume the server will send any BOOKMARK event during a session.\nIf this is not a watch, this field is ignored.\nIf the feature gate WatchBookmarks is not enabled in apiserver,\nthis field is ignored.\n\nThis field is beta.\n\n+optional",
          "type": "boolean",
          "format": "boolean"
        },
        "continue": {
          "description": "The continue option should be set when retrieving more results from the server. Since this value is\nserver defined, clients may only use the continue value from a previous query result with identical\nquery parameters (except for the value of continue) and the server may reject a continue value it\ndoes not recognize. If the specified continue value is no longer valid whether due to expiration\n(generally five to fifteen minutes) or a configuration change on the server, the server will\nrespond with a 410 ResourceExpired error together with a continue token. If the client needs a\nconsistent list, it must restart their list without the continue field. Otherwise, the client may\nsend another list request with the token received with the 410 error, the server will respond with\na list starting from the next key, but from the latest snapshot, which is inconsistent from the\nprevious list results - objects that are created, modified, or deleted after the first list request\nwill be included in the response, as long as their keys are after the \"next key\".\n\nThis field is not supported when watch is true. Clients may start a watch from the last\nresourceVersion value returned by the server and not miss any modifications.",
          "type": "string"
        },
        "fieldSelector": {
          "type": "string",
          "title": "A selector to restrict the list of returned objects by their fields.\nDefaults to everything.\n+optional"
        },
        "labelSelector": {
          "type": "string",
          "title": "A selector to restrict the list of returned objects by their labels.\nDefaults to everything.\n+optional"
        },
        "limit": {
          "description": "limit is a maximum number of responses to return for a list call. If more items exist, the\nserver will set the `continue` field on the list metadata to a value that can be used with the\nsame initial query to retrieve the next set of results. Setting a limit may return fewer than\nthe requested amount of items (up to zero items) in the event all requested objects are\nfiltered out and clients should only use the presence of the continue field to determine whether\nmore results are available. Servers may choose not to support the limit argument and will return\nall of the available results. If limit is specified and the continue field is empty, clients may\nassume that no more results are available. This field is not supported if watch is true.\n\nThe server guarantees that the objects returned when using continue will be identical to issuing\na single list call without a limit - that is, no objects created, modified, or deleted after the\nfirst request is issued will be included in any subsequent continued requests. This is sometimes\nreferred to as a consistent snapshot, and ensures that a client that is using limit to receive\nsmaller chunks of a very large result can ensure they see all possible objects. If objects are\nupdated during a chunked list the version of the object that was present at the time the first list\nresult was calculated is returned.",
          "type": "string",
          "format": "int64"
        },
        "resourceVersion": {
          "type": "string",
          "title": "When specified with a watch call, shows changes that occur after that particular version of a resource.\nDefaults to changes from the beginning of history.\nWhen specified for list:\n- if unset, then the result is returned from remote storage based on quorum-read flag;\n- if it's 0, then we simply return what we currently have in cache, no guarantee;\n- if set to non zero, then the result is at least as fresh as given rv.\n+optional"
        },
        "timeoutSeconds": {
          "type": "string",
          "format": "int64",
          "title": "Timeout for the list/watch call.\nThis limits the duration of the call, regardless of any activity or inactivity.\n+optional"
        },
        "watch": {
          "type": "boolean",
          "format": "boolean",
          "title": "Watch for changes to the described resources and return them as a stream of\nadd, update, and remove notifications. Specify resourceVersion.\n+optional"
        }
      }
    },
    "io.k8s.api.core.v1.ManagedFieldsEntry": {
      "description": "ManagedFieldsEntry is a workflow-id, a FieldSet and the group version of the resource\nthat the fieldset applies to.",
      "type": "object",
      "properties": {
        "apiVersion": {
          "description": "APIVersion defines the version of this resource that this field set\napplies to. The format is \"group/version\" just like the top-level\nAPIVersion field. It is necessary to track the version of a field\nset because it cannot be automatically converted.",
          "type": "string"
        },
        "fieldsType": {
          "type": "string",
          "title": "FieldsType is the discriminator for the different fields format and version.\nThere is currently only one possible value: \"FieldsV1\""
        },
        "fieldsV1": {
          "title": "FieldsV1 holds the first JSON version format as described in the \"FieldsV1\" type.\n+optional",
          "$ref": "#/definitions/io.k8s.api.core.v1.FieldsV1"
        },
        "manager": {
          "description": "Manager is an identifier of the workflow managing these fields.",
          "type": "string"
        },
        "operation": {
          "description": "Operation is the type of operation which lead to this ManagedFieldsEntry being created.\nThe only valid values for this field are 'Apply' and 'Update'.",
          "type": "string"
        },
        "time": {
          "title": "Time is timestamp of when these fields were set. It should always be empty if Operation is 'Apply'\n+optional",
          "$ref": "#/definitions/io.k8s.api.core.v1.Time"
        }
      }
    },
    "io.k8s.api.core.v1.ObjectMeta": {
      "description": "ObjectMeta is metadata that all persisted resources must have, which includes all objects\nusers must create.",
      "type": "object",
      "properties": {
        "annotations": {
          "type": "object",
          "title": "Annotations is an unstructured key value map stored with a resource that may be\nset by external tools to store and retrieve arbitrary metadata. They are not\nqueryable and should be preserved when modifying objects.\nMore info: http://kubernetes.io/docs/user-guide/annotations\n+optional",
          "additionalProperties": {
            "type": "string"
          }
        },
        "clusterName": {
          "type": "string",
          "title": "The name of the cluster which the object belongs to.\nThis is used to distinguish resources with same name and namespace in different clusters.\nThis field is not set anywhere right now and apiserver is going to ignore it if set in create or update request.\n+optional"
        },
        "creationTimestamp": {
          "description": "CreationTimestamp is a timestamp representing the server time when this object was\ncreated. It is not guaranteed to be set in happens-before order across separate operations.\nClients may not set this value. It is represented in RFC3339 form and is in UTC.\n\nPopulated by the system.\nRead-only.\nNull for lists.\nMore info: https://git.k8s.io/community/contributors/devel/sig-architecture/api-conventions.md#metadata\n+optional",
          "$ref": "#/definitions/io.k8s.api.core.v1.Time"
        },
        "deletionGracePeriodSeconds": {
          "type": "string",
          "format": "int64",
          "title": "Number of seconds allowed for this object to gracefully terminate before\nit will be removed from the system. Only set when deletionTimestamp is also set.\nMay only be shortened.\nRead-only.\n+optional"
        },
        "deletionTimestamp": {
          "description": "DeletionTimestamp is RFC 3339 date and time at which this resource will be deleted. This\nfield is set by the server when a graceful deletion is requested by the user, and is not\ndirectly settable by a client. The resource is expected to be deleted (no longer visible\nfrom resource lists, and not reachable by name) after the time in this field, once the\nfinalizers list is empty. As long as the finalizers list contains items, deletion is blocked.\nOnce the deletionTimestamp is set, this value may not be unset or be set further into the\nfuture, although it may be shortened or the resource may be deleted prior to this time.\nFor example, a user may request that a pod is deleted in 30 seconds. The Kubelet will react\nby sending a graceful termination signal to the containers in the pod. After that 30 seconds,\nthe Kubelet will send a hard termination signal (SIGKILL) to the container and after cleanup,\nremove the pod from the API. In the presence of network partitions, this object may still\nexist after this timestamp, until an administrator or automated process can determine the\nresource is fully terminated.\nIf not set, graceful deletion of the object has not been requested.\n\nPopulated by the system when a graceful deletion is requested.\nRead-only.\nMore info: https://git.k8s.io/community/contributors/devel/sig-architecture/api-conventions.md#metadata\n+optional",
          "$ref": "#/definitions/io.k8s.api.core.v1.Time"
        },
        "finalizers": {
          "type": "array",
          "title": "Must be empty before the object is deleted from the registry. Each entry\nis an identifier for the responsible component that will remove the entry\nfrom the list. If the deletionTimestamp of the object is non-nil, entries\nin this list can only be removed.\n+optional\n+patchStrategy=merge",
          "items": {
            "type": "string"
          }
        },
        "generateName": {
          "description": "GenerateName is an optional prefix, used by the server, to generate a unique\nname ONLY IF the Name field has not been provided.\nIf this field is used, the name returned to the client will be different\nthan the name passed. This value will also be combined with a unique suffix.\nThe provided value has the same validation rules as the Name field,\nand may be truncated by the length of the suffix required to make the value\nunique on the server.\n\nIf this field is specified and the generated name exists, the server will\nNOT return a 409 - instead, it will either return 201 Created or 500 with Reason\nServerTimeout indicating a unique name could not be found in the time allotted, and the client\nshould retry (optionally after the time indicated in the Retry-After header).\n\nApplied only if Name is not specified.\nMore info: https://git.k8s.io/community/contributors/devel/sig-architecture/api-conventions.md#idempotency\n+optional",
          "type": "string"
        },
        "generation": {
          "type": "string",
          "format": "int64",
          "title": "A sequence number representing a specific generation of the desired state.\nPopulated by the system. Read-only.\n+optional"
        },
        "labels": {
          "type": "object",
          "title": "Map of string keys and values that can be used to organize and categorize\n(scope and select) objects. May match selectors of replication controllers\nand services.\nMore info: http://kubernetes.io/docs/user-guide/labels\n+optional",
          "additionalProperties": {
            "type": "string"
          }
        },
        "managedFields": {
          "description": "ManagedFields maps workflow-id and version to the set of fields\nthat are managed by that io.argoproj.workflow.v1alpha1. This is mostly for internal\nhousekeeping, and users typically shouldn't need to set or\nunderstand this field. A workflow can be the user's name, a\ncontroller's name, or the name of a specific apply path like\n\"ci-cd\". The set of fields is always in the version that the\nworkflow used when modifying the object.\n\n+optional",
          "type": "array",
          "items": {
            "$ref": "#/definitions/io.k8s.api.core.v1.ManagedFieldsEntry"
          }
        },
        "name": {
          "type": "string",
          "title": "Name must be unique within a namespace. Is required when creating resources, although\nsome resources may allow a client to request the generation of an appropriate name\nautomatically. Name is primarily intended for creation idempotence and configuration\ndefinition.\nCannot be updated.\nMore info: http://kubernetes.io/docs/user-guide/identifiers#names\n+optional"
        },
<<<<<<< HEAD
        "podDisruptionBudget": {
          "description": "PodDisruptionBudget holds the number of concurrent disruptions that you allow for Workflow's Pods. Controller will automatically add the selector with workflow name, if selector is empty. Optional: Defaults to empty.",
          "$ref": "#/definitions/io.k8s.api.policy.v1beta1.PodDisruptionBudgetSpec"
        },
        "podGC": {
          "description": "PodGC describes the strategy to use when to deleting completed pods",
          "$ref": "#/definitions/io.argoproj.workflow.v1alpha1.PodGC"
=======
        "namespace": {
          "description": "Namespace defines the space within each name must be unique. An empty namespace is\nequivalent to the \"default\" namespace, but \"default\" is the canonical representation.\nNot all objects are required to be scoped to a namespace - the value of this field for\nthose objects will be empty.\n\nMust be a DNS_LABEL.\nCannot be updated.\nMore info: http://kubernetes.io/docs/user-guide/namespaces\n+optional",
          "type": "string"
>>>>>>> 3ac482d0
        },
        "ownerReferences": {
          "type": "array",
          "title": "List of objects depended by this object. If ALL objects in the list have\nbeen deleted, this object will be garbage collected. If this object is managed by a controller,\nthen an entry in this list will point to this controller, with the controller field set to true.\nThere cannot be more than one managing controller.\n+optional\n+patchMergeKey=uid\n+patchStrategy=merge",
          "items": {
            "$ref": "#/definitions/io.k8s.api.core.v1.OwnerReference"
          }
        },
        "resourceVersion": {
          "description": "An opaque value that represents the internal version of this object that can\nbe used by clients to determine when objects have changed. May be used for optimistic\nconcurrency, change detection, and the watch operation on a resource or set of resources.\nClients must treat these values as opaque and passed unmodified back to the server.\nThey may only be valid for a particular resource or set of resources.\n\nPopulated by the system.\nRead-only.\nValue must be treated as opaque by clients and .\nMore info: https://git.k8s.io/community/contributors/devel/sig-architecture/api-conventions.md#concurrency-control-and-consistency\n+optional",
          "type": "string"
        },
        "selfLink": {
          "description": "SelfLink is a URL representing this object.\nPopulated by the system.\nRead-only.\n\nDEPRECATED\nKubernetes will stop propagating this field in 1.20 release and the field is planned\nto be removed in 1.21 release.\n+optional",
          "type": "string"
        },
        "uid": {
          "description": "UID is the unique in time and space value for this object. It is typically generated by\nthe server on successful creation of a resource and is not allowed to change on PUT\noperations.\n\nPopulated by the system.\nRead-only.\nMore info: http://kubernetes.io/docs/user-guide/identifiers#uids\n+optional",
          "type": "string"
        }
      }
    },
    "io.k8s.api.core.v1.OwnerReference": {
      "description": "OwnerReference contains enough information to let you identify an owning\nobject. An owning object must be in the same namespace as the dependent, or\nbe cluster-scoped, so there is no namespace field.",
      "type": "object",
      "properties": {
        "apiVersion": {
          "description": "API version of the referent.",
          "type": "string"
        },
        "blockOwnerDeletion": {
          "type": "boolean",
          "format": "boolean",
          "title": "If true, AND if the owner has the \"foregroundDeletion\" finalizer, then\nthe owner cannot be deleted from the key-value store until this\nreference is removed.\nDefaults to false.\nTo set this field, a user needs \"delete\" permission of the owner,\notherwise 422 (Unprocessable Entity) will be returned.\n+optional"
        },
        "controller": {
          "type": "boolean",
          "format": "boolean",
          "title": "If true, this reference points to the managing controller.\n+optional"
        },
        "kind": {
          "type": "string",
          "title": "Kind of the referent.\nMore info: https://git.k8s.io/community/contributors/devel/sig-architecture/api-conventions.md#types-kinds"
        },
        "name": {
          "type": "string",
          "title": "Name of the referent.\nMore info: http://kubernetes.io/docs/user-guide/identifiers#names"
        },
        "uid": {
          "type": "string",
          "title": "UID of the referent.\nMore info: http://kubernetes.io/docs/user-guide/identifiers#uids"
        }
      }
    },
    "io.k8s.api.core.v1.Preconditions": {
      "description": "Preconditions must be fulfilled before an operation (update, delete, etc.) is carried out.",
      "type": "object",
      "properties": {
        "resourceVersion": {
          "type": "string",
          "title": "Specifies the target ResourceVersion\n+optional"
        },
        "uid": {
          "type": "string",
          "title": "Specifies the target UID.\n+optional"
        }
      }
    },
    "io.k8s.api.core.v1.Time": {
      "description": "Time is a wrapper around time.Time which supports correct\nmarshaling to YAML and JSON.  Wrappers are provided for many\nof the factory methods that the time package offers.\n\n+protobuf.options.marshal=false\n+protobuf.as=Timestamp\n+protobuf.options.(gogoproto.goproto_stringer)=false",
      "type": "object",
      "properties": {
        "nanos": {
          "description": "Non-negative fractions of a second at nanosecond resolution. Negative\nsecond values with fractions must still have non-negative nanos values\nthat count forward in time. Must be from 0 to 999,999,999\ninclusive. This field may be limited in precision depending on context.",
          "type": "integer",
          "format": "int32"
        },
        "seconds": {
          "description": "Represents seconds of UTC time since Unix epoch\n1970-01-01T00:00:00Z. Must be from 0001-01-01T00:00:00Z to\n9999-12-31T23:59:59Z inclusive.",
          "type": "string",
          "format": "int64"
        }
      }
    },
    "io.k8s.api.core.v1.IntOrString": {
      "description": "+protobuf=true\n+protobuf.options.(gogoproto.goproto_stringer)=false\n+k8s:openapi-gen=true",
      "type": "object",
      "title": "IntOrString is a type that can hold an int32 or a string.  When used in\nJSON or YAML marshalling and unmarshalling, it produces or consumes the\ninner type.  This allows you to have, for example, a JSON field that can\naccept a name or number.\nTODO: Rename to Int32OrString",
      "properties": {
        "intVal": {
          "type": "integer",
          "format": "int32"
        },
        "strVal": {
          "type": "string"
        },
        "type": {
          "type": "string",
          "format": "int64"
        }
      }
    },
    "io.argoproj.workflow.v1alpha1.LogEntry": {
      "type": "object",
      "properties": {
        "content": {
          "type": "string"
        }
      }
    },
    "io.argoproj.workflow.v1alpha1.WorkflowCreateRequest": {
      "type": "object",
      "properties": {
        "createOptions": {
          "$ref": "#/definitions/io.k8s.api.core.v1.CreateOptions"
        },
        "instanceID": {
          "type": "string"
        },
        "namespace": {
          "type": "string"
        },
        "serverDryRun": {
          "type": "boolean",
          "format": "boolean"
        },
        "workflow": {
          "$ref": "#/definitions/io.argoproj.workflow.v1alpha1.Workflow"
        }
      }
    },
    "io.argoproj.workflow.v1alpha1.WorkflowDeleteResponse": {
      "type": "object"
    },
    "io.argoproj.workflow.v1alpha1.WorkflowLintRequest": {
      "type": "object",
      "properties": {
        "namespace": {
          "type": "string"
        },
        "workflow": {
          "$ref": "#/definitions/io.argoproj.workflow.v1alpha1.Workflow"
        }
      }
    },
    "io.argoproj.workflow.v1alpha1.WorkflowResubmitRequest": {
      "type": "object",
      "properties": {
        "memoized": {
          "type": "boolean",
          "format": "boolean"
        },
        "name": {
          "type": "string"
        },
        "namespace": {
          "type": "string"
        }
      }
    },
    "io.argoproj.workflow.v1alpha1.WorkflowResumeRequest": {
      "type": "object",
      "properties": {
        "name": {
          "type": "string"
        },
        "namespace": {
          "type": "string"
        }
      }
    },
    "io.argoproj.workflow.v1alpha1.WorkflowRetryRequest": {
      "type": "object",
      "properties": {
        "name": {
          "type": "string"
        },
        "namespace": {
          "type": "string"
        }
      }
    },
    "io.argoproj.workflow.v1alpha1.WorkflowSuspendRequest": {
      "type": "object",
      "properties": {
        "name": {
          "type": "string"
        },
        "namespace": {
          "type": "string"
        }
      }
    },
    "io.argoproj.workflow.v1alpha1.WorkflowTerminateRequest": {
      "type": "object",
      "properties": {
        "name": {
          "type": "string"
        },
        "namespace": {
          "type": "string"
        }
      }
    },
    "io.argoproj.workflow.v1alpha1.WorkflowWatchEvent": {
      "type": "object",
      "properties": {
        "object": {
          "title": "the workflow",
          "$ref": "#/definitions/io.argoproj.workflow.v1alpha1.Workflow"
        },
        "type": {
          "type": "string",
          "title": "the type of change"
        }
      }
    },
    "io.argoproj.workflow.v1alpha1.ArchivedWorkflowDeletedResponse": {
      "type": "object"
    },
    "io.argoproj.workflow.v1alpha1.WorkflowTemplateCreateRequest": {
      "type": "object",
      "properties": {
        "createOptions": {
          "$ref": "#/definitions/io.k8s.api.core.v1.CreateOptions"
        },
        "namespace": {
          "type": "string"
        },
        "template": {
          "$ref": "#/definitions/io.argoproj.workflow.v1alpha1.WorkflowTemplate"
        }
      }
    },
    "io.argoproj.workflow.v1alpha1.WorkflowTemplateDeleteResponse": {
      "type": "object"
    },
    "io.argoproj.workflow.v1alpha1.WorkflowTemplateLintRequest": {
      "type": "object",
      "properties": {
        "createOptions": {
          "$ref": "#/definitions/io.k8s.api.core.v1.CreateOptions"
        },
        "namespace": {
          "type": "string"
        },
        "template": {
          "$ref": "#/definitions/io.argoproj.workflow.v1alpha1.WorkflowTemplate"
        }
      }
    },
    "io.argoproj.workflow.v1alpha1.WorkflowTemplateUpdateRequest": {
      "type": "object",
      "properties": {
        "name": {
          "type": "string"
        },
        "namespace": {
          "type": "string"
        },
        "template": {
          "$ref": "#/definitions/io.argoproj.workflow.v1alpha1.WorkflowTemplate"
        }
      }
    }
  },
  "securityDefinitions": {
    "BearerToken": {
      "description": "Bearer Token authentication",
      "type": "apiKey",
      "name": "authorization",
      "in": "header"
    },
    "HTTPBasic": {
      "description": "HTTP Basic authentication",
      "type": "basic"
    }
  },
  "x-stream-definitions": {
    "io.argoproj.workflow.v1alpha1.LogEntry": {
      "properties": {
        "error": {
          "$ref": "#/definitions/grpc.gateway.runtime.StreamError"
        },
        "result": {
          "$ref": "#/definitions/io.argoproj.workflow.v1alpha1.LogEntry"
        }
      },
      "title": "Stream result of io.argoproj.workflow.v1alpha1.LogEntry",
      "type": "object"
    },
    "io.argoproj.workflow.v1alpha1.WorkflowWatchEvent": {
      "properties": {
        "error": {
          "$ref": "#/definitions/grpc.gateway.runtime.StreamError"
        },
        "result": {
          "$ref": "#/definitions/io.argoproj.workflow.v1alpha1.WorkflowWatchEvent"
        }
      },
      "title": "Stream result of io.argoproj.workflow.v1alpha1.WorkflowWatchEvent",
      "type": "object"
    }
  }
}<|MERGE_RESOLUTION|>--- conflicted
+++ resolved
@@ -5298,7 +5298,9 @@
           "type": "string",
           "title": "Name must be unique within a namespace. Is required when creating resources, although\nsome resources may allow a client to request the generation of an appropriate name\nautomatically. Name is primarily intended for creation idempotence and configuration\ndefinition.\nCannot be updated.\nMore info: http://kubernetes.io/docs/user-guide/identifiers#names\n+optional"
         },
-<<<<<<< HEAD
+        "namespace": {
+          "description": "Namespace defines the space within each name must be unique. An empty namespace is\nequivalent to the \"default\" namespace, but \"default\" is the canonical representation.\nNot all objects are required to be scoped to a namespace - the value of this field for\nthose objects will be empty.\n\nMust be a DNS_LABEL.\nCannot be updated.\nMore info: http://kubernetes.io/docs/user-guide/namespaces\n+optional",
+          "type": "string"
         "podDisruptionBudget": {
           "description": "PodDisruptionBudget holds the number of concurrent disruptions that you allow for Workflow's Pods. Controller will automatically add the selector with workflow name, if selector is empty. Optional: Defaults to empty.",
           "$ref": "#/definitions/io.k8s.api.policy.v1beta1.PodDisruptionBudgetSpec"
@@ -5306,11 +5308,6 @@
         "podGC": {
           "description": "PodGC describes the strategy to use when to deleting completed pods",
           "$ref": "#/definitions/io.argoproj.workflow.v1alpha1.PodGC"
-=======
-        "namespace": {
-          "description": "Namespace defines the space within each name must be unique. An empty namespace is\nequivalent to the \"default\" namespace, but \"default\" is the canonical representation.\nNot all objects are required to be scoped to a namespace - the value of this field for\nthose objects will be empty.\n\nMust be a DNS_LABEL.\nCannot be updated.\nMore info: http://kubernetes.io/docs/user-guide/namespaces\n+optional",
-          "type": "string"
->>>>>>> 3ac482d0
         },
         "ownerReferences": {
           "type": "array",

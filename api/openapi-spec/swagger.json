--- conflicted
+++ resolved
@@ -4037,17 +4037,9 @@
           "type": "array",
           "items": {
             "$ref": "#/definitions/io.k8s.api.core.v1.Volume"
-<<<<<<< HEAD
-          }
-        },
-        "workflowTemplateRef": {
-          "title": "workflowTemplateRef holds WorkflowTemplate reference -TODO-Bala update comments",
-          "$ref": "#/definitions/io.argoproj.workflow.v1alpha1.WorkflowTemplateRef"
-=======
           },
           "x-kubernetes-patch-merge-key": "name",
           "x-kubernetes-patch-strategy": "merge"
->>>>>>> c05c3859
         }
       }
     },
@@ -4118,10 +4110,6 @@
           "additionalProperties": {
             "$ref": "#/definitions/io.argoproj.workflow.v1alpha1.Template"
           }
-        },
-        "storedWorkflowTemplateSpec": {
-          "title": "StoredWorkflowTemplateSpec stores the top level workflowtemplate spec",
-          "$ref": "#/definitions/io.argoproj.workflow.v1alpha1.WorkflowSpec"
         }
       }
     },
@@ -4221,21 +4209,6 @@
         },
         "metadata": {
           "$ref": "#/definitions/io.k8s.api.core.v1.ListMeta"
-        }
-      }
-    },
-    "io.argoproj.workflow.v1alpha1.WorkflowTemplateRef": {
-      "description": "WorkflowTemplateRef is a reference of workflow template resource on Top level io.argoproj.workflow.v1alpha1.",
-      "type": "object",
-      "properties": {
-        "clusterscope": {
-          "description": "ClusterScope indicates the referred template is cluster scoped (i.e., a ClusterWorkflowTemplate).",
-          "type": "boolean",
-          "format": "boolean"
-        },
-        "name": {
-          "description": "Name is the resource name of the workflow template.",
-          "type": "string"
         }
       }
     },

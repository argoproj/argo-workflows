{
  "consumes": [
    "application/json"
  ],
  "produces": [
    "application/json"
  ],
  "schemes": [
    "http"
  ],
  "swagger": "2.0",
  "info": {
<<<<<<< HEAD
    "description": "Workflow Service API performs CRUD actions against application resources",
=======
    "description": "Argo",
>>>>>>> 559cb005
    "title": "Argo",
    "version": "latest"
  },
  "host": "localhost:2746",
  "paths": {
    "/api/v1/archived-workflows": {
      "get": {
        "tags": [
          "ArchivedWorkflowService"
        ],
        "operationId": "ListArchivedWorkflows",
        "parameters": [
          {
            "type": "string",
            "description": "A selector to restrict the list of returned objects by their labels.\nDefaults to everything.\n+optional.",
            "name": "listOptions.labelSelector",
            "in": "query"
          },
          {
            "type": "string",
            "description": "A selector to restrict the list of returned objects by their fields.\nDefaults to everything.\n+optional.",
            "name": "listOptions.fieldSelector",
            "in": "query"
          },
          {
            "type": "boolean",
            "format": "boolean",
            "description": "Watch for changes to the described resources and return them as a stream of\nadd, update, and remove notifications. Specify resourceVersion.\n+optional.",
            "name": "listOptions.watch",
            "in": "query"
          },
          {
            "type": "boolean",
            "format": "boolean",
            "description": "allowWatchBookmarks requests watch events with type \"BOOKMARK\".\nServers that do not implement bookmarks may ignore this flag and\nbookmarks are sent at the server's discretion. Clients should not\nassume bookmarks are returned at any specific interval, nor may they\nassume the server will send any BOOKMARK event during a session.\nIf this is not a watch, this field is ignored.\nIf the feature gate WatchBookmarks is not enabled in apiserver,\nthis field is ignored.\n\nThis field is beta.\n\n+optional",
            "name": "listOptions.allowWatchBookmarks",
            "in": "query"
          },
          {
            "type": "string",
            "description": "When specified with a watch call, shows changes that occur after that particular version of a resource.\nDefaults to changes from the beginning of history.\nWhen specified for list:\n- if unset, then the result is returned from remote storage based on quorum-read flag;\n- if it's 0, then we simply return what we currently have in cache, no guarantee;\n- if set to non zero, then the result is at least as fresh as given rv.\n+optional.",
            "name": "listOptions.resourceVersion",
            "in": "query"
          },
          {
            "type": "string",
            "format": "int64",
            "description": "Timeout for the list/watch call.\nThis limits the duration of the call, regardless of any activity or inactivity.\n+optional.",
            "name": "listOptions.timeoutSeconds",
            "in": "query"
          },
          {
            "type": "string",
            "format": "int64",
            "description": "limit is a maximum number of responses to return for a list call. If more items exist, the\nserver will set the `continue` field on the list metadata to a value that can be used with the\nsame initial query to retrieve the next set of results. Setting a limit may return fewer than\nthe requested amount of items (up to zero items) in the event all requested objects are\nfiltered out and clients should only use the presence of the continue field to determine whether\nmore results are available. Servers may choose not to support the limit argument and will return\nall of the available results. If limit is specified and the continue field is empty, clients may\nassume that no more results are available. This field is not supported if watch is true.\n\nThe server guarantees that the objects returned when using continue will be identical to issuing\na single list call without a limit - that is, no objects created, modified, or deleted after the\nfirst request is issued will be included in any subsequent continued requests. This is sometimes\nreferred to as a consistent snapshot, and ensures that a client that is using limit to receive\nsmaller chunks of a very large result can ensure they see all possible objects. If objects are\nupdated during a chunked list the version of the object that was present at the time the first list\nresult was calculated is returned.",
            "name": "listOptions.limit",
            "in": "query"
          },
          {
            "type": "string",
            "description": "The continue option should be set when retrieving more results from the server. Since this value is\nserver defined, clients may only use the continue value from a previous query result with identical\nquery parameters (except for the value of continue) and the server may reject a continue value it\ndoes not recognize. If the specified continue value is no longer valid whether due to expiration\n(generally five to fifteen minutes) or a configuration change on the server, the server will\nrespond with a 410 ResourceExpired error together with a continue token. If the client needs a\nconsistent list, it must restart their list without the continue field. Otherwise, the client may\nsend another list request with the token received with the 410 error, the server will respond with\na list starting from the next key, but from the latest snapshot, which is inconsistent from the\nprevious list results - objects that are created, modified, or deleted after the first list request\nwill be included in the response, as long as their keys are after the \"next key\".\n\nThis field is not supported when watch is true. Clients may start a watch from the last\nresourceVersion value returned by the server and not miss any modifications.",
            "name": "listOptions.continue",
            "in": "query"
          }
        ],
        "responses": {
          "200": {
            "description": "A successful response.",
            "schema": {
              "$ref": "#/definitions/io.argoproj.workflow.v1alpha1.WorkflowList"
            }
          }
        }
      }
    },
    "/api/v1/archived-workflows/{uid}": {
      "get": {
        "tags": [
          "ArchivedWorkflowService"
        ],
        "operationId": "GetArchivedWorkflow",
        "parameters": [
          {
            "type": "string",
            "name": "uid",
            "in": "path",
            "required": true
          }
        ],
        "responses": {
          "200": {
            "description": "A successful response.",
            "schema": {
              "$ref": "#/definitions/io.argoproj.workflow.v1alpha1.Workflow"
            }
          }
        }
      },
      "delete": {
        "tags": [
          "ArchivedWorkflowService"
        ],
        "operationId": "DeleteArchivedWorkflow",
        "parameters": [
          {
            "type": "string",
            "name": "uid",
            "in": "path",
            "required": true
          }
        ],
        "responses": {
          "200": {
            "description": "A successful response.",
            "schema": {
              "$ref": "#/definitions/io.argoproj.workflow.v1alpha1.ArchivedWorkflowDeletedResponse"
            }
          }
        }
      }
    },
    "/api/v1/cron-workflows/{namespace}": {
      "get": {
        "tags": [
          "CronWorkflowService"
        ],
        "operationId": "ListCronWorkflows",
        "parameters": [
          {
            "type": "string",
            "name": "namespace",
            "in": "path",
            "required": true
          },
          {
            "type": "string",
            "description": "A selector to restrict the list of returned objects by their labels.\nDefaults to everything.\n+optional.",
            "name": "listOptions.labelSelector",
            "in": "query"
          },
          {
            "type": "string",
            "description": "A selector to restrict the list of returned objects by their fields.\nDefaults to everything.\n+optional.",
            "name": "listOptions.fieldSelector",
            "in": "query"
          },
          {
            "type": "boolean",
            "format": "boolean",
            "description": "Watch for changes to the described resources and return them as a stream of\nadd, update, and remove notifications. Specify resourceVersion.\n+optional.",
            "name": "listOptions.watch",
            "in": "query"
          },
          {
            "type": "boolean",
            "format": "boolean",
            "description": "allowWatchBookmarks requests watch events with type \"BOOKMARK\".\nServers that do not implement bookmarks may ignore this flag and\nbookmarks are sent at the server's discretion. Clients should not\nassume bookmarks are returned at any specific interval, nor may they\nassume the server will send any BOOKMARK event during a session.\nIf this is not a watch, this field is ignored.\nIf the feature gate WatchBookmarks is not enabled in apiserver,\nthis field is ignored.\n\nThis field is beta.\n\n+optional",
            "name": "listOptions.allowWatchBookmarks",
            "in": "query"
          },
          {
            "type": "string",
            "description": "When specified with a watch call, shows changes that occur after that particular version of a resource.\nDefaults to changes from the beginning of history.\nWhen specified for list:\n- if unset, then the result is returned from remote storage based on quorum-read flag;\n- if it's 0, then we simply return what we currently have in cache, no guarantee;\n- if set to non zero, then the result is at least as fresh as given rv.\n+optional.",
            "name": "listOptions.resourceVersion",
            "in": "query"
          },
          {
            "type": "string",
            "format": "int64",
            "description": "Timeout for the list/watch call.\nThis limits the duration of the call, regardless of any activity or inactivity.\n+optional.",
            "name": "listOptions.timeoutSeconds",
            "in": "query"
          },
          {
            "type": "string",
            "format": "int64",
            "description": "limit is a maximum number of responses to return for a list call. If more items exist, the\nserver will set the `continue` field on the list metadata to a value that can be used with the\nsame initial query to retrieve the next set of results. Setting a limit may return fewer than\nthe requested amount of items (up to zero items) in the event all requested objects are\nfiltered out and clients should only use the presence of the continue field to determine whether\nmore results are available. Servers may choose not to support the limit argument and will return\nall of the available results. If limit is specified and the continue field is empty, clients may\nassume that no more results are available. This field is not supported if watch is true.\n\nThe server guarantees that the objects returned when using continue will be identical to issuing\na single list call without a limit - that is, no objects created, modified, or deleted after the\nfirst request is issued will be included in any subsequent continued requests. This is sometimes\nreferred to as a consistent snapshot, and ensures that a client that is using limit to receive\nsmaller chunks of a very large result can ensure they see all possible objects. If objects are\nupdated during a chunked list the version of the object that was present at the time the first list\nresult was calculated is returned.",
            "name": "listOptions.limit",
            "in": "query"
          },
          {
            "type": "string",
            "description": "The continue option should be set when retrieving more results from the server. Since this value is\nserver defined, clients may only use the continue value from a previous query result with identical\nquery parameters (except for the value of continue) and the server may reject a continue value it\ndoes not recognize. If the specified continue value is no longer valid whether due to expiration\n(generally five to fifteen minutes) or a configuration change on the server, the server will\nrespond with a 410 ResourceExpired error together with a continue token. If the client needs a\nconsistent list, it must restart their list without the continue field. Otherwise, the client may\nsend another list request with the token received with the 410 error, the server will respond with\na list starting from the next key, but from the latest snapshot, which is inconsistent from the\nprevious list results - objects that are created, modified, or deleted after the first list request\nwill be included in the response, as long as their keys are after the \"next key\".\n\nThis field is not supported when watch is true. Clients may start a watch from the last\nresourceVersion value returned by the server and not miss any modifications.",
            "name": "listOptions.continue",
            "in": "query"
          }
        ],
        "responses": {
          "200": {
            "description": "A successful response.",
            "schema": {
              "$ref": "#/definitions/io.argoproj.workflow.v1alpha1.CronWorkflowList"
            }
          }
        }
      },
      "post": {
        "tags": [
          "CronWorkflowService"
        ],
        "operationId": "CreateCronWorkflow",
        "parameters": [
          {
            "type": "string",
            "name": "namespace",
            "in": "path",
            "required": true
          },
          {
            "name": "body",
            "in": "body",
            "required": true,
            "schema": {
              "$ref": "#/definitions/cronio.argoproj.workflow.v1alpha1.CreateCronWorkflowRequest"
            }
          }
        ],
        "responses": {
          "200": {
            "description": "A successful response.",
            "schema": {
              "$ref": "#/definitions/io.argoproj.workflow.v1alpha1.CronWorkflow"
            }
          }
        }
      }
    },
    "/api/v1/cron-workflows/{namespace}/lint": {
      "post": {
        "tags": [
          "CronWorkflowService"
        ],
        "operationId": "LintCronWorkflow",
        "parameters": [
          {
            "type": "string",
            "name": "namespace",
            "in": "path",
            "required": true
          },
          {
            "name": "body",
            "in": "body",
            "required": true,
            "schema": {
              "$ref": "#/definitions/cronio.argoproj.workflow.v1alpha1.LintCronWorkflowRequest"
            }
          }
        ],
        "responses": {
          "200": {
            "description": "A successful response.",
            "schema": {
              "$ref": "#/definitions/io.argoproj.workflow.v1alpha1.CronWorkflow"
            }
          }
        }
      }
    },
    "/api/v1/cron-workflows/{namespace}/{name}": {
      "get": {
        "tags": [
          "CronWorkflowService"
        ],
        "operationId": "GetCronWorkflow",
        "parameters": [
          {
            "type": "string",
            "name": "namespace",
            "in": "path",
            "required": true
          },
          {
            "type": "string",
            "name": "name",
            "in": "path",
            "required": true
          },
          {
            "type": "string",
            "description": "When specified:\n- if unset, then the result is returned from remote storage based on quorum-read flag;\n- if it's 0, then we simply return what we currently have in cache, no guarantee;\n- if set to non zero, then the result is at least as fresh as given rv.",
            "name": "getOptions.resourceVersion",
            "in": "query"
          }
        ],
        "responses": {
          "200": {
            "description": "A successful response.",
            "schema": {
              "$ref": "#/definitions/io.argoproj.workflow.v1alpha1.CronWorkflow"
            }
          }
        }
      },
      "put": {
        "tags": [
          "CronWorkflowService"
        ],
        "operationId": "UpdateCronWorkflow",
        "parameters": [
          {
            "type": "string",
            "name": "namespace",
            "in": "path",
            "required": true
          },
          {
            "type": "string",
            "name": "name",
            "in": "path",
            "required": true
          },
          {
            "name": "body",
            "in": "body",
            "required": true,
            "schema": {
              "$ref": "#/definitions/cronio.argoproj.workflow.v1alpha1.UpdateCronWorkflowRequest"
            }
          }
        ],
        "responses": {
          "200": {
            "description": "A successful response.",
            "schema": {
              "$ref": "#/definitions/io.argoproj.workflow.v1alpha1.CronWorkflow"
            }
          }
        }
      },
      "delete": {
        "tags": [
          "CronWorkflowService"
        ],
        "operationId": "DeleteCronWorkflow",
        "parameters": [
          {
            "type": "string",
            "name": "namespace",
            "in": "path",
            "required": true
          },
          {
            "type": "string",
            "name": "name",
            "in": "path",
            "required": true
          },
          {
            "type": "string",
            "format": "int64",
            "description": "The duration in seconds before the object should be deleted. Value must be non-negative integer.\nThe value zero indicates delete immediately. If this value is nil, the default grace period for the\nspecified type will be used.\nDefaults to a per object value if not specified. zero means delete immediately.\n+optional.",
            "name": "deleteOptions.gracePeriodSeconds",
            "in": "query"
          },
          {
            "type": "string",
            "description": "Specifies the target UID.\n+optional.",
            "name": "deleteOptions.preconditions.uid",
            "in": "query"
          },
          {
            "type": "string",
            "description": "Specifies the target ResourceVersion\n+optional.",
            "name": "deleteOptions.preconditions.resourceVersion",
            "in": "query"
          },
          {
            "type": "boolean",
            "format": "boolean",
            "description": "Deprecated: please use the PropagationPolicy, this field will be deprecated in 1.7.\nShould the dependent objects be orphaned. If true/false, the \"orphan\"\nfinalizer will be added to/removed from the object's finalizers list.\nEither this field or PropagationPolicy may be set, but not both.\n+optional.",
            "name": "deleteOptions.orphanDependents",
            "in": "query"
          },
          {
            "type": "string",
            "description": "Whether and how garbage collection will be performed.\nEither this field or OrphanDependents may be set, but not both.\nThe default policy is decided by the existing finalizer set in the\nmetadata.finalizers and the resource-specific default policy.\nAcceptable values are: 'Orphan' - orphan the dependents; 'Background' -\nallow the garbage collector to delete the dependents in the background;\n'Foreground' - a cascading policy that deletes all dependents in the\nforeground.\n+optional.",
            "name": "deleteOptions.propagationPolicy",
            "in": "query"
          },
          {
            "type": "array",
            "items": {
              "type": "string"
            },
            "collectionFormat": "multi",
            "description": "When present, indicates that modifications should not be\npersisted. An invalid or unrecognized dryRun directive will\nresult in an error response and no further processing of the\nrequest. Valid values are:\n- All: all dry run stages will be processed\n+optional.",
            "name": "deleteOptions.dryRun",
            "in": "query"
          }
        ],
        "responses": {
          "200": {
            "description": "A successful response.",
            "schema": {
              "$ref": "#/definitions/cronio.argoproj.workflow.v1alpha1.CronWorkflowDeletedResponse"
            }
          }
        }
      }
    },
    "/api/v1/info": {
      "get": {
        "tags": [
          "InfoService"
        ],
        "operationId": "GetInfo",
        "responses": {
          "200": {
            "description": "A successful response.",
            "schema": {
              "$ref": "#/definitions/io.argoproj.workflow.v1alpha1.InfoResponse"
            }
          }
        }
      }
    },
    "/api/v1/workflow-events/{namespace}": {
      "get": {
        "tags": [
          "WorkflowService"
        ],
        "operationId": "WatchWorkflows",
        "parameters": [
          {
            "type": "string",
            "name": "namespace",
            "in": "path",
            "required": true
          },
          {
            "type": "string",
            "description": "A selector to restrict the list of returned objects by their labels.\nDefaults to everything.\n+optional.",
            "name": "listOptions.labelSelector",
            "in": "query"
          },
          {
            "type": "string",
            "description": "A selector to restrict the list of returned objects by their fields.\nDefaults to everything.\n+optional.",
            "name": "listOptions.fieldSelector",
            "in": "query"
          },
          {
            "type": "boolean",
            "format": "boolean",
            "description": "Watch for changes to the described resources and return them as a stream of\nadd, update, and remove notifications. Specify resourceVersion.\n+optional.",
            "name": "listOptions.watch",
            "in": "query"
          },
          {
            "type": "boolean",
            "format": "boolean",
            "description": "allowWatchBookmarks requests watch events with type \"BOOKMARK\".\nServers that do not implement bookmarks may ignore this flag and\nbookmarks are sent at the server's discretion. Clients should not\nassume bookmarks are returned at any specific interval, nor may they\nassume the server will send any BOOKMARK event during a session.\nIf this is not a watch, this field is ignored.\nIf the feature gate WatchBookmarks is not enabled in apiserver,\nthis field is ignored.\n\nThis field is beta.\n\n+optional",
            "name": "listOptions.allowWatchBookmarks",
            "in": "query"
          },
          {
            "type": "string",
            "description": "When specified with a watch call, shows changes that occur after that particular version of a resource.\nDefaults to changes from the beginning of history.\nWhen specified for list:\n- if unset, then the result is returned from remote storage based on quorum-read flag;\n- if it's 0, then we simply return what we currently have in cache, no guarantee;\n- if set to non zero, then the result is at least as fresh as given rv.\n+optional.",
            "name": "listOptions.resourceVersion",
            "in": "query"
          },
          {
            "type": "string",
            "format": "int64",
            "description": "Timeout for the list/watch call.\nThis limits the duration of the call, regardless of any activity or inactivity.\n+optional.",
            "name": "listOptions.timeoutSeconds",
            "in": "query"
          },
          {
            "type": "string",
            "format": "int64",
            "description": "limit is a maximum number of responses to return for a list call. If more items exist, the\nserver will set the `continue` field on the list metadata to a value that can be used with the\nsame initial query to retrieve the next set of results. Setting a limit may return fewer than\nthe requested amount of items (up to zero items) in the event all requested objects are\nfiltered out and clients should only use the presence of the continue field to determine whether\nmore results are available. Servers may choose not to support the limit argument and will return\nall of the available results. If limit is specified and the continue field is empty, clients may\nassume that no more results are available. This field is not supported if watch is true.\n\nThe server guarantees that the objects returned when using continue will be identical to issuing\na single list call without a limit - that is, no objects created, modified, or deleted after the\nfirst request is issued will be included in any subsequent continued requests. This is sometimes\nreferred to as a consistent snapshot, and ensures that a client that is using limit to receive\nsmaller chunks of a very large result can ensure they see all possible objects. If objects are\nupdated during a chunked list the version of the object that was present at the time the first list\nresult was calculated is returned.",
            "name": "listOptions.limit",
            "in": "query"
          },
          {
            "type": "string",
            "description": "The continue option should be set when retrieving more results from the server. Since this value is\nserver defined, clients may only use the continue value from a previous query result with identical\nquery parameters (except for the value of continue) and the server may reject a continue value it\ndoes not recognize. If the specified continue value is no longer valid whether due to expiration\n(generally five to fifteen minutes) or a configuration change on the server, the server will\nrespond with a 410 ResourceExpired error together with a continue token. If the client needs a\nconsistent list, it must restart their list without the continue field. Otherwise, the client may\nsend another list request with the token received with the 410 error, the server will respond with\na list starting from the next key, but from the latest snapshot, which is inconsistent from the\nprevious list results - objects that are created, modified, or deleted after the first list request\nwill be included in the response, as long as their keys are after the \"next key\".\n\nThis field is not supported when watch is true. Clients may start a watch from the last\nresourceVersion value returned by the server and not miss any modifications.",
            "name": "listOptions.continue",
            "in": "query"
          }
        ],
        "responses": {
          "200": {
            "description": "A successful response.(streaming responses)",
            "schema": {
              "$ref": "#/x-stream-definitions/io.argoproj.workflow.v1alpha1.WorkflowWatchEvent"
            }
          }
        }
      }
    },
    "/api/v1/workflow-templates/{namespace}": {
      "get": {
        "tags": [
          "WorkflowTemplateService"
        ],
        "operationId": "ListWorkflowTemplates",
        "parameters": [
          {
            "type": "string",
            "name": "namespace",
            "in": "path",
            "required": true
          },
          {
            "type": "string",
            "description": "A selector to restrict the list of returned objects by their labels.\nDefaults to everything.\n+optional.",
            "name": "listOptions.labelSelector",
            "in": "query"
          },
          {
            "type": "string",
            "description": "A selector to restrict the list of returned objects by their fields.\nDefaults to everything.\n+optional.",
            "name": "listOptions.fieldSelector",
            "in": "query"
          },
          {
            "type": "boolean",
            "format": "boolean",
            "description": "Watch for changes to the described resources and return them as a stream of\nadd, update, and remove notifications. Specify resourceVersion.\n+optional.",
            "name": "listOptions.watch",
            "in": "query"
          },
          {
            "type": "boolean",
            "format": "boolean",
            "description": "allowWatchBookmarks requests watch events with type \"BOOKMARK\".\nServers that do not implement bookmarks may ignore this flag and\nbookmarks are sent at the server's discretion. Clients should not\nassume bookmarks are returned at any specific interval, nor may they\nassume the server will send any BOOKMARK event during a session.\nIf this is not a watch, this field is ignored.\nIf the feature gate WatchBookmarks is not enabled in apiserver,\nthis field is ignored.\n\nThis field is beta.\n\n+optional",
            "name": "listOptions.allowWatchBookmarks",
            "in": "query"
          },
          {
            "type": "string",
            "description": "When specified with a watch call, shows changes that occur after that particular version of a resource.\nDefaults to changes from the beginning of history.\nWhen specified for list:\n- if unset, then the result is returned from remote storage based on quorum-read flag;\n- if it's 0, then we simply return what we currently have in cache, no guarantee;\n- if set to non zero, then the result is at least as fresh as given rv.\n+optional.",
            "name": "listOptions.resourceVersion",
            "in": "query"
          },
          {
            "type": "string",
            "format": "int64",
            "description": "Timeout for the list/watch call.\nThis limits the duration of the call, regardless of any activity or inactivity.\n+optional.",
            "name": "listOptions.timeoutSeconds",
            "in": "query"
          },
          {
            "type": "string",
            "format": "int64",
            "description": "limit is a maximum number of responses to return for a list call. If more items exist, the\nserver will set the `continue` field on the list metadata to a value that can be used with the\nsame initial query to retrieve the next set of results. Setting a limit may return fewer than\nthe requested amount of items (up to zero items) in the event all requested objects are\nfiltered out and clients should only use the presence of the continue field to determine whether\nmore results are available. Servers may choose not to support the limit argument and will return\nall of the available results. If limit is specified and the continue field is empty, clients may\nassume that no more results are available. This field is not supported if watch is true.\n\nThe server guarantees that the objects returned when using continue will be identical to issuing\na single list call without a limit - that is, no objects created, modified, or deleted after the\nfirst request is issued will be included in any subsequent continued requests. This is sometimes\nreferred to as a consistent snapshot, and ensures that a client that is using limit to receive\nsmaller chunks of a very large result can ensure they see all possible objects. If objects are\nupdated during a chunked list the version of the object that was present at the time the first list\nresult was calculated is returned.",
            "name": "listOptions.limit",
            "in": "query"
          },
          {
            "type": "string",
            "description": "The continue option should be set when retrieving more results from the server. Since this value is\nserver defined, clients may only use the continue value from a previous query result with identical\nquery parameters (except for the value of continue) and the server may reject a continue value it\ndoes not recognize. If the specified continue value is no longer valid whether due to expiration\n(generally five to fifteen minutes) or a configuration change on the server, the server will\nrespond with a 410 ResourceExpired error together with a continue token. If the client needs a\nconsistent list, it must restart their list without the continue field. Otherwise, the client may\nsend another list request with the token received with the 410 error, the server will respond with\na list starting from the next key, but from the latest snapshot, which is inconsistent from the\nprevious list results - objects that are created, modified, or deleted after the first list request\nwill be included in the response, as long as their keys are after the \"next key\".\n\nThis field is not supported when watch is true. Clients may start a watch from the last\nresourceVersion value returned by the server and not miss any modifications.",
            "name": "listOptions.continue",
            "in": "query"
          }
        ],
        "responses": {
          "200": {
            "description": "A successful response.",
            "schema": {
              "$ref": "#/definitions/io.argoproj.workflow.v1alpha1.WorkflowTemplateList"
            }
          }
        }
      },
      "post": {
        "tags": [
          "WorkflowTemplateService"
        ],
        "operationId": "CreateWorkflowTemplate",
        "parameters": [
          {
            "type": "string",
            "name": "namespace",
            "in": "path",
            "required": true
          },
          {
            "name": "body",
            "in": "body",
            "required": true,
            "schema": {
              "$ref": "#/definitions/io.argoproj.workflow.v1alpha1.WorkflowTemplateCreateRequest"
            }
          }
        ],
        "responses": {
          "200": {
            "description": "A successful response.",
            "schema": {
              "$ref": "#/definitions/io.argoproj.workflow.v1alpha1.WorkflowTemplate"
            }
          }
        }
      }
    },
    "/api/v1/workflow-templates/{namespace}/lint": {
      "post": {
        "tags": [
          "WorkflowTemplateService"
        ],
        "operationId": "LintWorkflowTemplate",
        "parameters": [
          {
            "type": "string",
            "name": "namespace",
            "in": "path",
            "required": true
          },
          {
            "name": "body",
            "in": "body",
            "required": true,
            "schema": {
              "$ref": "#/definitions/io.argoproj.workflow.v1alpha1.WorkflowTemplateLintRequest"
            }
          }
        ],
        "responses": {
          "200": {
            "description": "A successful response.",
            "schema": {
              "$ref": "#/definitions/io.argoproj.workflow.v1alpha1.WorkflowTemplate"
            }
          }
        }
      }
    },
    "/api/v1/workflow-templates/{namespace}/{name}": {
      "get": {
        "tags": [
          "WorkflowTemplateService"
        ],
        "operationId": "GetWorkflowTemplate",
        "parameters": [
          {
            "type": "string",
            "name": "namespace",
            "in": "path",
            "required": true
          },
          {
            "type": "string",
            "name": "name",
            "in": "path",
            "required": true
          },
          {
            "type": "string",
            "description": "When specified:\n- if unset, then the result is returned from remote storage based on quorum-read flag;\n- if it's 0, then we simply return what we currently have in cache, no guarantee;\n- if set to non zero, then the result is at least as fresh as given rv.",
            "name": "getOptions.resourceVersion",
            "in": "query"
          }
        ],
        "responses": {
          "200": {
            "description": "A successful response.",
            "schema": {
              "$ref": "#/definitions/io.argoproj.workflow.v1alpha1.WorkflowTemplate"
            }
          }
        }
      },
      "put": {
        "tags": [
          "WorkflowTemplateService"
        ],
        "operationId": "UpdateWorkflowTemplate",
        "parameters": [
          {
            "type": "string",
            "name": "namespace",
            "in": "path",
            "required": true
          },
          {
            "type": "string",
            "name": "name",
            "in": "path",
            "required": true
          },
          {
            "name": "body",
            "in": "body",
            "required": true,
            "schema": {
              "$ref": "#/definitions/io.argoproj.workflow.v1alpha1.WorkflowTemplateUpdateRequest"
            }
          }
        ],
        "responses": {
          "200": {
            "description": "A successful response.",
            "schema": {
              "$ref": "#/definitions/io.argoproj.workflow.v1alpha1.WorkflowTemplate"
            }
          }
        }
      },
      "delete": {
        "tags": [
          "WorkflowTemplateService"
        ],
        "operationId": "DeleteWorkflowTemplate",
        "parameters": [
          {
            "type": "string",
            "name": "namespace",
            "in": "path",
            "required": true
          },
          {
            "type": "string",
            "name": "name",
            "in": "path",
            "required": true
          },
          {
            "type": "string",
            "format": "int64",
            "description": "The duration in seconds before the object should be deleted. Value must be non-negative integer.\nThe value zero indicates delete immediately. If this value is nil, the default grace period for the\nspecified type will be used.\nDefaults to a per object value if not specified. zero means delete immediately.\n+optional.",
            "name": "deleteOptions.gracePeriodSeconds",
            "in": "query"
          },
          {
            "type": "string",
            "description": "Specifies the target UID.\n+optional.",
            "name": "deleteOptions.preconditions.uid",
            "in": "query"
          },
          {
            "type": "string",
            "description": "Specifies the target ResourceVersion\n+optional.",
            "name": "deleteOptions.preconditions.resourceVersion",
            "in": "query"
          },
          {
            "type": "boolean",
            "format": "boolean",
            "description": "Deprecated: please use the PropagationPolicy, this field will be deprecated in 1.7.\nShould the dependent objects be orphaned. If true/false, the \"orphan\"\nfinalizer will be added to/removed from the object's finalizers list.\nEither this field or PropagationPolicy may be set, but not both.\n+optional.",
            "name": "deleteOptions.orphanDependents",
            "in": "query"
          },
          {
            "type": "string",
            "description": "Whether and how garbage collection will be performed.\nEither this field or OrphanDependents may be set, but not both.\nThe default policy is decided by the existing finalizer set in the\nmetadata.finalizers and the resource-specific default policy.\nAcceptable values are: 'Orphan' - orphan the dependents; 'Background' -\nallow the garbage collector to delete the dependents in the background;\n'Foreground' - a cascading policy that deletes all dependents in the\nforeground.\n+optional.",
            "name": "deleteOptions.propagationPolicy",
            "in": "query"
          },
          {
            "type": "array",
            "items": {
              "type": "string"
            },
            "collectionFormat": "multi",
            "description": "When present, indicates that modifications should not be\npersisted. An invalid or unrecognized dryRun directive will\nresult in an error response and no further processing of the\nrequest. Valid values are:\n- All: all dry run stages will be processed\n+optional.",
            "name": "deleteOptions.dryRun",
            "in": "query"
          }
        ],
        "responses": {
          "200": {
            "description": "A successful response.",
            "schema": {
              "$ref": "#/definitions/io.argoproj.workflow.v1alpha1.WorkflowTemplateDeleteResponse"
            }
          }
        }
      }
    },
    "/api/v1/workflows/{namespace}": {
      "get": {
        "tags": [
          "WorkflowService"
        ],
        "operationId": "ListWorkflows",
        "parameters": [
          {
            "type": "string",
            "name": "namespace",
            "in": "path",
            "required": true
          },
          {
            "type": "string",
            "description": "A selector to restrict the list of returned objects by their labels.\nDefaults to everything.\n+optional.",
            "name": "listOptions.labelSelector",
            "in": "query"
          },
          {
            "type": "string",
            "description": "A selector to restrict the list of returned objects by their fields.\nDefaults to everything.\n+optional.",
            "name": "listOptions.fieldSelector",
            "in": "query"
          },
          {
            "type": "boolean",
            "format": "boolean",
            "description": "Watch for changes to the described resources and return them as a stream of\nadd, update, and remove notifications. Specify resourceVersion.\n+optional.",
            "name": "listOptions.watch",
            "in": "query"
          },
          {
            "type": "boolean",
            "format": "boolean",
            "description": "allowWatchBookmarks requests watch events with type \"BOOKMARK\".\nServers that do not implement bookmarks may ignore this flag and\nbookmarks are sent at the server's discretion. Clients should not\nassume bookmarks are returned at any specific interval, nor may they\nassume the server will send any BOOKMARK event during a session.\nIf this is not a watch, this field is ignored.\nIf the feature gate WatchBookmarks is not enabled in apiserver,\nthis field is ignored.\n\nThis field is beta.\n\n+optional",
            "name": "listOptions.allowWatchBookmarks",
            "in": "query"
          },
          {
            "type": "string",
            "description": "When specified with a watch call, shows changes that occur after that particular version of a resource.\nDefaults to changes from the beginning of history.\nWhen specified for list:\n- if unset, then the result is returned from remote storage based on quorum-read flag;\n- if it's 0, then we simply return what we currently have in cache, no guarantee;\n- if set to non zero, then the result is at least as fresh as given rv.\n+optional.",
            "name": "listOptions.resourceVersion",
            "in": "query"
          },
          {
            "type": "string",
            "format": "int64",
            "description": "Timeout for the list/watch call.\nThis limits the duration of the call, regardless of any activity or inactivity.\n+optional.",
            "name": "listOptions.timeoutSeconds",
            "in": "query"
          },
          {
            "type": "string",
            "format": "int64",
            "description": "limit is a maximum number of responses to return for a list call. If more items exist, the\nserver will set the `continue` field on the list metadata to a value that can be used with the\nsame initial query to retrieve the next set of results. Setting a limit may return fewer than\nthe requested amount of items (up to zero items) in the event all requested objects are\nfiltered out and clients should only use the presence of the continue field to determine whether\nmore results are available. Servers may choose not to support the limit argument and will return\nall of the available results. If limit is specified and the continue field is empty, clients may\nassume that no more results are available. This field is not supported if watch is true.\n\nThe server guarantees that the objects returned when using continue will be identical to issuing\na single list call without a limit - that is, no objects created, modified, or deleted after the\nfirst request is issued will be included in any subsequent continued requests. This is sometimes\nreferred to as a consistent snapshot, and ensures that a client that is using limit to receive\nsmaller chunks of a very large result can ensure they see all possible objects. If objects are\nupdated during a chunked list the version of the object that was present at the time the first list\nresult was calculated is returned.",
            "name": "listOptions.limit",
            "in": "query"
          },
          {
            "type": "string",
            "description": "The continue option should be set when retrieving more results from the server. Since this value is\nserver defined, clients may only use the continue value from a previous query result with identical\nquery parameters (except for the value of continue) and the server may reject a continue value it\ndoes not recognize. If the specified continue value is no longer valid whether due to expiration\n(generally five to fifteen minutes) or a configuration change on the server, the server will\nrespond with a 410 ResourceExpired error together with a continue token. If the client needs a\nconsistent list, it must restart their list without the continue field. Otherwise, the client may\nsend another list request with the token received with the 410 error, the server will respond with\na list starting from the next key, but from the latest snapshot, which is inconsistent from the\nprevious list results - objects that are created, modified, or deleted after the first list request\nwill be included in the response, as long as their keys are after the \"next key\".\n\nThis field is not supported when watch is true. Clients may start a watch from the last\nresourceVersion value returned by the server and not miss any modifications.",
            "name": "listOptions.continue",
            "in": "query"
          },
          {
            "type": "string",
            "description": "Fields to be included or excluded in the response. e.g. \"items.spec,items.status.phase\", \"-items.status.nodes\".",
            "name": "fields",
            "in": "query"
          }
        ],
        "responses": {
          "200": {
            "description": "A successful response.",
            "schema": {
              "$ref": "#/definitions/io.argoproj.workflow.v1alpha1.WorkflowList"
            }
          }
        }
      },
      "post": {
        "tags": [
          "WorkflowService"
        ],
        "operationId": "CreateWorkflow",
        "parameters": [
          {
            "type": "string",
            "name": "namespace",
            "in": "path",
            "required": true
          },
          {
            "name": "body",
            "in": "body",
            "required": true,
            "schema": {
              "$ref": "#/definitions/io.argoproj.workflow.v1alpha1.WorkflowCreateRequest"
            }
          }
        ],
        "responses": {
          "200": {
            "description": "A successful response.",
            "schema": {
              "$ref": "#/definitions/io.argoproj.workflow.v1alpha1.Workflow"
            }
          }
        }
      }
    },
    "/api/v1/workflows/{namespace}/lint": {
      "post": {
        "tags": [
          "WorkflowService"
        ],
        "operationId": "LintWorkflow",
        "parameters": [
          {
            "type": "string",
            "name": "namespace",
            "in": "path",
            "required": true
          },
          {
            "name": "body",
            "in": "body",
            "required": true,
            "schema": {
              "$ref": "#/definitions/io.argoproj.workflow.v1alpha1.WorkflowLintRequest"
            }
          }
        ],
        "responses": {
          "200": {
            "description": "A successful response.",
            "schema": {
              "$ref": "#/definitions/io.argoproj.workflow.v1alpha1.Workflow"
            }
          }
        }
      }
    },
    "/api/v1/workflows/{namespace}/{name}": {
      "get": {
        "tags": [
          "WorkflowService"
        ],
        "operationId": "GetWorkflow",
        "parameters": [
          {
            "type": "string",
            "name": "namespace",
            "in": "path",
            "required": true
          },
          {
            "type": "string",
            "name": "name",
            "in": "path",
            "required": true
          },
          {
            "type": "string",
            "description": "When specified:\n- if unset, then the result is returned from remote storage based on quorum-read flag;\n- if it's 0, then we simply return what we currently have in cache, no guarantee;\n- if set to non zero, then the result is at least as fresh as given rv.",
            "name": "getOptions.resourceVersion",
            "in": "query"
          },
          {
            "type": "string",
            "description": "Fields to be included or excluded in the response. e.g. \"spec,status.phase\", \"-status.nodes\".",
            "name": "fields",
            "in": "query"
          }
        ],
        "responses": {
          "200": {
            "description": "A successful response.",
            "schema": {
              "$ref": "#/definitions/io.argoproj.workflow.v1alpha1.Workflow"
            }
          }
        }
      },
      "delete": {
        "tags": [
          "WorkflowService"
        ],
        "operationId": "DeleteWorkflow",
        "parameters": [
          {
            "type": "string",
            "name": "namespace",
            "in": "path",
            "required": true
          },
          {
            "type": "string",
            "name": "name",
            "in": "path",
            "required": true
          },
          {
            "type": "string",
            "format": "int64",
            "description": "The duration in seconds before the object should be deleted. Value must be non-negative integer.\nThe value zero indicates delete immediately. If this value is nil, the default grace period for the\nspecified type will be used.\nDefaults to a per object value if not specified. zero means delete immediately.\n+optional.",
            "name": "deleteOptions.gracePeriodSeconds",
            "in": "query"
          },
          {
            "type": "string",
            "description": "Specifies the target UID.\n+optional.",
            "name": "deleteOptions.preconditions.uid",
            "in": "query"
          },
          {
            "type": "string",
            "description": "Specifies the target ResourceVersion\n+optional.",
            "name": "deleteOptions.preconditions.resourceVersion",
            "in": "query"
          },
          {
            "type": "boolean",
            "format": "boolean",
            "description": "Deprecated: please use the PropagationPolicy, this field will be deprecated in 1.7.\nShould the dependent objects be orphaned. If true/false, the \"orphan\"\nfinalizer will be added to/removed from the object's finalizers list.\nEither this field or PropagationPolicy may be set, but not both.\n+optional.",
            "name": "deleteOptions.orphanDependents",
            "in": "query"
          },
          {
            "type": "string",
            "description": "Whether and how garbage collection will be performed.\nEither this field or OrphanDependents may be set, but not both.\nThe default policy is decided by the existing finalizer set in the\nmetadata.finalizers and the resource-specific default policy.\nAcceptable values are: 'Orphan' - orphan the dependents; 'Background' -\nallow the garbage collector to delete the dependents in the background;\n'Foreground' - a cascading policy that deletes all dependents in the\nforeground.\n+optional.",
            "name": "deleteOptions.propagationPolicy",
            "in": "query"
          },
          {
            "type": "array",
            "items": {
              "type": "string"
            },
            "collectionFormat": "multi",
            "description": "When present, indicates that modifications should not be\npersisted. An invalid or unrecognized dryRun directive will\nresult in an error response and no further processing of the\nrequest. Valid values are:\n- All: all dry run stages will be processed\n+optional.",
            "name": "deleteOptions.dryRun",
            "in": "query"
          }
        ],
        "responses": {
          "200": {
            "description": "A successful response.",
            "schema": {
              "$ref": "#/definitions/io.argoproj.workflow.v1alpha1.WorkflowDeleteResponse"
            }
          }
        }
      }
    },
    "/api/v1/workflows/{namespace}/{name}/resubmit": {
      "put": {
        "tags": [
          "WorkflowService"
        ],
        "operationId": "ResubmitWorkflow",
        "parameters": [
          {
            "type": "string",
            "name": "namespace",
            "in": "path",
            "required": true
          },
          {
            "type": "string",
            "name": "name",
            "in": "path",
            "required": true
          },
          {
            "name": "body",
            "in": "body",
            "required": true,
            "schema": {
              "$ref": "#/definitions/io.argoproj.workflow.v1alpha1.WorkflowResubmitRequest"
            }
          }
        ],
        "responses": {
          "200": {
            "description": "A successful response.",
            "schema": {
              "$ref": "#/definitions/io.argoproj.workflow.v1alpha1.Workflow"
            }
          }
        }
      }
    },
    "/api/v1/workflows/{namespace}/{name}/resume": {
      "put": {
        "tags": [
          "WorkflowService"
        ],
        "operationId": "ResumeWorkflow",
        "parameters": [
          {
            "type": "string",
            "name": "namespace",
            "in": "path",
            "required": true
          },
          {
            "type": "string",
            "name": "name",
            "in": "path",
            "required": true
          },
          {
            "name": "body",
            "in": "body",
            "required": true,
            "schema": {
              "$ref": "#/definitions/io.argoproj.workflow.v1alpha1.WorkflowResumeRequest"
            }
          }
        ],
        "responses": {
          "200": {
            "description": "A successful response.",
            "schema": {
              "$ref": "#/definitions/io.argoproj.workflow.v1alpha1.Workflow"
            }
          }
        }
      }
    },
    "/api/v1/workflows/{namespace}/{name}/retry": {
      "put": {
        "tags": [
          "WorkflowService"
        ],
        "operationId": "RetryWorkflow",
        "parameters": [
          {
            "type": "string",
            "name": "namespace",
            "in": "path",
            "required": true
          },
          {
            "type": "string",
            "name": "name",
            "in": "path",
            "required": true
          },
          {
            "name": "body",
            "in": "body",
            "required": true,
            "schema": {
              "$ref": "#/definitions/io.argoproj.workflow.v1alpha1.WorkflowRetryRequest"
            }
          }
        ],
        "responses": {
          "200": {
            "description": "A successful response.",
            "schema": {
              "$ref": "#/definitions/io.argoproj.workflow.v1alpha1.Workflow"
            }
          }
        }
      }
    },
    "/api/v1/workflows/{namespace}/{name}/stop": {
      "put": {
        "tags": [
          "WorkflowService"
        ],
        "operationId": "StopWorkflow",
        "parameters": [
          {
            "type": "string",
            "name": "namespace",
            "in": "path",
            "required": true
          },
          {
            "type": "string",
            "name": "name",
            "in": "path",
            "required": true
          },
          {
            "name": "body",
            "in": "body",
            "required": true,
            "schema": {
              "$ref": "#/definitions/io.argoproj.workflow.v1alpha1.WorkflowStopRequest"
            }
          }
        ],
        "responses": {
          "200": {
            "description": "A successful response.",
            "schema": {
              "$ref": "#/definitions/io.argoproj.workflow.v1alpha1.Workflow"
            }
          }
        }
      }
    },
    "/api/v1/workflows/{namespace}/{name}/suspend": {
      "put": {
        "tags": [
          "WorkflowService"
        ],
        "operationId": "SuspendWorkflow",
        "parameters": [
          {
            "type": "string",
            "name": "namespace",
            "in": "path",
            "required": true
          },
          {
            "type": "string",
            "name": "name",
            "in": "path",
            "required": true
          },
          {
            "name": "body",
            "in": "body",
            "required": true,
            "schema": {
              "$ref": "#/definitions/io.argoproj.workflow.v1alpha1.WorkflowSuspendRequest"
            }
          }
        ],
        "responses": {
          "200": {
            "description": "A successful response.",
            "schema": {
              "$ref": "#/definitions/io.argoproj.workflow.v1alpha1.Workflow"
            }
          }
        }
      }
    },
    "/api/v1/workflows/{namespace}/{name}/terminate": {
      "put": {
        "tags": [
          "WorkflowService"
        ],
        "operationId": "TerminateWorkflow",
        "parameters": [
          {
            "type": "string",
            "name": "namespace",
            "in": "path",
            "required": true
          },
          {
            "type": "string",
            "name": "name",
            "in": "path",
            "required": true
          },
          {
            "name": "body",
            "in": "body",
            "required": true,
            "schema": {
              "$ref": "#/definitions/io.argoproj.workflow.v1alpha1.WorkflowTerminateRequest"
            }
          }
        ],
        "responses": {
          "200": {
            "description": "A successful response.",
            "schema": {
              "$ref": "#/definitions/io.argoproj.workflow.v1alpha1.Workflow"
            }
          }
        }
      }
    },
    "/api/v1/workflows/{namespace}/{name}/{podName}/log": {
      "get": {
        "tags": [
          "WorkflowService"
        ],
        "operationId": "PodLogs",
        "parameters": [
          {
            "type": "string",
            "name": "namespace",
            "in": "path",
            "required": true
          },
          {
            "type": "string",
            "name": "name",
            "in": "path",
            "required": true
          },
          {
            "type": "string",
            "name": "podName",
            "in": "path",
            "required": true
          },
          {
            "type": "string",
            "description": "The container for which to stream logs. Defaults to only container if there is one container in the pod.\n+optional.",
            "name": "logOptions.container",
            "in": "query"
          },
          {
            "type": "boolean",
            "format": "boolean",
            "description": "Follow the log stream of the pod. Defaults to false.\n+optional.",
            "name": "logOptions.follow",
            "in": "query"
          },
          {
            "type": "boolean",
            "format": "boolean",
            "description": "Return previous terminated container logs. Defaults to false.\n+optional.",
            "name": "logOptions.previous",
            "in": "query"
          },
          {
            "type": "string",
            "format": "int64",
            "description": "A relative time in seconds before the current time from which to show logs. If this value\nprecedes the time a pod was started, only logs since the pod start will be returned.\nIf this value is in the future, no logs will be returned.\nOnly one of sinceSeconds or sinceTime may be specified.\n+optional.",
            "name": "logOptions.sinceSeconds",
            "in": "query"
          },
          {
            "type": "string",
            "format": "int64",
            "description": "Represents seconds of UTC time since Unix epoch\n1970-01-01T00:00:00Z. Must be from 0001-01-01T00:00:00Z to\n9999-12-31T23:59:59Z inclusive.",
            "name": "logOptions.sinceTime.seconds",
            "in": "query"
          },
          {
            "type": "integer",
            "format": "int32",
            "description": "Non-negative fractions of a second at nanosecond resolution. Negative\nsecond values with fractions must still have non-negative nanos values\nthat count forward in time. Must be from 0 to 999,999,999\ninclusive. This field may be limited in precision depending on context.",
            "name": "logOptions.sinceTime.nanos",
            "in": "query"
          },
          {
            "type": "boolean",
            "format": "boolean",
            "description": "If true, add an RFC3339 or RFC3339Nano timestamp at the beginning of every line\nof log output. Defaults to false.\n+optional.",
            "name": "logOptions.timestamps",
            "in": "query"
          },
          {
            "type": "string",
            "format": "int64",
            "description": "If set, the number of lines from the end of the logs to show. If not specified,\nlogs are shown from the creation of the container or sinceSeconds or sinceTime\n+optional.",
            "name": "logOptions.tailLines",
            "in": "query"
          },
          {
            "type": "string",
            "format": "int64",
            "description": "If set, the number of bytes to read from the server before terminating the\nlog output. This may not display a complete final line of logging, and may return\nslightly more or slightly less than the specified limit.\n+optional.",
            "name": "logOptions.limitBytes",
            "in": "query"
          }
        ],
        "responses": {
          "200": {
            "description": "A successful response.(streaming responses)",
            "schema": {
              "$ref": "#/x-stream-definitions/io.argoproj.workflow.v1alpha1.LogEntry"
            }
          }
        }
      }
    }
  },
  "definitions": {
    "cronio.argoproj.workflow.v1alpha1.CreateCronWorkflowRequest": {
      "type": "object",
      "properties": {
        "createOptions": {
          "$ref": "#/definitions/io.k8s.api.core.v1.CreateOptions"
        },
        "cronWorkflow": {
          "$ref": "#/definitions/io.argoproj.workflow.v1alpha1.CronWorkflow"
        },
        "namespace": {
          "type": "string"
        }
      }
    },
    "cronio.argoproj.workflow.v1alpha1.CronWorkflowDeletedResponse": {
      "type": "object"
    },
    "cronio.argoproj.workflow.v1alpha1.LintCronWorkflowRequest": {
      "type": "object",
      "properties": {
        "cronWorkflow": {
          "$ref": "#/definitions/io.argoproj.workflow.v1alpha1.CronWorkflow"
        },
        "namespace": {
          "type": "string"
        }
      }
    },
    "cronio.argoproj.workflow.v1alpha1.UpdateCronWorkflowRequest": {
      "type": "object",
      "properties": {
        "cronWorkflow": {
          "$ref": "#/definitions/io.argoproj.workflow.v1alpha1.CronWorkflow"
        },
        "name": {
          "type": "string"
        },
        "namespace": {
          "type": "string"
        }
      }
    },
    "io.argoproj.workflow.v1alpha1.ArchiveStrategy": {
      "type": "object",
      "title": "ArchiveStrategy describes how to archive files/directory when saving artifacts",
      "properties": {
        "none": {
          "$ref": "#/definitions/io.argoproj.workflow.v1alpha1.NoneStrategy"
        },
        "tar": {
          "$ref": "#/definitions/io.argoproj.workflow.v1alpha1.TarStrategy"
        }
      }
    },
    "io.argoproj.workflow.v1alpha1.Arguments": {
      "type": "object",
      "title": "Arguments to a template",
      "properties": {
        "artifacts": {
          "type": "array",
          "title": "Artifacts is the list of artifacts to pass to the template or workflow\n+patchStrategy=merge\n+patchMergeKey=name",
          "items": {
            "$ref": "#/definitions/io.argoproj.workflow.v1alpha1.Artifact"
          }
        },
        "parameters": {
          "type": "array",
          "title": "Parameters is the list of parameters to pass to the template or workflow\n+patchStrategy=merge\n+patchMergeKey=name",
          "items": {
            "$ref": "#/definitions/io.argoproj.workflow.v1alpha1.Parameter"
          }
        }
      }
    },
    "io.argoproj.workflow.v1alpha1.Artifact": {
      "type": "object",
      "title": "Artifact indicates an artifact to place at a specified path",
      "properties": {
        "archive": {
          "description": "Archive controls how the artifact will be saved to the artifact repository.",
          "$ref": "#/definitions/io.argoproj.workflow.v1alpha1.ArchiveStrategy"
        },
        "artifactLocation": {
          "title": "ArtifactLocation contains the location of the artifact",
          "$ref": "#/definitions/io.argoproj.workflow.v1alpha1.ArtifactLocation"
        },
        "from": {
          "type": "string",
          "title": "From allows an artifact to reference an artifact from a previous step"
        },
        "globalName": {
          "type": "string",
          "title": "GlobalName exports an output artifact to the global scope, making it available as\n'{{io.argoproj.workflow.v1alpha1.outputs.artifacts.XXXX}} and in workflow.status.outputs.artifacts"
        },
        "mode": {
          "description": "mode bits to use on this file, must be a value between 0 and 0777\nset when loading input artifacts.",
          "type": "integer",
          "format": "int32"
        },
        "name": {
          "description": "name of the artifact. must be unique within a template's inputs/outputs.",
          "type": "string"
        },
        "optional": {
          "type": "boolean",
          "format": "boolean",
          "title": "Make Artifacts optional, if Artifacts doesn't generate or exist"
        },
        "path": {
          "type": "string",
          "title": "Path is the container path to the artifact"
        }
      }
    },
    "io.argoproj.workflow.v1alpha1.ArtifactLocation": {
      "description": "ArtifactLocation describes a location for a single or multiple artifacts.\nIt is used as single artifact in the context of inputs/outputs (e.g. outputs.artifacts.artname).\nIt is also used to describe the location of multiple artifacts such as the archive location\nof a single workflow step, which the executor will use as a default location to store its files.",
      "type": "object",
      "properties": {
        "archiveLogs": {
          "type": "boolean",
          "format": "boolean",
          "title": "ArchiveLogs indicates if the container logs should be archived"
        },
        "artifactory": {
          "title": "Artifactory contains artifactory artifact location details",
          "$ref": "#/definitions/io.argoproj.workflow.v1alpha1.ArtifactoryArtifact"
        },
        "gcs": {
          "title": "GCS contains GCS artifact location details",
          "$ref": "#/definitions/io.argoproj.workflow.v1alpha1.GCSArtifact"
        },
        "git": {
          "title": "Git contains git artifact location details",
          "$ref": "#/definitions/io.argoproj.workflow.v1alpha1.GitArtifact"
        },
        "hdfs": {
          "title": "HDFS contains HDFS artifact location details",
          "$ref": "#/definitions/io.argoproj.workflow.v1alpha1.HDFSArtifact"
        },
        "http": {
          "title": "HTTP contains HTTP artifact location details",
          "$ref": "#/definitions/io.argoproj.workflow.v1alpha1.HTTPArtifact"
        },
        "oss": {
          "title": "OSS contains OSS artifact location details",
          "$ref": "#/definitions/io.argoproj.workflow.v1alpha1.OSSArtifact"
        },
        "raw": {
          "title": "Raw contains raw artifact location details",
          "$ref": "#/definitions/io.argoproj.workflow.v1alpha1.RawArtifact"
        },
        "s3": {
          "title": "S3 contains S3 artifact location details",
          "$ref": "#/definitions/io.argoproj.workflow.v1alpha1.S3Artifact"
        }
      }
    },
    "io.argoproj.workflow.v1alpha1.ArtifactRepositoryRef": {
      "type": "object",
      "properties": {
        "configMap": {
          "type": "string"
        },
        "key": {
          "type": "string"
        }
      }
    },
    "io.argoproj.workflow.v1alpha1.ArtifactoryArtifact": {
      "type": "object",
      "title": "ArtifactoryArtifact is the location of an artifactory artifact",
      "properties": {
        "artifactoryAuth": {
          "$ref": "#/definitions/io.argoproj.workflow.v1alpha1.ArtifactoryAuth"
        },
        "url": {
          "type": "string",
          "title": "URL of the artifact"
        }
      }
    },
    "io.argoproj.workflow.v1alpha1.ArtifactoryAuth": {
      "type": "object",
      "title": "ArtifactoryAuth describes the secret selectors required for authenticating to artifactory",
      "properties": {
        "passwordSecret": {
          "title": "PasswordSecret is the secret selector to the repository password",
          "$ref": "#/definitions/io.k8s.api.core.v1.SecretKeySelector"
        },
        "usernameSecret": {
          "title": "UsernameSecret is the secret selector to the repository username",
          "$ref": "#/definitions/io.k8s.api.core.v1.SecretKeySelector"
        }
      }
    },
    "io.argoproj.workflow.v1alpha1.Backoff": {
      "type": "object",
      "properties": {
        "duration": {
          "type": "string"
        },
        "factor": {
          "type": "integer",
          "format": "int32"
        },
        "maxDuration": {
          "type": "string"
        }
      }
    },
    "io.argoproj.workflow.v1alpha1.Condition": {
      "type": "object",
      "properties": {
        "status": {
          "type": "string"
        },
        "type": {
          "type": "string"
        }
      }
    },
    "io.argoproj.workflow.v1alpha1.ContinueOn": {
      "description": "ContinueOn defines if a workflow should continue even if a task or step fails/errors.\nIt can be specified if the workflow should continue when the pod errors, fails or both.",
      "type": "object",
      "properties": {
        "error": {
          "type": "boolean",
          "format": "boolean",
          "title": "+optional"
        },
        "failed": {
          "type": "boolean",
          "format": "boolean",
          "title": "+optional"
        }
      }
    },
    "io.argoproj.workflow.v1alpha1.Counter": {
      "type": "object",
      "title": "Counter is a Counter prometheus metric",
      "properties": {
        "value": {
          "type": "string",
          "title": "Value is the value of the metric"
        }
      }
    },
    "io.argoproj.workflow.v1alpha1.CronWorkflow": {
      "type": "object",
      "title": "CronWorkflow is the definition of a scheduled workflow resource\n+genclient\n+genclient:noStatus\n+k8s:deepcopy-gen:interfaces=k8s.io/apimachinery/pkg/runtime.Object",
      "properties": {
        "metadata": {
          "$ref": "#/definitions/io.k8s.api.core.v1.ObjectMeta"
        },
        "spec": {
          "$ref": "#/definitions/io.argoproj.workflow.v1alpha1.CronWorkflowSpec"
        },
        "status": {
          "$ref": "#/definitions/io.argoproj.workflow.v1alpha1.CronWorkflowStatus"
        }
      }
    },
    "io.argoproj.workflow.v1alpha1.CronWorkflowList": {
      "type": "object",
      "title": "CronWorkflowList is list of CronWorkflow resources\n+k8s:deepcopy-gen:interfaces=k8s.io/apimachinery/pkg/runtime.Object",
      "properties": {
        "items": {
          "type": "array",
          "items": {
            "$ref": "#/definitions/io.argoproj.workflow.v1alpha1.CronWorkflow"
          }
        },
        "metadata": {
          "$ref": "#/definitions/io.k8s.api.core.v1.ListMeta"
        }
      }
    },
    "io.argoproj.workflow.v1alpha1.CronWorkflowSpec": {
      "type": "object",
      "properties": {
        "concurrencyPolicy": {
          "type": "string",
          "title": "ConcurrencyPolicy is the K8s-style concurrency policy that will be used"
        },
        "failedJobsHistoryLimit": {
          "type": "integer",
          "format": "int32",
          "title": "FailedJobsHistoryLimit is the number of successful jobs to be kept at a time"
        },
        "schedule": {
          "type": "string",
          "title": "Schedule is a schedule to run the Workflow in Cron format"
        },
        "startingDeadlineSeconds": {
          "description": "StartingDeadlineSeconds is the K8s-style deadline that will limit the time a CronWorkflow will be run after its\noriginal scheduled time if it is missed.",
          "type": "string",
          "format": "int64"
        },
        "successfulJobsHistoryLimit": {
          "type": "integer",
          "format": "int32",
          "title": "SuccessfulJobsHistoryLimit is the number of successful jobs to be kept at a time"
        },
        "suspend": {
          "type": "boolean",
          "format": "boolean",
          "title": "Suspend is a flag that will stop new CronWorkflows from running if set to true"
        },
        "timezone": {
          "description": "Timezone is the timezone against which the cron schedule will be calculated, e.g. \"Asia/Tokyo\". Default is machine's local time.",
          "type": "string"
        },
        "workflowMeta": {
          "title": "WorkflowMetadata contains some metadata of the workflow to be run",
          "$ref": "#/definitions/io.k8s.api.core.v1.ObjectMeta"
        },
        "workflowSpec": {
          "title": "WorkflowSpec is the spec of the workflow to be run",
          "$ref": "#/definitions/io.argoproj.workflow.v1alpha1.WorkflowSpec"
        }
      }
    },
    "io.argoproj.workflow.v1alpha1.CronWorkflowStatus": {
      "type": "object",
      "properties": {
        "active": {
          "type": "array",
          "title": "Active is a list of active workflows stemming from this CronWorkflow",
          "items": {
            "$ref": "#/definitions/io.k8s.api.core.v1.ObjectReference"
          }
        },
        "lastScheduledTime": {
          "title": "LastScheduleTime is the last time the CronWorkflow was scheduled",
          "$ref": "#/definitions/io.k8s.api.core.v1.Time"
        }
      }
    },
    "io.argoproj.workflow.v1alpha1.DAGTask": {
      "type": "object",
      "title": "DAGTask represents a node in the graph during DAG execution",
      "properties": {
        "arguments": {
          "title": "Arguments are the parameter and artifact arguments to the template",
          "$ref": "#/definitions/io.argoproj.workflow.v1alpha1.Arguments"
        },
        "continueOn": {
          "title": "ContinueOn makes argo to proceed with the following step even if this step fails.\nErrors and Failed states can be specified",
          "$ref": "#/definitions/io.argoproj.workflow.v1alpha1.ContinueOn"
        },
        "dependencies": {
          "type": "array",
          "title": "Dependencies are name of other targets which this depends on",
          "items": {
            "type": "string"
          }
        },
        "name": {
          "type": "string",
          "title": "Name is the name of the target"
        },
        "onExit": {
          "description": "OnExit is a template reference which is invoked at the end of the\ntemplate, irrespective of the success, failure, or error of the\nprimary template.",
          "type": "string"
        },
        "template": {
          "type": "string",
          "title": "Name of template to execute"
        },
        "templateRef": {
          "description": "TemplateRef is the reference to the template resource to execute.",
          "$ref": "#/definitions/io.argoproj.workflow.v1alpha1.TemplateRef"
        },
        "when": {
          "type": "string",
          "title": "When is an expression in which the task should conditionally execute"
        },
        "withItems": {
          "type": "array",
          "title": "WithItems expands a task into multiple parallel tasks from the items in the list",
          "items": {
            "$ref": "#/definitions/io.argoproj.workflow.v1alpha1.Item"
          }
        },
        "withParam": {
          "description": "WithParam expands a task into multiple parallel tasks from the value in the parameter,\nwhich is expected to be a JSON list.",
          "type": "string"
        },
        "withSequence": {
          "title": "WithSequence expands a task into a numeric sequence",
          "$ref": "#/definitions/io.argoproj.workflow.v1alpha1.Sequence"
        }
      }
    },
    "io.argoproj.workflow.v1alpha1.DAGTemplate": {
      "type": "object",
      "title": "DAGTemplate is a template subtype for directed acyclic graph templates",
      "properties": {
        "failFast": {
          "type": "boolean",
          "format": "boolean",
          "title": "This flag is for DAG logic. The DAG logic has a built-in \"fail fast\" feature to stop scheduling new steps,\nas soon as it detects that one of the DAG nodes is failed. Then it waits until all DAG nodes are completed\nbefore failing the DAG itself.\nThe FailFast flag default is true,  if set to false, it will allow a DAG to run all branches of the DAG to\ncompletion (either success or failure), regardless of the failed outcomes of branches in the DAG.\nMore info and example about this feature at https://github.com/argoproj/argo/issues/1442"
        },
        "target": {
          "type": "string",
          "title": "Target are one or more names of targets to execute in a DAG"
        },
        "tasks": {
          "type": "array",
          "title": "Tasks are a list of DAG tasks\n+patchStrategy=merge\n+patchMergeKey=name",
          "items": {
            "$ref": "#/definitions/io.argoproj.workflow.v1alpha1.DAGTask"
          }
        }
      }
    },
    "io.argoproj.workflow.v1alpha1.ExecutorConfig": {
      "description": "ExecutorConfig holds configurations of an executor container.",
      "type": "object",
      "properties": {
        "serviceAccountName": {
          "description": "ServiceAccountName specifies the service account name of the executor container.",
          "type": "string"
        }
      }
    },
    "io.argoproj.workflow.v1alpha1.GCSArtifact": {
      "type": "object",
      "title": "GCSArtifact is the location of a GCS artifact",
      "properties": {
        "gCSBucket": {
          "$ref": "#/definitions/io.argoproj.workflow.v1alpha1.GCSBucket"
        },
        "key": {
          "type": "string",
          "title": "Key is the path in the bucket where the artifact resides"
        }
      }
    },
    "io.argoproj.workflow.v1alpha1.GCSBucket": {
      "type": "object",
      "title": "GCSBucket contains the access information for  interfacring with a GCS bucket",
      "properties": {
        "bucket": {
          "type": "string",
          "title": "Bucket is the name of the bucket"
        },
        "serviceAccountKeySecret": {
          "title": "ServiceAccountKeySecret is the secret selector to the bucket's service account key",
          "$ref": "#/definitions/io.k8s.api.core.v1.SecretKeySelector"
        }
      }
    },
    "io.argoproj.workflow.v1alpha1.Gauge": {
      "type": "object",
      "title": "Gauge is a Gauge prometheus metric",
      "properties": {
        "realtime": {
          "type": "boolean",
          "format": "boolean",
          "title": "Realtime emits this metric in real time if applicable"
        },
        "value": {
          "type": "string",
          "title": "Value is the value of the metric"
        }
      }
    },
    "io.argoproj.workflow.v1alpha1.GitArtifact": {
      "type": "object",
      "title": "GitArtifact is the location of an git artifact",
      "properties": {
        "depth": {
          "type": "string",
          "format": "uint64",
          "title": "Depth specifies clones/fetches should be shallow and include the given\nnumber of commits from the branch tip"
        },
        "fetch": {
          "type": "array",
          "title": "Fetch specifies a number of refs that should be fetched before checkout",
          "items": {
            "type": "string"
          }
        },
        "insecureIgnoreHostKey": {
          "type": "boolean",
          "format": "boolean",
          "title": "InsecureIgnoreHostKey disables SSH strict host key checking during git clone"
        },
        "passwordSecret": {
          "title": "PasswordSecret is the secret selector to the repository password",
          "$ref": "#/definitions/io.k8s.api.core.v1.SecretKeySelector"
        },
        "repo": {
          "type": "string",
          "title": "Repo is the git repository"
        },
        "revision": {
          "type": "string",
          "title": "Revision is the git commit, tag, branch to checkout"
        },
        "sshPrivateKeySecret": {
          "title": "SSHPrivateKeySecret is the secret selector to the repository ssh private key",
          "$ref": "#/definitions/io.k8s.api.core.v1.SecretKeySelector"
        },
        "usernameSecret": {
          "title": "UsernameSecret is the secret selector to the repository username",
          "$ref": "#/definitions/io.k8s.api.core.v1.SecretKeySelector"
        }
      }
    },
    "io.argoproj.workflow.v1alpha1.HDFSArtifact": {
      "type": "object",
      "title": "HDFSArtifact is the location of an HDFS artifact",
      "properties": {
        "force": {
          "type": "boolean",
          "format": "boolean",
          "title": "Force copies a file forcibly even if it exists (default: false)"
        },
        "hDFSConfig": {
          "$ref": "#/definitions/io.argoproj.workflow.v1alpha1.HDFSConfig"
        },
        "path": {
          "type": "string",
          "title": "Path is a file path in HDFS"
        }
      }
    },
    "io.argoproj.workflow.v1alpha1.HDFSConfig": {
      "type": "object",
      "title": "HDFSConfig is configurations for HDFS",
      "properties": {
        "addresses": {
          "type": "array",
          "title": "Addresses is accessible addresses of HDFS name nodes",
          "items": {
            "type": "string"
          }
        },
        "hDFSKrbConfig": {
          "$ref": "#/definitions/io.argoproj.workflow.v1alpha1.HDFSKrbConfig"
        },
        "hdfsUser": {
          "description": "HDFSUser is the user to access HDFS file system.\nIt is ignored if either ccache or keytab is used.",
          "type": "string"
        }
      }
    },
    "io.argoproj.workflow.v1alpha1.HDFSKrbConfig": {
      "type": "object",
      "title": "HDFSKrbConfig is auth configurations for Kerberos",
      "properties": {
        "krbCCacheSecret": {
          "description": "KrbCCacheSecret is the secret selector for Kerberos ccache\nEither ccache or keytab can be set to use Kerberos.",
          "$ref": "#/definitions/io.k8s.api.core.v1.SecretKeySelector"
        },
        "krbConfigConfigMap": {
          "description": "KrbConfig is the configmap selector for Kerberos config as string\nIt must be set if either ccache or keytab is used.",
          "$ref": "#/definitions/io.k8s.api.core.v1.ConfigMapKeySelector"
        },
        "krbKeytabSecret": {
          "description": "KrbKeytabSecret is the secret selector for Kerberos keytab\nEither ccache or keytab can be set to use Kerberos.",
          "$ref": "#/definitions/io.k8s.api.core.v1.SecretKeySelector"
        },
        "krbRealm": {
          "description": "KrbRealm is the Kerberos realm used with Kerberos keytab\nIt must be set if keytab is used.",
          "type": "string"
        },
        "krbServicePrincipalName": {
          "description": "KrbServicePrincipalName is the principal name of Kerberos service\nIt must be set if either ccache or keytab is used.",
          "type": "string"
        },
        "krbUsername": {
          "description": "KrbUsername is the Kerberos username used with Kerberos keytab\nIt must be set if keytab is used.",
          "type": "string"
        }
      }
    },
    "io.argoproj.workflow.v1alpha1.HTTPArtifact": {
      "type": "object",
      "title": "HTTPArtifact allows an file served on HTTP to be placed as an input artifact in a container",
      "properties": {
        "url": {
          "type": "string",
          "title": "URL of the artifact"
        }
      }
    },
    "io.argoproj.workflow.v1alpha1.Histogram": {
      "type": "object",
      "title": "Histogram is a Histogram prometheus metric",
      "properties": {
        "buckets": {
          "type": "array",
          "title": "Buckets is a list of bucket divisors for the histogram",
          "items": {
            "type": "number",
            "format": "double"
          }
        },
        "value": {
          "type": "string",
          "title": "Value is the value of the metric"
        }
      }
    },
    "io.argoproj.workflow.v1alpha1.Inputs": {
      "type": "object",
      "title": "Inputs are the mechanism for passing parameters, artifacts, volumes from one template to another",
      "properties": {
        "artifacts": {
          "type": "array",
          "title": "Artifact are a list of artifacts passed as inputs\n+patchStrategy=merge\n+patchMergeKey=name",
          "items": {
            "$ref": "#/definitions/io.argoproj.workflow.v1alpha1.Artifact"
          }
        },
        "parameters": {
          "type": "array",
          "title": "Parameters are a list of parameters passed as inputs\n+patchStrategy=merge\n+patchMergeKey=name",
          "items": {
            "$ref": "#/definitions/io.argoproj.workflow.v1alpha1.Parameter"
          }
        }
      }
    },
    "io.argoproj.workflow.v1alpha1.Item": {
      "description": "+protobuf=true\n+protobuf.options.(gogoproto.goproto_stringer)=false\n+k8s:openapi-gen=true",
      "type": "object",
      "title": "Item expands a single workflow step into multiple parallel steps\nThe value of Item can be a map, string, bool, or number",
      "properties": {
        "boolVal": {
          "type": "boolean",
          "format": "boolean"
        },
        "listVal": {
          "type": "array",
          "items": {
            "$ref": "#/definitions/io.argoproj.workflow.v1alpha1.ItemValue"
          }
        },
        "mapVal": {
          "type": "object",
          "additionalProperties": {
            "$ref": "#/definitions/io.argoproj.workflow.v1alpha1.ItemValue"
          }
        },
        "numVal": {
          "type": "string"
        },
        "strVal": {
          "type": "string"
        },
        "type": {
          "type": "string",
          "format": "int64"
        }
      }
    },
    "io.argoproj.workflow.v1alpha1.ItemValue": {
      "type": "object",
      "title": "+protobuf=true\n+protobuf.options.(gogoproto.goproto_stringer)=false\n+k8s:openapi-gen=true",
      "properties": {
        "boolVal": {
          "type": "boolean",
          "format": "boolean"
        },
        "listVal": {
          "type": "array",
          "items": {
            "type": "string",
            "format": "byte"
          }
        },
        "mapVal": {
          "type": "object",
          "additionalProperties": {
            "type": "string"
          }
        },
        "numVal": {
          "type": "string"
        },
        "strVal": {
          "type": "string"
        },
        "type": {
          "type": "string",
          "format": "int64"
        }
      }
    },
    "io.argoproj.workflow.v1alpha1.Link": {
      "type": "object",
      "title": "A link to another app.\n+patchStrategy=merge\n+patchMergeKey=name",
      "properties": {
        "name": {
          "type": "string",
          "title": "The name of the link, E.g. \"Workflow Logs\" or \"Pod Logs\""
        },
        "scope": {
          "type": "string",
          "title": "Either \"workflow\" or \"pod\""
        },
        "url": {
          "description": "The URL. May contain \"${metadata.namespace}\" and \"${metadata.name}\".",
          "type": "string"
        }
      }
    },
    "io.argoproj.workflow.v1alpha1.Metadata": {
      "type": "object",
      "title": "Pod metdata",
      "properties": {
        "annotations": {
          "type": "object",
          "additionalProperties": {
            "type": "string"
          }
        },
        "labels": {
          "type": "object",
          "additionalProperties": {
            "type": "string"
          }
        }
      }
    },
    "io.argoproj.workflow.v1alpha1.MetricLabel": {
      "type": "object",
      "title": "MetricLabel is a single label for a prometheus metric",
      "properties": {
        "key": {
          "type": "string"
        },
        "value": {
          "type": "string"
        }
      }
    },
    "io.argoproj.workflow.v1alpha1.Metrics": {
      "type": "object",
      "title": "Metrics are a list of metrics emitted from a Workflow/Template",
      "properties": {
        "prometheus": {
          "type": "array",
          "title": "Prometheus is a list of prometheus metrics to be emitted",
          "items": {
            "$ref": "#/definitions/io.argoproj.workflow.v1alpha1.Prometheus"
          }
        }
      }
    },
    "io.argoproj.workflow.v1alpha1.NodeStatus": {
      "type": "object",
      "title": "NodeStatus contains status information about an individual node in the workflow",
      "properties": {
        "boundaryID": {
          "type": "string",
          "title": "BoundaryID indicates the node ID of the associated template root node in which this node belongs to"
        },
        "children": {
          "type": "array",
          "title": "Children is a list of child node IDs",
          "items": {
            "type": "string"
          }
        },
        "daemoned": {
          "type": "boolean",
          "format": "boolean",
          "title": "Daemoned tracks whether or not this node was daemoned and need to be terminated"
        },
        "displayName": {
          "type": "string",
          "title": "DisplayName is a human readable representation of the node. Unique within a template boundary"
        },
        "finishedAt": {
          "title": "Time at which this node completed",
          "$ref": "#/definitions/io.k8s.api.core.v1.Time"
        },
        "id": {
          "type": "string",
          "title": "ID is a unique identifier of a node within the worklow\nIt is implemented as a hash of the node name, which makes the ID deterministic"
        },
        "inputs": {
          "title": "Inputs captures input parameter values and artifact locations supplied to this template invocation",
          "$ref": "#/definitions/io.argoproj.workflow.v1alpha1.Inputs"
        },
        "message": {
          "description": "A human readable message indicating details about why the node is in this condition.",
          "type": "string"
        },
        "name": {
          "type": "string",
          "title": "Name is unique name in the node tree used to generate the node ID"
        },
        "outboundNodes": {
          "description": "OutboundNodes tracks the node IDs which are considered \"outbound\" nodes to a template invocation.\nFor every invocation of a template, there are nodes which we considered as \"outbound\". Essentially,\nthese are last nodes in the execution sequence to run, before the template is considered completed.\nThese nodes are then connected as parents to a following step.\n\nIn the case of single pod steps (i.e. container, script, resource templates), this list will be nil\nsince the pod itself is already considered the \"outbound\" node.\nIn the case of DAGs, outbound nodes are the \"target\" tasks (tasks with no children).\nIn the case of steps, outbound nodes are all the containers involved in the last step group.\nNOTE: since templates are composable, the list of outbound nodes are carried upwards when\na DAG/steps template invokes another DAG/steps template. In other words, the outbound nodes of\na template, will be a superset of the outbound nodes of its last children.",
          "type": "array",
          "items": {
            "type": "string"
          }
        },
        "outputs": {
          "title": "Outputs captures output parameter values and artifact locations produced by this template invocation",
          "$ref": "#/definitions/io.argoproj.workflow.v1alpha1.Outputs"
        },
        "phase": {
          "description": "Phase a simple, high-level summary of where the node is in its lifecycle.\nCan be used as a state machine.",
          "type": "string"
        },
        "podIP": {
          "type": "string",
          "title": "PodIP captures the IP of the pod for daemoned steps"
        },
        "resourcesDuration": {
          "description": "ResourcesDuration is indicative, but not accurate, resource duration. This is populated when the nodes completes.",
          "type": "object",
          "additionalProperties": {
            "type": "string",
            "format": "int64"
          }
        },
        "startedAt": {
          "title": "Time at which this node started",
          "$ref": "#/definitions/io.k8s.api.core.v1.Time"
        },
        "storedTemplateID": {
          "description": "StoredTemplateID is the ID of stored template.\nDEPRECATED: This value is not used anymore.",
          "type": "string"
        },
        "templateName": {
          "type": "string",
          "title": "TemplateName is the template name which this node corresponds to.\nNot applicable to virtual nodes (e.g. Retry, StepGroup)"
        },
        "templateRef": {
          "title": "TemplateRef is the reference to the template resource which this node corresponds to.\nNot applicable to virtual nodes (e.g. Retry, StepGroup)",
          "$ref": "#/definitions/io.argoproj.workflow.v1alpha1.TemplateRef"
        },
        "templateScope": {
          "description": "TemplateScope is the template scope in which the template of this node was retrieved.",
          "type": "string"
        },
        "type": {
          "type": "string",
          "title": "Type indicates type of node"
        },
        "workflowTemplateName": {
          "description": "WorkflowTemplateName is the WorkflowTemplate resource name on which the resolved template of this node is retrieved.\nDEPRECATED: This value is not used anymore.",
          "type": "string"
        }
      }
    },
    "io.argoproj.workflow.v1alpha1.NoneStrategy": {
      "description": "NoneStrategy indicates to skip tar process and upload the files or directory tree as independent\nfiles. Note that if the artifact is a directory, the artifact driver must support the ability to\nsave/load the directory appropriately.",
      "type": "object"
    },
    "io.argoproj.workflow.v1alpha1.OSSArtifact": {
      "type": "object",
      "title": "OSSArtifact is the location of an OSS artifact",
      "properties": {
        "key": {
          "type": "string",
          "title": "Key is the path in the bucket where the artifact resides"
        },
        "oSSBucket": {
          "$ref": "#/definitions/io.argoproj.workflow.v1alpha1.OSSBucket"
        }
      }
    },
    "io.argoproj.workflow.v1alpha1.OSSBucket": {
      "type": "object",
      "title": "OSSBucket contains the access information required for interfacing with an OSS bucket",
      "properties": {
        "accessKeySecret": {
          "title": "AccessKeySecret is the secret selector to the bucket's access key",
          "$ref": "#/definitions/io.k8s.api.core.v1.SecretKeySelector"
        },
        "bucket": {
          "type": "string",
          "title": "Bucket is the name of the bucket"
        },
        "endpoint": {
          "type": "string",
          "title": "Endpoint is the hostname of the bucket endpoint"
        },
        "secretKeySecret": {
          "title": "SecretKeySecret is the secret selector to the bucket's secret key",
          "$ref": "#/definitions/io.k8s.api.core.v1.SecretKeySelector"
        }
      }
    },
    "io.argoproj.workflow.v1alpha1.Outputs": {
      "type": "object",
      "title": "Outputs hold parameters, artifacts, and results from a step",
      "properties": {
        "artifacts": {
          "type": "array",
          "title": "Artifacts holds the list of output artifacts produced by a step\n+patchStrategy=merge\n+patchMergeKey=name",
          "items": {
            "$ref": "#/definitions/io.argoproj.workflow.v1alpha1.Artifact"
          }
        },
        "parameters": {
          "type": "array",
          "title": "Parameters holds the list of output parameters produced by a step\n+patchStrategy=merge\n+patchMergeKey=name",
          "items": {
            "$ref": "#/definitions/io.argoproj.workflow.v1alpha1.Parameter"
          }
        },
        "result": {
          "type": "string",
          "title": "Result holds the result (stdout) of a script template"
        }
      }
    },
    "io.argoproj.workflow.v1alpha1.ParallelSteps": {
      "type": "array",
      "items": {
        "$ref": "#/definitions/io.argoproj.workflow.v1alpha1.WorkflowStep"
      }
    },
    "io.argoproj.workflow.v1alpha1.Parameter": {
      "type": "object",
      "title": "Parameter indicate a passed string parameter to a service template with an optional default value",
      "properties": {
        "default": {
          "type": "string",
          "title": "Default is the default value to use for an input parameter if a value was not supplied\nDEPRECATED: This field is not used"
        },
        "globalName": {
          "type": "string",
          "title": "GlobalName exports an output parameter to the global scope, making it available as\n'{{io.argoproj.workflow.v1alpha1.outputs.parameters.XXXX}} and in workflow.status.outputs.parameters"
        },
        "name": {
          "type": "string",
          "title": "Name is the parameter name"
        },
        "value": {
          "type": "string",
          "title": "Value is the literal value to use for the parameter.\nIf specified in the context of an input parameter, the value takes precedence over any passed values"
        },
        "valueFrom": {
          "title": "ValueFrom is the source for the output parameter's value",
          "$ref": "#/definitions/io.argoproj.workflow.v1alpha1.ValueFrom"
        }
      }
    },
    "io.argoproj.workflow.v1alpha1.PodGC": {
      "type": "object",
      "title": "PodGC describes how to delete completed pods as they complete",
      "properties": {
        "strategy": {
          "type": "string"
        }
      }
    },
    "io.argoproj.workflow.v1alpha1.Prometheus": {
      "type": "object",
      "title": "Prometheus is a prometheus metric to be emitted",
      "properties": {
        "counter": {
          "title": "Counter is a counter metric",
          "$ref": "#/definitions/io.argoproj.workflow.v1alpha1.Counter"
        },
        "gauge": {
          "title": "Gauge is a gauge metric",
          "$ref": "#/definitions/io.argoproj.workflow.v1alpha1.Gauge"
        },
        "help": {
          "type": "string",
          "title": "Help is a string that describes the metric"
        },
        "histogram": {
          "title": "Histogram is a histogram metric",
          "$ref": "#/definitions/io.argoproj.workflow.v1alpha1.Histogram"
        },
        "labels": {
          "type": "array",
          "title": "Labels is a list of metric labels",
          "items": {
            "$ref": "#/definitions/io.argoproj.workflow.v1alpha1.MetricLabel"
          }
        },
        "name": {
          "type": "string",
          "title": "Name is the name of the metric"
        },
        "when": {
          "type": "string",
          "title": "When is a conditional statement that decides when to emit the metric"
        }
      }
    },
    "io.argoproj.workflow.v1alpha1.RawArtifact": {
      "type": "object",
      "title": "RawArtifact allows raw string content to be placed as an artifact in a container",
      "properties": {
        "data": {
          "type": "string",
          "title": "Data is the string contents of the artifact"
        }
      }
    },
    "io.argoproj.workflow.v1alpha1.ResourceTemplate": {
      "type": "object",
      "title": "ResourceTemplate is a template subtype to manipulate kubernetes resources",
      "properties": {
        "action": {
          "type": "string",
          "title": "Action is the action to perform to the resource.\nMust be one of: get, create, apply, delete, replace, patch"
        },
        "failureCondition": {
          "type": "string",
          "title": "FailureCondition is a label selector expression which describes the conditions\nof the k8s resource in which the step was considered failed"
        },
        "manifest": {
          "type": "string",
          "title": "Manifest contains the kubernetes manifest"
        },
        "mergeStrategy": {
          "type": "string",
          "title": "MergeStrategy is the strategy used to merge a patch. It defaults to \"strategic\"\nMust be one of: strategic, merge, json"
        },
        "setOwnerReference": {
          "description": "SetOwnerReference sets the reference to the workflow on the OwnerReference of generated resource.",
          "type": "boolean",
          "format": "boolean"
        },
        "successCondition": {
          "type": "string",
          "title": "SuccessCondition is a label selector expression which describes the conditions\nof the k8s resource in which it is acceptable to proceed to the following step"
        }
      }
    },
    "io.argoproj.workflow.v1alpha1.RetryStrategy": {
      "type": "object",
      "title": "RetryStrategy provides controls on how to retry a workflow step",
      "properties": {
        "backoff": {
          "title": "Backoff is a backoff strategy",
          "$ref": "#/definitions/io.argoproj.workflow.v1alpha1.Backoff"
        },
        "limit": {
          "type": "integer",
          "format": "int32",
          "title": "Limit is the maximum number of attempts when retrying a container"
        },
        "retryPolicy": {
          "type": "string",
          "title": "RetryPolicy is a policy of NodePhase statuses that will be retried"
        }
      }
    },
    "io.argoproj.workflow.v1alpha1.S3Artifact": {
      "type": "object",
      "title": "S3Artifact is the location of an S3 artifact",
      "properties": {
        "key": {
          "type": "string",
          "title": "Key is the key in the bucket where the artifact resides"
        },
        "s3Bucket": {
          "$ref": "#/definitions/io.argoproj.workflow.v1alpha1.S3Bucket"
        }
      }
    },
    "io.argoproj.workflow.v1alpha1.S3Bucket": {
      "type": "object",
      "title": "S3Bucket contains the access information required for interfacing with an S3 bucket",
      "properties": {
        "accessKeySecret": {
          "title": "AccessKeySecret is the secret selector to the bucket's access key",
          "$ref": "#/definitions/io.k8s.api.core.v1.SecretKeySelector"
        },
        "bucket": {
          "type": "string",
          "title": "Bucket is the name of the bucket"
        },
        "endpoint": {
          "type": "string",
          "title": "Endpoint is the hostname of the bucket endpoint"
        },
        "insecure": {
          "type": "boolean",
          "format": "boolean",
          "title": "Insecure will connect to the service with TLS"
        },
        "region": {
          "type": "string",
          "title": "Region contains the optional bucket region"
        },
        "roleARN": {
          "description": "RoleARN is the Amazon Resource Name (ARN) of the role to assume.",
          "type": "string"
        },
        "secretKeySecret": {
          "title": "SecretKeySecret is the secret selector to the bucket's secret key",
          "$ref": "#/definitions/io.k8s.api.core.v1.SecretKeySelector"
        },
        "useSDKCreds": {
          "description": "UseSDKCreds tells the driver to figure out credentials based on sdk defaults.",
          "type": "boolean",
          "format": "boolean"
        }
      }
    },
    "io.argoproj.workflow.v1alpha1.ScriptTemplate": {
      "type": "object",
      "title": "ScriptTemplate is a template subtype to enable scripting through code steps",
      "properties": {
        "container": {
          "$ref": "#/definitions/io.k8s.api.core.v1.Container"
        },
        "source": {
          "type": "string",
          "title": "Source contains the source code of the script to execute"
        }
      }
    },
    "io.argoproj.workflow.v1alpha1.Sequence": {
      "type": "object",
      "title": "Sequence expands a workflow step into numeric range",
      "properties": {
        "count": {
          "type": "string",
          "title": "Count is number of elements in the sequence (default: 0). Not to be used with end"
        },
        "end": {
          "type": "string",
          "title": "Number at which to end the sequence (default: 0). Not to be used with Count"
        },
        "format": {
          "type": "string",
          "title": "Format is a printf format string to format the value in the sequence"
        },
        "start": {
          "type": "string",
          "title": "Number at which to start the sequence (default: 0)"
        }
      }
    },
    "io.argoproj.workflow.v1alpha1.SuspendTemplate": {
      "type": "object",
      "title": "SuspendTemplate is a template subtype to suspend a workflow at a predetermined point in time",
      "properties": {
        "duration": {
          "type": "string",
          "title": "Duration is the seconds to wait before automatically resuming a template"
        }
      }
    },
    "io.argoproj.workflow.v1alpha1.TTLStrategy": {
      "type": "object",
      "title": "TTLStrategy is the strategy for the time to live depending on if the workflow succeded or failed",
      "properties": {
        "secondsAfterCompletion": {
          "type": "integer",
          "format": "int32"
        },
        "secondsAfterFailure": {
          "type": "integer",
          "format": "int32"
        },
        "secondsAfterSuccess": {
          "type": "integer",
          "format": "int32"
        }
      }
    },
    "io.argoproj.workflow.v1alpha1.TarStrategy": {
      "type": "object",
      "title": "TarStrategy will tar and gzip the file or directory when saving"
    },
    "io.argoproj.workflow.v1alpha1.Template": {
      "type": "object",
      "title": "Template is a reusable and composable unit of execution in a workflow",
      "properties": {
        "activeDeadlineSeconds": {
          "description": "Optional duration in seconds relative to the StartTime that the pod may be active on a node\nbefore the system actively tries to terminate the pod; value must be positive integer\nThis field is only applicable to container and script templates.",
          "type": "string",
          "format": "int64"
        },
        "affinity": {
          "title": "Affinity sets the pod's scheduling constraints\nOverrides the affinity set at the workflow level (if any)",
          "$ref": "#/definitions/io.k8s.api.core.v1.Affinity"
        },
        "archiveLocation": {
          "description": "Location in which all files related to the step will be stored (logs, artifacts, etc...).\nCan be overridden by individual items in Outputs. If omitted, will use the default\nartifact repository location configured in the controller, appended with the\n\u003cworkflowname\u003e/\u003cnodename\u003e in the key.",
          "$ref": "#/definitions/io.argoproj.workflow.v1alpha1.ArtifactLocation"
        },
        "arguments": {
          "description": "Arguments hold arguments to the template.\nDEPRECATED: This field is not used.",
          "$ref": "#/definitions/io.argoproj.workflow.v1alpha1.Arguments"
        },
        "automountServiceAccountToken": {
          "description": "AutomountServiceAccountToken indicates whether a service account token should be automatically mounted in pods.\nServiceAccountName of ExecutorConfig must be specified if this value is false.",
          "type": "boolean",
          "format": "boolean"
        },
        "container": {
          "title": "Container is the main container image to run in the pod",
          "$ref": "#/definitions/io.k8s.api.core.v1.Container"
        },
        "daemon": {
          "type": "boolean",
          "format": "boolean",
          "title": "Deamon will allow a workflow to proceed to the next step so long as the container reaches readiness"
        },
        "dag": {
          "title": "DAG template subtype which runs a DAG",
          "$ref": "#/definitions/io.argoproj.workflow.v1alpha1.DAGTemplate"
        },
        "executor": {
          "description": "Executor holds configurations of the executor container.",
          "$ref": "#/definitions/io.argoproj.workflow.v1alpha1.ExecutorConfig"
        },
        "hostAliases": {
          "type": "array",
          "title": "HostAliases is an optional list of hosts and IPs that will be injected into the pod spec\n+patchStrategy=merge\n+patchMergeKey=ip",
          "items": {
            "$ref": "#/definitions/io.k8s.api.core.v1.HostAlias"
          }
        },
        "initContainers": {
          "type": "array",
          "title": "InitContainers is a list of containers which run before the main container.\n+patchStrategy=merge\n+patchMergeKey=name",
          "items": {
            "$ref": "#/definitions/io.argoproj.workflow.v1alpha1.UserContainer"
          }
        },
        "inputs": {
          "title": "Inputs describe what inputs parameters and artifacts are supplied to this template",
          "$ref": "#/definitions/io.argoproj.workflow.v1alpha1.Inputs"
        },
        "metadata": {
          "title": "Metdata sets the pods's metadata, i.e. annotations and labels",
          "$ref": "#/definitions/io.argoproj.workflow.v1alpha1.Metadata"
        },
        "metrics": {
          "title": "Metrics are a list of metrics emitted from this template",
          "$ref": "#/definitions/io.argoproj.workflow.v1alpha1.Metrics"
        },
        "name": {
          "type": "string",
          "title": "Name is the name of the template"
        },
        "nodeSelector": {
          "description": "NodeSelector is a selector to schedule this step of the workflow to be\nrun on the selected node(s). Overrides the selector set at the workflow level.",
          "type": "object",
          "additionalProperties": {
            "type": "string"
          }
        },
        "outputs": {
          "title": "Outputs describe the parameters and artifacts that this template produces",
          "$ref": "#/definitions/io.argoproj.workflow.v1alpha1.Outputs"
        },
        "parallelism": {
          "description": "Parallelism limits the max total parallel pods that can execute at the same time within the\nboundaries of this template invocation. If additional steps/dag templates are invoked, the\npods created by those templates will not be counted towards this total.",
          "type": "string",
          "format": "int64"
        },
        "podSpecPatch": {
          "description": "PodSpecPatch holds strategic merge patch to apply against the pod spec. Allows parameterization of\ncontainer fields which are not strings (e.g. resource limits).",
          "type": "string"
        },
        "priority": {
          "description": "Priority to apply to workflow pods.",
          "type": "integer",
          "format": "int32"
        },
        "priorityClassName": {
          "description": "PriorityClassName to apply to workflow pods.",
          "type": "string"
        },
        "resource": {
          "title": "Resource template subtype which can run k8s resources",
          "$ref": "#/definitions/io.argoproj.workflow.v1alpha1.ResourceTemplate"
        },
        "resubmitPendingPods": {
          "type": "boolean",
          "format": "boolean",
          "title": "ResubmitPendingPods is a flag to enable resubmitting pods that remain Pending after initial submission"
        },
        "retryStrategy": {
          "title": "RetryStrategy describes how to retry a template when it fails",
          "$ref": "#/definitions/io.argoproj.workflow.v1alpha1.RetryStrategy"
        },
        "schedulerName": {
          "type": "string",
          "title": "If specified, the pod will be dispatched by specified scheduler.\nOr it will be dispatched by workflow scope scheduler if specified.\nIf neither specified, the pod will be dispatched by default scheduler.\n+optional"
        },
        "script": {
          "title": "Script runs a portion of code against an interpreter",
          "$ref": "#/definitions/io.argoproj.workflow.v1alpha1.ScriptTemplate"
        },
        "securityContext": {
          "title": "SecurityContext holds pod-level security attributes and common container settings.\nOptional: Defaults to empty.  See type description for default values of each field.\n+optional",
          "$ref": "#/definitions/io.k8s.api.core.v1.PodSecurityContext"
        },
        "serviceAccountName": {
          "type": "string",
          "title": "ServiceAccountName to apply to workflow pods"
        },
        "sidecars": {
          "type": "array",
          "title": "Sidecars is a list of containers which run alongside the main container\nSidecars are automatically killed when the main container completes\n+patchStrategy=merge\n+patchMergeKey=name",
          "items": {
            "$ref": "#/definitions/io.argoproj.workflow.v1alpha1.UserContainer"
          }
        },
        "steps": {
          "type": "array",
          "title": "Steps define a series of sequential/parallel workflow steps",
          "items": {
            "$ref": "#/definitions/io.argoproj.workflow.v1alpha1.ParallelSteps"
          }
        },
        "suspend": {
          "title": "Suspend template subtype which can suspend a workflow when reaching the step",
          "$ref": "#/definitions/io.argoproj.workflow.v1alpha1.SuspendTemplate"
        },
        "template": {
          "description": "Template is the name of the template which is used as the base of this template.\nDEPRECATED: This field is not used.",
          "type": "string"
        },
        "templateRef": {
          "description": "TemplateRef is the reference to the template resource which is used as the base of this template.\nDEPRECATED: This field is not used.",
          "$ref": "#/definitions/io.argoproj.workflow.v1alpha1.TemplateRef"
        },
        "tolerations": {
          "type": "array",
          "title": "Tolerations to apply to workflow pods.\n+patchStrategy=merge\n+patchMergeKey=key",
          "items": {
            "$ref": "#/definitions/io.k8s.api.core.v1.Toleration"
          }
        },
        "volumes": {
          "type": "array",
          "title": "Volumes is a list of volumes that can be mounted by containers in a template.\n+patchStrategy=merge\n+patchMergeKey=name",
          "items": {
            "$ref": "#/definitions/io.k8s.api.core.v1.Volume"
          }
        }
      }
    },
    "io.argoproj.workflow.v1alpha1.TemplateRef": {
      "description": "TemplateRef is a reference of template resource.",
      "type": "object",
      "properties": {
        "name": {
          "description": "Name is the resource name of the template.",
          "type": "string"
        },
        "runtimeResolution": {
          "description": "RuntimeResolution skips validation at creation time.\nBy enabling this option, you can create the referred workflow template before the actual runtime.",
          "type": "boolean",
          "format": "boolean"
        },
        "template": {
          "description": "Template is the name of referred template in the resource.",
          "type": "string"
        }
      }
    },
    "io.argoproj.workflow.v1alpha1.UserContainer": {
      "description": "UserContainer is a container specified by a user.",
      "type": "object",
      "properties": {
        "container": {
          "$ref": "#/definitions/io.k8s.api.core.v1.Container"
        },
        "mirrorVolumeMounts": {
          "type": "boolean",
          "format": "boolean",
          "title": "MirrorVolumeMounts will mount the same volumes specified in the main container\nto the container (including artifacts), at the same mountPaths. This enables\ndind daemon to partially see the same filesystem as the main container in\norder to use features such as docker volume binding"
        }
      }
    },
    "io.argoproj.workflow.v1alpha1.ValueFrom": {
      "type": "object",
      "title": "ValueFrom describes a location in which to obtain the value to a parameter",
      "properties": {
        "default": {
          "type": "string",
          "title": "Default specifies a value to be used if retrieving the value from the specified source fails"
        },
        "jqFilter": {
          "type": "string",
          "title": "JQFilter expression against the resource object in resource templates"
        },
        "jsonPath": {
          "type": "string",
          "title": "JSONPath of a resource to retrieve an output parameter value from in resource templates"
        },
        "parameter": {
          "type": "string",
          "title": "Parameter reference to a step or dag task in which to retrieve an output parameter value from\n(e.g. '{{steps.mystep.outputs.myparam}}')"
        },
        "path": {
          "type": "string",
          "title": "Path in the container to retrieve an output parameter value from in container templates"
        }
      }
    },
    "io.argoproj.workflow.v1alpha1.Workflow": {
      "type": "object",
      "title": "Workflow is the definition of a workflow resource\n+genclient\n+genclient:noStatus\n+k8s:deepcopy-gen:interfaces=k8s.io/apimachinery/pkg/runtime.Object",
      "properties": {
        "metadata": {
          "$ref": "#/definitions/io.k8s.api.core.v1.ObjectMeta"
        },
        "spec": {
          "$ref": "#/definitions/io.argoproj.workflow.v1alpha1.WorkflowSpec"
        },
        "status": {
          "$ref": "#/definitions/io.argoproj.workflow.v1alpha1.WorkflowStatus"
        }
      }
    },
    "io.argoproj.workflow.v1alpha1.WorkflowList": {
      "type": "object",
      "title": "WorkflowList is list of Workflow resources\n+k8s:deepcopy-gen:interfaces=k8s.io/apimachinery/pkg/runtime.Object",
      "properties": {
        "items": {
          "type": "array",
          "items": {
            "$ref": "#/definitions/io.argoproj.workflow.v1alpha1.Workflow"
          }
        },
        "metadata": {
          "$ref": "#/definitions/io.k8s.api.core.v1.ListMeta"
        }
      }
    },
    "io.argoproj.workflow.v1alpha1.WorkflowSpec": {
      "description": "WorkflowSpec is the specification of a Workflow.",
      "type": "object",
      "properties": {
        "activeDeadlineSeconds": {
          "type": "string",
          "format": "int64",
          "title": "Optional duration in seconds relative to the workflow start time which the workflow is\nallowed to run before the controller terminates the io.argoproj.workflow.v1alpha1. A value of zero is used to\nterminate a Running workflow"
        },
        "affinity": {
          "title": "Affinity sets the scheduling constraints for all pods in the io.argoproj.workflow.v1alpha1.\nCan be overridden by an affinity specified in the template",
          "$ref": "#/definitions/io.k8s.api.core.v1.Affinity"
        },
        "arguments": {
          "title": "Arguments contain the parameters and artifacts sent to the workflow entrypoint\nParameters are referencable globally using the 'workflow' variable prefix.\ne.g. {{io.argoproj.workflow.v1alpha1.parameters.myparam}}",
          "$ref": "#/definitions/io.argoproj.workflow.v1alpha1.Arguments"
        },
        "artifactRepositoryRef": {
          "description": "ArtifactRepositoryRef specifies the configMap name and key containing the artifact repository config.",
          "$ref": "#/definitions/io.argoproj.workflow.v1alpha1.ArtifactRepositoryRef"
        },
        "automountServiceAccountToken": {
          "description": "AutomountServiceAccountToken indicates whether a service account token should be automatically mounted in pods.\nServiceAccountName of ExecutorConfig must be specified if this value is false.",
          "type": "boolean",
          "format": "boolean"
        },
        "dnsConfig": {
          "description": "PodDNSConfig defines the DNS parameters of a pod in addition to\nthose generated from DNSPolicy.",
          "$ref": "#/definitions/io.k8s.api.core.v1.PodDNSConfig"
        },
        "dnsPolicy": {
          "description": "Set DNS policy for the pod.\nDefaults to \"ClusterFirst\".\nValid values are 'ClusterFirstWithHostNet', 'ClusterFirst', 'Default' or 'None'.\nDNS parameters given in DNSConfig will be merged with the policy selected with DNSPolicy.\nTo have DNS options set along with hostNetwork, you have to specify DNS policy\nexplicitly to 'ClusterFirstWithHostNet'.",
          "type": "string"
        },
        "entrypoint": {
          "description": "Entrypoint is a template reference to the starting point of the io.argoproj.workflow.v1alpha1.",
          "type": "string"
        },
        "executor": {
          "description": "Executor holds configurations of executor containers of the io.argoproj.workflow.v1alpha1.",
          "$ref": "#/definitions/io.argoproj.workflow.v1alpha1.ExecutorConfig"
        },
        "hostAliases": {
          "type": "array",
          "title": "+patchStrategy=merge\n+patchMergeKey=ip",
          "items": {
            "$ref": "#/definitions/io.k8s.api.core.v1.HostAlias"
          }
        },
        "hostNetwork": {
          "description": "Host networking requested for this workflow pod. Default to false.",
          "type": "boolean",
          "format": "boolean"
        },
        "imagePullSecrets": {
          "type": "array",
          "title": "ImagePullSecrets is a list of references to secrets in the same namespace to use for pulling any images\nin pods that reference this ServiceAccount. ImagePullSecrets are distinct from Secrets because Secrets\ncan be mounted in the pod, but ImagePullSecrets are only accessed by the kubelet.\nMore info: https://kubernetes.io/docs/concepts/containers/images/#specifying-imagepullsecrets-on-a-pod\n+patchStrategy=merge\n+patchMergeKey=name",
          "items": {
            "$ref": "#/definitions/io.k8s.api.core.v1.LocalObjectReference"
          }
        },
        "metrics": {
          "title": "Metrics are a list of metrics emitted from this Workflow",
          "$ref": "#/definitions/io.argoproj.workflow.v1alpha1.Metrics"
        },
        "nodeSelector": {
          "description": "NodeSelector is a selector which will result in all pods of the workflow\nto be scheduled on the selected node(s). This is able to be overridden by\na nodeSelector specified in the template.",
          "type": "object",
          "additionalProperties": {
            "type": "string"
          }
        },
        "onExit": {
          "description": "OnExit is a template reference which is invoked at the end of the\nworkflow, irrespective of the success, failure, or error of the\nprimary io.argoproj.workflow.v1alpha1.",
          "type": "string"
        },
        "parallelism": {
          "type": "string",
          "format": "int64",
          "title": "Parallelism limits the max total parallel pods that can execute at the same time in a workflow"
        },
        "podDisruptionBudget": {
          "title": "PodDisruptionBudget holds the number of concurrent disruptions that you allow for Workflow's Pods.\nController will automatically add the selector with workflow name, if selector is empty.\nOptional: Defaults to empty.\n+optional",
          "$ref": "#/definitions/io.k8s.api.core.v1.PodDisruptionBudgetSpec"
        },
        "podGC": {
          "title": "PodGC describes the strategy to use when to deleting completed pods",
          "$ref": "#/definitions/io.argoproj.workflow.v1alpha1.PodGC"
        },
        "podPriority": {
          "description": "Priority to apply to workflow pods.",
          "type": "integer",
          "format": "int32"
        },
        "podPriorityClassName": {
          "description": "PriorityClassName to apply to workflow pods.",
          "type": "string"
        },
        "podSpecPatch": {
          "description": "PodSpecPatch holds strategic merge patch to apply against the pod spec. Allows parameterization of\ncontainer fields which are not strings (e.g. resource limits).",
          "type": "string"
        },
        "priority": {
          "description": "Priority is used if controller is configured to process limited number of workflows in parallel. Workflows with higher priority are processed first.",
          "type": "integer",
          "format": "int32"
        },
        "schedulerName": {
          "type": "string",
          "title": "Set scheduler name for all pods.\nWill be overridden if container/script template's scheduler name is set.\nDefault scheduler will be used if neither specified.\n+optional"
        },
        "securityContext": {
          "title": "SecurityContext holds pod-level security attributes and common container settings.\nOptional: Defaults to empty.  See type description for default values of each field.\n+optional",
          "$ref": "#/definitions/io.k8s.api.core.v1.PodSecurityContext"
        },
        "serviceAccountName": {
          "description": "ServiceAccountName is the name of the ServiceAccount to run all pods of the workflow as.",
          "type": "string"
        },
        "shutdown": {
          "type": "string",
          "title": "Shutdown will shutdown the workflow according to its ShutdownStrategy"
        },
        "suspend": {
          "type": "boolean",
          "format": "boolean",
          "title": "Suspend will suspend the workflow and prevent execution of any future steps in the workflow"
        },
        "templates": {
          "type": "array",
          "title": "Templates is a list of workflow templates used in a workflow\n+patchStrategy=merge\n+patchMergeKey=name",
          "items": {
            "$ref": "#/definitions/io.argoproj.workflow.v1alpha1.Template"
          }
        },
        "tolerations": {
          "type": "array",
          "title": "Tolerations to apply to workflow pods.\n+patchStrategy=merge\n+patchMergeKey=key",
          "items": {
            "$ref": "#/definitions/io.k8s.api.core.v1.Toleration"
          }
        },
        "ttlSecondsAfterFinished": {
          "description": "TTLSecondsAfterFinished limits the lifetime of a Workflow that has finished execution\n(Succeeded, Failed, Error). If this field is set, once the Workflow finishes, it will be\ndeleted after ttlSecondsAfterFinished expires. If this field is unset,\nttlSecondsAfterFinished will not expire. If this field is set to zero,\nttlSecondsAfterFinished expires immediately after the Workflow finishes.\nDEPRECATED: Use TTLStrategy.SecondsAfterCompletion instead.",
          "type": "integer",
          "format": "int32"
        },
        "ttlStrategy": {
          "title": "TTLStrategy limits the lifetime of a Workflow that has finished execution depending on if it\nSucceeded or Failed. If this struct is set, once the Workflow finishes, it will be\ndeleted after the time to live expires. If this field is unset,\nthe controller config map will hold the default values\nUpdate",
          "$ref": "#/definitions/io.argoproj.workflow.v1alpha1.TTLStrategy"
        },
        "volumeClaimTemplates": {
          "type": "array",
          "title": "VolumeClaimTemplates is a list of claims that containers are allowed to reference.\nThe Workflow controller will create the claims at the beginning of the workflow\nand delete the claims upon completion of the workflow\n+patchStrategy=merge\n+patchMergeKey=name",
          "items": {
            "$ref": "#/definitions/io.k8s.api.core.v1.PersistentVolumeClaim"
          }
        },
        "volumes": {
          "type": "array",
          "title": "Volumes is a list of volumes that can be mounted by containers in a io.argoproj.workflow.v1alpha1.\n+patchStrategy=merge\n+patchMergeKey=name",
          "items": {
            "$ref": "#/definitions/io.k8s.api.core.v1.Volume"
          }
        }
      }
    },
    "io.argoproj.workflow.v1alpha1.WorkflowStatus": {
      "type": "object",
      "title": "WorkflowStatus contains overall status information about a workflow",
      "properties": {
        "compressedNodes": {
          "type": "string",
          "title": "Compressed and base64 decoded Nodes map"
        },
        "condition": {
          "type": "array",
          "title": "Condition for k8s conditions https://github.com/kubernetes/community/blob/master/contributors/devel/sig-architecture/api-conventions.md#typical-status-properties",
          "items": {
            "$ref": "#/definitions/io.argoproj.workflow.v1alpha1.Condition"
          }
        },
        "finishedAt": {
          "title": "Time at which this workflow completed",
          "$ref": "#/definitions/io.k8s.api.core.v1.Time"
        },
        "message": {
          "description": "A human readable message indicating details about why the workflow is in this condition.",
          "type": "string"
        },
        "nodes": {
          "description": "Nodes is a mapping between a node ID and the node's status.",
          "type": "object",
          "additionalProperties": {
            "$ref": "#/definitions/io.argoproj.workflow.v1alpha1.NodeStatus"
          }
        },
        "offloadNodeStatusVersion": {
          "description": "Whether on not node status has been offloaded to a database. If exists, then Nodes and CompressedNodes will be empty.\nThis will actually be populated with a hash of the offloaded data.",
          "type": "string"
        },
        "outputs": {
          "title": "Outputs captures output values and artifact locations produced by the workflow via global outputs",
          "$ref": "#/definitions/io.argoproj.workflow.v1alpha1.Outputs"
        },
        "persistentVolumeClaims": {
          "description": "PersistentVolumeClaims tracks all PVCs that were created as part of the io.argoproj.workflow.v1alpha1.\nThe contents of this list are drained at the end of the workflow.",
          "type": "array",
          "items": {
            "$ref": "#/definitions/io.k8s.api.core.v1.Volume"
          }
        },
        "phase": {
          "description": "Phase a simple, high-level summary of where the workflow is in its lifecycle.",
          "type": "string"
        },
        "resourcesDuration": {
          "type": "object",
          "title": "ResourcesDuration is the total for the workflow",
          "additionalProperties": {
            "type": "string",
            "format": "int64"
          }
        },
        "startedAt": {
          "title": "Time at which this workflow started",
          "$ref": "#/definitions/io.k8s.api.core.v1.Time"
        },
        "storedTemplates": {
          "description": "StoredTemplates is a mapping between a template ref and the node's status.",
          "type": "object",
          "additionalProperties": {
            "$ref": "#/definitions/io.argoproj.workflow.v1alpha1.Template"
          }
        }
      }
    },
    "io.argoproj.workflow.v1alpha1.WorkflowStep": {
      "type": "object",
      "title": "WorkflowStep is a reference to a template to execute in a series of step",
      "properties": {
        "arguments": {
          "title": "Arguments hold arguments to the template",
          "$ref": "#/definitions/io.argoproj.workflow.v1alpha1.Arguments"
        },
        "continueOn": {
          "title": "ContinueOn makes argo to proceed with the following step even if this step fails.\nErrors and Failed states can be specified",
          "$ref": "#/definitions/io.argoproj.workflow.v1alpha1.ContinueOn"
        },
        "name": {
          "type": "string",
          "title": "Name of the step"
        },
        "onExit": {
          "description": "OnExit is a template reference which is invoked at the end of the\ntemplate, irrespective of the success, failure, or error of the\nprimary template.",
          "type": "string"
        },
        "template": {
          "type": "string",
          "title": "Template is the name of the template to execute as the step"
        },
        "templateRef": {
          "description": "TemplateRef is the reference to the template resource to execute as the step.",
          "$ref": "#/definitions/io.argoproj.workflow.v1alpha1.TemplateRef"
        },
        "when": {
          "type": "string",
          "title": "When is an expression in which the step should conditionally execute"
        },
        "withItems": {
          "type": "array",
          "title": "WithItems expands a step into multiple parallel steps from the items in the list",
          "items": {
            "$ref": "#/definitions/io.argoproj.workflow.v1alpha1.Item"
          }
        },
        "withParam": {
          "description": "WithParam expands a step into multiple parallel steps from the value in the parameter,\nwhich is expected to be a JSON list.",
          "type": "string"
        },
        "withSequence": {
          "title": "WithSequence expands a step into a numeric sequence",
          "$ref": "#/definitions/io.argoproj.workflow.v1alpha1.Sequence"
        }
      }
    },
    "io.argoproj.workflow.v1alpha1.WorkflowTemplate": {
      "type": "object",
      "title": "WorkflowTemplate is the definition of a workflow template resource\n+genclient\n+genclient:noStatus\n+k8s:deepcopy-gen:interfaces=k8s.io/apimachinery/pkg/runtime.Object",
      "properties": {
        "metadata": {
          "$ref": "#/definitions/io.k8s.api.core.v1.ObjectMeta"
        },
        "spec": {
          "$ref": "#/definitions/io.argoproj.workflow.v1alpha1.WorkflowTemplateSpec"
        }
      }
    },
    "io.argoproj.workflow.v1alpha1.WorkflowTemplateList": {
      "type": "object",
      "title": "WorkflowTemplateList is list of WorkflowTemplate resources\n+k8s:deepcopy-gen:interfaces=k8s.io/apimachinery/pkg/runtime.Object",
      "properties": {
        "items": {
          "type": "array",
          "items": {
            "$ref": "#/definitions/io.argoproj.workflow.v1alpha1.WorkflowTemplate"
          }
        },
        "metadata": {
          "$ref": "#/definitions/io.k8s.api.core.v1.ListMeta"
        }
      }
    },
    "io.argoproj.workflow.v1alpha1.WorkflowTemplateSpec": {
      "description": "WorkflowTemplateSpec is a spec of WorkflowTemplate.",
      "type": "object",
      "properties": {
        "workflowSpec": {
          "$ref": "#/definitions/io.argoproj.workflow.v1alpha1.WorkflowSpec"
        }
      }
    },
    "google.protobuf.Any": {
      "type": "object",
      "properties": {
        "type_url": {
          "type": "string"
        },
        "value": {
          "type": "string",
          "format": "byte"
        }
      }
    },
    "grpc.gateway.runtime.StreamError": {
      "type": "object",
      "properties": {
        "details": {
          "type": "array",
          "items": {
            "$ref": "#/definitions/google.protobuf.Any"
          }
        },
        "grpc_code": {
          "type": "integer",
          "format": "int32"
        },
        "http_code": {
          "type": "integer",
          "format": "int32"
        },
        "http_status": {
          "type": "string"
        },
        "message": {
          "type": "string"
        }
      }
    },
    "io.argoproj.workflow.v1alpha1.InfoResponse": {
      "type": "object",
      "properties": {
        "links": {
          "type": "array",
          "items": {
            "$ref": "#/definitions/io.argoproj.workflow.v1alpha1.Link"
          }
        },
        "managedNamespace": {
          "type": "string"
        }
      }
    },
    "io.k8s.api.core.v1.Object": {
      "title": "This is a hack do deal with this problem: https://github.com/kubernetes/kube-openapi/issues/174"
    },
    "io.k8s.api.core.v1.AWSElasticBlockStoreVolumeSource": {
      "description": "Represents a Persistent Disk resource in AWS.\n\nAn AWS EBS disk must exist before mounting to a container. The disk\nmust also be in the same AWS zone as the kubelet. An AWS EBS disk\ncan only be mounted as read/write once. AWS EBS volumes support\nownership management and SELinux relabeling.",
      "type": "object",
      "properties": {
        "fsType": {
          "type": "string",
          "title": "Filesystem type of the volume that you want to mount.\nTip: Ensure that the filesystem type is supported by the host operating system.\nExamples: \"ext4\", \"xfs\", \"ntfs\". Implicitly inferred to be \"ext4\" if unspecified.\nMore info: https://kubernetes.io/docs/concepts/storage/volumes#awselasticblockstore\nTODO: how do we prevent errors in the filesystem from compromising the machine\n+optional"
        },
        "partition": {
          "type": "integer",
          "format": "int32",
          "title": "The partition in the volume that you want to mount.\nIf omitted, the default is to mount by volume name.\nExamples: For volume /dev/sda1, you specify the partition as \"1\".\nSimilarly, the volume partition for /dev/sda is \"0\" (or you can leave the property empty).\n+optional"
        },
        "readOnly": {
          "type": "boolean",
          "format": "boolean",
          "title": "Specify \"true\" to force and set the ReadOnly property in VolumeMounts to \"true\".\nIf omitted, the default is \"false\".\nMore info: https://kubernetes.io/docs/concepts/storage/volumes#awselasticblockstore\n+optional"
        },
        "volumeID": {
          "type": "string",
          "title": "Unique ID of the persistent disk resource in AWS (Amazon EBS volume).\nMore info: https://kubernetes.io/docs/concepts/storage/volumes#awselasticblockstore"
        }
      }
    },
    "io.k8s.api.core.v1.Affinity": {
      "description": "Affinity is a group of affinity scheduling rules.",
      "type": "object",
      "properties": {
        "nodeAffinity": {
          "title": "Describes node affinity scheduling rules for the pod.\n+optional",
          "$ref": "#/definitions/io.k8s.api.core.v1.NodeAffinity"
        },
        "podAffinity": {
          "title": "Describes pod affinity scheduling rules (e.g. co-locate this pod in the same node, zone, etc. as some other pod(s)).\n+optional",
          "$ref": "#/definitions/io.k8s.api.core.v1.PodAffinity"
        },
        "podAntiAffinity": {
          "title": "Describes pod anti-affinity scheduling rules (e.g. avoid putting this pod in the same node, zone, etc. as some other pod(s)).\n+optional",
          "$ref": "#/definitions/io.k8s.api.core.v1.PodAntiAffinity"
        }
      }
    },
    "io.k8s.api.core.v1.AzureDiskVolumeSource": {
      "description": "AzureDisk represents an Azure Data Disk mount on the host and bind mount to the pod.",
      "type": "object",
      "properties": {
        "cachingMode": {
          "type": "string",
          "title": "Host Caching mode: None, Read Only, Read Write.\n+optional"
        },
        "diskName": {
          "type": "string",
          "title": "The Name of the data disk in the blob storage"
        },
        "diskURI": {
          "type": "string",
          "title": "The URI the data disk in the blob storage"
        },
        "fsType": {
          "type": "string",
          "title": "Filesystem type to mount.\nMust be a filesystem type supported by the host operating system.\nEx. \"ext4\", \"xfs\", \"ntfs\". Implicitly inferred to be \"ext4\" if unspecified.\n+optional"
        },
        "kind": {
          "type": "string",
          "title": "Expected values Shared: multiple blob disks per storage account  Dedicated: single blob disk per storage account  Managed: azure managed data disk (only in managed availability set). defaults to shared"
        },
        "readOnly": {
          "type": "boolean",
          "format": "boolean",
          "title": "Defaults to false (read/write). ReadOnly here will force\nthe ReadOnly setting in VolumeMounts.\n+optional"
        }
      }
    },
    "io.k8s.api.core.v1.AzureFileVolumeSource": {
      "description": "AzureFile represents an Azure File Service mount on the host and bind mount to the pod.",
      "type": "object",
      "properties": {
        "readOnly": {
          "type": "boolean",
          "format": "boolean",
          "title": "Defaults to false (read/write). ReadOnly here will force\nthe ReadOnly setting in VolumeMounts.\n+optional"
        },
        "secretName": {
          "type": "string",
          "title": "the name of secret that contains Azure Storage Account Name and Key"
        },
        "shareName": {
          "type": "string",
          "title": "Share Name"
        }
      }
    },
    "io.k8s.api.core.v1.CSIVolumeSource": {
      "type": "object",
      "title": "Represents a source location of a volume to mount, managed by an external CSI driver",
      "properties": {
        "driver": {
          "description": "Driver is the name of the CSI driver that handles this volume.\nConsult with your admin for the correct name as registered in the cluster.",
          "type": "string"
        },
        "fsType": {
          "type": "string",
          "title": "Filesystem type to mount. Ex. \"ext4\", \"xfs\", \"ntfs\".\nIf not provided, the empty value is passed to the associated CSI driver\nwhich will determine the default filesystem to apply.\n+optional"
        },
        "nodePublishSecretRef": {
          "title": "NodePublishSecretRef is a reference to the secret object containing\nsensitive information to pass to the CSI driver to complete the CSI\nNodePublishVolume and NodeUnpublishVolume calls.\nThis field is optional, and  may be empty if no secret is required. If the\nsecret object contains more than one secret, all secret references are passed.\n+optional",
          "$ref": "#/definitions/io.k8s.api.core.v1.LocalObjectReference"
        },
        "readOnly": {
          "type": "boolean",
          "format": "boolean",
          "title": "Specifies a read-only configuration for the volume.\nDefaults to false (read/write).\n+optional"
        },
        "volumeAttributes": {
          "type": "object",
          "title": "VolumeAttributes stores driver-specific properties that are passed to the CSI\ndriver. Consult your driver's documentation for supported values.\n+optional",
          "additionalProperties": {
            "type": "string"
          }
        }
      }
    },
    "io.k8s.api.core.v1.Capabilities": {
      "description": "Adds and removes POSIX capabilities from running containers.",
      "type": "object",
      "properties": {
        "add": {
          "type": "array",
          "title": "Added capabilities\n+optional",
          "items": {
            "type": "string"
          }
        },
        "drop": {
          "type": "array",
          "title": "Removed capabilities\n+optional",
          "items": {
            "type": "string"
          }
        }
      }
    },
    "io.k8s.api.core.v1.CephFSVolumeSource": {
      "description": "Represents a Ceph Filesystem mount that lasts the lifetime of a pod\nCephfs volumes do not support ownership management or SELinux relabeling.",
      "type": "object",
      "properties": {
        "monitors": {
          "type": "array",
          "title": "Required: Monitors is a collection of Ceph monitors\nMore info: https://examples.k8s.io/volumes/cephfs/README.md#how-to-use-it",
          "items": {
            "type": "string"
          }
        },
        "path": {
          "type": "string",
          "title": "Optional: Used as the mounted root, rather than the full Ceph tree, default is /\n+optional"
        },
        "readOnly": {
          "type": "boolean",
          "format": "boolean",
          "title": "Optional: Defaults to false (read/write). ReadOnly here will force\nthe ReadOnly setting in VolumeMounts.\nMore info: https://examples.k8s.io/volumes/cephfs/README.md#how-to-use-it\n+optional"
        },
        "secretFile": {
          "type": "string",
          "title": "Optional: SecretFile is the path to key ring for User, default is /etc/ceph/user.secret\nMore info: https://examples.k8s.io/volumes/cephfs/README.md#how-to-use-it\n+optional"
        },
        "secretRef": {
          "title": "Optional: SecretRef is reference to the authentication secret for User, default is empty.\nMore info: https://examples.k8s.io/volumes/cephfs/README.md#how-to-use-it\n+optional",
          "$ref": "#/definitions/io.k8s.api.core.v1.LocalObjectReference"
        },
        "user": {
          "type": "string",
          "title": "Optional: User is the rados user name, default is admin\nMore info: https://examples.k8s.io/volumes/cephfs/README.md#how-to-use-it\n+optional"
        }
      }
    },
    "io.k8s.api.core.v1.CinderVolumeSource": {
      "description": "Represents a cinder volume resource in Openstack.\nA Cinder volume must exist before mounting to a container.\nThe volume must also be in the same region as the kubelet.\nCinder volumes support ownership management and SELinux relabeling.",
      "type": "object",
      "properties": {
        "fsType": {
          "type": "string",
          "title": "Filesystem type to mount.\nMust be a filesystem type supported by the host operating system.\nExamples: \"ext4\", \"xfs\", \"ntfs\". Implicitly inferred to be \"ext4\" if unspecified.\nMore info: https://examples.k8s.io/mysql-cinder-pd/README.md\n+optional"
        },
        "readOnly": {
          "type": "boolean",
          "format": "boolean",
          "title": "Optional: Defaults to false (read/write). ReadOnly here will force\nthe ReadOnly setting in VolumeMounts.\nMore info: https://examples.k8s.io/mysql-cinder-pd/README.md\n+optional"
        },
        "secretRef": {
          "title": "Optional: points to a secret object containing parameters used to connect\nto OpenStack.\n+optional",
          "$ref": "#/definitions/io.k8s.api.core.v1.LocalObjectReference"
        },
        "volumeID": {
          "type": "string",
          "title": "volume id used to identify the volume in cinder.\nMore info: https://examples.k8s.io/mysql-cinder-pd/README.md"
        }
      }
    },
    "io.k8s.api.core.v1.ConfigMapEnvSource": {
      "description": "ConfigMapEnvSource selects a ConfigMap to populate the environment\nvariables with.\n\nThe contents of the target ConfigMap's Data field will represent the\nkey-value pairs as environment variables.",
      "type": "object",
      "properties": {
        "localObjectReference": {
          "description": "The ConfigMap to select from.",
          "$ref": "#/definitions/io.k8s.api.core.v1.LocalObjectReference"
        },
        "optional": {
          "type": "boolean",
          "format": "boolean",
          "title": "Specify whether the ConfigMap must be defined\n+optional"
        }
      }
    },
    "io.k8s.api.core.v1.ConfigMapKeySelector": {
      "description": "Selects a key from a ConfigMap.",
      "type": "object",
      "properties": {
        "key": {
          "description": "The key to select.",
          "type": "string"
        },
        "localObjectReference": {
          "description": "The ConfigMap to select from.",
          "$ref": "#/definitions/io.k8s.api.core.v1.LocalObjectReference"
        },
        "optional": {
          "type": "boolean",
          "format": "boolean",
          "title": "Specify whether the ConfigMap or its key must be defined\n+optional"
        }
      }
    },
    "io.k8s.api.core.v1.ConfigMapProjection": {
      "description": "Adapts a ConfigMap into a projected volume.\n\nThe contents of the target ConfigMap's Data field will be presented in a\nprojected volume as files using the keys in the Data field as the file names,\nunless the items element is populated with specific mappings of keys to paths.\nNote that this is identical to a configmap volume source without the default\nmode.",
      "type": "object",
      "properties": {
        "items": {
          "type": "array",
          "title": "If unspecified, each key-value pair in the Data field of the referenced\nConfigMap will be projected into the volume as a file whose name is the\nkey and content is the value. If specified, the listed keys will be\nprojected into the specified paths, and unlisted keys will not be\npresent. If a key is specified which is not present in the ConfigMap,\nthe volume setup will error unless it is marked optional. Paths must be\nrelative and may not contain the '..' path or start with '..'.\n+optional",
          "items": {
            "$ref": "#/definitions/io.k8s.api.core.v1.KeyToPath"
          }
        },
        "localObjectReference": {
          "$ref": "#/definitions/io.k8s.api.core.v1.LocalObjectReference"
        },
        "optional": {
          "type": "boolean",
          "format": "boolean",
          "title": "Specify whether the ConfigMap or its keys must be defined\n+optional"
        }
      }
    },
    "io.k8s.api.core.v1.ConfigMapVolumeSource": {
      "description": "Adapts a ConfigMap into a volume.\n\nThe contents of the target ConfigMap's Data field will be presented in a\nvolume as files using the keys in the Data field as the file names, unless\nthe items element is populated with specific mappings of keys to paths.\nConfigMap volumes support ownership management and SELinux relabeling.",
      "type": "object",
      "properties": {
        "defaultMode": {
          "type": "integer",
          "format": "int32",
          "title": "Optional: mode bits to use on created files by default. Must be a\nvalue between 0 and 0777. Defaults to 0644.\nDirectories within the path are not affected by this setting.\nThis might be in conflict with other options that affect the file\nmode, like fsGroup, and the result can be other mode bits set.\n+optional"
        },
        "items": {
          "type": "array",
          "title": "If unspecified, each key-value pair in the Data field of the referenced\nConfigMap will be projected into the volume as a file whose name is the\nkey and content is the value. If specified, the listed keys will be\nprojected into the specified paths, and unlisted keys will not be\npresent. If a key is specified which is not present in the ConfigMap,\nthe volume setup will error unless it is marked optional. Paths must be\nrelative and may not contain the '..' path or start with '..'.\n+optional",
          "items": {
            "$ref": "#/definitions/io.k8s.api.core.v1.KeyToPath"
          }
        },
        "localObjectReference": {
          "$ref": "#/definitions/io.k8s.api.core.v1.LocalObjectReference"
        },
        "optional": {
          "type": "boolean",
          "format": "boolean",
          "title": "Specify whether the ConfigMap or its keys must be defined\n+optional"
        }
      }
    },
    "io.k8s.api.core.v1.Container": {
      "description": "A single application container that you want to run within a pod.",
      "type": "object",
      "properties": {
        "args": {
          "type": "array",
          "title": "Arguments to the entrypoint.\nThe docker image's CMD is used if this is not provided.\nVariable references $(VAR_NAME) are expanded using the container's environment. If a variable\ncannot be resolved, the reference in the input string will be unchanged. The $(VAR_NAME) syntax\ncan be escaped with a double $$, ie: $$(VAR_NAME). Escaped references will never be expanded,\nregardless of whether the variable exists or not.\nCannot be updated.\nMore info: https://kubernetes.io/docs/tasks/inject-data-application/define-command-argument-container/#running-a-command-in-a-shell\n+optional",
          "items": {
            "type": "string"
          }
        },
        "command": {
          "type": "array",
          "title": "Entrypoint array. Not executed within a shell.\nThe docker image's ENTRYPOINT is used if this is not provided.\nVariable references $(VAR_NAME) are expanded using the container's environment. If a variable\ncannot be resolved, the reference in the input string will be unchanged. The $(VAR_NAME) syntax\ncan be escaped with a double $$, ie: $$(VAR_NAME). Escaped references will never be expanded,\nregardless of whether the variable exists or not.\nCannot be updated.\nMore info: https://kubernetes.io/docs/tasks/inject-data-application/define-command-argument-container/#running-a-command-in-a-shell\n+optional",
          "items": {
            "type": "string"
          }
        },
        "env": {
          "type": "array",
          "title": "List of environment variables to set in the container.\nCannot be updated.\n+optional\n+patchMergeKey=name\n+patchStrategy=merge",
          "items": {
            "$ref": "#/definitions/io.k8s.api.core.v1.EnvVar"
          }
        },
        "envFrom": {
          "type": "array",
          "title": "List of sources to populate environment variables in the container.\nThe keys defined within a source must be a C_IDENTIFIER. All invalid keys\nwill be reported as an event when the container is starting. When a key exists in multiple\nsources, the value associated with the last source will take precedence.\nValues defined by an Env with a duplicate key will take precedence.\nCannot be updated.\n+optional",
          "items": {
            "$ref": "#/definitions/io.k8s.api.core.v1.EnvFromSource"
          }
        },
        "image": {
          "type": "string",
          "title": "Docker image name.\nMore info: https://kubernetes.io/docs/concepts/containers/images\nThis field is optional to allow higher level config management to default or override\ncontainer images in workload controllers like Deployments and StatefulSets.\n+optional"
        },
        "imagePullPolicy": {
          "type": "string",
          "title": "Image pull policy.\nOne of Always, Never, IfNotPresent.\nDefaults to Always if :latest tag is specified, or IfNotPresent otherwise.\nCannot be updated.\nMore info: https://kubernetes.io/docs/concepts/containers/images#updating-images\n+optional"
        },
        "lifecycle": {
          "title": "Actions that the management system should take in response to container lifecycle events.\nCannot be updated.\n+optional",
          "$ref": "#/definitions/io.k8s.api.core.v1.Lifecycle"
        },
        "livenessProbe": {
          "title": "Periodic probe of container liveness.\nContainer will be restarted if the probe fails.\nCannot be updated.\nMore info: https://kubernetes.io/docs/concepts/workloads/pods/pod-lifecycle#container-probes\n+optional",
          "$ref": "#/definitions/io.k8s.api.core.v1.Probe"
        },
        "name": {
          "description": "Name of the container specified as a DNS_LABEL.\nEach container in a pod must have a unique name (DNS_LABEL).\nCannot be updated.",
          "type": "string"
        },
        "ports": {
          "type": "array",
          "title": "List of ports to expose from the container. Exposing a port here gives\nthe system additional information about the network connections a\ncontainer uses, but is primarily informational. Not specifying a port here\nDOES NOT prevent that port from being exposed. Any port which is\nlistening on the default \"0.0.0.0\" address inside a container will be\naccessible from the network.\nCannot be updated.\n+optional\n+patchMergeKey=containerPort\n+patchStrategy=merge\n+listType=map\n+listMapKey=containerPort\n+listMapKey=protocol",
          "items": {
            "$ref": "#/definitions/io.k8s.api.core.v1.ContainerPort"
          }
        },
        "readinessProbe": {
          "title": "Periodic probe of container service readiness.\nContainer will be removed from service endpoints if the probe fails.\nCannot be updated.\nMore info: https://kubernetes.io/docs/concepts/workloads/pods/pod-lifecycle#container-probes\n+optional",
          "$ref": "#/definitions/io.k8s.api.core.v1.Probe"
        },
        "resources": {
          "title": "Compute Resources required by this container.\nCannot be updated.\nMore info: https://kubernetes.io/docs/concepts/configuration/manage-compute-resources-container/\n+optional",
          "$ref": "#/definitions/io.k8s.api.core.v1.ResourceRequirements"
        },
        "securityContext": {
          "title": "Security options the pod should run with.\nMore info: https://kubernetes.io/docs/concepts/policy/security-context/\nMore info: https://kubernetes.io/docs/tasks/configure-pod-container/security-context/\n+optional",
          "$ref": "#/definitions/io.k8s.api.core.v1.SecurityContext"
        },
        "startupProbe": {
          "title": "StartupProbe indicates that the Pod has successfully initialized.\nIf specified, no other probes are executed until this completes successfully.\nIf this probe fails, the Pod will be restarted, just as if the livenessProbe failed.\nThis can be used to provide different probe parameters at the beginning of a Pod's lifecycle,\nwhen it might take a long time to load data or warm a cache, than during steady-state operation.\nThis cannot be updated.\nThis is an alpha feature enabled by the StartupProbe feature flag.\nMore info: https://kubernetes.io/docs/concepts/workloads/pods/pod-lifecycle#container-probes\n+optional",
          "$ref": "#/definitions/io.k8s.api.core.v1.Probe"
        },
        "stdin": {
          "type": "boolean",
          "format": "boolean",
          "title": "Whether this container should allocate a buffer for stdin in the container runtime. If this\nis not set, reads from stdin in the container will always result in EOF.\nDefault is false.\n+optional"
        },
        "stdinOnce": {
          "type": "boolean",
          "format": "boolean",
          "title": "Whether the container runtime should close the stdin channel after it has been opened by\na single attach. When stdin is true the stdin stream will remain open across multiple attach\nsessions. If stdinOnce is set to true, stdin is opened on container start, is empty until the\nfirst client attaches to stdin, and then remains open and accepts data until the client disconnects,\nat which time stdin is closed and remains closed until the container is restarted. If this\nflag is false, a container processes that reads from stdin will never receive an EOF.\nDefault is false\n+optional"
        },
        "terminationMessagePath": {
          "type": "string",
          "title": "Optional: Path at which the file to which the container's termination message\nwill be written is mounted into the container's filesystem.\nMessage written is intended to be brief final status, such as an assertion failure message.\nWill be truncated by the node if greater than 4096 bytes. The total message length across\nall containers will be limited to 12kb.\nDefaults to /dev/termination-log.\nCannot be updated.\n+optional"
        },
        "terminationMessagePolicy": {
          "type": "string",
          "title": "Indicate how the termination message should be populated. File will use the contents of\nterminationMessagePath to populate the container status message on both success and failure.\nFallbackToLogsOnError will use the last chunk of container log output if the termination\nmessage file is empty and the container exited with an error.\nThe log output is limited to 2048 bytes or 80 lines, whichever is smaller.\nDefaults to File.\nCannot be updated.\n+optional"
        },
        "tty": {
          "type": "boolean",
          "format": "boolean",
          "title": "Whether this container should allocate a TTY for itself, also requires 'stdin' to be true.\nDefault is false.\n+optional"
        },
        "volumeDevices": {
          "type": "array",
          "title": "volumeDevices is the list of block devices to be used by the container.\nThis is a beta feature.\n+patchMergeKey=devicePath\n+patchStrategy=merge\n+optional",
          "items": {
            "$ref": "#/definitions/io.k8s.api.core.v1.VolumeDevice"
          }
        },
        "volumeMounts": {
          "type": "array",
          "title": "Pod volumes to mount into the container's filesystem.\nCannot be updated.\n+optional\n+patchMergeKey=mountPath\n+patchStrategy=merge",
          "items": {
            "$ref": "#/definitions/io.k8s.api.core.v1.VolumeMount"
          }
        },
        "workingDir": {
          "type": "string",
          "title": "Container's working directory.\nIf not specified, the container runtime's default will be used, which\nmight be configured in the container image.\nCannot be updated.\n+optional"
        }
      }
    },
    "io.k8s.api.core.v1.ContainerPort": {
      "description": "ContainerPort represents a network port in a single container.",
      "type": "object",
      "properties": {
        "containerPort": {
          "description": "Number of port to expose on the pod's IP address.\nThis must be a valid port number, 0 \u003c x \u003c 65536.",
          "type": "integer",
          "format": "int32"
        },
        "hostIP": {
          "type": "string",
          "title": "What host IP to bind the external port to.\n+optional"
        },
        "hostPort": {
          "type": "integer",
          "format": "int32",
          "title": "Number of port to expose on the host.\nIf specified, this must be a valid port number, 0 \u003c x \u003c 65536.\nIf HostNetwork is specified, this must match ContainerPort.\nMost containers do not need this.\n+optional"
        },
        "name": {
          "type": "string",
          "title": "If specified, this must be an IANA_SVC_NAME and unique within the pod. Each\nnamed port in a pod must have a unique name. Name for the port that can be\nreferred to by services.\n+optional"
        },
        "protocol": {
          "type": "string",
          "title": "Protocol for port. Must be UDP, TCP, or SCTP.\nDefaults to \"TCP\".\n+optional"
        }
      }
    },
    "io.k8s.api.core.v1.DownwardAPIProjection": {
      "description": "Represents downward API info for projecting into a projected volume.\nNote that this is identical to a downwardAPI volume source without the default\nmode.",
      "type": "object",
      "properties": {
        "items": {
          "type": "array",
          "title": "Items is a list of DownwardAPIVolume file\n+optional",
          "items": {
            "$ref": "#/definitions/io.k8s.api.core.v1.DownwardAPIVolumeFile"
          }
        }
      }
    },
    "io.k8s.api.core.v1.DownwardAPIVolumeFile": {
      "type": "object",
      "title": "DownwardAPIVolumeFile represents information to create the file containing the pod field",
      "properties": {
        "fieldRef": {
          "title": "Required: Selects a field of the pod: only annotations, labels, name and namespace are supported.\n+optional",
          "$ref": "#/definitions/io.k8s.api.core.v1.ObjectFieldSelector"
        },
        "mode": {
          "type": "integer",
          "format": "int32",
          "title": "Optional: mode bits to use on this file, must be a value between 0\nand 0777. If not specified, the volume defaultMode will be used.\nThis might be in conflict with other options that affect the file\nmode, like fsGroup, and the result can be other mode bits set.\n+optional"
        },
        "path": {
          "type": "string",
          "title": "Required: Path is  the relative path name of the file to be created. Must not be absolute or contain the '..' path. Must be utf-8 encoded. The first item of the relative path must not start with '..'"
        },
        "resourceFieldRef": {
          "title": "Selects a resource of the container: only resources limits and requests\n(limits.cpu, limits.memory, requests.cpu and requests.memory) are currently supported.\n+optional",
          "$ref": "#/definitions/io.k8s.api.core.v1.ResourceFieldSelector"
        }
      }
    },
    "io.k8s.api.core.v1.DownwardAPIVolumeSource": {
      "description": "DownwardAPIVolumeSource represents a volume containing downward API io.argoproj.workflow.v1alpha1.\nDownward API volumes support ownership management and SELinux relabeling.",
      "type": "object",
      "properties": {
        "defaultMode": {
          "type": "integer",
          "format": "int32",
          "title": "Optional: mode bits to use on created files by default. Must be a\nvalue between 0 and 0777. Defaults to 0644.\nDirectories within the path are not affected by this setting.\nThis might be in conflict with other options that affect the file\nmode, like fsGroup, and the result can be other mode bits set.\n+optional"
        },
        "items": {
          "type": "array",
          "title": "Items is a list of downward API volume file\n+optional",
          "items": {
            "$ref": "#/definitions/io.k8s.api.core.v1.DownwardAPIVolumeFile"
          }
        }
      }
    },
    "io.k8s.api.core.v1.EmptyDirVolumeSource": {
      "description": "Represents an empty directory for a pod.\nEmpty directory volumes support ownership management and SELinux relabeling.",
      "type": "object",
      "properties": {
        "medium": {
          "type": "string",
          "title": "What type of storage medium should back this directory.\nThe default is \"\" which means to use the node's default medium.\nMust be an empty string (default) or Memory.\nMore info: https://kubernetes.io/docs/concepts/storage/volumes#emptydir\n+optional"
        },
        "sizeLimit": {
          "title": "Total amount of local storage required for this EmptyDir volume.\nThe size limit is also applicable for memory medium.\nThe maximum usage on memory medium EmptyDir would be the minimum value between\nthe SizeLimit specified here and the sum of memory limits of all containers in a pod.\nThe default is nil which means that the limit is undefined.\nMore info: http://kubernetes.io/docs/user-guide/volumes#emptydir\n+optional",
          "$ref": "#/definitions/io.k8s.api.core.v1.Quantity"
        }
      }
    },
    "io.k8s.api.core.v1.EnvFromSource": {
      "type": "object",
      "title": "EnvFromSource represents the source of a set of ConfigMaps",
      "properties": {
        "configMapRef": {
          "title": "The ConfigMap to select from\n+optional",
          "$ref": "#/definitions/io.k8s.api.core.v1.ConfigMapEnvSource"
        },
        "prefix": {
          "type": "string",
          "title": "An optional identifier to prepend to each key in the ConfigMap. Must be a C_IDENTIFIER.\n+optional"
        },
        "secretRef": {
          "title": "The Secret to select from\n+optional",
          "$ref": "#/definitions/io.k8s.api.core.v1.SecretEnvSource"
        }
      }
    },
    "io.k8s.api.core.v1.EnvVar": {
      "description": "EnvVar represents an environment variable present in a Container.",
      "type": "object",
      "properties": {
        "name": {
          "description": "Name of the environment variable. Must be a C_IDENTIFIER.",
          "type": "string"
        },
        "value": {
          "type": "string",
          "title": "Variable references $(VAR_NAME) are expanded\nusing the previous defined environment variables in the container and\nany service environment variables. If a variable cannot be resolved,\nthe reference in the input string will be unchanged. The $(VAR_NAME)\nsyntax can be escaped with a double $$, ie: $$(VAR_NAME). Escaped\nreferences will never be expanded, regardless of whether the variable\nexists or not.\nDefaults to \"\".\n+optional"
        },
        "valueFrom": {
          "title": "Source for the environment variable's value. Cannot be used if value is not empty.\n+optional",
          "$ref": "#/definitions/io.k8s.api.core.v1.EnvVarSource"
        }
      }
    },
    "io.k8s.api.core.v1.EnvVarSource": {
      "description": "EnvVarSource represents a source for the value of an EnvVar.",
      "type": "object",
      "properties": {
        "configMapKeyRef": {
          "title": "Selects a key of a ConfigMap.\n+optional",
          "$ref": "#/definitions/io.k8s.api.core.v1.ConfigMapKeySelector"
        },
        "fieldRef": {
          "title": "Selects a field of the pod: supports metadata.name, metadata.namespace, metadata.labels, metadata.annotations,\nspec.nodeName, spec.serviceAccountName, status.hostIP, status.podIP.\n+optional",
          "$ref": "#/definitions/io.k8s.api.core.v1.ObjectFieldSelector"
        },
        "resourceFieldRef": {
          "title": "Selects a resource of the container: only resources limits and requests\n(limits.cpu, limits.memory, limits.ephemeral-storage, requests.cpu, requests.memory and requests.ephemeral-storage) are currently supported.\n+optional",
          "$ref": "#/definitions/io.k8s.api.core.v1.ResourceFieldSelector"
        },
        "secretKeyRef": {
          "title": "Selects a key of a secret in the pod's namespace\n+optional",
          "$ref": "#/definitions/io.k8s.api.core.v1.SecretKeySelector"
        }
      }
    },
    "io.k8s.api.core.v1.ExecAction": {
      "description": "ExecAction describes a \"run in container\" action.",
      "type": "object",
      "properties": {
        "command": {
          "type": "array",
          "title": "Command is the command line to execute inside the container, the working directory for the\ncommand  is root ('/') in the container's filesystem. The command is simply exec'd, it is\nnot run inside a shell, so traditional shell instructions ('|', etc) won't work. To use\na shell, you need to explicitly call out to that shell.\nExit status of 0 is treated as live/healthy and non-zero is unhealthy.\n+optional",
          "items": {
            "type": "string"
          }
        }
      }
    },
    "io.k8s.api.core.v1.FCVolumeSource": {
      "description": "Represents a Fibre Channel volume.\nFibre Channel volumes can only be mounted as read/write once.\nFibre Channel volumes support ownership management and SELinux relabeling.",
      "type": "object",
      "properties": {
        "fsType": {
          "type": "string",
          "title": "Filesystem type to mount.\nMust be a filesystem type supported by the host operating system.\nEx. \"ext4\", \"xfs\", \"ntfs\". Implicitly inferred to be \"ext4\" if unspecified.\nTODO: how do we prevent errors in the filesystem from compromising the machine\n+optional"
        },
        "lun": {
          "type": "integer",
          "format": "int32",
          "title": "Optional: FC target lun number\n+optional"
        },
        "readOnly": {
          "type": "boolean",
          "format": "boolean",
          "title": "Optional: Defaults to false (read/write). ReadOnly here will force\nthe ReadOnly setting in VolumeMounts.\n+optional"
        },
        "targetWWNs": {
          "type": "array",
          "title": "Optional: FC target worldwide names (WWNs)\n+optional",
          "items": {
            "type": "string"
          }
        },
        "wwids": {
          "type": "array",
          "title": "Optional: FC volume world wide identifiers (wwids)\nEither wwids or combination of targetWWNs and lun must be set, but not both simultaneously.\n+optional",
          "items": {
            "type": "string"
          }
        }
      }
    },
    "io.k8s.api.core.v1.FlexVolumeSource": {
      "description": "FlexVolume represents a generic volume resource that is\nprovisioned/attached using an exec based plugin.",
      "type": "object",
      "properties": {
        "driver": {
          "description": "Driver is the name of the driver to use for this volume.",
          "type": "string"
        },
        "fsType": {
          "type": "string",
          "title": "Filesystem type to mount.\nMust be a filesystem type supported by the host operating system.\nEx. \"ext4\", \"xfs\", \"ntfs\". The default filesystem depends on FlexVolume script.\n+optional"
        },
        "options": {
          "type": "object",
          "title": "Optional: Extra command options if any.\n+optional",
          "additionalProperties": {
            "type": "string"
          }
        },
        "readOnly": {
          "type": "boolean",
          "format": "boolean",
          "title": "Optional: Defaults to false (read/write). ReadOnly here will force\nthe ReadOnly setting in VolumeMounts.\n+optional"
        },
        "secretRef": {
          "title": "Optional: SecretRef is reference to the secret object containing\nsensitive information to pass to the plugin scripts. This may be\nempty if no secret object is specified. If the secret object\ncontains more than one secret, all secrets are passed to the plugin\nscripts.\n+optional",
          "$ref": "#/definitions/io.k8s.api.core.v1.LocalObjectReference"
        }
      }
    },
    "io.k8s.api.core.v1.FlockerVolumeSource": {
      "description": "Represents a Flocker volume mounted by the Flocker agent.\nOne and only one of datasetName and datasetUUID should be set.\nFlocker volumes do not support ownership management or SELinux relabeling.",
      "type": "object",
      "properties": {
        "datasetName": {
          "type": "string",
          "title": "Name of the dataset stored as metadata -\u003e name on the dataset for Flocker\nshould be considered as deprecated\n+optional"
        },
        "datasetUUID": {
          "type": "string",
          "title": "UUID of the dataset. This is unique identifier of a Flocker dataset\n+optional"
        }
      }
    },
    "io.k8s.api.core.v1.GCEPersistentDiskVolumeSource": {
      "description": "Represents a Persistent Disk resource in Google Compute Engine.\n\nA GCE PD must exist before mounting to a container. The disk must\nalso be in the same GCE project and zone as the kubelet. A GCE PD\ncan only be mounted as read/write once or read-only many times. GCE\nPDs support ownership management and SELinux relabeling.",
      "type": "object",
      "properties": {
        "fsType": {
          "type": "string",
          "title": "Filesystem type of the volume that you want to mount.\nTip: Ensure that the filesystem type is supported by the host operating system.\nExamples: \"ext4\", \"xfs\", \"ntfs\". Implicitly inferred to be \"ext4\" if unspecified.\nMore info: https://kubernetes.io/docs/concepts/storage/volumes#gcepersistentdisk\nTODO: how do we prevent errors in the filesystem from compromising the machine\n+optional"
        },
        "partition": {
          "type": "integer",
          "format": "int32",
          "title": "The partition in the volume that you want to mount.\nIf omitted, the default is to mount by volume name.\nExamples: For volume /dev/sda1, you specify the partition as \"1\".\nSimilarly, the volume partition for /dev/sda is \"0\" (or you can leave the property empty).\nMore info: https://kubernetes.io/docs/concepts/storage/volumes#gcepersistentdisk\n+optional"
        },
        "pdName": {
          "type": "string",
          "title": "Unique name of the PD resource in GCE. Used to identify the disk in GCE.\nMore info: https://kubernetes.io/docs/concepts/storage/volumes#gcepersistentdisk"
        },
        "readOnly": {
          "type": "boolean",
          "format": "boolean",
          "title": "ReadOnly here will force the ReadOnly setting in VolumeMounts.\nDefaults to false.\nMore info: https://kubernetes.io/docs/concepts/storage/volumes#gcepersistentdisk\n+optional"
        }
      }
    },
    "io.k8s.api.core.v1.GitRepoVolumeSource": {
      "description": "Represents a volume that is populated with the contents of a git repository.\nGit repo volumes do not support ownership management.\nGit repo volumes support SELinux relabeling.\n\nDEPRECATED: GitRepo is deprecated. To provision a container with a git repo, mount an\nEmptyDir into an InitContainer that clones the repo using git, then mount the EmptyDir\ninto the Pod's container.",
      "type": "object",
      "properties": {
        "directory": {
          "type": "string",
          "title": "Target directory name.\nMust not contain or start with '..'.  If '.' is supplied, the volume directory will be the\ngit repository.  Otherwise, if specified, the volume will contain the git repository in\nthe subdirectory with the given name.\n+optional"
        },
        "repository": {
          "type": "string",
          "title": "Repository URL"
        },
        "revision": {
          "type": "string",
          "title": "Commit hash for the specified revision.\n+optional"
        }
      }
    },
    "io.k8s.api.core.v1.GlusterfsVolumeSource": {
      "description": "Represents a Glusterfs mount that lasts the lifetime of a pod.\nGlusterfs volumes do not support ownership management or SELinux relabeling.",
      "type": "object",
      "properties": {
        "endpoints": {
          "type": "string",
          "title": "EndpointsName is the endpoint name that details Glusterfs topology.\nMore info: https://examples.k8s.io/volumes/glusterfs/README.md#create-a-pod"
        },
        "path": {
          "type": "string",
          "title": "Path is the Glusterfs volume path.\nMore info: https://examples.k8s.io/volumes/glusterfs/README.md#create-a-pod"
        },
        "readOnly": {
          "type": "boolean",
          "format": "boolean",
          "title": "ReadOnly here will force the Glusterfs volume to be mounted with read-only permissions.\nDefaults to false.\nMore info: https://examples.k8s.io/volumes/glusterfs/README.md#create-a-pod\n+optional"
        }
      }
    },
    "io.k8s.api.core.v1.HTTPGetAction": {
      "description": "HTTPGetAction describes an action based on HTTP Get requests.",
      "type": "object",
      "properties": {
        "host": {
          "type": "string",
          "title": "Host name to connect to, defaults to the pod IP. You probably want to set\n\"Host\" in httpHeaders instead.\n+optional"
        },
        "httpHeaders": {
          "type": "array",
          "title": "Custom headers to set in the request. HTTP allows repeated headers.\n+optional",
          "items": {
            "$ref": "#/definitions/io.k8s.api.core.v1.HTTPHeader"
          }
        },
        "path": {
          "type": "string",
          "title": "Path to access on the HTTP server.\n+optional"
        },
        "port": {
          "description": "Name or number of the port to access on the container.\nNumber must be in the range 1 to 65535.\nName must be an IANA_SVC_NAME.",
          "$ref": "#/definitions/io.k8s.api.core.v1.IntOrString"
        },
        "scheme": {
          "type": "string",
          "title": "Scheme to use for connecting to the host.\nDefaults to HTTP.\n+optional"
        }
      }
    },
    "io.k8s.api.core.v1.HTTPHeader": {
      "type": "object",
      "title": "HTTPHeader describes a custom header to be used in HTTP probes",
      "properties": {
        "name": {
          "type": "string",
          "title": "The header field name"
        },
        "value": {
          "type": "string",
          "title": "The header field value"
        }
      }
    },
    "io.k8s.api.core.v1.Handler": {
      "description": "Handler defines a specific action that should be taken\nTODO: pass structured data to these actions, and document that data here.",
      "type": "object",
      "properties": {
        "exec": {
          "title": "One and only one of the following should be specified.\nExec specifies the action to take.\n+optional",
          "$ref": "#/definitions/io.k8s.api.core.v1.ExecAction"
        },
        "httpGet": {
          "title": "HTTPGet specifies the http request to perform.\n+optional",
          "$ref": "#/definitions/io.k8s.api.core.v1.HTTPGetAction"
        },
        "tcpSocket": {
          "title": "TCPSocket specifies an action involving a TCP port.\nTCP hooks not yet supported\nTODO: implement a realistic TCP lifecycle hook\n+optional",
          "$ref": "#/definitions/io.k8s.api.core.v1.TCPSocketAction"
        }
      }
    },
    "io.k8s.api.core.v1.HostAlias": {
      "description": "HostAlias holds the mapping between IP and hostnames that will be injected as an entry in the\npod's hosts file.",
      "type": "object",
      "properties": {
        "hostnames": {
          "description": "Hostnames for the above IP address.",
          "type": "array",
          "items": {
            "type": "string"
          }
        },
        "ip": {
          "description": "IP address of the host file entry.",
          "type": "string"
        }
      }
    },
    "io.k8s.api.core.v1.HostPathVolumeSource": {
      "description": "Represents a host path mapped into a pod.\nHost path volumes do not support ownership management or SELinux relabeling.",
      "type": "object",
      "properties": {
        "path": {
          "type": "string",
          "title": "Path of the directory on the host.\nIf the path is a symlink, it will follow the link to the real path.\nMore info: https://kubernetes.io/docs/concepts/storage/volumes#hostpath"
        },
        "type": {
          "type": "string",
          "title": "Type for HostPath Volume\nDefaults to \"\"\nMore info: https://kubernetes.io/docs/concepts/storage/volumes#hostpath\n+optional"
        }
      }
    },
    "io.k8s.api.core.v1.ISCSIVolumeSource": {
      "description": "Represents an ISCSI disk.\nISCSI volumes can only be mounted as read/write once.\nISCSI volumes support ownership management and SELinux relabeling.",
      "type": "object",
      "properties": {
        "chapAuthDiscovery": {
          "type": "boolean",
          "format": "boolean",
          "title": "whether support iSCSI Discovery CHAP authentication\n+optional"
        },
        "chapAuthSession": {
          "type": "boolean",
          "format": "boolean",
          "title": "whether support iSCSI Session CHAP authentication\n+optional"
        },
        "fsType": {
          "type": "string",
          "title": "Filesystem type of the volume that you want to mount.\nTip: Ensure that the filesystem type is supported by the host operating system.\nExamples: \"ext4\", \"xfs\", \"ntfs\". Implicitly inferred to be \"ext4\" if unspecified.\nMore info: https://kubernetes.io/docs/concepts/storage/volumes#iscsi\nTODO: how do we prevent errors in the filesystem from compromising the machine\n+optional"
        },
        "initiatorName": {
          "type": "string",
          "title": "Custom iSCSI Initiator Name.\nIf initiatorName is specified with iscsiInterface simultaneously, new iSCSI interface\n\u003ctarget portal\u003e:\u003cvolume name\u003e will be created for the connection.\n+optional"
        },
        "iqn": {
          "description": "Target iSCSI Qualified Name.",
          "type": "string"
        },
        "iscsiInterface": {
          "type": "string",
          "title": "iSCSI Interface Name that uses an iSCSI transport.\nDefaults to 'default' (tcp).\n+optional"
        },
        "lun": {
          "description": "iSCSI Target Lun number.",
          "type": "integer",
          "format": "int32"
        },
        "portals": {
          "type": "array",
          "title": "iSCSI Target Portal List. The portal is either an IP or ip_addr:port if the port\nis other than default (typically TCP ports 860 and 3260).\n+optional",
          "items": {
            "type": "string"
          }
        },
        "readOnly": {
          "type": "boolean",
          "format": "boolean",
          "title": "ReadOnly here will force the ReadOnly setting in VolumeMounts.\nDefaults to false.\n+optional"
        },
        "secretRef": {
          "title": "CHAP Secret for iSCSI target and initiator authentication\n+optional",
          "$ref": "#/definitions/io.k8s.api.core.v1.LocalObjectReference"
        },
        "targetPortal": {
          "description": "iSCSI Target Portal. The Portal is either an IP or ip_addr:port if the port\nis other than default (typically TCP ports 860 and 3260).",
          "type": "string"
        }
      }
    },
    "io.k8s.api.core.v1.KeyToPath": {
      "description": "Maps a string key to a path within a volume.",
      "type": "object",
      "properties": {
        "key": {
          "description": "The key to project.",
          "type": "string"
        },
        "mode": {
          "type": "integer",
          "format": "int32",
          "title": "Optional: mode bits to use on this file, must be a value between 0\nand 0777. If not specified, the volume defaultMode will be used.\nThis might be in conflict with other options that affect the file\nmode, like fsGroup, and the result can be other mode bits set.\n+optional"
        },
        "path": {
          "description": "The relative path of the file to map the key to.\nMay not be an absolute path.\nMay not contain the path element '..'.\nMay not start with the string '..'.",
          "type": "string"
        }
      }
    },
    "io.k8s.api.core.v1.Lifecycle": {
      "description": "Lifecycle describes actions that the management system should take in response to container lifecycle\nevents. For the PostStart and PreStop lifecycle handlers, management of the container blocks\nuntil the action is complete, unless the container process fails, in which case the handler is aborted.",
      "type": "object",
      "properties": {
        "postStart": {
          "title": "PostStart is called immediately after a container is created. If the handler fails,\nthe container is terminated and restarted according to its restart policy.\nOther management of the container blocks until the hook completes.\nMore info: https://kubernetes.io/docs/concepts/containers/container-lifecycle-hooks/#container-hooks\n+optional",
          "$ref": "#/definitions/io.k8s.api.core.v1.Handler"
        },
        "preStop": {
          "title": "PreStop is called immediately before a container is terminated due to an\nAPI request or management event such as liveness/startup probe failure,\npreemption, resource contention, etc. The handler is not called if the\ncontainer crashes or exits. The reason for termination is passed to the\nhandler. The Pod's termination grace period countdown begins before the\nPreStop hooked is executed. Regardless of the outcome of the handler, the\ncontainer will eventually terminate within the Pod's termination grace\nperiod. Other management of the container blocks until the hook completes\nor until the termination grace period is reached.\nMore info: https://kubernetes.io/docs/concepts/containers/container-lifecycle-hooks/#container-hooks\n+optional",
          "$ref": "#/definitions/io.k8s.api.core.v1.Handler"
        }
      }
    },
    "io.k8s.api.core.v1.LocalObjectReference": {
      "description": "LocalObjectReference contains enough information to let you locate the\nreferenced object inside the same namespace.",
      "type": "object",
      "properties": {
        "name": {
          "type": "string",
          "title": "Name of the referent.\nMore info: https://kubernetes.io/docs/concepts/overview/working-with-objects/names/#names\nTODO: Add other useful fields. apiVersion, kind, uid?\n+optional"
        }
      }
    },
    "io.k8s.api.core.v1.NFSVolumeSource": {
      "description": "Represents an NFS mount that lasts the lifetime of a pod.\nNFS volumes do not support ownership management or SELinux relabeling.",
      "type": "object",
      "properties": {
        "path": {
          "type": "string",
          "title": "Path that is exported by the NFS server.\nMore info: https://kubernetes.io/docs/concepts/storage/volumes#nfs"
        },
        "readOnly": {
          "type": "boolean",
          "format": "boolean",
          "title": "ReadOnly here will force\nthe NFS export to be mounted with read-only permissions.\nDefaults to false.\nMore info: https://kubernetes.io/docs/concepts/storage/volumes#nfs\n+optional"
        },
        "server": {
          "type": "string",
          "title": "Server is the hostname or IP address of the NFS server.\nMore info: https://kubernetes.io/docs/concepts/storage/volumes#nfs"
        }
      }
    },
    "io.k8s.api.core.v1.NodeAffinity": {
      "description": "Node affinity is a group of node affinity scheduling rules.",
      "type": "object",
      "properties": {
        "preferredDuringSchedulingIgnoredDuringExecution": {
          "type": "array",
          "title": "The scheduler will prefer to schedule pods to nodes that satisfy\nthe affinity expressions specified by this field, but it may choose\na node that violates one or more of the expressions. The node that is\nmost preferred is the one with the greatest sum of weights, i.e.\nfor each node that meets all of the scheduling requirements (resource\nrequest, requiredDuringScheduling affinity expressions, etc.),\ncompute a sum by iterating through the elements of this field and adding\n\"weight\" to the sum if the node matches the corresponding matchExpressions; the\nnode(s) with the highest sum are the most preferred.\n+optional",
          "items": {
            "$ref": "#/definitions/io.k8s.api.core.v1.PreferredSchedulingTerm"
          }
        },
        "requiredDuringSchedulingIgnoredDuringExecution": {
          "title": "If the affinity requirements specified by this field are not met at\nscheduling time, the pod will not be scheduled onto the node.\nIf the affinity requirements specified by this field cease to be met\nat some point during pod execution (e.g. due to an update), the system\nmay or may not try to eventually evict the pod from its node.\n+optional",
          "$ref": "#/definitions/io.k8s.api.core.v1.NodeSelector"
        }
      }
    },
    "io.k8s.api.core.v1.NodeSelector": {
      "description": "A node selector represents the union of the results of one or more label queries\nover a set of nodes; that is, it represents the OR of the selectors represented\nby the node selector terms.",
      "type": "object",
      "properties": {
        "nodeSelectorTerms": {
          "description": "Required. A list of node selector terms. The terms are ORed.",
          "type": "array",
          "items": {
            "$ref": "#/definitions/io.k8s.api.core.v1.NodeSelectorTerm"
          }
        }
      }
    },
    "io.k8s.api.core.v1.NodeSelectorRequirement": {
      "description": "A node selector requirement is a selector that contains values, a key, and an operator\nthat relates the key and values.",
      "type": "object",
      "properties": {
        "key": {
          "description": "The label key that the selector applies to.",
          "type": "string"
        },
        "operator": {
          "description": "Represents a key's relationship to a set of values.\nValid operators are In, NotIn, Exists, DoesNotExist. Gt, and Lt.",
          "type": "string"
        },
        "values": {
          "type": "array",
          "title": "An array of string values. If the operator is In or NotIn,\nthe values array must be non-empty. If the operator is Exists or DoesNotExist,\nthe values array must be empty. If the operator is Gt or Lt, the values\narray must have a single element, which will be interpreted as an integer.\nThis array is replaced during a strategic merge patch.\n+optional",
          "items": {
            "type": "string"
          }
        }
      }
    },
    "io.k8s.api.core.v1.NodeSelectorTerm": {
      "description": "A null or empty node selector term matches no objects. The requirements of\nthem are ANDed.\nThe TopologySelectorTerm type implements a subset of the NodeSelectorTerm.",
      "type": "object",
      "properties": {
        "matchExpressions": {
          "type": "array",
          "title": "A list of node selector requirements by node's labels.\n+optional",
          "items": {
            "$ref": "#/definitions/io.k8s.api.core.v1.NodeSelectorRequirement"
          }
        },
        "matchFields": {
          "type": "array",
          "title": "A list of node selector requirements by node's fields.\n+optional",
          "items": {
            "$ref": "#/definitions/io.k8s.api.core.v1.NodeSelectorRequirement"
          }
        }
      }
    },
    "io.k8s.api.core.v1.ObjectFieldSelector": {
      "description": "ObjectFieldSelector selects an APIVersioned field of an object.",
      "type": "object",
      "properties": {
        "apiVersion": {
          "type": "string",
          "title": "Version of the schema the FieldPath is written in terms of, defaults to \"v1\".\n+optional"
        },
        "fieldPath": {
          "description": "Path of the field to select in the specified API version.",
          "type": "string"
        }
      }
    },
    "io.k8s.api.core.v1.ObjectReference": {
      "type": "object",
      "title": "ObjectReference contains enough information to let you inspect or modify the referred object.\n+k8s:deepcopy-gen:interfaces=k8s.io/apimachinery/pkg/runtime.Object",
      "properties": {
        "apiVersion": {
          "type": "string",
          "title": "API version of the referent.\n+optional"
        },
        "fieldPath": {
          "type": "string",
          "title": "If referring to a piece of an object instead of an entire object, this string\nshould contain a valid JSON/Go field access statement, such as desiredState.manifest.containers[2].\nFor example, if the object reference is to a container within a pod, this would take on a value like:\n\"spec.containers{name}\" (where \"name\" refers to the name of the container that triggered\nthe event) or if no container name is specified \"spec.containers[2]\" (container with\nindex 2 in this pod). This syntax is chosen only to have some well-defined way of\nreferencing a part of an object.\nTODO: this design is not final and this field is subject to change in the future.\n+optional"
        },
        "kind": {
          "type": "string",
          "title": "Kind of the referent.\nMore info: https://git.k8s.io/community/contributors/devel/sig-architecture/api-conventions.md#types-kinds\n+optional"
        },
        "name": {
          "type": "string",
          "title": "Name of the referent.\nMore info: https://kubernetes.io/docs/concepts/overview/working-with-objects/names/#names\n+optional"
        },
        "namespace": {
          "type": "string",
          "title": "Namespace of the referent.\nMore info: https://kubernetes.io/docs/concepts/overview/working-with-objects/namespaces/\n+optional"
        },
        "resourceVersion": {
          "type": "string",
          "title": "Specific resourceVersion to which this reference is made, if any.\nMore info: https://git.k8s.io/community/contributors/devel/sig-architecture/api-conventions.md#concurrency-control-and-consistency\n+optional"
        },
        "uid": {
          "type": "string",
          "title": "UID of the referent.\nMore info: https://kubernetes.io/docs/concepts/overview/working-with-objects/names/#uids\n+optional"
        }
      }
    },
    "io.k8s.api.core.v1.PersistentVolumeClaim": {
      "type": "object",
      "title": "PersistentVolumeClaim is a user's request for and claim to a persistent volume",
      "properties": {
        "metadata": {
          "title": "Standard object's metadata.\nMore info: https://git.k8s.io/community/contributors/devel/sig-architecture/api-conventions.md#metadata\n+optional",
          "$ref": "#/definitions/io.k8s.api.core.v1.ObjectMeta"
        },
        "spec": {
          "title": "Spec defines the desired characteristics of a volume requested by a pod author.\nMore info: https://kubernetes.io/docs/concepts/storage/persistent-volumes#persistentvolumeclaims\n+optional",
          "$ref": "#/definitions/io.k8s.api.core.v1.PersistentVolumeClaimSpec"
        },
        "status": {
          "title": "Status represents the current information/status of a persistent volume claim.\nRead-only.\nMore info: https://kubernetes.io/docs/concepts/storage/persistent-volumes#persistentvolumeclaims\n+optional",
          "$ref": "#/definitions/io.k8s.api.core.v1.PersistentVolumeClaimStatus"
        }
      }
    },
    "io.k8s.api.core.v1.PersistentVolumeClaimCondition": {
      "type": "object",
      "title": "PersistentVolumeClaimCondition contails details about state of pvc",
      "properties": {
        "lastProbeTime": {
          "title": "Last time we probed the condition.\n+optional",
          "$ref": "#/definitions/io.k8s.api.core.v1.Time"
        },
        "lastTransitionTime": {
          "title": "Last time the condition transitioned from one status to another.\n+optional",
          "$ref": "#/definitions/io.k8s.api.core.v1.Time"
        },
        "message": {
          "type": "string",
          "title": "Human-readable message indicating details about last transition.\n+optional"
        },
        "reason": {
          "type": "string",
          "title": "Unique, this should be a short, machine understandable string that gives the reason\nfor condition's last transition. If it reports \"ResizeStarted\" that means the underlying\npersistent volume is being resized.\n+optional"
        },
        "status": {
          "type": "string"
        },
        "type": {
          "type": "string"
        }
      }
    },
    "io.k8s.api.core.v1.PersistentVolumeClaimSpec": {
      "type": "object",
      "title": "PersistentVolumeClaimSpec describes the common attributes of storage devices\nand allows a Source for provider-specific attributes",
      "properties": {
        "accessModes": {
          "type": "array",
          "title": "AccessModes contains the desired access modes the volume should have.\nMore info: https://kubernetes.io/docs/concepts/storage/persistent-volumes#access-modes-1\n+optional",
          "items": {
            "type": "string"
          }
        },
        "dataSource": {
          "title": "This field requires the VolumeSnapshotDataSource alpha feature gate to be\nenabled and currently VolumeSnapshot is the only supported data source.\nIf the provisioner can support VolumeSnapshot data source, it will create\na new volume and data will be restored to the volume at the same time.\nIf the provisioner does not support VolumeSnapshot data source, volume will\nnot be created and the failure will be reported as an event.\nIn the future, we plan to support more data source types and the behavior\nof the provisioner may change.\n+optional",
          "$ref": "#/definitions/io.k8s.api.core.v1.TypedLocalObjectReference"
        },
        "resources": {
          "title": "Resources represents the minimum resources the volume should have.\nMore info: https://kubernetes.io/docs/concepts/storage/persistent-volumes#resources\n+optional",
          "$ref": "#/definitions/io.k8s.api.core.v1.ResourceRequirements"
        },
        "selector": {
          "title": "A label query over volumes to consider for binding.\n+optional",
          "$ref": "#/definitions/io.k8s.api.core.v1.LabelSelector"
        },
        "storageClassName": {
          "type": "string",
          "title": "Name of the StorageClass required by the claim.\nMore info: https://kubernetes.io/docs/concepts/storage/persistent-volumes#class-1\n+optional"
        },
        "volumeMode": {
          "type": "string",
          "title": "volumeMode defines what type of volume is required by the claim.\nValue of Filesystem is implied when not included in claim spec.\nThis is a beta feature.\n+optional"
        },
        "volumeName": {
          "type": "string",
          "title": "VolumeName is the binding reference to the PersistentVolume backing this claim.\n+optional"
        }
      }
    },
    "io.k8s.api.core.v1.PersistentVolumeClaimStatus": {
      "description": "PersistentVolumeClaimStatus is the current status of a persistent volume claim.",
      "type": "object",
      "properties": {
        "accessModes": {
          "type": "array",
          "title": "AccessModes contains the actual access modes the volume backing the PVC has.\nMore info: https://kubernetes.io/docs/concepts/storage/persistent-volumes#access-modes-1\n+optional",
          "items": {
            "type": "string"
          }
        },
        "capacity": {
          "type": "object",
          "title": "Represents the actual resources of the underlying volume.\n+optional",
          "additionalProperties": {
            "$ref": "#/definitions/io.k8s.api.core.v1.Quantity"
          }
        },
        "conditions": {
          "type": "array",
          "title": "Current Condition of persistent volume claim. If underlying persistent volume is being\nresized then the Condition will be set to 'ResizeStarted'.\n+optional\n+patchMergeKey=type\n+patchStrategy=merge",
          "items": {
            "$ref": "#/definitions/io.k8s.api.core.v1.PersistentVolumeClaimCondition"
          }
        },
        "phase": {
          "type": "string",
          "title": "Phase represents the current phase of PersistentVolumeClaim.\n+optional"
        }
      }
    },
    "io.k8s.api.core.v1.PersistentVolumeClaimVolumeSource": {
      "description": "PersistentVolumeClaimVolumeSource references the user's PVC in the same namespace.\nThis volume finds the bound PV and mounts that volume for the pod. A\nPersistentVolumeClaimVolumeSource is, essentially, a wrapper around another\ntype of volume that is owned by someone else (the system).",
      "type": "object",
      "properties": {
        "claimName": {
          "type": "string",
          "title": "ClaimName is the name of a PersistentVolumeClaim in the same namespace as the pod using this volume.\nMore info: https://kubernetes.io/docs/concepts/storage/persistent-volumes#persistentvolumeclaims"
        },
        "readOnly": {
          "type": "boolean",
          "format": "boolean",
          "title": "Will force the ReadOnly setting in VolumeMounts.\nDefault false.\n+optional"
        }
      }
    },
    "io.k8s.api.core.v1.PhotonPersistentDiskVolumeSource": {
      "description": "Represents a Photon Controller persistent disk resource.",
      "type": "object",
      "properties": {
        "fsType": {
          "description": "Filesystem type to mount.\nMust be a filesystem type supported by the host operating system.\nEx. \"ext4\", \"xfs\", \"ntfs\". Implicitly inferred to be \"ext4\" if unspecified.",
          "type": "string"
        },
        "pdID": {
          "type": "string",
          "title": "ID that identifies Photon Controller persistent disk"
        }
      }
    },
    "io.k8s.api.core.v1.PodAffinity": {
      "description": "Pod affinity is a group of inter pod affinity scheduling rules.",
      "type": "object",
      "properties": {
        "preferredDuringSchedulingIgnoredDuringExecution": {
          "type": "array",
          "title": "The scheduler will prefer to schedule pods to nodes that satisfy\nthe affinity expressions specified by this field, but it may choose\na node that violates one or more of the expressions. The node that is\nmost preferred is the one with the greatest sum of weights, i.e.\nfor each node that meets all of the scheduling requirements (resource\nrequest, requiredDuringScheduling affinity expressions, etc.),\ncompute a sum by iterating through the elements of this field and adding\n\"weight\" to the sum if the node has pods which matches the corresponding podAffinityTerm; the\nnode(s) with the highest sum are the most preferred.\n+optional",
          "items": {
            "$ref": "#/definitions/io.k8s.api.core.v1.WeightedPodAffinityTerm"
          }
        },
        "requiredDuringSchedulingIgnoredDuringExecution": {
          "type": "array",
          "title": "If the affinity requirements specified by this field are not met at\nscheduling time, the pod will not be scheduled onto the node.\nIf the affinity requirements specified by this field cease to be met\nat some point during pod execution (e.g. due to a pod label update), the\nsystem may or may not try to eventually evict the pod from its node.\nWhen there are multiple elements, the lists of nodes corresponding to each\npodAffinityTerm are intersected, i.e. all terms must be satisfied.\n+optional",
          "items": {
            "$ref": "#/definitions/io.k8s.api.core.v1.PodAffinityTerm"
          }
        }
      }
    },
    "io.k8s.api.core.v1.PodAffinityTerm": {
      "type": "object",
      "title": "Defines a set of pods (namely those matching the labelSelector\nrelative to the given namespace(s)) that this pod should be\nco-located (affinity) or not co-located (anti-affinity) with,\nwhere co-located is defined as running on a node whose value of\nthe label with key \u003ctopologyKey\u003e matches that of any node on which\na pod of the set of pods is running",
      "properties": {
        "labelSelector": {
          "title": "A label query over a set of resources, in this case pods.\n+optional",
          "$ref": "#/definitions/io.k8s.api.core.v1.LabelSelector"
        },
        "namespaces": {
          "type": "array",
          "title": "namespaces specifies which namespaces the labelSelector applies to (matches against);\nnull or empty list means \"this pod's namespace\"\n+optional",
          "items": {
            "type": "string"
          }
        },
        "topologyKey": {
          "description": "This pod should be co-located (affinity) or not co-located (anti-affinity) with the pods matching\nthe labelSelector in the specified namespaces, where co-located is defined as running on a node\nwhose value of the label with key topologyKey matches that of any node on which any of the\nselected pods is running.\nEmpty topologyKey is not allowed.",
          "type": "string"
        }
      }
    },
    "io.k8s.api.core.v1.PodAntiAffinity": {
      "description": "Pod anti affinity is a group of inter pod anti affinity scheduling rules.",
      "type": "object",
      "properties": {
        "preferredDuringSchedulingIgnoredDuringExecution": {
          "type": "array",
          "title": "The scheduler will prefer to schedule pods to nodes that satisfy\nthe anti-affinity expressions specified by this field, but it may choose\na node that violates one or more of the expressions. The node that is\nmost preferred is the one with the greatest sum of weights, i.e.\nfor each node that meets all of the scheduling requirements (resource\nrequest, requiredDuringScheduling anti-affinity expressions, etc.),\ncompute a sum by iterating through the elements of this field and adding\n\"weight\" to the sum if the node has pods which matches the corresponding podAffinityTerm; the\nnode(s) with the highest sum are the most preferred.\n+optional",
          "items": {
            "$ref": "#/definitions/io.k8s.api.core.v1.WeightedPodAffinityTerm"
          }
        },
        "requiredDuringSchedulingIgnoredDuringExecution": {
          "type": "array",
          "title": "If the anti-affinity requirements specified by this field are not met at\nscheduling time, the pod will not be scheduled onto the node.\nIf the anti-affinity requirements specified by this field cease to be met\nat some point during pod execution (e.g. due to a pod label update), the\nsystem may or may not try to eventually evict the pod from its node.\nWhen there are multiple elements, the lists of nodes corresponding to each\npodAffinityTerm are intersected, i.e. all terms must be satisfied.\n+optional",
          "items": {
            "$ref": "#/definitions/io.k8s.api.core.v1.PodAffinityTerm"
          }
        }
      }
    },
    "io.k8s.api.core.v1.PodDNSConfig": {
      "description": "PodDNSConfig defines the DNS parameters of a pod in addition to\nthose generated from DNSPolicy.",
      "type": "object",
      "properties": {
        "nameservers": {
          "type": "array",
          "title": "A list of DNS name server IP addresses.\nThis will be appended to the base nameservers generated from DNSPolicy.\nDuplicated nameservers will be removed.\n+optional",
          "items": {
            "type": "string"
          }
        },
        "options": {
          "type": "array",
          "title": "A list of DNS resolver options.\nThis will be merged with the base options generated from DNSPolicy.\nDuplicated entries will be removed. Resolution options given in Options\nwill override those that appear in the base DNSPolicy.\n+optional",
          "items": {
            "$ref": "#/definitions/io.k8s.api.core.v1.PodDNSConfigOption"
          }
        },
        "searches": {
          "type": "array",
          "title": "A list of DNS search domains for host-name lookup.\nThis will be appended to the base search paths generated from DNSPolicy.\nDuplicated search paths will be removed.\n+optional",
          "items": {
            "type": "string"
          }
        }
      }
    },
    "io.k8s.api.core.v1.PodDNSConfigOption": {
      "description": "PodDNSConfigOption defines DNS resolver options of a pod.",
      "type": "object",
      "properties": {
        "name": {
          "description": "Required.",
          "type": "string"
        },
        "value": {
          "type": "string",
          "title": "+optional"
        }
      }
    },
    "io.k8s.api.core.v1.PodLogOptions": {
      "description": "PodLogOptions is the query options for a Pod's logs REST call.",
      "type": "object",
      "properties": {
        "container": {
          "type": "string",
          "title": "The container for which to stream logs. Defaults to only container if there is one container in the pod.\n+optional"
        },
        "follow": {
          "type": "boolean",
          "format": "boolean",
          "title": "Follow the log stream of the pod. Defaults to false.\n+optional"
        },
        "limitBytes": {
          "type": "string",
          "format": "int64",
          "title": "If set, the number of bytes to read from the server before terminating the\nlog output. This may not display a complete final line of logging, and may return\nslightly more or slightly less than the specified limit.\n+optional"
        },
        "previous": {
          "type": "boolean",
          "format": "boolean",
          "title": "Return previous terminated container logs. Defaults to false.\n+optional"
        },
        "sinceSeconds": {
          "type": "string",
          "format": "int64",
          "title": "A relative time in seconds before the current time from which to show logs. If this value\nprecedes the time a pod was started, only logs since the pod start will be returned.\nIf this value is in the future, no logs will be returned.\nOnly one of sinceSeconds or sinceTime may be specified.\n+optional"
        },
        "sinceTime": {
          "title": "An RFC3339 timestamp from which to show logs. If this value\nprecedes the time a pod was started, only logs since the pod start will be returned.\nIf this value is in the future, no logs will be returned.\nOnly one of sinceSeconds or sinceTime may be specified.\n+optional",
          "$ref": "#/definitions/io.k8s.api.core.v1.Time"
        },
        "tailLines": {
          "type": "string",
          "format": "int64",
          "title": "If set, the number of lines from the end of the logs to show. If not specified,\nlogs are shown from the creation of the container or sinceSeconds or sinceTime\n+optional"
        },
        "timestamps": {
          "type": "boolean",
          "format": "boolean",
          "title": "If true, add an RFC3339 or RFC3339Nano timestamp at the beginning of every line\nof log output. Defaults to false.\n+optional"
        }
      }
    },
    "io.k8s.api.core.v1.PodSecurityContext": {
      "description": "PodSecurityContext holds pod-level security attributes and common container settings.\nSome fields are also present in container.securityContext.  Field values of\ncontainer.securityContext take precedence over field values of PodSecurityContext.",
      "type": "object",
      "properties": {
        "fsGroup": {
          "description": "1. The owning GID will be the FSGroup\n2. The setgid bit is set (new files created in the volume will be owned by FSGroup)\n3. The permission bits are OR'd with rw-rw----\n\nIf unset, the Kubelet will not modify the ownership and permissions of any volume.\n+optional",
          "type": "string",
          "format": "int64",
          "title": "A special supplemental group that applies to all containers in a pod.\nSome volume types allow the Kubelet to change the ownership of that volume\nto be owned by the pod:"
        },
        "runAsGroup": {
          "type": "string",
          "format": "int64",
          "title": "The GID to run the entrypoint of the container process.\nUses runtime default if unset.\nMay also be set in SecurityContext.  If set in both SecurityContext and\nPodSecurityContext, the value specified in SecurityContext takes precedence\nfor that container.\n+optional"
        },
        "runAsNonRoot": {
          "type": "boolean",
          "format": "boolean",
          "title": "Indicates that the container must run as a non-root user.\nIf true, the Kubelet will validate the image at runtime to ensure that it\ndoes not run as UID 0 (root) and fail to start the container if it does.\nIf unset or false, no such validation will be performed.\nMay also be set in SecurityContext.  If set in both SecurityContext and\nPodSecurityContext, the value specified in SecurityContext takes precedence.\n+optional"
        },
        "runAsUser": {
          "type": "string",
          "format": "int64",
          "title": "The UID to run the entrypoint of the container process.\nDefaults to user specified in image metadata if unspecified.\nMay also be set in SecurityContext.  If set in both SecurityContext and\nPodSecurityContext, the value specified in SecurityContext takes precedence\nfor that container.\n+optional"
        },
        "seLinuxOptions": {
          "title": "The SELinux context to be applied to all containers.\nIf unspecified, the container runtime will allocate a random SELinux context for each\ncontainer.  May also be set in SecurityContext.  If set in\nboth SecurityContext and PodSecurityContext, the value specified in SecurityContext\ntakes precedence for that container.\n+optional",
          "$ref": "#/definitions/io.k8s.api.core.v1.SELinuxOptions"
        },
        "supplementalGroups": {
          "type": "array",
          "title": "A list of groups applied to the first process run in each container, in addition\nto the container's primary GID.  If unspecified, no groups will be added to\nany container.\n+optional",
          "items": {
            "type": "string",
            "format": "int64"
          }
        },
        "sysctls": {
          "type": "array",
          "title": "Sysctls hold a list of namespaced sysctls used for the pod. Pods with unsupported\nsysctls (by the container runtime) might fail to launch.\n+optional",
          "items": {
            "$ref": "#/definitions/io.k8s.api.core.v1.Sysctl"
          }
        },
        "windowsOptions": {
          "title": "The Windows specific settings applied to all containers.\nIf unspecified, the options within a container's SecurityContext will be used.\nIf set in both SecurityContext and PodSecurityContext, the value specified in SecurityContext takes precedence.\n+optional",
          "$ref": "#/definitions/io.k8s.api.core.v1.WindowsSecurityContextOptions"
        }
      }
    },
    "io.k8s.api.core.v1.PortworxVolumeSource": {
      "description": "PortworxVolumeSource represents a Portworx volume resource.",
      "type": "object",
      "properties": {
        "fsType": {
          "description": "FSType represents the filesystem type to mount\nMust be a filesystem type supported by the host operating system.\nEx. \"ext4\", \"xfs\". Implicitly inferred to be \"ext4\" if unspecified.",
          "type": "string"
        },
        "readOnly": {
          "type": "boolean",
          "format": "boolean",
          "title": "Defaults to false (read/write). ReadOnly here will force\nthe ReadOnly setting in VolumeMounts.\n+optional"
        },
        "volumeID": {
          "type": "string",
          "title": "VolumeID uniquely identifies a Portworx volume"
        }
      }
    },
    "io.k8s.api.core.v1.PreferredSchedulingTerm": {
      "description": "An empty preferred scheduling term matches all objects with implicit weight 0\n(i.e. it's a no-op). A null preferred scheduling term matches no objects (i.e. is also a no-op).",
      "type": "object",
      "properties": {
        "preference": {
          "description": "A node selector term, associated with the corresponding weight.",
          "$ref": "#/definitions/io.k8s.api.core.v1.NodeSelectorTerm"
        },
        "weight": {
          "description": "Weight associated with matching the corresponding nodeSelectorTerm, in the range 1-100.",
          "type": "integer",
          "format": "int32"
        }
      }
    },
    "io.k8s.api.core.v1.Probe": {
      "description": "Probe describes a health check to be performed against a container to determine whether it is\nalive or ready to receive traffic.",
      "type": "object",
      "properties": {
        "failureThreshold": {
          "type": "integer",
          "format": "int32",
          "title": "Minimum consecutive failures for the probe to be considered failed after having succeeded.\nDefaults to 3. Minimum value is 1.\n+optional"
        },
        "handler": {
          "title": "The action taken to determine the health of a container",
          "$ref": "#/definitions/io.k8s.api.core.v1.Handler"
        },
        "initialDelaySeconds": {
          "type": "integer",
          "format": "int32",
          "title": "Number of seconds after the container has started before liveness probes are initiated.\nMore info: https://kubernetes.io/docs/concepts/workloads/pods/pod-lifecycle#container-probes\n+optional"
        },
        "periodSeconds": {
          "type": "integer",
          "format": "int32",
          "title": "How often (in seconds) to perform the probe.\nDefault to 10 seconds. Minimum value is 1.\n+optional"
        },
        "successThreshold": {
          "type": "integer",
          "format": "int32",
          "title": "Minimum consecutive successes for the probe to be considered successful after having failed.\nDefaults to 1. Must be 1 for liveness and startup. Minimum value is 1.\n+optional"
        },
        "timeoutSeconds": {
          "type": "integer",
          "format": "int32",
          "title": "Number of seconds after which the probe times out.\nDefaults to 1 second. Minimum value is 1.\nMore info: https://kubernetes.io/docs/concepts/workloads/pods/pod-lifecycle#container-probes\n+optional"
        }
      }
    },
    "io.k8s.api.core.v1.ProjectedVolumeSource": {
      "type": "object",
      "title": "Represents a projected volume source",
      "properties": {
        "defaultMode": {
          "type": "integer",
          "format": "int32",
          "title": "Mode bits to use on created files by default. Must be a value between\n0 and 0777.\nDirectories within the path are not affected by this setting.\nThis might be in conflict with other options that affect the file\nmode, like fsGroup, and the result can be other mode bits set.\n+optional"
        },
        "sources": {
          "type": "array",
          "title": "list of volume projections",
          "items": {
            "$ref": "#/definitions/io.k8s.api.core.v1.VolumeProjection"
          }
        }
      }
    },
    "io.k8s.api.core.v1.QuobyteVolumeSource": {
      "description": "Represents a Quobyte mount that lasts the lifetime of a pod.\nQuobyte volumes do not support ownership management or SELinux relabeling.",
      "type": "object",
      "properties": {
        "group": {
          "type": "string",
          "title": "Group to map volume access to\nDefault is no group\n+optional"
        },
        "readOnly": {
          "type": "boolean",
          "format": "boolean",
          "title": "ReadOnly here will force the Quobyte volume to be mounted with read-only permissions.\nDefaults to false.\n+optional"
        },
        "registry": {
          "type": "string",
          "title": "Registry represents a single or multiple Quobyte Registry services\nspecified as a string as host:port pair (multiple entries are separated with commas)\nwhich acts as the central registry for volumes"
        },
        "tenant": {
          "type": "string",
          "title": "Tenant owning the given Quobyte volume in the Backend\nUsed with dynamically provisioned Quobyte volumes, value is set by the plugin\n+optional"
        },
        "user": {
          "type": "string",
          "title": "User to map volume access to\nDefaults to serivceaccount user\n+optional"
        },
        "volume": {
          "description": "Volume is a string that references an already created Quobyte volume by name.",
          "type": "string"
        }
      }
    },
    "io.k8s.api.core.v1.RBDVolumeSource": {
      "description": "Represents a Rados Block Device mount that lasts the lifetime of a pod.\nRBD volumes support ownership management and SELinux relabeling.",
      "type": "object",
      "properties": {
        "fsType": {
          "type": "string",
          "title": "Filesystem type of the volume that you want to mount.\nTip: Ensure that the filesystem type is supported by the host operating system.\nExamples: \"ext4\", \"xfs\", \"ntfs\". Implicitly inferred to be \"ext4\" if unspecified.\nMore info: https://kubernetes.io/docs/concepts/storage/volumes#rbd\nTODO: how do we prevent errors in the filesystem from compromising the machine\n+optional"
        },
        "image": {
          "type": "string",
          "title": "The rados image name.\nMore info: https://examples.k8s.io/volumes/rbd/README.md#how-to-use-it"
        },
        "keyring": {
          "type": "string",
          "title": "Keyring is the path to key ring for RBDUser.\nDefault is /etc/ceph/keyring.\nMore info: https://examples.k8s.io/volumes/rbd/README.md#how-to-use-it\n+optional"
        },
        "monitors": {
          "type": "array",
          "title": "A collection of Ceph monitors.\nMore info: https://examples.k8s.io/volumes/rbd/README.md#how-to-use-it",
          "items": {
            "type": "string"
          }
        },
        "pool": {
          "type": "string",
          "title": "The rados pool name.\nDefault is rbd.\nMore info: https://examples.k8s.io/volumes/rbd/README.md#how-to-use-it\n+optional"
        },
        "readOnly": {
          "type": "boolean",
          "format": "boolean",
          "title": "ReadOnly here will force the ReadOnly setting in VolumeMounts.\nDefaults to false.\nMore info: https://examples.k8s.io/volumes/rbd/README.md#how-to-use-it\n+optional"
        },
        "secretRef": {
          "title": "SecretRef is name of the authentication secret for RBDUser. If provided\noverrides keyring.\nDefault is nil.\nMore info: https://examples.k8s.io/volumes/rbd/README.md#how-to-use-it\n+optional",
          "$ref": "#/definitions/io.k8s.api.core.v1.LocalObjectReference"
        },
        "user": {
          "type": "string",
          "title": "The rados user name.\nDefault is admin.\nMore info: https://examples.k8s.io/volumes/rbd/README.md#how-to-use-it\n+optional"
        }
      }
    },
    "io.k8s.api.core.v1.ResourceFieldSelector": {
      "type": "object",
      "title": "ResourceFieldSelector represents container resources (cpu, memory) and their output format",
      "properties": {
        "containerName": {
          "type": "string",
          "title": "Container name: required for volumes, optional for env vars\n+optional"
        },
        "divisor": {
          "title": "Specifies the output format of the exposed resources, defaults to \"1\"\n+optional",
          "$ref": "#/definitions/io.k8s.api.core.v1.Quantity"
        },
        "resource": {
          "type": "string",
          "title": "Required: resource to select"
        }
      }
    },
    "io.k8s.api.core.v1.ResourceRequirements": {
      "description": "ResourceRequirements describes the compute resource requirements.",
      "type": "object",
      "properties": {
        "limits": {
          "type": "object",
          "title": "Limits describes the maximum amount of compute resources allowed.\nMore info: https://kubernetes.io/docs/concepts/configuration/manage-compute-resources-container/\n+optional",
          "additionalProperties": {
            "$ref": "#/definitions/io.k8s.api.core.v1.Quantity"
          }
        },
        "requests": {
          "type": "object",
          "title": "Requests describes the minimum amount of compute resources required.\nIf Requests is omitted for a container, it defaults to Limits if that is explicitly specified,\notherwise to an implementation-defined value.\nMore info: https://kubernetes.io/docs/concepts/configuration/manage-compute-resources-container/\n+optional",
          "additionalProperties": {
            "$ref": "#/definitions/io.k8s.api.core.v1.Quantity"
          }
        }
      }
    },
    "io.k8s.api.core.v1.SELinuxOptions": {
      "type": "object",
      "title": "SELinuxOptions are the labels to be applied to the container",
      "properties": {
        "level": {
          "type": "string",
          "title": "Level is SELinux level label that applies to the container.\n+optional"
        },
        "role": {
          "type": "string",
          "title": "Role is a SELinux role label that applies to the container.\n+optional"
        },
        "type": {
          "type": "string",
          "title": "Type is a SELinux type label that applies to the container.\n+optional"
        },
        "user": {
          "type": "string",
          "title": "User is a SELinux user label that applies to the container.\n+optional"
        }
      }
    },
    "io.k8s.api.core.v1.ScaleIOVolumeSource": {
      "type": "object",
      "title": "ScaleIOVolumeSource represents a persistent ScaleIO volume",
      "properties": {
        "fsType": {
          "type": "string",
          "title": "Filesystem type to mount.\nMust be a filesystem type supported by the host operating system.\nEx. \"ext4\", \"xfs\", \"ntfs\".\nDefault is \"xfs\".\n+optional"
        },
        "gateway": {
          "description": "The host address of the ScaleIO API Gateway.",
          "type": "string"
        },
        "protectionDomain": {
          "type": "string",
          "title": "The name of the ScaleIO Protection Domain for the configured storage.\n+optional"
        },
        "readOnly": {
          "type": "boolean",
          "format": "boolean",
          "title": "Defaults to false (read/write). ReadOnly here will force\nthe ReadOnly setting in VolumeMounts.\n+optional"
        },
        "secretRef": {
          "description": "SecretRef references to the secret for ScaleIO user and other\nsensitive information. If this is not provided, Login operation will fail.",
          "$ref": "#/definitions/io.k8s.api.core.v1.LocalObjectReference"
        },
        "sslEnabled": {
          "type": "boolean",
          "format": "boolean",
          "title": "Flag to enable/disable SSL communication with Gateway, default false\n+optional"
        },
        "storageMode": {
          "type": "string",
          "title": "Indicates whether the storage for a volume should be ThickProvisioned or ThinProvisioned.\nDefault is ThinProvisioned.\n+optional"
        },
        "storagePool": {
          "type": "string",
          "title": "The ScaleIO Storage Pool associated with the protection domain.\n+optional"
        },
        "system": {
          "description": "The name of the storage system as configured in ScaleIO.",
          "type": "string"
        },
        "volumeName": {
          "description": "The name of a volume already created in the ScaleIO system\nthat is associated with this volume source.",
          "type": "string"
        }
      }
    },
    "io.k8s.api.core.v1.SecretEnvSource": {
      "description": "SecretEnvSource selects a Secret to populate the environment\nvariables with.\n\nThe contents of the target Secret's Data field will represent the\nkey-value pairs as environment variables.",
      "type": "object",
      "properties": {
        "localObjectReference": {
          "description": "The Secret to select from.",
          "$ref": "#/definitions/io.k8s.api.core.v1.LocalObjectReference"
        },
        "optional": {
          "type": "boolean",
          "format": "boolean",
          "title": "Specify whether the Secret must be defined\n+optional"
        }
      }
    },
    "io.k8s.api.core.v1.SecretKeySelector": {
      "description": "SecretKeySelector selects a key of a Secret.",
      "type": "object",
      "properties": {
        "key": {
          "description": "The key of the secret to select from.  Must be a valid secret key.",
          "type": "string"
        },
        "localObjectReference": {
          "description": "The name of the secret in the pod's namespace to select from.",
          "$ref": "#/definitions/io.k8s.api.core.v1.LocalObjectReference"
        },
        "optional": {
          "type": "boolean",
          "format": "boolean",
          "title": "Specify whether the Secret or its key must be defined\n+optional"
        }
      }
    },
    "io.k8s.api.core.v1.SecretProjection": {
      "description": "Adapts a secret into a projected volume.\n\nThe contents of the target Secret's Data field will be presented in a\nprojected volume as files using the keys in the Data field as the file names.\nNote that this is identical to a secret volume source without the default\nmode.",
      "type": "object",
      "properties": {
        "items": {
          "type": "array",
          "title": "If unspecified, each key-value pair in the Data field of the referenced\nSecret will be projected into the volume as a file whose name is the\nkey and content is the value. If specified, the listed keys will be\nprojected into the specified paths, and unlisted keys will not be\npresent. If a key is specified which is not present in the Secret,\nthe volume setup will error unless it is marked optional. Paths must be\nrelative and may not contain the '..' path or start with '..'.\n+optional",
          "items": {
            "$ref": "#/definitions/io.k8s.api.core.v1.KeyToPath"
          }
        },
        "localObjectReference": {
          "$ref": "#/definitions/io.k8s.api.core.v1.LocalObjectReference"
        },
        "optional": {
          "type": "boolean",
          "format": "boolean",
          "title": "Specify whether the Secret or its key must be defined\n+optional"
        }
      }
    },
    "io.k8s.api.core.v1.SecretVolumeSource": {
      "description": "Adapts a Secret into a volume.\n\nThe contents of the target Secret's Data field will be presented in a volume\nas files using the keys in the Data field as the file names.\nSecret volumes support ownership management and SELinux relabeling.",
      "type": "object",
      "properties": {
        "defaultMode": {
          "type": "integer",
          "format": "int32",
          "title": "Optional: mode bits to use on created files by default. Must be a\nvalue between 0 and 0777. Defaults to 0644.\nDirectories within the path are not affected by this setting.\nThis might be in conflict with other options that affect the file\nmode, like fsGroup, and the result can be other mode bits set.\n+optional"
        },
        "items": {
          "type": "array",
          "title": "If unspecified, each key-value pair in the Data field of the referenced\nSecret will be projected into the volume as a file whose name is the\nkey and content is the value. If specified, the listed keys will be\nprojected into the specified paths, and unlisted keys will not be\npresent. If a key is specified which is not present in the Secret,\nthe volume setup will error unless it is marked optional. Paths must be\nrelative and may not contain the '..' path or start with '..'.\n+optional",
          "items": {
            "$ref": "#/definitions/io.k8s.api.core.v1.KeyToPath"
          }
        },
        "optional": {
          "type": "boolean",
          "format": "boolean",
          "title": "Specify whether the Secret or its keys must be defined\n+optional"
        },
        "secretName": {
          "type": "string",
          "title": "Name of the secret in the pod's namespace to use.\nMore info: https://kubernetes.io/docs/concepts/storage/volumes#secret\n+optional"
        }
      }
    },
    "io.k8s.api.core.v1.SecurityContext": {
      "description": "SecurityContext holds security configuration that will be applied to a container.\nSome fields are present in both SecurityContext and PodSecurityContext.  When both\nare set, the values in SecurityContext take precedence.",
      "type": "object",
      "properties": {
        "allowPrivilegeEscalation": {
          "type": "boolean",
          "format": "boolean",
          "title": "AllowPrivilegeEscalation controls whether a process can gain more\nprivileges than its parent process. This bool directly controls if\nthe no_new_privs flag will be set on the container process.\nAllowPrivilegeEscalation is true always when the container is:\n1) run as Privileged\n2) has CAP_SYS_ADMIN\n+optional"
        },
        "capabilities": {
          "title": "The capabilities to add/drop when running containers.\nDefaults to the default set of capabilities granted by the container runtime.\n+optional",
          "$ref": "#/definitions/io.k8s.api.core.v1.Capabilities"
        },
        "privileged": {
          "type": "boolean",
          "format": "boolean",
          "title": "Run container in privileged mode.\nProcesses in privileged containers are essentially equivalent to root on the host.\nDefaults to false.\n+optional"
        },
        "procMount": {
          "type": "string",
          "title": "procMount denotes the type of proc mount to use for the containers.\nThe default is DefaultProcMount which uses the container runtime defaults for\nreadonly paths and masked paths.\nThis requires the ProcMountType feature flag to be enabled.\n+optional"
        },
        "readOnlyRootFilesystem": {
          "type": "boolean",
          "format": "boolean",
          "title": "Whether this container has a read-only root filesystem.\nDefault is false.\n+optional"
        },
        "runAsGroup": {
          "type": "string",
          "format": "int64",
          "title": "The GID to run the entrypoint of the container process.\nUses runtime default if unset.\nMay also be set in PodSecurityContext.  If set in both SecurityContext and\nPodSecurityContext, the value specified in SecurityContext takes precedence.\n+optional"
        },
        "runAsNonRoot": {
          "type": "boolean",
          "format": "boolean",
          "title": "Indicates that the container must run as a non-root user.\nIf true, the Kubelet will validate the image at runtime to ensure that it\ndoes not run as UID 0 (root) and fail to start the container if it does.\nIf unset or false, no such validation will be performed.\nMay also be set in PodSecurityContext.  If set in both SecurityContext and\nPodSecurityContext, the value specified in SecurityContext takes precedence.\n+optional"
        },
        "runAsUser": {
          "type": "string",
          "format": "int64",
          "title": "The UID to run the entrypoint of the container process.\nDefaults to user specified in image metadata if unspecified.\nMay also be set in PodSecurityContext.  If set in both SecurityContext and\nPodSecurityContext, the value specified in SecurityContext takes precedence.\n+optional"
        },
        "seLinuxOptions": {
          "title": "The SELinux context to be applied to the container.\nIf unspecified, the container runtime will allocate a random SELinux context for each\ncontainer.  May also be set in PodSecurityContext.  If set in both SecurityContext and\nPodSecurityContext, the value specified in SecurityContext takes precedence.\n+optional",
          "$ref": "#/definitions/io.k8s.api.core.v1.SELinuxOptions"
        },
        "windowsOptions": {
          "title": "The Windows specific settings applied to all containers.\nIf unspecified, the options from the PodSecurityContext will be used.\nIf set in both SecurityContext and PodSecurityContext, the value specified in SecurityContext takes precedence.\n+optional",
          "$ref": "#/definitions/io.k8s.api.core.v1.WindowsSecurityContextOptions"
        }
      }
    },
    "io.k8s.api.core.v1.ServiceAccountTokenProjection": {
      "description": "ServiceAccountTokenProjection represents a projected service account token\nvolume. This projection can be used to insert a service account token into\nthe pods runtime filesystem for use against APIs (Kubernetes API Server or\notherwise).",
      "type": "object",
      "properties": {
        "audience": {
          "type": "string",
          "title": "Audience is the intended audience of the token. A recipient of a token\nmust identify itself with an identifier specified in the audience of the\ntoken, and otherwise should reject the token. The audience defaults to the\nidentifier of the apiserver.\n+optional"
        },
        "expirationSeconds": {
          "type": "string",
          "format": "int64",
          "title": "ExpirationSeconds is the requested duration of validity of the service\naccount token. As the token approaches expiration, the kubelet volume\nplugin will proactively rotate the service account token. The kubelet will\nstart trying to rotate the token if the token is older than 80 percent of\nits time to live or if the token is older than 24 hours.Defaults to 1 hour\nand must be at least 10 minutes.\n+optional"
        },
        "path": {
          "description": "Path is the path relative to the mount point of the file to project the\ntoken into.",
          "type": "string"
        }
      }
    },
    "io.k8s.api.core.v1.StorageOSVolumeSource": {
      "description": "Represents a StorageOS persistent volume resource.",
      "type": "object",
      "properties": {
        "fsType": {
          "type": "string",
          "title": "Filesystem type to mount.\nMust be a filesystem type supported by the host operating system.\nEx. \"ext4\", \"xfs\", \"ntfs\". Implicitly inferred to be \"ext4\" if unspecified.\n+optional"
        },
        "readOnly": {
          "type": "boolean",
          "format": "boolean",
          "title": "Defaults to false (read/write). ReadOnly here will force\nthe ReadOnly setting in VolumeMounts.\n+optional"
        },
        "secretRef": {
          "title": "SecretRef specifies the secret to use for obtaining the StorageOS API\ncredentials.  If not specified, default values will be attempted.\n+optional",
          "$ref": "#/definitions/io.k8s.api.core.v1.LocalObjectReference"
        },
        "volumeName": {
          "description": "VolumeName is the human-readable name of the StorageOS volume.  Volume\nnames are only unique within a namespace.",
          "type": "string"
        },
        "volumeNamespace": {
          "type": "string",
          "title": "VolumeNamespace specifies the scope of the volume within StorageOS.  If no\nnamespace is specified then the Pod's namespace will be used.  This allows the\nKubernetes name scoping to be mirrored within StorageOS for tighter integration.\nSet VolumeName to any name to override the default behaviour.\nSet to \"default\" if you are not using namespaces within StorageOS.\nNamespaces that do not pre-exist within StorageOS will be created.\n+optional"
        }
      }
    },
    "io.k8s.api.core.v1.Sysctl": {
      "type": "object",
      "title": "Sysctl defines a kernel parameter to be set",
      "properties": {
        "name": {
          "type": "string",
          "title": "Name of a property to set"
        },
        "value": {
          "type": "string",
          "title": "Value of a property to set"
        }
      }
    },
    "io.k8s.api.core.v1.TCPSocketAction": {
      "type": "object",
      "title": "TCPSocketAction describes an action based on opening a socket",
      "properties": {
        "host": {
          "type": "string",
          "title": "Optional: Host name to connect to, defaults to the pod IP.\n+optional"
        },
        "port": {
          "description": "Number or name of the port to access on the container.\nNumber must be in the range 1 to 65535.\nName must be an IANA_SVC_NAME.",
          "$ref": "#/definitions/io.k8s.api.core.v1.IntOrString"
        }
      }
    },
    "io.k8s.api.core.v1.Toleration": {
      "description": "The pod this Toleration is attached to tolerates any taint that matches\nthe triple \u003ckey,value,effect\u003e using the matching operator \u003coperator\u003e.",
      "type": "object",
      "properties": {
        "effect": {
          "type": "string",
          "title": "Effect indicates the taint effect to match. Empty means match all taint effects.\nWhen specified, allowed values are NoSchedule, PreferNoSchedule and NoExecute.\n+optional"
        },
        "key": {
          "type": "string",
          "title": "Key is the taint key that the toleration applies to. Empty means match all taint keys.\nIf the key is empty, operator must be Exists; this combination means to match all values and all keys.\n+optional"
        },
        "operator": {
          "type": "string",
          "title": "Operator represents a key's relationship to the value.\nValid operators are Exists and Equal. Defaults to Equal.\nExists is equivalent to wildcard for value, so that a pod can\ntolerate all taints of a particular category.\n+optional"
        },
        "tolerationSeconds": {
          "type": "string",
          "format": "int64",
          "title": "TolerationSeconds represents the period of time the toleration (which must be\nof effect NoExecute, otherwise this field is ignored) tolerates the taint. By default,\nit is not set, which means tolerate the taint forever (do not evict). Zero and\nnegative values will be treated as 0 (evict immediately) by the system.\n+optional"
        },
        "value": {
          "type": "string",
          "title": "Value is the taint value the toleration matches to.\nIf the operator is Exists, the value should be empty, otherwise just a regular string.\n+optional"
        }
      }
    },
    "io.k8s.api.core.v1.TypedLocalObjectReference": {
      "description": "TypedLocalObjectReference contains enough information to let you locate the\ntyped referenced object inside the same namespace.",
      "type": "object",
      "properties": {
        "apiGroup": {
          "type": "string",
          "title": "APIGroup is the group for the resource being referenced.\nIf APIGroup is not specified, the specified Kind must be in the core API group.\nFor any other third-party types, APIGroup is required.\n+optional"
        },
        "kind": {
          "type": "string",
          "title": "Kind is the type of resource being referenced"
        },
        "name": {
          "type": "string",
          "title": "Name is the name of resource being referenced"
        }
      }
    },
    "io.k8s.api.core.v1.Volume": {
      "description": "Volume represents a named volume in a pod that may be accessed by any container in the pod.",
      "type": "object",
      "properties": {
        "name": {
          "type": "string",
          "title": "Volume's name.\nMust be a DNS_LABEL and unique within the pod.\nMore info: https://kubernetes.io/docs/concepts/overview/working-with-objects/names/#names"
        },
        "volumeSource": {
          "description": "VolumeSource represents the location and type of the mounted volume.\nIf not specified, the Volume is implied to be an EmptyDir.\nThis implied behavior is deprecated and will be removed in a future version.",
          "$ref": "#/definitions/io.k8s.api.core.v1.VolumeSource"
        }
      }
    },
    "io.k8s.api.core.v1.VolumeDevice": {
      "description": "volumeDevice describes a mapping of a raw block device within a container.",
      "type": "object",
      "properties": {
        "devicePath": {
          "description": "devicePath is the path inside of the container that the device will be mapped to.",
          "type": "string"
        },
        "name": {
          "type": "string",
          "title": "name must match the name of a persistentVolumeClaim in the pod"
        }
      }
    },
    "io.k8s.api.core.v1.VolumeMount": {
      "description": "VolumeMount describes a mounting of a Volume within a container.",
      "type": "object",
      "properties": {
        "mountPath": {
          "description": "Path within the container at which the volume should be mounted.  Must\nnot contain ':'.",
          "type": "string"
        },
        "mountPropagation": {
          "type": "string",
          "title": "mountPropagation determines how mounts are propagated from the host\nto container and the other way around.\nWhen not set, MountPropagationNone is used.\nThis field is beta in 1.10.\n+optional"
        },
        "name": {
          "description": "This must match the Name of a Volume.",
          "type": "string"
        },
        "readOnly": {
          "type": "boolean",
          "format": "boolean",
          "title": "Mounted read-only if true, read-write otherwise (false or unspecified).\nDefaults to false.\n+optional"
        },
        "subPath": {
          "type": "string",
          "title": "Path within the volume from which the container's volume should be mounted.\nDefaults to \"\" (volume's root).\n+optional"
        },
        "subPathExpr": {
          "type": "string",
          "title": "Expanded path within the volume from which the container's volume should be mounted.\nBehaves similarly to SubPath but environment variable references $(VAR_NAME) are expanded using the container's environment.\nDefaults to \"\" (volume's root).\nSubPathExpr and SubPath are mutually exclusive.\nThis field is beta in 1.15.\n+optional"
        }
      }
    },
    "io.k8s.api.core.v1.VolumeProjection": {
      "type": "object",
      "title": "Projection that may be projected along with other supported volume types",
      "properties": {
        "configMap": {
          "title": "information about the configMap data to project\n+optional",
          "$ref": "#/definitions/io.k8s.api.core.v1.ConfigMapProjection"
        },
        "downwardAPI": {
          "title": "information about the downwardAPI data to project\n+optional",
          "$ref": "#/definitions/io.k8s.api.core.v1.DownwardAPIProjection"
        },
        "secret": {
          "title": "information about the secret data to project\n+optional",
          "$ref": "#/definitions/io.k8s.api.core.v1.SecretProjection"
        },
        "serviceAccountToken": {
          "title": "information about the serviceAccountToken data to project\n+optional",
          "$ref": "#/definitions/io.k8s.api.core.v1.ServiceAccountTokenProjection"
        }
      }
    },
    "io.k8s.api.core.v1.VolumeSource": {
      "description": "Represents the source of a volume to mount.\nOnly one of its members may be specified.",
      "type": "object",
      "properties": {
        "awsElasticBlockStore": {
          "title": "AWSElasticBlockStore represents an AWS Disk resource that is attached to a\nkubelet's host machine and then exposed to the pod.\nMore info: https://kubernetes.io/docs/concepts/storage/volumes#awselasticblockstore\n+optional",
          "$ref": "#/definitions/io.k8s.api.core.v1.AWSElasticBlockStoreVolumeSource"
        },
        "azureDisk": {
          "title": "AzureDisk represents an Azure Data Disk mount on the host and bind mount to the pod.\n+optional",
          "$ref": "#/definitions/io.k8s.api.core.v1.AzureDiskVolumeSource"
        },
        "azureFile": {
          "title": "AzureFile represents an Azure File Service mount on the host and bind mount to the pod.\n+optional",
          "$ref": "#/definitions/io.k8s.api.core.v1.AzureFileVolumeSource"
        },
        "cephfs": {
          "title": "CephFS represents a Ceph FS mount on the host that shares a pod's lifetime\n+optional",
          "$ref": "#/definitions/io.k8s.api.core.v1.CephFSVolumeSource"
        },
        "cinder": {
          "title": "Cinder represents a cinder volume attached and mounted on kubelets host machine.\nMore info: https://examples.k8s.io/mysql-cinder-pd/README.md\n+optional",
          "$ref": "#/definitions/io.k8s.api.core.v1.CinderVolumeSource"
        },
        "configMap": {
          "title": "ConfigMap represents a configMap that should populate this volume\n+optional",
          "$ref": "#/definitions/io.k8s.api.core.v1.ConfigMapVolumeSource"
        },
        "csi": {
          "title": "CSI (Container Storage Interface) represents storage that is handled by an external CSI driver (Alpha feature).\n+optional",
          "$ref": "#/definitions/io.k8s.api.core.v1.CSIVolumeSource"
        },
        "downwardAPI": {
          "title": "DownwardAPI represents downward API about the pod that should populate this volume\n+optional",
          "$ref": "#/definitions/io.k8s.api.core.v1.DownwardAPIVolumeSource"
        },
        "emptyDir": {
          "title": "EmptyDir represents a temporary directory that shares a pod's lifetime.\nMore info: https://kubernetes.io/docs/concepts/storage/volumes#emptydir\n+optional",
          "$ref": "#/definitions/io.k8s.api.core.v1.EmptyDirVolumeSource"
        },
        "fc": {
          "title": "FC represents a Fibre Channel resource that is attached to a kubelet's host machine and then exposed to the pod.\n+optional",
          "$ref": "#/definitions/io.k8s.api.core.v1.FCVolumeSource"
        },
        "flexVolume": {
          "title": "FlexVolume represents a generic volume resource that is\nprovisioned/attached using an exec based plugin.\n+optional",
          "$ref": "#/definitions/io.k8s.api.core.v1.FlexVolumeSource"
        },
        "flocker": {
          "title": "Flocker represents a Flocker volume attached to a kubelet's host machine. This depends on the Flocker control service being running\n+optional",
          "$ref": "#/definitions/io.k8s.api.core.v1.FlockerVolumeSource"
        },
        "gcePersistentDisk": {
          "title": "GCEPersistentDisk represents a GCE Disk resource that is attached to a\nkubelet's host machine and then exposed to the pod.\nMore info: https://kubernetes.io/docs/concepts/storage/volumes#gcepersistentdisk\n+optional",
          "$ref": "#/definitions/io.k8s.api.core.v1.GCEPersistentDiskVolumeSource"
        },
        "gitRepo": {
          "title": "GitRepo represents a git repository at a particular revision.\nDEPRECATED: GitRepo is deprecated. To provision a container with a git repo, mount an\nEmptyDir into an InitContainer that clones the repo using git, then mount the EmptyDir\ninto the Pod's container.\n+optional",
          "$ref": "#/definitions/io.k8s.api.core.v1.GitRepoVolumeSource"
        },
        "glusterfs": {
          "title": "Glusterfs represents a Glusterfs mount on the host that shares a pod's lifetime.\nMore info: https://examples.k8s.io/volumes/glusterfs/README.md\n+optional",
          "$ref": "#/definitions/io.k8s.api.core.v1.GlusterfsVolumeSource"
        },
        "hostPath": {
          "title": "HostPath represents a pre-existing file or directory on the host\nmachine that is directly exposed to the container. This is generally\nused for system agents or other privileged things that are allowed\nto see the host machine. Most containers will NOT need this.\nMore info: https://kubernetes.io/docs/concepts/storage/volumes#hostpath\n---\nTODO(jonesdl) We need to restrict who can use host directory mounts and who can/can not\nmount host directories as read/write.\n+optional",
          "$ref": "#/definitions/io.k8s.api.core.v1.HostPathVolumeSource"
        },
        "iscsi": {
          "title": "ISCSI represents an ISCSI Disk resource that is attached to a\nkubelet's host machine and then exposed to the pod.\nMore info: https://examples.k8s.io/volumes/iscsi/README.md\n+optional",
          "$ref": "#/definitions/io.k8s.api.core.v1.ISCSIVolumeSource"
        },
        "nfs": {
          "title": "NFS represents an NFS mount on the host that shares a pod's lifetime\nMore info: https://kubernetes.io/docs/concepts/storage/volumes#nfs\n+optional",
          "$ref": "#/definitions/io.k8s.api.core.v1.NFSVolumeSource"
        },
        "persistentVolumeClaim": {
          "title": "PersistentVolumeClaimVolumeSource represents a reference to a\nPersistentVolumeClaim in the same namespace.\nMore info: https://kubernetes.io/docs/concepts/storage/persistent-volumes#persistentvolumeclaims\n+optional",
          "$ref": "#/definitions/io.k8s.api.core.v1.PersistentVolumeClaimVolumeSource"
        },
        "photonPersistentDisk": {
          "title": "PhotonPersistentDisk represents a PhotonController persistent disk attached and mounted on kubelets host machine",
          "$ref": "#/definitions/io.k8s.api.core.v1.PhotonPersistentDiskVolumeSource"
        },
        "portworxVolume": {
          "title": "PortworxVolume represents a portworx volume attached and mounted on kubelets host machine\n+optional",
          "$ref": "#/definitions/io.k8s.api.core.v1.PortworxVolumeSource"
        },
        "projected": {
          "title": "Items for all in one resources secrets, configmaps, and downward API",
          "$ref": "#/definitions/io.k8s.api.core.v1.ProjectedVolumeSource"
        },
        "quobyte": {
          "title": "Quobyte represents a Quobyte mount on the host that shares a pod's lifetime\n+optional",
          "$ref": "#/definitions/io.k8s.api.core.v1.QuobyteVolumeSource"
        },
        "rbd": {
          "title": "RBD represents a Rados Block Device mount on the host that shares a pod's lifetime.\nMore info: https://examples.k8s.io/volumes/rbd/README.md\n+optional",
          "$ref": "#/definitions/io.k8s.api.core.v1.RBDVolumeSource"
        },
        "scaleIO": {
          "title": "ScaleIO represents a ScaleIO persistent volume attached and mounted on Kubernetes nodes.\n+optional",
          "$ref": "#/definitions/io.k8s.api.core.v1.ScaleIOVolumeSource"
        },
        "secret": {
          "title": "Secret represents a secret that should populate this volume.\nMore info: https://kubernetes.io/docs/concepts/storage/volumes#secret\n+optional",
          "$ref": "#/definitions/io.k8s.api.core.v1.SecretVolumeSource"
        },
        "storageos": {
          "title": "StorageOS represents a StorageOS volume attached and mounted on Kubernetes nodes.\n+optional",
          "$ref": "#/definitions/io.k8s.api.core.v1.StorageOSVolumeSource"
        },
        "vsphereVolume": {
          "title": "VsphereVolume represents a vSphere volume attached and mounted on kubelets host machine\n+optional",
          "$ref": "#/definitions/io.k8s.api.core.v1.VsphereVirtualDiskVolumeSource"
        }
      }
    },
    "io.k8s.api.core.v1.VsphereVirtualDiskVolumeSource": {
      "description": "Represents a vSphere volume resource.",
      "type": "object",
      "properties": {
        "fsType": {
          "type": "string",
          "title": "Filesystem type to mount.\nMust be a filesystem type supported by the host operating system.\nEx. \"ext4\", \"xfs\", \"ntfs\". Implicitly inferred to be \"ext4\" if unspecified.\n+optional"
        },
        "storagePolicyID": {
          "type": "string",
          "title": "Storage Policy Based Management (SPBM) profile ID associated with the StoragePolicyName.\n+optional"
        },
        "storagePolicyName": {
          "type": "string",
          "title": "Storage Policy Based Management (SPBM) profile name.\n+optional"
        },
        "volumePath": {
          "type": "string",
          "title": "Path that identifies vSphere volume vmdk"
        }
      }
    },
    "io.k8s.api.core.v1.WeightedPodAffinityTerm": {
      "type": "object",
      "title": "The weights of all of the matched WeightedPodAffinityTerm fields are added per-node to find the most preferred node(s)",
      "properties": {
        "podAffinityTerm": {
          "description": "Required. A pod affinity term, associated with the corresponding weight.",
          "$ref": "#/definitions/io.k8s.api.core.v1.PodAffinityTerm"
        },
        "weight": {
          "description": "weight associated with matching the corresponding podAffinityTerm,\nin the range 1-100.",
          "type": "integer",
          "format": "int32"
        }
      }
    },
    "io.k8s.api.core.v1.WindowsSecurityContextOptions": {
      "description": "WindowsSecurityContextOptions contain Windows-specific options and credentials.",
      "type": "object",
      "properties": {
        "gmsaCredentialSpec": {
          "type": "string",
          "title": "GMSACredentialSpec is where the GMSA admission webhook\n(https://github.com/kubernetes-sigs/windows-gmsa) inlines the contents of the\nGMSA credential spec named by the GMSACredentialSpecName field.\nThis field is alpha-level and is only honored by servers that enable the WindowsGMSA feature flag.\n+optional"
        },
        "gmsaCredentialSpecName": {
          "type": "string",
          "title": "GMSACredentialSpecName is the name of the GMSA credential spec to use.\nThis field is alpha-level and is only honored by servers that enable the WindowsGMSA feature flag.\n+optional"
        },
        "runAsUserName": {
          "type": "string",
          "title": "The UserName in Windows to run the entrypoint of the container process.\nDefaults to the user specified in image metadata if unspecified.\nMay also be set in PodSecurityContext. If set in both SecurityContext and\nPodSecurityContext, the value specified in SecurityContext takes precedence.\nThis field is alpha-level and it is only honored by servers that enable the WindowsRunAsUserName feature flag.\n+optional"
        }
      }
    },
    "io.k8s.api.core.v1.PodDisruptionBudgetSpec": {
      "description": "PodDisruptionBudgetSpec is a description of a PodDisruptionBudget.",
      "type": "object",
      "properties": {
        "maxUnavailable": {
          "title": "An eviction is allowed if at most \"maxUnavailable\" pods selected by\n\"selector\" are unavailable after the eviction, i.e. even in absence of\nthe evicted pod. For example, one can prevent all voluntary evictions\nby specifying 0. This is a mutually exclusive setting with \"minAvailable\".\n+optional",
          "$ref": "#/definitions/io.k8s.api.core.v1.IntOrString"
        },
        "minAvailable": {
          "title": "An eviction is allowed if at least \"minAvailable\" pods selected by\n\"selector\" will still be available after the eviction, i.e. even in the\nabsence of the evicted pod.  So for example you can prevent all voluntary\nevictions by specifying \"100%\".\n+optional",
          "$ref": "#/definitions/io.k8s.api.core.v1.IntOrString"
        },
        "selector": {
          "title": "Label query over pods whose evictions are managed by the disruption\nbudget.\n+optional",
          "$ref": "#/definitions/io.k8s.api.core.v1.LabelSelector"
        }
      }
    },
    "io.k8s.api.core.v1.Quantity": {
      "description": "Quantity is a fixed-point representation of a number.\nIt provides convenient marshaling/unmarshaling in JSON and YAML,\nin addition to String() and AsInt64() accessors.\n\nThe serialization format is:\n\n\u003cquantity\u003e        ::= \u003csignedNumber\u003e\u003csuffix\u003e\n  (Note that \u003csuffix\u003e may be empty, from the \"\" case in \u003cdecimalSI\u003e.)\n\u003cdigit\u003e           ::= 0 | 1 | ... | 9\n\u003cdigits\u003e          ::= \u003cdigit\u003e | \u003cdigit\u003e\u003cdigits\u003e\n\u003cnumber\u003e          ::= \u003cdigits\u003e | \u003cdigits\u003e.\u003cdigits\u003e | \u003cdigits\u003e. | .\u003cdigits\u003e\n\u003csign\u003e            ::= \"+\" | \"-\"\n\u003csignedNumber\u003e    ::= \u003cnumber\u003e | \u003csign\u003e\u003cnumber\u003e\n\u003csuffix\u003e          ::= \u003cbinarySI\u003e | \u003cdecimalExponent\u003e | \u003cdecimalSI\u003e\n\u003cbinarySI\u003e        ::= Ki | Mi | Gi | Ti | Pi | Ei\n  (International System of units; See: http://physics.nist.gov/cuu/Units/binary.html)\n\u003cdecimalSI\u003e       ::= m | \"\" | k | M | G | T | P | E\n  (Note that 1024 = 1Ki but 1000 = 1k; I didn't choose the capitalization.)\n\u003cdecimalExponent\u003e ::= \"e\" \u003csignedNumber\u003e | \"E\" \u003csignedNumber\u003e\n\nNo matter which of the three exponent forms is used, no quantity may represent\na number greater than 2^63-1 in magnitude, nor may it have more than 3 decimal\nplaces. Numbers larger or more precise will be capped or rounded up.\n(E.g.: 0.1m will rounded up to 1m.)\nThis may be extended in the future if we require larger or smaller quantities.\n\nWhen a Quantity is parsed from a string, it will remember the type of suffix\nit had, and will use the same type again when it is serialized.\n\nBefore serializing, Quantity will be put in \"canonical form\".\nThis means that Exponent/suffix will be adjusted up or down (with a\ncorresponding increase or decrease in Mantissa) such that:\n  a. No precision is lost\n  b. No fractional digits will be emitted\n  c. The exponent (or suffix) is as large as possible.\nThe sign will be omitted unless the number is negative.\n\nExamples:\n  1.5 will be serialized as \"1500m\"\n  1.5Gi will be serialized as \"1536Mi\"\n\nNote that the quantity will NEVER be internally represented by a\nfloating point number. That is the whole point of this exercise.\n\nNon-canonical values will still parse as long as they are well formed,\nbut will be re-emitted in their canonical form. (So always use canonical\nform, or don't diff.)\n\nThis format is intended to make it difficult to use these numbers without\nwriting some sort of special handling code in the hopes that that will\ncause implementors to also use a fixed point implementation.\n\n+protobuf=true\n+protobuf.embed=string\n+protobuf.options.marshal=false\n+protobuf.options.(gogoproto.goproto_stringer)=false\n+k8s:deepcopy-gen=true\n+k8s:openapi-gen=true",
      "type": "object",
      "properties": {
        "string": {
          "type": "string"
        }
      }
    },
    "io.k8s.api.core.v1.CreateOptions": {
      "description": "CreateOptions may be provided when creating an API object.",
      "type": "object",
      "properties": {
        "dryRun": {
          "type": "array",
          "title": "When present, indicates that modifications should not be\npersisted. An invalid or unrecognized dryRun directive will\nresult in an error response and no further processing of the\nrequest. Valid values are:\n- All: all dry run stages will be processed\n+optional",
          "items": {
            "type": "string"
          }
        },
        "fieldManager": {
          "type": "string",
          "title": "fieldManager is a name associated with the actor or entity\nthat is making these changes. The value must be less than or\n128 characters long, and only contain printable characters,\nas defined by https://golang.org/pkg/unicode/#IsPrint.\n+optional"
        }
      }
    },
    "io.k8s.api.core.v1.DeleteOptions": {
      "description": "DeleteOptions may be provided when deleting an API object.",
      "type": "object",
      "properties": {
        "dryRun": {
          "type": "array",
          "title": "When present, indicates that modifications should not be\npersisted. An invalid or unrecognized dryRun directive will\nresult in an error response and no further processing of the\nrequest. Valid values are:\n- All: all dry run stages will be processed\n+optional",
          "items": {
            "type": "string"
          }
        },
        "gracePeriodSeconds": {
          "type": "string",
          "format": "int64",
          "title": "The duration in seconds before the object should be deleted. Value must be non-negative integer.\nThe value zero indicates delete immediately. If this value is nil, the default grace period for the\nspecified type will be used.\nDefaults to a per object value if not specified. zero means delete immediately.\n+optional"
        },
        "orphanDependents": {
          "type": "boolean",
          "format": "boolean",
          "title": "Deprecated: please use the PropagationPolicy, this field will be deprecated in 1.7.\nShould the dependent objects be orphaned. If true/false, the \"orphan\"\nfinalizer will be added to/removed from the object's finalizers list.\nEither this field or PropagationPolicy may be set, but not both.\n+optional"
        },
        "preconditions": {
          "title": "Must be fulfilled before a deletion is carried out. If not possible, a 409 Conflict status will be\nreturned.\n+optional",
          "$ref": "#/definitions/io.k8s.api.core.v1.Preconditions"
        },
        "propagationPolicy": {
          "type": "string",
          "title": "Whether and how garbage collection will be performed.\nEither this field or OrphanDependents may be set, but not both.\nThe default policy is decided by the existing finalizer set in the\nmetadata.finalizers and the resource-specific default policy.\nAcceptable values are: 'Orphan' - orphan the dependents; 'Background' -\nallow the garbage collector to delete the dependents in the background;\n'Foreground' - a cascading policy that deletes all dependents in the\nforeground.\n+optional"
        }
      }
    },
    "io.k8s.api.core.v1.FieldsV1": {
      "description": "FieldsV1 stores a set of fields in a data structure like a Trie, in JSON format.\n\nEach key is either a '.' representing the field itself, and will always map to an empty set,\nor a string representing a sub-field or item. The string will follow one of these four formats:\n'f:\u003cname\u003e', where \u003cname\u003e is the name of a field in a struct, or key in a map\n'v:\u003cvalue\u003e', where \u003cvalue\u003e is the exact json formatted value of a list item\n'i:\u003cindex\u003e', where \u003cindex\u003e is position of a item in a list\n'k:\u003ckeys\u003e', where \u003ckeys\u003e is a map of  a list item's key fields to their unique values\nIf a key maps to an empty Fields value, the field that key represents is part of the set.\n\nThe exact format is defined in sigs.k8s.io/structured-merge-diff",
      "type": "object",
      "properties": {
        "Raw": {
          "description": "Raw is the underlying serialization of this object.",
          "type": "string",
          "format": "byte"
        }
      }
    },
    "io.k8s.api.core.v1.GetOptions": {
      "description": "GetOptions is the standard query options to the standard REST get call.",
      "type": "object",
      "properties": {
        "resourceVersion": {
          "description": "When specified:\n- if unset, then the result is returned from remote storage based on quorum-read flag;\n- if it's 0, then we simply return what we currently have in cache, no guarantee;\n- if set to non zero, then the result is at least as fresh as given rv.",
          "type": "string"
        }
      }
    },
    "io.k8s.api.core.v1.LabelSelector": {
      "description": "A label selector is a label query over a set of resources. The result of matchLabels and\nmatchExpressions are ANDed. An empty label selector matches all objects. A null\nlabel selector matches no objects.",
      "type": "object",
      "properties": {
        "matchExpressions": {
          "type": "array",
          "title": "matchExpressions is a list of label selector requirements. The requirements are ANDed.\n+optional",
          "items": {
            "$ref": "#/definitions/io.k8s.api.core.v1.LabelSelectorRequirement"
          }
        },
        "matchLabels": {
          "type": "object",
          "title": "matchLabels is a map of {key,value} pairs. A single {key,value} in the matchLabels\nmap is equivalent to an element of matchExpressions, whose key field is \"key\", the\noperator is \"In\", and the values array contains only \"value\". The requirements are ANDed.\n+optional",
          "additionalProperties": {
            "type": "string"
          }
        }
      }
    },
    "io.k8s.api.core.v1.LabelSelectorRequirement": {
      "description": "A label selector requirement is a selector that contains values, a key, and an operator that\nrelates the key and values.",
      "type": "object",
      "properties": {
        "key": {
          "type": "string",
          "title": "key is the label key that the selector applies to.\n+patchMergeKey=key\n+patchStrategy=merge"
        },
        "operator": {
          "description": "operator represents a key's relationship to a set of values.\nValid operators are In, NotIn, Exists and DoesNotExist.",
          "type": "string"
        },
        "values": {
          "type": "array",
          "title": "values is an array of string values. If the operator is In or NotIn,\nthe values array must be non-empty. If the operator is Exists or DoesNotExist,\nthe values array must be empty. This array is replaced during a strategic\nmerge patch.\n+optional",
          "items": {
            "type": "string"
          }
        }
      }
    },
    "io.k8s.api.core.v1.ListMeta": {
      "description": "ListMeta describes metadata that synthetic resources must have, including lists and\nvarious status objects. A resource may have only one of {ObjectMeta, ListMeta}.",
      "type": "object",
      "properties": {
        "continue": {
          "description": "continue may be set if the user set a limit on the number of items returned, and indicates that\nthe server has more data available. The value is opaque and may be used to issue another request\nto the endpoint that served this list to retrieve the next set of available objects. Continuing a\nconsistent list may not be possible if the server configuration has changed or more than a few\nminutes have passed. The resourceVersion field returned when using this continue value will be\nidentical to the value in the first response, unless you have received this token from an error\nmessage.",
          "type": "string"
        },
        "remainingItemCount": {
          "type": "string",
          "format": "int64",
          "title": "remainingItemCount is the number of subsequent items in the list which are not included in this\nlist response. If the list request contained label or field selectors, then the number of\nremaining items is unknown and the field will be left unset and omitted during serialization.\nIf the list is complete (either because it is not chunking or because this is the last chunk),\nthen there are no more remaining items and this field will be left unset and omitted during\nserialization.\nServers older than v1.15 do not set this field.\nThe intended use of the remainingItemCount is *estimating* the size of a collection. Clients\nshould not rely on the remainingItemCount to be set or to be exact.\n+optional"
        },
        "resourceVersion": {
          "type": "string",
          "title": "String that identifies the server's internal version of this object that\ncan be used by clients to determine when objects have changed.\nValue must be treated as opaque by clients and passed unmodified back to the server.\nPopulated by the system.\nRead-only.\nMore info: https://git.k8s.io/community/contributors/devel/sig-architecture/api-conventions.md#concurrency-control-and-consistency\n+optional"
        },
        "selfLink": {
          "description": "selfLink is a URL representing this object.\nPopulated by the system.\nRead-only.\n\nDEPRECATED\nKubernetes will stop propagating this field in 1.20 release and the field is planned\nto be removed in 1.21 release.\n+optional",
          "type": "string"
        }
      }
    },
    "io.k8s.api.core.v1.ListOptions": {
      "description": "ListOptions is the query options to a standard REST list call.",
      "type": "object",
      "properties": {
        "allowWatchBookmarks": {
          "description": "allowWatchBookmarks requests watch events with type \"BOOKMARK\".\nServers that do not implement bookmarks may ignore this flag and\nbookmarks are sent at the server's discretion. Clients should not\nassume bookmarks are returned at any specific interval, nor may they\nassume the server will send any BOOKMARK event during a session.\nIf this is not a watch, this field is ignored.\nIf the feature gate WatchBookmarks is not enabled in apiserver,\nthis field is ignored.\n\nThis field is beta.\n\n+optional",
          "type": "boolean",
          "format": "boolean"
        },
        "continue": {
          "description": "The continue option should be set when retrieving more results from the server. Since this value is\nserver defined, clients may only use the continue value from a previous query result with identical\nquery parameters (except for the value of continue) and the server may reject a continue value it\ndoes not recognize. If the specified continue value is no longer valid whether due to expiration\n(generally five to fifteen minutes) or a configuration change on the server, the server will\nrespond with a 410 ResourceExpired error together with a continue token. If the client needs a\nconsistent list, it must restart their list without the continue field. Otherwise, the client may\nsend another list request with the token received with the 410 error, the server will respond with\na list starting from the next key, but from the latest snapshot, which is inconsistent from the\nprevious list results - objects that are created, modified, or deleted after the first list request\nwill be included in the response, as long as their keys are after the \"next key\".\n\nThis field is not supported when watch is true. Clients may start a watch from the last\nresourceVersion value returned by the server and not miss any modifications.",
          "type": "string"
        },
        "fieldSelector": {
          "type": "string",
          "title": "A selector to restrict the list of returned objects by their fields.\nDefaults to everything.\n+optional"
        },
        "labelSelector": {
          "type": "string",
          "title": "A selector to restrict the list of returned objects by their labels.\nDefaults to everything.\n+optional"
        },
        "limit": {
          "description": "limit is a maximum number of responses to return for a list call. If more items exist, the\nserver will set the `continue` field on the list metadata to a value that can be used with the\nsame initial query to retrieve the next set of results. Setting a limit may return fewer than\nthe requested amount of items (up to zero items) in the event all requested objects are\nfiltered out and clients should only use the presence of the continue field to determine whether\nmore results are available. Servers may choose not to support the limit argument and will return\nall of the available results. If limit is specified and the continue field is empty, clients may\nassume that no more results are available. This field is not supported if watch is true.\n\nThe server guarantees that the objects returned when using continue will be identical to issuing\na single list call without a limit - that is, no objects created, modified, or deleted after the\nfirst request is issued will be included in any subsequent continued requests. This is sometimes\nreferred to as a consistent snapshot, and ensures that a client that is using limit to receive\nsmaller chunks of a very large result can ensure they see all possible objects. If objects are\nupdated during a chunked list the version of the object that was present at the time the first list\nresult was calculated is returned.",
          "type": "string",
          "format": "int64"
        },
        "resourceVersion": {
          "type": "string",
          "title": "When specified with a watch call, shows changes that occur after that particular version of a resource.\nDefaults to changes from the beginning of history.\nWhen specified for list:\n- if unset, then the result is returned from remote storage based on quorum-read flag;\n- if it's 0, then we simply return what we currently have in cache, no guarantee;\n- if set to non zero, then the result is at least as fresh as given rv.\n+optional"
        },
        "timeoutSeconds": {
          "type": "string",
          "format": "int64",
          "title": "Timeout for the list/watch call.\nThis limits the duration of the call, regardless of any activity or inactivity.\n+optional"
        },
        "watch": {
          "type": "boolean",
          "format": "boolean",
          "title": "Watch for changes to the described resources and return them as a stream of\nadd, update, and remove notifications. Specify resourceVersion.\n+optional"
        }
      }
    },
    "io.k8s.api.core.v1.ManagedFieldsEntry": {
      "description": "ManagedFieldsEntry is a workflow-id, a FieldSet and the group version of the resource\nthat the fieldset applies to.",
      "type": "object",
      "properties": {
        "apiVersion": {
          "description": "APIVersion defines the version of this resource that this field set\napplies to. The format is \"group/version\" just like the top-level\nAPIVersion field. It is necessary to track the version of a field\nset because it cannot be automatically converted.",
          "type": "string"
        },
        "fieldsType": {
          "type": "string",
          "title": "FieldsType is the discriminator for the different fields format and version.\nThere is currently only one possible value: \"FieldsV1\""
        },
        "fieldsV1": {
          "title": "FieldsV1 holds the first JSON version format as described in the \"FieldsV1\" type.\n+optional",
          "$ref": "#/definitions/io.k8s.api.core.v1.FieldsV1"
        },
        "manager": {
          "description": "Manager is an identifier of the workflow managing these fields.",
          "type": "string"
        },
        "operation": {
          "description": "Operation is the type of operation which lead to this ManagedFieldsEntry being created.\nThe only valid values for this field are 'Apply' and 'Update'.",
          "type": "string"
        },
        "time": {
          "title": "Time is timestamp of when these fields were set. It should always be empty if Operation is 'Apply'\n+optional",
          "$ref": "#/definitions/io.k8s.api.core.v1.Time"
        }
      }
    },
    "io.k8s.api.core.v1.ObjectMeta": {
      "description": "ObjectMeta is metadata that all persisted resources must have, which includes all objects\nusers must create.",
      "type": "object",
      "properties": {
        "annotations": {
          "type": "object",
          "title": "Annotations is an unstructured key value map stored with a resource that may be\nset by external tools to store and retrieve arbitrary metadata. They are not\nqueryable and should be preserved when modifying objects.\nMore info: http://kubernetes.io/docs/user-guide/annotations\n+optional",
          "additionalProperties": {
            "type": "string"
          }
        },
        "clusterName": {
          "type": "string",
          "title": "The name of the cluster which the object belongs to.\nThis is used to distinguish resources with same name and namespace in different clusters.\nThis field is not set anywhere right now and apiserver is going to ignore it if set in create or update request.\n+optional"
        },
        "creationTimestamp": {
          "description": "CreationTimestamp is a timestamp representing the server time when this object was\ncreated. It is not guaranteed to be set in happens-before order across separate operations.\nClients may not set this value. It is represented in RFC3339 form and is in UTC.\n\nPopulated by the system.\nRead-only.\nNull for lists.\nMore info: https://git.k8s.io/community/contributors/devel/sig-architecture/api-conventions.md#metadata\n+optional",
          "$ref": "#/definitions/io.k8s.api.core.v1.Time"
        },
        "deletionGracePeriodSeconds": {
          "type": "string",
          "format": "int64",
          "title": "Number of seconds allowed for this object to gracefully terminate before\nit will be removed from the system. Only set when deletionTimestamp is also set.\nMay only be shortened.\nRead-only.\n+optional"
        },
        "deletionTimestamp": {
          "description": "DeletionTimestamp is RFC 3339 date and time at which this resource will be deleted. This\nfield is set by the server when a graceful deletion is requested by the user, and is not\ndirectly settable by a client. The resource is expected to be deleted (no longer visible\nfrom resource lists, and not reachable by name) after the time in this field, once the\nfinalizers list is empty. As long as the finalizers list contains items, deletion is blocked.\nOnce the deletionTimestamp is set, this value may not be unset or be set further into the\nfuture, although it may be shortened or the resource may be deleted prior to this time.\nFor example, a user may request that a pod is deleted in 30 seconds. The Kubelet will react\nby sending a graceful termination signal to the containers in the pod. After that 30 seconds,\nthe Kubelet will send a hard termination signal (SIGKILL) to the container and after cleanup,\nremove the pod from the API. In the presence of network partitions, this object may still\nexist after this timestamp, until an administrator or automated process can determine the\nresource is fully terminated.\nIf not set, graceful deletion of the object has not been requested.\n\nPopulated by the system when a graceful deletion is requested.\nRead-only.\nMore info: https://git.k8s.io/community/contributors/devel/sig-architecture/api-conventions.md#metadata\n+optional",
          "$ref": "#/definitions/io.k8s.api.core.v1.Time"
        },
        "finalizers": {
          "type": "array",
          "title": "Must be empty before the object is deleted from the registry. Each entry\nis an identifier for the responsible component that will remove the entry\nfrom the list. If the deletionTimestamp of the object is non-nil, entries\nin this list can only be removed.\n+optional\n+patchStrategy=merge",
          "items": {
            "type": "string"
          }
        },
        "generateName": {
          "description": "GenerateName is an optional prefix, used by the server, to generate a unique\nname ONLY IF the Name field has not been provided.\nIf this field is used, the name returned to the client will be different\nthan the name passed. This value will also be combined with a unique suffix.\nThe provided value has the same validation rules as the Name field,\nand may be truncated by the length of the suffix required to make the value\nunique on the server.\n\nIf this field is specified and the generated name exists, the server will\nNOT return a 409 - instead, it will either return 201 Created or 500 with Reason\nServerTimeout indicating a unique name could not be found in the time allotted, and the client\nshould retry (optionally after the time indicated in the Retry-After header).\n\nApplied only if Name is not specified.\nMore info: https://git.k8s.io/community/contributors/devel/sig-architecture/api-conventions.md#idempotency\n+optional",
          "type": "string"
        },
        "generation": {
          "type": "string",
          "format": "int64",
          "title": "A sequence number representing a specific generation of the desired state.\nPopulated by the system. Read-only.\n+optional"
        },
        "labels": {
          "type": "object",
          "title": "Map of string keys and values that can be used to organize and categorize\n(scope and select) objects. May match selectors of replication controllers\nand services.\nMore info: http://kubernetes.io/docs/user-guide/labels\n+optional",
          "additionalProperties": {
            "type": "string"
          }
        },
        "managedFields": {
          "description": "ManagedFields maps workflow-id and version to the set of fields\nthat are managed by that io.argoproj.workflow.v1alpha1. This is mostly for internal\nhousekeeping, and users typically shouldn't need to set or\nunderstand this field. A workflow can be the user's name, a\ncontroller's name, or the name of a specific apply path like\n\"ci-cd\". The set of fields is always in the version that the\nworkflow used when modifying the object.\n\n+optional",
          "type": "array",
          "items": {
            "$ref": "#/definitions/io.k8s.api.core.v1.ManagedFieldsEntry"
          }
        },
        "name": {
          "type": "string",
          "title": "Name must be unique within a namespace. Is required when creating resources, although\nsome resources may allow a client to request the generation of an appropriate name\nautomatically. Name is primarily intended for creation idempotence and configuration\ndefinition.\nCannot be updated.\nMore info: http://kubernetes.io/docs/user-guide/identifiers#names\n+optional"
        },
        "namespace": {
          "description": "Namespace defines the space within each name must be unique. An empty namespace is\nequivalent to the \"default\" namespace, but \"default\" is the canonical representation.\nNot all objects are required to be scoped to a namespace - the value of this field for\nthose objects will be empty.\n\nMust be a DNS_LABEL.\nCannot be updated.\nMore info: http://kubernetes.io/docs/user-guide/namespaces\n+optional",
          "type": "string"
        },
        "ownerReferences": {
          "type": "array",
          "title": "List of objects depended by this object. If ALL objects in the list have\nbeen deleted, this object will be garbage collected. If this object is managed by a controller,\nthen an entry in this list will point to this controller, with the controller field set to true.\nThere cannot be more than one managing controller.\n+optional\n+patchMergeKey=uid\n+patchStrategy=merge",
          "items": {
            "$ref": "#/definitions/io.k8s.api.core.v1.OwnerReference"
          }
        },
        "resourceVersion": {
          "description": "An opaque value that represents the internal version of this object that can\nbe used by clients to determine when objects have changed. May be used for optimistic\nconcurrency, change detection, and the watch operation on a resource or set of resources.\nClients must treat these values as opaque and passed unmodified back to the server.\nThey may only be valid for a particular resource or set of resources.\n\nPopulated by the system.\nRead-only.\nValue must be treated as opaque by clients and .\nMore info: https://git.k8s.io/community/contributors/devel/sig-architecture/api-conventions.md#concurrency-control-and-consistency\n+optional",
          "type": "string"
        },
        "selfLink": {
          "description": "SelfLink is a URL representing this object.\nPopulated by the system.\nRead-only.\n\nDEPRECATED\nKubernetes will stop propagating this field in 1.20 release and the field is planned\nto be removed in 1.21 release.\n+optional",
          "type": "string"
        },
        "uid": {
          "description": "UID is the unique in time and space value for this object. It is typically generated by\nthe server on successful creation of a resource and is not allowed to change on PUT\noperations.\n\nPopulated by the system.\nRead-only.\nMore info: http://kubernetes.io/docs/user-guide/identifiers#uids\n+optional",
          "type": "string"
        }
      }
    },
    "io.k8s.api.core.v1.OwnerReference": {
      "description": "OwnerReference contains enough information to let you identify an owning\nobject. An owning object must be in the same namespace as the dependent, or\nbe cluster-scoped, so there is no namespace field.",
      "type": "object",
      "properties": {
        "apiVersion": {
          "description": "API version of the referent.",
          "type": "string"
        },
        "blockOwnerDeletion": {
          "type": "boolean",
          "format": "boolean",
          "title": "If true, AND if the owner has the \"foregroundDeletion\" finalizer, then\nthe owner cannot be deleted from the key-value store until this\nreference is removed.\nDefaults to false.\nTo set this field, a user needs \"delete\" permission of the owner,\notherwise 422 (Unprocessable Entity) will be returned.\n+optional"
        },
        "controller": {
          "type": "boolean",
          "format": "boolean",
          "title": "If true, this reference points to the managing controller.\n+optional"
        },
        "kind": {
          "type": "string",
          "title": "Kind of the referent.\nMore info: https://git.k8s.io/community/contributors/devel/sig-architecture/api-conventions.md#types-kinds"
        },
        "name": {
          "type": "string",
          "title": "Name of the referent.\nMore info: http://kubernetes.io/docs/user-guide/identifiers#names"
        },
        "uid": {
          "type": "string",
          "title": "UID of the referent.\nMore info: http://kubernetes.io/docs/user-guide/identifiers#uids"
        }
      }
    },
    "io.k8s.api.core.v1.Preconditions": {
      "description": "Preconditions must be fulfilled before an operation (update, delete, etc.) is carried out.",
      "type": "object",
      "properties": {
        "resourceVersion": {
          "type": "string",
          "title": "Specifies the target ResourceVersion\n+optional"
        },
        "uid": {
          "type": "string",
          "title": "Specifies the target UID.\n+optional"
        }
      }
    },
    "io.k8s.api.core.v1.Time": {
      "description": "Time is a wrapper around time.Time which supports correct\nmarshaling to YAML and JSON.  Wrappers are provided for many\nof the factory methods that the time package offers.\n\n+protobuf.options.marshal=false\n+protobuf.as=Timestamp\n+protobuf.options.(gogoproto.goproto_stringer)=false",
      "type": "object",
      "properties": {
        "nanos": {
          "description": "Non-negative fractions of a second at nanosecond resolution. Negative\nsecond values with fractions must still have non-negative nanos values\nthat count forward in time. Must be from 0 to 999,999,999\ninclusive. This field may be limited in precision depending on context.",
          "type": "integer",
          "format": "int32"
        },
        "seconds": {
          "description": "Represents seconds of UTC time since Unix epoch\n1970-01-01T00:00:00Z. Must be from 0001-01-01T00:00:00Z to\n9999-12-31T23:59:59Z inclusive.",
          "type": "string",
          "format": "int64"
        }
      }
    },
    "io.k8s.api.core.v1.IntOrString": {
      "description": "+protobuf=true\n+protobuf.options.(gogoproto.goproto_stringer)=false\n+k8s:openapi-gen=true",
      "type": "object",
      "title": "IntOrString is a type that can hold an int32 or a string.  When used in\nJSON or YAML marshalling and unmarshalling, it produces or consumes the\ninner type.  This allows you to have, for example, a JSON field that can\naccept a name or number.\nTODO: Rename to Int32OrString",
      "properties": {
        "intVal": {
          "type": "integer",
          "format": "int32"
        },
        "strVal": {
          "type": "string"
        },
        "type": {
          "type": "string",
          "format": "int64"
        }
      }
    },
    "io.argoproj.workflow.v1alpha1.LogEntry": {
      "type": "object",
      "properties": {
        "content": {
          "type": "string"
        },
        "podName": {
          "type": "string"
        }
      }
    },
    "io.argoproj.workflow.v1alpha1.WorkflowCreateRequest": {
      "type": "object",
      "properties": {
        "createOptions": {
          "$ref": "#/definitions/io.k8s.api.core.v1.CreateOptions"
        },
        "instanceID": {
          "type": "string"
        },
        "namespace": {
          "type": "string"
        },
        "serverDryRun": {
          "type": "boolean",
          "format": "boolean"
        },
        "workflow": {
          "$ref": "#/definitions/io.argoproj.workflow.v1alpha1.Workflow"
        }
      }
    },
    "io.argoproj.workflow.v1alpha1.WorkflowDeleteResponse": {
      "type": "object"
    },
    "io.argoproj.workflow.v1alpha1.WorkflowLintRequest": {
      "type": "object",
      "properties": {
        "namespace": {
          "type": "string"
        },
        "workflow": {
          "$ref": "#/definitions/io.argoproj.workflow.v1alpha1.Workflow"
        }
      }
    },
    "io.argoproj.workflow.v1alpha1.WorkflowResubmitRequest": {
      "type": "object",
      "properties": {
        "memoized": {
          "type": "boolean",
          "format": "boolean"
        },
        "name": {
          "type": "string"
        },
        "namespace": {
          "type": "string"
        }
      }
    },
    "io.argoproj.workflow.v1alpha1.WorkflowResumeRequest": {
      "type": "object",
      "properties": {
        "name": {
          "type": "string"
        },
        "namespace": {
          "type": "string"
        }
      }
    },
    "io.argoproj.workflow.v1alpha1.WorkflowRetryRequest": {
      "type": "object",
      "properties": {
        "name": {
          "type": "string"
        },
        "namespace": {
          "type": "string"
        }
      }
    },
    "io.argoproj.workflow.v1alpha1.WorkflowStopRequest": {
      "type": "object",
      "properties": {
        "name": {
          "type": "string"
        },
        "namespace": {
          "type": "string"
        }
      }
    },
    "io.argoproj.workflow.v1alpha1.WorkflowSuspendRequest": {
      "type": "object",
      "properties": {
        "name": {
          "type": "string"
        },
        "namespace": {
          "type": "string"
        }
      }
    },
    "io.argoproj.workflow.v1alpha1.WorkflowTerminateRequest": {
      "type": "object",
      "properties": {
        "name": {
          "type": "string"
        },
        "namespace": {
          "type": "string"
        }
      }
    },
    "io.argoproj.workflow.v1alpha1.WorkflowWatchEvent": {
      "type": "object",
      "properties": {
        "object": {
          "title": "the workflow",
          "$ref": "#/definitions/io.argoproj.workflow.v1alpha1.Workflow"
        },
        "type": {
          "type": "string",
          "title": "the type of change"
        }
      }
    },
    "io.argoproj.workflow.v1alpha1.ArchivedWorkflowDeletedResponse": {
      "type": "object"
    },
    "io.argoproj.workflow.v1alpha1.WorkflowTemplateCreateRequest": {
      "type": "object",
      "properties": {
        "createOptions": {
          "$ref": "#/definitions/io.k8s.api.core.v1.CreateOptions"
        },
        "namespace": {
          "type": "string"
        },
        "template": {
          "$ref": "#/definitions/io.argoproj.workflow.v1alpha1.WorkflowTemplate"
        }
      }
    },
    "io.argoproj.workflow.v1alpha1.WorkflowTemplateDeleteResponse": {
      "type": "object"
    },
    "io.argoproj.workflow.v1alpha1.WorkflowTemplateLintRequest": {
      "type": "object",
      "properties": {
        "createOptions": {
          "$ref": "#/definitions/io.k8s.api.core.v1.CreateOptions"
        },
        "namespace": {
          "type": "string"
        },
        "template": {
          "$ref": "#/definitions/io.argoproj.workflow.v1alpha1.WorkflowTemplate"
        }
      }
    },
    "io.argoproj.workflow.v1alpha1.WorkflowTemplateUpdateRequest": {
      "type": "object",
      "properties": {
        "name": {
          "type": "string"
        },
        "namespace": {
          "type": "string"
        },
        "template": {
          "$ref": "#/definitions/io.argoproj.workflow.v1alpha1.WorkflowTemplate"
        }
      }
    }
  },
  "securityDefinitions": {
    "BearerToken": {
      "description": "Bearer Token authentication",
      "type": "apiKey",
      "name": "authorization",
      "in": "header"
    },
    "HTTPBasic": {
      "description": "HTTP Basic authentication",
      "type": "basic"
    }
  },
  "x-stream-definitions": {
    "io.argoproj.workflow.v1alpha1.LogEntry": {
      "properties": {
        "error": {
          "$ref": "#/definitions/grpc.gateway.runtime.StreamError"
        },
        "result": {
          "$ref": "#/definitions/io.argoproj.workflow.v1alpha1.LogEntry"
        }
      },
      "title": "Stream result of io.argoproj.workflow.v1alpha1.LogEntry",
      "type": "object"
    },
    "io.argoproj.workflow.v1alpha1.WorkflowWatchEvent": {
      "properties": {
        "error": {
          "$ref": "#/definitions/grpc.gateway.runtime.StreamError"
        },
        "result": {
          "$ref": "#/definitions/io.argoproj.workflow.v1alpha1.WorkflowWatchEvent"
        }
      },
      "title": "Stream result of io.argoproj.workflow.v1alpha1.WorkflowWatchEvent",
      "type": "object"
    }
  }
}<|MERGE_RESOLUTION|>--- conflicted
+++ resolved
@@ -10,11 +10,7 @@
   ],
   "swagger": "2.0",
   "info": {
-<<<<<<< HEAD
-    "description": "Workflow Service API performs CRUD actions against application resources",
-=======
     "description": "Argo",
->>>>>>> 559cb005
     "title": "Argo",
     "version": "latest"
   },

{
  "consumes": [
    "application/json"
  ],
  "produces": [
    "application/json"
  ],
  "schemes": [
    "http"
  ],
  "swagger": "2.0",
  "info": {
    "description": "Workflow Service API performs CRUD actions against application resources",
    "title": "Argo",
    "version": "latest"
  },
  "host": "localhost:2746",
  "paths": {
    "/api/v1/archived-workflows": {
      "get": {
        "tags": [
          "ArchivedWorkflowService"
        ],
        "operationId": "ListArchivedWorkflows",
        "parameters": [
          {
            "type": "string",
            "description": "A selector to restrict the list of returned objects by their labels.\nDefaults to everything.\n+optional.",
            "name": "listOptions.labelSelector",
            "in": "query"
          },
          {
            "type": "string",
            "description": "A selector to restrict the list of returned objects by their fields.\nDefaults to everything.\n+optional.",
            "name": "listOptions.fieldSelector",
            "in": "query"
          },
          {
            "type": "boolean",
            "format": "boolean",
            "description": "Watch for changes to the described resources and return them as a stream of\nadd, update, and remove notifications. Specify resourceVersion.\n+optional.",
            "name": "listOptions.watch",
            "in": "query"
          },
          {
            "type": "boolean",
            "format": "boolean",
            "description": "allowWatchBookmarks requests watch events with type \"BOOKMARK\".\nServers that do not implement bookmarks may ignore this flag and\nbookmarks are sent at the server's discretion. Clients should not\nassume bookmarks are returned at any specific interval, nor may they\nassume the server will send any BOOKMARK event during a session.\nIf this is not a watch, this field is ignored.\nIf the feature gate WatchBookmarks is not enabled in apiserver,\nthis field is ignored.\n\nThis field is beta.\n\n+optional",
            "name": "listOptions.allowWatchBookmarks",
            "in": "query"
          },
          {
            "type": "string",
            "description": "When specified with a watch call, shows changes that occur after that particular version of a resource.\nDefaults to changes from the beginning of history.\nWhen specified for list:\n- if unset, then the result is returned from remote storage based on quorum-read flag;\n- if it's 0, then we simply return what we currently have in cache, no guarantee;\n- if set to non zero, then the result is at least as fresh as given rv.\n+optional.",
            "name": "listOptions.resourceVersion",
            "in": "query"
          },
          {
            "type": "string",
            "format": "int64",
            "description": "Timeout for the list/watch call.\nThis limits the duration of the call, regardless of any activity or inactivity.\n+optional.",
            "name": "listOptions.timeoutSeconds",
            "in": "query"
          },
          {
            "type": "string",
            "format": "int64",
            "description": "limit is a maximum number of responses to return for a list call. If more items exist, the\nserver will set the `continue` field on the list metadata to a value that can be used with the\nsame initial query to retrieve the next set of results. Setting a limit may return fewer than\nthe requested amount of items (up to zero items) in the event all requested objects are\nfiltered out and clients should only use the presence of the continue field to determine whether\nmore results are available. Servers may choose not to support the limit argument and will return\nall of the available results. If limit is specified and the continue field is empty, clients may\nassume that no more results are available. This field is not supported if watch is true.\n\nThe server guarantees that the objects returned when using continue will be identical to issuing\na single list call without a limit - that is, no objects created, modified, or deleted after the\nfirst request is issued will be included in any subsequent continued requests. This is sometimes\nreferred to as a consistent snapshot, and ensures that a client that is using limit to receive\nsmaller chunks of a very large result can ensure they see all possible objects. If objects are\nupdated during a chunked list the version of the object that was present at the time the first list\nresult was calculated is returned.",
            "name": "listOptions.limit",
            "in": "query"
          },
          {
            "type": "string",
            "description": "The continue option should be set when retrieving more results from the server. Since this value is\nserver defined, clients may only use the continue value from a previous query result with identical\nquery parameters (except for the value of continue) and the server may reject a continue value it\ndoes not recognize. If the specified continue value is no longer valid whether due to expiration\n(generally five to fifteen minutes) or a configuration change on the server, the server will\nrespond with a 410 ResourceExpired error together with a continue token. If the client needs a\nconsistent list, it must restart their list without the continue field. Otherwise, the client may\nsend another list request with the token received with the 410 error, the server will respond with\na list starting from the next key, but from the latest snapshot, which is inconsistent from the\nprevious list results - objects that are created, modified, or deleted after the first list request\nwill be included in the response, as long as their keys are after the \"next key\".\n\nThis field is not supported when watch is true. Clients may start a watch from the last\nresourceVersion value returned by the server and not miss any modifications.",
            "name": "listOptions.continue",
            "in": "query"
          }
        ],
        "responses": {
          "200": {
            "description": "A successful response.",
            "schema": {
              "$ref": "#/definitions/io.argoproj.workflow.v1alpha1.WorkflowList"
            }
          }
        }
      }
    },
    "/api/v1/archived-workflows/{uid}": {
      "get": {
        "tags": [
          "ArchivedWorkflowService"
        ],
        "operationId": "GetArchivedWorkflow",
        "parameters": [
          {
            "type": "string",
            "name": "uid",
            "in": "path",
            "required": true
          }
        ],
        "responses": {
          "200": {
            "description": "A successful response.",
            "schema": {
              "$ref": "#/definitions/io.argoproj.workflow.v1alpha1.Workflow"
            }
          }
        }
      },
      "delete": {
        "tags": [
          "ArchivedWorkflowService"
        ],
        "operationId": "DeleteArchivedWorkflow",
        "parameters": [
          {
            "type": "string",
            "name": "uid",
            "in": "path",
            "required": true
          }
        ],
        "responses": {
          "200": {
            "description": "A successful response.",
            "schema": {
              "$ref": "#/definitions/io.argoproj.workflow.v1alpha1.ArchivedWorkflowDeletedResponse"
            }
          }
        }
      }
    },
    "/api/v1/cron-workflows/{namespace}": {
      "get": {
        "tags": [
          "CronWorkflowService"
        ],
        "operationId": "ListCronWorkflows",
        "parameters": [
          {
            "type": "string",
            "name": "namespace",
            "in": "path",
            "required": true
          },
          {
            "type": "string",
            "description": "A selector to restrict the list of returned objects by their labels.\nDefaults to everything.\n+optional.",
            "name": "listOptions.labelSelector",
            "in": "query"
          },
          {
            "type": "string",
            "description": "A selector to restrict the list of returned objects by their fields.\nDefaults to everything.\n+optional.",
            "name": "listOptions.fieldSelector",
            "in": "query"
          },
          {
            "type": "boolean",
            "format": "boolean",
            "description": "Watch for changes to the described resources and return them as a stream of\nadd, update, and remove notifications. Specify resourceVersion.\n+optional.",
            "name": "listOptions.watch",
            "in": "query"
          },
          {
            "type": "boolean",
            "format": "boolean",
            "description": "allowWatchBookmarks requests watch events with type \"BOOKMARK\".\nServers that do not implement bookmarks may ignore this flag and\nbookmarks are sent at the server's discretion. Clients should not\nassume bookmarks are returned at any specific interval, nor may they\nassume the server will send any BOOKMARK event during a session.\nIf this is not a watch, this field is ignored.\nIf the feature gate WatchBookmarks is not enabled in apiserver,\nthis field is ignored.\n\nThis field is beta.\n\n+optional",
            "name": "listOptions.allowWatchBookmarks",
            "in": "query"
          },
          {
            "type": "string",
            "description": "When specified with a watch call, shows changes that occur after that particular version of a resource.\nDefaults to changes from the beginning of history.\nWhen specified for list:\n- if unset, then the result is returned from remote storage based on quorum-read flag;\n- if it's 0, then we simply return what we currently have in cache, no guarantee;\n- if set to non zero, then the result is at least as fresh as given rv.\n+optional.",
            "name": "listOptions.resourceVersion",
            "in": "query"
          },
          {
            "type": "string",
            "format": "int64",
            "description": "Timeout for the list/watch call.\nThis limits the duration of the call, regardless of any activity or inactivity.\n+optional.",
            "name": "listOptions.timeoutSeconds",
            "in": "query"
          },
          {
            "type": "string",
            "format": "int64",
            "description": "limit is a maximum number of responses to return for a list call. If more items exist, the\nserver will set the `continue` field on the list metadata to a value that can be used with the\nsame initial query to retrieve the next set of results. Setting a limit may return fewer than\nthe requested amount of items (up to zero items) in the event all requested objects are\nfiltered out and clients should only use the presence of the continue field to determine whether\nmore results are available. Servers may choose not to support the limit argument and will return\nall of the available results. If limit is specified and the continue field is empty, clients may\nassume that no more results are available. This field is not supported if watch is true.\n\nThe server guarantees that the objects returned when using continue will be identical to issuing\na single list call without a limit - that is, no objects created, modified, or deleted after the\nfirst request is issued will be included in any subsequent continued requests. This is sometimes\nreferred to as a consistent snapshot, and ensures that a client that is using limit to receive\nsmaller chunks of a very large result can ensure they see all possible objects. If objects are\nupdated during a chunked list the version of the object that was present at the time the first list\nresult was calculated is returned.",
            "name": "listOptions.limit",
            "in": "query"
          },
          {
            "type": "string",
            "description": "The continue option should be set when retrieving more results from the server. Since this value is\nserver defined, clients may only use the continue value from a previous query result with identical\nquery parameters (except for the value of continue) and the server may reject a continue value it\ndoes not recognize. If the specified continue value is no longer valid whether due to expiration\n(generally five to fifteen minutes) or a configuration change on the server, the server will\nrespond with a 410 ResourceExpired error together with a continue token. If the client needs a\nconsistent list, it must restart their list without the continue field. Otherwise, the client may\nsend another list request with the token received with the 410 error, the server will respond with\na list starting from the next key, but from the latest snapshot, which is inconsistent from the\nprevious list results - objects that are created, modified, or deleted after the first list request\nwill be included in the response, as long as their keys are after the \"next key\".\n\nThis field is not supported when watch is true. Clients may start a watch from the last\nresourceVersion value returned by the server and not miss any modifications.",
            "name": "listOptions.continue",
            "in": "query"
          }
        ],
        "responses": {
          "200": {
            "description": "A successful response.",
            "schema": {
              "$ref": "#/definitions/io.argoproj.workflow.v1alpha1.CronWorkflowList"
            }
          }
        }
      },
      "post": {
        "tags": [
          "CronWorkflowService"
        ],
        "operationId": "CreateCronWorkflow",
        "parameters": [
          {
            "type": "string",
            "name": "namespace",
            "in": "path",
            "required": true
          },
          {
            "name": "body",
            "in": "body",
            "required": true,
            "schema": {
              "$ref": "#/definitions/cronio.argoproj.workflow.v1alpha1.CreateCronWorkflowRequest"
            }
          }
        ],
        "responses": {
          "200": {
            "description": "A successful response.",
            "schema": {
              "$ref": "#/definitions/io.argoproj.workflow.v1alpha1.CronWorkflow"
            }
          }
        }
      }
    },
    "/api/v1/cron-workflows/{namespace}/lint": {
      "post": {
        "tags": [
          "CronWorkflowService"
        ],
        "operationId": "LintCronWorkflow",
        "parameters": [
          {
            "type": "string",
            "name": "namespace",
            "in": "path",
            "required": true
          },
          {
            "name": "body",
            "in": "body",
            "required": true,
            "schema": {
              "$ref": "#/definitions/cronio.argoproj.workflow.v1alpha1.LintCronWorkflowRequest"
            }
          }
        ],
        "responses": {
          "200": {
            "description": "A successful response.",
            "schema": {
              "$ref": "#/definitions/io.argoproj.workflow.v1alpha1.CronWorkflow"
            }
          }
        }
      }
    },
    "/api/v1/cron-workflows/{namespace}/{name}": {
      "get": {
        "tags": [
          "CronWorkflowService"
        ],
        "operationId": "GetCronWorkflow",
        "parameters": [
          {
            "type": "string",
            "name": "namespace",
            "in": "path",
            "required": true
          },
          {
            "type": "string",
            "name": "name",
            "in": "path",
            "required": true
          },
          {
            "type": "string",
            "description": "When specified:\n- if unset, then the result is returned from remote storage based on quorum-read flag;\n- if it's 0, then we simply return what we currently have in cache, no guarantee;\n- if set to non zero, then the result is at least as fresh as given rv.",
            "name": "getOptions.resourceVersion",
            "in": "query"
          }
        ],
        "responses": {
          "200": {
            "description": "A successful response.",
            "schema": {
              "$ref": "#/definitions/io.argoproj.workflow.v1alpha1.CronWorkflow"
            }
          }
        }
      },
      "put": {
        "tags": [
          "CronWorkflowService"
        ],
        "operationId": "UpdateCronWorkflow",
        "parameters": [
          {
            "type": "string",
            "name": "namespace",
            "in": "path",
            "required": true
          },
          {
            "type": "string",
            "name": "name",
            "in": "path",
            "required": true
          },
          {
            "name": "body",
            "in": "body",
            "required": true,
            "schema": {
              "$ref": "#/definitions/cronio.argoproj.workflow.v1alpha1.UpdateCronWorkflowRequest"
            }
          }
        ],
        "responses": {
          "200": {
            "description": "A successful response.",
            "schema": {
              "$ref": "#/definitions/io.argoproj.workflow.v1alpha1.CronWorkflow"
            }
          }
        }
      },
      "delete": {
        "tags": [
          "CronWorkflowService"
        ],
        "operationId": "DeleteCronWorkflow",
        "parameters": [
          {
            "type": "string",
            "name": "namespace",
            "in": "path",
            "required": true
          },
          {
            "type": "string",
            "name": "name",
            "in": "path",
            "required": true
          },
          {
            "type": "string",
            "format": "int64",
            "description": "The duration in seconds before the object should be deleted. Value must be non-negative integer.\nThe value zero indicates delete immediately. If this value is nil, the default grace period for the\nspecified type will be used.\nDefaults to a per object value if not specified. zero means delete immediately.\n+optional.",
            "name": "deleteOptions.gracePeriodSeconds",
            "in": "query"
          },
          {
            "type": "string",
            "description": "Specifies the target UID.\n+optional.",
            "name": "deleteOptions.preconditions.uid",
            "in": "query"
          },
          {
            "type": "string",
            "description": "Specifies the target ResourceVersion\n+optional.",
            "name": "deleteOptions.preconditions.resourceVersion",
            "in": "query"
          },
          {
            "type": "boolean",
            "format": "boolean",
            "description": "Deprecated: please use the PropagationPolicy, this field will be deprecated in 1.7.\nShould the dependent objects be orphaned. If true/false, the \"orphan\"\nfinalizer will be added to/removed from the object's finalizers list.\nEither this field or PropagationPolicy may be set, but not both.\n+optional.",
            "name": "deleteOptions.orphanDependents",
            "in": "query"
          },
          {
            "type": "string",
            "description": "Whether and how garbage collection will be performed.\nEither this field or OrphanDependents may be set, but not both.\nThe default policy is decided by the existing finalizer set in the\nmetadata.finalizers and the resource-specific default policy.\nAcceptable values are: 'Orphan' - orphan the dependents; 'Background' -\nallow the garbage collector to delete the dependents in the background;\n'Foreground' - a cascading policy that deletes all dependents in the\nforeground.\n+optional.",
            "name": "deleteOptions.propagationPolicy",
            "in": "query"
          },
          {
            "type": "array",
            "items": {
              "type": "string"
            },
            "collectionFormat": "multi",
            "description": "When present, indicates that modifications should not be\npersisted. An invalid or unrecognized dryRun directive will\nresult in an error response and no further processing of the\nrequest. Valid values are:\n- All: all dry run stages will be processed\n+optional.",
            "name": "deleteOptions.dryRun",
            "in": "query"
          }
        ],
        "responses": {
          "200": {
            "description": "A successful response.",
            "schema": {
              "$ref": "#/definitions/cronio.argoproj.workflow.v1alpha1.CronWorkflowDeletedResponse"
            }
          }
        }
      }
    },
    "/api/v1/info": {
      "get": {
        "tags": [
          "InfoService"
        ],
        "operationId": "GetInfo",
        "responses": {
          "200": {
            "description": "A successful response.",
            "schema": {
              "$ref": "#/definitions/io.argoproj.workflow.v1alpha1.InfoResponse"
            }
          }
        }
      }
    },
    "/api/v1/workflow-events/{namespace}": {
      "get": {
        "tags": [
          "WorkflowService"
        ],
        "operationId": "WatchWorkflows",
        "parameters": [
          {
            "type": "string",
            "name": "namespace",
            "in": "path",
            "required": true
          },
          {
            "type": "string",
            "description": "A selector to restrict the list of returned objects by their labels.\nDefaults to everything.\n+optional.",
            "name": "listOptions.labelSelector",
            "in": "query"
          },
          {
            "type": "string",
            "description": "A selector to restrict the list of returned objects by their fields.\nDefaults to everything.\n+optional.",
            "name": "listOptions.fieldSelector",
            "in": "query"
          },
          {
            "type": "boolean",
            "format": "boolean",
            "description": "Watch for changes to the described resources and return them as a stream of\nadd, update, and remove notifications. Specify resourceVersion.\n+optional.",
            "name": "listOptions.watch",
            "in": "query"
          },
          {
            "type": "boolean",
            "format": "boolean",
            "description": "allowWatchBookmarks requests watch events with type \"BOOKMARK\".\nServers that do not implement bookmarks may ignore this flag and\nbookmarks are sent at the server's discretion. Clients should not\nassume bookmarks are returned at any specific interval, nor may they\nassume the server will send any BOOKMARK event during a session.\nIf this is not a watch, this field is ignored.\nIf the feature gate WatchBookmarks is not enabled in apiserver,\nthis field is ignored.\n\nThis field is beta.\n\n+optional",
            "name": "listOptions.allowWatchBookmarks",
            "in": "query"
          },
          {
            "type": "string",
            "description": "When specified with a watch call, shows changes that occur after that particular version of a resource.\nDefaults to changes from the beginning of history.\nWhen specified for list:\n- if unset, then the result is returned from remote storage based on quorum-read flag;\n- if it's 0, then we simply return what we currently have in cache, no guarantee;\n- if set to non zero, then the result is at least as fresh as given rv.\n+optional.",
            "name": "listOptions.resourceVersion",
            "in": "query"
          },
          {
            "type": "string",
            "format": "int64",
            "description": "Timeout for the list/watch call.\nThis limits the duration of the call, regardless of any activity or inactivity.\n+optional.",
            "name": "listOptions.timeoutSeconds",
            "in": "query"
          },
          {
            "type": "string",
            "format": "int64",
            "description": "limit is a maximum number of responses to return for a list call. If more items exist, the\nserver will set the `continue` field on the list metadata to a value that can be used with the\nsame initial query to retrieve the next set of results. Setting a limit may return fewer than\nthe requested amount of items (up to zero items) in the event all requested objects are\nfiltered out and clients should only use the presence of the continue field to determine whether\nmore results are available. Servers may choose not to support the limit argument and will return\nall of the available results. If limit is specified and the continue field is empty, clients may\nassume that no more results are available. This field is not supported if watch is true.\n\nThe server guarantees that the objects returned when using continue will be identical to issuing\na single list call without a limit - that is, no objects created, modified, or deleted after the\nfirst request is issued will be included in any subsequent continued requests. This is sometimes\nreferred to as a consistent snapshot, and ensures that a client that is using limit to receive\nsmaller chunks of a very large result can ensure they see all possible objects. If objects are\nupdated during a chunked list the version of the object that was present at the time the first list\nresult was calculated is returned.",
            "name": "listOptions.limit",
            "in": "query"
          },
          {
            "type": "string",
            "description": "The continue option should be set when retrieving more results from the server. Since this value is\nserver defined, clients may only use the continue value from a previous query result with identical\nquery parameters (except for the value of continue) and the server may reject a continue value it\ndoes not recognize. If the specified continue value is no longer valid whether due to expiration\n(generally five to fifteen minutes) or a configuration change on the server, the server will\nrespond with a 410 ResourceExpired error together with a continue token. If the client needs a\nconsistent list, it must restart their list without the continue field. Otherwise, the client may\nsend another list request with the token received with the 410 error, the server will respond with\na list starting from the next key, but from the latest snapshot, which is inconsistent from the\nprevious list results - objects that are created, modified, or deleted after the first list request\nwill be included in the response, as long as their keys are after the \"next key\".\n\nThis field is not supported when watch is true. Clients may start a watch from the last\nresourceVersion value returned by the server and not miss any modifications.",
            "name": "listOptions.continue",
            "in": "query"
          }
        ],
        "responses": {
          "200": {
            "description": "A successful response.(streaming responses)",
            "schema": {
              "$ref": "#/x-stream-definitions/io.argoproj.workflow.v1alpha1.WorkflowWatchEvent"
            }
          }
        }
      }
    },
    "/api/v1/workflow-templates/{namespace}": {
      "get": {
        "tags": [
          "WorkflowTemplateService"
        ],
        "operationId": "ListWorkflowTemplates",
        "parameters": [
          {
            "type": "string",
            "name": "namespace",
            "in": "path",
            "required": true
          },
          {
            "type": "string",
            "description": "A selector to restrict the list of returned objects by their labels.\nDefaults to everything.\n+optional.",
            "name": "listOptions.labelSelector",
            "in": "query"
          },
          {
            "type": "string",
            "description": "A selector to restrict the list of returned objects by their fields.\nDefaults to everything.\n+optional.",
            "name": "listOptions.fieldSelector",
            "in": "query"
          },
          {
            "type": "boolean",
            "format": "boolean",
            "description": "Watch for changes to the described resources and return them as a stream of\nadd, update, and remove notifications. Specify resourceVersion.\n+optional.",
            "name": "listOptions.watch",
            "in": "query"
          },
          {
            "type": "boolean",
            "format": "boolean",
            "description": "allowWatchBookmarks requests watch events with type \"BOOKMARK\".\nServers that do not implement bookmarks may ignore this flag and\nbookmarks are sent at the server's discretion. Clients should not\nassume bookmarks are returned at any specific interval, nor may they\nassume the server will send any BOOKMARK event during a session.\nIf this is not a watch, this field is ignored.\nIf the feature gate WatchBookmarks is not enabled in apiserver,\nthis field is ignored.\n\nThis field is beta.\n\n+optional",
            "name": "listOptions.allowWatchBookmarks",
            "in": "query"
          },
          {
            "type": "string",
            "description": "When specified with a watch call, shows changes that occur after that particular version of a resource.\nDefaults to changes from the beginning of history.\nWhen specified for list:\n- if unset, then the result is returned from remote storage based on quorum-read flag;\n- if it's 0, then we simply return what we currently have in cache, no guarantee;\n- if set to non zero, then the result is at least as fresh as given rv.\n+optional.",
            "name": "listOptions.resourceVersion",
            "in": "query"
          },
          {
            "type": "string",
            "format": "int64",
            "description": "Timeout for the list/watch call.\nThis limits the duration of the call, regardless of any activity or inactivity.\n+optional.",
            "name": "listOptions.timeoutSeconds",
            "in": "query"
          },
          {
            "type": "string",
            "format": "int64",
            "description": "limit is a maximum number of responses to return for a list call. If more items exist, the\nserver will set the `continue` field on the list metadata to a value that can be used with the\nsame initial query to retrieve the next set of results. Setting a limit may return fewer than\nthe requested amount of items (up to zero items) in the event all requested objects are\nfiltered out and clients should only use the presence of the continue field to determine whether\nmore results are available. Servers may choose not to support the limit argument and will return\nall of the available results. If limit is specified and the continue field is empty, clients may\nassume that no more results are available. This field is not supported if watch is true.\n\nThe server guarantees that the objects returned when using continue will be identical to issuing\na single list call without a limit - that is, no objects created, modified, or deleted after the\nfirst request is issued will be included in any subsequent continued requests. This is sometimes\nreferred to as a consistent snapshot, and ensures that a client that is using limit to receive\nsmaller chunks of a very large result can ensure they see all possible objects. If objects are\nupdated during a chunked list the version of the object that was present at the time the first list\nresult was calculated is returned.",
            "name": "listOptions.limit",
            "in": "query"
          },
          {
            "type": "string",
            "description": "The continue option should be set when retrieving more results from the server. Since this value is\nserver defined, clients may only use the continue value from a previous query result with identical\nquery parameters (except for the value of continue) and the server may reject a continue value it\ndoes not recognize. If the specified continue value is no longer valid whether due to expiration\n(generally five to fifteen minutes) or a configuration change on the server, the server will\nrespond with a 410 ResourceExpired error together with a continue token. If the client needs a\nconsistent list, it must restart their list without the continue field. Otherwise, the client may\nsend another list request with the token received with the 410 error, the server will respond with\na list starting from the next key, but from the latest snapshot, which is inconsistent from the\nprevious list results - objects that are created, modified, or deleted after the first list request\nwill be included in the response, as long as their keys are after the \"next key\".\n\nThis field is not supported when watch is true. Clients may start a watch from the last\nresourceVersion value returned by the server and not miss any modifications.",
            "name": "listOptions.continue",
            "in": "query"
          }
        ],
        "responses": {
          "200": {
            "description": "A successful response.",
            "schema": {
              "$ref": "#/definitions/io.argoproj.workflow.v1alpha1.WorkflowTemplateList"
            }
          }
        }
      },
      "post": {
        "tags": [
          "WorkflowTemplateService"
        ],
        "operationId": "CreateWorkflowTemplate",
        "parameters": [
          {
            "type": "string",
            "name": "namespace",
            "in": "path",
            "required": true
          },
          {
            "name": "body",
            "in": "body",
            "required": true,
            "schema": {
              "$ref": "#/definitions/io.argoproj.workflow.v1alpha1.WorkflowTemplateCreateRequest"
            }
          }
        ],
        "responses": {
          "200": {
            "description": "A successful response.",
            "schema": {
              "$ref": "#/definitions/io.argoproj.workflow.v1alpha1.WorkflowTemplate"
            }
          }
        }
      }
    },
    "/api/v1/workflow-templates/{namespace}/lint": {
      "post": {
        "tags": [
          "WorkflowTemplateService"
        ],
        "operationId": "LintWorkflowTemplate",
        "parameters": [
          {
            "type": "string",
            "name": "namespace",
            "in": "path",
            "required": true
          },
          {
            "name": "body",
            "in": "body",
            "required": true,
            "schema": {
              "$ref": "#/definitions/io.argoproj.workflow.v1alpha1.WorkflowTemplateLintRequest"
            }
          }
        ],
        "responses": {
          "200": {
            "description": "A successful response.",
            "schema": {
              "$ref": "#/definitions/io.argoproj.workflow.v1alpha1.WorkflowTemplate"
            }
          }
        }
      }
    },
    "/api/v1/workflow-templates/{namespace}/{name}": {
      "get": {
        "tags": [
          "WorkflowTemplateService"
        ],
        "operationId": "GetWorkflowTemplate",
        "parameters": [
          {
            "type": "string",
            "name": "namespace",
            "in": "path",
            "required": true
          },
          {
            "type": "string",
            "name": "name",
            "in": "path",
            "required": true
          },
          {
            "type": "string",
            "description": "When specified:\n- if unset, then the result is returned from remote storage based on quorum-read flag;\n- if it's 0, then we simply return what we currently have in cache, no guarantee;\n- if set to non zero, then the result is at least as fresh as given rv.",
            "name": "getOptions.resourceVersion",
            "in": "query"
          }
        ],
        "responses": {
          "200": {
            "description": "A successful response.",
            "schema": {
              "$ref": "#/definitions/io.argoproj.workflow.v1alpha1.WorkflowTemplate"
            }
          }
        }
      },
      "put": {
        "tags": [
          "WorkflowTemplateService"
        ],
        "operationId": "UpdateWorkflowTemplate",
        "parameters": [
          {
            "type": "string",
            "name": "namespace",
            "in": "path",
            "required": true
          },
          {
            "type": "string",
            "name": "name",
            "in": "path",
            "required": true
          },
          {
            "name": "body",
            "in": "body",
            "required": true,
            "schema": {
              "$ref": "#/definitions/io.argoproj.workflow.v1alpha1.WorkflowTemplateUpdateRequest"
            }
          }
        ],
        "responses": {
          "200": {
            "description": "A successful response.",
            "schema": {
              "$ref": "#/definitions/io.argoproj.workflow.v1alpha1.WorkflowTemplate"
            }
          }
        }
      },
      "delete": {
        "tags": [
          "WorkflowTemplateService"
        ],
        "operationId": "DeleteWorkflowTemplate",
        "parameters": [
          {
            "type": "string",
            "name": "namespace",
            "in": "path",
            "required": true
          },
          {
            "type": "string",
            "name": "name",
            "in": "path",
            "required": true
          },
          {
            "type": "string",
            "format": "int64",
            "description": "The duration in seconds before the object should be deleted. Value must be non-negative integer.\nThe value zero indicates delete immediately. If this value is nil, the default grace period for the\nspecified type will be used.\nDefaults to a per object value if not specified. zero means delete immediately.\n+optional.",
            "name": "deleteOptions.gracePeriodSeconds",
            "in": "query"
          },
          {
            "type": "string",
            "description": "Specifies the target UID.\n+optional.",
            "name": "deleteOptions.preconditions.uid",
            "in": "query"
          },
          {
            "type": "string",
            "description": "Specifies the target ResourceVersion\n+optional.",
            "name": "deleteOptions.preconditions.resourceVersion",
            "in": "query"
          },
          {
            "type": "boolean",
            "format": "boolean",
            "description": "Deprecated: please use the PropagationPolicy, this field will be deprecated in 1.7.\nShould the dependent objects be orphaned. If true/false, the \"orphan\"\nfinalizer will be added to/removed from the object's finalizers list.\nEither this field or PropagationPolicy may be set, but not both.\n+optional.",
            "name": "deleteOptions.orphanDependents",
            "in": "query"
          },
          {
            "type": "string",
            "description": "Whether and how garbage collection will be performed.\nEither this field or OrphanDependents may be set, but not both.\nThe default policy is decided by the existing finalizer set in the\nmetadata.finalizers and the resource-specific default policy.\nAcceptable values are: 'Orphan' - orphan the dependents; 'Background' -\nallow the garbage collector to delete the dependents in the background;\n'Foreground' - a cascading policy that deletes all dependents in the\nforeground.\n+optional.",
            "name": "deleteOptions.propagationPolicy",
            "in": "query"
          },
          {
            "type": "array",
            "items": {
              "type": "string"
            },
            "collectionFormat": "multi",
            "description": "When present, indicates that modifications should not be\npersisted. An invalid or unrecognized dryRun directive will\nresult in an error response and no further processing of the\nrequest. Valid values are:\n- All: all dry run stages will be processed\n+optional.",
            "name": "deleteOptions.dryRun",
            "in": "query"
          }
        ],
        "responses": {
          "200": {
            "description": "A successful response.",
            "schema": {
              "$ref": "#/definitions/io.argoproj.workflow.v1alpha1.WorkflowTemplateDeleteResponse"
            }
          }
        }
      }
    },
    "/api/v1/workflows/{namespace}": {
      "get": {
        "tags": [
          "WorkflowService"
        ],
        "operationId": "ListWorkflows",
        "parameters": [
          {
            "type": "string",
            "name": "namespace",
            "in": "path",
            "required": true
          },
          {
            "type": "string",
            "description": "A selector to restrict the list of returned objects by their labels.\nDefaults to everything.\n+optional.",
            "name": "listOptions.labelSelector",
            "in": "query"
          },
          {
            "type": "string",
            "description": "A selector to restrict the list of returned objects by their fields.\nDefaults to everything.\n+optional.",
            "name": "listOptions.fieldSelector",
            "in": "query"
          },
          {
            "type": "boolean",
            "format": "boolean",
            "description": "Watch for changes to the described resources and return them as a stream of\nadd, update, and remove notifications. Specify resourceVersion.\n+optional.",
            "name": "listOptions.watch",
            "in": "query"
          },
          {
            "type": "boolean",
            "format": "boolean",
            "description": "allowWatchBookmarks requests watch events with type \"BOOKMARK\".\nServers that do not implement bookmarks may ignore this flag and\nbookmarks are sent at the server's discretion. Clients should not\nassume bookmarks are returned at any specific interval, nor may they\nassume the server will send any BOOKMARK event during a session.\nIf this is not a watch, this field is ignored.\nIf the feature gate WatchBookmarks is not enabled in apiserver,\nthis field is ignored.\n\nThis field is beta.\n\n+optional",
            "name": "listOptions.allowWatchBookmarks",
            "in": "query"
          },
          {
            "type": "string",
            "description": "When specified with a watch call, shows changes that occur after that particular version of a resource.\nDefaults to changes from the beginning of history.\nWhen specified for list:\n- if unset, then the result is returned from remote storage based on quorum-read flag;\n- if it's 0, then we simply return what we currently have in cache, no guarantee;\n- if set to non zero, then the result is at least as fresh as given rv.\n+optional.",
            "name": "listOptions.resourceVersion",
            "in": "query"
          },
          {
            "type": "string",
            "format": "int64",
            "description": "Timeout for the list/watch call.\nThis limits the duration of the call, regardless of any activity or inactivity.\n+optional.",
            "name": "listOptions.timeoutSeconds",
            "in": "query"
          },
          {
            "type": "string",
            "format": "int64",
            "description": "limit is a maximum number of responses to return for a list call. If more items exist, the\nserver will set the `continue` field on the list metadata to a value that can be used with the\nsame initial query to retrieve the next set of results. Setting a limit may return fewer than\nthe requested amount of items (up to zero items) in the event all requested objects are\nfiltered out and clients should only use the presence of the continue field to determine whether\nmore results are available. Servers may choose not to support the limit argument and will return\nall of the available results. If limit is specified and the continue field is empty, clients may\nassume that no more results are available. This field is not supported if watch is true.\n\nThe server guarantees that the objects returned when using continue will be identical to issuing\na single list call without a limit - that is, no objects created, modified, or deleted after the\nfirst request is issued will be included in any subsequent continued requests. This is sometimes\nreferred to as a consistent snapshot, and ensures that a client that is using limit to receive\nsmaller chunks of a very large result can ensure they see all possible objects. If objects are\nupdated during a chunked list the version of the object that was present at the time the first list\nresult was calculated is returned.",
            "name": "listOptions.limit",
            "in": "query"
          },
          {
            "type": "string",
            "description": "The continue option should be set when retrieving more results from the server. Since this value is\nserver defined, clients may only use the continue value from a previous query result with identical\nquery parameters (except for the value of continue) and the server may reject a continue value it\ndoes not recognize. If the specified continue value is no longer valid whether due to expiration\n(generally five to fifteen minutes) or a configuration change on the server, the server will\nrespond with a 410 ResourceExpired error together with a continue token. If the client needs a\nconsistent list, it must restart their list without the continue field. Otherwise, the client may\nsend another list request with the token received with the 410 error, the server will respond with\na list starting from the next key, but from the latest snapshot, which is inconsistent from the\nprevious list results - objects that are created, modified, or deleted after the first list request\nwill be included in the response, as long as their keys are after the \"next key\".\n\nThis field is not supported when watch is true. Clients may start a watch from the last\nresourceVersion value returned by the server and not miss any modifications.",
            "name": "listOptions.continue",
            "in": "query"
          },
          {
            "type": "string",
            "description": "Fields to be included or excluded in the response. e.g. \"items.spec,items.status.phase\", \"-items.status.nodes\".",
            "name": "fields",
            "in": "query"
          }
        ],
        "responses": {
          "200": {
            "description": "A successful response.",
            "schema": {
              "$ref": "#/definitions/io.argoproj.workflow.v1alpha1.WorkflowList"
            }
          }
        }
      },
      "post": {
        "tags": [
          "WorkflowService"
        ],
        "operationId": "CreateWorkflow",
        "parameters": [
          {
            "type": "string",
            "name": "namespace",
            "in": "path",
            "required": true
          },
          {
            "name": "body",
            "in": "body",
            "required": true,
            "schema": {
              "$ref": "#/definitions/io.argoproj.workflow.v1alpha1.WorkflowCreateRequest"
            }
          }
        ],
        "responses": {
          "200": {
            "description": "A successful response.",
            "schema": {
              "$ref": "#/definitions/io.argoproj.workflow.v1alpha1.Workflow"
            }
          }
        }
      }
    },
    "/api/v1/workflows/{namespace}/lint": {
      "post": {
        "tags": [
          "WorkflowService"
        ],
        "operationId": "LintWorkflow",
        "parameters": [
          {
            "type": "string",
            "name": "namespace",
            "in": "path",
            "required": true
          },
          {
            "name": "body",
            "in": "body",
            "required": true,
            "schema": {
              "$ref": "#/definitions/io.argoproj.workflow.v1alpha1.WorkflowLintRequest"
            }
          }
        ],
        "responses": {
          "200": {
            "description": "A successful response.",
            "schema": {
              "$ref": "#/definitions/io.argoproj.workflow.v1alpha1.Workflow"
            }
          }
        }
      }
    },
    "/api/v1/workflows/{namespace}/{name}": {
      "get": {
        "tags": [
          "WorkflowService"
        ],
        "operationId": "GetWorkflow",
        "parameters": [
          {
            "type": "string",
            "name": "namespace",
            "in": "path",
            "required": true
          },
          {
            "type": "string",
            "name": "name",
            "in": "path",
            "required": true
          },
          {
            "type": "string",
            "description": "When specified:\n- if unset, then the result is returned from remote storage based on quorum-read flag;\n- if it's 0, then we simply return what we currently have in cache, no guarantee;\n- if set to non zero, then the result is at least as fresh as given rv.",
            "name": "getOptions.resourceVersion",
            "in": "query"
          },
          {
            "type": "string",
            "description": "Fields to be included or excluded in the response. e.g. \"spec,status.phase\", \"-status.nodes\".",
            "name": "fields",
            "in": "query"
          }
        ],
        "responses": {
          "200": {
            "description": "A successful response.",
            "schema": {
              "$ref": "#/definitions/io.argoproj.workflow.v1alpha1.Workflow"
            }
          }
        }
      },
      "delete": {
        "tags": [
          "WorkflowService"
        ],
        "operationId": "DeleteWorkflow",
        "parameters": [
          {
            "type": "string",
            "name": "namespace",
            "in": "path",
            "required": true
          },
          {
            "type": "string",
            "name": "name",
            "in": "path",
            "required": true
          },
          {
            "type": "string",
            "format": "int64",
            "description": "The duration in seconds before the object should be deleted. Value must be non-negative integer.\nThe value zero indicates delete immediately. If this value is nil, the default grace period for the\nspecified type will be used.\nDefaults to a per object value if not specified. zero means delete immediately.\n+optional.",
            "name": "deleteOptions.gracePeriodSeconds",
            "in": "query"
          },
          {
            "type": "string",
            "description": "Specifies the target UID.\n+optional.",
            "name": "deleteOptions.preconditions.uid",
            "in": "query"
          },
          {
            "type": "string",
            "description": "Specifies the target ResourceVersion\n+optional.",
            "name": "deleteOptions.preconditions.resourceVersion",
            "in": "query"
          },
          {
            "type": "boolean",
            "format": "boolean",
            "description": "Deprecated: please use the PropagationPolicy, this field will be deprecated in 1.7.\nShould the dependent objects be orphaned. If true/false, the \"orphan\"\nfinalizer will be added to/removed from the object's finalizers list.\nEither this field or PropagationPolicy may be set, but not both.\n+optional.",
            "name": "deleteOptions.orphanDependents",
            "in": "query"
          },
          {
            "type": "string",
            "description": "Whether and how garbage collection will be performed.\nEither this field or OrphanDependents may be set, but not both.\nThe default policy is decided by the existing finalizer set in the\nmetadata.finalizers and the resource-specific default policy.\nAcceptable values are: 'Orphan' - orphan the dependents; 'Background' -\nallow the garbage collector to delete the dependents in the background;\n'Foreground' - a cascading policy that deletes all dependents in the\nforeground.\n+optional.",
            "name": "deleteOptions.propagationPolicy",
            "in": "query"
          },
          {
            "type": "array",
            "items": {
              "type": "string"
            },
            "collectionFormat": "multi",
            "description": "When present, indicates that modifications should not be\npersisted. An invalid or unrecognized dryRun directive will\nresult in an error response and no further processing of the\nrequest. Valid values are:\n- All: all dry run stages will be processed\n+optional.",
            "name": "deleteOptions.dryRun",
            "in": "query"
          }
        ],
        "responses": {
          "200": {
            "description": "A successful response.",
            "schema": {
              "$ref": "#/definitions/io.argoproj.workflow.v1alpha1.WorkflowDeleteResponse"
            }
          }
        }
      }
    },
    "/api/v1/workflows/{namespace}/{name}/resubmit": {
      "put": {
        "tags": [
          "WorkflowService"
        ],
        "operationId": "ResubmitWorkflow",
        "parameters": [
          {
            "type": "string",
            "name": "namespace",
            "in": "path",
            "required": true
          },
          {
            "type": "string",
            "name": "name",
            "in": "path",
            "required": true
          },
          {
            "name": "body",
            "in": "body",
            "required": true,
            "schema": {
              "$ref": "#/definitions/io.argoproj.workflow.v1alpha1.WorkflowResubmitRequest"
            }
          }
        ],
        "responses": {
          "200": {
            "description": "A successful response.",
            "schema": {
              "$ref": "#/definitions/io.argoproj.workflow.v1alpha1.Workflow"
            }
          }
        }
      }
    },
    "/api/v1/workflows/{namespace}/{name}/resume": {
      "put": {
        "tags": [
          "WorkflowService"
        ],
        "operationId": "ResumeWorkflow",
        "parameters": [
          {
            "type": "string",
            "name": "namespace",
            "in": "path",
            "required": true
          },
          {
            "type": "string",
            "name": "name",
            "in": "path",
            "required": true
          },
          {
            "name": "body",
            "in": "body",
            "required": true,
            "schema": {
              "$ref": "#/definitions/io.argoproj.workflow.v1alpha1.WorkflowResumeRequest"
            }
          }
        ],
        "responses": {
          "200": {
            "description": "A successful response.",
            "schema": {
              "$ref": "#/definitions/io.argoproj.workflow.v1alpha1.Workflow"
            }
          }
        }
      }
    },
    "/api/v1/workflows/{namespace}/{name}/retry": {
      "put": {
        "tags": [
          "WorkflowService"
        ],
        "operationId": "RetryWorkflow",
        "parameters": [
          {
            "type": "string",
            "name": "namespace",
            "in": "path",
            "required": true
          },
          {
            "type": "string",
            "name": "name",
            "in": "path",
            "required": true
          },
          {
            "name": "body",
            "in": "body",
            "required": true,
            "schema": {
              "$ref": "#/definitions/io.argoproj.workflow.v1alpha1.WorkflowRetryRequest"
            }
          }
        ],
        "responses": {
          "200": {
            "description": "A successful response.",
            "schema": {
              "$ref": "#/definitions/io.argoproj.workflow.v1alpha1.Workflow"
            }
          }
        }
      }
    },
    "/api/v1/workflows/{namespace}/{name}/suspend": {
      "put": {
        "tags": [
          "WorkflowService"
        ],
        "operationId": "SuspendWorkflow",
        "parameters": [
          {
            "type": "string",
            "name": "namespace",
            "in": "path",
            "required": true
          },
          {
            "type": "string",
            "name": "name",
            "in": "path",
            "required": true
          },
          {
            "name": "body",
            "in": "body",
            "required": true,
            "schema": {
              "$ref": "#/definitions/io.argoproj.workflow.v1alpha1.WorkflowSuspendRequest"
            }
          }
        ],
        "responses": {
          "200": {
            "description": "A successful response.",
            "schema": {
              "$ref": "#/definitions/io.argoproj.workflow.v1alpha1.Workflow"
            }
          }
        }
      }
    },
    "/api/v1/workflows/{namespace}/{name}/terminate": {
      "put": {
        "tags": [
          "WorkflowService"
        ],
        "operationId": "TerminateWorkflow",
        "parameters": [
          {
            "type": "string",
            "name": "namespace",
            "in": "path",
            "required": true
          },
          {
            "type": "string",
            "name": "name",
            "in": "path",
            "required": true
          },
          {
            "name": "body",
            "in": "body",
            "required": true,
            "schema": {
              "$ref": "#/definitions/io.argoproj.workflow.v1alpha1.WorkflowTerminateRequest"
            }
          }
        ],
        "responses": {
          "200": {
            "description": "A successful response.",
            "schema": {
              "$ref": "#/definitions/io.argoproj.workflow.v1alpha1.Workflow"
            }
          }
        }
      }
    },
    "/api/v1/workflows/{namespace}/{name}/{podName}/log": {
      "get": {
        "tags": [
          "WorkflowService"
        ],
        "operationId": "PodLogs",
        "parameters": [
          {
            "type": "string",
            "name": "namespace",
            "in": "path",
            "required": true
          },
          {
            "type": "string",
            "name": "name",
            "in": "path",
            "required": true
          },
          {
            "type": "string",
            "name": "podName",
            "in": "path",
            "required": true
          },
          {
            "type": "string",
            "description": "The container for which to stream logs. Defaults to only container if there is one container in the pod.\n+optional.",
            "name": "logOptions.container",
            "in": "query"
          },
          {
            "type": "boolean",
            "format": "boolean",
            "description": "Follow the log stream of the pod. Defaults to false.\n+optional.",
            "name": "logOptions.follow",
            "in": "query"
          },
          {
            "type": "boolean",
            "format": "boolean",
            "description": "Return previous terminated container logs. Defaults to false.\n+optional.",
            "name": "logOptions.previous",
            "in": "query"
          },
          {
            "type": "string",
            "format": "int64",
            "description": "A relative time in seconds before the current time from which to show logs. If this value\nprecedes the time a pod was started, only logs since the pod start will be returned.\nIf this value is in the future, no logs will be returned.\nOnly one of sinceSeconds or sinceTime may be specified.\n+optional.",
            "name": "logOptions.sinceSeconds",
            "in": "query"
          },
          {
            "type": "string",
            "format": "int64",
            "description": "Represents seconds of UTC time since Unix epoch\n1970-01-01T00:00:00Z. Must be from 0001-01-01T00:00:00Z to\n9999-12-31T23:59:59Z inclusive.",
            "name": "logOptions.sinceTime.seconds",
            "in": "query"
          },
          {
            "type": "integer",
            "format": "int32",
            "description": "Non-negative fractions of a second at nanosecond resolution. Negative\nsecond values with fractions must still have non-negative nanos values\nthat count forward in time. Must be from 0 to 999,999,999\ninclusive. This field may be limited in precision depending on context.",
            "name": "logOptions.sinceTime.nanos",
            "in": "query"
          },
          {
            "type": "boolean",
            "format": "boolean",
            "description": "If true, add an RFC3339 or RFC3339Nano timestamp at the beginning of every line\nof log output. Defaults to false.\n+optional.",
            "name": "logOptions.timestamps",
            "in": "query"
          },
          {
            "type": "string",
            "format": "int64",
            "description": "If set, the number of lines from the end of the logs to show. If not specified,\nlogs are shown from the creation of the container or sinceSeconds or sinceTime\n+optional.",
            "name": "logOptions.tailLines",
            "in": "query"
          },
          {
            "type": "string",
            "format": "int64",
            "description": "If set, the number of bytes to read from the server before terminating the\nlog output. This may not display a complete final line of logging, and may return\nslightly more or slightly less than the specified limit.\n+optional.",
            "name": "logOptions.limitBytes",
            "in": "query"
          }
        ],
        "responses": {
          "200": {
            "description": "A successful response.(streaming responses)",
            "schema": {
              "$ref": "#/x-stream-definitions/io.argoproj.workflow.v1alpha1.LogEntry"
            }
          }
        }
      }
    }
  },
  "definitions": {
    "cronio.argoproj.workflow.v1alpha1.CreateCronWorkflowRequest": {
      "type": "object",
      "properties": {
        "createOptions": {
          "$ref": "#/definitions/io.k8s.api.core.v1.CreateOptions"
        },
        "cronWorkflow": {
          "$ref": "#/definitions/io.argoproj.workflow.v1alpha1.CronWorkflow"
        },
        "namespace": {
          "type": "string"
        }
      }
    },
    "cronio.argoproj.workflow.v1alpha1.CronWorkflowDeletedResponse": {
      "type": "object"
    },
    "cronio.argoproj.workflow.v1alpha1.LintCronWorkflowRequest": {
      "type": "object",
      "properties": {
        "cronWorkflow": {
          "$ref": "#/definitions/io.argoproj.workflow.v1alpha1.CronWorkflow"
        },
        "namespace": {
          "type": "string"
        }
      }
    },
    "cronio.argoproj.workflow.v1alpha1.UpdateCronWorkflowRequest": {
      "type": "object",
      "properties": {
        "cronWorkflow": {
          "$ref": "#/definitions/io.argoproj.workflow.v1alpha1.CronWorkflow"
        },
        "name": {
          "type": "string"
        },
        "namespace": {
          "type": "string"
        }
      }
    },
    "io.argoproj.workflow.v1alpha1.ArchiveStrategy": {
      "type": "object",
      "title": "ArchiveStrategy describes how to archive files/directory when saving artifacts",
      "properties": {
        "none": {
          "$ref": "#/definitions/io.argoproj.workflow.v1alpha1.NoneStrategy"
        },
        "tar": {
          "$ref": "#/definitions/io.argoproj.workflow.v1alpha1.TarStrategy"
        }
      }
    },
    "io.argoproj.workflow.v1alpha1.Arguments": {
      "type": "object",
      "title": "Arguments to a template",
      "properties": {
        "artifacts": {
          "type": "array",
          "title": "Artifacts is the list of artifacts to pass to the template or workflow\n+patchStrategy=merge\n+patchMergeKey=name",
          "items": {
            "$ref": "#/definitions/io.argoproj.workflow.v1alpha1.Artifact"
          }
        },
        "parameters": {
          "type": "array",
          "title": "Parameters is the list of parameters to pass to the template or workflow\n+patchStrategy=merge\n+patchMergeKey=name",
          "items": {
            "$ref": "#/definitions/io.argoproj.workflow.v1alpha1.Parameter"
          }
        }
      }
    },
    "io.argoproj.workflow.v1alpha1.Artifact": {
      "type": "object",
      "title": "Artifact indicates an artifact to place at a specified path",
      "properties": {
        "archive": {
          "description": "Archive controls how the artifact will be saved to the artifact repository.",
          "$ref": "#/definitions/io.argoproj.workflow.v1alpha1.ArchiveStrategy"
        },
        "artifactLocation": {
          "title": "ArtifactLocation contains the location of the artifact",
          "$ref": "#/definitions/io.argoproj.workflow.v1alpha1.ArtifactLocation"
        },
        "from": {
          "type": "string",
          "title": "From allows an artifact to reference an artifact from a previous step"
        },
        "globalName": {
          "type": "string",
          "title": "GlobalName exports an output artifact to the global scope, making it available as\n'{{io.argoproj.workflow.v1alpha1.outputs.artifacts.XXXX}} and in workflow.status.outputs.artifacts"
        },
        "mode": {
          "description": "mode bits to use on this file, must be a value between 0 and 0777\nset when loading input artifacts.",
          "type": "integer",
          "format": "int32"
        },
        "name": {
          "description": "name of the artifact. must be unique within a template's inputs/outputs.",
          "type": "string"
        },
        "optional": {
          "type": "boolean",
          "format": "boolean",
          "title": "Make Artifacts optional, if Artifacts doesn't generate or exist"
        },
        "path": {
          "type": "string",
          "title": "Path is the container path to the artifact"
        }
      }
    },
    "io.argoproj.workflow.v1alpha1.ArtifactLocation": {
      "description": "ArtifactLocation describes a location for a single or multiple artifacts.\nIt is used as single artifact in the context of inputs/outputs (e.g. outputs.artifacts.artname).\nIt is also used to describe the location of multiple artifacts such as the archive location\nof a single workflow step, which the executor will use as a default location to store its files.",
      "type": "object",
      "properties": {
        "archiveLogs": {
          "type": "boolean",
          "format": "boolean",
          "title": "ArchiveLogs indicates if the container logs should be archived"
        },
        "artifactory": {
          "title": "Artifactory contains artifactory artifact location details",
          "$ref": "#/definitions/io.argoproj.workflow.v1alpha1.ArtifactoryArtifact"
        },
        "git": {
          "title": "Git contains git artifact location details",
          "$ref": "#/definitions/io.argoproj.workflow.v1alpha1.GitArtifact"
        },
        "hdfs": {
          "title": "HDFS contains HDFS artifact location details",
          "$ref": "#/definitions/io.argoproj.workflow.v1alpha1.HDFSArtifact"
        },
        "http": {
          "title": "HTTP contains HTTP artifact location details",
          "$ref": "#/definitions/io.argoproj.workflow.v1alpha1.HTTPArtifact"
        },
        "raw": {
          "title": "Raw contains raw artifact location details",
          "$ref": "#/definitions/io.argoproj.workflow.v1alpha1.RawArtifact"
        },
        "s3": {
          "title": "S3 contains S3 artifact location details",
          "$ref": "#/definitions/io.argoproj.workflow.v1alpha1.S3Artifact"
        }
      }
    },
    "io.argoproj.workflow.v1alpha1.ArtifactRepositoryRef": {
      "type": "object",
      "properties": {
        "configMap": {
          "type": "string"
        },
        "key": {
          "type": "string"
        }
      }
    },
    "io.argoproj.workflow.v1alpha1.ArtifactoryArtifact": {
      "type": "object",
      "title": "ArtifactoryArtifact is the location of an artifactory artifact",
      "properties": {
        "artifactoryAuth": {
          "$ref": "#/definitions/io.argoproj.workflow.v1alpha1.ArtifactoryAuth"
        },
        "url": {
          "type": "string",
          "title": "URL of the artifact"
        }
      }
    },
    "io.argoproj.workflow.v1alpha1.ArtifactoryAuth": {
      "type": "object",
      "title": "ArtifactoryAuth describes the secret selectors required for authenticating to artifactory",
      "properties": {
        "passwordSecret": {
          "title": "PasswordSecret is the secret selector to the repository password",
          "$ref": "#/definitions/io.k8s.api.core.v1.SecretKeySelector"
        },
        "usernameSecret": {
          "title": "UsernameSecret is the secret selector to the repository username",
          "$ref": "#/definitions/io.k8s.api.core.v1.SecretKeySelector"
        }
      }
    },
    "io.argoproj.workflow.v1alpha1.Backoff": {
      "type": "object",
      "properties": {
        "duration": {
          "type": "string"
        },
        "factor": {
          "type": "integer",
          "format": "int32"
        },
        "maxDuration": {
          "type": "string"
        }
      }
    },
    "io.argoproj.workflow.v1alpha1.ContinueOn": {
      "description": "ContinueOn defines if a workflow should continue even if a task or step fails/errors.\nIt can be specified if the workflow should continue when the pod errors, fails or both.",
      "type": "object",
      "properties": {
        "error": {
          "type": "boolean",
          "format": "boolean",
          "title": "+optional"
        },
        "failed": {
          "type": "boolean",
          "format": "boolean",
          "title": "+optional"
        }
      }
    },
    "io.argoproj.workflow.v1alpha1.CronWorkflow": {
      "type": "object",
      "title": "CronWorkflow is the definition of a scheduled workflow resource\n+genclient\n+genclient:noStatus\n+k8s:deepcopy-gen:interfaces=k8s.io/apimachinery/pkg/runtime.Object",
      "properties": {
        "metadata": {
          "$ref": "#/definitions/io.k8s.api.core.v1.ObjectMeta"
        },
        "spec": {
          "$ref": "#/definitions/io.argoproj.workflow.v1alpha1.CronWorkflowSpec"
        },
        "status": {
          "$ref": "#/definitions/io.argoproj.workflow.v1alpha1.CronWorkflowStatus"
        }
      }
    },
    "io.argoproj.workflow.v1alpha1.CronWorkflowList": {
      "type": "object",
      "title": "CronWorkflowList is list of CronWorkflow resources\n+k8s:deepcopy-gen:interfaces=k8s.io/apimachinery/pkg/runtime.Object",
      "properties": {
        "items": {
          "type": "array",
          "items": {
            "$ref": "#/definitions/io.argoproj.workflow.v1alpha1.CronWorkflow"
          }
        },
        "metadata": {
          "$ref": "#/definitions/io.k8s.api.core.v1.ListMeta"
        }
      }
    },
    "io.argoproj.workflow.v1alpha1.CronWorkflowSpec": {
      "type": "object",
      "properties": {
        "concurrencyPolicy": {
          "type": "string",
          "title": "ConcurrencyPolicy is the K8s-style concurrency policy that will be used"
        },
        "failedJobsHistoryLimit": {
          "type": "integer",
          "format": "int32",
          "title": "FailedJobsHistoryLimit is the number of successful jobs to be kept at a time"
        },
        "schedule": {
          "type": "string",
          "title": "Schedule is a schedule to run the Workflow in Cron format"
        },
        "startingDeadlineSeconds": {
          "description": "StartingDeadlineSeconds is the K8s-style deadline that will limit the time a CronWorkflow will be run after its\noriginal scheduled time if it is missed.",
          "type": "string",
          "format": "int64"
        },
        "successfulJobsHistoryLimit": {
          "type": "integer",
          "format": "int32",
          "title": "SuccessfulJobsHistoryLimit is the number of successful jobs to be kept at a time"
        },
        "suspend": {
          "type": "boolean",
          "format": "boolean",
          "title": "Suspend is a flag that will stop new CronWorkflows from running if set to true"
        },
        "timezone": {
          "description": "Timezone is the timezone against which the cron schedule will be calculated, e.g. \"Asia/Tokyo\". Default is machine's local time.",
          "type": "string"
        },
        "workflowSpec": {
          "title": "WorkflowSpec is the spec of the workflow to be run",
          "$ref": "#/definitions/io.argoproj.workflow.v1alpha1.WorkflowSpec"
        }
      }
    },
    "io.argoproj.workflow.v1alpha1.CronWorkflowStatus": {
      "type": "object",
      "properties": {
        "active": {
          "type": "array",
          "title": "Active is a list of active workflows stemming from this CronWorkflow",
          "items": {
            "$ref": "#/definitions/io.k8s.api.core.v1.ObjectReference"
          }
        },
        "lastScheduledTime": {
          "title": "LastScheduleTime is the last time the CronWorkflow was scheduled",
          "$ref": "#/definitions/io.k8s.api.core.v1.Time"
        }
      }
    },
    "io.argoproj.workflow.v1alpha1.DAGTask": {
      "type": "object",
      "title": "DAGTask represents a node in the graph during DAG execution",
      "properties": {
        "arguments": {
          "title": "Arguments are the parameter and artifact arguments to the template",
          "$ref": "#/definitions/io.argoproj.workflow.v1alpha1.Arguments"
        },
        "continueOn": {
          "title": "ContinueOn makes argo to proceed with the following step even if this step fails.\nErrors and Failed states can be specified",
          "$ref": "#/definitions/io.argoproj.workflow.v1alpha1.ContinueOn"
        },
        "dependencies": {
          "type": "array",
          "title": "Dependencies are name of other targets which this depends on",
          "items": {
            "type": "string"
          }
        },
        "name": {
          "type": "string",
          "title": "Name is the name of the target"
        },
        "onExit": {
          "description": "OnExit is a template reference which is invoked at the end of the\ntemplate, irrespective of the success, failure, or error of the\nprimary template.",
          "type": "string"
        },
        "template": {
          "type": "string",
          "title": "Name of template to execute"
        },
        "templateRef": {
          "description": "TemplateRef is the reference to the template resource to execute.",
          "$ref": "#/definitions/io.argoproj.workflow.v1alpha1.TemplateRef"
        },
        "when": {
          "type": "string",
          "title": "When is an expression in which the task should conditionally execute"
        },
        "withItems": {
          "type": "array",
          "title": "WithItems expands a task into multiple parallel tasks from the items in the list",
          "items": {
            "$ref": "#/definitions/io.argoproj.workflow.v1alpha1.Item"
          }
        },
        "withParam": {
          "description": "WithParam expands a task into multiple parallel tasks from the value in the parameter,\nwhich is expected to be a JSON list.",
          "type": "string"
        },
        "withSequence": {
          "title": "WithSequence expands a task into a numeric sequence",
          "$ref": "#/definitions/io.argoproj.workflow.v1alpha1.Sequence"
        }
      }
    },
    "io.argoproj.workflow.v1alpha1.DAGTemplate": {
      "type": "object",
      "title": "DAGTemplate is a template subtype for directed acyclic graph templates",
      "properties": {
        "failFast": {
          "type": "boolean",
          "format": "boolean",
          "title": "This flag is for DAG logic. The DAG logic has a built-in \"fail fast\" feature to stop scheduling new steps,\nas soon as it detects that one of the DAG nodes is failed. Then it waits until all DAG nodes are completed\nbefore failing the DAG itself.\nThe FailFast flag default is true,  if set to false, it will allow a DAG to run all branches of the DAG to\ncompletion (either success or failure), regardless of the failed outcomes of branches in the DAG.\nMore info and example about this feature at https://github.com/argoproj/argo/issues/1442"
        },
        "target": {
          "type": "string",
          "title": "Target are one or more names of targets to execute in a DAG"
        },
        "tasks": {
          "type": "array",
          "title": "Tasks are a list of DAG tasks\n+patchStrategy=merge\n+patchMergeKey=name",
          "items": {
            "$ref": "#/definitions/io.argoproj.workflow.v1alpha1.DAGTask"
          }
        }
      }
    },
    "io.argoproj.workflow.v1alpha1.ExecutorConfig": {
      "description": "ExecutorConfig holds configurations of an executor container.",
      "type": "object",
      "properties": {
        "serviceAccountName": {
          "description": "ServiceAccountName specifies the service account name of the executor container.",
          "type": "string"
        }
      }
    },
    "io.argoproj.workflow.v1alpha1.GitArtifact": {
      "type": "object",
      "title": "GitArtifact is the location of an git artifact",
      "properties": {
        "depth": {
          "type": "string",
          "format": "uint64",
          "title": "Depth specifies clones/fetches should be shallow and include the given\nnumber of commits from the branch tip"
        },
        "fetch": {
          "type": "array",
          "title": "Fetch specifies a number of refs that should be fetched before checkout",
          "items": {
            "type": "string"
          }
        },
        "insecureIgnoreHostKey": {
          "type": "boolean",
          "format": "boolean",
          "title": "InsecureIgnoreHostKey disables SSH strict host key checking during git clone"
        },
        "passwordSecret": {
          "title": "PasswordSecret is the secret selector to the repository password",
          "$ref": "#/definitions/io.k8s.api.core.v1.SecretKeySelector"
        },
        "repo": {
          "type": "string",
          "title": "Repo is the git repository"
        },
        "revision": {
          "type": "string",
          "title": "Revision is the git commit, tag, branch to checkout"
        },
        "sshPrivateKeySecret": {
          "title": "SSHPrivateKeySecret is the secret selector to the repository ssh private key",
          "$ref": "#/definitions/io.k8s.api.core.v1.SecretKeySelector"
        },
        "usernameSecret": {
          "title": "UsernameSecret is the secret selector to the repository username",
          "$ref": "#/definitions/io.k8s.api.core.v1.SecretKeySelector"
        }
      }
    },
    "io.argoproj.workflow.v1alpha1.HDFSArtifact": {
      "type": "object",
      "title": "HDFSArtifact is the location of an HDFS artifact",
      "properties": {
        "force": {
          "type": "boolean",
          "format": "boolean",
          "title": "Force copies a file forcibly even if it exists (default: false)"
        },
        "hDFSConfig": {
          "$ref": "#/definitions/io.argoproj.workflow.v1alpha1.HDFSConfig"
        },
        "path": {
          "type": "string",
          "title": "Path is a file path in HDFS"
        }
      }
    },
    "io.argoproj.workflow.v1alpha1.HDFSConfig": {
      "type": "object",
      "title": "HDFSConfig is configurations for HDFS",
      "properties": {
        "addresses": {
          "type": "array",
          "title": "Addresses is accessible addresses of HDFS name nodes",
          "items": {
            "type": "string"
          }
        },
        "hDFSKrbConfig": {
          "$ref": "#/definitions/io.argoproj.workflow.v1alpha1.HDFSKrbConfig"
        },
        "hdfsUser": {
          "description": "HDFSUser is the user to access HDFS file system.\nIt is ignored if either ccache or keytab is used.",
          "type": "string"
        }
      }
    },
    "io.argoproj.workflow.v1alpha1.HDFSKrbConfig": {
      "type": "object",
      "title": "HDFSKrbConfig is auth configurations for Kerberos",
      "properties": {
        "krbCCacheSecret": {
          "description": "KrbCCacheSecret is the secret selector for Kerberos ccache\nEither ccache or keytab can be set to use Kerberos.",
          "$ref": "#/definitions/io.k8s.api.core.v1.SecretKeySelector"
        },
        "krbConfigConfigMap": {
          "description": "KrbConfig is the configmap selector for Kerberos config as string\nIt must be set if either ccache or keytab is used.",
          "$ref": "#/definitions/io.k8s.api.core.v1.ConfigMapKeySelector"
        },
        "krbKeytabSecret": {
          "description": "KrbKeytabSecret is the secret selector for Kerberos keytab\nEither ccache or keytab can be set to use Kerberos.",
          "$ref": "#/definitions/io.k8s.api.core.v1.SecretKeySelector"
        },
        "krbRealm": {
          "description": "KrbRealm is the Kerberos realm used with Kerberos keytab\nIt must be set if keytab is used.",
          "type": "string"
        },
        "krbServicePrincipalName": {
          "description": "KrbServicePrincipalName is the principal name of Kerberos service\nIt must be set if either ccache or keytab is used.",
          "type": "string"
        },
        "krbUsername": {
          "description": "KrbUsername is the Kerberos username used with Kerberos keytab\nIt must be set if keytab is used.",
          "type": "string"
        }
      }
    },
    "io.argoproj.workflow.v1alpha1.HTTPArtifact": {
      "type": "object",
      "title": "HTTPArtifact allows an file served on HTTP to be placed as an input artifact in a container",
      "properties": {
        "url": {
          "type": "string",
          "title": "URL of the artifact"
        }
      }
    },
    "io.argoproj.workflow.v1alpha1.Inputs": {
      "type": "object",
      "title": "Inputs are the mechanism for passing parameters, artifacts, volumes from one template to another",
      "properties": {
        "artifacts": {
          "type": "array",
          "title": "Artifact are a list of artifacts passed as inputs\n+patchStrategy=merge\n+patchMergeKey=name",
          "items": {
            "$ref": "#/definitions/io.argoproj.workflow.v1alpha1.Artifact"
          }
        },
        "parameters": {
          "type": "array",
          "title": "Parameters are a list of parameters passed as inputs\n+patchStrategy=merge\n+patchMergeKey=name",
          "items": {
            "$ref": "#/definitions/io.argoproj.workflow.v1alpha1.Parameter"
          }
        }
      }
    },
    "io.argoproj.workflow.v1alpha1.Item": {
      "description": "+protobuf=true\n+protobuf.options.(gogoproto.goproto_stringer)=false\n+k8s:openapi-gen=true",
      "type": "object",
      "title": "Item expands a single workflow step into multiple parallel steps\nThe value of Item can be a map, string, bool, or number",
      "properties": {
        "boolVal": {
          "type": "boolean",
          "format": "boolean"
        },
        "listVal": {
          "type": "array",
          "items": {
            "$ref": "#/definitions/io.argoproj.workflow.v1alpha1.ItemValue"
          }
        },
        "mapVal": {
          "type": "object",
          "additionalProperties": {
            "$ref": "#/definitions/io.argoproj.workflow.v1alpha1.ItemValue"
          }
        },
        "numVal": {
          "type": "string"
        },
        "strVal": {
          "type": "string"
        },
        "type": {
          "type": "string",
          "format": "int64"
        }
      }
    },
    "io.argoproj.workflow.v1alpha1.ItemValue": {
      "type": "object",
      "title": "+protobuf=true\n+protobuf.options.(gogoproto.goproto_stringer)=false\n+k8s:openapi-gen=true",
      "properties": {
        "boolVal": {
          "type": "boolean",
          "format": "boolean"
        },
        "listVal": {
          "type": "array",
          "items": {
            "type": "string",
            "format": "byte"
          }
        },
        "mapVal": {
          "type": "object",
          "additionalProperties": {
            "type": "string"
          }
        },
        "numVal": {
          "type": "string"
        },
        "strVal": {
          "type": "string"
        },
        "type": {
          "type": "string",
          "format": "int64"
        }
      }
    },
    "io.argoproj.workflow.v1alpha1.Metadata": {
      "type": "object",
      "title": "Pod metdata",
      "properties": {
        "annotations": {
          "type": "object",
          "additionalProperties": {
            "type": "string"
          }
        },
        "labels": {
          "type": "object",
          "additionalProperties": {
            "type": "string"
          }
        }
      }
    },
    "io.argoproj.workflow.v1alpha1.NodeStatus": {
      "type": "object",
      "title": "NodeStatus contains status information about an individual node in the workflow",
      "properties": {
        "boundaryID": {
          "type": "string",
          "title": "BoundaryID indicates the node ID of the associated template root node in which this node belongs to"
        },
        "children": {
          "type": "array",
          "title": "Children is a list of child node IDs",
          "items": {
            "type": "string"
          }
        },
        "daemoned": {
          "type": "boolean",
          "format": "boolean",
          "title": "Daemoned tracks whether or not this node was daemoned and need to be terminated"
        },
        "displayName": {
          "type": "string",
          "title": "DisplayName is a human readable representation of the node. Unique within a template boundary"
        },
        "finishedAt": {
          "title": "Time at which this node completed",
          "$ref": "#/definitions/io.k8s.api.core.v1.Time"
        },
        "id": {
          "type": "string",
          "title": "ID is a unique identifier of a node within the worklow\nIt is implemented as a hash of the node name, which makes the ID deterministic"
        },
        "inputs": {
          "title": "Inputs captures input parameter values and artifact locations supplied to this template invocation",
          "$ref": "#/definitions/io.argoproj.workflow.v1alpha1.Inputs"
        },
        "message": {
          "description": "A human readable message indicating details about why the node is in this condition.",
          "type": "string"
        },
        "name": {
          "type": "string",
          "title": "Name is unique name in the node tree used to generate the node ID"
        },
        "outboundNodes": {
          "description": "OutboundNodes tracks the node IDs which are considered \"outbound\" nodes to a template invocation.\nFor every invocation of a template, there are nodes which we considered as \"outbound\". Essentially,\nthese are last nodes in the execution sequence to run, before the template is considered completed.\nThese nodes are then connected as parents to a following step.\n\nIn the case of single pod steps (i.e. container, script, resource templates), this list will be nil\nsince the pod itself is already considered the \"outbound\" node.\nIn the case of DAGs, outbound nodes are the \"target\" tasks (tasks with no children).\nIn the case of steps, outbound nodes are all the containers involved in the last step group.\nNOTE: since templates are composable, the list of outbound nodes are carried upwards when\na DAG/steps template invokes another DAG/steps template. In other words, the outbound nodes of\na template, will be a superset of the outbound nodes of its last children.",
          "type": "array",
          "items": {
            "type": "string"
          }
        },
        "outputs": {
          "title": "Outputs captures output parameter values and artifact locations produced by this template invocation",
          "$ref": "#/definitions/io.argoproj.workflow.v1alpha1.Outputs"
        },
        "phase": {
          "description": "Phase a simple, high-level summary of where the node is in its lifecycle.\nCan be used as a state machine.",
          "type": "string"
        },
        "podIP": {
          "type": "string",
          "title": "PodIP captures the IP of the pod for daemoned steps"
        },
        "startedAt": {
          "title": "Time at which this node started",
          "$ref": "#/definitions/io.k8s.api.core.v1.Time"
        },
        "storedTemplateID": {
          "description": "StoredTemplateID is the ID of stored template.\nDEPRECATED: This value is not used anymore.",
          "type": "string"
        },
        "templateName": {
          "type": "string",
          "title": "TemplateName is the template name which this node corresponds to.\nNot applicable to virtual nodes (e.g. Retry, StepGroup)"
        },
        "templateRef": {
          "title": "TemplateRef is the reference to the template resource which this node corresponds to.\nNot applicable to virtual nodes (e.g. Retry, StepGroup)",
          "$ref": "#/definitions/io.argoproj.workflow.v1alpha1.TemplateRef"
        },
        "templateScope": {
          "description": "TemplateScope is the template scope in which the template of this node was retrieved.",
          "type": "string"
        },
        "type": {
          "type": "string",
          "title": "Type indicates type of node"
        },
        "workflowTemplateName": {
          "description": "WorkflowTemplateName is the WorkflowTemplate resource name on which the resolved template of this node is retrieved.\nDEPRECATED: This value is not used anymore.",
          "type": "string"
        }
      }
    },
    "io.argoproj.workflow.v1alpha1.NoneStrategy": {
      "description": "NoneStrategy indicates to skip tar process and upload the files or directory tree as independent\nfiles. Note that if the artifact is a directory, the artifact driver must support the ability to\nsave/load the directory appropriately.",
      "type": "object"
    },
    "io.argoproj.workflow.v1alpha1.Outputs": {
      "type": "object",
      "title": "Outputs hold parameters, artifacts, and results from a step",
      "properties": {
        "artifacts": {
          "type": "array",
          "title": "Artifacts holds the list of output artifacts produced by a step\n+patchStrategy=merge\n+patchMergeKey=name",
          "items": {
            "$ref": "#/definitions/io.argoproj.workflow.v1alpha1.Artifact"
          }
        },
        "parameters": {
          "type": "array",
          "title": "Parameters holds the list of output parameters produced by a step\n+patchStrategy=merge\n+patchMergeKey=name",
          "items": {
            "$ref": "#/definitions/io.argoproj.workflow.v1alpha1.Parameter"
          }
        },
        "result": {
          "type": "string",
          "title": "Result holds the result (stdout) of a script template"
        }
      }
    },
    "io.argoproj.workflow.v1alpha1.ParallelSteps": {
      "type": "object",
      "properties": {
        "steps": {
          "type": "array",
          "items": {
            "$ref": "#/definitions/io.argoproj.workflow.v1alpha1.WorkflowStep"
          }
        }
      }
    },
    "io.argoproj.workflow.v1alpha1.Parameter": {
      "type": "object",
      "title": "Parameter indicate a passed string parameter to a service template with an optional default value",
      "properties": {
        "default": {
          "type": "string",
          "title": "Default is the default value to use for an input parameter if a value was not supplied"
        },
        "globalName": {
          "type": "string",
          "title": "GlobalName exports an output parameter to the global scope, making it available as\n'{{io.argoproj.workflow.v1alpha1.outputs.parameters.XXXX}} and in workflow.status.outputs.parameters"
        },
        "name": {
          "type": "string",
          "title": "Name is the parameter name"
        },
        "value": {
          "type": "string",
          "title": "Value is the literal value to use for the parameter.\nIf specified in the context of an input parameter, the value takes precedence over any passed values"
        },
        "valueFrom": {
          "title": "ValueFrom is the source for the output parameter's value",
          "$ref": "#/definitions/io.argoproj.workflow.v1alpha1.ValueFrom"
        }
      }
    },
    "io.argoproj.workflow.v1alpha1.PodGC": {
      "type": "object",
      "title": "PodGC describes how to delete completed pods as they complete",
      "properties": {
        "strategy": {
          "type": "string"
        }
      }
    },
    "io.argoproj.workflow.v1alpha1.RawArtifact": {
      "type": "object",
      "title": "RawArtifact allows raw string content to be placed as an artifact in a container",
      "properties": {
        "data": {
          "type": "string",
          "title": "Data is the string contents of the artifact"
        }
      }
    },
    "io.argoproj.workflow.v1alpha1.ResourceTemplate": {
      "type": "object",
      "title": "ResourceTemplate is a template subtype to manipulate kubernetes resources",
      "properties": {
        "action": {
          "type": "string",
          "title": "Action is the action to perform to the resource.\nMust be one of: get, create, apply, delete, replace, patch"
        },
        "failureCondition": {
          "type": "string",
          "title": "FailureCondition is a label selector expression which describes the conditions\nof the k8s resource in which the step was considered failed"
        },
        "manifest": {
          "type": "string",
          "title": "Manifest contains the kubernetes manifest"
        },
        "mergeStrategy": {
          "type": "string",
          "title": "MergeStrategy is the strategy used to merge a patch. It defaults to \"strategic\"\nMust be one of: strategic, merge, json"
        },
        "setOwnerReference": {
          "description": "SetOwnerReference sets the reference to the workflow on the OwnerReference of generated resource.",
          "type": "boolean",
          "format": "boolean"
        },
        "successCondition": {
          "type": "string",
          "title": "SuccessCondition is a label selector expression which describes the conditions\nof the k8s resource in which it is acceptable to proceed to the following step"
        }
      }
    },
    "io.argoproj.workflow.v1alpha1.RetryStrategy": {
      "type": "object",
      "title": "RetryStrategy provides controls on how to retry a workflow step",
      "properties": {
        "backoff": {
          "title": "Backoff is a backoff strategy",
          "$ref": "#/definitions/io.argoproj.workflow.v1alpha1.Backoff"
        },
        "limit": {
          "type": "integer",
          "format": "int32",
          "title": "Limit is the maximum number of attempts when retrying a container"
        },
        "retryPolicy": {
          "type": "string",
          "title": "RetryPolicy is a policy of NodePhase statuses that will be retried"
        }
      }
    },
    "io.argoproj.workflow.v1alpha1.S3Artifact": {
      "type": "object",
      "title": "S3Artifact is the location of an S3 artifact",
      "properties": {
        "key": {
          "type": "string",
          "title": "Key is the key in the bucket where the artifact resides"
        },
        "s3Bucket": {
          "$ref": "#/definitions/io.argoproj.workflow.v1alpha1.S3Bucket"
        }
      }
    },
    "io.argoproj.workflow.v1alpha1.S3Bucket": {
      "type": "object",
      "title": "S3Bucket contains the access information required for interfacing with an S3 bucket",
      "properties": {
        "accessKeySecret": {
          "title": "AccessKeySecret is the secret selector to the bucket's access key",
          "$ref": "#/definitions/io.k8s.api.core.v1.SecretKeySelector"
        },
        "bucket": {
          "type": "string",
          "title": "Bucket is the name of the bucket"
        },
        "endpoint": {
          "type": "string",
          "title": "Endpoint is the hostname of the bucket endpoint"
        },
        "insecure": {
          "type": "boolean",
          "format": "boolean",
          "title": "Insecure will connect to the service with TLS"
        },
        "region": {
          "type": "string",
          "title": "Region contains the optional bucket region"
        },
        "roleARN": {
          "description": "RoleARN is the Amazon Resource Name (ARN) of the role to assume.",
          "type": "string"
        },
        "secretKeySecret": {
          "title": "SecretKeySecret is the secret selector to the bucket's secret key",
          "$ref": "#/definitions/io.k8s.api.core.v1.SecretKeySelector"
        }
      }
    },
    "io.argoproj.workflow.v1alpha1.ScriptTemplate": {
      "type": "object",
      "title": "ScriptTemplate is a template subtype to enable scripting through code steps",
      "properties": {
        "container": {
          "$ref": "#/definitions/io.k8s.api.core.v1.Container"
        },
        "source": {
          "type": "string",
          "title": "Source contains the source code of the script to execute"
        }
      }
    },
    "io.argoproj.workflow.v1alpha1.Sequence": {
      "type": "object",
      "title": "Sequence expands a workflow step into numeric range",
      "properties": {
        "count": {
          "type": "string",
          "title": "Count is number of elements in the sequence (default: 0). Not to be used with end"
        },
        "end": {
          "type": "string",
          "title": "Number at which to end the sequence (default: 0). Not to be used with Count"
        },
        "format": {
          "type": "string",
          "title": "Format is a printf format string to format the value in the sequence"
        },
        "start": {
          "type": "string",
          "title": "Number at which to start the sequence (default: 0)"
        }
      }
    },
    "io.argoproj.workflow.v1alpha1.SuspendTemplate": {
      "type": "object",
      "title": "SuspendTemplate is a template subtype to suspend a workflow at a predetermined point in time",
      "properties": {
        "duration": {
          "type": "string",
          "title": "Duration is the seconds to wait before automatically resuming a template"
        }
      }
    },
    "io.argoproj.workflow.v1alpha1.TTLStrategy": {
      "type": "object",
      "title": "TTLStrategy is the strategy for the time to live depending on if the workflow succeded or failed",
      "properties": {
        "secondsAfterCompletion": {
          "type": "integer",
          "format": "int32"
        },
        "secondsAfterFailure": {
          "type": "integer",
          "format": "int32"
        },
        "secondsAfterSuccess": {
          "type": "integer",
          "format": "int32"
        }
      }
    },
    "io.argoproj.workflow.v1alpha1.TarStrategy": {
      "type": "object",
      "title": "TarStrategy will tar and gzip the file or directory when saving"
    },
    "io.argoproj.workflow.v1alpha1.Template": {
      "type": "object",
      "title": "Template is a reusable and composable unit of execution in a workflow",
      "properties": {
        "activeDeadlineSeconds": {
          "description": "Optional duration in seconds relative to the StartTime that the pod may be active on a node\nbefore the system actively tries to terminate the pod; value must be positive integer\nThis field is only applicable to container and script templates.",
          "type": "string",
          "format": "int64"
        },
        "affinity": {
          "title": "Affinity sets the pod's scheduling constraints\nOverrides the affinity set at the workflow level (if any)",
          "$ref": "#/definitions/io.k8s.api.core.v1.Affinity"
        },
        "archiveLocation": {
          "description": "Location in which all files related to the step will be stored (logs, artifacts, etc...).\nCan be overridden by individual items in Outputs. If omitted, will use the default\nartifact repository location configured in the controller, appended with the\n\u003cworkflowname\u003e/\u003cnodename\u003e in the key.",
          "$ref": "#/definitions/io.argoproj.workflow.v1alpha1.ArtifactLocation"
        },
        "automountServiceAccountToken": {
          "description": "AutomountServiceAccountToken indicates whether a service account token should be automatically mounted in pods.\nServiceAccountName of ExecutorConfig must be specified if this value is false.",
          "type": "boolean",
          "format": "boolean"
        },
        "container": {
          "title": "Container is the main container image to run in the pod",
          "$ref": "#/definitions/io.k8s.api.core.v1.Container"
        },
        "daemon": {
          "type": "boolean",
          "format": "boolean",
          "title": "Deamon will allow a workflow to proceed to the next step so long as the container reaches readiness"
        },
        "dag": {
          "title": "DAG template subtype which runs a DAG",
          "$ref": "#/definitions/io.argoproj.workflow.v1alpha1.DAGTemplate"
        },
        "executor": {
          "description": "Executor holds configurations of the executor container.",
          "$ref": "#/definitions/io.argoproj.workflow.v1alpha1.ExecutorConfig"
        },
        "hostAliases": {
          "type": "array",
          "title": "HostAliases is an optional list of hosts and IPs that will be injected into the pod spec\n+patchStrategy=merge\n+patchMergeKey=ip",
          "items": {
            "$ref": "#/definitions/io.k8s.api.core.v1.HostAlias"
          }
        },
        "initContainers": {
          "type": "array",
          "title": "InitContainers is a list of containers which run before the main container.\n+patchStrategy=merge\n+patchMergeKey=name",
          "items": {
            "$ref": "#/definitions/io.argoproj.workflow.v1alpha1.UserContainer"
          }
        },
        "inputs": {
          "title": "Inputs describe what inputs parameters and artifacts are supplied to this template",
          "$ref": "#/definitions/io.argoproj.workflow.v1alpha1.Inputs"
        },
        "metadata": {
          "title": "Metdata sets the pods's metadata, i.e. annotations and labels",
          "$ref": "#/definitions/io.argoproj.workflow.v1alpha1.Metadata"
        },
        "name": {
          "type": "string",
          "title": "Name is the name of the template"
        },
        "nodeSelector": {
          "description": "NodeSelector is a selector to schedule this step of the workflow to be\nrun on the selected node(s). Overrides the selector set at the workflow level.",
          "type": "object",
          "additionalProperties": {
            "type": "string"
          }
        },
        "outputs": {
          "title": "Outputs describe the parameters and artifacts that this template produces",
          "$ref": "#/definitions/io.argoproj.workflow.v1alpha1.Outputs"
        },
        "parallelism": {
          "description": "Parallelism limits the max total parallel pods that can execute at the same time within the\nboundaries of this template invocation. If additional steps/dag templates are invoked, the\npods created by those templates will not be counted towards this total.",
          "type": "string",
          "format": "int64"
        },
        "podSpecPatch": {
          "description": "PodSpecPatch holds strategic merge patch to apply against the pod spec. Allows parameterization of\ncontainer fields which are not strings (e.g. resource limits).",
          "type": "string"
        },
        "priority": {
          "description": "Priority to apply to workflow pods.",
          "type": "integer",
          "format": "int32"
        },
        "priorityClassName": {
          "description": "PriorityClassName to apply to workflow pods.",
          "type": "string"
        },
        "resource": {
          "title": "Resource template subtype which can run k8s resources",
          "$ref": "#/definitions/io.argoproj.workflow.v1alpha1.ResourceTemplate"
        },
        "retryStrategy": {
          "title": "RetryStrategy describes how to retry a template when it fails",
          "$ref": "#/definitions/io.argoproj.workflow.v1alpha1.RetryStrategy"
        },
        "schedulerName": {
          "type": "string",
          "title": "If specified, the pod will be dispatched by specified scheduler.\nOr it will be dispatched by workflow scope scheduler if specified.\nIf neither specified, the pod will be dispatched by default scheduler.\n+optional"
        },
        "script": {
          "title": "Script runs a portion of code against an interpreter",
          "$ref": "#/definitions/io.argoproj.workflow.v1alpha1.ScriptTemplate"
        },
        "securityContext": {
          "title": "SecurityContext holds pod-level security attributes and common container settings.\nOptional: Defaults to empty.  See type description for default values of each field.\n+optional",
          "$ref": "#/definitions/io.k8s.api.core.v1.PodSecurityContext"
        },
        "serviceAccountName": {
          "type": "string",
          "title": "ServiceAccountName to apply to workflow pods"
        },
        "sidecars": {
          "type": "array",
          "title": "Sidecars is a list of containers which run alongside the main container\nSidecars are automatically killed when the main container completes\n+patchStrategy=merge\n+patchMergeKey=name",
          "items": {
            "$ref": "#/definitions/io.argoproj.workflow.v1alpha1.UserContainer"
          }
        },
        "steps": {
          "type": "array",
          "title": "Steps define a series of sequential/parallel workflow steps",
          "items": {
            "$ref": "#/definitions/io.argoproj.workflow.v1alpha1.ParallelSteps"
          }
        },
        "suspend": {
          "title": "Suspend template subtype which can suspend a workflow when reaching the step",
          "$ref": "#/definitions/io.argoproj.workflow.v1alpha1.SuspendTemplate"
        },
        "template": {
          "description": "Template is the name of the template which is used as the base of this template.",
          "type": "string"
        },
        "templateRef": {
          "description": "TemplateRef is the reference to the template resource which is used as the base of this template.",
          "$ref": "#/definitions/io.argoproj.workflow.v1alpha1.TemplateRef"
        },
        "tolerations": {
          "type": "array",
          "title": "Tolerations to apply to workflow pods.\n+patchStrategy=merge\n+patchMergeKey=key",
          "items": {
            "$ref": "#/definitions/io.k8s.api.core.v1.Toleration"
          }
        },
        "volumes": {
          "type": "array",
          "title": "Volumes is a list of volumes that can be mounted by containers in a template.\n+patchStrategy=merge\n+patchMergeKey=name",
          "items": {
            "$ref": "#/definitions/io.k8s.api.core.v1.Volume"
          }
        }
      }
    },
    "io.argoproj.workflow.v1alpha1.TemplateRef": {
      "description": "TemplateRef is a reference of template resource.",
      "type": "object",
      "properties": {
        "name": {
          "description": "Name is the resource name of the template.",
          "type": "string"
        },
        "runtimeResolution": {
          "description": "RuntimeResolution skips validation at creation time.\nBy enabling this option, you can create the referred workflow template before the actual runtime.",
          "type": "boolean",
          "format": "boolean"
        },
        "template": {
          "description": "Template is the name of referred template in the resource.",
          "type": "string"
        }
      }
    },
    "io.argoproj.workflow.v1alpha1.UserContainer": {
      "description": "UserContainer is a container specified by a user.",
      "type": "object",
      "properties": {
        "container": {
          "$ref": "#/definitions/io.k8s.api.core.v1.Container"
        },
        "mirrorVolumeMounts": {
          "type": "boolean",
          "format": "boolean",
          "title": "MirrorVolumeMounts will mount the same volumes specified in the main container\nto the container (including artifacts), at the same mountPaths. This enables\ndind daemon to partially see the same filesystem as the main container in\norder to use features such as docker volume binding"
        }
      }
    },
    "io.argoproj.workflow.v1alpha1.ValueFrom": {
      "type": "object",
      "title": "ValueFrom describes a location in which to obtain the value to a parameter",
      "properties": {
        "jqFilter": {
          "type": "string",
          "title": "JQFilter expression against the resource object in resource templates"
        },
        "jsonPath": {
          "type": "string",
          "title": "JSONPath of a resource to retrieve an output parameter value from in resource templates"
        },
        "parameter": {
          "type": "string",
          "title": "Parameter reference to a step or dag task in which to retrieve an output parameter value from\n(e.g. '{{steps.mystep.outputs.myparam}}')"
        },
        "path": {
          "type": "string",
          "title": "Path in the container to retrieve an output parameter value from in container templates"
        }
      }
    },
    "io.argoproj.workflow.v1alpha1.Workflow": {
      "type": "object",
      "title": "Workflow is the definition of a workflow resource\n+genclient\n+genclient:noStatus\n+k8s:deepcopy-gen:interfaces=k8s.io/apimachinery/pkg/runtime.Object",
      "properties": {
        "metadata": {
          "$ref": "#/definitions/io.k8s.api.core.v1.ObjectMeta"
        },
        "spec": {
          "$ref": "#/definitions/io.argoproj.workflow.v1alpha1.WorkflowSpec"
        },
        "status": {
          "$ref": "#/definitions/io.argoproj.workflow.v1alpha1.WorkflowStatus"
        }
      }
    },
    "io.argoproj.workflow.v1alpha1.WorkflowList": {
      "type": "object",
      "title": "WorkflowList is list of Workflow resources\n+k8s:deepcopy-gen:interfaces=k8s.io/apimachinery/pkg/runtime.Object",
      "properties": {
        "items": {
          "type": "array",
          "items": {
            "$ref": "#/definitions/io.argoproj.workflow.v1alpha1.Workflow"
          }
        },
        "metadata": {
          "$ref": "#/definitions/io.k8s.api.core.v1.ListMeta"
        }
      }
    },
    "io.argoproj.workflow.v1alpha1.WorkflowSpec": {
      "description": "WorkflowSpec is the specification of a Workflow.",
      "type": "object",
      "properties": {
        "activeDeadlineSeconds": {
          "type": "string",
          "format": "int64",
          "title": "Optional duration in seconds relative to the workflow start time which the workflow is\nallowed to run before the controller terminates the io.argoproj.workflow.v1alpha1. A value of zero is used to\nterminate a Running workflow"
        },
        "affinity": {
          "title": "Affinity sets the scheduling constraints for all pods in the io.argoproj.workflow.v1alpha1.\nCan be overridden by an affinity specified in the template",
          "$ref": "#/definitions/io.k8s.api.core.v1.Affinity"
        },
        "arguments": {
          "title": "Arguments contain the parameters and artifacts sent to the workflow entrypoint\nParameters are referencable globally using the 'workflow' variable prefix.\ne.g. {{io.argoproj.workflow.v1alpha1.parameters.myparam}}",
          "$ref": "#/definitions/io.argoproj.workflow.v1alpha1.Arguments"
        },
        "artifactRepositoryRef": {
          "description": "ArtifactRepositoryRef specifies the configMap name and key containing the artifact repository config.",
          "$ref": "#/definitions/io.argoproj.workflow.v1alpha1.ArtifactRepositoryRef"
        },
        "automountServiceAccountToken": {
          "description": "AutomountServiceAccountToken indicates whether a service account token should be automatically mounted in pods.\nServiceAccountName of ExecutorConfig must be specified if this value is false.",
          "type": "boolean",
          "format": "boolean"
        },
        "dnsConfig": {
          "description": "PodDNSConfig defines the DNS parameters of a pod in addition to\nthose generated from DNSPolicy.",
          "$ref": "#/definitions/io.k8s.api.core.v1.PodDNSConfig"
        },
        "dnsPolicy": {
          "description": "Set DNS policy for the pod.\nDefaults to \"ClusterFirst\".\nValid values are 'ClusterFirstWithHostNet', 'ClusterFirst', 'Default' or 'None'.\nDNS parameters given in DNSConfig will be merged with the policy selected with DNSPolicy.\nTo have DNS options set along with hostNetwork, you have to specify DNS policy\nexplicitly to 'ClusterFirstWithHostNet'.",
          "type": "string"
        },
        "entrypoint": {
          "type": "string",
          "title": "Entrypoint is a template reference to the starting point of the workflow"
        },
        "executor": {
          "description": "Executor holds configurations of executor containers of the io.argoproj.workflow.v1alpha1.",
          "$ref": "#/definitions/io.argoproj.workflow.v1alpha1.ExecutorConfig"
        },
        "hostAliases": {
          "type": "array",
          "title": "+patchStrategy=merge\n+patchMergeKey=ip",
          "items": {
            "$ref": "#/definitions/io.k8s.api.core.v1.HostAlias"
          }
        },
        "hostNetwork": {
          "description": "Host networking requested for this workflow pod. Default to false.",
          "type": "boolean",
          "format": "boolean"
        },
        "imagePullSecrets": {
          "type": "array",
          "title": "ImagePullSecrets is a list of references to secrets in the same namespace to use for pulling any images\nin pods that reference this ServiceAccount. ImagePullSecrets are distinct from Secrets because Secrets\ncan be mounted in the pod, but ImagePullSecrets are only accessed by the kubelet.\nMore info: https://kubernetes.io/docs/concepts/containers/images/#specifying-imagepullsecrets-on-a-pod\n+patchStrategy=merge\n+patchMergeKey=name",
          "items": {
            "$ref": "#/definitions/io.k8s.api.core.v1.LocalObjectReference"
          }
        },
        "nodeSelector": {
          "description": "NodeSelector is a selector which will result in all pods of the workflow\nto be scheduled on the selected node(s). This is able to be overridden by\na nodeSelector specified in the template.",
          "type": "object",
          "additionalProperties": {
            "type": "string"
          }
        },
        "onExit": {
          "description": "OnExit is a template reference which is invoked at the end of the\nworkflow, irrespective of the success, failure, or error of the\nprimary io.argoproj.workflow.v1alpha1.",
          "type": "string"
        },
        "parallelism": {
          "type": "string",
          "format": "int64",
          "title": "Parallelism limits the max total parallel pods that can execute at the same time in a workflow"
        },
        "podDisruptionBudget": {
          "title": "PodDisruptionBudget holds the number of concurrent disruptions that you allow for Workflow's Pods.\nController will automatically add the selector with workflow name, if selector is empty.\nOptional: Defaults to empty.\n+optional",
          "$ref": "#/definitions/k8s.io.api.policy.v1beta1.PodDisruptionBudgetSpec"
        },
        "podGC": {
          "title": "PodGC describes the strategy to use when to deleting completed pods",
          "$ref": "#/definitions/io.argoproj.workflow.v1alpha1.PodGC"
        },
        "podPriority": {
          "description": "Priority to apply to workflow pods.",
          "type": "integer",
          "format": "int32"
        },
        "podPriorityClassName": {
          "description": "PriorityClassName to apply to workflow pods.",
          "type": "string"
        },
        "podSpecPatch": {
          "description": "PodSpecPatch holds strategic merge patch to apply against the pod spec. Allows parameterization of\ncontainer fields which are not strings (e.g. resource limits).",
          "type": "string"
        },
        "priority": {
          "description": "Priority is used if controller is configured to process limited number of workflows in parallel. Workflows with higher priority are processed first.",
          "type": "integer",
          "format": "int32"
        },
        "schedulerName": {
          "type": "string",
          "title": "Set scheduler name for all pods.\nWill be overridden if container/script template's scheduler name is set.\nDefault scheduler will be used if neither specified.\n+optional"
        },
        "securityContext": {
          "title": "SecurityContext holds pod-level security attributes and common container settings.\nOptional: Defaults to empty.  See type description for default values of each field.\n+optional",
          "$ref": "#/definitions/io.k8s.api.core.v1.PodSecurityContext"
        },
        "serviceAccountName": {
          "description": "ServiceAccountName is the name of the ServiceAccount to run all pods of the workflow as.",
          "type": "string"
        },
        "suspend": {
          "type": "boolean",
          "format": "boolean",
          "title": "Suspend will suspend the workflow and prevent execution of any future steps in the workflow"
        },
        "templates": {
          "type": "array",
          "title": "Templates is a list of workflow templates used in a workflow\n+patchStrategy=merge\n+patchMergeKey=name",
          "items": {
            "$ref": "#/definitions/io.argoproj.workflow.v1alpha1.Template"
          }
        },
        "tolerations": {
          "type": "array",
          "title": "Tolerations to apply to workflow pods.\n+patchStrategy=merge\n+patchMergeKey=key",
          "items": {
            "$ref": "#/definitions/io.k8s.api.core.v1.Toleration"
          }
        },
        "ttlSecondsAfterFinished": {
          "description": "TTLSecondsAfterFinished limits the lifetime of a Workflow that has finished execution\n(Succeeded, Failed, Error). If this field is set, once the Workflow finishes, it will be\ndeleted after ttlSecondsAfterFinished expires. If this field is unset,\nttlSecondsAfterFinished will not expire. If this field is set to zero,\nttlSecondsAfterFinished expires immediately after the Workflow finishes.\nDEPRECATED: Use TTLStrategy.SecondsAfterCompletion instead.",
          "type": "integer",
          "format": "int32"
        },
        "ttlStrategy": {
          "title": "TTLStrategy limits the lifetime of a Workflow that has finished execution depending on if it\nSucceeded or Failed. If this struct is set, once the Workflow finishes, it will be\ndeleted after the time to live expires. If this field is unset,\nthe controller config map will hold the default values\nUpdate",
          "$ref": "#/definitions/io.argoproj.workflow.v1alpha1.TTLStrategy"
        },
        "volumeClaimTemplates": {
          "type": "array",
          "title": "VolumeClaimTemplates is a list of claims that containers are allowed to reference.\nThe Workflow controller will create the claims at the beginning of the workflow\nand delete the claims upon completion of the workflow\n+patchStrategy=merge\n+patchMergeKey=name",
          "items": {
            "$ref": "#/definitions/io.k8s.api.core.v1.PersistentVolumeClaim"
          }
        },
        "volumes": {
          "type": "array",
          "title": "Volumes is a list of volumes that can be mounted by containers in a io.argoproj.workflow.v1alpha1.\n+patchStrategy=merge\n+patchMergeKey=name",
          "items": {
            "$ref": "#/definitions/io.k8s.api.core.v1.Volume"
          }
        }
      }
    },
    "io.argoproj.workflow.v1alpha1.WorkflowStatus": {
      "type": "object",
      "title": "WorkflowStatus contains overall status information about a workflow",
      "properties": {
        "compressedNodes": {
          "type": "string",
          "title": "Compressed and base64 decoded Nodes map"
        },
        "finishedAt": {
          "title": "Time at which this workflow completed",
          "$ref": "#/definitions/io.k8s.api.core.v1.Time"
        },
        "message": {
          "description": "A human readable message indicating details about why the workflow is in this condition.",
          "type": "string"
        },
        "nodes": {
          "description": "Nodes is a mapping between a node ID and the node's status.",
          "type": "object",
          "additionalProperties": {
            "$ref": "#/definitions/io.argoproj.workflow.v1alpha1.NodeStatus"
          }
        },
        "offloadNodeStatusVersion": {
          "description": "Whether on not node status has been offloaded to a database. If exists, then Nodes and CompressedNodes will be empty.\nThis will actually be populated with a hash of the offloaded data.",
          "type": "string"
        },
        "outputs": {
          "title": "Outputs captures output values and artifact locations produced by the workflow via global outputs",
          "$ref": "#/definitions/io.argoproj.workflow.v1alpha1.Outputs"
        },
        "persistentVolumeClaims": {
          "description": "PersistentVolumeClaims tracks all PVCs that were created as part of the io.argoproj.workflow.v1alpha1.\nThe contents of this list are drained at the end of the workflow.",
          "type": "array",
          "items": {
            "$ref": "#/definitions/io.k8s.api.core.v1.Volume"
          }
        },
        "phase": {
          "description": "Phase a simple, high-level summary of where the workflow is in its lifecycle.",
          "type": "string"
        },
        "startedAt": {
          "title": "Time at which this workflow started",
          "$ref": "#/definitions/io.k8s.api.core.v1.Time"
        },
        "storedTemplates": {
          "description": "StoredTemplates is a mapping between a template ref and the node's status.",
          "type": "object",
          "additionalProperties": {
            "$ref": "#/definitions/io.argoproj.workflow.v1alpha1.Template"
          }
        }
      }
    },
    "io.argoproj.workflow.v1alpha1.WorkflowStep": {
      "type": "object",
      "title": "WorkflowStep is a reference to a template to execute in a series of step",
      "properties": {
        "arguments": {
          "title": "Arguments hold arguments to the template",
          "$ref": "#/definitions/io.argoproj.workflow.v1alpha1.Arguments"
        },
        "continueOn": {
          "title": "ContinueOn makes argo to proceed with the following step even if this step fails.\nErrors and Failed states can be specified",
          "$ref": "#/definitions/io.argoproj.workflow.v1alpha1.ContinueOn"
        },
        "name": {
          "type": "string",
          "title": "Name of the step"
        },
        "onExit": {
          "description": "OnExit is a template reference which is invoked at the end of the\ntemplate, irrespective of the success, failure, or error of the\nprimary template.",
          "type": "string"
        },
        "template": {
          "type": "string",
          "title": "Template is the name of the template to execute as the step"
        },
        "templateRef": {
          "description": "TemplateRef is the reference to the template resource to execute as the step.",
          "$ref": "#/definitions/io.argoproj.workflow.v1alpha1.TemplateRef"
        },
        "when": {
          "type": "string",
          "title": "When is an expression in which the step should conditionally execute"
        },
        "withItems": {
          "type": "array",
          "title": "WithItems expands a step into multiple parallel steps from the items in the list",
          "items": {
            "$ref": "#/definitions/io.argoproj.workflow.v1alpha1.Item"
          }
        },
        "withParam": {
          "description": "WithParam expands a step into multiple parallel steps from the value in the parameter,\nwhich is expected to be a JSON list.",
          "type": "string"
        },
        "withSequence": {
          "title": "WithSequence expands a step into a numeric sequence",
          "$ref": "#/definitions/io.argoproj.workflow.v1alpha1.Sequence"
        }
      }
    },
    "io.argoproj.workflow.v1alpha1.WorkflowTemplate": {
      "type": "object",
      "title": "WorkflowTemplate is the definition of a workflow template resource\n+genclient\n+genclient:noStatus\n+k8s:deepcopy-gen:interfaces=k8s.io/apimachinery/pkg/runtime.Object",
      "properties": {
        "metadata": {
          "$ref": "#/definitions/io.k8s.api.core.v1.ObjectMeta"
        },
        "spec": {
          "$ref": "#/definitions/io.argoproj.workflow.v1alpha1.WorkflowTemplateSpec"
        }
      }
    },
    "io.argoproj.workflow.v1alpha1.WorkflowTemplateList": {
      "type": "object",
      "title": "WorkflowTemplateList is list of WorkflowTemplate resources\n+k8s:deepcopy-gen:interfaces=k8s.io/apimachinery/pkg/runtime.Object",
      "properties": {
        "items": {
          "type": "array",
          "items": {
            "$ref": "#/definitions/io.argoproj.workflow.v1alpha1.WorkflowTemplate"
          }
        },
        "metadata": {
          "$ref": "#/definitions/io.k8s.api.core.v1.ListMeta"
        }
      }
    },
    "io.argoproj.workflow.v1alpha1.WorkflowTemplateSpec": {
      "description": "WorkflowTemplateSpec is a spec of WorkflowTemplate.",
      "type": "object",
      "properties": {
        "arguments": {
          "description": "Arguments hold arguments to the template.",
          "$ref": "#/definitions/io.argoproj.workflow.v1alpha1.Arguments"
        },
        "templates": {
          "description": "Templates is a list of workflow templates.",
          "type": "array",
          "items": {
            "$ref": "#/definitions/io.argoproj.workflow.v1alpha1.Template"
          }
        }
      }
    },
    "google.protobuf.Any": {
      "type": "object",
      "properties": {
        "type_url": {
          "type": "string"
        },
        "value": {
          "type": "string",
          "format": "byte"
        }
      }
    },
    "grpc.gateway.runtime.StreamError": {
      "type": "object",
      "properties": {
        "details": {
          "type": "array",
          "items": {
            "$ref": "#/definitions/google.protobuf.Any"
          }
        },
        "grpc_code": {
          "type": "integer",
          "format": "int32"
        },
        "http_code": {
          "type": "integer",
          "format": "int32"
        },
        "http_status": {
          "type": "string"
        },
        "message": {
          "type": "string"
        }
      }
    },
    "io.argoproj.workflow.v1alpha1.InfoResponse": {
      "type": "object",
      "properties": {
        "managedNamespace": {
          "type": "string"
        }
      }
    },
    "io.k8s.api.core.v1.Object": {
      "title": "This is a hack do deal with this problem: https://github.com/kubernetes/kube-openapi/issues/174"
    },
    "io.k8s.api.core.v1.AWSElasticBlockStoreVolumeSource": {
      "description": "Represents a Persistent Disk resource in AWS.\n\nAn AWS EBS disk must exist before mounting to a container. The disk\nmust also be in the same AWS zone as the kubelet. An AWS EBS disk\ncan only be mounted as read/write once. AWS EBS volumes support\nownership management and SELinux relabeling.",
      "type": "object",
      "properties": {
        "fsType": {
          "type": "string",
          "title": "Filesystem type of the volume that you want to mount.\nTip: Ensure that the filesystem type is supported by the host operating system.\nExamples: \"ext4\", \"xfs\", \"ntfs\". Implicitly inferred to be \"ext4\" if unspecified.\nMore info: https://kubernetes.io/docs/concepts/storage/volumes#awselasticblockstore\nTODO: how do we prevent errors in the filesystem from compromising the machine\n+optional"
        },
        "partition": {
          "type": "integer",
          "format": "int32",
          "title": "The partition in the volume that you want to mount.\nIf omitted, the default is to mount by volume name.\nExamples: For volume /dev/sda1, you specify the partition as \"1\".\nSimilarly, the volume partition for /dev/sda is \"0\" (or you can leave the property empty).\n+optional"
        },
        "readOnly": {
          "type": "boolean",
          "format": "boolean",
          "title": "Specify \"true\" to force and set the ReadOnly property in VolumeMounts to \"true\".\nIf omitted, the default is \"false\".\nMore info: https://kubernetes.io/docs/concepts/storage/volumes#awselasticblockstore\n+optional"
        },
        "volumeID": {
          "type": "string",
          "title": "Unique ID of the persistent disk resource in AWS (Amazon EBS volume).\nMore info: https://kubernetes.io/docs/concepts/storage/volumes#awselasticblockstore"
        }
      }
    },
    "io.k8s.api.core.v1.Affinity": {
      "description": "Affinity is a group of affinity scheduling rules.",
      "type": "object",
      "properties": {
        "nodeAffinity": {
          "title": "Describes node affinity scheduling rules for the pod.\n+optional",
          "$ref": "#/definitions/io.k8s.api.core.v1.NodeAffinity"
        },
        "podAffinity": {
          "title": "Describes pod affinity scheduling rules (e.g. co-locate this pod in the same node, zone, etc. as some other pod(s)).\n+optional",
          "$ref": "#/definitions/io.k8s.api.core.v1.PodAffinity"
        },
        "podAntiAffinity": {
          "title": "Describes pod anti-affinity scheduling rules (e.g. avoid putting this pod in the same node, zone, etc. as some other pod(s)).\n+optional",
          "$ref": "#/definitions/io.k8s.api.core.v1.PodAntiAffinity"
        }
      }
    },
    "io.k8s.api.core.v1.AzureDiskVolumeSource": {
      "description": "AzureDisk represents an Azure Data Disk mount on the host and bind mount to the pod.",
      "type": "object",
      "properties": {
        "cachingMode": {
          "type": "string",
          "title": "Host Caching mode: None, Read Only, Read Write.\n+optional"
        },
        "diskName": {
          "type": "string",
          "title": "The Name of the data disk in the blob storage"
        },
        "diskURI": {
          "type": "string",
          "title": "The URI the data disk in the blob storage"
        },
        "fsType": {
          "type": "string",
          "title": "Filesystem type to mount.\nMust be a filesystem type supported by the host operating system.\nEx. \"ext4\", \"xfs\", \"ntfs\". Implicitly inferred to be \"ext4\" if unspecified.\n+optional"
        },
        "kind": {
          "type": "string",
          "title": "Expected values Shared: multiple blob disks per storage account  Dedicated: single blob disk per storage account  Managed: azure managed data disk (only in managed availability set). defaults to shared"
        },
        "readOnly": {
          "type": "boolean",
          "format": "boolean",
          "title": "Defaults to false (read/write). ReadOnly here will force\nthe ReadOnly setting in VolumeMounts.\n+optional"
        }
      }
    },
    "io.k8s.api.core.v1.AzureFileVolumeSource": {
      "description": "AzureFile represents an Azure File Service mount on the host and bind mount to the pod.",
      "type": "object",
      "properties": {
        "readOnly": {
          "type": "boolean",
          "format": "boolean",
          "title": "Defaults to false (read/write). ReadOnly here will force\nthe ReadOnly setting in VolumeMounts.\n+optional"
        },
        "secretName": {
          "type": "string",
          "title": "the name of secret that contains Azure Storage Account Name and Key"
        },
        "shareName": {
          "type": "string",
          "title": "Share Name"
        }
      }
    },
    "io.k8s.api.core.v1.CSIVolumeSource": {
      "type": "object",
      "title": "Represents a source location of a volume to mount, managed by an external CSI driver",
      "properties": {
        "driver": {
          "description": "Driver is the name of the CSI driver that handles this volume.\nConsult with your admin for the correct name as registered in the cluster.",
          "type": "string"
        },
        "fsType": {
          "type": "string",
          "title": "Filesystem type to mount. Ex. \"ext4\", \"xfs\", \"ntfs\".\nIf not provided, the empty value is passed to the associated CSI driver\nwhich will determine the default filesystem to apply.\n+optional"
        },
        "nodePublishSecretRef": {
          "title": "NodePublishSecretRef is a reference to the secret object containing\nsensitive information to pass to the CSI driver to complete the CSI\nNodePublishVolume and NodeUnpublishVolume calls.\nThis field is optional, and  may be empty if no secret is required. If the\nsecret object contains more than one secret, all secret references are passed.\n+optional",
          "$ref": "#/definitions/io.k8s.api.core.v1.LocalObjectReference"
        },
        "readOnly": {
          "type": "boolean",
          "format": "boolean",
          "title": "Specifies a read-only configuration for the volume.\nDefaults to false (read/write).\n+optional"
        },
        "volumeAttributes": {
          "type": "object",
          "title": "VolumeAttributes stores driver-specific properties that are passed to the CSI\ndriver. Consult your driver's documentation for supported values.\n+optional",
          "additionalProperties": {
            "type": "string"
          }
        }
      }
    },
    "io.k8s.api.core.v1.Capabilities": {
      "description": "Adds and removes POSIX capabilities from running containers.",
      "type": "object",
      "properties": {
        "add": {
          "type": "array",
          "title": "Added capabilities\n+optional",
          "items": {
            "type": "string"
          }
        },
        "drop": {
          "type": "array",
          "title": "Removed capabilities\n+optional",
          "items": {
            "type": "string"
          }
        }
      }
    },
    "io.k8s.api.core.v1.CephFSVolumeSource": {
      "description": "Represents a Ceph Filesystem mount that lasts the lifetime of a pod\nCephfs volumes do not support ownership management or SELinux relabeling.",
      "type": "object",
      "properties": {
        "monitors": {
          "type": "array",
          "title": "Required: Monitors is a collection of Ceph monitors\nMore info: https://examples.k8s.io/volumes/cephfs/README.md#how-to-use-it",
          "items": {
            "type": "string"
          }
        },
        "path": {
          "type": "string",
          "title": "Optional: Used as the mounted root, rather than the full Ceph tree, default is /\n+optional"
        },
        "readOnly": {
          "type": "boolean",
          "format": "boolean",
          "title": "Optional: Defaults to false (read/write). ReadOnly here will force\nthe ReadOnly setting in VolumeMounts.\nMore info: https://examples.k8s.io/volumes/cephfs/README.md#how-to-use-it\n+optional"
        },
        "secretFile": {
          "type": "string",
          "title": "Optional: SecretFile is the path to key ring for User, default is /etc/ceph/user.secret\nMore info: https://examples.k8s.io/volumes/cephfs/README.md#how-to-use-it\n+optional"
        },
        "secretRef": {
          "title": "Optional: SecretRef is reference to the authentication secret for User, default is empty.\nMore info: https://examples.k8s.io/volumes/cephfs/README.md#how-to-use-it\n+optional",
          "$ref": "#/definitions/io.k8s.api.core.v1.LocalObjectReference"
        },
        "user": {
          "type": "string",
          "title": "Optional: User is the rados user name, default is admin\nMore info: https://examples.k8s.io/volumes/cephfs/README.md#how-to-use-it\n+optional"
        }
      }
    },
    "io.k8s.api.core.v1.CinderVolumeSource": {
      "description": "Represents a cinder volume resource in Openstack.\nA Cinder volume must exist before mounting to a container.\nThe volume must also be in the same region as the kubelet.\nCinder volumes support ownership management and SELinux relabeling.",
      "type": "object",
      "properties": {
        "fsType": {
          "type": "string",
          "title": "Filesystem type to mount.\nMust be a filesystem type supported by the host operating system.\nExamples: \"ext4\", \"xfs\", \"ntfs\". Implicitly inferred to be \"ext4\" if unspecified.\nMore info: https://examples.k8s.io/mysql-cinder-pd/README.md\n+optional"
        },
        "readOnly": {
          "type": "boolean",
          "format": "boolean",
          "title": "Optional: Defaults to false (read/write). ReadOnly here will force\nthe ReadOnly setting in VolumeMounts.\nMore info: https://examples.k8s.io/mysql-cinder-pd/README.md\n+optional"
        },
        "secretRef": {
          "title": "Optional: points to a secret object containing parameters used to connect\nto OpenStack.\n+optional",
          "$ref": "#/definitions/io.k8s.api.core.v1.LocalObjectReference"
        },
        "volumeID": {
          "type": "string",
          "title": "volume id used to identify the volume in cinder.\nMore info: https://examples.k8s.io/mysql-cinder-pd/README.md"
        }
      }
    },
    "io.k8s.api.core.v1.ConfigMapEnvSource": {
      "description": "ConfigMapEnvSource selects a ConfigMap to populate the environment\nvariables with.\n\nThe contents of the target ConfigMap's Data field will represent the\nkey-value pairs as environment variables.",
      "type": "object",
      "properties": {
        "localObjectReference": {
          "description": "The ConfigMap to select from.",
          "$ref": "#/definitions/io.k8s.api.core.v1.LocalObjectReference"
        },
        "optional": {
          "type": "boolean",
          "format": "boolean",
          "title": "Specify whether the ConfigMap must be defined\n+optional"
        }
      }
    },
    "io.k8s.api.core.v1.ConfigMapKeySelector": {
      "description": "Selects a key from a ConfigMap.",
      "type": "object",
      "properties": {
        "key": {
          "description": "The key to select.",
          "type": "string"
        },
        "localObjectReference": {
          "description": "The ConfigMap to select from.",
          "$ref": "#/definitions/io.k8s.api.core.v1.LocalObjectReference"
        },
        "optional": {
          "type": "boolean",
          "format": "boolean",
          "title": "Specify whether the ConfigMap or its key must be defined\n+optional"
        }
      }
    },
    "io.k8s.api.core.v1.ConfigMapProjection": {
      "description": "Adapts a ConfigMap into a projected volume.\n\nThe contents of the target ConfigMap's Data field will be presented in a\nprojected volume as files using the keys in the Data field as the file names,\nunless the items element is populated with specific mappings of keys to paths.\nNote that this is identical to a configmap volume source without the default\nmode.",
      "type": "object",
      "properties": {
        "items": {
          "type": "array",
          "title": "If unspecified, each key-value pair in the Data field of the referenced\nConfigMap will be projected into the volume as a file whose name is the\nkey and content is the value. If specified, the listed keys will be\nprojected into the specified paths, and unlisted keys will not be\npresent. If a key is specified which is not present in the ConfigMap,\nthe volume setup will error unless it is marked optional. Paths must be\nrelative and may not contain the '..' path or start with '..'.\n+optional",
          "items": {
            "$ref": "#/definitions/io.k8s.api.core.v1.KeyToPath"
          }
        },
        "localObjectReference": {
          "$ref": "#/definitions/io.k8s.api.core.v1.LocalObjectReference"
        },
        "optional": {
          "type": "boolean",
          "format": "boolean",
          "title": "Specify whether the ConfigMap or its keys must be defined\n+optional"
        }
      }
    },
    "io.k8s.api.core.v1.ConfigMapVolumeSource": {
      "description": "Adapts a ConfigMap into a volume.\n\nThe contents of the target ConfigMap's Data field will be presented in a\nvolume as files using the keys in the Data field as the file names, unless\nthe items element is populated with specific mappings of keys to paths.\nConfigMap volumes support ownership management and SELinux relabeling.",
      "type": "object",
      "properties": {
        "defaultMode": {
          "type": "integer",
          "format": "int32",
          "title": "Optional: mode bits to use on created files by default. Must be a\nvalue between 0 and 0777. Defaults to 0644.\nDirectories within the path are not affected by this setting.\nThis might be in conflict with other options that affect the file\nmode, like fsGroup, and the result can be other mode bits set.\n+optional"
        },
        "items": {
          "type": "array",
          "title": "If unspecified, each key-value pair in the Data field of the referenced\nConfigMap will be projected into the volume as a file whose name is the\nkey and content is the value. If specified, the listed keys will be\nprojected into the specified paths, and unlisted keys will not be\npresent. If a key is specified which is not present in the ConfigMap,\nthe volume setup will error unless it is marked optional. Paths must be\nrelative and may not contain the '..' path or start with '..'.\n+optional",
          "items": {
            "$ref": "#/definitions/io.k8s.api.core.v1.KeyToPath"
          }
        },
        "localObjectReference": {
          "$ref": "#/definitions/io.k8s.api.core.v1.LocalObjectReference"
        },
        "optional": {
          "type": "boolean",
          "format": "boolean",
          "title": "Specify whether the ConfigMap or its keys must be defined\n+optional"
        }
      }
    },
    "io.k8s.api.core.v1.Container": {
      "description": "A single application container that you want to run within a pod.",
      "type": "object",
      "properties": {
        "args": {
          "type": "array",
          "title": "Arguments to the entrypoint.\nThe docker image's CMD is used if this is not provided.\nVariable references $(VAR_NAME) are expanded using the container's environment. If a variable\ncannot be resolved, the reference in the input string will be unchanged. The $(VAR_NAME) syntax\ncan be escaped with a double $$, ie: $$(VAR_NAME). Escaped references will never be expanded,\nregardless of whether the variable exists or not.\nCannot be updated.\nMore info: https://kubernetes.io/docs/tasks/inject-data-application/define-command-argument-container/#running-a-command-in-a-shell\n+optional",
          "items": {
            "type": "string"
          }
        },
        "command": {
          "type": "array",
          "title": "Entrypoint array. Not executed within a shell.\nThe docker image's ENTRYPOINT is used if this is not provided.\nVariable references $(VAR_NAME) are expanded using the container's environment. If a variable\ncannot be resolved, the reference in the input string will be unchanged. The $(VAR_NAME) syntax\ncan be escaped with a double $$, ie: $$(VAR_NAME). Escaped references will never be expanded,\nregardless of whether the variable exists or not.\nCannot be updated.\nMore info: https://kubernetes.io/docs/tasks/inject-data-application/define-command-argument-container/#running-a-command-in-a-shell\n+optional",
          "items": {
            "type": "string"
          }
        },
        "env": {
          "type": "array",
          "title": "List of environment variables to set in the container.\nCannot be updated.\n+optional\n+patchMergeKey=name\n+patchStrategy=merge",
          "items": {
            "$ref": "#/definitions/io.k8s.api.core.v1.EnvVar"
          }
        },
        "envFrom": {
          "type": "array",
          "title": "List of sources to populate environment variables in the container.\nThe keys defined within a source must be a C_IDENTIFIER. All invalid keys\nwill be reported as an event when the container is starting. When a key exists in multiple\nsources, the value associated with the last source will take precedence.\nValues defined by an Env with a duplicate key will take precedence.\nCannot be updated.\n+optional",
          "items": {
            "$ref": "#/definitions/io.k8s.api.core.v1.EnvFromSource"
          }
        },
        "image": {
          "type": "string",
          "title": "Docker image name.\nMore info: https://kubernetes.io/docs/concepts/containers/images\nThis field is optional to allow higher level config management to default or override\ncontainer images in workload controllers like Deployments and StatefulSets.\n+optional"
        },
        "imagePullPolicy": {
          "type": "string",
          "title": "Image pull policy.\nOne of Always, Never, IfNotPresent.\nDefaults to Always if :latest tag is specified, or IfNotPresent otherwise.\nCannot be updated.\nMore info: https://kubernetes.io/docs/concepts/containers/images#updating-images\n+optional"
        },
        "lifecycle": {
          "title": "Actions that the management system should take in response to container lifecycle events.\nCannot be updated.\n+optional",
          "$ref": "#/definitions/io.k8s.api.core.v1.Lifecycle"
        },
        "livenessProbe": {
          "title": "Periodic probe of container liveness.\nContainer will be restarted if the probe fails.\nCannot be updated.\nMore info: https://kubernetes.io/docs/concepts/workloads/pods/pod-lifecycle#container-probes\n+optional",
          "$ref": "#/definitions/io.k8s.api.core.v1.Probe"
        },
        "name": {
          "description": "Name of the container specified as a DNS_LABEL.\nEach container in a pod must have a unique name (DNS_LABEL).\nCannot be updated.",
          "type": "string"
        },
        "ports": {
          "type": "array",
          "title": "List of ports to expose from the container. Exposing a port here gives\nthe system additional information about the network connections a\ncontainer uses, but is primarily informational. Not specifying a port here\nDOES NOT prevent that port from being exposed. Any port which is\nlistening on the default \"0.0.0.0\" address inside a container will be\naccessible from the network.\nCannot be updated.\n+optional\n+patchMergeKey=containerPort\n+patchStrategy=merge\n+listType=map\n+listMapKey=containerPort\n+listMapKey=protocol",
          "items": {
            "$ref": "#/definitions/io.k8s.api.core.v1.ContainerPort"
          }
        },
        "readinessProbe": {
          "title": "Periodic probe of container service readiness.\nContainer will be removed from service endpoints if the probe fails.\nCannot be updated.\nMore info: https://kubernetes.io/docs/concepts/workloads/pods/pod-lifecycle#container-probes\n+optional",
          "$ref": "#/definitions/io.k8s.api.core.v1.Probe"
        },
        "resources": {
          "title": "Compute Resources required by this container.\nCannot be updated.\nMore info: https://kubernetes.io/docs/concepts/configuration/manage-compute-resources-container/\n+optional",
          "$ref": "#/definitions/io.k8s.api.core.v1.ResourceRequirements"
        },
        "securityContext": {
          "title": "Security options the pod should run with.\nMore info: https://kubernetes.io/docs/concepts/policy/security-context/\nMore info: https://kubernetes.io/docs/tasks/configure-pod-container/security-context/\n+optional",
          "$ref": "#/definitions/io.k8s.api.core.v1.SecurityContext"
        },
        "startupProbe": {
          "title": "StartupProbe indicates that the Pod has successfully initialized.\nIf specified, no other probes are executed until this completes successfully.\nIf this probe fails, the Pod will be restarted, just as if the livenessProbe failed.\nThis can be used to provide different probe parameters at the beginning of a Pod's lifecycle,\nwhen it might take a long time to load data or warm a cache, than during steady-state operation.\nThis cannot be updated.\nThis is an alpha feature enabled by the StartupProbe feature flag.\nMore info: https://kubernetes.io/docs/concepts/workloads/pods/pod-lifecycle#container-probes\n+optional",
          "$ref": "#/definitions/io.k8s.api.core.v1.Probe"
        },
        "stdin": {
          "type": "boolean",
          "format": "boolean",
          "title": "Whether this container should allocate a buffer for stdin in the container runtime. If this\nis not set, reads from stdin in the container will always result in EOF.\nDefault is false.\n+optional"
        },
        "stdinOnce": {
          "type": "boolean",
          "format": "boolean",
          "title": "Whether the container runtime should close the stdin channel after it has been opened by\na single attach. When stdin is true the stdin stream will remain open across multiple attach\nsessions. If stdinOnce is set to true, stdin is opened on container start, is empty until the\nfirst client attaches to stdin, and then remains open and accepts data until the client disconnects,\nat which time stdin is closed and remains closed until the container is restarted. If this\nflag is false, a container processes that reads from stdin will never receive an EOF.\nDefault is false\n+optional"
        },
        "terminationMessagePath": {
          "type": "string",
          "title": "Optional: Path at which the file to which the container's termination message\nwill be written is mounted into the container's filesystem.\nMessage written is intended to be brief final status, such as an assertion failure message.\nWill be truncated by the node if greater than 4096 bytes. The total message length across\nall containers will be limited to 12kb.\nDefaults to /dev/termination-log.\nCannot be updated.\n+optional"
        },
        "terminationMessagePolicy": {
          "type": "string",
          "title": "Indicate how the termination message should be populated. File will use the contents of\nterminationMessagePath to populate the container status message on both success and failure.\nFallbackToLogsOnError will use the last chunk of container log output if the termination\nmessage file is empty and the container exited with an error.\nThe log output is limited to 2048 bytes or 80 lines, whichever is smaller.\nDefaults to File.\nCannot be updated.\n+optional"
        },
        "tty": {
          "type": "boolean",
          "format": "boolean",
          "title": "Whether this container should allocate a TTY for itself, also requires 'stdin' to be true.\nDefault is false.\n+optional"
        },
        "volumeDevices": {
          "type": "array",
          "title": "volumeDevices is the list of block devices to be used by the container.\nThis is a beta feature.\n+patchMergeKey=devicePath\n+patchStrategy=merge\n+optional",
          "items": {
            "$ref": "#/definitions/io.k8s.api.core.v1.VolumeDevice"
          }
        },
        "volumeMounts": {
          "type": "array",
          "title": "Pod volumes to mount into the container's filesystem.\nCannot be updated.\n+optional\n+patchMergeKey=mountPath\n+patchStrategy=merge",
          "items": {
            "$ref": "#/definitions/io.k8s.api.core.v1.VolumeMount"
          }
        },
        "workingDir": {
          "type": "string",
          "title": "Container's working directory.\nIf not specified, the container runtime's default will be used, which\nmight be configured in the container image.\nCannot be updated.\n+optional"
        }
      }
    },
    "io.k8s.api.core.v1.ContainerPort": {
      "description": "ContainerPort represents a network port in a single container.",
      "type": "object",
      "properties": {
        "containerPort": {
          "description": "Number of port to expose on the pod's IP address.\nThis must be a valid port number, 0 \u003c x \u003c 65536.",
          "type": "integer",
          "format": "int32"
        },
        "hostIP": {
          "type": "string",
          "title": "What host IP to bind the external port to.\n+optional"
        },
        "hostPort": {
          "type": "integer",
          "format": "int32",
          "title": "Number of port to expose on the host.\nIf specified, this must be a valid port number, 0 \u003c x \u003c 65536.\nIf HostNetwork is specified, this must match ContainerPort.\nMost containers do not need this.\n+optional"
        },
        "name": {
          "type": "string",
          "title": "If specified, this must be an IANA_SVC_NAME and unique within the pod. Each\nnamed port in a pod must have a unique name. Name for the port that can be\nreferred to by services.\n+optional"
        },
        "protocol": {
          "type": "string",
          "title": "Protocol for port. Must be UDP, TCP, or SCTP.\nDefaults to \"TCP\".\n+optional"
        }
      }
    },
    "io.k8s.api.core.v1.DownwardAPIProjection": {
      "description": "Represents downward API info for projecting into a projected volume.\nNote that this is identical to a downwardAPI volume source without the default\nmode.",
      "type": "object",
      "properties": {
        "items": {
          "type": "array",
          "title": "Items is a list of DownwardAPIVolume file\n+optional",
          "items": {
            "$ref": "#/definitions/io.k8s.api.core.v1.DownwardAPIVolumeFile"
          }
        }
      }
    },
    "io.k8s.api.core.v1.DownwardAPIVolumeFile": {
      "type": "object",
      "title": "DownwardAPIVolumeFile represents information to create the file containing the pod field",
      "properties": {
        "fieldRef": {
          "title": "Required: Selects a field of the pod: only annotations, labels, name and namespace are supported.\n+optional",
          "$ref": "#/definitions/io.k8s.api.core.v1.ObjectFieldSelector"
        },
        "mode": {
          "type": "integer",
          "format": "int32",
          "title": "Optional: mode bits to use on this file, must be a value between 0\nand 0777. If not specified, the volume defaultMode will be used.\nThis might be in conflict with other options that affect the file\nmode, like fsGroup, and the result can be other mode bits set.\n+optional"
        },
        "path": {
          "type": "string",
          "title": "Required: Path is  the relative path name of the file to be created. Must not be absolute or contain the '..' path. Must be utf-8 encoded. The first item of the relative path must not start with '..'"
        },
        "resourceFieldRef": {
          "title": "Selects a resource of the container: only resources limits and requests\n(limits.cpu, limits.memory, requests.cpu and requests.memory) are currently supported.\n+optional",
          "$ref": "#/definitions/io.k8s.api.core.v1.ResourceFieldSelector"
        }
      }
    },
    "io.k8s.api.core.v1.DownwardAPIVolumeSource": {
      "description": "DownwardAPIVolumeSource represents a volume containing downward API io.argoproj.workflow.v1alpha1.\nDownward API volumes support ownership management and SELinux relabeling.",
      "type": "object",
      "properties": {
        "defaultMode": {
          "type": "integer",
          "format": "int32",
          "title": "Optional: mode bits to use on created files by default. Must be a\nvalue between 0 and 0777. Defaults to 0644.\nDirectories within the path are not affected by this setting.\nThis might be in conflict with other options that affect the file\nmode, like fsGroup, and the result can be other mode bits set.\n+optional"
        },
        "items": {
          "type": "array",
          "title": "Items is a list of downward API volume file\n+optional",
          "items": {
            "$ref": "#/definitions/io.k8s.api.core.v1.DownwardAPIVolumeFile"
          }
        }
      }
    },
    "io.k8s.api.core.v1.EmptyDirVolumeSource": {
      "description": "Represents an empty directory for a pod.\nEmpty directory volumes support ownership management and SELinux relabeling.",
      "type": "object",
      "properties": {
        "medium": {
          "type": "string",
          "title": "What type of storage medium should back this directory.\nThe default is \"\" which means to use the node's default medium.\nMust be an empty string (default) or Memory.\nMore info: https://kubernetes.io/docs/concepts/storage/volumes#emptydir\n+optional"
        },
        "sizeLimit": {
          "title": "Total amount of local storage required for this EmptyDir volume.\nThe size limit is also applicable for memory medium.\nThe maximum usage on memory medium EmptyDir would be the minimum value between\nthe SizeLimit specified here and the sum of memory limits of all containers in a pod.\nThe default is nil which means that the limit is undefined.\nMore info: http://kubernetes.io/docs/user-guide/volumes#emptydir\n+optional",
          "$ref": "#/definitions/io.k8s.api.core.v1.Quantity"
        }
      }
    },
    "io.k8s.api.core.v1.EnvFromSource": {
      "type": "object",
      "title": "EnvFromSource represents the source of a set of ConfigMaps",
      "properties": {
        "configMapRef": {
          "title": "The ConfigMap to select from\n+optional",
          "$ref": "#/definitions/io.k8s.api.core.v1.ConfigMapEnvSource"
        },
        "prefix": {
          "type": "string",
          "title": "An optional identifier to prepend to each key in the ConfigMap. Must be a C_IDENTIFIER.\n+optional"
        },
        "secretRef": {
          "title": "The Secret to select from\n+optional",
          "$ref": "#/definitions/io.k8s.api.core.v1.SecretEnvSource"
        }
      }
    },
    "io.k8s.api.core.v1.EnvVar": {
      "description": "EnvVar represents an environment variable present in a Container.",
      "type": "object",
      "properties": {
        "name": {
          "description": "Name of the environment variable. Must be a C_IDENTIFIER.",
          "type": "string"
        },
        "value": {
          "type": "string",
          "title": "Variable references $(VAR_NAME) are expanded\nusing the previous defined environment variables in the container and\nany service environment variables. If a variable cannot be resolved,\nthe reference in the input string will be unchanged. The $(VAR_NAME)\nsyntax can be escaped with a double $$, ie: $$(VAR_NAME). Escaped\nreferences will never be expanded, regardless of whether the variable\nexists or not.\nDefaults to \"\".\n+optional"
        },
        "valueFrom": {
          "title": "Source for the environment variable's value. Cannot be used if value is not empty.\n+optional",
          "$ref": "#/definitions/io.k8s.api.core.v1.EnvVarSource"
        }
      }
    },
    "io.k8s.api.core.v1.EnvVarSource": {
      "description": "EnvVarSource represents a source for the value of an EnvVar.",
      "type": "object",
      "properties": {
        "configMapKeyRef": {
          "title": "Selects a key of a ConfigMap.\n+optional",
          "$ref": "#/definitions/io.k8s.api.core.v1.ConfigMapKeySelector"
        },
        "fieldRef": {
          "title": "Selects a field of the pod: supports metadata.name, metadata.namespace, metadata.labels, metadata.annotations,\nspec.nodeName, spec.serviceAccountName, status.hostIP, status.podIP.\n+optional",
          "$ref": "#/definitions/io.k8s.api.core.v1.ObjectFieldSelector"
        },
        "resourceFieldRef": {
          "title": "Selects a resource of the container: only resources limits and requests\n(limits.cpu, limits.memory, limits.ephemeral-storage, requests.cpu, requests.memory and requests.ephemeral-storage) are currently supported.\n+optional",
          "$ref": "#/definitions/io.k8s.api.core.v1.ResourceFieldSelector"
        },
        "secretKeyRef": {
          "title": "Selects a key of a secret in the pod's namespace\n+optional",
          "$ref": "#/definitions/io.k8s.api.core.v1.SecretKeySelector"
        }
      }
    },
    "io.k8s.api.core.v1.ExecAction": {
      "description": "ExecAction describes a \"run in container\" action.",
      "type": "object",
      "properties": {
        "command": {
          "type": "array",
          "title": "Command is the command line to execute inside the container, the working directory for the\ncommand  is root ('/') in the container's filesystem. The command is simply exec'd, it is\nnot run inside a shell, so traditional shell instructions ('|', etc) won't work. To use\na shell, you need to explicitly call out to that shell.\nExit status of 0 is treated as live/healthy and non-zero is unhealthy.\n+optional",
          "items": {
            "type": "string"
          }
        }
      }
    },
    "io.k8s.api.core.v1.FCVolumeSource": {
      "description": "Represents a Fibre Channel volume.\nFibre Channel volumes can only be mounted as read/write once.\nFibre Channel volumes support ownership management and SELinux relabeling.",
      "type": "object",
      "properties": {
        "fsType": {
          "type": "string",
          "title": "Filesystem type to mount.\nMust be a filesystem type supported by the host operating system.\nEx. \"ext4\", \"xfs\", \"ntfs\". Implicitly inferred to be \"ext4\" if unspecified.\nTODO: how do we prevent errors in the filesystem from compromising the machine\n+optional"
        },
        "lun": {
          "type": "integer",
          "format": "int32",
          "title": "Optional: FC target lun number\n+optional"
        },
        "readOnly": {
          "type": "boolean",
          "format": "boolean",
          "title": "Optional: Defaults to false (read/write). ReadOnly here will force\nthe ReadOnly setting in VolumeMounts.\n+optional"
        },
        "targetWWNs": {
          "type": "array",
          "title": "Optional: FC target worldwide names (WWNs)\n+optional",
          "items": {
            "type": "string"
          }
        },
        "wwids": {
          "type": "array",
          "title": "Optional: FC volume world wide identifiers (wwids)\nEither wwids or combination of targetWWNs and lun must be set, but not both simultaneously.\n+optional",
          "items": {
            "type": "string"
          }
        }
      }
    },
    "io.k8s.api.core.v1.FlexVolumeSource": {
      "description": "FlexVolume represents a generic volume resource that is\nprovisioned/attached using an exec based plugin.",
      "type": "object",
      "properties": {
        "driver": {
          "description": "Driver is the name of the driver to use for this volume.",
          "type": "string"
        },
        "fsType": {
          "type": "string",
          "title": "Filesystem type to mount.\nMust be a filesystem type supported by the host operating system.\nEx. \"ext4\", \"xfs\", \"ntfs\". The default filesystem depends on FlexVolume script.\n+optional"
        },
        "options": {
          "type": "object",
          "title": "Optional: Extra command options if any.\n+optional",
          "additionalProperties": {
            "type": "string"
          }
        },
        "readOnly": {
          "type": "boolean",
          "format": "boolean",
          "title": "Optional: Defaults to false (read/write). ReadOnly here will force\nthe ReadOnly setting in VolumeMounts.\n+optional"
        },
        "secretRef": {
          "title": "Optional: SecretRef is reference to the secret object containing\nsensitive information to pass to the plugin scripts. This may be\nempty if no secret object is specified. If the secret object\ncontains more than one secret, all secrets are passed to the plugin\nscripts.\n+optional",
          "$ref": "#/definitions/io.k8s.api.core.v1.LocalObjectReference"
        }
      }
    },
    "io.k8s.api.core.v1.FlockerVolumeSource": {
      "description": "Represents a Flocker volume mounted by the Flocker agent.\nOne and only one of datasetName and datasetUUID should be set.\nFlocker volumes do not support ownership management or SELinux relabeling.",
      "type": "object",
      "properties": {
        "datasetName": {
          "type": "string",
          "title": "Name of the dataset stored as metadata -\u003e name on the dataset for Flocker\nshould be considered as deprecated\n+optional"
        },
        "datasetUUID": {
          "type": "string",
          "title": "UUID of the dataset. This is unique identifier of a Flocker dataset\n+optional"
        }
      }
    },
    "io.k8s.api.core.v1.GCEPersistentDiskVolumeSource": {
      "description": "Represents a Persistent Disk resource in Google Compute Engine.\n\nA GCE PD must exist before mounting to a container. The disk must\nalso be in the same GCE project and zone as the kubelet. A GCE PD\ncan only be mounted as read/write once or read-only many times. GCE\nPDs support ownership management and SELinux relabeling.",
      "type": "object",
      "properties": {
        "fsType": {
          "type": "string",
          "title": "Filesystem type of the volume that you want to mount.\nTip: Ensure that the filesystem type is supported by the host operating system.\nExamples: \"ext4\", \"xfs\", \"ntfs\". Implicitly inferred to be \"ext4\" if unspecified.\nMore info: https://kubernetes.io/docs/concepts/storage/volumes#gcepersistentdisk\nTODO: how do we prevent errors in the filesystem from compromising the machine\n+optional"
        },
        "partition": {
          "type": "integer",
          "format": "int32",
          "title": "The partition in the volume that you want to mount.\nIf omitted, the default is to mount by volume name.\nExamples: For volume /dev/sda1, you specify the partition as \"1\".\nSimilarly, the volume partition for /dev/sda is \"0\" (or you can leave the property empty).\nMore info: https://kubernetes.io/docs/concepts/storage/volumes#gcepersistentdisk\n+optional"
        },
        "pdName": {
          "type": "string",
          "title": "Unique name of the PD resource in GCE. Used to identify the disk in GCE.\nMore info: https://kubernetes.io/docs/concepts/storage/volumes#gcepersistentdisk"
        },
        "readOnly": {
          "type": "boolean",
          "format": "boolean",
          "title": "ReadOnly here will force the ReadOnly setting in VolumeMounts.\nDefaults to false.\nMore info: https://kubernetes.io/docs/concepts/storage/volumes#gcepersistentdisk\n+optional"
        }
      }
    },
    "io.k8s.api.core.v1.GitRepoVolumeSource": {
      "description": "Represents a volume that is populated with the contents of a git repository.\nGit repo volumes do not support ownership management.\nGit repo volumes support SELinux relabeling.\n\nDEPRECATED: GitRepo is deprecated. To provision a container with a git repo, mount an\nEmptyDir into an InitContainer that clones the repo using git, then mount the EmptyDir\ninto the Pod's container.",
      "type": "object",
      "properties": {
        "directory": {
          "type": "string",
          "title": "Target directory name.\nMust not contain or start with '..'.  If '.' is supplied, the volume directory will be the\ngit repository.  Otherwise, if specified, the volume will contain the git repository in\nthe subdirectory with the given name.\n+optional"
        },
        "repository": {
          "type": "string",
          "title": "Repository URL"
        },
        "revision": {
          "type": "string",
          "title": "Commit hash for the specified revision.\n+optional"
        }
      }
    },
    "io.k8s.api.core.v1.GlusterfsVolumeSource": {
      "description": "Represents a Glusterfs mount that lasts the lifetime of a pod.\nGlusterfs volumes do not support ownership management or SELinux relabeling.",
      "type": "object",
      "properties": {
        "endpoints": {
          "type": "string",
          "title": "EndpointsName is the endpoint name that details Glusterfs topology.\nMore info: https://examples.k8s.io/volumes/glusterfs/README.md#create-a-pod"
        },
        "path": {
          "type": "string",
          "title": "Path is the Glusterfs volume path.\nMore info: https://examples.k8s.io/volumes/glusterfs/README.md#create-a-pod"
        },
        "readOnly": {
          "type": "boolean",
          "format": "boolean",
          "title": "ReadOnly here will force the Glusterfs volume to be mounted with read-only permissions.\nDefaults to false.\nMore info: https://examples.k8s.io/volumes/glusterfs/README.md#create-a-pod\n+optional"
        }
      }
    },
    "io.k8s.api.core.v1.HTTPGetAction": {
      "description": "HTTPGetAction describes an action based on HTTP Get requests.",
      "type": "object",
      "properties": {
        "host": {
          "type": "string",
          "title": "Host name to connect to, defaults to the pod IP. You probably want to set\n\"Host\" in httpHeaders instead.\n+optional"
        },
        "httpHeaders": {
          "type": "array",
          "title": "Custom headers to set in the request. HTTP allows repeated headers.\n+optional",
          "items": {
            "$ref": "#/definitions/io.k8s.api.core.v1.HTTPHeader"
          }
        },
        "path": {
          "type": "string",
          "title": "Path to access on the HTTP server.\n+optional"
        },
        "port": {
          "description": "Name or number of the port to access on the container.\nNumber must be in the range 1 to 65535.\nName must be an IANA_SVC_NAME.",
          "$ref": "#/definitions/io.k8s.api.core.v1.IntOrString"
        },
        "scheme": {
          "type": "string",
          "title": "Scheme to use for connecting to the host.\nDefaults to HTTP.\n+optional"
        }
      }
    },
    "io.k8s.api.core.v1.HTTPHeader": {
      "type": "object",
      "title": "HTTPHeader describes a custom header to be used in HTTP probes",
      "properties": {
        "name": {
          "type": "string",
          "title": "The header field name"
        },
        "value": {
          "type": "string",
          "title": "The header field value"
        }
      }
    },
    "io.k8s.api.core.v1.Handler": {
      "description": "Handler defines a specific action that should be taken\nTODO: pass structured data to these actions, and document that data here.",
      "type": "object",
      "properties": {
        "exec": {
          "title": "One and only one of the following should be specified.\nExec specifies the action to take.\n+optional",
          "$ref": "#/definitions/io.k8s.api.core.v1.ExecAction"
        },
        "httpGet": {
          "title": "HTTPGet specifies the http request to perform.\n+optional",
          "$ref": "#/definitions/io.k8s.api.core.v1.HTTPGetAction"
        },
        "tcpSocket": {
          "title": "TCPSocket specifies an action involving a TCP port.\nTCP hooks not yet supported\nTODO: implement a realistic TCP lifecycle hook\n+optional",
          "$ref": "#/definitions/io.k8s.api.core.v1.TCPSocketAction"
        }
      }
    },
    "io.k8s.api.core.v1.HostAlias": {
      "description": "HostAlias holds the mapping between IP and hostnames that will be injected as an entry in the\npod's hosts file.",
      "type": "object",
      "properties": {
        "hostnames": {
          "description": "Hostnames for the above IP address.",
          "type": "array",
          "items": {
            "type": "string"
          }
        },
        "ip": {
          "description": "IP address of the host file entry.",
          "type": "string"
        }
      }
    },
    "io.k8s.api.core.v1.HostPathVolumeSource": {
      "description": "Represents a host path mapped into a pod.\nHost path volumes do not support ownership management or SELinux relabeling.",
      "type": "object",
      "properties": {
        "path": {
          "type": "string",
          "title": "Path of the directory on the host.\nIf the path is a symlink, it will follow the link to the real path.\nMore info: https://kubernetes.io/docs/concepts/storage/volumes#hostpath"
        },
        "type": {
          "type": "string",
          "title": "Type for HostPath Volume\nDefaults to \"\"\nMore info: https://kubernetes.io/docs/concepts/storage/volumes#hostpath\n+optional"
        }
      }
    },
    "io.k8s.api.core.v1.ISCSIVolumeSource": {
      "description": "Represents an ISCSI disk.\nISCSI volumes can only be mounted as read/write once.\nISCSI volumes support ownership management and SELinux relabeling.",
      "type": "object",
      "properties": {
        "chapAuthDiscovery": {
          "type": "boolean",
          "format": "boolean",
          "title": "whether support iSCSI Discovery CHAP authentication\n+optional"
        },
        "chapAuthSession": {
          "type": "boolean",
          "format": "boolean",
          "title": "whether support iSCSI Session CHAP authentication\n+optional"
        },
        "fsType": {
          "type": "string",
          "title": "Filesystem type of the volume that you want to mount.\nTip: Ensure that the filesystem type is supported by the host operating system.\nExamples: \"ext4\", \"xfs\", \"ntfs\". Implicitly inferred to be \"ext4\" if unspecified.\nMore info: https://kubernetes.io/docs/concepts/storage/volumes#iscsi\nTODO: how do we prevent errors in the filesystem from compromising the machine\n+optional"
        },
        "initiatorName": {
          "type": "string",
          "title": "Custom iSCSI Initiator Name.\nIf initiatorName is specified with iscsiInterface simultaneously, new iSCSI interface\n\u003ctarget portal\u003e:\u003cvolume name\u003e will be created for the connection.\n+optional"
        },
        "iqn": {
          "description": "Target iSCSI Qualified Name.",
          "type": "string"
        },
        "iscsiInterface": {
          "type": "string",
          "title": "iSCSI Interface Name that uses an iSCSI transport.\nDefaults to 'default' (tcp).\n+optional"
        },
        "lun": {
          "description": "iSCSI Target Lun number.",
          "type": "integer",
          "format": "int32"
        },
        "portals": {
          "type": "array",
          "title": "iSCSI Target Portal List. The portal is either an IP or ip_addr:port if the port\nis other than default (typically TCP ports 860 and 3260).\n+optional",
          "items": {
            "type": "string"
          }
        },
        "readOnly": {
          "type": "boolean",
          "format": "boolean",
          "title": "ReadOnly here will force the ReadOnly setting in VolumeMounts.\nDefaults to false.\n+optional"
        },
        "secretRef": {
          "title": "CHAP Secret for iSCSI target and initiator authentication\n+optional",
          "$ref": "#/definitions/io.k8s.api.core.v1.LocalObjectReference"
        },
        "targetPortal": {
          "description": "iSCSI Target Portal. The Portal is either an IP or ip_addr:port if the port\nis other than default (typically TCP ports 860 and 3260).",
          "type": "string"
        }
      }
    },
    "io.k8s.api.core.v1.KeyToPath": {
      "description": "Maps a string key to a path within a volume.",
      "type": "object",
      "properties": {
        "key": {
          "description": "The key to project.",
          "type": "string"
        },
        "mode": {
          "type": "integer",
          "format": "int32",
          "title": "Optional: mode bits to use on this file, must be a value between 0\nand 0777. If not specified, the volume defaultMode will be used.\nThis might be in conflict with other options that affect the file\nmode, like fsGroup, and the result can be other mode bits set.\n+optional"
        },
        "path": {
          "description": "The relative path of the file to map the key to.\nMay not be an absolute path.\nMay not contain the path element '..'.\nMay not start with the string '..'.",
          "type": "string"
        }
      }
    },
    "io.k8s.api.core.v1.Lifecycle": {
      "description": "Lifecycle describes actions that the management system should take in response to container lifecycle\nevents. For the PostStart and PreStop lifecycle handlers, management of the container blocks\nuntil the action is complete, unless the container process fails, in which case the handler is aborted.",
      "type": "object",
      "properties": {
        "postStart": {
          "title": "PostStart is called immediately after a container is created. If the handler fails,\nthe container is terminated and restarted according to its restart policy.\nOther management of the container blocks until the hook completes.\nMore info: https://kubernetes.io/docs/concepts/containers/container-lifecycle-hooks/#container-hooks\n+optional",
          "$ref": "#/definitions/io.k8s.api.core.v1.Handler"
        },
        "preStop": {
          "title": "PreStop is called immediately before a container is terminated due to an\nAPI request or management event such as liveness/startup probe failure,\npreemption, resource contention, etc. The handler is not called if the\ncontainer crashes or exits. The reason for termination is passed to the\nhandler. The Pod's termination grace period countdown begins before the\nPreStop hooked is executed. Regardless of the outcome of the handler, the\ncontainer will eventually terminate within the Pod's termination grace\nperiod. Other management of the container blocks until the hook completes\nor until the termination grace period is reached.\nMore info: https://kubernetes.io/docs/concepts/containers/container-lifecycle-hooks/#container-hooks\n+optional",
          "$ref": "#/definitions/io.k8s.api.core.v1.Handler"
        }
      }
    },
    "io.k8s.api.core.v1.LocalObjectReference": {
      "description": "LocalObjectReference contains enough information to let you locate the\nreferenced object inside the same namespace.",
      "type": "object",
      "properties": {
        "name": {
          "type": "string",
          "title": "Name of the referent.\nMore info: https://kubernetes.io/docs/concepts/overview/working-with-objects/names/#names\nTODO: Add other useful fields. apiVersion, kind, uid?\n+optional"
        }
      }
    },
    "io.k8s.api.core.v1.NFSVolumeSource": {
      "description": "Represents an NFS mount that lasts the lifetime of a pod.\nNFS volumes do not support ownership management or SELinux relabeling.",
      "type": "object",
      "properties": {
        "path": {
          "type": "string",
          "title": "Path that is exported by the NFS server.\nMore info: https://kubernetes.io/docs/concepts/storage/volumes#nfs"
        },
        "readOnly": {
          "type": "boolean",
          "format": "boolean",
          "title": "ReadOnly here will force\nthe NFS export to be mounted with read-only permissions.\nDefaults to false.\nMore info: https://kubernetes.io/docs/concepts/storage/volumes#nfs\n+optional"
        },
        "server": {
          "type": "string",
          "title": "Server is the hostname or IP address of the NFS server.\nMore info: https://kubernetes.io/docs/concepts/storage/volumes#nfs"
        }
      }
    },
    "io.k8s.api.core.v1.NodeAffinity": {
      "description": "Node affinity is a group of node affinity scheduling rules.",
      "type": "object",
      "properties": {
        "preferredDuringSchedulingIgnoredDuringExecution": {
          "type": "array",
          "title": "The scheduler will prefer to schedule pods to nodes that satisfy\nthe affinity expressions specified by this field, but it may choose\na node that violates one or more of the expressions. The node that is\nmost preferred is the one with the greatest sum of weights, i.e.\nfor each node that meets all of the scheduling requirements (resource\nrequest, requiredDuringScheduling affinity expressions, etc.),\ncompute a sum by iterating through the elements of this field and adding\n\"weight\" to the sum if the node matches the corresponding matchExpressions; the\nnode(s) with the highest sum are the most preferred.\n+optional",
          "items": {
            "$ref": "#/definitions/io.k8s.api.core.v1.PreferredSchedulingTerm"
          }
        },
        "requiredDuringSchedulingIgnoredDuringExecution": {
          "title": "If the affinity requirements specified by this field are not met at\nscheduling time, the pod will not be scheduled onto the node.\nIf the affinity requirements specified by this field cease to be met\nat some point during pod execution (e.g. due to an update), the system\nmay or may not try to eventually evict the pod from its node.\n+optional",
          "$ref": "#/definitions/io.k8s.api.core.v1.NodeSelector"
        }
      }
    },
    "io.k8s.api.core.v1.NodeSelector": {
      "description": "A node selector represents the union of the results of one or more label queries\nover a set of nodes; that is, it represents the OR of the selectors represented\nby the node selector terms.",
      "type": "object",
      "properties": {
        "nodeSelectorTerms": {
          "description": "Required. A list of node selector terms. The terms are ORed.",
          "type": "array",
          "items": {
            "$ref": "#/definitions/io.k8s.api.core.v1.NodeSelectorTerm"
          }
        }
      }
    },
    "io.k8s.api.core.v1.NodeSelectorRequirement": {
      "description": "A node selector requirement is a selector that contains values, a key, and an operator\nthat relates the key and values.",
      "type": "object",
      "properties": {
        "key": {
          "description": "The label key that the selector applies to.",
          "type": "string"
        },
        "operator": {
          "description": "Represents a key's relationship to a set of values.\nValid operators are In, NotIn, Exists, DoesNotExist. Gt, and Lt.",
          "type": "string"
        },
        "values": {
          "type": "array",
          "title": "An array of string values. If the operator is In or NotIn,\nthe values array must be non-empty. If the operator is Exists or DoesNotExist,\nthe values array must be empty. If the operator is Gt or Lt, the values\narray must have a single element, which will be interpreted as an integer.\nThis array is replaced during a strategic merge patch.\n+optional",
          "items": {
            "type": "string"
          }
        }
      }
    },
    "io.k8s.api.core.v1.NodeSelectorTerm": {
      "description": "A null or empty node selector term matches no objects. The requirements of\nthem are ANDed.\nThe TopologySelectorTerm type implements a subset of the NodeSelectorTerm.",
      "type": "object",
      "properties": {
        "matchExpressions": {
          "type": "array",
          "title": "A list of node selector requirements by node's labels.\n+optional",
          "items": {
            "$ref": "#/definitions/io.k8s.api.core.v1.NodeSelectorRequirement"
          }
        },
        "matchFields": {
          "type": "array",
          "title": "A list of node selector requirements by node's fields.\n+optional",
          "items": {
            "$ref": "#/definitions/io.k8s.api.core.v1.NodeSelectorRequirement"
          }
        }
      }
    },
    "io.k8s.api.core.v1.ObjectFieldSelector": {
      "description": "ObjectFieldSelector selects an APIVersioned field of an object.",
      "type": "object",
      "properties": {
        "apiVersion": {
          "type": "string",
          "title": "Version of the schema the FieldPath is written in terms of, defaults to \"v1\".\n+optional"
        },
        "fieldPath": {
          "description": "Path of the field to select in the specified API version.",
          "type": "string"
        }
      }
    },
    "io.k8s.api.core.v1.ObjectReference": {
      "type": "object",
      "title": "ObjectReference contains enough information to let you inspect or modify the referred object.\n+k8s:deepcopy-gen:interfaces=k8s.io/apimachinery/pkg/runtime.Object",
      "properties": {
        "apiVersion": {
          "type": "string",
          "title": "API version of the referent.\n+optional"
        },
        "fieldPath": {
          "type": "string",
          "title": "If referring to a piece of an object instead of an entire object, this string\nshould contain a valid JSON/Go field access statement, such as desiredState.manifest.containers[2].\nFor example, if the object reference is to a container within a pod, this would take on a value like:\n\"spec.containers{name}\" (where \"name\" refers to the name of the container that triggered\nthe event) or if no container name is specified \"spec.containers[2]\" (container with\nindex 2 in this pod). This syntax is chosen only to have some well-defined way of\nreferencing a part of an object.\nTODO: this design is not final and this field is subject to change in the future.\n+optional"
        },
        "kind": {
          "type": "string",
          "title": "Kind of the referent.\nMore info: https://git.k8s.io/community/contributors/devel/sig-architecture/api-conventions.md#types-kinds\n+optional"
        },
        "name": {
          "type": "string",
          "title": "Name of the referent.\nMore info: https://kubernetes.io/docs/concepts/overview/working-with-objects/names/#names\n+optional"
        },
        "namespace": {
          "type": "string",
          "title": "Namespace of the referent.\nMore info: https://kubernetes.io/docs/concepts/overview/working-with-objects/namespaces/\n+optional"
        },
        "resourceVersion": {
          "type": "string",
          "title": "Specific resourceVersion to which this reference is made, if any.\nMore info: https://git.k8s.io/community/contributors/devel/sig-architecture/api-conventions.md#concurrency-control-and-consistency\n+optional"
        },
        "uid": {
          "type": "string",
          "title": "UID of the referent.\nMore info: https://kubernetes.io/docs/concepts/overview/working-with-objects/names/#uids\n+optional"
        }
      }
    },
    "io.k8s.api.core.v1.PersistentVolumeClaim": {
      "type": "object",
      "title": "PersistentVolumeClaim is a user's request for and claim to a persistent volume",
      "properties": {
        "metadata": {
          "title": "Standard object's metadata.\nMore info: https://git.k8s.io/community/contributors/devel/sig-architecture/api-conventions.md#metadata\n+optional",
          "$ref": "#/definitions/io.k8s.api.core.v1.ObjectMeta"
        },
        "spec": {
          "title": "Spec defines the desired characteristics of a volume requested by a pod author.\nMore info: https://kubernetes.io/docs/concepts/storage/persistent-volumes#persistentvolumeclaims\n+optional",
          "$ref": "#/definitions/io.k8s.api.core.v1.PersistentVolumeClaimSpec"
        },
        "status": {
          "title": "Status represents the current information/status of a persistent volume claim.\nRead-only.\nMore info: https://kubernetes.io/docs/concepts/storage/persistent-volumes#persistentvolumeclaims\n+optional",
          "$ref": "#/definitions/io.k8s.api.core.v1.PersistentVolumeClaimStatus"
        }
      }
    },
    "io.k8s.api.core.v1.PersistentVolumeClaimCondition": {
      "type": "object",
      "title": "PersistentVolumeClaimCondition contails details about state of pvc",
      "properties": {
        "lastProbeTime": {
          "title": "Last time we probed the condition.\n+optional",
          "$ref": "#/definitions/io.k8s.api.core.v1.Time"
        },
        "lastTransitionTime": {
          "title": "Last time the condition transitioned from one status to another.\n+optional",
          "$ref": "#/definitions/io.k8s.api.core.v1.Time"
        },
        "message": {
          "type": "string",
          "title": "Human-readable message indicating details about last transition.\n+optional"
        },
        "reason": {
          "type": "string",
          "title": "Unique, this should be a short, machine understandable string that gives the reason\nfor condition's last transition. If it reports \"ResizeStarted\" that means the underlying\npersistent volume is being resized.\n+optional"
        },
        "status": {
          "type": "string"
        },
        "type": {
          "type": "string"
        }
      }
    },
    "io.k8s.api.core.v1.PersistentVolumeClaimSpec": {
      "type": "object",
      "title": "PersistentVolumeClaimSpec describes the common attributes of storage devices\nand allows a Source for provider-specific attributes",
      "properties": {
        "accessModes": {
          "type": "array",
          "title": "AccessModes contains the desired access modes the volume should have.\nMore info: https://kubernetes.io/docs/concepts/storage/persistent-volumes#access-modes-1\n+optional",
          "items": {
            "type": "string"
          }
        },
        "dataSource": {
          "title": "This field requires the VolumeSnapshotDataSource alpha feature gate to be\nenabled and currently VolumeSnapshot is the only supported data source.\nIf the provisioner can support VolumeSnapshot data source, it will create\na new volume and data will be restored to the volume at the same time.\nIf the provisioner does not support VolumeSnapshot data source, volume will\nnot be created and the failure will be reported as an event.\nIn the future, we plan to support more data source types and the behavior\nof the provisioner may change.\n+optional",
          "$ref": "#/definitions/io.k8s.api.core.v1.TypedLocalObjectReference"
        },
        "resources": {
          "title": "Resources represents the minimum resources the volume should have.\nMore info: https://kubernetes.io/docs/concepts/storage/persistent-volumes#resources\n+optional",
          "$ref": "#/definitions/io.k8s.api.core.v1.ResourceRequirements"
        },
        "selector": {
          "title": "A label query over volumes to consider for binding.\n+optional",
          "$ref": "#/definitions/io.k8s.api.core.v1.LabelSelector"
        },
        "storageClassName": {
          "type": "string",
          "title": "Name of the StorageClass required by the claim.\nMore info: https://kubernetes.io/docs/concepts/storage/persistent-volumes#class-1\n+optional"
        },
        "volumeMode": {
          "type": "string",
          "title": "volumeMode defines what type of volume is required by the claim.\nValue of Filesystem is implied when not included in claim spec.\nThis is a beta feature.\n+optional"
        },
        "volumeName": {
          "type": "string",
          "title": "VolumeName is the binding reference to the PersistentVolume backing this claim.\n+optional"
        }
      }
    },
    "io.k8s.api.core.v1.PersistentVolumeClaimStatus": {
      "description": "PersistentVolumeClaimStatus is the current status of a persistent volume claim.",
      "type": "object",
      "properties": {
        "accessModes": {
          "type": "array",
          "title": "AccessModes contains the actual access modes the volume backing the PVC has.\nMore info: https://kubernetes.io/docs/concepts/storage/persistent-volumes#access-modes-1\n+optional",
          "items": {
            "type": "string"
          }
        },
        "capacity": {
          "type": "object",
          "title": "Represents the actual resources of the underlying volume.\n+optional",
          "additionalProperties": {
            "$ref": "#/definitions/io.k8s.api.core.v1.Quantity"
          }
        },
        "conditions": {
          "type": "array",
          "title": "Current Condition of persistent volume claim. If underlying persistent volume is being\nresized then the Condition will be set to 'ResizeStarted'.\n+optional\n+patchMergeKey=type\n+patchStrategy=merge",
          "items": {
            "$ref": "#/definitions/io.k8s.api.core.v1.PersistentVolumeClaimCondition"
          }
        },
        "phase": {
          "type": "string",
          "title": "Phase represents the current phase of PersistentVolumeClaim.\n+optional"
        }
      }
    },
    "io.k8s.api.core.v1.PersistentVolumeClaimVolumeSource": {
      "description": "PersistentVolumeClaimVolumeSource references the user's PVC in the same namespace.\nThis volume finds the bound PV and mounts that volume for the pod. A\nPersistentVolumeClaimVolumeSource is, essentially, a wrapper around another\ntype of volume that is owned by someone else (the system).",
      "type": "object",
      "properties": {
        "claimName": {
          "type": "string",
          "title": "ClaimName is the name of a PersistentVolumeClaim in the same namespace as the pod using this volume.\nMore info: https://kubernetes.io/docs/concepts/storage/persistent-volumes#persistentvolumeclaims"
        },
        "readOnly": {
          "type": "boolean",
          "format": "boolean",
          "title": "Will force the ReadOnly setting in VolumeMounts.\nDefault false.\n+optional"
        }
      }
    },
    "io.k8s.api.core.v1.PhotonPersistentDiskVolumeSource": {
      "description": "Represents a Photon Controller persistent disk resource.",
      "type": "object",
      "properties": {
        "fsType": {
          "description": "Filesystem type to mount.\nMust be a filesystem type supported by the host operating system.\nEx. \"ext4\", \"xfs\", \"ntfs\". Implicitly inferred to be \"ext4\" if unspecified.",
          "type": "string"
        },
        "pdID": {
          "type": "string",
          "title": "ID that identifies Photon Controller persistent disk"
        }
      }
    },
    "io.k8s.api.core.v1.PodAffinity": {
      "description": "Pod affinity is a group of inter pod affinity scheduling rules.",
      "type": "object",
      "properties": {
        "preferredDuringSchedulingIgnoredDuringExecution": {
          "type": "array",
          "title": "The scheduler will prefer to schedule pods to nodes that satisfy\nthe affinity expressions specified by this field, but it may choose\na node that violates one or more of the expressions. The node that is\nmost preferred is the one with the greatest sum of weights, i.e.\nfor each node that meets all of the scheduling requirements (resource\nrequest, requiredDuringScheduling affinity expressions, etc.),\ncompute a sum by iterating through the elements of this field and adding\n\"weight\" to the sum if the node has pods which matches the corresponding podAffinityTerm; the\nnode(s) with the highest sum are the most preferred.\n+optional",
          "items": {
            "$ref": "#/definitions/io.k8s.api.core.v1.WeightedPodAffinityTerm"
          }
        },
        "requiredDuringSchedulingIgnoredDuringExecution": {
          "type": "array",
          "title": "If the affinity requirements specified by this field are not met at\nscheduling time, the pod will not be scheduled onto the node.\nIf the affinity requirements specified by this field cease to be met\nat some point during pod execution (e.g. due to a pod label update), the\nsystem may or may not try to eventually evict the pod from its node.\nWhen there are multiple elements, the lists of nodes corresponding to each\npodAffinityTerm are intersected, i.e. all terms must be satisfied.\n+optional",
          "items": {
            "$ref": "#/definitions/io.k8s.api.core.v1.PodAffinityTerm"
          }
        }
      }
    },
    "io.k8s.api.core.v1.PodAffinityTerm": {
      "type": "object",
      "title": "Defines a set of pods (namely those matching the labelSelector\nrelative to the given namespace(s)) that this pod should be\nco-located (affinity) or not co-located (anti-affinity) with,\nwhere co-located is defined as running on a node whose value of\nthe label with key \u003ctopologyKey\u003e matches that of any node on which\na pod of the set of pods is running",
      "properties": {
        "labelSelector": {
          "title": "A label query over a set of resources, in this case pods.\n+optional",
          "$ref": "#/definitions/io.k8s.api.core.v1.LabelSelector"
        },
        "namespaces": {
          "type": "array",
          "title": "namespaces specifies which namespaces the labelSelector applies to (matches against);\nnull or empty list means \"this pod's namespace\"\n+optional",
          "items": {
            "type": "string"
          }
        },
        "topologyKey": {
          "description": "This pod should be co-located (affinity) or not co-located (anti-affinity) with the pods matching\nthe labelSelector in the specified namespaces, where co-located is defined as running on a node\nwhose value of the label with key topologyKey matches that of any node on which any of the\nselected pods is running.\nEmpty topologyKey is not allowed.",
          "type": "string"
        }
      }
    },
    "io.k8s.api.core.v1.PodAntiAffinity": {
      "description": "Pod anti affinity is a group of inter pod anti affinity scheduling rules.",
      "type": "object",
      "properties": {
        "preferredDuringSchedulingIgnoredDuringExecution": {
          "type": "array",
          "title": "The scheduler will prefer to schedule pods to nodes that satisfy\nthe anti-affinity expressions specified by this field, but it may choose\na node that violates one or more of the expressions. The node that is\nmost preferred is the one with the greatest sum of weights, i.e.\nfor each node that meets all of the scheduling requirements (resource\nrequest, requiredDuringScheduling anti-affinity expressions, etc.),\ncompute a sum by iterating through the elements of this field and adding\n\"weight\" to the sum if the node has pods which matches the corresponding podAffinityTerm; the\nnode(s) with the highest sum are the most preferred.\n+optional",
          "items": {
            "$ref": "#/definitions/io.k8s.api.core.v1.WeightedPodAffinityTerm"
          }
        },
        "requiredDuringSchedulingIgnoredDuringExecution": {
          "type": "array",
          "title": "If the anti-affinity requirements specified by this field are not met at\nscheduling time, the pod will not be scheduled onto the node.\nIf the anti-affinity requirements specified by this field cease to be met\nat some point during pod execution (e.g. due to a pod label update), the\nsystem may or may not try to eventually evict the pod from its node.\nWhen there are multiple elements, the lists of nodes corresponding to each\npodAffinityTerm are intersected, i.e. all terms must be satisfied.\n+optional",
          "items": {
            "$ref": "#/definitions/io.k8s.api.core.v1.PodAffinityTerm"
          }
        }
      }
    },
    "io.k8s.api.core.v1.PodDNSConfig": {
      "description": "PodDNSConfig defines the DNS parameters of a pod in addition to\nthose generated from DNSPolicy.",
      "type": "object",
      "properties": {
        "nameservers": {
          "type": "array",
          "title": "A list of DNS name server IP addresses.\nThis will be appended to the base nameservers generated from DNSPolicy.\nDuplicated nameservers will be removed.\n+optional",
          "items": {
            "type": "string"
          }
        },
        "options": {
          "type": "array",
          "title": "A list of DNS resolver options.\nThis will be merged with the base options generated from DNSPolicy.\nDuplicated entries will be removed. Resolution options given in Options\nwill override those that appear in the base DNSPolicy.\n+optional",
          "items": {
            "$ref": "#/definitions/io.k8s.api.core.v1.PodDNSConfigOption"
          }
        },
        "searches": {
          "type": "array",
          "title": "A list of DNS search domains for host-name lookup.\nThis will be appended to the base search paths generated from DNSPolicy.\nDuplicated search paths will be removed.\n+optional",
          "items": {
            "type": "string"
          }
        }
      }
    },
    "io.k8s.api.core.v1.PodDNSConfigOption": {
      "description": "PodDNSConfigOption defines DNS resolver options of a pod.",
      "type": "object",
      "properties": {
        "name": {
          "description": "Required.",
          "type": "string"
        },
        "value": {
          "type": "string",
          "title": "+optional"
        }
      }
    },
    "io.k8s.api.core.v1.PodLogOptions": {
      "description": "PodLogOptions is the query options for a Pod's logs REST call.",
      "type": "object",
      "properties": {
        "container": {
          "type": "string",
          "title": "The container for which to stream logs. Defaults to only container if there is one container in the pod.\n+optional"
        },
        "follow": {
          "type": "boolean",
          "format": "boolean",
          "title": "Follow the log stream of the pod. Defaults to false.\n+optional"
        },
        "limitBytes": {
          "type": "string",
          "format": "int64",
          "title": "If set, the number of bytes to read from the server before terminating the\nlog output. This may not display a complete final line of logging, and may return\nslightly more or slightly less than the specified limit.\n+optional"
        },
        "previous": {
          "type": "boolean",
          "format": "boolean",
          "title": "Return previous terminated container logs. Defaults to false.\n+optional"
        },
        "sinceSeconds": {
          "type": "string",
          "format": "int64",
          "title": "A relative time in seconds before the current time from which to show logs. If this value\nprecedes the time a pod was started, only logs since the pod start will be returned.\nIf this value is in the future, no logs will be returned.\nOnly one of sinceSeconds or sinceTime may be specified.\n+optional"
        },
        "sinceTime": {
          "title": "An RFC3339 timestamp from which to show logs. If this value\nprecedes the time a pod was started, only logs since the pod start will be returned.\nIf this value is in the future, no logs will be returned.\nOnly one of sinceSeconds or sinceTime may be specified.\n+optional",
          "$ref": "#/definitions/io.k8s.api.core.v1.Time"
        },
        "tailLines": {
          "type": "string",
          "format": "int64",
          "title": "If set, the number of lines from the end of the logs to show. If not specified,\nlogs are shown from the creation of the container or sinceSeconds or sinceTime\n+optional"
        },
        "timestamps": {
          "type": "boolean",
          "format": "boolean",
          "title": "If true, add an RFC3339 or RFC3339Nano timestamp at the beginning of every line\nof log output. Defaults to false.\n+optional"
        }
      }
    },
    "io.k8s.api.core.v1.PodSecurityContext": {
      "description": "PodSecurityContext holds pod-level security attributes and common container settings.\nSome fields are also present in container.securityContext.  Field values of\ncontainer.securityContext take precedence over field values of PodSecurityContext.",
      "type": "object",
      "properties": {
        "fsGroup": {
          "description": "1. The owning GID will be the FSGroup\n2. The setgid bit is set (new files created in the volume will be owned by FSGroup)\n3. The permission bits are OR'd with rw-rw----\n\nIf unset, the Kubelet will not modify the ownership and permissions of any volume.\n+optional",
          "type": "string",
          "format": "int64",
          "title": "A special supplemental group that applies to all containers in a pod.\nSome volume types allow the Kubelet to change the ownership of that volume\nto be owned by the pod:"
        },
        "runAsGroup": {
          "type": "string",
          "format": "int64",
          "title": "The GID to run the entrypoint of the container process.\nUses runtime default if unset.\nMay also be set in SecurityContext.  If set in both SecurityContext and\nPodSecurityContext, the value specified in SecurityContext takes precedence\nfor that container.\n+optional"
        },
        "runAsNonRoot": {
          "type": "boolean",
          "format": "boolean",
          "title": "Indicates that the container must run as a non-root user.\nIf true, the Kubelet will validate the image at runtime to ensure that it\ndoes not run as UID 0 (root) and fail to start the container if it does.\nIf unset or false, no such validation will be performed.\nMay also be set in SecurityContext.  If set in both SecurityContext and\nPodSecurityContext, the value specified in SecurityContext takes precedence.\n+optional"
        },
        "runAsUser": {
          "type": "string",
          "format": "int64",
          "title": "The UID to run the entrypoint of the container process.\nDefaults to user specified in image metadata if unspecified.\nMay also be set in SecurityContext.  If set in both SecurityContext and\nPodSecurityContext, the value specified in SecurityContext takes precedence\nfor that container.\n+optional"
        },
        "seLinuxOptions": {
          "title": "The SELinux context to be applied to all containers.\nIf unspecified, the container runtime will allocate a random SELinux context for each\ncontainer.  May also be set in SecurityContext.  If set in\nboth SecurityContext and PodSecurityContext, the value specified in SecurityContext\ntakes precedence for that container.\n+optional",
          "$ref": "#/definitions/io.k8s.api.core.v1.SELinuxOptions"
        },
        "supplementalGroups": {
          "type": "array",
          "title": "A list of groups applied to the first process run in each container, in addition\nto the container's primary GID.  If unspecified, no groups will be added to\nany container.\n+optional",
          "items": {
            "type": "string",
            "format": "int64"
          }
        },
        "sysctls": {
          "type": "array",
          "title": "Sysctls hold a list of namespaced sysctls used for the pod. Pods with unsupported\nsysctls (by the container runtime) might fail to launch.\n+optional",
          "items": {
            "$ref": "#/definitions/io.k8s.api.core.v1.Sysctl"
          }
        },
        "windowsOptions": {
          "title": "The Windows specific settings applied to all containers.\nIf unspecified, the options within a container's SecurityContext will be used.\nIf set in both SecurityContext and PodSecurityContext, the value specified in SecurityContext takes precedence.\n+optional",
          "$ref": "#/definitions/io.k8s.api.core.v1.WindowsSecurityContextOptions"
        }
      }
    },
    "io.k8s.api.core.v1.PortworxVolumeSource": {
      "description": "PortworxVolumeSource represents a Portworx volume resource.",
      "type": "object",
      "properties": {
        "fsType": {
          "description": "FSType represents the filesystem type to mount\nMust be a filesystem type supported by the host operating system.\nEx. \"ext4\", \"xfs\". Implicitly inferred to be \"ext4\" if unspecified.",
          "type": "string"
        },
        "readOnly": {
          "type": "boolean",
          "format": "boolean",
          "title": "Defaults to false (read/write). ReadOnly here will force\nthe ReadOnly setting in VolumeMounts.\n+optional"
        },
        "volumeID": {
          "type": "string",
          "title": "VolumeID uniquely identifies a Portworx volume"
        }
      }
    },
    "io.k8s.api.core.v1.PreferredSchedulingTerm": {
      "description": "An empty preferred scheduling term matches all objects with implicit weight 0\n(i.e. it's a no-op). A null preferred scheduling term matches no objects (i.e. is also a no-op).",
      "type": "object",
      "properties": {
        "preference": {
          "description": "A node selector term, associated with the corresponding weight.",
          "$ref": "#/definitions/io.k8s.api.core.v1.NodeSelectorTerm"
        },
        "weight": {
          "description": "Weight associated with matching the corresponding nodeSelectorTerm, in the range 1-100.",
          "type": "integer",
          "format": "int32"
        }
      }
    },
    "io.k8s.api.core.v1.Probe": {
      "description": "Probe describes a health check to be performed against a container to determine whether it is\nalive or ready to receive traffic.",
      "type": "object",
      "properties": {
        "failureThreshold": {
          "type": "integer",
          "format": "int32",
          "title": "Minimum consecutive failures for the probe to be considered failed after having succeeded.\nDefaults to 3. Minimum value is 1.\n+optional"
        },
        "handler": {
          "title": "The action taken to determine the health of a container",
          "$ref": "#/definitions/io.k8s.api.core.v1.Handler"
        },
        "initialDelaySeconds": {
          "type": "integer",
          "format": "int32",
          "title": "Number of seconds after the container has started before liveness probes are initiated.\nMore info: https://kubernetes.io/docs/concepts/workloads/pods/pod-lifecycle#container-probes\n+optional"
        },
        "periodSeconds": {
          "type": "integer",
          "format": "int32",
          "title": "How often (in seconds) to perform the probe.\nDefault to 10 seconds. Minimum value is 1.\n+optional"
        },
        "successThreshold": {
          "type": "integer",
          "format": "int32",
          "title": "Minimum consecutive successes for the probe to be considered successful after having failed.\nDefaults to 1. Must be 1 for liveness and startup. Minimum value is 1.\n+optional"
        },
        "timeoutSeconds": {
          "type": "integer",
          "format": "int32",
          "title": "Number of seconds after which the probe times out.\nDefaults to 1 second. Minimum value is 1.\nMore info: https://kubernetes.io/docs/concepts/workloads/pods/pod-lifecycle#container-probes\n+optional"
        }
      }
    },
    "io.k8s.api.core.v1.ProjectedVolumeSource": {
      "type": "object",
      "title": "Represents a projected volume source",
      "properties": {
        "defaultMode": {
          "type": "integer",
          "format": "int32",
          "title": "Mode bits to use on created files by default. Must be a value between\n0 and 0777.\nDirectories within the path are not affected by this setting.\nThis might be in conflict with other options that affect the file\nmode, like fsGroup, and the result can be other mode bits set.\n+optional"
        },
        "sources": {
          "type": "array",
          "title": "list of volume projections",
          "items": {
            "$ref": "#/definitions/io.k8s.api.core.v1.VolumeProjection"
          }
        }
      }
    },
    "io.k8s.api.core.v1.QuobyteVolumeSource": {
      "description": "Represents a Quobyte mount that lasts the lifetime of a pod.\nQuobyte volumes do not support ownership management or SELinux relabeling.",
      "type": "object",
      "properties": {
        "group": {
          "type": "string",
          "title": "Group to map volume access to\nDefault is no group\n+optional"
        },
        "readOnly": {
          "type": "boolean",
          "format": "boolean",
          "title": "ReadOnly here will force the Quobyte volume to be mounted with read-only permissions.\nDefaults to false.\n+optional"
        },
        "registry": {
          "type": "string",
          "title": "Registry represents a single or multiple Quobyte Registry services\nspecified as a string as host:port pair (multiple entries are separated with commas)\nwhich acts as the central registry for volumes"
        },
        "tenant": {
          "type": "string",
          "title": "Tenant owning the given Quobyte volume in the Backend\nUsed with dynamically provisioned Quobyte volumes, value is set by the plugin\n+optional"
        },
        "user": {
          "type": "string",
          "title": "User to map volume access to\nDefaults to serivceaccount user\n+optional"
        },
        "volume": {
          "description": "Volume is a string that references an already created Quobyte volume by name.",
          "type": "string"
        }
      }
    },
    "io.k8s.api.core.v1.RBDVolumeSource": {
      "description": "Represents a Rados Block Device mount that lasts the lifetime of a pod.\nRBD volumes support ownership management and SELinux relabeling.",
      "type": "object",
      "properties": {
        "fsType": {
          "type": "string",
          "title": "Filesystem type of the volume that you want to mount.\nTip: Ensure that the filesystem type is supported by the host operating system.\nExamples: \"ext4\", \"xfs\", \"ntfs\". Implicitly inferred to be \"ext4\" if unspecified.\nMore info: https://kubernetes.io/docs/concepts/storage/volumes#rbd\nTODO: how do we prevent errors in the filesystem from compromising the machine\n+optional"
        },
        "image": {
          "type": "string",
          "title": "The rados image name.\nMore info: https://examples.k8s.io/volumes/rbd/README.md#how-to-use-it"
        },
        "keyring": {
          "type": "string",
          "title": "Keyring is the path to key ring for RBDUser.\nDefault is /etc/ceph/keyring.\nMore info: https://examples.k8s.io/volumes/rbd/README.md#how-to-use-it\n+optional"
        },
        "monitors": {
          "type": "array",
          "title": "A collection of Ceph monitors.\nMore info: https://examples.k8s.io/volumes/rbd/README.md#how-to-use-it",
          "items": {
            "type": "string"
          }
        },
        "pool": {
          "type": "string",
          "title": "The rados pool name.\nDefault is rbd.\nMore info: https://examples.k8s.io/volumes/rbd/README.md#how-to-use-it\n+optional"
        },
        "readOnly": {
          "type": "boolean",
          "format": "boolean",
          "title": "ReadOnly here will force the ReadOnly setting in VolumeMounts.\nDefaults to false.\nMore info: https://examples.k8s.io/volumes/rbd/README.md#how-to-use-it\n+optional"
        },
        "secretRef": {
          "title": "SecretRef is name of the authentication secret for RBDUser. If provided\noverrides keyring.\nDefault is nil.\nMore info: https://examples.k8s.io/volumes/rbd/README.md#how-to-use-it\n+optional",
          "$ref": "#/definitions/io.k8s.api.core.v1.LocalObjectReference"
        },
        "user": {
          "type": "string",
          "title": "The rados user name.\nDefault is admin.\nMore info: https://examples.k8s.io/volumes/rbd/README.md#how-to-use-it\n+optional"
        }
      }
    },
    "io.k8s.api.core.v1.ResourceFieldSelector": {
      "type": "object",
      "title": "ResourceFieldSelector represents container resources (cpu, memory) and their output format",
      "properties": {
        "containerName": {
          "type": "string",
          "title": "Container name: required for volumes, optional for env vars\n+optional"
        },
        "divisor": {
          "title": "Specifies the output format of the exposed resources, defaults to \"1\"\n+optional",
          "$ref": "#/definitions/io.k8s.api.core.v1.Quantity"
        },
        "resource": {
          "type": "string",
          "title": "Required: resource to select"
        }
      }
    },
    "io.k8s.api.core.v1.ResourceRequirements": {
      "description": "ResourceRequirements describes the compute resource requirements.",
      "type": "object",
      "properties": {
        "limits": {
          "type": "object",
          "title": "Limits describes the maximum amount of compute resources allowed.\nMore info: https://kubernetes.io/docs/concepts/configuration/manage-compute-resources-container/\n+optional",
          "additionalProperties": {
            "$ref": "#/definitions/io.k8s.api.core.v1.Quantity"
          }
        },
        "requests": {
          "type": "object",
          "title": "Requests describes the minimum amount of compute resources required.\nIf Requests is omitted for a container, it defaults to Limits if that is explicitly specified,\notherwise to an implementation-defined value.\nMore info: https://kubernetes.io/docs/concepts/configuration/manage-compute-resources-container/\n+optional",
          "additionalProperties": {
            "$ref": "#/definitions/io.k8s.api.core.v1.Quantity"
          }
        }
      }
    },
    "io.k8s.api.core.v1.SELinuxOptions": {
      "type": "object",
      "title": "SELinuxOptions are the labels to be applied to the container",
      "properties": {
        "level": {
          "type": "string",
          "title": "Level is SELinux level label that applies to the container.\n+optional"
        },
        "role": {
          "type": "string",
          "title": "Role is a SELinux role label that applies to the container.\n+optional"
        },
        "type": {
          "type": "string",
          "title": "Type is a SELinux type label that applies to the container.\n+optional"
        },
        "user": {
          "type": "string",
          "title": "User is a SELinux user label that applies to the container.\n+optional"
        }
      }
    },
    "io.k8s.api.core.v1.ScaleIOVolumeSource": {
      "type": "object",
      "title": "ScaleIOVolumeSource represents a persistent ScaleIO volume",
      "properties": {
        "fsType": {
          "type": "string",
          "title": "Filesystem type to mount.\nMust be a filesystem type supported by the host operating system.\nEx. \"ext4\", \"xfs\", \"ntfs\".\nDefault is \"xfs\".\n+optional"
        },
        "gateway": {
          "description": "The host address of the ScaleIO API Gateway.",
          "type": "string"
        },
        "protectionDomain": {
          "type": "string",
          "title": "The name of the ScaleIO Protection Domain for the configured storage.\n+optional"
        },
        "readOnly": {
          "type": "boolean",
          "format": "boolean",
          "title": "Defaults to false (read/write). ReadOnly here will force\nthe ReadOnly setting in VolumeMounts.\n+optional"
        },
        "secretRef": {
          "description": "SecretRef references to the secret for ScaleIO user and other\nsensitive information. If this is not provided, Login operation will fail.",
          "$ref": "#/definitions/io.k8s.api.core.v1.LocalObjectReference"
        },
        "sslEnabled": {
          "type": "boolean",
          "format": "boolean",
          "title": "Flag to enable/disable SSL communication with Gateway, default false\n+optional"
        },
        "storageMode": {
          "type": "string",
          "title": "Indicates whether the storage for a volume should be ThickProvisioned or ThinProvisioned.\nDefault is ThinProvisioned.\n+optional"
        },
        "storagePool": {
          "type": "string",
          "title": "The ScaleIO Storage Pool associated with the protection domain.\n+optional"
        },
        "system": {
          "description": "The name of the storage system as configured in ScaleIO.",
          "type": "string"
        },
<<<<<<< HEAD
        "usageIndicator": {
          "description": "UsageIndicator is indicative, but not accurate, resource usage. This is populated when the nodes completes.",
          "type": "object",
          "additionalProperties": {
            "type": "integer",
            "format": "int64"
          }
        },
        "workflowTemplateName": {
          "description": "WorkflowTemplateName is the WorkflowTemplate resource name on which the resolved template of this node is retrieved. DEPRECATED: This value is not used anymore.",
=======
        "volumeName": {
          "description": "The name of a volume already created in the ScaleIO system\nthat is associated with this volume source.",
>>>>>>> e9e13d4c
          "type": "string"
        }
      }
    },
    "io.k8s.api.core.v1.SecretEnvSource": {
      "description": "SecretEnvSource selects a Secret to populate the environment\nvariables with.\n\nThe contents of the target Secret's Data field will represent the\nkey-value pairs as environment variables.",
      "type": "object",
      "properties": {
        "localObjectReference": {
          "description": "The Secret to select from.",
          "$ref": "#/definitions/io.k8s.api.core.v1.LocalObjectReference"
        },
        "optional": {
          "type": "boolean",
          "format": "boolean",
          "title": "Specify whether the Secret must be defined\n+optional"
        }
      }
    },
    "io.k8s.api.core.v1.SecretKeySelector": {
      "description": "SecretKeySelector selects a key of a Secret.",
      "type": "object",
      "properties": {
        "key": {
          "description": "The key of the secret to select from.  Must be a valid secret key.",
          "type": "string"
        },
        "localObjectReference": {
          "description": "The name of the secret in the pod's namespace to select from.",
          "$ref": "#/definitions/io.k8s.api.core.v1.LocalObjectReference"
        },
        "optional": {
          "type": "boolean",
          "format": "boolean",
          "title": "Specify whether the Secret or its key must be defined\n+optional"
        }
      }
    },
    "io.k8s.api.core.v1.SecretProjection": {
      "description": "Adapts a secret into a projected volume.\n\nThe contents of the target Secret's Data field will be presented in a\nprojected volume as files using the keys in the Data field as the file names.\nNote that this is identical to a secret volume source without the default\nmode.",
      "type": "object",
      "properties": {
        "items": {
          "type": "array",
          "title": "If unspecified, each key-value pair in the Data field of the referenced\nSecret will be projected into the volume as a file whose name is the\nkey and content is the value. If specified, the listed keys will be\nprojected into the specified paths, and unlisted keys will not be\npresent. If a key is specified which is not present in the Secret,\nthe volume setup will error unless it is marked optional. Paths must be\nrelative and may not contain the '..' path or start with '..'.\n+optional",
          "items": {
            "$ref": "#/definitions/io.k8s.api.core.v1.KeyToPath"
          }
        },
        "localObjectReference": {
          "$ref": "#/definitions/io.k8s.api.core.v1.LocalObjectReference"
        },
        "optional": {
          "type": "boolean",
          "format": "boolean",
          "title": "Specify whether the Secret or its key must be defined\n+optional"
        }
      }
    },
    "io.k8s.api.core.v1.SecretVolumeSource": {
      "description": "Adapts a Secret into a volume.\n\nThe contents of the target Secret's Data field will be presented in a volume\nas files using the keys in the Data field as the file names.\nSecret volumes support ownership management and SELinux relabeling.",
      "type": "object",
      "properties": {
        "defaultMode": {
          "type": "integer",
          "format": "int32",
          "title": "Optional: mode bits to use on created files by default. Must be a\nvalue between 0 and 0777. Defaults to 0644.\nDirectories within the path are not affected by this setting.\nThis might be in conflict with other options that affect the file\nmode, like fsGroup, and the result can be other mode bits set.\n+optional"
        },
        "items": {
          "type": "array",
          "title": "If unspecified, each key-value pair in the Data field of the referenced\nSecret will be projected into the volume as a file whose name is the\nkey and content is the value. If specified, the listed keys will be\nprojected into the specified paths, and unlisted keys will not be\npresent. If a key is specified which is not present in the Secret,\nthe volume setup will error unless it is marked optional. Paths must be\nrelative and may not contain the '..' path or start with '..'.\n+optional",
          "items": {
            "$ref": "#/definitions/io.k8s.api.core.v1.KeyToPath"
          }
        },
        "optional": {
          "type": "boolean",
          "format": "boolean",
          "title": "Specify whether the Secret or its keys must be defined\n+optional"
        },
        "secretName": {
          "type": "string",
          "title": "Name of the secret in the pod's namespace to use.\nMore info: https://kubernetes.io/docs/concepts/storage/volumes#secret\n+optional"
        }
      }
    },
    "io.k8s.api.core.v1.SecurityContext": {
      "description": "SecurityContext holds security configuration that will be applied to a container.\nSome fields are present in both SecurityContext and PodSecurityContext.  When both\nare set, the values in SecurityContext take precedence.",
      "type": "object",
      "properties": {
        "allowPrivilegeEscalation": {
          "type": "boolean",
          "format": "boolean",
          "title": "AllowPrivilegeEscalation controls whether a process can gain more\nprivileges than its parent process. This bool directly controls if\nthe no_new_privs flag will be set on the container process.\nAllowPrivilegeEscalation is true always when the container is:\n1) run as Privileged\n2) has CAP_SYS_ADMIN\n+optional"
        },
        "capabilities": {
          "title": "The capabilities to add/drop when running containers.\nDefaults to the default set of capabilities granted by the container runtime.\n+optional",
          "$ref": "#/definitions/io.k8s.api.core.v1.Capabilities"
        },
        "privileged": {
          "type": "boolean",
          "format": "boolean",
          "title": "Run container in privileged mode.\nProcesses in privileged containers are essentially equivalent to root on the host.\nDefaults to false.\n+optional"
        },
        "procMount": {
          "type": "string",
          "title": "procMount denotes the type of proc mount to use for the containers.\nThe default is DefaultProcMount which uses the container runtime defaults for\nreadonly paths and masked paths.\nThis requires the ProcMountType feature flag to be enabled.\n+optional"
        },
        "readOnlyRootFilesystem": {
          "type": "boolean",
          "format": "boolean",
          "title": "Whether this container has a read-only root filesystem.\nDefault is false.\n+optional"
        },
        "runAsGroup": {
          "type": "string",
          "format": "int64",
          "title": "The GID to run the entrypoint of the container process.\nUses runtime default if unset.\nMay also be set in PodSecurityContext.  If set in both SecurityContext and\nPodSecurityContext, the value specified in SecurityContext takes precedence.\n+optional"
        },
        "runAsNonRoot": {
          "type": "boolean",
          "format": "boolean",
          "title": "Indicates that the container must run as a non-root user.\nIf true, the Kubelet will validate the image at runtime to ensure that it\ndoes not run as UID 0 (root) and fail to start the container if it does.\nIf unset or false, no such validation will be performed.\nMay also be set in PodSecurityContext.  If set in both SecurityContext and\nPodSecurityContext, the value specified in SecurityContext takes precedence.\n+optional"
        },
        "runAsUser": {
          "type": "string",
          "format": "int64",
          "title": "The UID to run the entrypoint of the container process.\nDefaults to user specified in image metadata if unspecified.\nMay also be set in PodSecurityContext.  If set in both SecurityContext and\nPodSecurityContext, the value specified in SecurityContext takes precedence.\n+optional"
        },
        "seLinuxOptions": {
          "title": "The SELinux context to be applied to the container.\nIf unspecified, the container runtime will allocate a random SELinux context for each\ncontainer.  May also be set in PodSecurityContext.  If set in both SecurityContext and\nPodSecurityContext, the value specified in SecurityContext takes precedence.\n+optional",
          "$ref": "#/definitions/io.k8s.api.core.v1.SELinuxOptions"
        },
        "windowsOptions": {
          "title": "The Windows specific settings applied to all containers.\nIf unspecified, the options from the PodSecurityContext will be used.\nIf set in both SecurityContext and PodSecurityContext, the value specified in SecurityContext takes precedence.\n+optional",
          "$ref": "#/definitions/io.k8s.api.core.v1.WindowsSecurityContextOptions"
        }
      }
    },
    "io.k8s.api.core.v1.ServiceAccountTokenProjection": {
      "description": "ServiceAccountTokenProjection represents a projected service account token\nvolume. This projection can be used to insert a service account token into\nthe pods runtime filesystem for use against APIs (Kubernetes API Server or\notherwise).",
      "type": "object",
      "properties": {
        "audience": {
          "type": "string",
          "title": "Audience is the intended audience of the token. A recipient of a token\nmust identify itself with an identifier specified in the audience of the\ntoken, and otherwise should reject the token. The audience defaults to the\nidentifier of the apiserver.\n+optional"
        },
        "expirationSeconds": {
          "type": "string",
          "format": "int64",
          "title": "ExpirationSeconds is the requested duration of validity of the service\naccount token. As the token approaches expiration, the kubelet volume\nplugin will proactively rotate the service account token. The kubelet will\nstart trying to rotate the token if the token is older than 80 percent of\nits time to live or if the token is older than 24 hours.Defaults to 1 hour\nand must be at least 10 minutes.\n+optional"
        },
        "path": {
          "description": "Path is the path relative to the mount point of the file to project the\ntoken into.",
          "type": "string"
        }
      }
    },
    "io.k8s.api.core.v1.StorageOSVolumeSource": {
      "description": "Represents a StorageOS persistent volume resource.",
      "type": "object",
      "properties": {
        "fsType": {
          "type": "string",
          "title": "Filesystem type to mount.\nMust be a filesystem type supported by the host operating system.\nEx. \"ext4\", \"xfs\", \"ntfs\". Implicitly inferred to be \"ext4\" if unspecified.\n+optional"
        },
        "readOnly": {
          "type": "boolean",
          "format": "boolean",
          "title": "Defaults to false (read/write). ReadOnly here will force\nthe ReadOnly setting in VolumeMounts.\n+optional"
        },
        "secretRef": {
          "title": "SecretRef specifies the secret to use for obtaining the StorageOS API\ncredentials.  If not specified, default values will be attempted.\n+optional",
          "$ref": "#/definitions/io.k8s.api.core.v1.LocalObjectReference"
        },
        "volumeName": {
          "description": "VolumeName is the human-readable name of the StorageOS volume.  Volume\nnames are only unique within a namespace.",
          "type": "string"
        },
        "volumeNamespace": {
          "type": "string",
          "title": "VolumeNamespace specifies the scope of the volume within StorageOS.  If no\nnamespace is specified then the Pod's namespace will be used.  This allows the\nKubernetes name scoping to be mirrored within StorageOS for tighter integration.\nSet VolumeName to any name to override the default behaviour.\nSet to \"default\" if you are not using namespaces within StorageOS.\nNamespaces that do not pre-exist within StorageOS will be created.\n+optional"
        }
      }
    },
    "io.k8s.api.core.v1.Sysctl": {
      "type": "object",
      "title": "Sysctl defines a kernel parameter to be set",
      "properties": {
        "name": {
          "type": "string",
          "title": "Name of a property to set"
        },
        "value": {
          "type": "string",
          "title": "Value of a property to set"
        }
      }
    },
    "io.k8s.api.core.v1.TCPSocketAction": {
      "type": "object",
      "title": "TCPSocketAction describes an action based on opening a socket",
      "properties": {
        "host": {
          "type": "string",
          "title": "Optional: Host name to connect to, defaults to the pod IP.\n+optional"
        },
        "port": {
          "description": "Number or name of the port to access on the container.\nNumber must be in the range 1 to 65535.\nName must be an IANA_SVC_NAME.",
          "$ref": "#/definitions/io.k8s.api.core.v1.IntOrString"
        }
      }
    },
    "io.k8s.api.core.v1.Toleration": {
      "description": "The pod this Toleration is attached to tolerates any taint that matches\nthe triple \u003ckey,value,effect\u003e using the matching operator \u003coperator\u003e.",
      "type": "object",
      "properties": {
        "effect": {
          "type": "string",
          "title": "Effect indicates the taint effect to match. Empty means match all taint effects.\nWhen specified, allowed values are NoSchedule, PreferNoSchedule and NoExecute.\n+optional"
        },
        "key": {
          "type": "string",
          "title": "Key is the taint key that the toleration applies to. Empty means match all taint keys.\nIf the key is empty, operator must be Exists; this combination means to match all values and all keys.\n+optional"
        },
        "operator": {
          "type": "string",
          "title": "Operator represents a key's relationship to the value.\nValid operators are Exists and Equal. Defaults to Equal.\nExists is equivalent to wildcard for value, so that a pod can\ntolerate all taints of a particular category.\n+optional"
        },
        "tolerationSeconds": {
          "type": "string",
          "format": "int64",
          "title": "TolerationSeconds represents the period of time the toleration (which must be\nof effect NoExecute, otherwise this field is ignored) tolerates the taint. By default,\nit is not set, which means tolerate the taint forever (do not evict). Zero and\nnegative values will be treated as 0 (evict immediately) by the system.\n+optional"
        },
        "value": {
          "type": "string",
          "title": "Value is the taint value the toleration matches to.\nIf the operator is Exists, the value should be empty, otherwise just a regular string.\n+optional"
        }
      }
    },
    "io.k8s.api.core.v1.TypedLocalObjectReference": {
      "description": "TypedLocalObjectReference contains enough information to let you locate the\ntyped referenced object inside the same namespace.",
      "type": "object",
      "properties": {
        "apiGroup": {
          "type": "string",
          "title": "APIGroup is the group for the resource being referenced.\nIf APIGroup is not specified, the specified Kind must be in the core API group.\nFor any other third-party types, APIGroup is required.\n+optional"
        },
        "kind": {
          "type": "string",
          "title": "Kind is the type of resource being referenced"
        },
        "name": {
          "type": "string",
          "title": "Name is the name of resource being referenced"
        }
      }
    },
    "io.k8s.api.core.v1.Volume": {
      "description": "Volume represents a named volume in a pod that may be accessed by any container in the pod.",
      "type": "object",
      "properties": {
        "name": {
          "type": "string",
          "title": "Volume's name.\nMust be a DNS_LABEL and unique within the pod.\nMore info: https://kubernetes.io/docs/concepts/overview/working-with-objects/names/#names"
        },
        "volumeSource": {
          "description": "VolumeSource represents the location and type of the mounted volume.\nIf not specified, the Volume is implied to be an EmptyDir.\nThis implied behavior is deprecated and will be removed in a future version.",
          "$ref": "#/definitions/io.k8s.api.core.v1.VolumeSource"
        }
      }
    },
    "io.k8s.api.core.v1.VolumeDevice": {
      "description": "volumeDevice describes a mapping of a raw block device within a container.",
      "type": "object",
      "properties": {
        "devicePath": {
          "description": "devicePath is the path inside of the container that the device will be mapped to.",
          "type": "string"
        },
        "name": {
          "type": "string",
          "title": "name must match the name of a persistentVolumeClaim in the pod"
        }
      }
    },
    "io.k8s.api.core.v1.VolumeMount": {
      "description": "VolumeMount describes a mounting of a Volume within a container.",
      "type": "object",
      "properties": {
        "mountPath": {
          "description": "Path within the container at which the volume should be mounted.  Must\nnot contain ':'.",
          "type": "string"
        },
        "mountPropagation": {
          "type": "string",
          "title": "mountPropagation determines how mounts are propagated from the host\nto container and the other way around.\nWhen not set, MountPropagationNone is used.\nThis field is beta in 1.10.\n+optional"
        },
        "name": {
          "description": "This must match the Name of a Volume.",
          "type": "string"
        },
        "readOnly": {
          "type": "boolean",
          "format": "boolean",
          "title": "Mounted read-only if true, read-write otherwise (false or unspecified).\nDefaults to false.\n+optional"
        },
        "subPath": {
          "type": "string",
          "title": "Path within the volume from which the container's volume should be mounted.\nDefaults to \"\" (volume's root).\n+optional"
        },
        "subPathExpr": {
          "type": "string",
          "title": "Expanded path within the volume from which the container's volume should be mounted.\nBehaves similarly to SubPath but environment variable references $(VAR_NAME) are expanded using the container's environment.\nDefaults to \"\" (volume's root).\nSubPathExpr and SubPath are mutually exclusive.\nThis field is beta in 1.15.\n+optional"
        }
      }
    },
    "io.k8s.api.core.v1.VolumeProjection": {
      "type": "object",
      "title": "Projection that may be projected along with other supported volume types",
      "properties": {
        "configMap": {
          "title": "information about the configMap data to project\n+optional",
          "$ref": "#/definitions/io.k8s.api.core.v1.ConfigMapProjection"
        },
        "downwardAPI": {
          "title": "information about the downwardAPI data to project\n+optional",
          "$ref": "#/definitions/io.k8s.api.core.v1.DownwardAPIProjection"
        },
        "secret": {
          "title": "information about the secret data to project\n+optional",
          "$ref": "#/definitions/io.k8s.api.core.v1.SecretProjection"
        },
        "serviceAccountToken": {
          "title": "information about the serviceAccountToken data to project\n+optional",
          "$ref": "#/definitions/io.k8s.api.core.v1.ServiceAccountTokenProjection"
        }
      }
    },
    "io.k8s.api.core.v1.VolumeSource": {
      "description": "Represents the source of a volume to mount.\nOnly one of its members may be specified.",
      "type": "object",
      "properties": {
        "awsElasticBlockStore": {
          "title": "AWSElasticBlockStore represents an AWS Disk resource that is attached to a\nkubelet's host machine and then exposed to the pod.\nMore info: https://kubernetes.io/docs/concepts/storage/volumes#awselasticblockstore\n+optional",
          "$ref": "#/definitions/io.k8s.api.core.v1.AWSElasticBlockStoreVolumeSource"
        },
        "azureDisk": {
          "title": "AzureDisk represents an Azure Data Disk mount on the host and bind mount to the pod.\n+optional",
          "$ref": "#/definitions/io.k8s.api.core.v1.AzureDiskVolumeSource"
        },
        "azureFile": {
          "title": "AzureFile represents an Azure File Service mount on the host and bind mount to the pod.\n+optional",
          "$ref": "#/definitions/io.k8s.api.core.v1.AzureFileVolumeSource"
        },
        "cephfs": {
          "title": "CephFS represents a Ceph FS mount on the host that shares a pod's lifetime\n+optional",
          "$ref": "#/definitions/io.k8s.api.core.v1.CephFSVolumeSource"
        },
        "cinder": {
          "title": "Cinder represents a cinder volume attached and mounted on kubelets host machine.\nMore info: https://examples.k8s.io/mysql-cinder-pd/README.md\n+optional",
          "$ref": "#/definitions/io.k8s.api.core.v1.CinderVolumeSource"
        },
        "configMap": {
          "title": "ConfigMap represents a configMap that should populate this volume\n+optional",
          "$ref": "#/definitions/io.k8s.api.core.v1.ConfigMapVolumeSource"
        },
        "csi": {
          "title": "CSI (Container Storage Interface) represents storage that is handled by an external CSI driver (Alpha feature).\n+optional",
          "$ref": "#/definitions/io.k8s.api.core.v1.CSIVolumeSource"
        },
        "downwardAPI": {
          "title": "DownwardAPI represents downward API about the pod that should populate this volume\n+optional",
          "$ref": "#/definitions/io.k8s.api.core.v1.DownwardAPIVolumeSource"
        },
        "emptyDir": {
          "title": "EmptyDir represents a temporary directory that shares a pod's lifetime.\nMore info: https://kubernetes.io/docs/concepts/storage/volumes#emptydir\n+optional",
          "$ref": "#/definitions/io.k8s.api.core.v1.EmptyDirVolumeSource"
        },
        "fc": {
          "title": "FC represents a Fibre Channel resource that is attached to a kubelet's host machine and then exposed to the pod.\n+optional",
          "$ref": "#/definitions/io.k8s.api.core.v1.FCVolumeSource"
        },
        "flexVolume": {
          "title": "FlexVolume represents a generic volume resource that is\nprovisioned/attached using an exec based plugin.\n+optional",
          "$ref": "#/definitions/io.k8s.api.core.v1.FlexVolumeSource"
        },
        "flocker": {
          "title": "Flocker represents a Flocker volume attached to a kubelet's host machine. This depends on the Flocker control service being running\n+optional",
          "$ref": "#/definitions/io.k8s.api.core.v1.FlockerVolumeSource"
        },
        "gcePersistentDisk": {
          "title": "GCEPersistentDisk represents a GCE Disk resource that is attached to a\nkubelet's host machine and then exposed to the pod.\nMore info: https://kubernetes.io/docs/concepts/storage/volumes#gcepersistentdisk\n+optional",
          "$ref": "#/definitions/io.k8s.api.core.v1.GCEPersistentDiskVolumeSource"
        },
        "gitRepo": {
          "title": "GitRepo represents a git repository at a particular revision.\nDEPRECATED: GitRepo is deprecated. To provision a container with a git repo, mount an\nEmptyDir into an InitContainer that clones the repo using git, then mount the EmptyDir\ninto the Pod's container.\n+optional",
          "$ref": "#/definitions/io.k8s.api.core.v1.GitRepoVolumeSource"
        },
        "glusterfs": {
          "title": "Glusterfs represents a Glusterfs mount on the host that shares a pod's lifetime.\nMore info: https://examples.k8s.io/volumes/glusterfs/README.md\n+optional",
          "$ref": "#/definitions/io.k8s.api.core.v1.GlusterfsVolumeSource"
        },
        "hostPath": {
          "title": "HostPath represents a pre-existing file or directory on the host\nmachine that is directly exposed to the container. This is generally\nused for system agents or other privileged things that are allowed\nto see the host machine. Most containers will NOT need this.\nMore info: https://kubernetes.io/docs/concepts/storage/volumes#hostpath\n---\nTODO(jonesdl) We need to restrict who can use host directory mounts and who can/can not\nmount host directories as read/write.\n+optional",
          "$ref": "#/definitions/io.k8s.api.core.v1.HostPathVolumeSource"
        },
        "iscsi": {
          "title": "ISCSI represents an ISCSI Disk resource that is attached to a\nkubelet's host machine and then exposed to the pod.\nMore info: https://examples.k8s.io/volumes/iscsi/README.md\n+optional",
          "$ref": "#/definitions/io.k8s.api.core.v1.ISCSIVolumeSource"
        },
        "nfs": {
          "title": "NFS represents an NFS mount on the host that shares a pod's lifetime\nMore info: https://kubernetes.io/docs/concepts/storage/volumes#nfs\n+optional",
          "$ref": "#/definitions/io.k8s.api.core.v1.NFSVolumeSource"
        },
        "persistentVolumeClaim": {
          "title": "PersistentVolumeClaimVolumeSource represents a reference to a\nPersistentVolumeClaim in the same namespace.\nMore info: https://kubernetes.io/docs/concepts/storage/persistent-volumes#persistentvolumeclaims\n+optional",
          "$ref": "#/definitions/io.k8s.api.core.v1.PersistentVolumeClaimVolumeSource"
        },
        "photonPersistentDisk": {
          "title": "PhotonPersistentDisk represents a PhotonController persistent disk attached and mounted on kubelets host machine",
          "$ref": "#/definitions/io.k8s.api.core.v1.PhotonPersistentDiskVolumeSource"
        },
        "portworxVolume": {
          "title": "PortworxVolume represents a portworx volume attached and mounted on kubelets host machine\n+optional",
          "$ref": "#/definitions/io.k8s.api.core.v1.PortworxVolumeSource"
        },
        "projected": {
          "title": "Items for all in one resources secrets, configmaps, and downward API",
          "$ref": "#/definitions/io.k8s.api.core.v1.ProjectedVolumeSource"
        },
        "quobyte": {
          "title": "Quobyte represents a Quobyte mount on the host that shares a pod's lifetime\n+optional",
          "$ref": "#/definitions/io.k8s.api.core.v1.QuobyteVolumeSource"
        },
        "rbd": {
          "title": "RBD represents a Rados Block Device mount on the host that shares a pod's lifetime.\nMore info: https://examples.k8s.io/volumes/rbd/README.md\n+optional",
          "$ref": "#/definitions/io.k8s.api.core.v1.RBDVolumeSource"
        },
        "scaleIO": {
          "title": "ScaleIO represents a ScaleIO persistent volume attached and mounted on Kubernetes nodes.\n+optional",
          "$ref": "#/definitions/io.k8s.api.core.v1.ScaleIOVolumeSource"
        },
        "secret": {
          "title": "Secret represents a secret that should populate this volume.\nMore info: https://kubernetes.io/docs/concepts/storage/volumes#secret\n+optional",
          "$ref": "#/definitions/io.k8s.api.core.v1.SecretVolumeSource"
        },
        "storageos": {
          "title": "StorageOS represents a StorageOS volume attached and mounted on Kubernetes nodes.\n+optional",
          "$ref": "#/definitions/io.k8s.api.core.v1.StorageOSVolumeSource"
        },
        "vsphereVolume": {
          "title": "VsphereVolume represents a vSphere volume attached and mounted on kubelets host machine\n+optional",
          "$ref": "#/definitions/io.k8s.api.core.v1.VsphereVirtualDiskVolumeSource"
        }
      }
    },
    "io.k8s.api.core.v1.VsphereVirtualDiskVolumeSource": {
      "description": "Represents a vSphere volume resource.",
      "type": "object",
      "properties": {
        "fsType": {
          "type": "string",
          "title": "Filesystem type to mount.\nMust be a filesystem type supported by the host operating system.\nEx. \"ext4\", \"xfs\", \"ntfs\". Implicitly inferred to be \"ext4\" if unspecified.\n+optional"
        },
        "storagePolicyID": {
          "type": "string",
          "title": "Storage Policy Based Management (SPBM) profile ID associated with the StoragePolicyName.\n+optional"
        },
        "storagePolicyName": {
          "type": "string",
          "title": "Storage Policy Based Management (SPBM) profile name.\n+optional"
        },
        "volumePath": {
          "type": "string",
          "title": "Path that identifies vSphere volume vmdk"
        }
      }
    },
    "io.k8s.api.core.v1.WeightedPodAffinityTerm": {
      "type": "object",
      "title": "The weights of all of the matched WeightedPodAffinityTerm fields are added per-node to find the most preferred node(s)",
      "properties": {
        "podAffinityTerm": {
          "description": "Required. A pod affinity term, associated with the corresponding weight.",
          "$ref": "#/definitions/io.k8s.api.core.v1.PodAffinityTerm"
        },
        "weight": {
          "description": "weight associated with matching the corresponding podAffinityTerm,\nin the range 1-100.",
          "type": "integer",
          "format": "int32"
        }
      }
    },
    "io.k8s.api.core.v1.WindowsSecurityContextOptions": {
      "description": "WindowsSecurityContextOptions contain Windows-specific options and credentials.",
      "type": "object",
      "properties": {
        "gmsaCredentialSpec": {
          "type": "string",
          "title": "GMSACredentialSpec is where the GMSA admission webhook\n(https://github.com/kubernetes-sigs/windows-gmsa) inlines the contents of the\nGMSA credential spec named by the GMSACredentialSpecName field.\nThis field is alpha-level and is only honored by servers that enable the WindowsGMSA feature flag.\n+optional"
        },
        "gmsaCredentialSpecName": {
          "type": "string",
          "title": "GMSACredentialSpecName is the name of the GMSA credential spec to use.\nThis field is alpha-level and is only honored by servers that enable the WindowsGMSA feature flag.\n+optional"
        },
        "runAsUserName": {
          "type": "string",
          "title": "The UserName in Windows to run the entrypoint of the container process.\nDefaults to the user specified in image metadata if unspecified.\nMay also be set in PodSecurityContext. If set in both SecurityContext and\nPodSecurityContext, the value specified in SecurityContext takes precedence.\nThis field is alpha-level and it is only honored by servers that enable the WindowsRunAsUserName feature flag.\n+optional"
        }
      }
    },
    "k8s.io.api.policy.v1beta1.PodDisruptionBudgetSpec": {
      "description": "PodDisruptionBudgetSpec is a description of a PodDisruptionBudget.",
      "type": "object",
      "properties": {
        "maxUnavailable": {
          "title": "An eviction is allowed if at most \"maxUnavailable\" pods selected by\n\"selector\" are unavailable after the eviction, i.e. even in absence of\nthe evicted pod. For example, one can prevent all voluntary evictions\nby specifying 0. This is a mutually exclusive setting with \"minAvailable\".\n+optional",
          "$ref": "#/definitions/io.k8s.api.core.v1.IntOrString"
        },
        "minAvailable": {
          "title": "An eviction is allowed if at least \"minAvailable\" pods selected by\n\"selector\" will still be available after the eviction, i.e. even in the\nabsence of the evicted pod.  So for example you can prevent all voluntary\nevictions by specifying \"100%\".\n+optional",
          "$ref": "#/definitions/io.k8s.api.core.v1.IntOrString"
        },
        "selector": {
          "title": "Label query over pods whose evictions are managed by the disruption\nbudget.\n+optional",
          "$ref": "#/definitions/io.k8s.api.core.v1.LabelSelector"
        }
      }
    },
    "io.k8s.api.core.v1.Quantity": {
      "description": "Quantity is a fixed-point representation of a number.\nIt provides convenient marshaling/unmarshaling in JSON and YAML,\nin addition to String() and AsInt64() accessors.\n\nThe serialization format is:\n\n\u003cquantity\u003e        ::= \u003csignedNumber\u003e\u003csuffix\u003e\n  (Note that \u003csuffix\u003e may be empty, from the \"\" case in \u003cdecimalSI\u003e.)\n\u003cdigit\u003e           ::= 0 | 1 | ... | 9\n\u003cdigits\u003e          ::= \u003cdigit\u003e | \u003cdigit\u003e\u003cdigits\u003e\n\u003cnumber\u003e          ::= \u003cdigits\u003e | \u003cdigits\u003e.\u003cdigits\u003e | \u003cdigits\u003e. | .\u003cdigits\u003e\n\u003csign\u003e            ::= \"+\" | \"-\"\n\u003csignedNumber\u003e    ::= \u003cnumber\u003e | \u003csign\u003e\u003cnumber\u003e\n\u003csuffix\u003e          ::= \u003cbinarySI\u003e | \u003cdecimalExponent\u003e | \u003cdecimalSI\u003e\n\u003cbinarySI\u003e        ::= Ki | Mi | Gi | Ti | Pi | Ei\n  (International System of units; See: http://physics.nist.gov/cuu/Units/binary.html)\n\u003cdecimalSI\u003e       ::= m | \"\" | k | M | G | T | P | E\n  (Note that 1024 = 1Ki but 1000 = 1k; I didn't choose the capitalization.)\n\u003cdecimalExponent\u003e ::= \"e\" \u003csignedNumber\u003e | \"E\" \u003csignedNumber\u003e\n\nNo matter which of the three exponent forms is used, no quantity may represent\na number greater than 2^63-1 in magnitude, nor may it have more than 3 decimal\nplaces. Numbers larger or more precise will be capped or rounded up.\n(E.g.: 0.1m will rounded up to 1m.)\nThis may be extended in the future if we require larger or smaller quantities.\n\nWhen a Quantity is parsed from a string, it will remember the type of suffix\nit had, and will use the same type again when it is serialized.\n\nBefore serializing, Quantity will be put in \"canonical form\".\nThis means that Exponent/suffix will be adjusted up or down (with a\ncorresponding increase or decrease in Mantissa) such that:\n  a. No precision is lost\n  b. No fractional digits will be emitted\n  c. The exponent (or suffix) is as large as possible.\nThe sign will be omitted unless the number is negative.\n\nExamples:\n  1.5 will be serialized as \"1500m\"\n  1.5Gi will be serialized as \"1536Mi\"\n\nNote that the quantity will NEVER be internally represented by a\nfloating point number. That is the whole point of this exercise.\n\nNon-canonical values will still parse as long as they are well formed,\nbut will be re-emitted in their canonical form. (So always use canonical\nform, or don't diff.)\n\nThis format is intended to make it difficult to use these numbers without\nwriting some sort of special handling code in the hopes that that will\ncause implementors to also use a fixed point implementation.\n\n+protobuf=true\n+protobuf.embed=string\n+protobuf.options.marshal=false\n+protobuf.options.(gogoproto.goproto_stringer)=false\n+k8s:deepcopy-gen=true\n+k8s:openapi-gen=true",
      "type": "object",
      "properties": {
        "string": {
          "type": "string"
        }
      }
    },
    "io.k8s.api.core.v1.CreateOptions": {
      "description": "CreateOptions may be provided when creating an API object.",
      "type": "object",
      "properties": {
        "dryRun": {
          "type": "array",
          "title": "When present, indicates that modifications should not be\npersisted. An invalid or unrecognized dryRun directive will\nresult in an error response and no further processing of the\nrequest. Valid values are:\n- All: all dry run stages will be processed\n+optional",
          "items": {
            "type": "string"
          }
        },
        "fieldManager": {
          "type": "string",
          "title": "fieldManager is a name associated with the actor or entity\nthat is making these changes. The value must be less than or\n128 characters long, and only contain printable characters,\nas defined by https://golang.org/pkg/unicode/#IsPrint.\n+optional"
        }
      }
    },
    "io.k8s.api.core.v1.DeleteOptions": {
      "description": "DeleteOptions may be provided when deleting an API object.",
      "type": "object",
      "properties": {
        "dryRun": {
          "type": "array",
          "title": "When present, indicates that modifications should not be\npersisted. An invalid or unrecognized dryRun directive will\nresult in an error response and no further processing of the\nrequest. Valid values are:\n- All: all dry run stages will be processed\n+optional",
          "items": {
            "type": "string"
          }
        },
        "gracePeriodSeconds": {
          "type": "string",
          "format": "int64",
          "title": "The duration in seconds before the object should be deleted. Value must be non-negative integer.\nThe value zero indicates delete immediately. If this value is nil, the default grace period for the\nspecified type will be used.\nDefaults to a per object value if not specified. zero means delete immediately.\n+optional"
        },
        "orphanDependents": {
          "type": "boolean",
          "format": "boolean",
          "title": "Deprecated: please use the PropagationPolicy, this field will be deprecated in 1.7.\nShould the dependent objects be orphaned. If true/false, the \"orphan\"\nfinalizer will be added to/removed from the object's finalizers list.\nEither this field or PropagationPolicy may be set, but not both.\n+optional"
        },
        "preconditions": {
          "title": "Must be fulfilled before a deletion is carried out. If not possible, a 409 Conflict status will be\nreturned.\n+optional",
          "$ref": "#/definitions/io.k8s.api.core.v1.Preconditions"
        },
        "propagationPolicy": {
          "type": "string",
          "title": "Whether and how garbage collection will be performed.\nEither this field or OrphanDependents may be set, but not both.\nThe default policy is decided by the existing finalizer set in the\nmetadata.finalizers and the resource-specific default policy.\nAcceptable values are: 'Orphan' - orphan the dependents; 'Background' -\nallow the garbage collector to delete the dependents in the background;\n'Foreground' - a cascading policy that deletes all dependents in the\nforeground.\n+optional"
        }
      }
    },
    "io.k8s.api.core.v1.FieldsV1": {
      "description": "FieldsV1 stores a set of fields in a data structure like a Trie, in JSON format.\n\nEach key is either a '.' representing the field itself, and will always map to an empty set,\nor a string representing a sub-field or item. The string will follow one of these four formats:\n'f:\u003cname\u003e', where \u003cname\u003e is the name of a field in a struct, or key in a map\n'v:\u003cvalue\u003e', where \u003cvalue\u003e is the exact json formatted value of a list item\n'i:\u003cindex\u003e', where \u003cindex\u003e is position of a item in a list\n'k:\u003ckeys\u003e', where \u003ckeys\u003e is a map of  a list item's key fields to their unique values\nIf a key maps to an empty Fields value, the field that key represents is part of the set.\n\nThe exact format is defined in sigs.k8s.io/structured-merge-diff",
      "type": "object",
      "properties": {
        "Raw": {
          "description": "Raw is the underlying serialization of this object.",
          "type": "string",
          "format": "byte"
        }
      }
    },
    "io.k8s.api.core.v1.GetOptions": {
      "description": "GetOptions is the standard query options to the standard REST get call.",
      "type": "object",
      "properties": {
        "resourceVersion": {
          "description": "When specified:\n- if unset, then the result is returned from remote storage based on quorum-read flag;\n- if it's 0, then we simply return what we currently have in cache, no guarantee;\n- if set to non zero, then the result is at least as fresh as given rv.",
          "type": "string"
        }
      }
    },
    "io.k8s.api.core.v1.LabelSelector": {
      "description": "A label selector is a label query over a set of resources. The result of matchLabels and\nmatchExpressions are ANDed. An empty label selector matches all objects. A null\nlabel selector matches no objects.",
      "type": "object",
      "properties": {
        "matchExpressions": {
          "type": "array",
          "title": "matchExpressions is a list of label selector requirements. The requirements are ANDed.\n+optional",
          "items": {
            "$ref": "#/definitions/io.k8s.api.core.v1.LabelSelectorRequirement"
          }
        },
        "matchLabels": {
          "type": "object",
          "title": "matchLabels is a map of {key,value} pairs. A single {key,value} in the matchLabels\nmap is equivalent to an element of matchExpressions, whose key field is \"key\", the\noperator is \"In\", and the values array contains only \"value\". The requirements are ANDed.\n+optional",
          "additionalProperties": {
            "type": "string"
          }
        }
      }
    },
    "io.k8s.api.core.v1.LabelSelectorRequirement": {
      "description": "A label selector requirement is a selector that contains values, a key, and an operator that\nrelates the key and values.",
      "type": "object",
      "properties": {
        "key": {
          "type": "string",
          "title": "key is the label key that the selector applies to.\n+patchMergeKey=key\n+patchStrategy=merge"
        },
        "operator": {
          "description": "operator represents a key's relationship to a set of values.\nValid operators are In, NotIn, Exists and DoesNotExist.",
          "type": "string"
        },
        "values": {
          "type": "array",
          "title": "values is an array of string values. If the operator is In or NotIn,\nthe values array must be non-empty. If the operator is Exists or DoesNotExist,\nthe values array must be empty. This array is replaced during a strategic\nmerge patch.\n+optional",
          "items": {
            "type": "string"
          }
        }
      }
    },
    "io.k8s.api.core.v1.ListMeta": {
      "description": "ListMeta describes metadata that synthetic resources must have, including lists and\nvarious status objects. A resource may have only one of {ObjectMeta, ListMeta}.",
      "type": "object",
      "properties": {
        "continue": {
          "description": "continue may be set if the user set a limit on the number of items returned, and indicates that\nthe server has more data available. The value is opaque and may be used to issue another request\nto the endpoint that served this list to retrieve the next set of available objects. Continuing a\nconsistent list may not be possible if the server configuration has changed or more than a few\nminutes have passed. The resourceVersion field returned when using this continue value will be\nidentical to the value in the first response, unless you have received this token from an error\nmessage.",
          "type": "string"
        },
        "remainingItemCount": {
          "type": "string",
          "format": "int64",
          "title": "remainingItemCount is the number of subsequent items in the list which are not included in this\nlist response. If the list request contained label or field selectors, then the number of\nremaining items is unknown and the field will be left unset and omitted during serialization.\nIf the list is complete (either because it is not chunking or because this is the last chunk),\nthen there are no more remaining items and this field will be left unset and omitted during\nserialization.\nServers older than v1.15 do not set this field.\nThe intended use of the remainingItemCount is *estimating* the size of a collection. Clients\nshould not rely on the remainingItemCount to be set or to be exact.\n+optional"
        },
        "resourceVersion": {
          "type": "string",
          "title": "String that identifies the server's internal version of this object that\ncan be used by clients to determine when objects have changed.\nValue must be treated as opaque by clients and passed unmodified back to the server.\nPopulated by the system.\nRead-only.\nMore info: https://git.k8s.io/community/contributors/devel/sig-architecture/api-conventions.md#concurrency-control-and-consistency\n+optional"
        },
        "selfLink": {
          "description": "selfLink is a URL representing this object.\nPopulated by the system.\nRead-only.\n\nDEPRECATED\nKubernetes will stop propagating this field in 1.20 release and the field is planned\nto be removed in 1.21 release.\n+optional",
          "type": "string"
        }
      }
    },
    "io.k8s.api.core.v1.ListOptions": {
      "description": "ListOptions is the query options to a standard REST list call.",
      "type": "object",
      "properties": {
        "allowWatchBookmarks": {
          "description": "allowWatchBookmarks requests watch events with type \"BOOKMARK\".\nServers that do not implement bookmarks may ignore this flag and\nbookmarks are sent at the server's discretion. Clients should not\nassume bookmarks are returned at any specific interval, nor may they\nassume the server will send any BOOKMARK event during a session.\nIf this is not a watch, this field is ignored.\nIf the feature gate WatchBookmarks is not enabled in apiserver,\nthis field is ignored.\n\nThis field is beta.\n\n+optional",
          "type": "boolean",
          "format": "boolean"
        },
        "continue": {
          "description": "The continue option should be set when retrieving more results from the server. Since this value is\nserver defined, clients may only use the continue value from a previous query result with identical\nquery parameters (except for the value of continue) and the server may reject a continue value it\ndoes not recognize. If the specified continue value is no longer valid whether due to expiration\n(generally five to fifteen minutes) or a configuration change on the server, the server will\nrespond with a 410 ResourceExpired error together with a continue token. If the client needs a\nconsistent list, it must restart their list without the continue field. Otherwise, the client may\nsend another list request with the token received with the 410 error, the server will respond with\na list starting from the next key, but from the latest snapshot, which is inconsistent from the\nprevious list results - objects that are created, modified, or deleted after the first list request\nwill be included in the response, as long as their keys are after the \"next key\".\n\nThis field is not supported when watch is true. Clients may start a watch from the last\nresourceVersion value returned by the server and not miss any modifications.",
          "type": "string"
        },
        "fieldSelector": {
          "type": "string",
          "title": "A selector to restrict the list of returned objects by their fields.\nDefaults to everything.\n+optional"
        },
        "labelSelector": {
          "type": "string",
          "title": "A selector to restrict the list of returned objects by their labels.\nDefaults to everything.\n+optional"
        },
        "limit": {
          "description": "limit is a maximum number of responses to return for a list call. If more items exist, the\nserver will set the `continue` field on the list metadata to a value that can be used with the\nsame initial query to retrieve the next set of results. Setting a limit may return fewer than\nthe requested amount of items (up to zero items) in the event all requested objects are\nfiltered out and clients should only use the presence of the continue field to determine whether\nmore results are available. Servers may choose not to support the limit argument and will return\nall of the available results. If limit is specified and the continue field is empty, clients may\nassume that no more results are available. This field is not supported if watch is true.\n\nThe server guarantees that the objects returned when using continue will be identical to issuing\na single list call without a limit - that is, no objects created, modified, or deleted after the\nfirst request is issued will be included in any subsequent continued requests. This is sometimes\nreferred to as a consistent snapshot, and ensures that a client that is using limit to receive\nsmaller chunks of a very large result can ensure they see all possible objects. If objects are\nupdated during a chunked list the version of the object that was present at the time the first list\nresult was calculated is returned.",
          "type": "string",
          "format": "int64"
        },
        "resourceVersion": {
          "type": "string",
          "title": "When specified with a watch call, shows changes that occur after that particular version of a resource.\nDefaults to changes from the beginning of history.\nWhen specified for list:\n- if unset, then the result is returned from remote storage based on quorum-read flag;\n- if it's 0, then we simply return what we currently have in cache, no guarantee;\n- if set to non zero, then the result is at least as fresh as given rv.\n+optional"
        },
        "timeoutSeconds": {
          "type": "string",
          "format": "int64",
          "title": "Timeout for the list/watch call.\nThis limits the duration of the call, regardless of any activity or inactivity.\n+optional"
        },
        "watch": {
          "type": "boolean",
          "format": "boolean",
          "title": "Watch for changes to the described resources and return them as a stream of\nadd, update, and remove notifications. Specify resourceVersion.\n+optional"
        }
      }
    },
    "io.k8s.api.core.v1.ManagedFieldsEntry": {
      "description": "ManagedFieldsEntry is a workflow-id, a FieldSet and the group version of the resource\nthat the fieldset applies to.",
      "type": "object",
      "properties": {
        "apiVersion": {
          "description": "APIVersion defines the version of this resource that this field set\napplies to. The format is \"group/version\" just like the top-level\nAPIVersion field. It is necessary to track the version of a field\nset because it cannot be automatically converted.",
          "type": "string"
        },
        "fieldsType": {
          "type": "string",
          "title": "FieldsType is the discriminator for the different fields format and version.\nThere is currently only one possible value: \"FieldsV1\""
        },
        "fieldsV1": {
          "title": "FieldsV1 holds the first JSON version format as described in the \"FieldsV1\" type.\n+optional",
          "$ref": "#/definitions/io.k8s.api.core.v1.FieldsV1"
        },
        "manager": {
          "description": "Manager is an identifier of the workflow managing these fields.",
          "type": "string"
        },
        "operation": {
          "description": "Operation is the type of operation which lead to this ManagedFieldsEntry being created.\nThe only valid values for this field are 'Apply' and 'Update'.",
          "type": "string"
        },
        "time": {
          "title": "Time is timestamp of when these fields were set. It should always be empty if Operation is 'Apply'\n+optional",
          "$ref": "#/definitions/io.k8s.api.core.v1.Time"
        }
      }
    },
    "io.k8s.api.core.v1.ObjectMeta": {
      "description": "ObjectMeta is metadata that all persisted resources must have, which includes all objects\nusers must create.",
      "type": "object",
      "properties": {
        "annotations": {
          "type": "object",
          "title": "Annotations is an unstructured key value map stored with a resource that may be\nset by external tools to store and retrieve arbitrary metadata. They are not\nqueryable and should be preserved when modifying objects.\nMore info: http://kubernetes.io/docs/user-guide/annotations\n+optional",
          "additionalProperties": {
            "type": "string"
          }
        },
        "clusterName": {
          "type": "string",
          "title": "The name of the cluster which the object belongs to.\nThis is used to distinguish resources with same name and namespace in different clusters.\nThis field is not set anywhere right now and apiserver is going to ignore it if set in create or update request.\n+optional"
        },
        "creationTimestamp": {
          "description": "CreationTimestamp is a timestamp representing the server time when this object was\ncreated. It is not guaranteed to be set in happens-before order across separate operations.\nClients may not set this value. It is represented in RFC3339 form and is in UTC.\n\nPopulated by the system.\nRead-only.\nNull for lists.\nMore info: https://git.k8s.io/community/contributors/devel/sig-architecture/api-conventions.md#metadata\n+optional",
          "$ref": "#/definitions/io.k8s.api.core.v1.Time"
        },
        "deletionGracePeriodSeconds": {
          "type": "string",
          "format": "int64",
          "title": "Number of seconds allowed for this object to gracefully terminate before\nit will be removed from the system. Only set when deletionTimestamp is also set.\nMay only be shortened.\nRead-only.\n+optional"
        },
        "deletionTimestamp": {
          "description": "DeletionTimestamp is RFC 3339 date and time at which this resource will be deleted. This\nfield is set by the server when a graceful deletion is requested by the user, and is not\ndirectly settable by a client. The resource is expected to be deleted (no longer visible\nfrom resource lists, and not reachable by name) after the time in this field, once the\nfinalizers list is empty. As long as the finalizers list contains items, deletion is blocked.\nOnce the deletionTimestamp is set, this value may not be unset or be set further into the\nfuture, although it may be shortened or the resource may be deleted prior to this time.\nFor example, a user may request that a pod is deleted in 30 seconds. The Kubelet will react\nby sending a graceful termination signal to the containers in the pod. After that 30 seconds,\nthe Kubelet will send a hard termination signal (SIGKILL) to the container and after cleanup,\nremove the pod from the API. In the presence of network partitions, this object may still\nexist after this timestamp, until an administrator or automated process can determine the\nresource is fully terminated.\nIf not set, graceful deletion of the object has not been requested.\n\nPopulated by the system when a graceful deletion is requested.\nRead-only.\nMore info: https://git.k8s.io/community/contributors/devel/sig-architecture/api-conventions.md#metadata\n+optional",
          "$ref": "#/definitions/io.k8s.api.core.v1.Time"
        },
        "finalizers": {
          "type": "array",
          "title": "Must be empty before the object is deleted from the registry. Each entry\nis an identifier for the responsible component that will remove the entry\nfrom the list. If the deletionTimestamp of the object is non-nil, entries\nin this list can only be removed.\n+optional\n+patchStrategy=merge",
          "items": {
            "type": "string"
          }
        },
        "generateName": {
          "description": "GenerateName is an optional prefix, used by the server, to generate a unique\nname ONLY IF the Name field has not been provided.\nIf this field is used, the name returned to the client will be different\nthan the name passed. This value will also be combined with a unique suffix.\nThe provided value has the same validation rules as the Name field,\nand may be truncated by the length of the suffix required to make the value\nunique on the server.\n\nIf this field is specified and the generated name exists, the server will\nNOT return a 409 - instead, it will either return 201 Created or 500 with Reason\nServerTimeout indicating a unique name could not be found in the time allotted, and the client\nshould retry (optionally after the time indicated in the Retry-After header).\n\nApplied only if Name is not specified.\nMore info: https://git.k8s.io/community/contributors/devel/sig-architecture/api-conventions.md#idempotency\n+optional",
          "type": "string"
        },
        "generation": {
          "type": "string",
          "format": "int64",
          "title": "A sequence number representing a specific generation of the desired state.\nPopulated by the system. Read-only.\n+optional"
        },
        "labels": {
          "type": "object",
          "title": "Map of string keys and values that can be used to organize and categorize\n(scope and select) objects. May match selectors of replication controllers\nand services.\nMore info: http://kubernetes.io/docs/user-guide/labels\n+optional",
          "additionalProperties": {
            "type": "string"
          }
        },
        "managedFields": {
          "description": "ManagedFields maps workflow-id and version to the set of fields\nthat are managed by that io.argoproj.workflow.v1alpha1. This is mostly for internal\nhousekeeping, and users typically shouldn't need to set or\nunderstand this field. A workflow can be the user's name, a\ncontroller's name, or the name of a specific apply path like\n\"ci-cd\". The set of fields is always in the version that the\nworkflow used when modifying the object.\n\n+optional",
          "type": "array",
          "items": {
            "$ref": "#/definitions/io.k8s.api.core.v1.ManagedFieldsEntry"
          }
        },
        "name": {
          "type": "string",
          "title": "Name must be unique within a namespace. Is required when creating resources, although\nsome resources may allow a client to request the generation of an appropriate name\nautomatically. Name is primarily intended for creation idempotence and configuration\ndefinition.\nCannot be updated.\nMore info: http://kubernetes.io/docs/user-guide/identifiers#names\n+optional"
        },
        "namespace": {
          "description": "Namespace defines the space within each name must be unique. An empty namespace is\nequivalent to the \"default\" namespace, but \"default\" is the canonical representation.\nNot all objects are required to be scoped to a namespace - the value of this field for\nthose objects will be empty.\n\nMust be a DNS_LABEL.\nCannot be updated.\nMore info: http://kubernetes.io/docs/user-guide/namespaces\n+optional",
          "type": "string"
        },
        "ownerReferences": {
          "type": "array",
          "title": "List of objects depended by this object. If ALL objects in the list have\nbeen deleted, this object will be garbage collected. If this object is managed by a controller,\nthen an entry in this list will point to this controller, with the controller field set to true.\nThere cannot be more than one managing controller.\n+optional\n+patchMergeKey=uid\n+patchStrategy=merge",
          "items": {
            "$ref": "#/definitions/io.k8s.api.core.v1.OwnerReference"
          }
        },
        "resourceVersion": {
          "description": "An opaque value that represents the internal version of this object that can\nbe used by clients to determine when objects have changed. May be used for optimistic\nconcurrency, change detection, and the watch operation on a resource or set of resources.\nClients must treat these values as opaque and passed unmodified back to the server.\nThey may only be valid for a particular resource or set of resources.\n\nPopulated by the system.\nRead-only.\nValue must be treated as opaque by clients and .\nMore info: https://git.k8s.io/community/contributors/devel/sig-architecture/api-conventions.md#concurrency-control-and-consistency\n+optional",
          "type": "string"
        },
        "selfLink": {
          "description": "SelfLink is a URL representing this object.\nPopulated by the system.\nRead-only.\n\nDEPRECATED\nKubernetes will stop propagating this field in 1.20 release and the field is planned\nto be removed in 1.21 release.\n+optional",
          "type": "string"
        },
        "uid": {
          "description": "UID is the unique in time and space value for this object. It is typically generated by\nthe server on successful creation of a resource and is not allowed to change on PUT\noperations.\n\nPopulated by the system.\nRead-only.\nMore info: http://kubernetes.io/docs/user-guide/identifiers#uids\n+optional",
          "type": "string"
        }
      }
    },
    "io.k8s.api.core.v1.OwnerReference": {
      "description": "OwnerReference contains enough information to let you identify an owning\nobject. An owning object must be in the same namespace as the dependent, or\nbe cluster-scoped, so there is no namespace field.",
      "type": "object",
      "properties": {
        "apiVersion": {
          "description": "API version of the referent.",
          "type": "string"
        },
        "blockOwnerDeletion": {
          "type": "boolean",
          "format": "boolean",
          "title": "If true, AND if the owner has the \"foregroundDeletion\" finalizer, then\nthe owner cannot be deleted from the key-value store until this\nreference is removed.\nDefaults to false.\nTo set this field, a user needs \"delete\" permission of the owner,\notherwise 422 (Unprocessable Entity) will be returned.\n+optional"
        },
        "controller": {
          "type": "boolean",
          "format": "boolean",
          "title": "If true, this reference points to the managing controller.\n+optional"
        },
        "kind": {
          "type": "string",
          "title": "Kind of the referent.\nMore info: https://git.k8s.io/community/contributors/devel/sig-architecture/api-conventions.md#types-kinds"
        },
        "name": {
          "type": "string",
          "title": "Name of the referent.\nMore info: http://kubernetes.io/docs/user-guide/identifiers#names"
        },
        "uid": {
          "type": "string",
          "title": "UID of the referent.\nMore info: http://kubernetes.io/docs/user-guide/identifiers#uids"
        }
      }
    },
    "io.k8s.api.core.v1.Preconditions": {
      "description": "Preconditions must be fulfilled before an operation (update, delete, etc.) is carried out.",
      "type": "object",
      "properties": {
        "resourceVersion": {
          "type": "string",
          "title": "Specifies the target ResourceVersion\n+optional"
        },
        "uid": {
          "type": "string",
          "title": "Specifies the target UID.\n+optional"
        }
      }
    },
    "io.k8s.api.core.v1.Time": {
      "description": "Time is a wrapper around time.Time which supports correct\nmarshaling to YAML and JSON.  Wrappers are provided for many\nof the factory methods that the time package offers.\n\n+protobuf.options.marshal=false\n+protobuf.as=Timestamp\n+protobuf.options.(gogoproto.goproto_stringer)=false",
      "type": "object",
      "properties": {
        "nanos": {
          "description": "Non-negative fractions of a second at nanosecond resolution. Negative\nsecond values with fractions must still have non-negative nanos values\nthat count forward in time. Must be from 0 to 999,999,999\ninclusive. This field may be limited in precision depending on context.",
          "type": "integer",
          "format": "int32"
        },
        "seconds": {
          "description": "Represents seconds of UTC time since Unix epoch\n1970-01-01T00:00:00Z. Must be from 0001-01-01T00:00:00Z to\n9999-12-31T23:59:59Z inclusive.",
          "type": "string",
          "format": "int64"
        }
      }
    },
    "io.k8s.api.core.v1.IntOrString": {
      "description": "+protobuf=true\n+protobuf.options.(gogoproto.goproto_stringer)=false\n+k8s:openapi-gen=true",
      "type": "object",
      "title": "IntOrString is a type that can hold an int32 or a string.  When used in\nJSON or YAML marshalling and unmarshalling, it produces or consumes the\ninner type.  This allows you to have, for example, a JSON field that can\naccept a name or number.\nTODO: Rename to Int32OrString",
      "properties": {
        "intVal": {
          "type": "integer",
          "format": "int32"
        },
        "strVal": {
          "type": "string"
        },
        "type": {
          "type": "string",
          "format": "int64"
        }
      }
    },
    "io.argoproj.workflow.v1alpha1.LogEntry": {
      "type": "object",
      "properties": {
        "content": {
          "type": "string"
        },
        "podName": {
          "type": "string"
        }
      }
    },
    "io.argoproj.workflow.v1alpha1.WorkflowCreateRequest": {
      "type": "object",
      "properties": {
        "createOptions": {
          "$ref": "#/definitions/io.k8s.api.core.v1.CreateOptions"
        },
        "instanceID": {
          "type": "string"
        },
        "namespace": {
          "type": "string"
        },
        "serverDryRun": {
          "type": "boolean",
          "format": "boolean"
        },
        "workflow": {
          "$ref": "#/definitions/io.argoproj.workflow.v1alpha1.Workflow"
        }
      }
    },
    "io.argoproj.workflow.v1alpha1.WorkflowDeleteResponse": {
      "type": "object"
    },
    "io.argoproj.workflow.v1alpha1.WorkflowLintRequest": {
      "type": "object",
      "properties": {
        "namespace": {
          "type": "string"
        },
        "workflow": {
          "$ref": "#/definitions/io.argoproj.workflow.v1alpha1.Workflow"
        }
      }
    },
    "io.argoproj.workflow.v1alpha1.WorkflowResubmitRequest": {
      "type": "object",
      "properties": {
        "memoized": {
          "type": "boolean",
          "format": "boolean"
        },
        "name": {
          "type": "string"
        },
        "namespace": {
          "type": "string"
        }
      }
    },
    "io.argoproj.workflow.v1alpha1.WorkflowResumeRequest": {
      "type": "object",
      "properties": {
        "name": {
          "type": "string"
        },
        "namespace": {
          "type": "string"
        }
      }
    },
    "io.argoproj.workflow.v1alpha1.WorkflowRetryRequest": {
      "type": "object",
      "properties": {
        "name": {
          "type": "string"
        },
        "namespace": {
          "type": "string"
        }
      }
    },
    "io.argoproj.workflow.v1alpha1.WorkflowSuspendRequest": {
      "type": "object",
      "properties": {
        "name": {
          "type": "string"
        },
        "namespace": {
          "type": "string"
        }
      }
    },
    "io.argoproj.workflow.v1alpha1.WorkflowTerminateRequest": {
      "type": "object",
      "properties": {
        "name": {
          "type": "string"
        },
        "namespace": {
          "type": "string"
        }
      }
    },
    "io.argoproj.workflow.v1alpha1.WorkflowWatchEvent": {
      "type": "object",
      "properties": {
        "object": {
          "title": "the workflow",
          "$ref": "#/definitions/io.argoproj.workflow.v1alpha1.Workflow"
        },
        "type": {
          "type": "string",
          "title": "the type of change"
        }
      }
    },
    "io.argoproj.workflow.v1alpha1.ArchivedWorkflowDeletedResponse": {
      "type": "object"
    },
    "io.argoproj.workflow.v1alpha1.WorkflowTemplateCreateRequest": {
      "type": "object",
      "properties": {
        "createOptions": {
          "$ref": "#/definitions/io.k8s.api.core.v1.CreateOptions"
        },
        "namespace": {
          "type": "string"
        },
        "template": {
          "$ref": "#/definitions/io.argoproj.workflow.v1alpha1.WorkflowTemplate"
        }
      }
    },
    "io.argoproj.workflow.v1alpha1.WorkflowTemplateDeleteResponse": {
      "type": "object"
    },
    "io.argoproj.workflow.v1alpha1.WorkflowTemplateLintRequest": {
      "type": "object",
      "properties": {
        "createOptions": {
          "$ref": "#/definitions/io.k8s.api.core.v1.CreateOptions"
        },
        "namespace": {
          "type": "string"
        },
        "template": {
          "$ref": "#/definitions/io.argoproj.workflow.v1alpha1.WorkflowTemplate"
        }
      }
    },
    "io.argoproj.workflow.v1alpha1.WorkflowTemplateUpdateRequest": {
      "type": "object",
      "properties": {
        "name": {
          "type": "string"
        },
        "namespace": {
          "type": "string"
        },
        "template": {
          "$ref": "#/definitions/io.argoproj.workflow.v1alpha1.WorkflowTemplate"
        }
      }
    }
  },
  "securityDefinitions": {
    "BearerToken": {
      "description": "Bearer Token authentication",
      "type": "apiKey",
      "name": "authorization",
      "in": "header"
    },
    "HTTPBasic": {
      "description": "HTTP Basic authentication",
      "type": "basic"
    }
  },
  "x-stream-definitions": {
    "io.argoproj.workflow.v1alpha1.LogEntry": {
      "properties": {
        "error": {
          "$ref": "#/definitions/grpc.gateway.runtime.StreamError"
        },
        "result": {
          "$ref": "#/definitions/io.argoproj.workflow.v1alpha1.LogEntry"
        }
      },
      "title": "Stream result of io.argoproj.workflow.v1alpha1.LogEntry",
      "type": "object"
    },
    "io.argoproj.workflow.v1alpha1.WorkflowWatchEvent": {
      "properties": {
        "error": {
          "$ref": "#/definitions/grpc.gateway.runtime.StreamError"
        },
        "result": {
          "$ref": "#/definitions/io.argoproj.workflow.v1alpha1.WorkflowWatchEvent"
        }
      },
      "title": "Stream result of io.argoproj.workflow.v1alpha1.WorkflowWatchEvent",
      "type": "object"
    }
  }
}<|MERGE_RESOLUTION|>--- conflicted
+++ resolved
@@ -4525,21 +4525,8 @@
           "description": "The name of the storage system as configured in ScaleIO.",
           "type": "string"
         },
-<<<<<<< HEAD
-        "usageIndicator": {
-          "description": "UsageIndicator is indicative, but not accurate, resource usage. This is populated when the nodes completes.",
-          "type": "object",
-          "additionalProperties": {
-            "type": "integer",
-            "format": "int64"
-          }
-        },
-        "workflowTemplateName": {
-          "description": "WorkflowTemplateName is the WorkflowTemplate resource name on which the resolved template of this node is retrieved. DEPRECATED: This value is not used anymore.",
-=======
         "volumeName": {
           "description": "The name of a volume already created in the ScaleIO system\nthat is associated with this volume source.",
->>>>>>> e9e13d4c
           "type": "string"
         }
       }
